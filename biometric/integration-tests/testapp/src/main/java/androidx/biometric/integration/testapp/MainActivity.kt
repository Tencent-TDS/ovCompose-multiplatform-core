/*
 * Copyright 2019 The Android Open Source Project
 *
 * Licensed under the Apache License, Version 2.0 (the "License");
 * you may not use this file except in compliance with the License.
 * You may obtain a copy of the License at
 *
 *      http://www.apache.org/licenses/LICENSE-2.0
 *
 * Unless required by applicable law or agreed to in writing, software
 * distributed under the License is distributed on an "AS IS" BASIS,
 * WITHOUT WARRANTIES OR CONDITIONS OF ANY KIND, either express or implied.
 * See the License for the specific language governing permissions and
 * limitations under the License.
 */

package androidx.biometric.integration.testapp

import android.app.Activity
import android.content.Intent
import android.os.Bundle
import androidx.biometric.integration.testapp.databinding.MainActivityBinding
import androidx.fragment.app.FragmentActivity

/** Main activity for the AndroidX Biometric test app. */
class MainActivity : FragmentActivity() {
    private lateinit var binding: MainActivityBinding

    override fun onCreate(savedInstanceState: Bundle?) {
        super.onCreate(savedInstanceState)
        binding = MainActivityBinding.inflate(layoutInflater)
        setContentView(binding.root)

        // Set button callbacks.
        binding.biometricPromptButton.setOnClickListener { launch<BiometricPromptTestActivity>() }
    }

    /** Launches an instance of the given test activity [T]. */
<<<<<<< HEAD
    private inline fun <reified T : FragmentActivity> launch() {
=======
    private inline fun <reified T : Activity> launch() {
>>>>>>> 3d4510a6
        startActivity(Intent(this, T::class.java))
    }
}<|MERGE_RESOLUTION|>--- conflicted
+++ resolved
@@ -36,11 +36,7 @@
     }
 
     /** Launches an instance of the given test activity [T]. */
-<<<<<<< HEAD
-    private inline fun <reified T : FragmentActivity> launch() {
-=======
     private inline fun <reified T : Activity> launch() {
->>>>>>> 3d4510a6
         startActivity(Intent(this, T::class.java))
     }
 }