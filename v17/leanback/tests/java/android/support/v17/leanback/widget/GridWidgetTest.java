--- conflicted
+++ resolved
@@ -920,8 +920,7 @@
 
     void preparePredictiveLayout() throws Throwable {
         Intent intent = new Intent();
-        intent.putExtra(GridActivity.EXTRA_LAYOUT_RESOURCE_ID,
-                R.layout.horizontal_linear);
+        intent.putExtra(GridActivity.EXTRA_LAYOUT_RESOURCE_ID, R.layout.horizontal_linear);
         intent.putExtra(GridActivity.EXTRA_NUM_ITEMS, 100);
         initActivity(intent);
         mOrientation = BaseGridView.HORIZONTAL;
@@ -1013,6 +1012,50 @@
         waitForItemAnimation();
         assertEquals(0, mGridView.getSelectedPosition());
         assertEquals(RecyclerView.SCROLL_STATE_IDLE, mGridView.getScrollState());
+    }
+
+    @Test
+    public void testPredictiveOnMeasureWrapContent() throws Throwable {
+        Intent intent = new Intent();
+        intent.putExtra(GridActivity.EXTRA_LAYOUT_RESOURCE_ID,
+                R.layout.horizontal_linear_wrap_content);
+        int count = 50;
+        intent.putExtra(GridActivity.EXTRA_NUM_ITEMS, count);
+        initActivity(intent);
+        mOrientation = BaseGridView.HORIZONTAL;
+        mNumRows = 1;
+
+        waitForScrollIdle(mVerifyLayout);
+        mActivityTestRule.runOnUiThread(new Runnable() {
+            @Override
+            public void run() {
+                mGridView.setHasFixedSize(false);
+            }
+        });
+
+        for (int i = 0; i < 30; i++) {
+            final int oldCount = count;
+            final int newCount = i;
+            mActivityTestRule.runOnUiThread(new Runnable() {
+                @Override
+                public void run() {
+                    if (oldCount > 0) {
+                        mActivity.removeItems(0, oldCount);
+                    }
+                    if (newCount > 0) {
+                        int[] newItems = new int[newCount];
+                        for (int i = 0; i < newCount; i++) {
+                            newItems[i] = 400;
+                        }
+                        mActivity.addItems(0, newItems);
+                    }
+                }
+            });
+            waitForItemAnimationStart();
+            waitForItemAnimation();
+            count = newCount;
+        }
+
     }
 
     @Test
@@ -1416,6 +1459,27 @@
         scrollToBegin(mVerifyLayout);
 
         verifyBeginAligned();
+    }
+
+    @Test
+    public void testItemMovedHorizontalRtl() throws Throwable {
+        Intent intent = new Intent();
+        intent.putExtra(GridActivity.EXTRA_LAYOUT_RESOURCE_ID,
+                R.layout.horizontal_linear_rtl);
+        intent.putExtra(GridActivity.EXTRA_STAGGERED, false);
+        intent.putExtra(GridActivity.EXTRA_ITEMS, new int[] {40, 40, 40});
+        initActivity(intent);
+        mOrientation = BaseGridView.HORIZONTAL;
+        mNumRows = 1;
+
+        performAndWaitForAnimation(new Runnable() {
+            @Override
+            public void run() {
+                mActivity.moveItem(0, 1, true);
+            }
+        });
+        assertEquals(mGridView.getWidth() - mGridView.getPaddingRight(),
+                mGridView.findViewHolderForAdapterPosition(0).itemView.getRight());
     }
 
     @Test
@@ -3116,7 +3180,6 @@
 
     }
 
-
     @Test
     public void testZeroFixedSecondarySize() throws Throwable {
         Intent intent = new Intent();
@@ -3984,6 +4047,108 @@
         assertTrue(selectedPosition2 < selectedPosition1);
     }
 
+    @Test
+    public void testAccessibilityScrollForwardHalfVisible() throws Throwable {
+        Intent intent = new Intent();
+        intent.putExtra(GridActivity.EXTRA_LAYOUT_RESOURCE_ID, R.layout.vertical_linear);
+        intent.putExtra(GridActivity.EXTRA_CHILD_LAYOUT_ID, R.layout.item_button_at_bottom);
+        intent.putExtra(GridActivity.EXTRA_ITEMS,  new int[]{});
+        intent.putExtra(GridActivity.EXTRA_STAGGERED, false);
+        initActivity(intent);
+        mOrientation = BaseGridView.VERTICAL;
+        mNumRows = 1;
+
+        int height = mGridView.getHeight() - mGridView.getPaddingTop()
+                - mGridView.getPaddingBottom();
+        final int childHeight = height - mGridView.getVerticalSpacing() - 100;
+        mActivityTestRule.runOnUiThread(new Runnable() {
+            @Override
+            public void run() {
+                mGridView.setWindowAlignment(BaseGridView.WINDOW_ALIGN_NO_EDGE);
+                mGridView.setWindowAlignmentOffset(100);
+                mGridView.setWindowAlignmentOffsetPercent(BaseGridView
+                        .WINDOW_ALIGN_OFFSET_PERCENT_DISABLED);
+                mGridView.setItemAlignmentOffset(0);
+                mGridView.setItemAlignmentOffsetPercent(BaseGridView
+                        .ITEM_ALIGN_OFFSET_PERCENT_DISABLED);
+            }
+        });
+        mActivity.addItems(0, new int[]{childHeight, childHeight});
+        waitForItemAnimation();
+        setSelectedPosition(0);
+
+        final RecyclerViewAccessibilityDelegate delegateCompat = mGridView
+                .getCompatAccessibilityDelegate();
+        final AccessibilityNodeInfoCompat info = AccessibilityNodeInfoCompat.obtain();
+        mActivityTestRule.runOnUiThread(new Runnable() {
+            @Override
+            public void run() {
+                delegateCompat.onInitializeAccessibilityNodeInfo(mGridView, info);
+            }
+        });
+        assertTrue("test sanity", info.isScrollable());
+        mActivityTestRule.runOnUiThread(new Runnable() {
+            @Override
+            public void run() {
+                delegateCompat.performAccessibilityAction(mGridView,
+                        AccessibilityNodeInfoCompat.ACTION_SCROLL_FORWARD, null);
+            }
+        });
+        waitForScrollIdle(mVerifyLayout);
+        assertEquals(1, mGridView.getSelectedPosition());
+    }
+
+    @Test
+    public void testAccessibilityScrollBackwardHalfVisible() throws Throwable {
+        Intent intent = new Intent();
+        intent.putExtra(GridActivity.EXTRA_LAYOUT_RESOURCE_ID, R.layout.vertical_linear);
+        intent.putExtra(GridActivity.EXTRA_CHILD_LAYOUT_ID, R.layout.item_button_at_top);
+        intent.putExtra(GridActivity.EXTRA_ITEMS,  new int[]{});
+        intent.putExtra(GridActivity.EXTRA_STAGGERED, false);
+        initActivity(intent);
+        mOrientation = BaseGridView.VERTICAL;
+        mNumRows = 1;
+
+        int height = mGridView.getHeight() - mGridView.getPaddingTop()
+                - mGridView.getPaddingBottom();
+        final int childHeight = height - mGridView.getVerticalSpacing() - 100;
+        mActivityTestRule.runOnUiThread(new Runnable() {
+            @Override
+            public void run() {
+                mGridView.setWindowAlignment(BaseGridView.WINDOW_ALIGN_NO_EDGE);
+                mGridView.setWindowAlignmentOffset(100);
+                mGridView.setWindowAlignmentOffsetPercent(BaseGridView
+                        .WINDOW_ALIGN_OFFSET_PERCENT_DISABLED);
+                mGridView.setItemAlignmentOffset(0);
+                mGridView.setItemAlignmentOffsetPercent(BaseGridView
+                        .ITEM_ALIGN_OFFSET_PERCENT_DISABLED);
+            }
+        });
+        mActivity.addItems(0, new int[]{childHeight, childHeight});
+        waitForItemAnimation();
+        setSelectedPosition(1);
+
+        final RecyclerViewAccessibilityDelegate delegateCompat = mGridView
+                .getCompatAccessibilityDelegate();
+        final AccessibilityNodeInfoCompat info = AccessibilityNodeInfoCompat.obtain();
+        mActivityTestRule.runOnUiThread(new Runnable() {
+            @Override
+            public void run() {
+                delegateCompat.onInitializeAccessibilityNodeInfo(mGridView, info);
+            }
+        });
+        assertTrue("test sanity", info.isScrollable());
+        mActivityTestRule.runOnUiThread(new Runnable() {
+            @Override
+            public void run() {
+                delegateCompat.performAccessibilityAction(mGridView,
+                        AccessibilityNodeInfoCompat.ACTION_SCROLL_BACKWARD, null);
+            }
+        });
+        waitForScrollIdle(mVerifyLayout);
+        assertEquals(0, mGridView.getSelectedPosition());
+    }
+
     void slideInAndWaitIdle() throws Throwable {
         slideInAndWaitIdle(5000);
     }
@@ -4463,8 +4628,6 @@
         assertEquals(-1, mGridView.getSelectedPosition());
     }
 
-<<<<<<< HEAD
-=======
     @Test
     public void testUpdateAndSelect1() throws Throwable {
         Intent intent = new Intent();
@@ -4601,7 +4764,6 @@
         assertEquals(1, mGridView.getSelectedPosition());
     }
 
->>>>>>> 6bb6a6b7
     static void assertNoCollectionItemInfo(AccessibilityNodeInfoCompat info) {
         AccessibilityNodeInfoCompat.CollectionItemInfoCompat nodeInfoCompat =
                 info.getCollectionItemInfo();
@@ -5119,14 +5281,14 @@
 
     void prepareKeyLineTest(int numItems) throws Throwable {
         Intent intent = new Intent();
-        intent.putExtra(GridActivity.EXTRA_LAYOUT_RESOURCE_ID, R.layout.vertical_linear);
+        intent.putExtra(GridActivity.EXTRA_LAYOUT_RESOURCE_ID, R.layout.horizontal_linear);
         int[] items = new int[numItems];
         for (int i = 0; i < items.length; i++) {
             items[i] = 32;
         }
         intent.putExtra(GridActivity.EXTRA_ITEMS, items);
         intent.putExtra(GridActivity.EXTRA_STAGGERED, false);
-        mOrientation = BaseGridView.VERTICAL;
+        mOrientation = BaseGridView.HORIZONTAL;
         mNumRows = 1;
 
         initActivity(intent);
@@ -5167,51 +5329,76 @@
             final boolean preferKeyLineOverHigh,
             ItemAt assertFirstItemLocation,
             ItemAt assertLastItemLocation) throws Throwable {
+        TestPreferKeyLineOptions options = new TestPreferKeyLineOptions();
+        options.mAssertItemLocations = new ItemAt[] {assertFirstItemLocation,
+                assertLastItemLocation};
+        options.mPreferKeyLineOverLow = preferKeyLineOverLow;
+        options.mPreferKeyLineOverHigh = preferKeyLineOverHigh;
+        options.mWindowAlignment = windowAlignment;
+
+        options.mRtl = false;
+        testPreferKeyLine(options);
+
+        options.mRtl = true;
+        testPreferKeyLine(options);
+    }
+
+    static class TestPreferKeyLineOptions {
+        int mWindowAlignment;
+        boolean mPreferKeyLineOverLow;
+        boolean mPreferKeyLineOverHigh;
+        ItemAt[] mAssertItemLocations;
+        boolean mRtl;
+    }
+
+    public void testPreferKeyLine(final TestPreferKeyLineOptions options) throws Throwable {
         startWaitLayout();
         mActivityTestRule.runOnUiThread(new Runnable() {
             @Override
             public void run() {
-                mGridView.setWindowAlignment(windowAlignment);
+                if (options.mRtl) {
+                    mGridView.setLayoutDirection(View.LAYOUT_DIRECTION_RTL);
+                } else {
+                    mGridView.setLayoutDirection(View.LAYOUT_DIRECTION_LTR);
+                }
+                mGridView.setWindowAlignment(options.mWindowAlignment);
                 mGridView.setWindowAlignmentOffsetPercent(50);
                 mGridView.setWindowAlignmentOffset(0);
-                mGridView.setWindowAlignmentPreferKeyLineOverLowEdge(preferKeyLineOverLow);
-                mGridView.setWindowAlignmentPreferKeyLineOverHighEdge(preferKeyLineOverHigh);
+                mGridView.setWindowAlignmentPreferKeyLineOverLowEdge(options.mPreferKeyLineOverLow);
+                mGridView.setWindowAlignmentPreferKeyLineOverHighEdge(
+                        options.mPreferKeyLineOverHigh);
             }
         });
         waitForLayout();
 
-        final int lowPadding = mGridView.getPaddingTop();
-        final int highPadding = mGridView.getHeight() - mGridView.getPaddingBottom();
-        final int windowAlignCenter = mGridView.getHeight() / 2;
-
-        setSelectedPosition(assertFirstItemLocation.mScrollPosition);
-        View view = mGridView.findViewHolderForAdapterPosition(assertFirstItemLocation.mPosition)
-                .itemView;
-        switch (assertFirstItemLocation.mLocation) {
-            case ITEM_AT_LOW:
-                assertEquals(lowPadding, view.getTop());
-                break;
-            case ITEM_AT_HIGH:
-                assertEquals(highPadding, view.getBottom());
-                break;
-            case ITEM_AT_KEY_LINE:
-                assertEquals(windowAlignCenter, view.getTop() + view.getHeight() / 2, DELTA);
-                break;
-        }
-
-        setSelectedPosition(assertLastItemLocation.mScrollPosition);
-        view = mGridView.findViewHolderForAdapterPosition(assertLastItemLocation.mPosition)
-                .itemView;
-        switch (assertLastItemLocation.mLocation) {
-            case ITEM_AT_LOW:
-                assertEquals(lowPadding, view.getTop());
-                break;
-            case ITEM_AT_HIGH:
-                assertEquals(highPadding, view.getBottom());
-                break;
-            case ITEM_AT_KEY_LINE:
-                assertEquals(windowAlignCenter, view.getTop() + view.getHeight() / 2, DELTA);
-                break;
+        final int paddingStart = mGridView.getPaddingStart();
+        final int paddingEnd = mGridView.getPaddingEnd();
+        final int windowAlignCenter = mGridView.getWidth() / 2;
+
+        for (int i = 0; i < options.mAssertItemLocations.length; i++) {
+            ItemAt assertItemLocation = options.mAssertItemLocations[i];
+            setSelectedPosition(assertItemLocation.mScrollPosition);
+            View view = mGridView.findViewHolderForAdapterPosition(assertItemLocation.mPosition)
+                    .itemView;
+            switch (assertItemLocation.mLocation) {
+                case ITEM_AT_LOW:
+                    if (options.mRtl) {
+                        assertEquals(mGridView.getWidth() - paddingStart, view.getRight());
+                    } else {
+                        assertEquals(paddingStart, view.getLeft());
+                    }
+                    break;
+                case ITEM_AT_HIGH:
+                    if (options.mRtl) {
+                        assertEquals(paddingEnd, view.getLeft());
+                    } else {
+                        assertEquals(mGridView.getWidth() - paddingEnd, view.getRight());
+                    }
+                    break;
+                case ITEM_AT_KEY_LINE:
+                    assertEquals(windowAlignCenter, (view.getLeft() + view.getRight()) / 2, DELTA);
+                    break;
+            }
         }
     }
 
