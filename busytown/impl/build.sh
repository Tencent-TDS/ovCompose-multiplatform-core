--- conflicted
+++ resolved
@@ -70,41 +70,6 @@
   export USE_ANDROIDX_REMOTE_BUILD_CACHE=gcp
 fi
 
-<<<<<<< HEAD
-# Make sure that our native dependencies are new enough for KMP/konan
-# If our existing native libraries are newer, then we don't downgrade them because
-# something else (like Bash) might be requiring the newer version.
-function areNativeLibsNewEnoughForKonan() {
-  if [[ "$(uname)" == Darwin* ]]; then
-    # we don't have any Macs having native dependencies too old to build KMP/konan
-    true
-  elif [[ -f /etc/os-release ]]; then
-    . /etc/os-release
-    version=${VERSION_ID//./}  # Remove dots for comparison
-    if (( version >= 2004 )); then
-      true
-    else
-      # on Ubuntu < 20.04 we check whether we have a sufficiently new GLIBCXX
-      gcc --print-file-name=libstdc++.so.6 | xargs readelf -a -W | grep GLIBCXX_3.4.21 >/dev/null
-    fi
-  else
-    true
-  fi
-}
-
-if ! areNativeLibsNewEnoughForKonan; then
-  KONAN_HOST_LIBS="$OUT_DIR/konan-host-libs"
-  LOG="$KONAN_HOST_LIBS.log"
-  if $SCRIPT_DIR/prepare-linux-sysroot.sh "$KONAN_HOST_LIBS" > $LOG 2>$LOG; then
-    export LD_LIBRARY_PATH=$KONAN_HOST_LIBS
-  else
-    cat $LOG >&2
-    exit 1
-  fi
-fi
-
-=======
->>>>>>> 1ee5c2d9
 # list kotlin sessions in case there are several, b/279739438
 function checkForLeftoverKotlinSessions() {
   KOTLIN_SESSIONS_DIR=$OUT_DIR/gradle-project-cache/kotlin/sessions
