/*
 * Copyright 2024 The Android Open Source Project
 *
 * Licensed under the Apache License, Version 2.0 (the "License");
 * you may not use this file except in compliance with the License.
 * You may obtain a copy of the License at
 *
 *      http://www.apache.org/licenses/LICENSE-2.0
 *
 * Unless required by applicable law or agreed to in writing, software
 * distributed under the License is distributed on an "AS IS" BASIS,
 * WITHOUT WARRANTIES OR CONDITIONS OF ANY KIND, either express or implied.
 * See the License for the specific language governing permissions and
 * limitations under the License.
 */

package androidx.kruth

import androidx.kruth.ExpectFailure.Companion.expectFailure
import androidx.kruth.TruthFailureSubject.Companion.truthFailures
import com.google.common.base.Throwables.getStackTraceAsString
import com.google.errorprone.annotations.CanIgnoreReturnValue
import org.junit.rules.TestRule
import org.junit.runner.Description
import org.junit.runners.model.Statement

/**
 * A utility for testing that assertions against a custom [Subject] fail when they should, plus a
 * utility to assert about parts of the resulting failure messages.
 *
 * Usage:
 * ```
 * val failure: AssertionError = expectFailure {
 *   whenTesting -> whenTesting.that(cancelButton).isVisible()
 * }
 * assertThat(failure).factKeys().containsExactly("expected to be visible")
 *
 * ...
 *
 * private fun expectFailure(
 *   assertionCallback: ExpectFailure.SimpleSubjectBuilderCallback<UiElementSubject, UiElement>
 * ): AssertionError {
 *   return ExpectFailure.expectFailureAbout(uiElements(), assertionCallback)
 * }
 * ```
 *
 * Or, if you can't use lambdas:
 * ```
 * @get:Rule val expectFailure: ExpectFailure = ExpectFailure()
 *
 * ...
 *
 *     expectFailure.whenTesting().about(uiElements()).that(cancelButton).isVisible()
 *     assertThat(failure).factKeys().containsExactly("expected to be visible")
 * ```
 *
 * [ExpectFailure] is similar to JUnit's `assertThrows` (
 * [JUnit4](https://junit.org/junit4/javadoc/latest/org/junit/Assert.html#assertThrows%28java.lang.Class,%20org.junit.function.ThrowingRunnable%29)
 * ,
 * [JUnit5](https://junit.org/junit5/docs/current/api/org/junit/jupiter/api/Assertions.html#assertThrows%28java.lang.Class,org.junit.jupiter.api.function.Executable%29)
 * ). We recommend it over `assertThrows` when you're testing a Truth subject because it also checks
 * that the assertion you're testing uses the supplied [FailureStrategy] and calls
 * [FailureStrategy.fail] only once.
 *
 * @constructor Creates a new instance for use as a `Rule`. See the class documentation for details,
 *   and consider using [the lambda version][expectFailure] instead.
 */
class ExpectFailure : TestRule {
    private var inRuleContext = false
    private var failureExpected = false
    private var failure: AssertionError? = null

    /**
     * Returns a test verb that expects the chained assertion to fail, and makes the failure
     * available via [getFailure].
     *
     * An instance of [ExpectFailure] supports only one [whenTesting] call per test method. The
     * static [expectFailure] method, by contrast, does not have this limitation.
     */
    fun whenTesting(): StandardSubjectBuilder {
        require(inRuleContext) { "ExpectFailure must be used as a JUnit @Rule" }
        if (failure != null) {
            throw AssertionErrorWithFacts("ExpectFailure already captured a failure", failure)
        }
        if (failureExpected) {
            throw AssertionError(
                "ExpectFailure.whenTesting() called previously, but did not capture a failure."
            )
        }
        failureExpected = true
        return StandardSubjectBuilder.forCustomFailureStrategy(::captureFailure)
    }

    /**
     * Enters rule context to be ready to capture failures.
     *
     * This should be rarely used directly, except if this class is as a long living object but not
     * as a JUnit rule, like truth subject tests where for GWT compatible reasons.
     */
    internal fun enterRuleContext() {
        inRuleContext = true
    }

    /** Leaves rule context and verify if a failure has been caught if it's expected. */
    internal fun leaveRuleContext() {
        inRuleContext = false
    }

    /**
     * Ensures a failure is caught if it's expected (i.e., [whenTesting] is called) and throws error
     * if not.
     */
    internal fun ensureFailureCaught() {
        if (failureExpected && failure == null) {
            throw AssertionError("ExpectFailure.whenTesting() invoked, but no failure was caught.")
        }
    }

    /** Returns the captured failure, if one occurred. */
    fun getFailure(): AssertionError {
        return failure ?: throw AssertionError("ExpectFailure did not capture a failure.")
    }

    /**
     * Captures the provided failure, or throws an [AssertionError] if a failure had previously been
     * captured.
     */
    private fun captureFailure(captured: AssertionError) {
        failure?.let { failure ->
            // TODO(diamondm) is it worthwhile to add the failures as suppressed exceptions?
            throw AssertionError(
                lenientFormat(
                    "ExpectFailure.whenTesting() caught multiple failures:\n\n%s\n\n%s\n",
<<<<<<< HEAD
                    getStackTraceAsString(failure),
                    getStackTraceAsString(captured)
=======
                    arrayOf(getStackTraceAsString(failure), getStackTraceAsString(captured))
>>>>>>> 3d4510a6
                )
            )
        }
        failure = captured
    }

    companion object {
        /**
         * Static alternative that directly returns the triggered failure. This is intended to be
         * used in Java 8+ tests similar to `expectThrows`:
         * ```
         * val failure: AssertionError = expectFailure { whenTesting ->
         *   whenTesting.that(4).isNotEqualTo(4)
         * }
         * ```
         */
        @JvmStatic
        fun expectFailure(assertionCallback: StandardSubjectBuilderCallback): AssertionError {
            val expectFailure = ExpectFailure()
            expectFailure.enterRuleContext() // safe since this instance doesn't leave this method
            assertionCallback.invokeAssertion(expectFailure.whenTesting())
            return expectFailure.getFailure()
        }

        /**
         * Static alternative that directly returns the triggered failure. This is intended to be
         * used in Java 8+ tests similar to `expectThrows`:
         * ```
         * val failure: AssertionError = expectFailureAbout(myTypes()) { whenTesting ->
         *   whenTesting.that(myType).hasProperty()
         * }
         * ```
         */
        @JvmStatic
        @CanIgnoreReturnValue
        fun <S : Subject<A>, A> expectFailureAbout(
            factory: Subject.Factory<S, A>,
            assertionCallback: SimpleSubjectBuilderCallback<S, A>
        ): AssertionError {
            return expectFailure { whenTesting ->
                assertionCallback.invokeAssertion(whenTesting.about(factory))
            }
        }

        /**
         * Creates a subject for asserting about the given [AssertionError], usually one produced by
         * Truth.
         */
        @JvmStatic
        fun <T : AssertionError> assertThat(actual: T?): TruthFailureSubject<T> {
            return assertAbout(truthFailures<T>()).that(actual)
        }
    }

    override fun apply(base: Statement, description: Description): Statement {
        requireNonNull(base)
        requireNonNull(description)
        return object : Statement() {
            override fun evaluate() {
                enterRuleContext()
                try {
                    base.evaluate()
                } finally {
                    leaveRuleContext()
                }
                ensureFailureCaught()
            }
        }
    }

    /**
     * A functional interface for [expectFailure] to invoke and capture failures.
     *
     * Java 8+ users should pass a lambda to [expectFailure] rather than directly implement this
     * interface. Java 7+ users can define an `@get:Rule ExpectFailure` instance instead, however if
     * you prefer the [expectFailure] pattern you can use this interface to pass in an anonymous
     * class.
     */
    fun interface StandardSubjectBuilderCallback {
        fun invokeAssertion(whenTesting: StandardSubjectBuilder)
    }

    /**
     * A functional interface for [expectFailureAbout] to invoke and capture failures.
     *
     * Java 8+ users should pass a lambda to [expectFailureAbout] rather than directly implement
     * this interface. Java 7+ users can define an `@get:Rule ExpectFailure` instance instead,
     * however if you prefer the `expectFailureAbout` pattern you can use this interface to pass in
     * an anonymous class.
     */
    fun interface SimpleSubjectBuilderCallback<S : Subject<A>, A> {
        fun invokeAssertion(whenTesting: SimpleSubjectBuilder<S, A>)
    }
}<|MERGE_RESOLUTION|>--- conflicted
+++ resolved
@@ -131,12 +131,7 @@
             throw AssertionError(
                 lenientFormat(
                     "ExpectFailure.whenTesting() caught multiple failures:\n\n%s\n\n%s\n",
-<<<<<<< HEAD
-                    getStackTraceAsString(failure),
-                    getStackTraceAsString(captured)
-=======
                     arrayOf(getStackTraceAsString(failure), getStackTraceAsString(captured))
->>>>>>> 3d4510a6
                 )
             )
         }
