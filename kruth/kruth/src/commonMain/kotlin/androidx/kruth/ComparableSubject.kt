--- conflicted
+++ resolved
@@ -25,21 +25,11 @@
  * @constructor Constructor for use by subclasses. If you want to create an instance of this class
  *   itself, call [check(...)][Subject.check].[that(actual)][StandardSubjectBuilder.that].
  */
-<<<<<<< HEAD
-open class ComparableSubject<T : Comparable<T>>
-protected constructor(
-    metadata: FailureMetadata,
-    actual: T?,
-) :
-    Subject<T>(actual, metadata, typeDescriptionOverride = null),
-    PlatformComparableSubject<T> by PlatformComparableSubjectImpl(actual, metadata) {
-=======
 expect open class ComparableSubject<T : Comparable<T>>
 protected constructor(
     metadata: FailureMetadata,
     actual: T?,
 ) : Subject<T> {
->>>>>>> 3d4510a6
 
     internal constructor(actual: T?, metadata: FailureMetadata)
 
