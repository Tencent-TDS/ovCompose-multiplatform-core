/*
 * Copyright 2022 The Android Open Source Project
 *
 * Licensed under the Apache License, Version 2.0 (the "License");
 * you may not use this file except in compliance with the License.
 * You may obtain a copy of the License at
 *
 *      http://www.apache.org/licenses/LICENSE-2.0
 *
 * Unless required by applicable law or agreed to in writing, software
 * distributed under the License is distributed on an "AS IS" BASIS,
 * WITHOUT WARRANTIES OR CONDITIONS OF ANY KIND, either express or implied.
 * See the License for the specific language governing permissions and
 * limitations under the License.
 */

package androidx.kruth

import androidx.kruth.Fact.Companion.fact
import androidx.kruth.Fact.Companion.simpleFact
import androidx.kruth.OldAndNewValuesAreSimilar.DIFFERENT
import androidx.kruth.OldAndNewValuesAreSimilar.SIMILAR
import kotlin.reflect.KClass
import kotlin.reflect.typeOf

// As opposed to Truth, which limits visibility on `actual` and the generic type, we purposely make
// them visible in Kruth to allow for an easier time extending in Kotlin.
// See: https://github.com/google/truth/issues/536

/**
 * An object that lets you perform checks on the value under test. For example, [Subject] contains
 * [isEqualTo] and [isInstanceOf], and [StringSubject] contains [StringSubject.contains]
 *
 * To create a [Subject] instance, most users will call an [assertThat] method.
 *
 * @constructor Constructor for use by subclasses. If you want to create an instance of this class
 *   itself, call [check(...)][Subject.check].[that(actual)][StandardSubjectBuilder.that].
 */
open class Subject<out T>
internal constructor(
    val actual: T?,
    metadata: FailureMetadata,
    private val typeDescriptionOverride: String?
) {
    /**
     * Constructor for use by subclasses. If you want to create an instance of this class itself,
     * call [check(...)][Subject.check].[that(actual)][StandardSubjectBuilder.that].
     */
    protected constructor(metadata: FailureMetadata, actual: T?) : this(actual, metadata, null)

    val metadata: FailureMetadata by lazy { metadata.updateForSubject(this) }

    protected fun check(): StandardSubjectBuilder =
        StandardSubjectBuilder(metadata = metadata.updateForCheckCall())

    /** Fails if the subject is not null. */
    open fun isNull() {
        actual.standardIsEqualTo(null)
    }

    /** Fails if the subject is null. */
    open fun isNotNull() {
        actual.standardIsNotEqualTo(null)
    }

    /**
     * Fails if the subject is not equal to the given object. For the purposes of this comparison,
     * two objects are equal if any of the following is true:
     * * they are both 'null'
     * * they are equal according to [equals]
     * * they are [Array]s and are considered equal by [Array.contentEquals]
     * * they are boxed integer types ([Byte], [Short], [Char], [Int], or [Long]) and they are
     *   numerically equal when converted to [Long].
     * * the actual value is a boxed floating-point type ([Double] or [Float]), the expected value
     *   is an [Int], and the two are numerically equal when converted to [Double]. (This allows
     *   assertThat(someDouble).isEqualTo(0) to pass.)
     *
     * Note: This method does not test the [equals] implementation itself; it assumes that method is
     * functioning correctly according to its contract. Testing an equals implementation requires a
     * utility such as guava-testlib's EqualsTester.
     *
     * In some cases, this method might not even call [equals]. It may instead perform other tests
     * that will return the same result as long as [equals] is implemented according to the contract
     * for its type.
     */
    open fun isEqualTo(expected: Any?) {
        actual.standardIsEqualTo(expected)
    }

    /**
     * Fails if the subject is equal to the given object. The meaning of equality is the same as for
     * the [isEqualTo] method.
     */
    open fun isNotEqualTo(unexpected: Any?) {
        actual.standardIsNotEqualTo(unexpected)
    }

    /** Fails if the subject is not the same instance as the given object. */
    open fun isSameInstanceAs(expected: Any?) {
        if (actual !== expected) {
            metadata.fail(
                listOf(
                    // TODO(dustinlam): This error string does not match the one from Truth.
                    simpleFact(
                        "Expected ${actual.toStringForAssert()} to be the same instance  as " +
                            "${expected.toStringForAssert()}, but was not"
                    )
                )
            )
        }
    }

    /** Fails if the subject is the same instance as the given object. */
    open fun isNotSameInstanceAs(unexpected: Any?) {
        if (actual === unexpected) {
            failWithoutActual(fact("expected not to be specific instance", actual))
        }
    }

    /** Fails if the subject is not an instance of the given class. */
    // TODO(dustinlam): Add a JVM-only non inline version for compatibility and java users.
    inline fun <reified V> isInstanceOf() {
        if (actual !is V) {
            doFail(fact("expected instance of", typeOf<V>()), fact("but was", actual.toString()))
        }
    }

    /** Fails if the subject is an instance of the given class. */
    // TODO(dustinlam): Add a JVM-only non inline version for compatibility and java users.
    inline fun <reified V> isNotInstanceOf() {
        if (actual is V) {
            doFail(
                fact("expected not to be an instance of", typeOf<V>()),
                fact("but was", actual.toString())
            )
        }
    }

    // TODO(KT-20427): Only needed to enable extensions in internal sources.
    @Suppress("NOTHING_TO_INLINE")
    internal inline fun failWithActualInternal(key: String, value: Any? = null) {
        failWithActual(key = key, value = value)
    }

    // TODO(KT-20427): Only needed to enable extensions in internal sources.
    @Suppress("NOTHING_TO_INLINE")
    internal inline fun failWithActualInternal(fact: Fact, vararg facts: Fact) {
        failWithActual(fact, *facts)
    }

    /**
     * Fails, reporting a message with two "[facts][Fact]":
     * * _key_: _value_
     * * but was: _actual value_.
     *
     * This is the simplest failure API. For more advanced needs, see `failWithActual(Fact,
     * Fact...)` the other overload, and `failWithoutActual(Fact, Fact...)`.
     *
     * Example usage: The check `contains(String)` calls `failWithActual("expected to contain",
     * string)`.
     */
    protected fun failWithActual(key: String, value: Any?) {
        failWithActual(fact(key, value))
    }

    /**
     * Fails, reporting a message with the given facts, followed by an automatically added fact of
     * the form:
     * * but was: _actual value_.
     *
     * If you have only one fact to report (and it's a key-value [Fact]), prefer
     * `failWithActual(String, Any?)`, the simpler overload).
     *
     * Example usage: The check `isEmpty()` calls `failWithActual(simpleFact("expected to be
     * empty"))`.
     */
    protected fun failWithActual(first: Fact, vararg rest: Fact) {
        metadata.fail(
            listOf(
                first,
                *rest,
                // TODO(dustinlam): Value should be .actualCustomStringRepresentation()
                fact("but was", actual)
            )
        )
    }

    // TODO(KT-20427): Only needed to enable extensions in internal sources.
    @Suppress("NOTHING_TO_INLINE")
    internal inline fun failWithoutActualInternal(first: Fact, vararg rest: Fact) {
        failWithoutActual(first, *rest)
    }

    /**
     * Assembles a failure message without a given subject and passes it to the FailureStrategy
     *
     * @param check the check being asserted
     */
    @Deprecated(
        "Prefer to construct Fact-style methods, typically by using " +
            "failWithoutActual(Fact, Fact...). However, if you want to preserve your exact " +
            "failure message as a migration aid, you can inline this method (and then inline the " +
            "resulting method call, as well).",
        ReplaceWith(
            "failWithoutActual(simpleFact(\"Not true that the subject \$check\"))",
            "androidx.kruth.Fact.Companion.simpleFact"
        )
    )
    internal fun failWithoutActual(check: String) {
        failWithoutActual(simpleFact("Not true that the subject $check"))
    }

    /**
     * Fails, reporting a message with the given facts, _without automatically adding the actual
     * value._
     *
     * Most failure messages should report the actual value, so most checks should call
     * `failWithActual(Fact, Fact...)` instead. However, [failWithoutActual] is useful in some
     * cases:
     * * when the actual value is obvious from the rest of the message. For example, `isNotEmpty()`
     *   calls `failWithoutActual(simpleFact("expected not to be empty")`.
     * * when the actual value shouldn't come last or should have a different key than the default
     *   of "but was." For example, `isNotWithin(...).of(...)` calls `failWithoutActual` so that it
     *   can put the expected and actual values together, followed by the tolerance.
     *
     * Example usage: The check `isEmpty()` calls `failWithActual(simpleFact("expected to be
     * empty"))`.
     */
    protected fun failWithoutActual(first: Fact, vararg rest: Fact) {
        metadata.fail(
            buildList {
                add(first)
                addAll(rest)
            }
        )
    }

    @PublishedApi // Required to allow isInstanceOf to be implemented via inline reified type.
    internal fun doFail(vararg facts: Fact) {
        metadata.fail(facts.asList())
    }

    /** Fails unless the subject is equal to any element in the given [iterable]. */
    open fun isIn(iterable: Iterable<*>?) {
        if (actual !in requireNonNull(iterable)) {
            metadata.fail(listOf(simpleFact("Expected $actual to be in $iterable, but was not")))
        }
    }

    /** Fails unless the subject is equal to any of the given elements. */
    open fun isAnyOf(first: Any?, second: Any?, vararg rest: Any?) {
        isIn(listOf(first, second, *rest))
    }

    /** Fails if the subject is equal to any element in the given [iterable]. */
    open fun isNotIn(iterable: Iterable<*>?) {
        if (actual in requireNonNull(iterable)) {
            failWithActual(fact("expected not to be any of", iterable))
        }
    }

    /** Fails if the subject is equal to any of the given elements. */
    open fun isNoneOf(first: Any?, second: Any?, vararg rest: Any?) {
        isNotIn(listOf(first, second, *rest))
    }

    /**
     * Supplies the direct string representation of the actual value to other methods which may
     * prefix or otherwise position it in an error message. This should only be overridden to
     * provide an improved string representation of the value under test, as it would appear in any
     * given error message, and should not be used for additional prefixing.
     *
     * Subjects should override this with care.
     *
     * By default, this returns `actual.toString()`.
     */
    // TODO(cpovirk): Consider whether this API pulls its weight. If users want to format the actual
    //  value, maybe they should do so themselves? Of course, they won't have a chance to use a
    //  custom format for inherited implementations like isEqualTo(). But if they want to format the
    //  actual value specially, then it seems likely that they'll want to format the expected value
    //  specially, too. And that applies just as well to APIs like isIn(). Maybe we'll want an API
    //  that supports formatting those values, too (like formatActualOrExpected below)? See also the
    //  related b/70930431. But note that we are likely to use this from FailureMetadata, at least
    //  in the short term, for better or for worse.
    protected open fun actualCustomStringRepresentation(): String {
        // TODO(dustinlam): This should check for ByteArray to return ByteArray.toHexString()
        //  when we move to Kotlin 1.9
        return actual.toString()
    }

    private fun Any?.standardIsEqualTo(expected: Any?) {
        metadata.assertTrue(compareForEquality(expected)) {
            "expected: ${expected.toStringForAssert()} but was: ${toStringForAssert()}"
        }
    }

    private fun Any?.standardIsNotEqualTo(unexpected: Any?) {
        if (compareForEquality(unexpected)) {
            failWithoutActual(
                fact("expected not to be", unexpected),
                fact("but was; string representation of actual value", actual)
            )
        }
    }

    /**
     * Returns whether [this] equals [expected].
     *
     * The equality check follows the rules described on [Subject.isEqualTo].
     */
    private fun Any?.compareForEquality(expected: Any?): Boolean {
        @Suppress("SuspiciousEqualsCombination") // Intentional for behaviour compatibility.
        // This is migrated from Truth's equality helper, which has very specific logic for handling
        // the
        // magic "casting" they do between types. See:
        // https://github.com/google/truth/blob/master/core/src/main/java/com/google/common/truth/Subject.java#L210
        return when {
            this == null && expected == null -> true
            this == null || expected == null -> false
            this is ByteArray && expected is ByteArray -> contentEquals(expected)
            this is IntArray && expected is IntArray -> contentEquals(expected)
            this is LongArray && expected is LongArray -> contentEquals(expected)
            this is FloatArray && expected is FloatArray -> contentEquals(expected)
            this is DoubleArray && expected is DoubleArray -> contentEquals(expected)
            this is ShortArray && expected is ShortArray -> contentEquals(expected)
            this is CharArray && expected is CharArray -> contentEquals(expected)
            this is BooleanArray && expected is BooleanArray -> contentEquals(expected)
            this is Array<*> && expected is Array<*> -> contentDeepEquals(expected)
            isIntegralBoxedPrimitive() && expected.isIntegralBoxedPrimitive() -> {
                integralValue() == expected.integralValue()
            }
            this is Double && expected is Double -> compareTo(expected) == 0
            this is Float && expected is Float -> compareTo(expected) == 0
            this is Double && expected is Int -> compareTo(expected.toDouble()) == 0
            this is Float && expected is Int -> toDouble().compareTo(expected.toDouble()) == 0
            else -> this === expected || this == expected
        }
    }

    private fun Any?.isIntegralBoxedPrimitive(): Boolean {
        return this is Byte || this is Short || this is Char || this is Int || this is Long
    }

    private fun Any?.integralValue(): Long =
        when (this) {
            is Char -> code.toLong()
            is Number -> toLong()
            // This is intentionally AssertionError and not AssertionErrorWithFacts to stay
            // behaviour
            // compatible with Truth.
            else -> throw AssertionError("$this must be either a Char or a Number.")
        }

    private fun Any?.toStringForAssert(): String =
        when {
            this == null -> toString()
            isIntegralBoxedPrimitive() -> "${this::class.canonicalName}<$this>"
            else -> toString()
        }
<<<<<<< HEAD
=======

    @Suppress("NOTHING_TO_INLINE")
    internal inline fun checkInternal(format: String, vararg args: Any): StandardSubjectBuilder =
        check(format, *args)
>>>>>>> 3d4510a6

    /**
     * Returns a builder for creating a derived subject.
     *
     * Derived subjects retain the [FailureStrategy] and [StandardSubjectBuilder.withMessage] of the
     * current subject, and in some cases, they automatically supplement their failure message with
     * information about the original subject.
     *
     * For example, [ThrowableSubject.hasMessageThat], which returns a [StringSubject], is
     * implemented with `check("getMessage()").that(actual.getMessage())`.
     *
     * The arguments to [check] describe how the new subject was derived from the old, formatted
     * like a chained method call. This allows Truth to include that information in its failure
     * messages. For example, `assertThat(caught).hasCauseThat().hasMessageThat()` will produce a
     * failure message that includes the string "throwable.getCause().getMessage()," thanks to
     * internal [check] calls that supplied "getCause()" and "getMessage()" as arguments.
     *
     * If the method you're delegating to accepts parameters, you can pass [check] a format string.
     * For example, [MultimapSubject.valuesForKey] calls `check("valuesForKey(%s)", key)`.
     *
     * If you aren't really delegating to an instance method on the actual value -- maybe you're
     * calling a static method, or you're calling a chain of several methods -- you can supply
     * whatever string will be most useful to users. For example, if you're delegating to
     * `getOnlyElement(actual.colors())`, you might call `check("onlyColor()")`.
     *
     * @param format a template with `%s` placeholders
     * @param args the arguments to be inserted into those placeholders
     */
    protected fun check(format: String, vararg args: Any): StandardSubjectBuilder {
        validatePlaceholders(format, args)
        return doCheck(DIFFERENT, lenientFormat(format, args))
    }

    // TODO(b/134064106): Figure out a public API for this.
    internal fun checkNoNeedToDisplayBothValues(
        format: String,
        vararg args: Any
    ): StandardSubjectBuilder {
        validatePlaceholders(format, args)
        return doCheck(SIMILAR, lenientFormat(format, args))
    }

    private fun validatePlaceholders(format: String, args: Array<out Any?>) {
        var placeholders = 0
        var index = format.indexOf("%s")
        while (index != -1) {
            placeholders++
            index = format.indexOf("%s", index + 1)
        }
        require(placeholders == args.size) {
            "Incorrect number of args (${args.size}) for the given placeholders ($placeholders) " +
                "in string template:\"$format\""
        }
    }

    private fun doCheck(
        valuesAreSimilar: OldAndNewValuesAreSimilar,
        message: String
    ): StandardSubjectBuilder {
        return StandardSubjectBuilder(
            metadata.updateForCheckCall(valuesAreSimilar) { input: String? -> "$input.$message" }
        )
    }

    internal fun typeDescription(): String {
        if (typeDescriptionOverride != null) return typeDescriptionOverride

        /**
         * j2cl doesn't store enough metadata to know whether "Foo$BarSubject" is a nested class, so
         * it can't tell whether the simple name is "Foo$BarSubject" or just "BarSubject":
         * b/71808768. It returns "Foo$BarSubject" to err on the side of preserving information. We
         * want just "BarSubject," so we strip any likely enclosing type ourselves.
         */
        val subjectClass: String? = this::class.simpleName?.replaceFirst(Regex(".*[$]"), "")
        val actualClass: String =
            if (
                subjectClass != null &&
                    subjectClass.endsWith("Subject") &&
                    subjectClass != "Subject"
            ) {
                subjectClass.substring(0, subjectClass.length - "Subject".length)
            } else {
                "Object"
            }
        return actualClass.replaceFirstChar { it.lowercaseChar() }
    }

    protected fun ignoreCheck(): StandardSubjectBuilder {
        return StandardSubjectBuilder.forCustomFailureStrategy {}
    }

    /**
     * In a fluent assertion chain, the argument to the common overload of
     * [StandardSubjectBuilder.about], the method that specifies what kind of [Subject] to create.
     *
     * For more information about the fluent chain, see
     * [this FAQ entry](https://truth.dev/faq#full-chain).
     *
     * **For people extending Kruth**
     *
     * When you write a custom subject, see [our doc on extensions](https://truth.dev/extension). It
     * explains where [Factory] fits into the process.
     */
    fun interface Factory<out SubjectT : Subject<ActualT>, ActualT> {
        fun createSubject(metadata: FailureMetadata, actual: ActualT?): SubjectT
    }
}

<<<<<<< HEAD
internal fun lenientFormat(template: String, vararg args: Any?): String {
=======
internal fun lenientFormat(template: String, args: Array<out Any?>): String {
>>>>>>> 3d4510a6
    val argsToLenientStrings =
        args.map {
            if (it == null) {
                return@map "null"
            }

            try {
                it.toString()
            } catch (e: Exception) {
                // Default toString() behavior - see Object.toString()
                val className = it::class.simpleName
                val exceptionClassName = e::class.simpleName
                val hashCodeHexString = it.hashCode().toUInt().toString(16)
                "<$$className@$hashCodeHexString threw $exceptionClassName>"
            }
        }

    var i = 0
    val formattedString =
        template.replace(Regex("%s")) { matchResult ->
            val result =
                when {
                    i <= argsToLenientStrings.lastIndex -> argsToLenientStrings[i]
                    else -> matchResult.value
                }
            i++
            return@replace result
        }

    return when {
        i >= argsToLenientStrings.size -> formattedString
        else -> "$formattedString [${argsToLenientStrings.subList(i, argsToLenientStrings.size)}]"
    }
}

internal expect val <T : Any> KClass<T>.canonicalName: String?<|MERGE_RESOLUTION|>--- conflicted
+++ resolved
@@ -357,13 +357,10 @@
             isIntegralBoxedPrimitive() -> "${this::class.canonicalName}<$this>"
             else -> toString()
         }
-<<<<<<< HEAD
-=======
 
     @Suppress("NOTHING_TO_INLINE")
     internal inline fun checkInternal(format: String, vararg args: Any): StandardSubjectBuilder =
         check(format, *args)
->>>>>>> 3d4510a6
 
     /**
      * Returns a builder for creating a derived subject.
@@ -472,11 +469,7 @@
     }
 }
 
-<<<<<<< HEAD
-internal fun lenientFormat(template: String, vararg args: Any?): String {
-=======
 internal fun lenientFormat(template: String, args: Array<out Any?>): String {
->>>>>>> 3d4510a6
     val argsToLenientStrings =
         args.map {
             if (it == null) {
