--- conflicted
+++ resolved
@@ -16,31 +16,12 @@
 
 package androidx.tv.foundation.lazy.grid
 
-<<<<<<< HEAD
-import androidx.compose.animation.core.Animatable
-import androidx.compose.animation.core.Spring
-import androidx.compose.animation.core.SpringSpec
-import androidx.compose.animation.core.VectorConverter
-import androidx.compose.animation.core.VisibilityThreshold
-import androidx.compose.animation.core.spring
-import androidx.compose.runtime.getValue
-import androidx.compose.runtime.mutableStateOf
-import androidx.compose.runtime.setValue
-=======
 import androidx.compose.foundation.ExperimentalFoundationApi
->>>>>>> fdff00cc
 import androidx.compose.ui.unit.Constraints
 import androidx.compose.ui.unit.IntOffset
 import androidx.compose.ui.util.fastAny
 import androidx.compose.ui.util.fastForEach
-<<<<<<< HEAD
-import androidx.compose.ui.util.fastForEachIndexed
-import kotlinx.coroutines.CancellationException
-import kotlinx.coroutines.CoroutineScope
-import kotlinx.coroutines.launch
-=======
 import androidx.tv.foundation.lazy.layout.LazyLayoutKeyIndexMap
->>>>>>> fdff00cc
 
 /**
  * Handles the item placement animations when it is set via
@@ -49,17 +30,6 @@
  * This class is responsible for detecting when item position changed, figuring our start/end
  * offsets and starting the animations.
  */
-<<<<<<< HEAD
-internal class LazyGridItemPlacementAnimator(
-    private val scope: CoroutineScope,
-    private val isVertical: Boolean
-) {
-    // state containing an animation and all relevant info for each item.
-    private val keyToItemInfoMap = mutableMapOf<Any, ItemInfo>()
-
-    // snapshot of the key to index map used for the last measuring.
-    private var keyToIndexMap: Map<Any, Int> = emptyMap()
-=======
 @OptIn(ExperimentalFoundationApi::class)
 internal class LazyGridItemPlacementAnimator {
     // state containing relevant info for active items.
@@ -67,7 +37,6 @@
 
     // snapshot of the key to index map used for the last measuring.
     private var keyIndexMap: LazyLayoutKeyIndexMap = LazyLayoutKeyIndexMap.Empty
->>>>>>> fdff00cc
 
     // keeps the index of the first visible index.
     private var firstVisibleIndex = 0
@@ -123,15 +92,10 @@
                 val itemInfo = keyToItemInfoMap[item.key]
                 // there is no state associated with this item yet
                 if (itemInfo == null) {
-<<<<<<< HEAD
-                    val previousIndex = previousKeyToIndexMap[item.key]
-                    if (previousIndex != null && item.index != previousIndex) {
-=======
                     keyToItemInfoMap[item.key] =
                         ItemInfo(item.crossAxisSize, item.crossAxisOffset)
                     val previousIndex = previousKeyToIndexMap.getIndex(item.key)
                     if (previousIndex != -1 && item.index != previousIndex) {
->>>>>>> fdff00cc
                         if (previousIndex < previousFirstVisibleIndex) {
                             // the larger index will be in the start of the list
                             movingInFromStartBound.add(item)
@@ -201,17 +165,7 @@
             val itemInfo = keyToItemInfoMap.getValue(key)
             val newIndex = keyIndexMap.getIndex(key)
 
-<<<<<<< HEAD
-            // whether the animation associated with the item has been finished or not yet started
-            val inProgress = itemInfo.placeables.fastAny { it.inProgress }
-            if (itemInfo.placeables.isEmpty() ||
-                newIndex == null ||
-                (!inProgress && newIndex == previousKeyToIndexMap[key]) ||
-                (!inProgress && !itemInfo.isWithinBounds(mainAxisLayoutSize))
-            ) {
-=======
             if (newIndex == -1) {
->>>>>>> fdff00cc
                 keyToItemInfoMap.remove(key)
             } else {
                 val item = itemProvider.getAndMeasure(
@@ -308,11 +262,7 @@
      */
     fun reset() {
         keyToItemInfoMap.clear()
-<<<<<<< HEAD
-        keyToIndexMap = emptyMap()
-=======
         keyIndexMap = LazyLayoutKeyIndexMap.Empty
->>>>>>> fdff00cc
         firstVisibleIndex = -1
     }
 
