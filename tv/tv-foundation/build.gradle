--- conflicted
+++ resolved
@@ -37,18 +37,11 @@
 dependencies {
     api(libs.kotlinStdlib)
 
-<<<<<<< HEAD
-    implementation("androidx.profileinstaller:profileinstaller:1.3.1")
-
-    def composeVersion = "1.6.4"
-    api("androidx.annotation:annotation:$composeVersion")
-=======
     def annotationVersion = "1.8.0"
     def composeVersion = "1.6.8"
     def profileInstallerVersion = "1.3.1"
 
     api("androidx.annotation:annotation:1.8.1")
->>>>>>> 3d4510a6
     api("androidx.compose.animation:animation:$composeVersion")
     api("androidx.compose.foundation:foundation:$composeVersion")
     api("androidx.compose.foundation:foundation-layout:$composeVersion")
@@ -71,12 +64,6 @@
 android {
     compileSdk 35
     namespace "androidx.tv.foundation"
-<<<<<<< HEAD
-    defaultConfig {
-        minSdkVersion 21
-    }
-=======
->>>>>>> 3d4510a6
 }
 
 androidx {
@@ -89,10 +76,7 @@
             "functionality to support TV specific devices sizes, shapes and d-pad navigation " +
             "supported components. It builds upon the Jetpack Compose libraries."
     legacyDisableKotlinStrictApiMode = true
-<<<<<<< HEAD
-=======
     metalavaK2UastEnabled = false
->>>>>>> 3d4510a6
 }
 
 // Functions and tasks to monitor changes in copied files.
