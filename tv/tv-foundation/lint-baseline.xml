--- conflicted
+++ resolved
@@ -1,7 +1,4 @@
 <?xml version="1.0" encoding="UTF-8"?>
-<<<<<<< HEAD
-<issues format="6" by="lint 8.4.0-alpha09" type="baseline" client="gradle" dependencies="false" name="AGP (8.4.0-alpha09)" variant="all" version="8.4.0-alpha09">
-=======
 <issues format="6" by="lint 8.7.0-alpha02" type="baseline" client="gradle" dependencies="false" name="AGP (8.7.0-alpha02)" variant="all" version="8.7.0-alpha02">
 
     <issue
@@ -30,7 +27,6 @@
         <location
             file="src/androidTest/java/androidx/tv/foundation/lazy/list/LazyListPinnableContainerTest.kt"/>
     </issue>
->>>>>>> 3d4510a6
 
     <issue
         id="BanThreadSleep"
