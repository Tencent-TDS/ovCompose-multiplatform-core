/*
 * Copyright 2023 The Android Open Source Project
 *
 * Licensed under the Apache License, Version 2.0 (the "License");
 * you may not use this file except in compliance with the License.
 * You may obtain a copy of the License at
 *
 *      http://www.apache.org/licenses/LICENSE-2.0
 *
 * Unless required by applicable law or agreed to in writing, software
 * distributed under the License is distributed on an "AS IS" BASIS,
 * WITHOUT WARRANTIES OR CONDITIONS OF ANY KIND, either express or implied.
 * See the License for the specific language governing permissions and
 * limitations under the License.
 */

package androidx.tv.material3

import androidx.compose.animation.animateContentSize
import androidx.compose.foundation.Canvas
import androidx.compose.foundation.focusGroup
import androidx.compose.foundation.layout.Box
import androidx.compose.foundation.layout.Row
import androidx.compose.foundation.layout.fillMaxHeight
import androidx.compose.foundation.layout.fillMaxSize
import androidx.compose.runtime.Composable
import androidx.compose.runtime.LaunchedEffect
import androidx.compose.runtime.MutableState
import androidx.compose.runtime.getValue
import androidx.compose.runtime.mutableStateOf
import androidx.compose.runtime.remember
import androidx.compose.runtime.saveable.Saver
import androidx.compose.runtime.saveable.rememberSaveable
import androidx.compose.runtime.setValue
import androidx.compose.ui.Alignment
import androidx.compose.ui.Modifier
import androidx.compose.ui.focus.FocusRequester
import androidx.compose.ui.focus.FocusState
import androidx.compose.ui.focus.focusRequester
import androidx.compose.ui.focus.onFocusChanged
import androidx.compose.ui.graphics.Brush
import androidx.compose.ui.graphics.SolidColor
import androidx.compose.ui.layout.onSizeChanged
import androidx.compose.ui.platform.LocalDensity
import androidx.compose.ui.unit.Dp
import androidx.compose.ui.unit.IntSize
import androidx.compose.ui.zIndex

/**
 * Navigation drawers provide ergonomic access to destinations in an app. Modal navigation drawers
 * are good for infrequent, but more focused, switching to different destinations.
 *
 * It displays content associated with the closed state when the drawer is not in focus and displays
 * content associated with the open state when the drawer or its contents are focused on. Modal
 * navigation drawers are elevated above most of the app’s UI and don’t affect the screen’s layout
 * grid.
 *
 * Example:
<<<<<<< HEAD
 *
 * @sample androidx.tv.material3.samples.SampleModalNavigationDrawerWithSolidScrim
 *
 * @sample androidx.tv.material3.samples.SampleModalNavigationDrawerWithGradientScrim
=======
>>>>>>> 3d4510a6
 *
 * @sample androidx.tv.material3.samples.SampleModalNavigationDrawerWithSolidScrim
 * @sample androidx.tv.material3.samples.SampleModalNavigationDrawerWithGradientScrim
 * @param drawerContent Content that needs to be displayed on the drawer based on whether the drawer
 *   is [DrawerValue.Open] or [DrawerValue.Closed]. Drawer-entries can be animated when the drawer
 *   moves from Closed to Open state and vice-versa. For, e.g., the entry could show only an icon in
 *   the Closed state and slide in text to form (icon + text) when in the Open state.
 *
 * To limit the width of the drawer in the open or closed state, wrap the content in a box with the
 * required width.
 *
 * @param modifier the [Modifier] to be applied to this drawer
 * @param drawerState state of the drawer
 * @param scrimBrush brush to paint the scrim that obscures content when the drawer is open
 * @param content content of the rest of the UI. The content extends to the edge of the container
 *   under the modal navigation drawer. Focusable content that is not part of the background must
 *   have start-padding sufficient to prevent it from being drawn under the drawer in the Closed
 *   state.
 */
@Composable
fun ModalNavigationDrawer(
    drawerContent: @Composable NavigationDrawerScope.(DrawerValue) -> Unit,
    modifier: Modifier = Modifier,
    drawerState: DrawerState = rememberDrawerState(DrawerValue.Closed),
    scrimBrush: Brush = SolidColor(LocalColorScheme.current.scrim.copy(alpha = 0.5f)),
    content: @Composable () -> Unit
) {
    val localDensity = LocalDensity.current
    val closedDrawerWidth: MutableState<Dp?> = remember { mutableStateOf(null) }
    val internalDrawerModifier =
        Modifier.zIndex(Float.MAX_VALUE).onSizeChanged {
            if (closedDrawerWidth.value == null && drawerState.currentValue == DrawerValue.Closed) {
                with(localDensity) { closedDrawerWidth.value = it.width.toDp() }
            }
        }

    Box(modifier = modifier) {
        DrawerSheet(
            modifier = internalDrawerModifier.align(Alignment.CenterStart),
            drawerState = drawerState,
            sizeAnimationFinishedListener = { _, targetSize ->
                if (drawerState.currentValue == DrawerValue.Closed) {
                    with(localDensity) { closedDrawerWidth.value = targetSize.width.toDp() }
                }
            },
            content = drawerContent
        )

        content()

        if (drawerState.currentValue == DrawerValue.Open) {
            // Scrim
            Canvas(Modifier.fillMaxSize()) { drawRect(scrimBrush) }
        }
    }
}

/**
 * Navigation drawers provide ergonomic access to destinations in an app. They’re often next to app
 * content and affect the screen’s layout grid. Standard navigation drawers are good for frequent
 * switching to different destinations.
 *
 * It displays content associated with the closed state when the drawer is not in focus and displays
 * content associated with the open state when the drawer or its contents are focused on. The drawer
 * is at the same level as the app's UI an reduces the screen size available to the remaining
 * content.
 *
 * Example:
<<<<<<< HEAD
 *
 * @sample androidx.tv.material3.samples.SampleNavigationDrawer
=======
>>>>>>> 3d4510a6
 *
 * @sample androidx.tv.material3.samples.SampleNavigationDrawer
 * @param drawerContent Content that needs to be displayed on the drawer based on whether the drawer
 *   is [DrawerValue.Open] or [DrawerValue.Closed]. Drawer-entries can be animated when the drawer
 *   moves from Closed to Open state and vice-versa. For, e.g., the entry could show only an icon in
 *   the Closed state and slide in text to form (icon + text) when in the Open state.
 *
 * To limit the width of the drawer in the open or closed state, wrap the content in a box with the
 * required width.
 *
 * @param modifier the [Modifier] to be applied to this drawer
 * @param drawerState state of the drawer
 * @param content content of the rest of the UI
 */
@Composable
fun NavigationDrawer(
    drawerContent: @Composable NavigationDrawerScope.(DrawerValue) -> Unit,
    modifier: Modifier = Modifier,
    drawerState: DrawerState = rememberDrawerState(DrawerValue.Closed),
    content: @Composable () -> Unit
) {
    Row(modifier = modifier) {
        DrawerSheet(drawerState = drawerState, content = drawerContent)
        content()
    }
}

/** States that the drawer can exist in. */
enum class DrawerValue {
    /** The state of the drawer when it is closed. */
    Closed,

    /** The state of the drawer when it is open. */
    Open
}

/**
 * State of the [NavigationDrawer] or [ModalNavigationDrawer] composable.
 *
 * @param initialValue the initial value ([DrawerValue.Closed] or [DrawerValue.Open]) of the drawer.
 */
class DrawerState(initialValue: DrawerValue = DrawerValue.Closed) {
    var currentValue by mutableStateOf(initialValue)
        private set

    /**
     * Updates the state of the drawer.
     *
     * @param drawerValue the value the state of the drawer should be set to.
     */
    fun setValue(drawerValue: DrawerValue) {
        currentValue = drawerValue
    }

    companion object {
        /**
         * The [Saver] used by [rememberDrawerState] to record and restore [DrawerState] across
         * activity or process recreation.
         */
        val Saver =
            Saver<DrawerState, DrawerValue>(
                save = { it.currentValue },
                restore = { DrawerState(it) }
            )
    }
}

/**
 * Create and remember a [DrawerState].
 *
 * @param initialValue The initial value of the state.
 */
@Composable
fun rememberDrawerState(initialValue: DrawerValue): DrawerState {
    return rememberSaveable(saver = DrawerState.Saver) { DrawerState(initialValue) }
}

@Composable
private fun DrawerSheet(
    modifier: Modifier = Modifier,
    drawerState: DrawerState = remember { DrawerState() },
    sizeAnimationFinishedListener: ((initialValue: IntSize, targetValue: IntSize) -> Unit)? = null,
    content: @Composable NavigationDrawerScope.(DrawerValue) -> Unit
) {
    // indicates that the drawer has been set to its initial state and has grabbed focus if
    // necessary. Controls whether focus is used to decide the state of the drawer going forward.
    var initializationComplete: Boolean by remember { mutableStateOf(false) }
    var focusState by remember { mutableStateOf<FocusState?>(null) }
    val focusRequester = remember { FocusRequester() }
    LaunchedEffect(key1 = drawerState.currentValue) {
        if (drawerState.currentValue == DrawerValue.Open && focusState?.hasFocus == false) {
            // used to grab focus if the drawer state is set to Open on start.
            focusRequester.requestFocus()
        }
        initializationComplete = true
    }

    val internalModifier =
        Modifier.focusRequester(focusRequester)
            .animateContentSize(finishedListener = sizeAnimationFinishedListener)
            .fillMaxHeight()
            // adding passed-in modifier here to ensure animateContentSize is called before other
            // size based modifiers.
            .then(modifier)
            .onFocusChanged {
                focusState = it

                if (initializationComplete) {
                    drawerState.setValue(if (it.hasFocus) DrawerValue.Open else DrawerValue.Closed)
                }
            }
            .focusGroup()

    Box(modifier = internalModifier) {
        NavigationDrawerScopeImpl(drawerState.currentValue == DrawerValue.Open).apply {
            content(drawerState.currentValue)
        }
    }
}<|MERGE_RESOLUTION|>--- conflicted
+++ resolved
@@ -56,13 +56,6 @@
  * grid.
  *
  * Example:
-<<<<<<< HEAD
- *
- * @sample androidx.tv.material3.samples.SampleModalNavigationDrawerWithSolidScrim
- *
- * @sample androidx.tv.material3.samples.SampleModalNavigationDrawerWithGradientScrim
-=======
->>>>>>> 3d4510a6
  *
  * @sample androidx.tv.material3.samples.SampleModalNavigationDrawerWithSolidScrim
  * @sample androidx.tv.material3.samples.SampleModalNavigationDrawerWithGradientScrim
@@ -131,11 +124,6 @@
  * content.
  *
  * Example:
-<<<<<<< HEAD
- *
- * @sample androidx.tv.material3.samples.SampleNavigationDrawer
-=======
->>>>>>> 3d4510a6
  *
  * @sample androidx.tv.material3.samples.SampleNavigationDrawer
  * @param drawerContent Content that needs to be displayed on the drawer based on whether the drawer
