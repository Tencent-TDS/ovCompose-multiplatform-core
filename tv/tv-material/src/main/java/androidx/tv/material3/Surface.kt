--- conflicted
+++ resolved
@@ -384,10 +384,7 @@
                         this.alpha = surfaceAlpha
                         this.shape = shape
                         this.clip = true
-<<<<<<< HEAD
-=======
                         this.compositingStrategy = CompositingStrategy.Offscreen
->>>>>>> 3d4510a6
                     },
             propagateMinConstraints = true
         ) {
