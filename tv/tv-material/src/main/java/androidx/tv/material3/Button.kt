/*
 * Copyright 2023 The Android Open Source Project
 *
 * Licensed under the Apache License, Version 2.0 (the "License");
 * you may not use this file except in compliance with the License.
 * You may obtain a copy of the License at
 *
 *      http://www.apache.org/licenses/LICENSE-2.0
 *
 * Unless required by applicable law or agreed to in writing, software
 * distributed under the License is distributed on an "AS IS" BASIS,
 * WITHOUT WARRANTIES OR CONDITIONS OF ANY KIND, either express or implied.
 * See the License for the specific language governing permissions and
 * limitations under the License.
 */

package androidx.tv.material3

import androidx.compose.foundation.interaction.Interaction
import androidx.compose.foundation.interaction.MutableInteractionSource
import androidx.compose.foundation.layout.Arrangement
import androidx.compose.foundation.layout.PaddingValues
import androidx.compose.foundation.layout.Row
import androidx.compose.foundation.layout.RowScope
import androidx.compose.foundation.layout.defaultMinSize
import androidx.compose.foundation.layout.padding
import androidx.compose.runtime.Composable
import androidx.compose.runtime.NonRestartableComposable
import androidx.compose.ui.Alignment
import androidx.compose.ui.Modifier
import androidx.compose.ui.semantics.Role
import androidx.compose.ui.semantics.role
import androidx.compose.ui.semantics.semantics
import androidx.compose.ui.unit.Dp
import androidx.tv.material3.tokens.Elevation

/**
 * Material Design filled button for TV.
 *
 * Filled buttons are for high emphasis (important, final actions that complete a flow).
 *
 * Choose the best button for an action based on the amount of emphasis it needs. The more important
 * an action is, the higher emphasis its button should be.
 * - See [Button] for high emphasis (important, final actions that complete a flow).
 * - See [OutlinedButton] for a medium-emphasis button with a border.
 *
 * The default text style for internal [Text] components will be set to [Typography.labelLarge].
 *
 * Samples:
<<<<<<< HEAD
 *
 * @sample androidx.tv.material3.samples.ButtonSample
 *
 * @sample androidx.tv.material3.samples.LikeButtonSample
=======
>>>>>>> 3d4510a6
 *
 * @sample androidx.tv.material3.samples.ButtonSample
 * @sample androidx.tv.material3.samples.LikeButtonSample
 * @param onClick called when this button is clicked
 * @param modifier the [Modifier] to be applied to this button
 * @param onLongClick called when this button is long clicked (long-pressed).
 * @param enabled controls the enabled state of this button. When `false`, this component will not
 *   respond to user input, and it will appear visually disabled and disabled to accessibility
 *   services.
 * @param scale Defines size of the Button relative to its original size.
 * @param glow Shadow to be shown behind the Button.
 * @param shape Defines the Button's shape.
 * @param colors Color to be used for background and content of the Button
 * @param tonalElevation tonal elevation used to apply a color shift to the button to give the it
 *   higher emphasis
 * @param border Defines a border around the Button.
 * @param contentPadding the spacing values to apply internally between the container and the
 *   content
 * @param interactionSource an optional hoisted [MutableInteractionSource] for observing and
 *   emitting [Interaction]s for this button. You can use this to change the button's appearance or
 *   preview the button in different states. Note that if `null` is provided, interactions will
 *   still happen internally.
 * @param content the content of the button
 */
@NonRestartableComposable
@Composable
fun Button(
    onClick: () -> Unit,
    modifier: Modifier = Modifier,
    onLongClick: (() -> Unit)? = null,
    enabled: Boolean = true,
    scale: ButtonScale = ButtonDefaults.scale(),
    glow: ButtonGlow = ButtonDefaults.glow(),
    shape: ButtonShape = ButtonDefaults.shape(),
    colors: ButtonColors = ButtonDefaults.colors(),
    tonalElevation: Dp = Elevation.Level0,
    border: ButtonBorder = ButtonDefaults.border(),
    contentPadding: PaddingValues = ButtonDefaults.ContentPadding,
    interactionSource: MutableInteractionSource? = null,
    content: @Composable RowScope.() -> Unit
) {
    ButtonImpl(
        onClick = onClick,
        modifier = modifier,
        onLongClick = onLongClick,
        enabled = enabled,
        scale = scale,
        glow = glow,
        shape = shape,
        colors = colors,
        tonalElevation = tonalElevation,
        border = border,
        contentPadding = contentPadding,
        interactionSource = interactionSource,
        content = content
    )
}

/**
 * Material Design outlined button for TV.
 *
 * Outlined buttons are medium-emphasis buttons. They contain actions that are important, but are
 * not the primary action in an app. Outlined buttons pair well with [Button]s to indicate an
 * alternative, secondary action.
 *
 * Choose the best button for an action based on the amount of emphasis it needs. The more important
 * an action is, the higher emphasis its button should be.
 * - See [Button] for high emphasis (important, final actions that complete a flow).
 * - See [OutlinedButton] for a medium-emphasis button with a border.
 *
 * The default text style for internal [Text] components will be set to [Typography.labelLarge].
 *
 * Samples:
<<<<<<< HEAD
 *
 * @sample androidx.tv.material3.samples.OutlinedButtonSample
=======
>>>>>>> 3d4510a6
 *
 * @sample androidx.tv.material3.samples.OutlinedButtonSample
 * @param onClick called when this button is clicked
 * @param modifier the [Modifier] to be applied to this button
 * @param onLongClick called when this button is long clicked (long-pressed).
 * @param enabled controls the enabled state of this button. When `false`, this component will not
 *   respond to user input, and it will appear visually disabled and disabled to accessibility
 *   services.
 * @param scale Defines size of the Button relative to its original size.
 * @param glow Shadow to be shown behind the Button.
 * @param shape Defines the Button's shape.
 * @param colors Color to be used for background and content of the Button
 * @param tonalElevation tonal elevation used to apply a color shift to the button to give the it
 *   higher emphasis
 * @param border Defines a border around the Button.
 * @param contentPadding the spacing values to apply internally between the container and the
 *   content
 * @param interactionSource an optional hoisted [MutableInteractionSource] for observing and
 *   emitting [Interaction]s for this button. You can use this to change the button's appearance or
 *   preview the button in different states. Note that if `null` is provided, interactions will
 *   still happen internally.
 * @param content the content of the button
 */
@NonRestartableComposable
@Composable
fun OutlinedButton(
    onClick: () -> Unit,
    modifier: Modifier = Modifier,
    onLongClick: (() -> Unit)? = null,
    enabled: Boolean = true,
    scale: ButtonScale = OutlinedButtonDefaults.scale(),
    glow: ButtonGlow = OutlinedButtonDefaults.glow(),
    shape: ButtonShape = OutlinedButtonDefaults.shape(),
    colors: ButtonColors = OutlinedButtonDefaults.colors(),
    tonalElevation: Dp = Elevation.Level0,
    border: ButtonBorder = OutlinedButtonDefaults.border(),
    contentPadding: PaddingValues = OutlinedButtonDefaults.ContentPadding,
    interactionSource: MutableInteractionSource? = null,
    content: @Composable RowScope.() -> Unit
) {
    ButtonImpl(
        onClick = onClick,
        modifier = modifier,
        onLongClick = onLongClick,
        enabled = enabled,
        scale = scale,
        glow = glow,
        shape = shape,
        colors = colors,
        tonalElevation = tonalElevation,
        border = border,
        contentPadding = contentPadding,
        interactionSource = interactionSource,
        content = content
    )
}

@Composable
private fun ButtonImpl(
    onClick: () -> Unit,
    modifier: Modifier,
    onLongClick: (() -> Unit)? = null,
    enabled: Boolean,
    scale: ButtonScale,
    glow: ButtonGlow,
    shape: ButtonShape,
    colors: ButtonColors,
    tonalElevation: Dp,
    border: ButtonBorder,
    contentPadding: PaddingValues,
    interactionSource: MutableInteractionSource?,
    content: @Composable RowScope.() -> Unit
) {
    Surface(
        modifier = modifier.semantics { role = Role.Button },
        onClick = onClick,
        onLongClick = onLongClick,
        enabled = enabled,
        scale = scale.toClickableSurfaceScale(),
        glow = glow.toClickableSurfaceGlow(),
        shape = shape.toClickableSurfaceShape(),
        colors = colors.toClickableSurfaceColors(),
        tonalElevation = tonalElevation,
        border = border.toClickableSurfaceBorder(),
        interactionSource = interactionSource
    ) {
        ProvideTextStyle(value = MaterialTheme.typography.labelLarge) {
            Row(
                modifier =
                    Modifier.defaultMinSize(
                            minWidth = BaseButtonDefaults.MinWidth,
                            minHeight = BaseButtonDefaults.MinHeight
                        )
                        .padding(contentPadding),
                horizontalArrangement = Arrangement.Center,
                verticalAlignment = Alignment.CenterVertically,
                content = content
            )
        }
    }
}<|MERGE_RESOLUTION|>--- conflicted
+++ resolved
@@ -47,13 +47,6 @@
  * The default text style for internal [Text] components will be set to [Typography.labelLarge].
  *
  * Samples:
-<<<<<<< HEAD
- *
- * @sample androidx.tv.material3.samples.ButtonSample
- *
- * @sample androidx.tv.material3.samples.LikeButtonSample
-=======
->>>>>>> 3d4510a6
  *
  * @sample androidx.tv.material3.samples.ButtonSample
  * @sample androidx.tv.material3.samples.LikeButtonSample
@@ -127,11 +120,6 @@
  * The default text style for internal [Text] components will be set to [Typography.labelLarge].
  *
  * Samples:
-<<<<<<< HEAD
- *
- * @sample androidx.tv.material3.samples.OutlinedButtonSample
-=======
->>>>>>> 3d4510a6
  *
  * @sample androidx.tv.material3.samples.OutlinedButtonSample
  * @param onClick called when this button is clicked
