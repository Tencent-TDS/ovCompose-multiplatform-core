--- conflicted
+++ resolved
@@ -48,11 +48,6 @@
  * Material Design wide button for TV.
  *
  * Samples:
-<<<<<<< HEAD
- *
- * @sample androidx.tv.material3.samples.WideButtonSample
-=======
->>>>>>> 3d4510a6
  *
  * @sample androidx.tv.material3.samples.WideButtonSample
  * @param onClick called when this button is clicked
@@ -121,15 +116,6 @@
  * Material Design wide button for TV.
  *
  * Samples:
-<<<<<<< HEAD
- *
- * @sample androidx.tv.material3.samples.WideButtonWithIcon
- *
- * @sample androidx.tv.material3.samples.WideButtonWithSubtitle
- *
- * @sample androidx.tv.material3.samples.WideButtonWithIconAndSubtitle
-=======
->>>>>>> 3d4510a6
  *
  * @sample androidx.tv.material3.samples.WideButtonWithIcon
  * @sample androidx.tv.material3.samples.WideButtonWithSubtitle
