--- conflicted
+++ resolved
@@ -78,14 +78,8 @@
  *   emitting [Interaction]s for this checkbox. You can use this to change the checkbox's appearance
  *   or preview the checkbox in different states. Note that if `null` is provided, interactions will
  *   still happen internally.
-<<<<<<< HEAD
- * @see [TriStateCheckbox] if you require support for an indeterminate state.
- *
- * @sample androidx.tv.material3.samples.CheckboxSample
-=======
  * @sample androidx.tv.material3.samples.CheckboxSample
  * @see [TriStateCheckbox] if you require support for an indeterminate state.
->>>>>>> 3d4510a6
  */
 @Composable
 fun Checkbox(
