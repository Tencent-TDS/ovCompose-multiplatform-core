--- conflicted
+++ resolved
@@ -46,15 +46,6 @@
  *
  * Checkout <a href="https://developer.android.com/design/ui/tv/guides/components/cards#usage">TV
  * Guidelines for Aspect ratios</a> for cards
-<<<<<<< HEAD
- *
- * @sample androidx.tv.material3.samples.HorizontalImageAspectRatioCardSample
- *
- * @sample androidx.tv.material3.samples.VerticalImageAspectRatioCardSample
- *
- * @sample androidx.tv.material3.samples.SquareImageAspectRatioCardSample
-=======
->>>>>>> 3d4510a6
  *
  * @sample androidx.tv.material3.samples.HorizontalImageAspectRatioCardSample
  * @sample androidx.tv.material3.samples.VerticalImageAspectRatioCardSample
@@ -115,23 +106,12 @@
  *
  * ![Classic
  * Card](https://developer.android.com/static/design/ui/tv/guides/components/images/cards/classic-card.webp)
-<<<<<<< HEAD
  *
  * Checkout TV design guidelines to learn more about <a
  * href="https://developer.android.com/design/ui/tv/guides/components/cards#classic-card"
  * class="external" target="_blank">Material Classic Card</a>.
  *
  * This Card handles click events, calling its [onClick] lambda.
- *
- * @sample androidx.tv.material3.samples.ClassicCardSample
-=======
- *
- * Checkout TV design guidelines to learn more about <a
- * href="https://developer.android.com/design/ui/tv/guides/components/cards#classic-card"
- * class="external" target="_blank">Material Classic Card</a>.
- *
- * This Card handles click events, calling its [onClick] lambda.
->>>>>>> 3d4510a6
  *
  * @sample androidx.tv.material3.samples.ClassicCardSample
  * @param onClick called when this card is clicked.
@@ -195,7 +175,6 @@
 /**
  * [CompactCard] is an opinionated TV Material card that offers a 4 slot layout to show information
  * about a subject.
-<<<<<<< HEAD
  *
  * This card provides the interactive surface [Surface] with the image slot as the background (with
  * an overlay scrim gradient). Other slots for the title, subtitle, and description are placed over
@@ -207,23 +186,6 @@
  * Checkout TV design guidelines to learn more about <a
  * href="https://developer.android.com/design/ui/tv/guides/components/cards#compact-card"
  * class="external" target="_blank">Material Compact Card</a>.
-=======
- *
- * This card provides the interactive surface [Surface] with the image slot as the background (with
- * an overlay scrim gradient). Other slots for the title, subtitle, and description are placed over
- * it.
->>>>>>> 3d4510a6
- *
- * ![Compact
- * Card](https://developer.android.com/static/design/ui/tv/guides/components/images/cards/compact-card.webp)
- *
-<<<<<<< HEAD
- * @sample androidx.tv.material3.samples.CompactCardSample
-=======
- * Checkout TV design guidelines to learn more about <a
- * href="https://developer.android.com/design/ui/tv/guides/components/cards#compact-card"
- * class="external" target="_blank">Material Compact Card</a>.
->>>>>>> 3d4510a6
  *
  * This Card handles click events, calling its [onClick] lambda.
  *
@@ -312,11 +274,6 @@
  * Checkout TV design guidelines to learn more about <a
  * href="https://developer.android.com/design/ui/tv/guides/components/cards#wide-classic-card"
  * class="external" target="_blank">Material Wide Classic Card</a>.
-<<<<<<< HEAD
- *
- * @sample androidx.tv.material3.samples.WideClassicCardSample
-=======
->>>>>>> 3d4510a6
  *
  * @sample androidx.tv.material3.samples.WideClassicCardSample
  * @param onClick called when this card is clicked.
