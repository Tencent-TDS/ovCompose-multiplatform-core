/*
 * Copyright 2023 The Android Open Source Project
 *
 * Licensed under the Apache License, Version 2.0 (the "License");
 * you may not use this file except in compliance with the License.
 * You may obtain a copy of the License at
 *
 *      http://www.apache.org/licenses/LICENSE-2.0
 *
 * Unless required by applicable law or agreed to in writing, software
 * distributed under the License is distributed on an "AS IS" BASIS,
 * WITHOUT WARRANTIES OR CONDITIONS OF ANY KIND, either express or implied.
 * See the License for the specific language governing permissions and
 * limitations under the License.
 */

package androidx.tv.material3

import androidx.compose.animation.core.Animatable
import androidx.compose.animation.core.TweenSpec
import androidx.compose.foundation.background
import androidx.compose.foundation.border
import androidx.compose.foundation.indication
import androidx.compose.foundation.interaction.Interaction
import androidx.compose.foundation.interaction.InteractionSource
import androidx.compose.foundation.interaction.MutableInteractionSource
import androidx.compose.foundation.layout.Box
import androidx.compose.foundation.layout.BoxScope
import androidx.compose.foundation.layout.height
import androidx.compose.foundation.layout.offset
import androidx.compose.foundation.layout.requiredSize
import androidx.compose.foundation.layout.width
import androidx.compose.foundation.layout.wrapContentSize
import androidx.compose.foundation.selection.toggleable
import androidx.compose.runtime.Composable
import androidx.compose.runtime.CompositionLocalProvider
import androidx.compose.runtime.DisposableEffect
import androidx.compose.runtime.Immutable
import androidx.compose.runtime.SideEffect
import androidx.compose.runtime.State
import androidx.compose.runtime.getValue
import androidx.compose.runtime.remember
import androidx.compose.runtime.rememberCoroutineScope
import androidx.compose.runtime.rememberUpdatedState
import androidx.compose.ui.Alignment
import androidx.compose.ui.Modifier
import androidx.compose.ui.graphics.Color
import androidx.compose.ui.graphics.Shape
import androidx.compose.ui.graphics.compositeOver
import androidx.compose.ui.graphics.takeOrElse
import androidx.compose.ui.platform.LocalDensity
import androidx.compose.ui.semantics.Role
import androidx.compose.ui.unit.Dp
import androidx.compose.ui.unit.IntOffset
import androidx.compose.ui.unit.dp
import androidx.tv.material3.tokens.SwitchTokens
import kotlin.math.roundToInt
import kotlinx.coroutines.launch

/**
 * <a href="https://m3.material.io/components/switch" class="external" target="_blank">Material
 * Design Switch</a>.
 *
 * Switches toggle the state of a single item on or off.
 *
 * ![Switch
 * image](https://developer.android.com/images/reference/androidx/compose/material3/switch.png)
 *
 * Switch can be used with a custom icon via [thumbContent] parameter
 *
 * @sample androidx.tv.material3.samples.SwitchSample
<<<<<<< HEAD
 *
=======
>>>>>>> 3d4510a6
 * @param checked whether or not this switch is checked
 * @param onCheckedChange called when this switch is clicked. If `null`, then this switch will not
 *   be interactable, unless something else handles its input events and updates its state.
 * @param modifier the [Modifier] to be applied to this switch
 * @param thumbContent content that will be drawn inside the thumb, expected to measure
 *   [SwitchDefaults.IconSize]
 * @param enabled controls the enabled state of this switch. When `false`, this component will not
 *   respond to user input, and it will appear visually disabled and disabled to accessibility
 *   services.
 * @param colors [SwitchColors] that will be used to resolve the colors used for this switch in
 *   different states. See [SwitchDefaults.colors].
 * @param interactionSource an optional hoisted [MutableInteractionSource] for observing and
 *   emitting [Interaction]s for this switch. You can use this to change the switch's appearance or
 *   preview the switch in different states. Note that if `null` is provided, interactions will
 *   still happen internally.
 */
@Composable
@Suppress("ComposableLambdaParameterNaming", "ComposableLambdaParameterPosition")
fun Switch(
    checked: Boolean,
    onCheckedChange: ((Boolean) -> Unit)?,
    modifier: Modifier = Modifier,
    thumbContent: (@Composable () -> Unit)? = null,
    enabled: Boolean = true,
    colors: SwitchColors = SwitchDefaults.colors(),
    interactionSource: MutableInteractionSource? = null,
) {
    @Suppress("NAME_SHADOWING")
    val interactionSource = interactionSource ?: remember { MutableInteractionSource() }
    val uncheckedThumbDiameter =
        if (thumbContent == null) {
            UncheckedThumbDiameter
        } else {
            ThumbDiameter
        }

    val thumbPaddingStart = (SwitchHeight - uncheckedThumbDiameter) / 2
    val minBound = with(LocalDensity.current) { thumbPaddingStart.toPx() }
    val maxBound = with(LocalDensity.current) { ThumbPathLength.toPx() }
    val valueToOffset =
        remember<(Boolean) -> Float>(minBound, maxBound) {
            { value -> if (value) maxBound else minBound }
        }

    val targetValue = valueToOffset(checked)
    val offset = remember { Animatable(targetValue) }
    val scope = rememberCoroutineScope()

    SideEffect {
        // min bound might have changed if the icon is only rendered in checked state.
        offset.updateBounds(lowerBound = minBound)
    }

    DisposableEffect(checked) {
        if (offset.targetValue != targetValue) {
            scope.launch { offset.animateTo(targetValue, AnimationSpec) }
        }
        onDispose {}
    }

    // TODO: Add Swipeable modifier b/223797571
    val toggleableModifier =
        if (onCheckedChange != null) {
            Modifier.toggleable(
                value = checked,
                onValueChange = onCheckedChange,
                enabled = enabled,
                role = Role.Switch,
                interactionSource = interactionSource,
                indication = null
            )
        } else {
            Modifier
        }

    Box(
        modifier
            .then(toggleableModifier)
            .wrapContentSize(Alignment.Center)
            .requiredSize(SwitchWidth, SwitchHeight)
    ) {
        SwitchImpl(
            checked = checked,
            enabled = enabled,
            colors = colors,
            thumbValue = offset.asState(),
            interactionSource = interactionSource,
            thumbShape = SwitchTokens.HandleShape.toShape(),
            uncheckedThumbDiameter = uncheckedThumbDiameter,
            minBound = thumbPaddingStart,
            maxBound = ThumbPathLength,
            thumbContent = thumbContent,
        )
    }
}

@Composable
@Suppress("ComposableLambdaParameterNaming", "ComposableLambdaParameterPosition")
private fun BoxScope.SwitchImpl(
    checked: Boolean,
    enabled: Boolean,
    colors: SwitchColors,
    thumbValue: State<Float>,
    thumbContent: (@Composable () -> Unit)?,
    interactionSource: InteractionSource,
    thumbShape: Shape,
    uncheckedThumbDiameter: Dp,
    minBound: Dp,
    maxBound: Dp,
) {
    val trackColor by colors.trackColor(enabled, checked)

    val thumbValueDp = with(LocalDensity.current) { thumbValue.value.toDp() }

    val thumbSizeDp =
        uncheckedThumbDiameter +
            (ThumbDiameter - uncheckedThumbDiameter) *
                ((thumbValueDp - minBound) / (maxBound - minBound))

    val thumbOffset = thumbValue.value

    val trackShape = SwitchTokens.TrackShape.toShape()
    val modifier =
        Modifier.align(Alignment.Center)
            .width(SwitchWidth)
            .height(SwitchHeight)
            .border(
                SwitchTokens.TrackOutlineWidth,
                colors.borderColor(enabled, checked).value,
                trackShape
            )
            .background(trackColor, trackShape)

    Box(modifier) {
        val thumbColor by colors.thumbColor(enabled, checked)
        val resolvedThumbColor = thumbColor
        Box(
            modifier =
                Modifier.align(Alignment.CenterStart)
                    .offset { IntOffset(thumbOffset.roundToInt(), 0) }
                    .indication(interactionSource = interactionSource, indication = null)
                    .requiredSize(thumbSizeDp)
                    .background(resolvedThumbColor, thumbShape),
            contentAlignment = Alignment.Center
        ) {
            if (thumbContent != null) {
                val iconColor = colors.iconColor(enabled, checked)
                CompositionLocalProvider(
                    LocalContentColor provides iconColor.value,
                    content = thumbContent
                )
            }
        }
    }
}

internal val ThumbDiameter = SwitchTokens.SelectedHandleWidth
internal val UncheckedThumbDiameter = SwitchTokens.UnselectedHandleWidth
private val SwitchWidth = SwitchTokens.TrackWidth
private val SwitchHeight = SwitchTokens.TrackHeight
private val ThumbPadding = (SwitchHeight - ThumbDiameter) / 2
private val ThumbPathLength = (SwitchWidth - ThumbDiameter) - ThumbPadding

private val AnimationSpec = TweenSpec<Float>(durationMillis = 100)

/** Contains the default values used by [Switch] */
object SwitchDefaults {
    /**
     * Creates a [SwitchColors] that represents the different colors used in a [Switch] in different
     * states.
     */
    @Composable fun colors() = MaterialTheme.colorScheme.defaultSwitchColors

    /**
     * Creates a [SwitchColors] that represents the different colors used in a [Switch] in different
     * states.
     *
     * @param checkedThumbColor the color used for the thumb when enabled and checked
     * @param checkedTrackColor the color used for the track when enabled and checked
     * @param checkedBorderColor the color used for the border when enabled and checked
     * @param checkedIconColor the color used for the icon when enabled and checked
     * @param uncheckedThumbColor the color used for the thumb when enabled and unchecked
     * @param uncheckedTrackColor the color used for the track when enabled and unchecked
     * @param uncheckedBorderColor the color used for the border when enabled and unchecked
     * @param uncheckedIconColor the color used for the icon when enabled and unchecked
     * @param disabledCheckedThumbColor the color used for the thumb when disabled and checked
     * @param disabledCheckedTrackColor the color used for the track when disabled and checked
     * @param disabledCheckedBorderColor the color used for the border when disabled and checked
     * @param disabledCheckedIconColor the color used for the icon when disabled and checked
     * @param disabledUncheckedThumbColor the color used for the thumb when disabled and unchecked
     * @param disabledUncheckedTrackColor the color used for the track when disabled and unchecked
     * @param disabledUncheckedBorderColor the color used for the border when disabled and unchecked
     * @param disabledUncheckedIconColor the color used for the icon when disabled and unchecked
     */
    @Composable
    fun colors(
        checkedThumbColor: Color = Color.Unspecified,
        checkedTrackColor: Color = Color.Unspecified,
        checkedBorderColor: Color = Color.Unspecified,
        checkedIconColor: Color = Color.Unspecified,
        uncheckedThumbColor: Color = Color.Unspecified,
        uncheckedTrackColor: Color = Color.Unspecified,
        uncheckedBorderColor: Color = Color.Unspecified,
        uncheckedIconColor: Color = Color.Unspecified,
        disabledCheckedThumbColor: Color = Color.Unspecified,
        disabledCheckedTrackColor: Color = Color.Unspecified,
        disabledCheckedBorderColor: Color = Color.Unspecified,
        disabledCheckedIconColor: Color = Color.Unspecified,
        disabledUncheckedThumbColor: Color = Color.Unspecified,
        disabledUncheckedTrackColor: Color = Color.Unspecified,
        disabledUncheckedBorderColor: Color = Color.Unspecified,
        disabledUncheckedIconColor: Color = Color.Unspecified,
    ): SwitchColors =
        MaterialTheme.colorScheme.defaultSwitchColors.copy(
            checkedThumbColor = checkedThumbColor,
            checkedTrackColor = checkedTrackColor,
            checkedBorderColor = checkedBorderColor,
            checkedIconColor = checkedIconColor,
            uncheckedThumbColor = uncheckedThumbColor,
            uncheckedTrackColor = uncheckedTrackColor,
            uncheckedBorderColor = uncheckedBorderColor,
            uncheckedIconColor = uncheckedIconColor,
            disabledCheckedThumbColor = disabledCheckedThumbColor,
            disabledCheckedTrackColor = disabledCheckedTrackColor,
            disabledCheckedBorderColor = disabledCheckedBorderColor,
            disabledCheckedIconColor = disabledCheckedIconColor,
            disabledUncheckedThumbColor = disabledUncheckedThumbColor,
            disabledUncheckedTrackColor = disabledUncheckedTrackColor,
            disabledUncheckedBorderColor = disabledUncheckedBorderColor,
            disabledUncheckedIconColor = disabledUncheckedIconColor
        )

    internal val ColorScheme.defaultSwitchColors: SwitchColors
        get() {
            return defaultSwitchColorsCached
                ?: SwitchColors(
                        checkedThumbColor = fromToken(SwitchTokens.SelectedHandleColor),
                        checkedTrackColor = fromToken(SwitchTokens.SelectedTrackColor),
                        checkedBorderColor = Color.Transparent,
                        checkedIconColor = fromToken(SwitchTokens.SelectedIconColor),
                        uncheckedThumbColor = fromToken(SwitchTokens.UnselectedHandleColor),
                        uncheckedTrackColor = fromToken(SwitchTokens.UnselectedTrackColor),
                        uncheckedBorderColor =
                            fromToken(SwitchTokens.UnselectedFocusTrackOutlineColor),
                        uncheckedIconColor = fromToken(SwitchTokens.UnselectedIconColor),
                        disabledCheckedThumbColor =
                            fromToken(SwitchTokens.DisabledSelectedHandleColor)
                                .copy(alpha = SwitchTokens.DisabledSelectedHandleOpacity)
                                .compositeOver(surface),
                        disabledCheckedTrackColor =
                            fromToken(SwitchTokens.DisabledSelectedTrackColor)
                                .copy(alpha = SwitchTokens.DisabledTrackOpacity)
                                .compositeOver(surface),
                        disabledCheckedBorderColor = Color.Transparent,
                        disabledCheckedIconColor =
                            fromToken(SwitchTokens.DisabledSelectedIconColor)
                                .copy(alpha = SwitchTokens.DisabledSelectedIconOpacity)
                                .compositeOver(surface),
                        disabledUncheckedThumbColor =
                            fromToken(SwitchTokens.DisabledUnselectedHandleColor)
                                .copy(alpha = SwitchTokens.DisabledUnselectedHandleOpacity)
                                .compositeOver(surface),
                        disabledUncheckedTrackColor =
                            fromToken(SwitchTokens.DisabledUnselectedTrackColor)
                                .copy(alpha = SwitchTokens.DisabledTrackOpacity)
                                .compositeOver(surface),
                        disabledUncheckedBorderColor =
                            fromToken(SwitchTokens.DisabledUnselectedTrackOutlineColor)
                                .copy(alpha = SwitchTokens.DisabledTrackOpacity)
                                .compositeOver(surface),
                        disabledUncheckedIconColor =
                            fromToken(SwitchTokens.DisabledUnselectedIconColor)
                                .copy(alpha = SwitchTokens.DisabledUnselectedIconOpacity)
                                .compositeOver(surface),
                    )
                    .also { defaultSwitchColorsCached = it }
        }

    /** Icon size to use for `thumbContent` */
    val IconSize = 12.dp
}

/**
 * Represents the colors used by a [Switch] in different states
 *
 * @param checkedThumbColor the color used for the thumb when enabled and checked
 * @param checkedTrackColor the color used for the track when enabled and checked
 * @param checkedBorderColor the color used for the border when enabled and checked
 * @param checkedIconColor the color used for the icon when enabled and checked
 * @param uncheckedThumbColor the color used for the thumb when enabled and unchecked
 * @param uncheckedTrackColor the color used for the track when enabled and unchecked
 * @param uncheckedBorderColor the color used for the border when enabled and unchecked
 * @param uncheckedIconColor the color used for the icon when enabled and unchecked
 * @param disabledCheckedThumbColor the color used for the thumb when disabled and checked
 * @param disabledCheckedTrackColor the color used for the track when disabled and checked
 * @param disabledCheckedBorderColor the color used for the border when disabled and checked
 * @param disabledCheckedIconColor the color used for the icon when disabled and checked
 * @param disabledUncheckedThumbColor the color used for the thumb when disabled and unchecked
 * @param disabledUncheckedTrackColor the color used for the track when disabled and unchecked
 * @param disabledUncheckedBorderColor the color used for the border when disabled and unchecked
 * @param disabledUncheckedIconColor the color used for the icon when disabled and unchecked
 * @constructor create an instance with arbitrary colors. See [SwitchDefaults.colors] for the
 *   default implementation that follows Material specifications.
 */
@Immutable
class SwitchColors(
    val checkedThumbColor: Color,
    val checkedTrackColor: Color,
    val checkedBorderColor: Color,
    val checkedIconColor: Color,
    val uncheckedThumbColor: Color,
    val uncheckedTrackColor: Color,
    val uncheckedBorderColor: Color,
    val uncheckedIconColor: Color,
    val disabledCheckedThumbColor: Color,
    val disabledCheckedTrackColor: Color,
    val disabledCheckedBorderColor: Color,
    val disabledCheckedIconColor: Color,
    val disabledUncheckedThumbColor: Color,
    val disabledUncheckedTrackColor: Color,
    val disabledUncheckedBorderColor: Color,
    val disabledUncheckedIconColor: Color
) {
    /**
     * Returns a copy of this SwitchColors, optionally overriding some of the values. This uses the
     * Color.Unspecified to mean “use the value from the source”
     */
    fun copy(
        checkedThumbColor: Color = this.checkedThumbColor,
        checkedTrackColor: Color = this.checkedTrackColor,
        checkedBorderColor: Color = this.checkedBorderColor,
        checkedIconColor: Color = this.checkedIconColor,
        uncheckedThumbColor: Color = this.uncheckedThumbColor,
        uncheckedTrackColor: Color = this.uncheckedTrackColor,
        uncheckedBorderColor: Color = this.uncheckedBorderColor,
        uncheckedIconColor: Color = this.uncheckedIconColor,
        disabledCheckedThumbColor: Color = this.disabledCheckedThumbColor,
        disabledCheckedTrackColor: Color = this.disabledCheckedTrackColor,
        disabledCheckedBorderColor: Color = this.disabledCheckedBorderColor,
        disabledCheckedIconColor: Color = this.disabledCheckedIconColor,
        disabledUncheckedThumbColor: Color = this.disabledUncheckedThumbColor,
        disabledUncheckedTrackColor: Color = this.disabledUncheckedTrackColor,
        disabledUncheckedBorderColor: Color = this.disabledUncheckedBorderColor,
        disabledUncheckedIconColor: Color = this.disabledUncheckedIconColor,
    ) =
        SwitchColors(
            checkedThumbColor.takeOrElse { this.checkedThumbColor },
            checkedTrackColor.takeOrElse { this.checkedTrackColor },
            checkedBorderColor.takeOrElse { this.checkedBorderColor },
            checkedIconColor.takeOrElse { this.checkedIconColor },
            uncheckedThumbColor.takeOrElse { this.uncheckedThumbColor },
            uncheckedTrackColor.takeOrElse { this.uncheckedTrackColor },
            uncheckedBorderColor.takeOrElse { this.uncheckedBorderColor },
            uncheckedIconColor.takeOrElse { this.uncheckedIconColor },
            disabledCheckedThumbColor.takeOrElse { this.disabledCheckedThumbColor },
            disabledCheckedTrackColor.takeOrElse { this.disabledCheckedTrackColor },
            disabledCheckedBorderColor.takeOrElse { this.disabledCheckedBorderColor },
            disabledCheckedIconColor.takeOrElse { this.disabledCheckedIconColor },
            disabledUncheckedThumbColor.takeOrElse { this.disabledUncheckedThumbColor },
            disabledUncheckedTrackColor.takeOrElse { this.disabledUncheckedTrackColor },
            disabledUncheckedBorderColor.takeOrElse { this.disabledUncheckedBorderColor },
            disabledUncheckedIconColor.takeOrElse { this.disabledUncheckedIconColor },
        )

    /**
     * Represents the color used for the switch's thumb, depending on [enabled] and [checked].
     *
     * @param enabled whether the [Switch] is enabled or not
     * @param checked whether the [Switch] is checked or not
     */
    @Composable
    internal fun thumbColor(enabled: Boolean, checked: Boolean): State<Color> {
        return rememberUpdatedState(
            if (enabled) {
                if (checked) checkedThumbColor else uncheckedThumbColor
            } else {
                if (checked) disabledCheckedThumbColor else disabledUncheckedThumbColor
            }
        )
    }

    /**
     * Represents the color used for the switch's track, depending on [enabled] and [checked].
     *
     * @param enabled whether the [Switch] is enabled or not
     * @param checked whether the [Switch] is checked or not
     */
    @Composable
    internal fun trackColor(enabled: Boolean, checked: Boolean): State<Color> {
        return rememberUpdatedState(
            if (enabled) {
                if (checked) checkedTrackColor else uncheckedTrackColor
            } else {
                if (checked) disabledCheckedTrackColor else disabledUncheckedTrackColor
            }
        )
    }

    /**
     * Represents the color used for the switch's border, depending on [enabled] and [checked].
     *
     * @param enabled whether the [Switch] is enabled or not
     * @param checked whether the [Switch] is checked or not
     */
    @Composable
    internal fun borderColor(enabled: Boolean, checked: Boolean): State<Color> {
        return rememberUpdatedState(
            if (enabled) {
                if (checked) checkedBorderColor else uncheckedBorderColor
            } else {
                if (checked) disabledCheckedBorderColor else disabledUncheckedBorderColor
            }
        )
    }

    /**
     * Represents the content color passed to the icon if used
     *
     * @param enabled whether the [Switch] is enabled or not
     * @param checked whether the [Switch] is checked or not
     */
    @Composable
    internal fun iconColor(enabled: Boolean, checked: Boolean): State<Color> {
        return rememberUpdatedState(
            if (enabled) {
                if (checked) checkedIconColor else uncheckedIconColor
            } else {
                if (checked) disabledCheckedIconColor else disabledUncheckedIconColor
            }
        )
    }

    override fun equals(other: Any?): Boolean {
        if (this === other) return true
        if (other == null || other !is SwitchColors) return false

        if (checkedThumbColor != other.checkedThumbColor) return false
        if (checkedTrackColor != other.checkedTrackColor) return false
        if (checkedBorderColor != other.checkedBorderColor) return false
        if (checkedIconColor != other.checkedIconColor) return false
        if (uncheckedThumbColor != other.uncheckedThumbColor) return false
        if (uncheckedTrackColor != other.uncheckedTrackColor) return false
        if (uncheckedBorderColor != other.uncheckedBorderColor) return false
        if (uncheckedIconColor != other.uncheckedIconColor) return false
        if (disabledCheckedThumbColor != other.disabledCheckedThumbColor) return false
        if (disabledCheckedTrackColor != other.disabledCheckedTrackColor) return false
        if (disabledCheckedBorderColor != other.disabledCheckedBorderColor) return false
        if (disabledCheckedIconColor != other.disabledCheckedIconColor) return false
        if (disabledUncheckedThumbColor != other.disabledUncheckedThumbColor) return false
        if (disabledUncheckedTrackColor != other.disabledUncheckedTrackColor) return false
        if (disabledUncheckedBorderColor != other.disabledUncheckedBorderColor) return false
        if (disabledUncheckedIconColor != other.disabledUncheckedIconColor) return false

        return true
    }

    override fun hashCode(): Int {
        var result = checkedThumbColor.hashCode()
        result = 31 * result + checkedTrackColor.hashCode()
        result = 31 * result + checkedBorderColor.hashCode()
        result = 31 * result + checkedIconColor.hashCode()
        result = 31 * result + uncheckedThumbColor.hashCode()
        result = 31 * result + uncheckedTrackColor.hashCode()
        result = 31 * result + uncheckedBorderColor.hashCode()
        result = 31 * result + uncheckedIconColor.hashCode()
        result = 31 * result + disabledCheckedThumbColor.hashCode()
        result = 31 * result + disabledCheckedTrackColor.hashCode()
        result = 31 * result + disabledCheckedBorderColor.hashCode()
        result = 31 * result + disabledCheckedIconColor.hashCode()
        result = 31 * result + disabledUncheckedThumbColor.hashCode()
        result = 31 * result + disabledUncheckedTrackColor.hashCode()
        result = 31 * result + disabledUncheckedBorderColor.hashCode()
        result = 31 * result + disabledUncheckedIconColor.hashCode()
        return result
    }
}<|MERGE_RESOLUTION|>--- conflicted
+++ resolved
@@ -69,10 +69,6 @@
  * Switch can be used with a custom icon via [thumbContent] parameter
  *
  * @sample androidx.tv.material3.samples.SwitchSample
-<<<<<<< HEAD
- *
-=======
->>>>>>> 3d4510a6
  * @param checked whether or not this switch is checked
  * @param onCheckedChange called when this switch is clicked. If `null`, then this switch will not
  *   be interactable, unless something else handles its input events and updates its state.
