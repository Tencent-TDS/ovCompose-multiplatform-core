/*
 * Copyright 2023 The Android Open Source Project
 *
 * Licensed under the Apache License, Version 2.0 (the "License");
 * you may not use this file except in compliance with the License.
 * You may obtain a copy of the License at
 *
 *      http://www.apache.org/licenses/LICENSE-2.0
 *
 * Unless required by applicable law or agreed to in writing, software
 * distributed under the License is distributed on an "AS IS" BASIS,
 * WITHOUT WARRANTIES OR CONDITIONS OF ANY KIND, either express or implied.
 * See the License for the specific language governing permissions and
 * limitations under the License.
 */

package androidx.tv.material3

import androidx.annotation.FloatRange
import androidx.compose.foundation.BorderStroke
import androidx.compose.foundation.interaction.Interaction
import androidx.compose.foundation.layout.PaddingValues
import androidx.compose.foundation.shape.RoundedCornerShape
import androidx.compose.runtime.Composable
import androidx.compose.runtime.ReadOnlyComposable
import androidx.compose.ui.graphics.Color
import androidx.compose.ui.graphics.Shape
import androidx.compose.ui.unit.dp
import androidx.tv.material3.tokens.Elevation

/** Contains the default values used by list items. */
object ListItemDefaults {
    /** The default Icon size used by [ListItem]. */
    val IconSize = 32.dp

    /** The Icon size used by [DenseListItem]. */
    val IconSizeDense = 20.dp

    /** The default elevation used by [ListItem]. */
    val TonalElevation = Elevation.Level0

    /** The default shape for a [ListItem]. */
    private val ListItemShape = RoundedCornerShape(8.dp)

    /** The default border applied to [ListItem] in focused disabled state. */
    private val FocusedDisabledBorder
        @ReadOnlyComposable
        @Composable
        get() =
            Border(border = BorderStroke(width = 2.dp, color = MaterialTheme.colorScheme.border))

    /** The default opacity for the [ListItem] container color in selected state. */
    private const val SelectedContainerColorOpacity = 0.4f

    /** The default content padding [PaddingValues] used by [ListItem] */
    internal val ContentPadding = PaddingValues(horizontal = 16.dp, vertical = 12.dp)

    /** The default content padding [PaddingValues] used by [DenseListItem] */
    internal val ContentPaddingDense = PaddingValues(horizontal = 12.dp, vertical = 10.dp)
<<<<<<< HEAD
=======

    internal val LeadingContentColor
        @ReadOnlyComposable @Composable get() = LocalContentColor.current.copy(alpha = 0.8f)
>>>>>>> 3d4510a6

    internal const val OverlineContentOpacity = 0.6f
    internal const val SupportingContentOpacity = 0.8f

    internal val LeadingContentEndPadding = 8.dp
    internal val TrailingContentStartPadding = 8.dp

    internal val MinContainerHeight = 48.dp
    internal val MinContainerHeightLeadingContent = 56.dp
    internal val MinContainerHeightTwoLine = 64.dp
    internal val MinContainerHeightThreeLine = 80.dp

    internal val MinDenseContainerHeight = 40.dp
    internal val MinDenseContainerHeightLeadingContent = 40.dp
    internal val MinDenseContainerHeightTwoLine = 56.dp
    internal val MinDenseContainerHeightThreeLine = 72.dp

    /**
     * Creates a [ListItemShape] that represents the default container shapes used in a ListItem
     *
     * @param shape the default shape used when the ListItem is enabled
     * @param focusedShape the shape used when the ListItem is enabled and focused
     * @param pressedShape the shape used when the ListItem is enabled and pressed
     * @param selectedShape the shape used when the ListItem is enabled and selected
     * @param disabledShape the shape used when the ListItem is not enabled
     * @param focusedSelectedShape the shape used when the ListItem is enabled, focused and selected
     * @param focusedDisabledShape the shape used when the ListItem is not enabled and focused
     * @param pressedSelectedShape the shape used when the ListItem is enabled, pressed and selected
     */
    @ReadOnlyComposable
    @Composable
    fun shape(
        shape: Shape = ListItemShape,
        focusedShape: Shape = shape,
        pressedShape: Shape = shape,
        selectedShape: Shape = shape,
        disabledShape: Shape = shape,
        focusedSelectedShape: Shape = shape,
        focusedDisabledShape: Shape = disabledShape,
        pressedSelectedShape: Shape = shape
    ) =
        ListItemShape(
            shape = shape,
            focusedShape = focusedShape,
            pressedShape = pressedShape,
            selectedShape = selectedShape,
            disabledShape = disabledShape,
            focusedSelectedShape = focusedSelectedShape,
            focusedDisabledShape = focusedDisabledShape,
            pressedSelectedShape = pressedSelectedShape
        )

    /**
     * Creates a [ListItemColors] that represents the default container & content colors used in a
     * ListItem
     *
     * @param containerColor the default container color used when the ListItem is enabled
     * @param contentColor the default content color used when the ListItem is enabled
     * @param focusedContainerColor the container color used when the ListItem is enabled and
     *   focused
     * @param focusedContentColor the content color used when the ListItem is enabled and focused
     * @param pressedContainerColor the container color used when the ListItem is enabled and
     *   pressed
     * @param pressedContentColor the content color used when the ListItem is enabled and pressed
     * @param selectedContainerColor the container color used when the ListItem is enabled and
     *   selected
     * @param selectedContentColor the content color used when the ListItem is enabled and selected
     * @param disabledContainerColor the container color used when the ListItem is not enabled
     * @param disabledContentColor the content color used when the ListItem is not enabled
     * @param focusedSelectedContainerColor the container color used when the ListItem is enabled,
     *   focused and selected
     * @param focusedSelectedContentColor the content color used when the ListItem is enabled,
     *   focused and selected
     * @param pressedSelectedContainerColor the container color used when the ListItem is enabled,
     *   pressed and selected
     * @param pressedSelectedContentColor the content color used when the ListItem is enabled,
     *   pressed and selected
     */
    @ReadOnlyComposable
    @Composable
    fun colors(
        containerColor: Color = Color.Transparent,
        contentColor: Color = MaterialTheme.colorScheme.onSurface,
        focusedContainerColor: Color = MaterialTheme.colorScheme.inverseSurface,
        focusedContentColor: Color = contentColorFor(focusedContainerColor),
        pressedContainerColor: Color = focusedContainerColor,
        pressedContentColor: Color = contentColorFor(focusedContainerColor),
        selectedContainerColor: Color =
            MaterialTheme.colorScheme.secondaryContainer.copy(
                alpha = SelectedContainerColorOpacity
            ),
        selectedContentColor: Color = MaterialTheme.colorScheme.onSecondaryContainer,
        disabledContainerColor: Color = Color.Transparent,
        disabledContentColor: Color = MaterialTheme.colorScheme.onSurface,
        focusedSelectedContainerColor: Color = focusedContainerColor,
        focusedSelectedContentColor: Color = focusedContentColor,
        pressedSelectedContainerColor: Color = pressedContainerColor,
        pressedSelectedContentColor: Color = pressedContentColor
    ) =
        ListItemColors(
            containerColor = containerColor,
            contentColor = contentColor,
            focusedContainerColor = focusedContainerColor,
            focusedContentColor = focusedContentColor,
            pressedContainerColor = pressedContainerColor,
            pressedContentColor = pressedContentColor,
            selectedContainerColor = selectedContainerColor,
            selectedContentColor = selectedContentColor,
            disabledContainerColor = disabledContainerColor,
            disabledContentColor = disabledContentColor,
            focusedSelectedContainerColor = focusedSelectedContainerColor,
            focusedSelectedContentColor = focusedSelectedContentColor,
            pressedSelectedContainerColor = pressedSelectedContainerColor,
            pressedSelectedContentColor = pressedSelectedContentColor
        )

    /**
     * Creates a [ListItemScale] that represents the default scales used in a ListItem. scales are
     * used to modify the size of a composable in different [Interaction] states e.g. 1f (original)
     * in default state, 1.2f (scaled up) in focused state, 0.8f (scaled down) in pressed state,
     * etc.
     *
     * @param scale the scale used when the ListItem is enabled.
     * @param focusedScale the scale used when the ListItem is enabled and focused.
     * @param pressedScale the scale used when the ListItem is enabled and pressed.
     * @param selectedScale the scale used when the ListItem is enabled and selected.
     * @param disabledScale the scale used when the ListItem is not enabled.
     * @param focusedSelectedScale the scale used when the ListItem is enabled, focused and
     *   selected.
     * @param focusedDisabledScale the scale used when the ListItem is not enabled and focused.
     * @param pressedSelectedScale the scale used when the ListItem is enabled, pressed and
     *   selected.
     */
    fun scale(
        @FloatRange(from = 0.0) scale: Float = 1f,
        @FloatRange(from = 0.0) focusedScale: Float = 1.05f,
        @FloatRange(from = 0.0) pressedScale: Float = scale,
        @FloatRange(from = 0.0) selectedScale: Float = scale,
        @FloatRange(from = 0.0) disabledScale: Float = scale,
        @FloatRange(from = 0.0) focusedSelectedScale: Float = focusedScale,
        @FloatRange(from = 0.0) focusedDisabledScale: Float = disabledScale,
        @FloatRange(from = 0.0) pressedSelectedScale: Float = scale
    ) =
        ListItemScale(
            scale = scale,
            focusedScale = focusedScale,
            pressedScale = pressedScale,
            selectedScale = selectedScale,
            disabledScale = disabledScale,
            focusedSelectedScale = focusedSelectedScale,
            focusedDisabledScale = focusedDisabledScale,
            pressedSelectedScale = pressedSelectedScale
        )

    /**
     * Creates a [ListItemBorder] that represents the default [Border]s applied on a ListItem in
     * different [Interaction] states
     *
     * @param border the default [Border] used when the ListItem is enabled
     * @param focusedBorder the [Border] used when the ListItem is enabled and focused
     * @param pressedBorder the [Border] used when the ListItem is enabled and pressed
     * @param selectedBorder the [Border] used when the ListItem is enabled and selected
     * @param disabledBorder the [Border] used when the ListItem is not enabled
     * @param focusedSelectedBorder the [Border] used when the ListItem is enabled, focused and
     *   selected
     * @param focusedDisabledBorder the [Border] used when the ListItem is not enabled and focused
     * @param pressedSelectedBorder the [Border] used when the ListItem is enabled, pressed and
     *   selected
     */
    @ReadOnlyComposable
    @Composable
    fun border(
        border: Border = Border.None,
        focusedBorder: Border = border,
        pressedBorder: Border = focusedBorder,
        selectedBorder: Border = border,
        disabledBorder: Border = border,
        focusedSelectedBorder: Border = focusedBorder,
        focusedDisabledBorder: Border = FocusedDisabledBorder,
        pressedSelectedBorder: Border = border
    ) =
        ListItemBorder(
            border = border,
            focusedBorder = focusedBorder,
            pressedBorder = pressedBorder,
            selectedBorder = selectedBorder,
            disabledBorder = disabledBorder,
            focusedSelectedBorder = focusedSelectedBorder,
            focusedDisabledBorder = focusedDisabledBorder,
            pressedSelectedBorder = pressedSelectedBorder
        )

    /**
     * Creates a [ListItemGlow] that represents the default [Glow]s used in a ListItem.
     *
     * @param glow the [Glow] used when the ListItem is enabled, and has no other [Interaction]s.
     * @param focusedGlow the [Glow] used when the ListItem is enabled and focused.
     * @param pressedGlow the [Glow] used when the ListItem is enabled and pressed.
     * @param selectedGlow the [Glow] used when the ListItem is enabled and selected.
     * @param focusedSelectedGlow the [Glow] used when the ListItem is enabled, focused and
     *   selected.
     * @param pressedSelectedGlow the [Glow] used when the ListItem is enabled, pressed and
     *   selected.
     */
    fun glow(
        glow: Glow = Glow.None,
        focusedGlow: Glow = glow,
        pressedGlow: Glow = glow,
        selectedGlow: Glow = glow,
        focusedSelectedGlow: Glow = focusedGlow,
        pressedSelectedGlow: Glow = glow
    ) =
        ListItemGlow(
            glow = glow,
            focusedGlow = focusedGlow,
            pressedGlow = pressedGlow,
            selectedGlow = selectedGlow,
            focusedSelectedGlow = focusedSelectedGlow,
            pressedSelectedGlow = pressedSelectedGlow
        )
}<|MERGE_RESOLUTION|>--- conflicted
+++ resolved
@@ -57,12 +57,9 @@
 
     /** The default content padding [PaddingValues] used by [DenseListItem] */
     internal val ContentPaddingDense = PaddingValues(horizontal = 12.dp, vertical = 10.dp)
-<<<<<<< HEAD
-=======
 
     internal val LeadingContentColor
         @ReadOnlyComposable @Composable get() = LocalContentColor.current.copy(alpha = 0.8f)
->>>>>>> 3d4510a6
 
     internal const val OverlineContentOpacity = 0.6f
     internal const val SupportingContentOpacity = 0.8f
