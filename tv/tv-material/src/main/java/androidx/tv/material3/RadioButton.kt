--- conflicted
+++ resolved
@@ -49,11 +49,6 @@
  *
  * ![Radio button
  * image](https://developer.android.com/images/reference/androidx/compose/material3/radio-button.png)
-<<<<<<< HEAD
- *
- * @sample androidx.tv.material3.samples.RadioButtonSample
-=======
->>>>>>> 3d4510a6
  *
  * @sample androidx.tv.material3.samples.RadioButtonSample
  * @param selected whether this radio button is selected or not
