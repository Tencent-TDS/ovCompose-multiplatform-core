--- conflicted
+++ resolved
@@ -788,10 +788,6 @@
         rule.onNodeWithText("Button-0").assertIsFocused()
     }
 
-<<<<<<< HEAD
-    @OptIn(ExperimentalComposeUiApi::class)
-=======
->>>>>>> 3d4510a6
     // @Test
     fun carousel_manualScrollingLtr_focusMovesToAdjacentItemsOutsideCarousel() {
         rule.setContent {
