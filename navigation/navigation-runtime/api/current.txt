--- conflicted
+++ resolved
@@ -96,12 +96,14 @@
     method @MainThread public final inline <reified T> boolean clearBackStack();
     method @MainThread public final boolean clearBackStack(@IdRes int destinationId);
     method @MainThread public final boolean clearBackStack(String route);
+    method @MainThread public final <T> boolean clearBackStack(kotlin.reflect.KClass<T> route);
     method @MainThread public final <T> boolean clearBackStack(T route);
     method public androidx.navigation.NavDeepLinkBuilder createDeepLink();
     method @SuppressCompatibility @androidx.navigation.NavDeepLinkSaveStateControl public static final void enableDeepLinkSaveState(boolean saveState);
     method public final inline <reified T> androidx.navigation.NavBackStackEntry getBackStackEntry();
     method public androidx.navigation.NavBackStackEntry getBackStackEntry(@IdRes int destinationId);
     method public final androidx.navigation.NavBackStackEntry getBackStackEntry(String route);
+    method public final <T> androidx.navigation.NavBackStackEntry getBackStackEntry(kotlin.reflect.KClass<T> route);
     method public final <T> androidx.navigation.NavBackStackEntry getBackStackEntry(T route);
     method public androidx.navigation.NavBackStackEntry? getCurrentBackStackEntry();
     method public final kotlinx.coroutines.flow.Flow<androidx.navigation.NavBackStackEntry> getCurrentBackStackEntryFlow();
@@ -113,6 +115,7 @@
     method public androidx.lifecycle.ViewModelStoreOwner getViewModelStoreOwner(@IdRes int navGraphId);
     method public final kotlinx.coroutines.flow.StateFlow<java.util.List<androidx.navigation.NavBackStackEntry>> getVisibleEntries();
     method @MainThread public boolean handleDeepLink(android.content.Intent? intent);
+    method @MainThread public final boolean handleDeepLink(androidx.navigation.NavDeepLinkRequest request);
     method @MainThread public void navigate(android.net.Uri deepLink);
     method @MainThread public void navigate(android.net.Uri deepLink, androidx.navigation.NavOptions? navOptions);
     method @MainThread public void navigate(android.net.Uri deepLink, androidx.navigation.NavOptions? navOptions, androidx.navigation.Navigator.Extras? navigatorExtras);
@@ -142,6 +145,8 @@
     method @MainThread public boolean popBackStack(@IdRes int destinationId, boolean inclusive, boolean saveState);
     method @MainThread public final boolean popBackStack(String route, boolean inclusive);
     method @MainThread public final boolean popBackStack(String route, boolean inclusive, optional boolean saveState);
+    method @MainThread public final <T> boolean popBackStack(kotlin.reflect.KClass<T> route, boolean inclusive);
+    method @MainThread public final <T> boolean popBackStack(kotlin.reflect.KClass<T> route, boolean inclusive, optional boolean saveState);
     method @MainThread public final <T> boolean popBackStack(T route, boolean inclusive);
     method @MainThread public final <T> boolean popBackStack(T route, boolean inclusive, optional boolean saveState);
     method public void removeOnDestinationChangedListener(androidx.navigation.NavController.OnDestinationChangedListener listener);
@@ -165,14 +170,11 @@
 
   public static final class NavController.Companion {
     method @SuppressCompatibility @androidx.navigation.NavDeepLinkSaveStateControl public void enableDeepLinkSaveState(boolean saveState);
-<<<<<<< HEAD
-=======
     property public static String KEY_DEEP_LINK_ARGS;
     property public static String KEY_DEEP_LINK_EXTRAS;
     property public static String KEY_DEEP_LINK_HANDLED;
     property public static String KEY_DEEP_LINK_IDS;
     property public static String KEY_DEEP_LINK_INTENT;
->>>>>>> 7a145e05
   }
 
   public static fun interface NavController.OnDestinationChangedListener {
