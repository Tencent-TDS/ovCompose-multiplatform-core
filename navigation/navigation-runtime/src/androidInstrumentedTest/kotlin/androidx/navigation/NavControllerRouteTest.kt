--- conflicted
+++ resolved
@@ -31,6 +31,8 @@
 import androidx.lifecycle.testing.TestLifecycleOwner
 import androidx.navigation.NavController.Companion.KEY_DEEP_LINK_INTENT
 import androidx.navigation.NavDestination.Companion.createRoute
+import androidx.navigation.NavDestination.Companion.hasRoute
+import androidx.navigation.serialization.generateHashCode
 import androidx.navigation.test.R
 import androidx.test.annotation.UiThreadTest
 import androidx.test.core.app.ActivityScenario
@@ -211,6 +213,24 @@
 
     @Serializable class TestGraph
 
+    private enum class TestEnum {
+        ONE,
+        TWO
+    }
+
+    private enum class TestEnumWithArg(val number: Int) {
+        ONE(1),
+        TWO(2)
+    }
+
+    @Serializable
+    private class EnumWrapper {
+        enum class NestedEnum(val number: Int) {
+            ONE(1),
+            TWO(2)
+        }
+    }
+
     companion object {
         private const val UNKNOWN_DESTINATION_ID = -1
         private const val TEST_ARG = "test"
@@ -259,7 +279,7 @@
             navController.createGraph(startDestination = TestClass::class) { test<TestClass>() }
         assertThat(navController.currentDestination?.route).isEqualTo("test")
         assertThat(navController.currentDestination?.id)
-            .isEqualTo(serializer<TestClass>().hashCode())
+            .isEqualTo(serializer<TestClass>().generateHashCode())
     }
 
     @UiThreadTest
@@ -268,13 +288,6 @@
         @Serializable @SerialName("test") class TestClass(val arg: Int)
 
         val navController = createNavController()
-<<<<<<< HEAD
-        navController.graph =
-            navController.createGraph(startDestination = TestClass::class) { test<TestClass>() }
-        assertThat(navController.currentDestination?.route).isEqualTo("test/{arg}")
-        assertThat(navController.currentDestination?.id)
-            .isEqualTo(serializer<TestClass>().hashCode())
-=======
         val exception =
             assertFailsWith<IllegalArgumentException> {
                 navController.graph =
@@ -287,7 +300,6 @@
                 "Cannot navigate to startDestination Destination(0x693c804) " +
                     "route=test/{arg}. Missing required arguments [[arg]]"
             )
->>>>>>> 3d4510a6
     }
 
     @UiThreadTest
@@ -304,7 +316,7 @@
             }
         assertThat(navController.currentDestination?.route).isEqualTo("test")
         assertThat(navController.currentDestination?.id)
-            .isEqualTo(serializer<TestClass>().hashCode())
+            .isEqualTo(serializer<TestClass>().generateHashCode())
     }
 
     @UiThreadTest
@@ -317,7 +329,7 @@
             navController.createGraph(startDestination = TestClass()) { test<TestClass>() }
         assertThat(navController.currentDestination?.route).isEqualTo("test")
         assertThat(navController.currentDestination?.id)
-            .isEqualTo(serializer<TestClass>().hashCode())
+            .isEqualTo(serializer<TestClass>().generateHashCode())
     }
 
     @UiThreadTest
@@ -330,7 +342,7 @@
             navController.createGraph(startDestination = TestClass(0)) { test<TestClass>() }
         assertThat(navController.currentDestination?.route).isEqualTo("test/{arg}")
         assertThat(navController.currentDestination?.id)
-            .isEqualTo(serializer<TestClass>().hashCode())
+            .isEqualTo(serializer<TestClass>().generateHashCode())
         val arg = navController.currentBackStackEntry?.arguments?.getInt("arg")
         assertThat(arg).isNotNull()
         assertThat(arg).isEqualTo(0)
@@ -346,7 +358,7 @@
             navController.createGraph(startDestination = TestClass(false)) { test<TestClass>() }
         assertThat(navController.currentDestination?.route).isEqualTo("test?arg={arg}")
         assertThat(navController.currentDestination?.id)
-            .isEqualTo(serializer<TestClass>().hashCode())
+            .isEqualTo(serializer<TestClass>().generateHashCode())
         val arg = navController.currentBackStackEntry?.arguments?.getBoolean("arg")
         assertThat(arg).isNotNull()
         assertThat(arg).isEqualTo(false)
@@ -458,7 +470,7 @@
             }
         assertThat(navController.currentDestination?.route).isEqualTo("test/{arg}")
         assertThat(navController.currentDestination?.id)
-            .isEqualTo(serializer<TestClass>().hashCode())
+            .isEqualTo(serializer<TestClass>().generateHashCode())
 
         val nestedArg = navController.currentBackStackEntry?.arguments?.getInt("nestedArg")
         assertThat(nestedArg).isNotNull()
@@ -593,6 +605,149 @@
 
     @UiThreadTest
     @Test
+    fun testStartDestinationUseDefaultPathArg() {
+        val navController = createNavController()
+        val graph =
+            navController.createGraph(route = "graph", startDestination = "start/{arg}") {
+                test("start/{arg}") {
+                    argument("arg") {
+                        type = NavType.StringType
+                        nullable = false
+                        defaultValue = "defaultArg"
+                    }
+                }
+            }
+        navController.setGraph(graph, null)
+        assertThat(navController.currentDestination?.route).isEqualTo("start/{arg}")
+        val entry = navController.currentBackStackEntry!!
+        val actual = entry.arguments!!.getString("arg")
+        val expected = "defaultArg"
+        assertThat(actual).isEqualTo(expected)
+    }
+
+    @UiThreadTest
+    @Test
+    fun testStartDestinationUseDefaultQueryArg() {
+        val navController = createNavController()
+        val graph =
+            navController.createGraph(route = "graph", startDestination = "start?arg={arg}") {
+                test("start?arg={arg}") {
+                    argument("arg") {
+                        type = NavType.StringType
+                        nullable = false
+                        defaultValue = "defaultArg"
+                    }
+                }
+            }
+        navController.setGraph(graph, null)
+        assertThat(navController.currentDestination?.route).isEqualTo("start?arg={arg}")
+        val entry = navController.currentBackStackEntry!!
+        val actual = entry.arguments!!.getString("arg")
+        val expected = "defaultArg"
+        assertThat(actual).isEqualTo(expected)
+    }
+
+    @UiThreadTest
+    @Test
+    fun testStartDestinationUseMultipleDefaultArgs() {
+        val navController = createNavController()
+        val graph =
+            navController.createGraph(
+                route = "graph",
+                startDestination = "start/{arg}?arg2={arg2}"
+            ) {
+                test("start/{arg}?arg2={arg2}") {
+                    argument("arg") {
+                        type = NavType.StringType
+                        nullable = false
+                        defaultValue = "defaultArg"
+                    }
+                    argument("arg2") {
+                        type = NavType.StringType
+                        nullable = false
+                        defaultValue = "defaultArg2"
+                    }
+                }
+            }
+        navController.setGraph(graph, null)
+        assertThat(navController.currentDestination?.route).isEqualTo("start/{arg}?arg2={arg2}")
+        val entry = navController.currentBackStackEntry!!
+        val actual = entry.arguments!!.getString("arg")
+        val expected = "defaultArg"
+        assertThat(actual).isEqualTo(expected)
+        val actual2 = entry.arguments!!.getString("arg2")
+        val expected2 = "defaultArg2"
+        assertThat(actual2).isEqualTo(expected2)
+    }
+
+    @UiThreadTest
+    @Test
+    fun testStartDestinationQueryPlaceholderArg() {
+        val navController = createNavController()
+        val graph =
+            navController.createGraph(
+                route = "graph",
+                startDestination = "start/myArg?arg2={arg2}"
+            ) {
+                test("start/{arg}?arg2={arg2}") {
+                    argument("arg") {
+                        type = NavType.StringType
+                        nullable = false
+                        defaultValue = "defaultArg"
+                    }
+                    argument("arg2") {
+                        type = NavType.StringType
+                        nullable = false
+                        defaultValue = "defaultArg2"
+                    }
+                }
+            }
+        navController.setGraph(graph, null)
+        assertThat(navController.currentDestination?.route).isEqualTo("start/{arg}?arg2={arg2}")
+        val entry = navController.currentBackStackEntry!!
+        val actual = entry.arguments!!.getString("arg")
+        val expected = "myArg"
+        assertThat(actual).isEqualTo(expected)
+        val actual2 = entry.arguments!!.getString("arg2")
+        val expected2 = "{arg2}"
+        assertThat(actual2).isEqualTo(expected2)
+    }
+
+    @UiThreadTest
+    @Test
+    fun testStartDestinationPathPlaceholderArg() {
+        val navController = createNavController()
+        val graph =
+            navController.createGraph(
+                route = "graph",
+                startDestination = "start/{arg}?arg2=myArg2"
+            ) {
+                test("start/{arg}?arg2={arg2}") {
+                    argument("arg") {
+                        type = NavType.StringType
+                        nullable = false
+                        defaultValue = "defaultArg"
+                    }
+                    argument("arg2") {
+                        type = NavType.StringType
+                        nullable = false
+                        defaultValue = "defaultArg2"
+                    }
+                }
+            }
+        navController.setGraph(graph, null)
+        assertThat(navController.currentDestination?.route).isEqualTo("start/{arg}?arg2={arg2}")
+        val entry = navController.currentBackStackEntry!!
+        val actual = entry.arguments!!.getString("arg")
+        val expected = "{arg}"
+        assertThat(actual).isEqualTo(expected)
+        val actual2 = entry.arguments!!.getString("arg2")
+        val expected2 = "myArg2"
+        assertThat(actual2).isEqualTo(expected2)
+    }
+
+    @UiThreadTest
+    @Test
     fun testNestedStartDestination() {
         val navController = createNavController()
         navController.graph = nav_nested_start_destination_route_graph
@@ -666,10 +821,6 @@
 
     @UiThreadTest
     @Test
-<<<<<<< HEAD
-    @Suppress("DEPRECATION")
-    fun testNavigateViaDeepLink() {
-=======
     fun testNavigateSharedDestination() {
         val navController = createNavController()
         navController.graph =
@@ -911,7 +1062,6 @@
     @UiThreadTest
     @Test
     fun testNavigateNestedDuplicateDestination() {
->>>>>>> 3d4510a6
         val navController = createNavController()
         navController.graph =
             navController.createGraph(route = "root", startDestination = "start") {
@@ -1181,8 +1331,6 @@
 
     @UiThreadTest
     @Test
-<<<<<<< HEAD
-=======
     fun testNavigateWithObjectDouble() {
         @Serializable class TestClass(val arg: Double = 11.11)
         val navController = createNavController()
@@ -1654,7 +1802,6 @@
 
     @UiThreadTest
     @Test
->>>>>>> 3d4510a6
     fun testNavigateWithPopUpToFurthestRoute() {
         val navController = createNavController()
         navController.graph = nav_singleArg_graph
@@ -5107,6 +5254,20 @@
 
     @UiThreadTest
     @Test
+    fun testNavigateWithObjectEmptyString() {
+        @Serializable @SerialName("test") class TestClass(val arg: String)
+
+        val navController = createNavController()
+        navController.graph =
+            navController.createGraph(startDestination = TestClass("")) { test<TestClass>() }
+        assertThat(navController.currentDestination?.route).isEqualTo("test/{arg}")
+        val route = navController.currentBackStackEntry?.toRoute<TestClass>()
+        assertThat(route!!.arg).isNotNull()
+        assertThat(route.arg).isEqualTo("")
+    }
+
+    @UiThreadTest
+    @Test
     fun testNavigateWithObjectEmptyStringList() {
         @Serializable @SerialName("test") class TestClass(val arg: List<String>)
 
@@ -5895,4 +6056,9 @@
         navController.navigatorProvider.addNavigator(navigator)
         return navController
     }
+}
+
+private enum class TestTopLevelEnum {
+    ONE,
+    TWO
 }