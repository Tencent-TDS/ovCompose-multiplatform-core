--- conflicted
+++ resolved
@@ -574,10 +574,7 @@
      * Test that popping the last destination in a graph while navigating to a new
      * destination in that graph keeps the graph around
      */
-<<<<<<< HEAD
-=======
-    @Suppress("DEPRECATION")
->>>>>>> 45c97773
+    @Suppress("DEPRECATION")
     @UiThreadTest
     @Test
     fun testLifecycleReplaceLastDestination() {
@@ -635,10 +632,7 @@
      * Test that popping the last destination in a graph while navigating correctly
      * cleans up the previous navigation graph
      */
-<<<<<<< HEAD
-=======
-    @Suppress("DEPRECATION")
->>>>>>> 45c97773
+    @Suppress("DEPRECATION")
     @UiThreadTest
     @Test
     fun testLifecycleOrphanedGraph() {
@@ -692,8 +686,6 @@
             .isEqualTo(Lifecycle.State.RESUMED)
     }
 
-<<<<<<< HEAD
-=======
     @Suppress("DEPRECATION")
     @UiThreadTest
     @Test
@@ -748,7 +740,6 @@
             .isEqualTo(Lifecycle.State.RESUMED)
     }
 
->>>>>>> 45c97773
     /**
      * Test that navigating to a new instance of a graph leaves the previous instance in its
      * current state.
@@ -827,10 +818,7 @@
      * Test that navigating to a new instance of a graph back to back with its previous
      * instance creates a brand new graph instance
      */
-<<<<<<< HEAD
-=======
-    @Suppress("DEPRECATION")
->>>>>>> 45c97773
+    @Suppress("DEPRECATION")
     @UiThreadTest
     @Test
     fun testLifecycleNestedRepeatedBackToBack() {
@@ -890,10 +878,7 @@
      * last destination from the previous instance of the graph correctly cleans up
      * the orphaned graph and creates a new graph instance.
      */
-<<<<<<< HEAD
-=======
-    @Suppress("DEPRECATION")
->>>>>>> 45c97773
+    @Suppress("DEPRECATION")
     @UiThreadTest
     @Test
     fun testLifecycleNestedRepeatedBackToBackWithOrphanedGraph() {
@@ -1034,10 +1019,7 @@
             .isEqualTo(Lifecycle.State.RESUMED)
     }
 
-<<<<<<< HEAD
-=======
-    @Suppress("DEPRECATION")
->>>>>>> 45c97773
+    @Suppress("DEPRECATION")
     @UiThreadTest
     @Test
     fun testLifecycleToDestroyedWhenInitialized() {
