--- conflicted
+++ resolved
@@ -43,7 +43,9 @@
 import androidx.lifecycle.ViewModelStoreOwner
 import androidx.navigation.NavDestination.Companion.createRoute
 import androidx.navigation.NavDestination.Companion.hierarchy
+import androidx.navigation.NavGraph.Companion.childHierarchy
 import androidx.navigation.NavGraph.Companion.findStartDestination
+import androidx.navigation.serialization.generateHashCode
 import androidx.navigation.serialization.generateRouteWithArgs
 import androidx.savedstate.SavedState
 import androidx.savedstate.read
@@ -51,6 +53,8 @@
 import androidx.savedstate.write
 import java.util.concurrent.CopyOnWriteArrayList
 import java.util.concurrent.atomic.AtomicInteger
+import kotlin.collections.removeFirst as removeFirstKt
+import kotlin.collections.removeLast as removeLastKt
 import kotlin.reflect.KClass
 import kotlinx.coroutines.channels.BufferOverflow
 import kotlinx.coroutines.flow.Flow
@@ -429,11 +433,7 @@
         inclusive: Boolean,
         saveState: Boolean
     ): Boolean {
-<<<<<<< HEAD
-        val id = serializer<T>().hashCode()
-=======
         val id = route.serializer().generateHashCode()
->>>>>>> 3d4510a6
         requireNotNull(graph.findDestinationComprehensive(id, true)) {
             "Destination with route ${route.simpleName} cannot be found in navigation " +
                 "graph $graph"
@@ -684,7 +684,7 @@
             "Attempted to pop ${popUpTo.destination}, which is not the top of the back stack " +
                 "(${entry.destination})"
         }
-        backQueue.removeLast()
+        backQueue.removeLastKt()
         val navigator =
             navigatorProvider.getNavigator<Navigator<NavDestination>>(
                 entry.destination.navigatorName
@@ -740,17 +740,12 @@
     }
 
     @MainThread
-<<<<<<< HEAD
-    public actual inline fun <reified T : Any> clearBackStack(): Boolean =
-        clearBackStack(serializer<T>().hashCode())
-=======
     public actual inline fun <reified T : Any> clearBackStack(): Boolean = clearBackStack(T::class)
 
     @OptIn(InternalSerializationApi::class)
     @MainThread
     public actual fun <T : Any> clearBackStack(route: KClass<T>): Boolean =
         clearBackStack(route.serializer().generateHashCode())
->>>>>>> 3d4510a6
 
     @OptIn(InternalSerializationApi::class)
     @MainThread
@@ -812,15 +807,7 @@
         val extras = intent.extras
 
         val deepLinkIds = extras!!.getIntArray(KEY_DEEP_LINK_IDS)!!.toMutableList()
-<<<<<<< HEAD
-        val deepLinkArgs = extras.getParcelableArrayList<Bundle>(KEY_DEEP_LINK_ARGS)
-
-        // Remove the leaf destination to pop up to one level above it
-        var leafDestinationId = deepLinkIds.removeLast()
-        deepLinkArgs?.removeLast()
-=======
         val deepLinkArgs = extras.getParcelableArrayList<SavedState>(KEY_DEEP_LINK_ARGS)
->>>>>>> 3d4510a6
 
         // Probably deep linked to a single destination only.
         if (deepLinkIds.size < 2) {
@@ -871,23 +858,6 @@
         var parent = currentDestination.parent
         while (parent != null) {
             if (parent.startDestinationId != destId) {
-<<<<<<< HEAD
-                val args = Bundle()
-                if (activity != null && activity!!.intent != null) {
-                    val data = activity!!.intent.data
-
-                    // We were started via a URI intent.
-                    if (data != null) {
-                        // Include the original deep link Intent so the Destinations can
-                        // synthetically generate additional arguments as necessary.
-                        args.putParcelable(KEY_DEEP_LINK_INTENT, activity!!.intent)
-                        val matchingDeepLink =
-                            _graph!!.matchDeepLink(NavDeepLinkRequest(activity!!.intent))
-                        if (matchingDeepLink?.matchingArgs != null) {
-                            val destinationArgs =
-                                matchingDeepLink.destination.addInDefaultArgs(
-                                    matchingDeepLink.matchingArgs
-=======
                 val args = savedState {
                     if (activity != null && activity!!.intent != null) {
                         val data = activity!!.intent.data
@@ -904,7 +874,6 @@
                                     searchChildren = true,
                                     searchParent = true,
                                     lastVisited = currGraph
->>>>>>> 3d4510a6
                                 )
                             if (matchingDeepLink?.matchingArgs != null) {
                                 val destinationArgs =
@@ -1088,16 +1057,11 @@
                         upwardStateTransitions[entry] = Lifecycle.State.STARTED
                     }
                 }
-<<<<<<< HEAD
-                if (nextStarted.firstOrNull()?.id == destination.id) nextStarted.removeFirst()
-                nextResumed = nextResumed.parent
-=======
                 if (nextStarted.firstOrNull()?.id == destination.id) nextStarted.removeFirstKt()
                 nextResumed.removeFirstKt()
                 destination.parent?.let { nextResumed.add(it) }
->>>>>>> 3d4510a6
             } else if (nextStarted.isNotEmpty() && destination.id == nextStarted.first().id) {
-                val started = nextStarted.removeFirst()
+                val started = nextStarted.removeFirstKt()
                 if (currentMaxLifecycle == Lifecycle.State.RESUMED) {
                     // Downward transitions should be done immediately so children are
                     // paused before their parent navigation graphs
@@ -1344,7 +1308,14 @@
             globalArgs.write { putAll(deepLinkExtras) }
         }
         if (deepLink == null || deepLink.isEmpty()) {
-            val matchingDeepLink = _graph!!.matchDeepLink(NavDeepLinkRequest(intent))
+            val currGraph = backQueue.getTopGraph()
+            val matchingDeepLink =
+                currGraph.matchDeepLinkComprehensive(
+                    navDeepLinkRequest = NavDeepLinkRequest(intent),
+                    searchChildren = true,
+                    searchParent = true,
+                    lastVisited = currGraph
+                )
             if (matchingDeepLink != null) {
                 val destination = matchingDeepLink.destination
                 deepLink = destination.buildDeepLinkIds()
@@ -1637,9 +1608,17 @@
         if (_graph!!.route == route || _graph!!.matchRoute(route) != null) {
             return _graph
         }
-        val currentNode = backQueue.lastOrNull()?.destination ?: _graph!!
-        val currentGraph = if (currentNode is NavGraph) currentNode else currentNode.parent!!
-        return currentGraph.findNode(route)
+        return backQueue.getTopGraph().findNode(route)
+    }
+
+    /**
+     * Returns the last NavGraph on the backstack.
+     *
+     * If there are no NavGraphs on the stack, returns [_graph]
+     */
+    private fun ArrayDeque<NavBackStackEntry>.getTopGraph(): NavGraph {
+        val currentNode = lastOrNull()?.destination ?: _graph!!
+        return if (currentNode is NavGraph) currentNode else currentNode.parent!!
     }
 
     // Finds destination within _graph including its children and
@@ -1647,7 +1626,7 @@
     // Throws if destination with `route` is not found
     @OptIn(InternalSerializationApi::class)
     private fun <T : Any> generateRouteFilled(route: T): String {
-        val id = route::class.serializer().hashCode()
+        val id = route::class.serializer().generateHashCode()
         val destination = graph.findDestinationComprehensive(id, true)
         // throw immediately if destination is not found within the graph
         requireNotNull(destination) {
@@ -1775,7 +1754,7 @@
                     )
                 finalNavOptions.popUpToRouteClass != null ->
                     popBackStack(
-                        finalNavOptions.popUpToRouteClass!!.serializer().hashCode(),
+                        finalNavOptions.popUpToRouteClass!!.serializer().generateHashCode(),
                         finalNavOptions.isPopUpToInclusive()
                     )
                 finalNavOptions.popUpToId != -1 ->
@@ -1841,7 +1820,14 @@
             "Cannot navigate to $request. Navigation graph has not been set for " +
                 "NavController $this."
         }
-        val deepLinkMatch = _graph!!.matchDeepLink(request)
+        val currGraph = backQueue.getTopGraph()
+        val deepLinkMatch =
+            currGraph.matchDeepLinkComprehensive(
+                navDeepLinkRequest = request,
+                searchChildren = true,
+                searchParent = true,
+                lastVisited = currGraph
+            )
         if (deepLinkMatch != null) {
             val destination = deepLinkMatch.destination
             val args = destination.addInDefaultArgs(deepLinkMatch.matchingArgs) ?: savedState()
@@ -1885,7 +1871,7 @@
                 navOptions.popUpToRouteClass != null ->
                     popped =
                         popBackStackInternal(
-                            navOptions.popUpToRouteClass!!.serializer().hashCode(),
+                            navOptions.popUpToRouteClass!!.serializer().generateHashCode(),
                             navOptions.isPopUpToInclusive(),
                             navOptions.shouldPopUpToSaveState()
                         )
@@ -1942,22 +1928,30 @@
 
     private fun launchSingleTopInternal(node: NavDestination, args: SavedState?): Boolean {
         val currentBackStackEntry = currentBackStackEntry
-        val nodeId = if (node is NavGraph) node.findStartDestination().id else node.id
-        if (nodeId != currentBackStackEntry?.destination?.id) return false
+        val nodeIndex = backQueue.indexOfLast { it.destination === node }
+        // early return when node isn't even in backQueue
+        if (nodeIndex == -1) return false
+        if (node is NavGraph) {
+            // get expected singleTop stack
+            val childHierarchyId = node.childHierarchy().map { it.id }.toList()
+            // if actual backQueue size does not match expected singleTop stack size, we know its
+            // not a single top
+            if (backQueue.size - nodeIndex != childHierarchyId.size) return false
+            val backQueueId = backQueue.subList(nodeIndex, backQueue.size).map { it.destination.id }
+            // then make sure the backstack and singleTop stack is exact match
+            if (backQueueId != childHierarchyId) return false
+        } else if (node.id != currentBackStackEntry?.destination?.id) {
+            return false
+        }
 
         val tempBackQueue: ArrayDeque<NavBackStackEntry> = ArrayDeque()
         // pop from startDestination back to original node and create a new entry for each
-        backQueue
-            .indexOfLast { it.destination === node }
-            .let { nodeIndex ->
-                while (backQueue.lastIndex >= nodeIndex) {
-                    val oldEntry = backQueue.removeLast()
-                    unlinkChildFromParent(oldEntry)
-                    val newEntry =
-                        NavBackStackEntry(oldEntry, oldEntry.destination.addInDefaultArgs(args))
-                    tempBackQueue.addFirst(newEntry)
-                }
-            }
+        while (backQueue.lastIndex >= nodeIndex) {
+            val oldEntry = backQueue.removeLastKt()
+            unlinkChildFromParent(oldEntry)
+            val newEntry = NavBackStackEntry(oldEntry, oldEntry.destination.addInDefaultArgs(args))
+            tempBackQueue.addFirst(newEntry)
+        }
 
         // add each new entry to backQueue starting from original node to startDestination
         tempBackQueue.forEach { newEntry ->
@@ -2542,28 +2536,12 @@
         return lastFromBackStack
     }
 
-<<<<<<< HEAD
-    /**
-     * Gets the topmost [NavBackStackEntry] for a route from [KClass].
-     *
-     * This is always safe to use with [the current destination][currentDestination] or
-     * [its parent][NavDestination.parent] or grandparent navigation graphs as these destinations
-     * are guaranteed to be on the back stack.
-     *
-     * @param T route from the [KClass] of a destination that exists on the back stack. The target
-     *   NavBackStackEntry's [NavDestination] must have been created with route from [KClass].
-     * @throws IllegalArgumentException if the destination is not on the back stack
-     */
-    public actual inline fun <reified T : Any> getBackStackEntry(): NavBackStackEntry {
-        val id = serializer<T>().hashCode()
-=======
     public actual inline fun <reified T : Any> getBackStackEntry(): NavBackStackEntry =
         getBackStackEntry(T::class)
 
     @OptIn(InternalSerializationApi::class)
     public actual fun <T : Any> getBackStackEntry(route: KClass<T>): NavBackStackEntry {
         val id = route.serializer().generateHashCode()
->>>>>>> 3d4510a6
         requireNotNull(graph.findDestinationComprehensive(id, true)) {
             "Destination with route ${route.simpleName} cannot be found in navigation " +
                 "graph $graph"
