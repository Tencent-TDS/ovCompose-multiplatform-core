--- conflicted
+++ resolved
@@ -62,12 +62,8 @@
 }
 
 android {
-<<<<<<< HEAD
-    namespace "androidx.navigation.fragment.compose"
-=======
     compileSdk = 35
     namespace = "androidx.navigation.fragment.compose"
->>>>>>> 0d7761ce
 }
 
 androidx {
