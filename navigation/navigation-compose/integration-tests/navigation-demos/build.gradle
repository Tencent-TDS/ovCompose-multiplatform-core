--- conflicted
+++ resolved
@@ -21,11 +21,7 @@
  * Please use that script when creating a new project, rather than copying an existing project and
  * modifying its settings.
  */
-<<<<<<< HEAD
-import androidx.build.Publish
-=======
 import androidx.build.SoftwareType
->>>>>>> 7a145e05
 
 plugins {
     id("AndroidXPlugin")
@@ -40,24 +36,31 @@
     implementation(libs.kotlinSerializationCore)
 
     implementation(project(":compose:integration-tests:demos:common"))
+    implementation(project(":compose:animation:animation"))
     implementation(project(":compose:foundation:foundation"))
+    implementation(project(":compose:foundation:foundation-layout"))
+    implementation(project(":compose:runtime:runtime"))
     implementation(project(":compose:material:material"))
-    implementation("androidx.compose.material:material-icons-core:1.6.7")
+    implementation(project(":compose:runtime:runtime-saveable"))
+    implementation(project(":compose:ui:ui"))
+    implementation(project(":compose:ui:ui-graphics"))
+    implementation(project(":compose:ui:ui-text"))
+    implementation(project(":compose:ui:ui-unit"))
+    implementation(project(":navigation:navigation-common"))
+    implementation(project(":navigation:navigation-runtime"))
     implementation(project(":navigation:navigation-compose"))
     implementation(project(":navigation:navigation-compose:navigation-compose-samples"))
+    implementation("androidx.compose.material:material-icons-core:1.7.2")
 }
 
 androidx {
     name = "Compose Navigation Demos"
-<<<<<<< HEAD
-    publish = Publish.NONE
-=======
     type = SoftwareType.TEST_APPLICATION
->>>>>>> 7a145e05
     inceptionYear = "2020"
     description = "This is a project for Navigation demos."
 }
 
 android {
-    namespace "androidx.navigation.compose.demos"
+    compileSdk = 35
+    namespace = "androidx.navigation.compose.demos"
 }