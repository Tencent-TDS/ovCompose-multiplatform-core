/*
 * Copyright 2020 The Android Open Source Project
 *
 * Licensed under the Apache License, Version 2.0 (the "License");
 * you may not use this file except in compliance with the License.
 * You may obtain a copy of the License at
 *
 *      http://www.apache.org/licenses/LICENSE-2.0
 *
 * Unless required by applicable law or agreed to in writing, software
 * distributed under the License is distributed on an "AS IS" BASIS,
 * WITHOUT WARRANTIES OR CONDITIONS OF ANY KIND, either express or implied.
 * See the License for the specific language governing permissions and
 * limitations under the License.
 */

/**
 * This file was created using the `create_project.py` script located in the
 * `<AndroidX root>/development/project-creator` directory.
 *
 * Please use that script when creating a new project, rather than copying an existing project and
 * modifying its settings.
 */
import androidx.build.SoftwareType

plugins {
    id("AndroidXPlugin")
    id("com.android.library")
    id("AndroidXComposePlugin")
    id("org.jetbrains.kotlin.android")
    alias(libs.plugins.kotlinSerialization)
}

dependencies {
    implementation(libs.kotlinStdlib)
    implementation(libs.kotlinSerializationCore)

    implementation(project(":compose:integration-tests:demos:common"))
    implementation(project(":compose:animation:animation"))
    implementation(project(":compose:foundation:foundation"))
    implementation(project(":compose:foundation:foundation-layout"))
    implementation(project(":compose:runtime:runtime"))
    implementation(project(":compose:material:material"))
    implementation(project(":compose:runtime:runtime-saveable"))
    implementation(project(":compose:ui:ui"))
    implementation(project(":compose:ui:ui-graphics"))
    implementation(project(":compose:ui:ui-text"))
    implementation(project(":compose:ui:ui-unit"))
    implementation(project(":navigation:navigation-common"))
    implementation(project(":navigation:navigation-runtime"))
    implementation(project(":navigation:navigation-compose"))
    implementation(project(":navigation:navigation-compose:navigation-compose-samples"))
    implementation("androidx.compose.material:material-icons-core:1.7.2")
}

androidx {
    name = "Compose Navigation Demos"
    type = SoftwareType.TEST_APPLICATION
    inceptionYear = "2020"
    description = "This is a project for Navigation demos."
}

android {
<<<<<<< HEAD
    namespace "androidx.navigation.compose.demos"
=======
    compileSdk = 35
    namespace = "androidx.navigation.compose.demos"
>>>>>>> 0d7761ce
}<|MERGE_RESOLUTION|>--- conflicted
+++ resolved
@@ -61,10 +61,6 @@
 }
 
 android {
-<<<<<<< HEAD
-    namespace "androidx.navigation.compose.demos"
-=======
     compileSdk = 35
     namespace = "androidx.navigation.compose.demos"
->>>>>>> 0d7761ce
 }