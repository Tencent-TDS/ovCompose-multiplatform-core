--- conflicted
+++ resolved
@@ -594,14 +594,9 @@
         }
         assertThat(exception)
             .isEqualTo(
-<<<<<<< HEAD
-                "Cannot cast arg of type androidx.navigation.compose.CustomType to a " +
-                    "NavType. Make sure to provide custom NavType for this argument."
-=======
                 "Route ${TestClass.serializer().descriptor.serialName} could " +
                     "not find any NavType for argument arg of type androidx" +
                     ".navigation.compose.CustomType - typeMap received was {}"
->>>>>>> 2bfdee16
             )
     }
 
@@ -717,14 +712,9 @@
         }
         assertThat(exception)
             .isEqualTo(
-<<<<<<< HEAD
-                "Cannot cast arg of type androidx.navigation.compose.CustomType to a " +
-                    "NavType. Make sure to provide custom NavType for this argument."
-=======
                 "Route ${TestClass.serializer().descriptor.serialName} could not " +
                     "find any NavType for argument arg of type androidx.navigation" +
                     ".compose.CustomType - typeMap received was {}"
->>>>>>> 2bfdee16
             )
     }
 
