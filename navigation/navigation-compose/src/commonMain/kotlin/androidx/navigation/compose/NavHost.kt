--- conflicted
+++ resolved
@@ -139,9 +139,9 @@
     exitTransition: (AnimatedContentTransitionScope<NavBackStackEntry>.() -> ExitTransition) =
         DefaultNavTransitions.exitTransition,
     popEnterTransition: (AnimatedContentTransitionScope<NavBackStackEntry>.() -> EnterTransition) =
-        DefaultNavTransitions.popEnterTransition,
+        enterTransition,
     popExitTransition: (AnimatedContentTransitionScope<NavBackStackEntry>.() -> ExitTransition) =
-        DefaultNavTransitions.popExitTransition,
+        exitTransition,
     builder: NavGraphBuilder.() -> Unit
 ) {
     NavHost(
@@ -197,19 +197,11 @@
     popEnterTransition:
     (@JvmSuppressWildcards
     AnimatedContentTransitionScope<NavBackStackEntry>.() -> EnterTransition) =
-<<<<<<< HEAD
-        DefaultNavTransitions.popEnterTransition,
+        enterTransition,
     popExitTransition:
     (@JvmSuppressWildcards
     AnimatedContentTransitionScope<NavBackStackEntry>.() -> ExitTransition) =
-        DefaultNavTransitions.popExitTransition,
-=======
-        enterTransition,
-    popExitTransition:
-    (@JvmSuppressWildcards
-    AnimatedContentTransitionScope<NavBackStackEntry>.() -> ExitTransition) =
-        exitTransition,
->>>>>>> 47911eec
+        exitTransition,
     sizeTransform:
     (@JvmSuppressWildcards
     AnimatedContentTransitionScope<NavBackStackEntry>.() -> SizeTransform?)? =
@@ -273,19 +265,11 @@
     popEnterTransition:
     (@JvmSuppressWildcards
     AnimatedContentTransitionScope<NavBackStackEntry>.() -> EnterTransition) =
-<<<<<<< HEAD
-        DefaultNavTransitions.popEnterTransition,
+        enterTransition,
     popExitTransition:
     (@JvmSuppressWildcards
     AnimatedContentTransitionScope<NavBackStackEntry>.() -> ExitTransition) =
-        DefaultNavTransitions.popExitTransition,
-=======
-        enterTransition,
-    popExitTransition:
-    (@JvmSuppressWildcards
-    AnimatedContentTransitionScope<NavBackStackEntry>.() -> ExitTransition) =
-        exitTransition,
->>>>>>> 47911eec
+        exitTransition,
     sizeTransform:
     (@JvmSuppressWildcards
     AnimatedContentTransitionScope<NavBackStackEntry>.() -> SizeTransform?)? =
@@ -349,19 +333,11 @@
     popEnterTransition:
     (@JvmSuppressWildcards
     AnimatedContentTransitionScope<NavBackStackEntry>.() -> EnterTransition) =
-<<<<<<< HEAD
-        DefaultNavTransitions.popEnterTransition,
+        enterTransition,
     popExitTransition:
     (@JvmSuppressWildcards
     AnimatedContentTransitionScope<NavBackStackEntry>.() -> ExitTransition) =
-        DefaultNavTransitions.popExitTransition,
-=======
-        enterTransition,
-    popExitTransition:
-    (@JvmSuppressWildcards
-    AnimatedContentTransitionScope<NavBackStackEntry>.() -> ExitTransition) =
-        exitTransition,
->>>>>>> 47911eec
+        exitTransition,
     sizeTransform:
     (@JvmSuppressWildcards
     AnimatedContentTransitionScope<NavBackStackEntry>.() -> SizeTransform?)? =
@@ -437,9 +413,9 @@
     exitTransition: (AnimatedContentTransitionScope<NavBackStackEntry>.() -> ExitTransition) =
         DefaultNavTransitions.exitTransition,
     popEnterTransition: (AnimatedContentTransitionScope<NavBackStackEntry>.() -> EnterTransition) =
-        DefaultNavTransitions.popEnterTransition,
+        enterTransition,
     popExitTransition: (AnimatedContentTransitionScope<NavBackStackEntry>.() -> ExitTransition) =
-        DefaultNavTransitions.popExitTransition,
+        exitTransition,
 ) {
     NavHost(
         navController,
@@ -486,19 +462,11 @@
     popEnterTransition:
     (@JvmSuppressWildcards
     AnimatedContentTransitionScope<NavBackStackEntry>.() -> EnterTransition) =
-<<<<<<< HEAD
-        DefaultNavTransitions.popEnterTransition,
+        enterTransition,
     popExitTransition:
     (@JvmSuppressWildcards
     AnimatedContentTransitionScope<NavBackStackEntry>.() -> ExitTransition) =
-        DefaultNavTransitions.popExitTransition,
-=======
-        enterTransition,
-    popExitTransition:
-    (@JvmSuppressWildcards
-    AnimatedContentTransitionScope<NavBackStackEntry>.() -> ExitTransition) =
-        exitTransition,
->>>>>>> 47911eec
+        exitTransition,
     sizeTransform:
     (@JvmSuppressWildcards
     AnimatedContentTransitionScope<NavBackStackEntry>.() -> SizeTransform?)? =
