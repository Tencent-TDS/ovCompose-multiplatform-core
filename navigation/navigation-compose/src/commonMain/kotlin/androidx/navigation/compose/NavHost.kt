/*
 * Copyright 2020 The Android Open Source Project
 *
 * Licensed under the Apache License, Version 2.0 (the "License");
 * you may not use this file except in compliance with the License.
 * You may obtain a copy of the License at
 *
 *      http://www.apache.org/licenses/LICENSE-2.0
 *
 * Unless required by applicable law or agreed to in writing, software
 * distributed under the License is distributed on an "AS IS" BASIS,
 * WITHOUT WARRANTIES OR CONDITIONS OF ANY KIND, either express or implied.
 * See the License for the specific language governing permissions and
 * limitations under the License.
 */

@file:JvmName("NavHostKt")
@file:JvmMultifileClass

package androidx.navigation.compose

import androidx.collection.mutableObjectFloatMapOf
import androidx.compose.animation.AnimatedContent
import androidx.compose.animation.AnimatedContentTransitionScope
import androidx.compose.animation.ContentTransform
import androidx.compose.animation.EnterTransition
import androidx.compose.animation.ExitTransition
import androidx.compose.animation.SizeTransform
import androidx.compose.animation.core.SeekableTransitionState
import androidx.compose.animation.core.animate
import androidx.compose.animation.core.rememberTransition
import androidx.compose.animation.core.tween
import androidx.compose.animation.togetherWith
import androidx.compose.runtime.Composable
import androidx.compose.runtime.DisposableEffect
import androidx.compose.runtime.LaunchedEffect
import androidx.compose.runtime.collectAsState
import androidx.compose.runtime.derivedStateOf
import androidx.compose.runtime.getValue
import androidx.compose.runtime.mutableFloatStateOf
import androidx.compose.runtime.mutableStateOf
import androidx.compose.runtime.remember
import androidx.compose.runtime.saveable.rememberSaveableStateHolder
import androidx.compose.runtime.setValue
import androidx.compose.ui.Alignment
import androidx.compose.ui.Modifier
import androidx.lifecycle.compose.LocalLifecycleOwner
import androidx.lifecycle.viewmodel.compose.LocalViewModelStoreOwner
import androidx.navigation.NavBackStackEntry
import androidx.navigation.NavDestination
import androidx.navigation.NavDestination.Companion.hierarchy
import androidx.navigation.NavGraph
import androidx.navigation.NavGraphBuilder
import androidx.navigation.NavHostController
import androidx.navigation.NavType
import androidx.navigation.Navigator
<<<<<<< HEAD
import androidx.navigation.compose.internal.DefaultNavTransitions
import androidx.navigation.compose.internal.LocalViewModelStoreOwner
=======
>>>>>>> 4c37298a
import androidx.navigation.compose.internal.PredictiveBackHandler
import androidx.navigation.createGraph
import androidx.navigation.get
import kotlin.coroutines.cancellation.CancellationException
import kotlin.jvm.JvmMultifileClass
import kotlin.jvm.JvmName
import kotlin.jvm.JvmSuppressWildcards
import kotlin.reflect.KClass
import kotlin.reflect.KType
import kotlinx.coroutines.launch

/**
 * Provides a place in the Compose hierarchy for self contained navigation to occur.
 *
 * Once this is called, any Composable within the given [NavGraphBuilder] can be navigated to from
 * the provided [navController].
 *
 * The builder passed into this method is [remember]ed. This means that for this NavHost, the
 * contents of the builder cannot be changed.
 *
 * @sample androidx.navigation.compose.samples.NavScaffold
 * @param navController the navController for this host
 * @param startDestination the route for the start destination
 * @param modifier The modifier to be applied to the layout.
 * @param route the route for the graph
 * @param builder the builder used to construct the graph
 */
@Deprecated(
    message = "Deprecated in favor of NavHost that supports AnimatedContent",
    level = DeprecationLevel.HIDDEN
)
@Composable
public fun NavHost(
    navController: NavHostController,
    startDestination: String,
    modifier: Modifier = Modifier,
    route: String? = null,
    builder: NavGraphBuilder.() -> Unit
) {
    NavHost(
        navController,
        remember(route, startDestination, builder) {
            navController.createGraph(startDestination, route, builder)
        },
        modifier
    )
}

/**
 * Provides a place in the Compose hierarchy for self contained navigation to occur.
 *
 * Once this is called, any Composable within the given [NavGraphBuilder] can be navigated to from
 * the provided [navController].
 *
 * The builder passed into this method is [remember]ed. This means that for this NavHost, the
 * contents of the builder cannot be changed.
 *
 * @param navController the navController for this host
 * @param startDestination the route for the start destination
 * @param modifier The modifier to be applied to the layout.
 * @param contentAlignment The [Alignment] of the [AnimatedContent]
 * @param route the route for the graph
 * @param enterTransition callback to define enter transitions for destination in this host
 * @param exitTransition callback to define exit transitions for destination in this host
 * @param popEnterTransition callback to define popEnter transitions for destination in this host
 * @param popExitTransition callback to define popExit transitions for destination in this host
 * @param builder the builder used to construct the graph
 */
@Deprecated(
    message = "Deprecated in favor of NavHost that supports sizeTransform",
    level = DeprecationLevel.HIDDEN
)
@Composable
public fun NavHost(
    navController: NavHostController,
    startDestination: String,
    modifier: Modifier = Modifier,
    contentAlignment: Alignment = Alignment.TopStart,
    route: String? = null,
    enterTransition: (AnimatedContentTransitionScope<NavBackStackEntry>.() -> EnterTransition) =
        DefaultNavTransitions.enterTransition,
    exitTransition: (AnimatedContentTransitionScope<NavBackStackEntry>.() -> ExitTransition) =
        DefaultNavTransitions.exitTransition,
    popEnterTransition: (AnimatedContentTransitionScope<NavBackStackEntry>.() -> EnterTransition) =
        enterTransition,
    popExitTransition: (AnimatedContentTransitionScope<NavBackStackEntry>.() -> ExitTransition) =
        exitTransition,
    builder: NavGraphBuilder.() -> Unit
) {
    NavHost(
        navController,
        remember(route, startDestination, builder) {
            navController.createGraph(startDestination, route, builder)
        },
        modifier,
        contentAlignment,
        enterTransition,
        exitTransition,
        popEnterTransition,
        popExitTransition
    )
}

/**
 * Provides a place in the Compose hierarchy for self contained navigation to occur.
 *
 * Once this is called, any Composable within the given [NavGraphBuilder] can be navigated to from
 * the provided [navController].
 *
 * The builder passed into this method is [remember]ed. This means that for this NavHost, the
 * contents of the builder cannot be changed.
 *
 * @param navController the navController for this host
 * @param startDestination the route for the start destination
 * @param modifier The modifier to be applied to the layout.
 * @param contentAlignment The [Alignment] of the [AnimatedContent]
 * @param route the route for the graph
 * @param enterTransition callback to define enter transitions for destination in this host
 * @param exitTransition callback to define exit transitions for destination in this host
 * @param popEnterTransition callback to define popEnter transitions for destination in this host
 * @param popExitTransition callback to define popExit transitions for destination in this host
 * @param sizeTransform callback to define the size transform for destinations in this host
 * @param builder the builder used to construct the graph
 */
@Composable
public fun NavHost(
    navController: NavHostController,
    startDestination: String,
    modifier: Modifier = Modifier,
    contentAlignment: Alignment = Alignment.TopStart,
    route: String? = null,
    enterTransition:
    (@JvmSuppressWildcards
    AnimatedContentTransitionScope<NavBackStackEntry>.() -> EnterTransition) =
        DefaultNavTransitions.enterTransition,
    exitTransition:
    (@JvmSuppressWildcards
    AnimatedContentTransitionScope<NavBackStackEntry>.() -> ExitTransition) =
        DefaultNavTransitions.exitTransition,
    popEnterTransition:
    (@JvmSuppressWildcards
    AnimatedContentTransitionScope<NavBackStackEntry>.() -> EnterTransition) =
        enterTransition,
    popExitTransition:
    (@JvmSuppressWildcards
    AnimatedContentTransitionScope<NavBackStackEntry>.() -> ExitTransition) =
        exitTransition,
    sizeTransform:
    (@JvmSuppressWildcards
    AnimatedContentTransitionScope<NavBackStackEntry>.() -> SizeTransform?)? =
        DefaultNavTransitions.sizeTransform,
    builder: NavGraphBuilder.() -> Unit
) {
    NavHost(
        navController,
        remember(route, startDestination, builder) {
            navController.createGraph(startDestination, route, builder)
        },
        modifier,
        contentAlignment,
        enterTransition,
        exitTransition,
        popEnterTransition,
        popExitTransition,
        sizeTransform
    )
}

/**
 * Provides a place in the Compose hierarchy for self contained navigation to occur.
 *
 * Once this is called, any Composable within the given [NavGraphBuilder] can be navigated to from
 * the provided [navController].
 *
 * The builder passed into this method is [remember]ed. This means that for this NavHost, the
 * contents of the builder cannot be changed.
 *
 * @param navController the navController for this host
 * @param startDestination the route from a [KClass] for the start destination
 * @param modifier The modifier to be applied to the layout.
 * @param contentAlignment The [Alignment] of the [AnimatedContent]
 * @param route the route from a [KClass] for the graph
 * @param typeMap map of destination arguments' kotlin type [KType] to its respective custom
 *   [NavType]. May be empty if [route] does not use custom NavTypes.
 * @param enterTransition callback to define enter transitions for destination in this host
 * @param exitTransition callback to define exit transitions for destination in this host
 * @param popEnterTransition callback to define popEnter transitions for destination in this host
 * @param popExitTransition callback to define popExit transitions for destination in this host
 * @param sizeTransform callback to define the size transform for destinations in this host
 * @param builder the builder used to construct the graph
 */
@Composable
public fun NavHost(
    navController: NavHostController,
    startDestination: KClass<*>,
    modifier: Modifier = Modifier,
    contentAlignment: Alignment = Alignment.TopStart,
    route: KClass<*>? = null,
    typeMap: Map<KType, @JvmSuppressWildcards NavType<*>> = emptyMap(),
    enterTransition:
    (@JvmSuppressWildcards
    AnimatedContentTransitionScope<NavBackStackEntry>.() -> EnterTransition) =
        DefaultNavTransitions.enterTransition,
    exitTransition:
    (@JvmSuppressWildcards
    AnimatedContentTransitionScope<NavBackStackEntry>.() -> ExitTransition) =
        DefaultNavTransitions.exitTransition,
    popEnterTransition:
    (@JvmSuppressWildcards
    AnimatedContentTransitionScope<NavBackStackEntry>.() -> EnterTransition) =
        enterTransition,
    popExitTransition:
    (@JvmSuppressWildcards
    AnimatedContentTransitionScope<NavBackStackEntry>.() -> ExitTransition) =
        exitTransition,
    sizeTransform:
    (@JvmSuppressWildcards
    AnimatedContentTransitionScope<NavBackStackEntry>.() -> SizeTransform?)? =
        DefaultNavTransitions.sizeTransform,
    builder: NavGraphBuilder.() -> Unit
) {
    NavHost(
        navController,
        remember(route, startDestination, builder) {
            navController.createGraph(startDestination, route, typeMap, builder)
        },
        modifier,
        contentAlignment,
        enterTransition,
        exitTransition,
        popEnterTransition,
        popExitTransition,
        sizeTransform
    )
}

/**
 * Provides in place in the Compose hierarchy for self contained navigation to occur.
 *
 * Once this is called, any Composable within the given [NavGraphBuilder] can be navigated to from
 * the provided [navController].
 *
 * The builder passed into this method is [remember]ed. This means that for this NavHost, the
 * contents of the builder cannot be changed.
 *
 * @param navController the navController for this host
 * @param startDestination the route from a an Object for the start destination
 * @param modifier The modifier to be applied to the layout.
 * @param contentAlignment The [Alignment] of the [AnimatedContent]
 * @param route the route from a [KClass] for the graph
 * @param typeMap map of destination arguments' kotlin type [KType] to its respective custom
 *   [NavType]. May be empty if [route] does not use custom NavTypes.
 * @param enterTransition callback to define enter transitions for destination in this host
 * @param exitTransition callback to define exit transitions for destination in this host
 * @param popEnterTransition callback to define popEnter transitions for destination in this host
 * @param popExitTransition callback to define popExit transitions for destination in this host
 * @param sizeTransform callback to define the size transform for destinations in this host
 * @param builder the builder used to construct the graph
 */
@Composable
public fun NavHost(
    navController: NavHostController,
    startDestination: Any,
    modifier: Modifier = Modifier,
    contentAlignment: Alignment = Alignment.TopStart,
    route: KClass<*>? = null,
    typeMap: Map<KType, @JvmSuppressWildcards NavType<*>> = emptyMap(),
    enterTransition:
    (@JvmSuppressWildcards
    AnimatedContentTransitionScope<NavBackStackEntry>.() -> EnterTransition) =
        DefaultNavTransitions.enterTransition,
    exitTransition:
    (@JvmSuppressWildcards
    AnimatedContentTransitionScope<NavBackStackEntry>.() -> ExitTransition) =
        DefaultNavTransitions.exitTransition,
    popEnterTransition:
    (@JvmSuppressWildcards
    AnimatedContentTransitionScope<NavBackStackEntry>.() -> EnterTransition) =
        enterTransition,
    popExitTransition:
    (@JvmSuppressWildcards
    AnimatedContentTransitionScope<NavBackStackEntry>.() -> ExitTransition) =
        exitTransition,
    sizeTransform:
    (@JvmSuppressWildcards
    AnimatedContentTransitionScope<NavBackStackEntry>.() -> SizeTransform?)? =
        DefaultNavTransitions.sizeTransform,
    builder: NavGraphBuilder.() -> Unit
) {
    NavHost(
        navController,
        remember(route, startDestination, builder) {
            navController.createGraph(startDestination, route, typeMap, builder)
        },
        modifier,
        contentAlignment,
        enterTransition,
        exitTransition,
        popEnterTransition,
        popExitTransition,
        sizeTransform
    )
}

/**
 * Provides in place in the Compose hierarchy for self contained navigation to occur.
 *
 * Once this is called, any Composable within the given [NavGraphBuilder] can be navigated to from
 * the provided [navController].
 *
 * The graph passed into this method is [remember]ed. This means that for this NavHost, the graph
 * cannot be changed.
 *
 * @param navController the navController for this host
 * @param graph the graph for this host
 * @param modifier The modifier to be applied to the layout.
 */
@Deprecated(
    message = "Deprecated in favor of NavHost that supports AnimatedContent",
    level = DeprecationLevel.HIDDEN
)
@Composable
public fun NavHost(
    navController: NavHostController,
    graph: NavGraph,
    modifier: Modifier = Modifier
): Unit = NavHost(navController, graph, modifier)

/**
 * Provides a place in the Compose hierarchy for self contained navigation to occur.
 *
 * Once this is called, any Composable within the given [NavGraphBuilder] can be navigated to from
 * the provided [navController].
 *
 * @param navController the navController for this host
 * @param graph the graph for this host
 * @param modifier The modifier to be applied to the layout.
 * @param contentAlignment The [Alignment] of the [AnimatedContent]
 * @param enterTransition callback to define enter transitions for destination in this host
 * @param exitTransition callback to define exit transitions for destination in this host
 * @param popEnterTransition callback to define popEnter transitions for destination in this host
 * @param popExitTransition callback to define popExit transitions for destination in this host
 */
@Deprecated(
    message = "Deprecated in favor of NavHost that supports sizeTransform",
    level = DeprecationLevel.HIDDEN
)
@Composable
public fun NavHost(
    navController: NavHostController,
    graph: NavGraph,
    modifier: Modifier = Modifier,
    contentAlignment: Alignment = Alignment.TopStart,
    enterTransition: (AnimatedContentTransitionScope<NavBackStackEntry>.() -> EnterTransition) =
        DefaultNavTransitions.enterTransition,
    exitTransition: (AnimatedContentTransitionScope<NavBackStackEntry>.() -> ExitTransition) =
        DefaultNavTransitions.exitTransition,
    popEnterTransition: (AnimatedContentTransitionScope<NavBackStackEntry>.() -> EnterTransition) =
        enterTransition,
    popExitTransition: (AnimatedContentTransitionScope<NavBackStackEntry>.() -> ExitTransition) =
        exitTransition,
) {
    NavHost(
        navController,
        graph,
        modifier,
        contentAlignment,
        enterTransition,
        exitTransition,
        popEnterTransition,
        popExitTransition
    )
}

/**
 * Provides a place in the Compose hierarchy for self contained navigation to occur.
 *
 * Once this is called, any Composable within the given [NavGraphBuilder] can be navigated to from
 * the provided [navController].
 *
 * @param navController the navController for this host
 * @param graph the graph for this host
 * @param modifier The modifier to be applied to the layout.
 * @param contentAlignment The [Alignment] of the [AnimatedContent]
 * @param enterTransition callback to define enter transitions for destination in this host
 * @param exitTransition callback to define exit transitions for destination in this host
 * @param popEnterTransition callback to define popEnter transitions for destination in this host
 * @param popExitTransition callback to define popExit transitions for destination in this host
 * @param sizeTransform callback to define the size transform for destinations in this host
 */
@Composable
public expect fun NavHost(
    navController: NavHostController,
    graph: NavGraph,
    modifier: Modifier = Modifier,
    contentAlignment: Alignment = Alignment.TopStart,
    enterTransition:
    (@JvmSuppressWildcards
    AnimatedContentTransitionScope<NavBackStackEntry>.() -> EnterTransition) =
        DefaultNavTransitions.enterTransition,
    exitTransition:
    (@JvmSuppressWildcards
    AnimatedContentTransitionScope<NavBackStackEntry>.() -> ExitTransition) =
        DefaultNavTransitions.exitTransition,
    popEnterTransition:
    (@JvmSuppressWildcards
    AnimatedContentTransitionScope<NavBackStackEntry>.() -> EnterTransition) =
        enterTransition,
    popExitTransition:
    (@JvmSuppressWildcards
    AnimatedContentTransitionScope<NavBackStackEntry>.() -> ExitTransition) =
        exitTransition,
    sizeTransform:
    (@JvmSuppressWildcards
    AnimatedContentTransitionScope<NavBackStackEntry>.() -> SizeTransform?)? =
        DefaultNavTransitions.sizeTransform
)

@Composable
internal fun NavHost(
    navController: NavHostController,
    graph: NavGraph,
    modifier: Modifier,
    contentAlignment: Alignment,
    enterTransition:
    (@JvmSuppressWildcards
    AnimatedContentTransitionScope<NavBackStackEntry>.() -> EnterTransition),
    exitTransition:
    (@JvmSuppressWildcards
    AnimatedContentTransitionScope<NavBackStackEntry>.() -> ExitTransition),
    popEnterTransition:
    (@JvmSuppressWildcards
    AnimatedContentTransitionScope<NavBackStackEntry>.() -> EnterTransition),
    popExitTransition:
    (@JvmSuppressWildcards
    AnimatedContentTransitionScope<NavBackStackEntry>.() -> ExitTransition),
    sizeTransform:
    (@JvmSuppressWildcards
    AnimatedContentTransitionScope<NavBackStackEntry>.() -> SizeTransform?)?,
    drawOnBottomEntryDuringAnimation:
    (@Composable (isBackAnimation: Boolean, progress: Float) -> Unit)?,
    limitBackGestureSwipeEdge: Int?
) {

    val lifecycleOwner = LocalLifecycleOwner.current
    val viewModelStoreOwner =
        checkNotNull(LocalViewModelStoreOwner.current) {
            "NavHost requires a ViewModelStoreOwner to be provided via LocalViewModelStoreOwner"
        }

    navController.setViewModelStore(viewModelStoreOwner.viewModelStore)

    // Then set the graph
    navController.graph = graph

    // Find the ComposeNavigator, returning early if it isn't found
    // (such as is the case when using TestNavHostController)
    val composeNavigator =
        navController.navigatorProvider.get<Navigator<out NavDestination>>(ComposeNavigator.NAME)
            as? ComposeNavigator ?: return

    val currentBackStack by composeNavigator.backStack.collectAsState()

    var progress by remember { mutableFloatStateOf(0f) }
    var inPredictiveBack by remember { mutableStateOf(false) }
    PredictiveBackHandler(currentBackStack.size > 1) { backEvent ->
        var currentBackStackEntry: NavBackStackEntry? = null
        if (currentBackStack.size > 1) {
            progress = 0f
            currentBackStackEntry = currentBackStack.lastOrNull()
            composeNavigator.prepareForTransition(currentBackStackEntry!!)
            val previousEntry = currentBackStack[currentBackStack.size - 2]
            composeNavigator.prepareForTransition(previousEntry)
        }
        try {
            backEvent.collect {
                val goodEdge =
                    limitBackGestureSwipeEdge == null || it.swipeEdge == limitBackGestureSwipeEdge

                if (currentBackStack.size > 1) {
                    inPredictiveBack = true
                    if (goodEdge) {
                        progress = it.progress
                    } else {
                        throw CancellationException(
                            "The current edge is not allowed to perform back gesture."
                        )
                    }
                }
            }
            if (currentBackStack.size > 1) {
                inPredictiveBack = false
                composeNavigator.popBackStack(currentBackStackEntry!!, false)
            }
        } catch (e: CancellationException) {
            if (currentBackStack.size > 1) {
                inPredictiveBack = false
            }
        }
    }

    DisposableEffect(lifecycleOwner) {
        // Setup the navController with proper owners
        navController.setLifecycleOwner(lifecycleOwner)
        onDispose {}
    }

    val saveableStateHolder = rememberSaveableStateHolder()

    val allVisibleEntries by navController.visibleEntries.collectAsState()

    // Intercept back only when there's a destination to pop
    val visibleEntries by remember {
        derivedStateOf {
            allVisibleEntries.filter { entry ->
                entry.destination.navigatorName == ComposeNavigator.NAME
            }
        }
    }

    val backStackEntry: NavBackStackEntry? = visibleEntries.lastOrNull()

    val zIndices = remember { mutableObjectFloatMapOf<String>() }

    if (backStackEntry != null) {
        val finalEnter: AnimatedContentTransitionScope<NavBackStackEntry>.() -> EnterTransition = {
            val targetDestination = targetState.destination as ComposeNavigator.Destination

            if (composeNavigator.isPop.value || inPredictiveBack) {
                targetDestination.hierarchy.firstNotNullOfOrNull { destination ->
                    destination.createPopEnterTransition(this)
                } ?: popEnterTransition.invoke(this)
            } else {
                targetDestination.hierarchy.firstNotNullOfOrNull { destination ->
                    destination.createEnterTransition(this)
                } ?: enterTransition.invoke(this)
            }
        }

        val finalExit: AnimatedContentTransitionScope<NavBackStackEntry>.() -> ExitTransition = {
            val initialDestination = initialState.destination as ComposeNavigator.Destination

            if (composeNavigator.isPop.value || inPredictiveBack) {
                initialDestination.hierarchy.firstNotNullOfOrNull { destination ->
                    destination.createPopExitTransition(this)
                } ?: popExitTransition.invoke(this)
            } else {
                initialDestination.hierarchy.firstNotNullOfOrNull { destination ->
                    destination.createExitTransition(this)
                } ?: exitTransition.invoke(this)
            }
        }

        val finalSizeTransform:
            AnimatedContentTransitionScope<NavBackStackEntry>.() -> SizeTransform? =
            {
                val targetDestination = targetState.destination as ComposeNavigator.Destination

                targetDestination.hierarchy.firstNotNullOfOrNull { destination ->
                    destination.createSizeTransform(this)
                } ?: sizeTransform?.invoke(this)
            }

        DisposableEffect(true) {
            onDispose {
                visibleEntries.forEach { entry -> composeNavigator.onTransitionComplete(entry) }
            }
        }

        val transitionState = remember {
            // The state returned here cannot be nullable cause it produces the input of the
            // transitionSpec passed into the AnimatedContent and that must match the non-nullable
            // scope exposed by the transitions on the NavHost and composable APIs.
            SeekableTransitionState(backStackEntry)
        }

        val transition = rememberTransition(transitionState, label = "entry")

        if (inPredictiveBack) {
            LaunchedEffect(progress) {
                val previousEntry = currentBackStack[currentBackStack.size - 2]
                transitionState.seekTo(progress, previousEntry)
            }
        } else {
            LaunchedEffect(backStackEntry) {
                // This ensures we don't animate after the back gesture is cancelled and we
                // are already on the current state
                if (transitionState.currentState != backStackEntry) {
                    transitionState.animateTo(backStackEntry)
                } else {
                    // convert from nanoseconds to milliseconds
                    val totalDuration = transition.totalDurationNanos / 1000000
                    // When the predictive back gesture is cancel, we need to manually animate
                    // the SeekableTransitionState from where it left off, to zero and then
                    // snapTo the final position.
                    animate(
                        transitionState.fraction,
                        0f,
                        animationSpec = tween((transitionState.fraction * totalDuration).toInt())
                    ) { value, _ ->
                        this@LaunchedEffect.launch {
                            if (value > 0) {
                                // Seek the original transition back to the currentState
                                transitionState.seekTo(value)
                            }
                            if (value == 0f) {
                                // Once we animate to the start, we need to snap to the right state.
                                transitionState.snapTo(backStackEntry)
                            }
                        }
                    }
                }
            }
        }

        transition.AnimatedContent(
            modifier,
            transitionSpec = {
                // If the initialState of the AnimatedContent is not in visibleEntries, we are in
                // a case where visible has cleared the old state for some reason, so instead of
                // attempting to animate away from the initialState, we skip the animation.
                if (initialState in visibleEntries) {
                    val initialZIndex = zIndices.getOrPut(initialState.id) { 0f }
                    val targetZIndex =
                        when {
                            targetState.id == initialState.id -> initialZIndex
                            composeNavigator.isPop.value || inPredictiveBack -> initialZIndex - 1f
                            else -> initialZIndex + 1f
                        }
                    zIndices[targetState.id] = targetZIndex

                    ContentTransform(
                        finalEnter(this),
                        finalExit(this),
                        targetZIndex,
                        finalSizeTransform(this)
                    )
                } else {
                    EnterTransition.None togetherWith ExitTransition.None
                }
            },
            contentAlignment,
            contentKey = { it.id }
        ) {
            // In some specific cases, such as clearing your back stack by changing your
            // start destination, AnimatedContent can contain an entry that is no longer
            // part of visible entries since it was cleared from the back stack and is not
            // animating. In these cases the currentEntry will be null, and in those cases,
            // AnimatedContent will just skip attempting to transition the old entry.
            // See https://issuetracker.google.com/238686802
            val isPredictiveBackCancelAnimation = transitionState.currentState == backStackEntry
            val currentEntry =
                if (inPredictiveBack || isPredictiveBackCancelAnimation) {
                    // We have to do this because the previous entry does not show up in
                    // visibleEntries
                    // even if we prepare it above as part of onBackStackChangeStarted
                    it
                } else {
                    visibleEntries.lastOrNull { entry -> it == entry }
                }

            // while in the scope of the composable, we provide the navBackStackEntry as the
            // ViewModelStoreOwner and LifecycleOwner
            currentEntry?.LocalOwnersProvider(saveableStateHolder) {
                (currentEntry.destination as ComposeNavigator.Destination).content(
                    this,
                    currentEntry
                )
            }

            if (currentEntry != null && drawOnBottomEntryDuringAnimation != null) {
                val currentEntryId = currentEntry.id
                val initialEntryId = transition.segment.initialState.id
                val targetEntryId = transition.segment.targetState.id
                if (
                    zIndices.contains(currentEntryId) &&
                    zIndices.contains(initialEntryId) &&
                    zIndices.contains(targetEntryId)
                ) {
                    val currentEntryZ = zIndices[currentEntryId]
                    val initialEntryZ = zIndices[initialEntryId]
                    val targetEntryZ = zIndices[targetEntryId]
                    val isDrawBehind = currentEntryZ < initialEntryZ || currentEntryZ < targetEntryZ
                    if (isDrawBehind) {
                        val isGoBack = currentEntryZ == targetEntryZ
                        drawOnBottomEntryDuringAnimation(isGoBack, transitionState.fraction)
                    }
                }
            }
        }
        LaunchedEffect(transition.currentState, transition.targetState) {
            if (
                transition.currentState == transition.targetState &&
                // There is a race condition where previous animation has completed the new
                // animation has yet to start and there is a navigate call before this effect.
                // We need to make sure we are completing only when the start is settled on the
                // actual entry.
                (navController.currentBackStackEntry == null ||
                    transition.targetState == navController.currentBackStackEntry)
            ) {
                visibleEntries.forEach { entry -> composeNavigator.onTransitionComplete(entry) }
                zIndices.removeIf { key, _ -> key != transition.targetState.id }
            }
        }
    }

    val dialogNavigator =
        navController.navigatorProvider.get<Navigator<out NavDestination>>(DialogNavigator.NAME)
            as? DialogNavigator ?: return

    // Show any dialog destinations
    DialogHost(dialogNavigator)
}

private fun NavDestination.createEnterTransition(
    scope: AnimatedContentTransitionScope<NavBackStackEntry>
): EnterTransition? =
    when (this) {
        is ComposeNavigator.Destination -> this.enterTransition?.invoke(scope)
        is ComposeNavGraphNavigator.ComposeNavGraph -> this.enterTransition?.invoke(scope)
        else -> null
    }

private fun NavDestination.createExitTransition(
    scope: AnimatedContentTransitionScope<NavBackStackEntry>
): ExitTransition? =
    when (this) {
        is ComposeNavigator.Destination -> this.exitTransition?.invoke(scope)
        is ComposeNavGraphNavigator.ComposeNavGraph -> this.exitTransition?.invoke(scope)
        else -> null
    }

private fun NavDestination.createPopEnterTransition(
    scope: AnimatedContentTransitionScope<NavBackStackEntry>
): EnterTransition? =
    when (this) {
        is ComposeNavigator.Destination -> this.popEnterTransition?.invoke(scope)
        is ComposeNavGraphNavigator.ComposeNavGraph -> this.popEnterTransition?.invoke(scope)
        else -> null
    }

private fun NavDestination.createPopExitTransition(
    scope: AnimatedContentTransitionScope<NavBackStackEntry>
): ExitTransition? =
    when (this) {
        is ComposeNavigator.Destination -> this.popExitTransition?.invoke(scope)
        is ComposeNavGraphNavigator.ComposeNavGraph -> this.popExitTransition?.invoke(scope)
        else -> null
    }

private fun NavDestination.createSizeTransform(
    scope: AnimatedContentTransitionScope<NavBackStackEntry>
): SizeTransform? =
    when (this) {
        is ComposeNavigator.Destination -> this.sizeTransform?.invoke(scope)
        is ComposeNavGraphNavigator.ComposeNavGraph -> this.sizeTransform?.invoke(scope)
        else -> null
    }<|MERGE_RESOLUTION|>--- conflicted
+++ resolved
@@ -13,9 +13,6 @@
  * See the License for the specific language governing permissions and
  * limitations under the License.
  */
-
-@file:JvmName("NavHostKt")
-@file:JvmMultifileClass
 
 package androidx.navigation.compose
 
@@ -30,6 +27,8 @@
 import androidx.compose.animation.core.animate
 import androidx.compose.animation.core.rememberTransition
 import androidx.compose.animation.core.tween
+import androidx.compose.animation.fadeIn
+import androidx.compose.animation.fadeOut
 import androidx.compose.animation.togetherWith
 import androidx.compose.runtime.Composable
 import androidx.compose.runtime.DisposableEffect
@@ -54,17 +53,10 @@
 import androidx.navigation.NavHostController
 import androidx.navigation.NavType
 import androidx.navigation.Navigator
-<<<<<<< HEAD
-import androidx.navigation.compose.internal.DefaultNavTransitions
-import androidx.navigation.compose.internal.LocalViewModelStoreOwner
-=======
->>>>>>> 4c37298a
 import androidx.navigation.compose.internal.PredictiveBackHandler
 import androidx.navigation.createGraph
 import androidx.navigation.get
 import kotlin.coroutines.cancellation.CancellationException
-import kotlin.jvm.JvmMultifileClass
-import kotlin.jvm.JvmName
 import kotlin.jvm.JvmSuppressWildcards
 import kotlin.reflect.KClass
 import kotlin.reflect.KType
@@ -138,10 +130,12 @@
     modifier: Modifier = Modifier,
     contentAlignment: Alignment = Alignment.TopStart,
     route: String? = null,
-    enterTransition: (AnimatedContentTransitionScope<NavBackStackEntry>.() -> EnterTransition) =
-        DefaultNavTransitions.enterTransition,
-    exitTransition: (AnimatedContentTransitionScope<NavBackStackEntry>.() -> ExitTransition) =
-        DefaultNavTransitions.exitTransition,
+    enterTransition: (AnimatedContentTransitionScope<NavBackStackEntry>.() -> EnterTransition) = {
+        fadeIn(animationSpec = tween(700))
+    },
+    exitTransition: (AnimatedContentTransitionScope<NavBackStackEntry>.() -> ExitTransition) = {
+        fadeOut(animationSpec = tween(700))
+    },
     popEnterTransition: (AnimatedContentTransitionScope<NavBackStackEntry>.() -> EnterTransition) =
         enterTransition,
     popExitTransition: (AnimatedContentTransitionScope<NavBackStackEntry>.() -> ExitTransition) =
@@ -191,25 +185,29 @@
     contentAlignment: Alignment = Alignment.TopStart,
     route: String? = null,
     enterTransition:
-    (@JvmSuppressWildcards
-    AnimatedContentTransitionScope<NavBackStackEntry>.() -> EnterTransition) =
-        DefaultNavTransitions.enterTransition,
+        (@JvmSuppressWildcards
+        AnimatedContentTransitionScope<NavBackStackEntry>.() -> EnterTransition) =
+        {
+            fadeIn(animationSpec = tween(700))
+        },
     exitTransition:
-    (@JvmSuppressWildcards
-    AnimatedContentTransitionScope<NavBackStackEntry>.() -> ExitTransition) =
-        DefaultNavTransitions.exitTransition,
+        (@JvmSuppressWildcards
+        AnimatedContentTransitionScope<NavBackStackEntry>.() -> ExitTransition) =
+        {
+            fadeOut(animationSpec = tween(700))
+        },
     popEnterTransition:
-    (@JvmSuppressWildcards
-    AnimatedContentTransitionScope<NavBackStackEntry>.() -> EnterTransition) =
+        (@JvmSuppressWildcards
+        AnimatedContentTransitionScope<NavBackStackEntry>.() -> EnterTransition) =
         enterTransition,
     popExitTransition:
-    (@JvmSuppressWildcards
-    AnimatedContentTransitionScope<NavBackStackEntry>.() -> ExitTransition) =
+        (@JvmSuppressWildcards
+        AnimatedContentTransitionScope<NavBackStackEntry>.() -> ExitTransition) =
         exitTransition,
     sizeTransform:
-    (@JvmSuppressWildcards
-    AnimatedContentTransitionScope<NavBackStackEntry>.() -> SizeTransform?)? =
-        DefaultNavTransitions.sizeTransform,
+        (@JvmSuppressWildcards
+        AnimatedContentTransitionScope<NavBackStackEntry>.() -> SizeTransform?)? =
+        null,
     builder: NavGraphBuilder.() -> Unit
 ) {
     NavHost(
@@ -259,25 +257,29 @@
     route: KClass<*>? = null,
     typeMap: Map<KType, @JvmSuppressWildcards NavType<*>> = emptyMap(),
     enterTransition:
-    (@JvmSuppressWildcards
-    AnimatedContentTransitionScope<NavBackStackEntry>.() -> EnterTransition) =
-        DefaultNavTransitions.enterTransition,
+        (@JvmSuppressWildcards
+        AnimatedContentTransitionScope<NavBackStackEntry>.() -> EnterTransition) =
+        {
+            fadeIn(animationSpec = tween(700))
+        },
     exitTransition:
-    (@JvmSuppressWildcards
-    AnimatedContentTransitionScope<NavBackStackEntry>.() -> ExitTransition) =
-        DefaultNavTransitions.exitTransition,
+        (@JvmSuppressWildcards
+        AnimatedContentTransitionScope<NavBackStackEntry>.() -> ExitTransition) =
+        {
+            fadeOut(animationSpec = tween(700))
+        },
     popEnterTransition:
-    (@JvmSuppressWildcards
-    AnimatedContentTransitionScope<NavBackStackEntry>.() -> EnterTransition) =
+        (@JvmSuppressWildcards
+        AnimatedContentTransitionScope<NavBackStackEntry>.() -> EnterTransition) =
         enterTransition,
     popExitTransition:
-    (@JvmSuppressWildcards
-    AnimatedContentTransitionScope<NavBackStackEntry>.() -> ExitTransition) =
+        (@JvmSuppressWildcards
+        AnimatedContentTransitionScope<NavBackStackEntry>.() -> ExitTransition) =
         exitTransition,
     sizeTransform:
-    (@JvmSuppressWildcards
-    AnimatedContentTransitionScope<NavBackStackEntry>.() -> SizeTransform?)? =
-        DefaultNavTransitions.sizeTransform,
+        (@JvmSuppressWildcards
+        AnimatedContentTransitionScope<NavBackStackEntry>.() -> SizeTransform?)? =
+        null,
     builder: NavGraphBuilder.() -> Unit
 ) {
     NavHost(
@@ -327,25 +329,29 @@
     route: KClass<*>? = null,
     typeMap: Map<KType, @JvmSuppressWildcards NavType<*>> = emptyMap(),
     enterTransition:
-    (@JvmSuppressWildcards
-    AnimatedContentTransitionScope<NavBackStackEntry>.() -> EnterTransition) =
-        DefaultNavTransitions.enterTransition,
+        (@JvmSuppressWildcards
+        AnimatedContentTransitionScope<NavBackStackEntry>.() -> EnterTransition) =
+        {
+            fadeIn(animationSpec = tween(700))
+        },
     exitTransition:
-    (@JvmSuppressWildcards
-    AnimatedContentTransitionScope<NavBackStackEntry>.() -> ExitTransition) =
-        DefaultNavTransitions.exitTransition,
+        (@JvmSuppressWildcards
+        AnimatedContentTransitionScope<NavBackStackEntry>.() -> ExitTransition) =
+        {
+            fadeOut(animationSpec = tween(700))
+        },
     popEnterTransition:
-    (@JvmSuppressWildcards
-    AnimatedContentTransitionScope<NavBackStackEntry>.() -> EnterTransition) =
+        (@JvmSuppressWildcards
+        AnimatedContentTransitionScope<NavBackStackEntry>.() -> EnterTransition) =
         enterTransition,
     popExitTransition:
-    (@JvmSuppressWildcards
-    AnimatedContentTransitionScope<NavBackStackEntry>.() -> ExitTransition) =
+        (@JvmSuppressWildcards
+        AnimatedContentTransitionScope<NavBackStackEntry>.() -> ExitTransition) =
         exitTransition,
     sizeTransform:
-    (@JvmSuppressWildcards
-    AnimatedContentTransitionScope<NavBackStackEntry>.() -> SizeTransform?)? =
-        DefaultNavTransitions.sizeTransform,
+        (@JvmSuppressWildcards
+        AnimatedContentTransitionScope<NavBackStackEntry>.() -> SizeTransform?)? =
+        null,
     builder: NavGraphBuilder.() -> Unit
 ) {
     NavHost(
@@ -412,10 +418,12 @@
     graph: NavGraph,
     modifier: Modifier = Modifier,
     contentAlignment: Alignment = Alignment.TopStart,
-    enterTransition: (AnimatedContentTransitionScope<NavBackStackEntry>.() -> EnterTransition) =
-        DefaultNavTransitions.enterTransition,
-    exitTransition: (AnimatedContentTransitionScope<NavBackStackEntry>.() -> ExitTransition) =
-        DefaultNavTransitions.exitTransition,
+    enterTransition: (AnimatedContentTransitionScope<NavBackStackEntry>.() -> EnterTransition) = {
+        fadeIn(animationSpec = tween(700))
+    },
+    exitTransition: (AnimatedContentTransitionScope<NavBackStackEntry>.() -> ExitTransition) = {
+        fadeOut(animationSpec = tween(700))
+    },
     popEnterTransition: (AnimatedContentTransitionScope<NavBackStackEntry>.() -> EnterTransition) =
         enterTransition,
     popExitTransition: (AnimatedContentTransitionScope<NavBackStackEntry>.() -> ExitTransition) =
@@ -450,57 +458,35 @@
  * @param sizeTransform callback to define the size transform for destinations in this host
  */
 @Composable
-public expect fun NavHost(
+public fun NavHost(
     navController: NavHostController,
     graph: NavGraph,
     modifier: Modifier = Modifier,
     contentAlignment: Alignment = Alignment.TopStart,
     enterTransition:
-    (@JvmSuppressWildcards
-    AnimatedContentTransitionScope<NavBackStackEntry>.() -> EnterTransition) =
-        DefaultNavTransitions.enterTransition,
+        (@JvmSuppressWildcards
+        AnimatedContentTransitionScope<NavBackStackEntry>.() -> EnterTransition) =
+        {
+            fadeIn(animationSpec = tween(700))
+        },
     exitTransition:
-    (@JvmSuppressWildcards
-    AnimatedContentTransitionScope<NavBackStackEntry>.() -> ExitTransition) =
-        DefaultNavTransitions.exitTransition,
+        (@JvmSuppressWildcards
+        AnimatedContentTransitionScope<NavBackStackEntry>.() -> ExitTransition) =
+        {
+            fadeOut(animationSpec = tween(700))
+        },
     popEnterTransition:
-    (@JvmSuppressWildcards
-    AnimatedContentTransitionScope<NavBackStackEntry>.() -> EnterTransition) =
+        (@JvmSuppressWildcards
+        AnimatedContentTransitionScope<NavBackStackEntry>.() -> EnterTransition) =
         enterTransition,
     popExitTransition:
-    (@JvmSuppressWildcards
-    AnimatedContentTransitionScope<NavBackStackEntry>.() -> ExitTransition) =
+        (@JvmSuppressWildcards
+        AnimatedContentTransitionScope<NavBackStackEntry>.() -> ExitTransition) =
         exitTransition,
     sizeTransform:
-    (@JvmSuppressWildcards
-    AnimatedContentTransitionScope<NavBackStackEntry>.() -> SizeTransform?)? =
-        DefaultNavTransitions.sizeTransform
-)
-
-@Composable
-internal fun NavHost(
-    navController: NavHostController,
-    graph: NavGraph,
-    modifier: Modifier,
-    contentAlignment: Alignment,
-    enterTransition:
-    (@JvmSuppressWildcards
-    AnimatedContentTransitionScope<NavBackStackEntry>.() -> EnterTransition),
-    exitTransition:
-    (@JvmSuppressWildcards
-    AnimatedContentTransitionScope<NavBackStackEntry>.() -> ExitTransition),
-    popEnterTransition:
-    (@JvmSuppressWildcards
-    AnimatedContentTransitionScope<NavBackStackEntry>.() -> EnterTransition),
-    popExitTransition:
-    (@JvmSuppressWildcards
-    AnimatedContentTransitionScope<NavBackStackEntry>.() -> ExitTransition),
-    sizeTransform:
-    (@JvmSuppressWildcards
-    AnimatedContentTransitionScope<NavBackStackEntry>.() -> SizeTransform?)?,
-    drawOnBottomEntryDuringAnimation:
-    (@Composable (isBackAnimation: Boolean, progress: Float) -> Unit)?,
-    limitBackGestureSwipeEdge: Int?
+        (@JvmSuppressWildcards
+        AnimatedContentTransitionScope<NavBackStackEntry>.() -> SizeTransform?)? =
+        null
 ) {
 
     val lifecycleOwner = LocalLifecycleOwner.current
@@ -535,18 +521,9 @@
         }
         try {
             backEvent.collect {
-                val goodEdge =
-                    limitBackGestureSwipeEdge == null || it.swipeEdge == limitBackGestureSwipeEdge
-
                 if (currentBackStack.size > 1) {
                     inPredictiveBack = true
-                    if (goodEdge) {
-                        progress = it.progress
-                    } else {
-                        throw CancellationException(
-                            "The current edge is not allowed to perform back gesture."
-                        )
-                    }
+                    progress = it.progress
                 }
             }
             if (currentBackStack.size > 1) {
@@ -728,36 +705,16 @@
                     currentEntry
                 )
             }
-
-            if (currentEntry != null && drawOnBottomEntryDuringAnimation != null) {
-                val currentEntryId = currentEntry.id
-                val initialEntryId = transition.segment.initialState.id
-                val targetEntryId = transition.segment.targetState.id
-                if (
-                    zIndices.contains(currentEntryId) &&
-                    zIndices.contains(initialEntryId) &&
-                    zIndices.contains(targetEntryId)
-                ) {
-                    val currentEntryZ = zIndices[currentEntryId]
-                    val initialEntryZ = zIndices[initialEntryId]
-                    val targetEntryZ = zIndices[targetEntryId]
-                    val isDrawBehind = currentEntryZ < initialEntryZ || currentEntryZ < targetEntryZ
-                    if (isDrawBehind) {
-                        val isGoBack = currentEntryZ == targetEntryZ
-                        drawOnBottomEntryDuringAnimation(isGoBack, transitionState.fraction)
-                    }
-                }
-            }
         }
         LaunchedEffect(transition.currentState, transition.targetState) {
             if (
                 transition.currentState == transition.targetState &&
-                // There is a race condition where previous animation has completed the new
-                // animation has yet to start and there is a navigate call before this effect.
-                // We need to make sure we are completing only when the start is settled on the
-                // actual entry.
-                (navController.currentBackStackEntry == null ||
-                    transition.targetState == navController.currentBackStackEntry)
+                    // There is a race condition where previous animation has completed the new
+                    // animation has yet to start and there is a navigate call before this effect.
+                    // We need to make sure we are completing only when the start is settled on the
+                    // actual entry.
+                    (navController.currentBackStackEntry == null ||
+                        transition.targetState == navController.currentBackStackEntry)
             ) {
                 visibleEntries.forEach { entry -> composeNavigator.onTransitionComplete(entry) }
                 zIndices.removeIf { key, _ -> key != transition.targetState.id }
