/*
 * Copyright 2025 The Android Open Source Project
 *
 * Licensed under the Apache License, Version 2.0 (the "License");
 * you may not use this file except in compliance with the License.
 * You may obtain a copy of the License at
 *
 *      http://www.apache.org/licenses/LICENSE-2.0
 *
 * Unless required by applicable law or agreed to in writing, software
 * distributed under the License is distributed on an "AS IS" BASIS,
 * WITHOUT WARRANTIES OR CONDITIONS OF ANY KIND, either express or implied.
 * See the License for the specific language governing permissions and
 * limitations under the License.
 */

package androidx.navigation.compose.internal

import androidx.compose.animation.AnimatedContentTransitionScope
import androidx.compose.animation.EnterTransition
import androidx.compose.animation.ExitTransition
import androidx.compose.animation.SizeTransform
import androidx.compose.animation.core.tween
import androidx.compose.animation.fadeIn
import androidx.compose.animation.fadeOut
import androidx.compose.runtime.Composable
import androidx.lifecycle.ViewModelStoreOwner
import androidx.navigation.NavBackStackEntry
import kotlinx.coroutines.flow.Flow

internal expect object LocalViewModelStoreOwner {
    @get:Composable val current: ViewModelStoreOwner?
}

internal expect class BackEventCompat {
    val touchX: Float
    val touchY: Float
    val progress: Float
    val swipeEdge: Int
}

@Composable
internal expect fun PredictiveBackHandler(
    enabled: Boolean = true,
    onBack: suspend (progress: Flow<BackEventCompat>) -> Unit
)

internal expect object DefaultNavTransitions {
    val enterTransition: AnimatedContentTransitionScope<NavBackStackEntry>.() -> EnterTransition
    val exitTransition: AnimatedContentTransitionScope<NavBackStackEntry>.() -> ExitTransition
<<<<<<< HEAD
    val popEnterTransition: AnimatedContentTransitionScope<NavBackStackEntry>.() -> EnterTransition
    val popExitTransition: AnimatedContentTransitionScope<NavBackStackEntry>.() -> ExitTransition
=======
>>>>>>> 47911eec
    val sizeTransform: (AnimatedContentTransitionScope<NavBackStackEntry>.() -> SizeTransform?)?
}

internal object StandardDefaultNavTransitions {
    val enterTransition:
        AnimatedContentTransitionScope<NavBackStackEntry>.() -> EnterTransition = {
        fadeIn(animationSpec = tween(700))
    }
    val exitTransition:
        AnimatedContentTransitionScope<NavBackStackEntry>.() -> ExitTransition = {
        fadeOut(animationSpec = tween(700))
    }
<<<<<<< HEAD
    val popEnterTransition:
        AnimatedContentTransitionScope<NavBackStackEntry>.() -> EnterTransition = enterTransition
    val popExitTransition:
        AnimatedContentTransitionScope<NavBackStackEntry>.() -> ExitTransition = exitTransition
=======
>>>>>>> 47911eec
    val sizeTransform:
        (AnimatedContentTransitionScope<NavBackStackEntry>.() -> SizeTransform?)? = null
}<|MERGE_RESOLUTION|>--- conflicted
+++ resolved
@@ -48,11 +48,6 @@
 internal expect object DefaultNavTransitions {
     val enterTransition: AnimatedContentTransitionScope<NavBackStackEntry>.() -> EnterTransition
     val exitTransition: AnimatedContentTransitionScope<NavBackStackEntry>.() -> ExitTransition
-<<<<<<< HEAD
-    val popEnterTransition: AnimatedContentTransitionScope<NavBackStackEntry>.() -> EnterTransition
-    val popExitTransition: AnimatedContentTransitionScope<NavBackStackEntry>.() -> ExitTransition
-=======
->>>>>>> 47911eec
     val sizeTransform: (AnimatedContentTransitionScope<NavBackStackEntry>.() -> SizeTransform?)?
 }
 
@@ -65,13 +60,6 @@
         AnimatedContentTransitionScope<NavBackStackEntry>.() -> ExitTransition = {
         fadeOut(animationSpec = tween(700))
     }
-<<<<<<< HEAD
-    val popEnterTransition:
-        AnimatedContentTransitionScope<NavBackStackEntry>.() -> EnterTransition = enterTransition
-    val popExitTransition:
-        AnimatedContentTransitionScope<NavBackStackEntry>.() -> ExitTransition = exitTransition
-=======
->>>>>>> 47911eec
     val sizeTransform:
         (AnimatedContentTransitionScope<NavBackStackEntry>.() -> SizeTransform?)? = null
 }