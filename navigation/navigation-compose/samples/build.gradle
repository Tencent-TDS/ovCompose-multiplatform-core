--- conflicted
+++ resolved
@@ -21,14 +21,10 @@
  * Please use that script when creating a new project, rather than copying an existing project and
  * modifying its settings.
  */
-<<<<<<< HEAD
-import androidx.build.LibraryType
-=======
 
 import androidx.build.KotlinTarget
 import androidx.build.SoftwareType
 import org.jetbrains.kotlin.gradle.tasks.KotlinCompile
->>>>>>> 3d4510a6
 
 plugins {
     id("AndroidXPlugin")
@@ -43,11 +39,6 @@
     api(libs.kotlinStdlib)
 
     compileOnly(project(":annotation:annotation-sampled"))
-<<<<<<< HEAD
-    implementation("androidx.compose.foundation:foundation:1.0.1")
-    implementation("androidx.compose.ui:ui-tooling:1.4.0")
-    implementation(projectOrArtifact(":navigation:navigation-compose"))
-=======
     implementation(project(":compose:animation:animation"))
     implementation(project(":compose:animation:animation-core"))
     implementation(project(":compose:foundation:foundation"))
@@ -62,7 +53,6 @@
     implementation(project(":navigation:navigation-compose"))
     implementation(project(":navigation:navigation-common"))
     implementation(project(":navigation:navigation-runtime"))
->>>>>>> 3d4510a6
     implementation("androidx.compose.material:material:1.0.1")
     implementation("androidx.compose.ui:ui-tooling:1.4.0")
     implementation("androidx.lifecycle:lifecycle-runtime-compose:2.8.2")
@@ -75,31 +65,10 @@
     type = SoftwareType.SAMPLES
     inceptionYear = "2020"
     description = "Samples for Compose integration with Navigation"
-<<<<<<< HEAD
-}
-
-android {
-    namespace "androidx.navigation.compose.samples"
-}
-
-// Workaround for https://github.com/gradle/gradle/issues/19882
-configurations.all {
-    resolutionStrategy.dependencySubstitution {
-        substitute(module("androidx.lifecycle:lifecycle-viewmodel:")).
-                using project(":lifecycle:lifecycle-viewmodel")
-        substitute(module("androidx.lifecycle:lifecycle-viewmodel-ktx:")).
-                using project(":lifecycle:lifecycle-viewmodel-ktx")
-        substitute(module("androidx.lifecycle:lifecycle-viewmodel-savedstate:")).
-                using project(":lifecycle:lifecycle-viewmodel-savedstate")
-        substitute(module("androidx.lifecycle:lifecycle-runtime-ktx:")).
-                using project(":lifecycle:lifecycle-runtime-ktx")
-    }
-=======
     kotlinTarget = KotlinTarget.KOTLIN_2_0
 }
 
 android {
     compileSdk = 35
     namespace = "androidx.navigation.compose.samples"
->>>>>>> 3d4510a6
 }