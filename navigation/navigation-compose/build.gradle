--- conflicted
+++ resolved
@@ -28,26 +28,12 @@
 
     implementation(libs.kotlinStdlib)
     implementation("androidx.compose.foundation:foundation-layout:1.0.1")
-<<<<<<< HEAD
-    api("androidx.activity:activity-compose:1.5.1")
-=======
     api("androidx.activity:activity-compose:1.7.0")
->>>>>>> fc31d051
     api("androidx.compose.animation:animation:1.0.1")
     api("androidx.compose.runtime:runtime:1.0.1")
     api("androidx.compose.runtime:runtime-saveable:1.0.1")
     api("androidx.compose.ui:ui:1.0.1")
-<<<<<<< HEAD
-    api("androidx.lifecycle:lifecycle-viewmodel-compose:2.5.1")
-    // old version of common-java8 conflicts with newer version, because both have
-    // DefaultLifecycleEventObserver.
-    // Outside of androidx this is resolved via constraint added to lifecycle-common,
-    // but it doesn't work in androidx.
-    // See aosp/1804059
-    implementation "androidx.lifecycle:lifecycle-common-java8:2.5.1"
-=======
     api("androidx.lifecycle:lifecycle-viewmodel-compose:2.6.1")
->>>>>>> fc31d051
     api(projectOrArtifact(":navigation:navigation-runtime-ktx"))
 
     androidTestImplementation(projectOrArtifact(":compose:material:material"))
