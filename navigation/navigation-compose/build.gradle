/*
 * Copyright 2020 The Android Open Source Project
 *
 * Licensed under the Apache License, Version 2.0 (the "License");
 * you may not use this file except in compliance with the License.
 * You may obtain a copy of the License at
 *
 *      http://www.apache.org/licenses/LICENSE-2.0
 *
 * Unless required by applicable law or agreed to in writing, software
 * distributed under the License is distributed on an "AS IS" BASIS,
 * WITHOUT WARRANTIES OR CONDITIONS OF ANY KIND, either express or implied.
 * See the License for the specific language governing permissions and
 * limitations under the License.
 */


import androidx.build.SoftwareType
import androidx.build.PlatformIdentifier

plugins {
    id("AndroidXPlugin")
    id("com.android.library")
    id("AndroidXComposePlugin")
    alias(libs.plugins.kotlinSerialization)
}

androidXMultiplatform {
    androidTarget()
    jvmStubs()
    linuxX64Stubs()

    defaultPlatform(PlatformIdentifier.ANDROID)

    sourceSets {
        commonMain {
            dependencies {
                api(libs.kotlinStdlib)
                api(project(":navigation:navigation-runtime"))
                api(project(":navigation:navigation-common"))
                implementation("androidx.annotation:annotation:1.8.0")
                api("androidx.compose.runtime:runtime:1.7.2")
                api("androidx.compose.ui:ui:1.7.2")
                api("androidx.compose.animation:animation:1.7.2")
                api("androidx.compose.runtime:runtime-saveable:1.7.2")
                implementation("androidx.compose.animation:animation-core:1.7.2")
                implementation("androidx.compose.foundation:foundation-layout:1.7.2")
                implementation("androidx.collection:collection:1.4.5")
                implementation(project(":lifecycle:lifecycle-common"))
                implementation(project(":lifecycle:lifecycle-runtime-compose"))
                implementation(project(":lifecycle:lifecycle-viewmodel-savedstate"))
                implementation(project(":lifecycle:lifecycle-viewmodel"))
                implementation(project(":lifecycle:lifecycle-viewmodel-compose"))
                implementation(project(":savedstate:savedstate"))
                implementation(project(":savedstate:savedstate-compose"))
                implementation(libs.kotlinCoroutinesCore)
                implementation(libs.kotlinSerializationCore)
            }
        }
        commonTest {
            dependencies {
                implementation(libs.kotlinTest)
            }
        }
        nonAndroidMain {
            dependsOn(commonMain)
        }
        nonAndroidTest {
            dependsOn(commonTest)
        }
        jvmCommonMain {
            dependsOn(commonMain)
        }
        jvmCommonTest {
            dependsOn(commonTest)
        }
        jvmStubsMain {
            dependsOn(jvmCommonMain)
            dependsOn(nonAndroidMain)
        }
        jvmStubsTest {
            dependsOn(jvmCommonTest)
            dependsOn(nonAndroidTest)
        }
        androidMain {
            dependsOn(jvmCommonMain)
            dependencies {
                api("androidx.activity:activity-compose:1.8.0")
                api("androidx.lifecycle:lifecycle-viewmodel-compose:2.8.2")
                implementation("androidx.activity:activity:1.8.0")
            }
        }
        androidUnitTest {
            dependsOn(jvmCommonTest)
        }
        androidInstrumentedTest {
            dependsOn(jvmCommonTest)
            dependencies {
                implementation("androidx.activity:activity:1.9.2")
                implementation("androidx.core:core-ktx:1.13.0")
                implementation("androidx.lifecycle:lifecycle-runtime-testing:2.8.2")
                implementation("androidx.lifecycle:lifecycle-runtime:2.8.2")
                implementation("androidx.lifecycle:lifecycle-common:2.8.2")
                implementation("androidx.lifecycle:lifecycle-viewmodel:2.8.2")
                implementation("androidx.lifecycle:lifecycle-viewmodel-savedstate:2.8.2")
                implementation("androidx.savedstate:savedstate:1.2.1")
                implementation(project(":navigation:navigation-testing"))
                implementation(libs.testExtJunit)
                implementation(libs.testRunner)
                implementation(libs.junit)
                implementation(libs.truth)

<<<<<<< HEAD
    implementation(libs.kotlinStdlib)
    api("androidx.activity:activity-compose:1.8.0")
    api("androidx.compose.animation:animation:1.7.2")
    implementation("androidx.compose.foundation:foundation-layout:1.7.2")
    api("androidx.compose.runtime:runtime:1.7.2")
    api("androidx.compose.runtime:runtime-saveable:1.7.2")
    api("androidx.compose.ui:ui:1.7.2")
    api("androidx.lifecycle:lifecycle-viewmodel-compose:2.6.2")
    api(projectOrArtifact(":navigation:navigation-runtime-ktx"))
    implementation(libs.kotlinSerializationCore)
=======
                // Compose test dependencies
                implementation(project(":compose:animation:animation"))
                implementation(project(":compose:animation:animation-core"))
                implementation(project(":compose:foundation:foundation"))
                implementation(project(":compose:runtime:runtime"))
                implementation(project(":compose:runtime:runtime-saveable"))
                implementation(project(":compose:ui:ui"))
                implementation(project(":compose:ui:ui-graphics"))
                implementation(project(":compose:ui:ui-test"))
                implementation(project(":compose:ui:ui-text"))
                implementation(project(":compose:ui:ui-tooling-preview"))
                implementation(project(":compose:ui:ui-unit"))
                implementation(project(":compose:material:material"))
                implementation(project(":compose:test-utils"))
                implementation(project(":compose:ui:ui-test-junit4"))
                implementation(project(":compose:ui:ui-tooling"))
            }
        }
        nonJvmCommonMain {
            dependsOn(nonAndroidMain)
        }
        nonJvmCommonTest {
            dependsOn(nonAndroidTest)
        }
        nativeMain {
            dependsOn(nonJvmCommonMain)
        }
        nativeTest {
            dependsOn(nonJvmCommonTest)
        }
        linuxx64StubsMain.dependsOn(nativeMain)
        linuxx64StubsTest.dependsOn(nativeTest)
    }
}
>>>>>>> 0d7761ce

dependencies {
    lintChecks(project(":navigation:navigation-compose-lint"))
    lintPublish(project(":navigation:navigation-compose-lint"))
    androidTestImplementation(project(":internal-testutils-navigation"), {
        exclude group: "androidx.navigation", module: "navigation-common"
    })
}

androidx {
    name = "Compose Navigation"
    type = SoftwareType.PUBLISHED_LIBRARY_ONLY_USED_BY_KOTLIN_CONSUMERS
    inceptionYear = "2020"
    description = "Compose integration with Navigation"
    samples(project(":navigation:navigation-compose:navigation-compose-samples"))
    metalavaK2UastEnabled = false
    addGoldenImageAssets()
}

android {
<<<<<<< HEAD
    sourceSets.androidTest.assets.srcDirs +=
            project.rootDir.absolutePath + "/../../golden/navigation/navigation-compose"

    namespace "androidx.navigation.compose"
=======
    compileSdk = 35
    namespace = "androidx.navigation.compose"
>>>>>>> 0d7761ce
}<|MERGE_RESOLUTION|>--- conflicted
+++ resolved
@@ -110,18 +110,6 @@
                 implementation(libs.junit)
                 implementation(libs.truth)
 
-<<<<<<< HEAD
-    implementation(libs.kotlinStdlib)
-    api("androidx.activity:activity-compose:1.8.0")
-    api("androidx.compose.animation:animation:1.7.2")
-    implementation("androidx.compose.foundation:foundation-layout:1.7.2")
-    api("androidx.compose.runtime:runtime:1.7.2")
-    api("androidx.compose.runtime:runtime-saveable:1.7.2")
-    api("androidx.compose.ui:ui:1.7.2")
-    api("androidx.lifecycle:lifecycle-viewmodel-compose:2.6.2")
-    api(projectOrArtifact(":navigation:navigation-runtime-ktx"))
-    implementation(libs.kotlinSerializationCore)
-=======
                 // Compose test dependencies
                 implementation(project(":compose:animation:animation"))
                 implementation(project(":compose:animation:animation-core"))
@@ -156,7 +144,6 @@
         linuxx64StubsTest.dependsOn(nativeTest)
     }
 }
->>>>>>> 0d7761ce
 
 dependencies {
     lintChecks(project(":navigation:navigation-compose-lint"))
@@ -177,13 +164,6 @@
 }
 
 android {
-<<<<<<< HEAD
-    sourceSets.androidTest.assets.srcDirs +=
-            project.rootDir.absolutePath + "/../../golden/navigation/navigation-compose"
-
-    namespace "androidx.navigation.compose"
-=======
     compileSdk = 35
     namespace = "androidx.navigation.compose"
->>>>>>> 0d7761ce
 }