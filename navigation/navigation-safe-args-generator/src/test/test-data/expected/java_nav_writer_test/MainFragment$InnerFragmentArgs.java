package a.b;

import android.os.Bundle;
import androidx.annotation.NonNull;
import androidx.lifecycle.SavedStateHandle;
import androidx.navigation.NavArgs;
import java.lang.IllegalArgumentException;
import java.lang.Object;
import java.lang.Override;
import java.lang.String;
import java.lang.SuppressWarnings;
import java.util.HashMap;

public class MainFragment$InnerFragmentArgs implements NavArgs {
    private final HashMap arguments = new HashMap();

    private MainFragment$InnerFragmentArgs() {
    }

    @SuppressWarnings("unchecked")
    private MainFragment$InnerFragmentArgs(HashMap argumentsMap) {
        this.arguments.putAll(argumentsMap);
    }

    @NonNull
    @SuppressWarnings("unchecked")
    public static MainFragment$InnerFragmentArgs fromBundle(@NonNull Bundle bundle) {
        MainFragment$InnerFragmentArgs __result = new MainFragment$InnerFragmentArgs();
        bundle.setClassLoader(MainFragment$InnerFragmentArgs.class.getClassLoader());
        if (bundle.containsKey("mainArg")) {
            String mainArg;
            mainArg = bundle.getString("mainArg");
            if (mainArg == null) {
                throw new IllegalArgumentException("Argument \"mainArg\" is marked as non-null but was passed a null value.");
            }
            __result.arguments.put("mainArg", mainArg);
        } else {
            throw new IllegalArgumentException("Required argument \"mainArg\" is missing and does not have an android:defaultValue");
        }
        return __result;
    }

    @NonNull
    @SuppressWarnings("unchecked")
    public static MainFragment$InnerFragmentArgs fromSavedStateHandle(
            @NonNull SavedStateHandle savedStateHandle) {
        MainFragment$InnerFragmentArgs __result = new MainFragment$InnerFragmentArgs();
        if (savedStateHandle.contains("mainArg")) {
            String mainArg;
            mainArg = savedStateHandle.get("mainArg");
            if (mainArg == null) {
                throw new IllegalArgumentException("Argument \"mainArg\" is marked as non-null but was passed a null value.");
            }
            __result.arguments.put("mainArg", mainArg);
        } else {
            throw new IllegalArgumentException("Required argument \"mainArg\" is missing and does not have an android:defaultValue");
        }
        return __result;
    }

    @SuppressWarnings("unchecked")
    @NonNull
    public String getMainArg() {
        return (String) arguments.get("mainArg");
    }

    @SuppressWarnings("unchecked")
    @NonNull
    public Bundle toBundle() {
        Bundle __result = new Bundle();
        if (arguments.containsKey("mainArg")) {
            String mainArg = (String) arguments.get("mainArg");
            __result.putString("mainArg", mainArg);
        }
        return __result;
    }

    @SuppressWarnings("unchecked")
    @NonNull
    public SavedStateHandle toSavedStateHandle() {
        SavedStateHandle __result = new SavedStateHandle();
        if (arguments.containsKey("mainArg")) {
            String mainArg = (String) arguments.get("mainArg");
            __result.set("mainArg", mainArg);
        }
        return __result;
    }

    @Override
    public boolean equals(Object object) {
        if (this == object) {
            return true;
        }
        if (object == null || getClass() != object.getClass()) {
            return false;
        }
        MainFragment$InnerFragmentArgs that = (MainFragment$InnerFragmentArgs) object;
        if (arguments.containsKey("mainArg") != that.arguments.containsKey("mainArg")) {
            return false;
        }
        if (getMainArg() != null ? !getMainArg().equals(that.getMainArg()) : that.getMainArg() != null) {
            return false;
        }
        return true;
    }

    @Override
    public int hashCode() {
        int result = 1;
        result = 31 * result + (getMainArg() != null ? getMainArg().hashCode() : 0);
        return result;
    }

    @Override
    public String toString() {
        return "MainFragment$InnerFragmentArgs{"
                + "mainArg=" + getMainArg()
                + "}";
    }

    public static final class Builder {
        private final HashMap arguments = new HashMap();

        @SuppressWarnings("unchecked")
<<<<<<< HEAD
        public Builder(MainFragment$InnerFragmentArgs original) {
=======
        public Builder(@NonNull MainFragment$InnerFragmentArgs original) {
>>>>>>> 45c97773
            this.arguments.putAll(original.arguments);
        }

        @SuppressWarnings("unchecked")
        public Builder(@NonNull String mainArg) {
            if (mainArg == null) {
                throw new IllegalArgumentException("Argument \"mainArg\" is marked as non-null but was passed a null value.");
            }
            this.arguments.put("mainArg", mainArg);
        }

        @NonNull
        public MainFragment$InnerFragmentArgs build() {
            MainFragment$InnerFragmentArgs result = new MainFragment$InnerFragmentArgs(arguments);
            return result;
        }

        @NonNull
        @SuppressWarnings("unchecked")
        public Builder setMainArg(@NonNull String mainArg) {
            if (mainArg == null) {
                throw new IllegalArgumentException("Argument \"mainArg\" is marked as non-null but was passed a null value.");
            }
            this.arguments.put("mainArg", mainArg);
            return this;
        }

        @SuppressWarnings({"unchecked","GetterOnBuilder"})
        @NonNull
        public String getMainArg() {
            return (String) arguments.get("mainArg");
        }
    }
}<|MERGE_RESOLUTION|>--- conflicted
+++ resolved
@@ -122,11 +122,7 @@
         private final HashMap arguments = new HashMap();
 
         @SuppressWarnings("unchecked")
-<<<<<<< HEAD
-        public Builder(MainFragment$InnerFragmentArgs original) {
-=======
         public Builder(@NonNull MainFragment$InnerFragmentArgs original) {
->>>>>>> 45c97773
             this.arguments.putAll(original.arguments);
         }
 
