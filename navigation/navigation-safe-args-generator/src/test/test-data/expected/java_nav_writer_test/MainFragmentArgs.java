package a.b;

import android.content.pm.ActivityInfo;
import android.os.Bundle;
import android.os.Parcelable;
import androidx.annotation.NonNull;
import androidx.annotation.Nullable;
import androidx.lifecycle.SavedStateHandle;
import androidx.navigation.NavArgs;
import java.io.Serializable;
import java.lang.IllegalArgumentException;
import java.lang.Object;
import java.lang.Override;
import java.lang.String;
import java.lang.SuppressWarnings;
import java.lang.System;
import java.nio.file.AccessMode;
import java.util.HashMap;

public class MainFragmentArgs implements NavArgs {
    private final HashMap arguments = new HashMap();

    private MainFragmentArgs() {
    }

    @SuppressWarnings("unchecked")
    private MainFragmentArgs(HashMap argumentsMap) {
        this.arguments.putAll(argumentsMap);
    }

    @NonNull
    @SuppressWarnings("unchecked")
    public static MainFragmentArgs fromBundle(@NonNull Bundle bundle) {
        MainFragmentArgs __result = new MainFragmentArgs();
        bundle.setClassLoader(MainFragmentArgs.class.getClassLoader());
        if (bundle.containsKey("main")) {
            String main;
            main = bundle.getString("main");
            if (main == null) {
                throw new IllegalArgumentException("Argument \"main\" is marked as non-null but was passed a null value.");
            }
            __result.arguments.put("main", main);
        } else {
            throw new IllegalArgumentException("Required argument \"main\" is missing and does not have an android:defaultValue");
        }
        if (bundle.containsKey("optional")) {
            int optional;
            optional = bundle.getInt("optional");
            __result.arguments.put("optional", optional);
        } else {
            __result.arguments.put("optional", -1);
        }
        if (bundle.containsKey("reference")) {
            int reference;
            reference = bundle.getInt("reference");
            __result.arguments.put("reference", reference);
        } else {
            __result.arguments.put("reference", R.drawable.background);
        }
        if (bundle.containsKey("referenceZeroDefaultValue")) {
            int referenceZeroDefaultValue;
            referenceZeroDefaultValue = bundle.getInt("referenceZeroDefaultValue");
            __result.arguments.put("referenceZeroDefaultValue", referenceZeroDefaultValue);
        } else {
            __result.arguments.put("referenceZeroDefaultValue", 0);
        }
        if (bundle.containsKey("floatArg")) {
            float floatArg;
            floatArg = bundle.getFloat("floatArg");
            __result.arguments.put("floatArg", floatArg);
        } else {
            __result.arguments.put("floatArg", 1F);
        }
        if (bundle.containsKey("floatArrayArg")) {
            float[] floatArrayArg;
            floatArrayArg = bundle.getFloatArray("floatArrayArg");
            if (floatArrayArg == null) {
                throw new IllegalArgumentException("Argument \"floatArrayArg\" is marked as non-null but was passed a null value.");
            }
            __result.arguments.put("floatArrayArg", floatArrayArg);
        } else {
            throw new IllegalArgumentException("Required argument \"floatArrayArg\" is missing and does not have an android:defaultValue");
        }
        if (bundle.containsKey("objectArrayArg")) {
            ActivityInfo[] objectArrayArg;
            Parcelable[] __array = bundle.getParcelableArray("objectArrayArg");
            if (__array != null) {
                objectArrayArg = new ActivityInfo[__array.length];
                System.arraycopy(__array, 0, objectArrayArg, 0, __array.length);
            } else {
                objectArrayArg = null;
            }
            if (objectArrayArg == null) {
                throw new IllegalArgumentException("Argument \"objectArrayArg\" is marked as non-null but was passed a null value.");
            }
            __result.arguments.put("objectArrayArg", objectArrayArg);
        } else {
            throw new IllegalArgumentException("Required argument \"objectArrayArg\" is missing and does not have an android:defaultValue");
        }
        if (bundle.containsKey("boolArg")) {
            boolean boolArg;
            boolArg = bundle.getBoolean("boolArg");
            __result.arguments.put("boolArg", boolArg);
        } else {
            __result.arguments.put("boolArg", true);
        }
        if (bundle.containsKey("optionalParcelable")) {
            ActivityInfo optionalParcelable;
            if (Parcelable.class.isAssignableFrom(ActivityInfo.class) || Serializable.class.isAssignableFrom(ActivityInfo.class)) {
                optionalParcelable = (ActivityInfo) bundle.get("optionalParcelable");
            } else {
                throw new UnsupportedOperationException(ActivityInfo.class.getName() + " must implement Parcelable or Serializable or must be an Enum.");
            }
            __result.arguments.put("optionalParcelable", optionalParcelable);
        } else {
            __result.arguments.put("optionalParcelable", null);
        }
        if (bundle.containsKey("enumArg")) {
            AccessMode enumArg;
            if (Parcelable.class.isAssignableFrom(AccessMode.class) || Serializable.class.isAssignableFrom(AccessMode.class)) {
                enumArg = (AccessMode) bundle.get("enumArg");
            } else {
                throw new UnsupportedOperationException(AccessMode.class.getName() + " must implement Parcelable or Serializable or must be an Enum.");
            }
            if (enumArg == null) {
                throw new IllegalArgumentException("Argument \"enumArg\" is marked as non-null but was passed a null value.");
            }
            __result.arguments.put("enumArg", enumArg);
        } else {
            __result.arguments.put("enumArg", AccessMode.READ);
        }
        return __result;
    }

    @NonNull
    @SuppressWarnings("unchecked")
    public static MainFragmentArgs fromSavedStateHandle(@NonNull SavedStateHandle savedStateHandle) {
        MainFragmentArgs __result = new MainFragmentArgs();
        if (savedStateHandle.contains("main")) {
            String main;
            main = savedStateHandle.get("main");
            if (main == null) {
                throw new IllegalArgumentException("Argument \"main\" is marked as non-null but was passed a null value.");
            }
            __result.arguments.put("main", main);
        } else {
            throw new IllegalArgumentException("Required argument \"main\" is missing and does not have an android:defaultValue");
        }
        if (savedStateHandle.contains("optional")) {
            int optional;
            optional = savedStateHandle.get("optional");
            __result.arguments.put("optional", optional);
        } else {
            __result.arguments.put("optional", -1);
        }
        if (savedStateHandle.contains("reference")) {
            int reference;
            reference = savedStateHandle.get("reference");
            __result.arguments.put("reference", reference);
        } else {
            __result.arguments.put("reference", R.drawable.background);
        }
        if (savedStateHandle.contains("referenceZeroDefaultValue")) {
            int referenceZeroDefaultValue;
            referenceZeroDefaultValue = savedStateHandle.get("referenceZeroDefaultValue");
            __result.arguments.put("referenceZeroDefaultValue", referenceZeroDefaultValue);
        } else {
            __result.arguments.put("referenceZeroDefaultValue", 0);
        }
        if (savedStateHandle.contains("floatArg")) {
            float floatArg;
            floatArg = savedStateHandle.get("floatArg");
            __result.arguments.put("floatArg", floatArg);
        } else {
            __result.arguments.put("floatArg", 1F);
        }
        if (savedStateHandle.contains("floatArrayArg")) {
            float[] floatArrayArg;
            floatArrayArg = savedStateHandle.get("floatArrayArg");
            if (floatArrayArg == null) {
                throw new IllegalArgumentException("Argument \"floatArrayArg\" is marked as non-null but was passed a null value.");
            }
            __result.arguments.put("floatArrayArg", floatArrayArg);
        } else {
            throw new IllegalArgumentException("Required argument \"floatArrayArg\" is missing and does not have an android:defaultValue");
        }
        if (savedStateHandle.contains("objectArrayArg")) {
            ActivityInfo[] objectArrayArg;
            objectArrayArg = savedStateHandle.get("objectArrayArg");
            if (objectArrayArg == null) {
                throw new IllegalArgumentException("Argument \"objectArrayArg\" is marked as non-null but was passed a null value.");
            }
            __result.arguments.put("objectArrayArg", objectArrayArg);
        } else {
            throw new IllegalArgumentException("Required argument \"objectArrayArg\" is missing and does not have an android:defaultValue");
        }
        if (savedStateHandle.contains("boolArg")) {
            boolean boolArg;
            boolArg = savedStateHandle.get("boolArg");
            __result.arguments.put("boolArg", boolArg);
        } else {
            __result.arguments.put("boolArg", true);
        }
        if (savedStateHandle.contains("optionalParcelable")) {
            ActivityInfo optionalParcelable;
            optionalParcelable = savedStateHandle.get("optionalParcelable");
            __result.arguments.put("optionalParcelable", optionalParcelable);
        } else {
            __result.arguments.put("optionalParcelable", null);
        }
        if (savedStateHandle.contains("enumArg")) {
            AccessMode enumArg;
            enumArg = savedStateHandle.get("enumArg");
            if (enumArg == null) {
                throw new IllegalArgumentException("Argument \"enumArg\" is marked as non-null but was passed a null value.");
            }
            __result.arguments.put("enumArg", enumArg);
        } else {
            __result.arguments.put("enumArg", AccessMode.READ);
        }
        return __result;
    }

    @SuppressWarnings("unchecked")
    @NonNull
    public String getMain() {
        return (String) arguments.get("main");
    }

    @SuppressWarnings("unchecked")
    public int getOptional() {
        return (int) arguments.get("optional");
    }

    @SuppressWarnings("unchecked")
    public int getReference() {
        return (int) arguments.get("reference");
    }

    @SuppressWarnings("unchecked")
    public int getReferenceZeroDefaultValue() {
        return (int) arguments.get("referenceZeroDefaultValue");
    }

    @SuppressWarnings("unchecked")
    public float getFloatArg() {
        return (float) arguments.get("floatArg");
    }

    @SuppressWarnings("unchecked")
    @NonNull
    public float[] getFloatArrayArg() {
        return (float[]) arguments.get("floatArrayArg");
    }

    @SuppressWarnings("unchecked")
    @NonNull
    public ActivityInfo[] getObjectArrayArg() {
        return (ActivityInfo[]) arguments.get("objectArrayArg");
    }

    @SuppressWarnings("unchecked")
    public boolean getBoolArg() {
        return (boolean) arguments.get("boolArg");
    }

    @SuppressWarnings("unchecked")
    @Nullable
    public ActivityInfo getOptionalParcelable() {
        return (ActivityInfo) arguments.get("optionalParcelable");
    }

    @SuppressWarnings("unchecked")
    @NonNull
    public AccessMode getEnumArg() {
        return (AccessMode) arguments.get("enumArg");
    }

    @SuppressWarnings("unchecked")
    @NonNull
    public Bundle toBundle() {
        Bundle __result = new Bundle();
        if (arguments.containsKey("main")) {
            String main = (String) arguments.get("main");
            __result.putString("main", main);
        }
        if (arguments.containsKey("optional")) {
            int optional = (int) arguments.get("optional");
            __result.putInt("optional", optional);
        } else {
            __result.putInt("optional", -1);
        }
        if (arguments.containsKey("reference")) {
            int reference = (int) arguments.get("reference");
            __result.putInt("reference", reference);
        } else {
            __result.putInt("reference", R.drawable.background);
        }
        if (arguments.containsKey("referenceZeroDefaultValue")) {
            int referenceZeroDefaultValue = (int) arguments.get("referenceZeroDefaultValue");
            __result.putInt("referenceZeroDefaultValue", referenceZeroDefaultValue);
        } else {
            __result.putInt("referenceZeroDefaultValue", 0);
        }
        if (arguments.containsKey("floatArg")) {
            float floatArg = (float) arguments.get("floatArg");
            __result.putFloat("floatArg", floatArg);
        } else {
            __result.putFloat("floatArg", 1F);
        }
        if (arguments.containsKey("floatArrayArg")) {
            float[] floatArrayArg = (float[]) arguments.get("floatArrayArg");
            __result.putFloatArray("floatArrayArg", floatArrayArg);
        }
        if (arguments.containsKey("objectArrayArg")) {
            ActivityInfo[] objectArrayArg = (ActivityInfo[]) arguments.get("objectArrayArg");
            __result.putParcelableArray("objectArrayArg", objectArrayArg);
        }
        if (arguments.containsKey("boolArg")) {
            boolean boolArg = (boolean) arguments.get("boolArg");
            __result.putBoolean("boolArg", boolArg);
        } else {
            __result.putBoolean("boolArg", true);
        }
        if (arguments.containsKey("optionalParcelable")) {
            ActivityInfo optionalParcelable = (ActivityInfo) arguments.get("optionalParcelable");
            if (Parcelable.class.isAssignableFrom(ActivityInfo.class) || optionalParcelable == null) {
                __result.putParcelable("optionalParcelable", Parcelable.class.cast(optionalParcelable));
            } else if (Serializable.class.isAssignableFrom(ActivityInfo.class)) {
                __result.putSerializable("optionalParcelable", Serializable.class.cast(optionalParcelable));
            } else {
                throw new UnsupportedOperationException(ActivityInfo.class.getName() + " must implement Parcelable or Serializable or must be an Enum.");
            }
        } else {
            __result.putSerializable("optionalParcelable", null);
        }
        if (arguments.containsKey("enumArg")) {
            AccessMode enumArg = (AccessMode) arguments.get("enumArg");
            if (Parcelable.class.isAssignableFrom(AccessMode.class) || enumArg == null) {
                __result.putParcelable("enumArg", Parcelable.class.cast(enumArg));
            } else if (Serializable.class.isAssignableFrom(AccessMode.class)) {
                __result.putSerializable("enumArg", Serializable.class.cast(enumArg));
            } else {
                throw new UnsupportedOperationException(AccessMode.class.getName() + " must implement Parcelable or Serializable or must be an Enum.");
            }
        } else {
            __result.putSerializable("enumArg", AccessMode.READ);
        }
        return __result;
    }

    @SuppressWarnings("unchecked")
    @NonNull
    public SavedStateHandle toSavedStateHandle() {
        SavedStateHandle __result = new SavedStateHandle();
        if (arguments.containsKey("main")) {
            String main = (String) arguments.get("main");
            __result.set("main", main);
        }
        if (arguments.containsKey("optional")) {
            int optional = (int) arguments.get("optional");
            __result.set("optional", optional);
        } else {
            __result.set("optional", -1);
        }
        if (arguments.containsKey("reference")) {
            int reference = (int) arguments.get("reference");
            __result.set("reference", reference);
        } else {
            __result.set("reference", R.drawable.background);
        }
        if (arguments.containsKey("referenceZeroDefaultValue")) {
            int referenceZeroDefaultValue = (int) arguments.get("referenceZeroDefaultValue");
            __result.set("referenceZeroDefaultValue", referenceZeroDefaultValue);
        } else {
            __result.set("referenceZeroDefaultValue", 0);
        }
        if (arguments.containsKey("floatArg")) {
            float floatArg = (float) arguments.get("floatArg");
            __result.set("floatArg", floatArg);
        } else {
            __result.set("floatArg", 1F);
        }
        if (arguments.containsKey("floatArrayArg")) {
            float[] floatArrayArg = (float[]) arguments.get("floatArrayArg");
            __result.set("floatArrayArg", floatArrayArg);
        }
        if (arguments.containsKey("objectArrayArg")) {
            ActivityInfo[] objectArrayArg = (ActivityInfo[]) arguments.get("objectArrayArg");
            __result.set("objectArrayArg", objectArrayArg);
        }
        if (arguments.containsKey("boolArg")) {
            boolean boolArg = (boolean) arguments.get("boolArg");
            __result.set("boolArg", boolArg);
        } else {
            __result.set("boolArg", true);
        }
        if (arguments.containsKey("optionalParcelable")) {
            ActivityInfo optionalParcelable = (ActivityInfo) arguments.get("optionalParcelable");
            if (Parcelable.class.isAssignableFrom(ActivityInfo.class) || optionalParcelable == null) {
                __result.set("optionalParcelable", Parcelable.class.cast(optionalParcelable));
            } else if (Serializable.class.isAssignableFrom(ActivityInfo.class)) {
                __result.set("optionalParcelable", Serializable.class.cast(optionalParcelable));
            } else {
                throw new UnsupportedOperationException(ActivityInfo.class.getName() + " must implement Parcelable or Serializable or must be an Enum.");
            }
        } else {
            __result.set("optionalParcelable", null);
        }
        if (arguments.containsKey("enumArg")) {
            AccessMode enumArg = (AccessMode) arguments.get("enumArg");
            if (Parcelable.class.isAssignableFrom(AccessMode.class) || enumArg == null) {
                __result.set("enumArg", Parcelable.class.cast(enumArg));
            } else if (Serializable.class.isAssignableFrom(AccessMode.class)) {
                __result.set("enumArg", Serializable.class.cast(enumArg));
            } else {
                throw new UnsupportedOperationException(AccessMode.class.getName() + " must implement Parcelable or Serializable or must be an Enum.");
            }
        } else {
            __result.set("enumArg", AccessMode.READ);
        }
        return __result;
    }

    @Override
    public boolean equals(Object object) {
        if (this == object) {
            return true;
        }
        if (object == null || getClass() != object.getClass()) {
            return false;
        }
        MainFragmentArgs that = (MainFragmentArgs) object;
        if (arguments.containsKey("main") != that.arguments.containsKey("main")) {
            return false;
        }
        if (getMain() != null ? !getMain().equals(that.getMain()) : that.getMain() != null) {
            return false;
        }
        if (arguments.containsKey("optional") != that.arguments.containsKey("optional")) {
            return false;
        }
        if (getOptional() != that.getOptional()) {
            return false;
        }
        if (arguments.containsKey("reference") != that.arguments.containsKey("reference")) {
            return false;
        }
        if (getReference() != that.getReference()) {
            return false;
        }
        if (arguments.containsKey("referenceZeroDefaultValue") != that.arguments.containsKey("referenceZeroDefaultValue")) {
            return false;
        }
        if (getReferenceZeroDefaultValue() != that.getReferenceZeroDefaultValue()) {
            return false;
        }
        if (arguments.containsKey("floatArg") != that.arguments.containsKey("floatArg")) {
            return false;
        }
        if (Float.compare(that.getFloatArg(), getFloatArg()) != 0) {
            return false;
        }
        if (arguments.containsKey("floatArrayArg") != that.arguments.containsKey("floatArrayArg")) {
            return false;
        }
        if (getFloatArrayArg() != null ? !getFloatArrayArg().equals(that.getFloatArrayArg()) : that.getFloatArrayArg() != null) {
            return false;
        }
        if (arguments.containsKey("objectArrayArg") != that.arguments.containsKey("objectArrayArg")) {
            return false;
        }
        if (getObjectArrayArg() != null ? !getObjectArrayArg().equals(that.getObjectArrayArg()) : that.getObjectArrayArg() != null) {
            return false;
        }
        if (arguments.containsKey("boolArg") != that.arguments.containsKey("boolArg")) {
            return false;
        }
        if (getBoolArg() != that.getBoolArg()) {
            return false;
        }
        if (arguments.containsKey("optionalParcelable") != that.arguments.containsKey("optionalParcelable")) {
            return false;
        }
        if (getOptionalParcelable() != null ? !getOptionalParcelable().equals(that.getOptionalParcelable()) : that.getOptionalParcelable() != null) {
            return false;
        }
        if (arguments.containsKey("enumArg") != that.arguments.containsKey("enumArg")) {
            return false;
        }
        if (getEnumArg() != null ? !getEnumArg().equals(that.getEnumArg()) : that.getEnumArg() != null) {
            return false;
        }
        return true;
    }

    @Override
    public int hashCode() {
        int result = 1;
        result = 31 * result + (getMain() != null ? getMain().hashCode() : 0);
        result = 31 * result + getOptional();
        result = 31 * result + getReference();
        result = 31 * result + getReferenceZeroDefaultValue();
        result = 31 * result + Float.floatToIntBits(getFloatArg());
        result = 31 * result + java.util.Arrays.hashCode(getFloatArrayArg());
        result = 31 * result + java.util.Arrays.hashCode(getObjectArrayArg());
        result = 31 * result + (getBoolArg() ? 1 : 0);
        result = 31 * result + (getOptionalParcelable() != null ? getOptionalParcelable().hashCode() : 0);
        result = 31 * result + (getEnumArg() != null ? getEnumArg().hashCode() : 0);
        return result;
    }

    @Override
    public String toString() {
        return "MainFragmentArgs{"
                + "main=" + getMain()
                + ", optional=" + getOptional()
                + ", reference=" + getReference()
                + ", referenceZeroDefaultValue=" + getReferenceZeroDefaultValue()
                + ", floatArg=" + getFloatArg()
                + ", floatArrayArg=" + getFloatArrayArg()
                + ", objectArrayArg=" + getObjectArrayArg()
                + ", boolArg=" + getBoolArg()
                + ", optionalParcelable=" + getOptionalParcelable()
                + ", enumArg=" + getEnumArg()
                + "}";
    }

    public static final class Builder {
        private final HashMap arguments = new HashMap();

        @SuppressWarnings("unchecked")
<<<<<<< HEAD
        public Builder(MainFragmentArgs original) {
=======
        public Builder(@NonNull MainFragmentArgs original) {
>>>>>>> 45c97773
            this.arguments.putAll(original.arguments);
        }

        @SuppressWarnings("unchecked")
        public Builder(@NonNull String main, @NonNull float[] floatArrayArg,
                @NonNull ActivityInfo[] objectArrayArg) {
            if (main == null) {
                throw new IllegalArgumentException("Argument \"main\" is marked as non-null but was passed a null value.");
            }
            this.arguments.put("main", main);
            if (floatArrayArg == null) {
                throw new IllegalArgumentException("Argument \"floatArrayArg\" is marked as non-null but was passed a null value.");
            }
            this.arguments.put("floatArrayArg", floatArrayArg);
            if (objectArrayArg == null) {
                throw new IllegalArgumentException("Argument \"objectArrayArg\" is marked as non-null but was passed a null value.");
            }
            this.arguments.put("objectArrayArg", objectArrayArg);
        }

        @NonNull
        public MainFragmentArgs build() {
            MainFragmentArgs result = new MainFragmentArgs(arguments);
            return result;
        }

        @NonNull
        @SuppressWarnings("unchecked")
        public Builder setMain(@NonNull String main) {
            if (main == null) {
                throw new IllegalArgumentException("Argument \"main\" is marked as non-null but was passed a null value.");
            }
            this.arguments.put("main", main);
            return this;
        }

        @NonNull
        @SuppressWarnings("unchecked")
        public Builder setOptional(int optional) {
            this.arguments.put("optional", optional);
            return this;
        }

        @NonNull
        @SuppressWarnings("unchecked")
        public Builder setReference(int reference) {
            this.arguments.put("reference", reference);
            return this;
        }

        @NonNull
        @SuppressWarnings("unchecked")
        public Builder setReferenceZeroDefaultValue(int referenceZeroDefaultValue) {
            this.arguments.put("referenceZeroDefaultValue", referenceZeroDefaultValue);
            return this;
        }

        @NonNull
        @SuppressWarnings("unchecked")
        public Builder setFloatArg(float floatArg) {
            this.arguments.put("floatArg", floatArg);
            return this;
        }

        @NonNull
        @SuppressWarnings("unchecked")
        public Builder setFloatArrayArg(@NonNull float[] floatArrayArg) {
            if (floatArrayArg == null) {
                throw new IllegalArgumentException("Argument \"floatArrayArg\" is marked as non-null but was passed a null value.");
            }
            this.arguments.put("floatArrayArg", floatArrayArg);
            return this;
        }

        @NonNull
        @SuppressWarnings("unchecked")
        public Builder setObjectArrayArg(@NonNull ActivityInfo[] objectArrayArg) {
            if (objectArrayArg == null) {
                throw new IllegalArgumentException("Argument \"objectArrayArg\" is marked as non-null but was passed a null value.");
            }
            this.arguments.put("objectArrayArg", objectArrayArg);
            return this;
        }

        @NonNull
        @SuppressWarnings("unchecked")
        public Builder setBoolArg(boolean boolArg) {
            this.arguments.put("boolArg", boolArg);
            return this;
        }

        @NonNull
        @SuppressWarnings("unchecked")
        public Builder setOptionalParcelable(@Nullable ActivityInfo optionalParcelable) {
            this.arguments.put("optionalParcelable", optionalParcelable);
            return this;
        }

        @NonNull
        @SuppressWarnings("unchecked")
        public Builder setEnumArg(@NonNull AccessMode enumArg) {
            if (enumArg == null) {
                throw new IllegalArgumentException("Argument \"enumArg\" is marked as non-null but was passed a null value.");
            }
            this.arguments.put("enumArg", enumArg);
            return this;
        }

        @SuppressWarnings({"unchecked","GetterOnBuilder"})
        @NonNull
        public String getMain() {
            return (String) arguments.get("main");
        }

        @SuppressWarnings({"unchecked","GetterOnBuilder"})
        public int getOptional() {
            return (int) arguments.get("optional");
        }

        @SuppressWarnings({"unchecked","GetterOnBuilder"})
        public int getReference() {
            return (int) arguments.get("reference");
        }

        @SuppressWarnings({"unchecked","GetterOnBuilder"})
        public int getReferenceZeroDefaultValue() {
            return (int) arguments.get("referenceZeroDefaultValue");
        }

        @SuppressWarnings({"unchecked","GetterOnBuilder"})
        public float getFloatArg() {
            return (float) arguments.get("floatArg");
        }

        @SuppressWarnings({"unchecked","GetterOnBuilder"})
        @NonNull
        public float[] getFloatArrayArg() {
            return (float[]) arguments.get("floatArrayArg");
        }

        @SuppressWarnings({"unchecked","GetterOnBuilder"})
        @NonNull
        public ActivityInfo[] getObjectArrayArg() {
            return (ActivityInfo[]) arguments.get("objectArrayArg");
        }

        @SuppressWarnings({"unchecked","GetterOnBuilder"})
        public boolean getBoolArg() {
            return (boolean) arguments.get("boolArg");
        }

        @SuppressWarnings({"unchecked","GetterOnBuilder"})
        @Nullable
        public ActivityInfo getOptionalParcelable() {
            return (ActivityInfo) arguments.get("optionalParcelable");
        }

        @SuppressWarnings({"unchecked","GetterOnBuilder"})
        @NonNull
        public AccessMode getEnumArg() {
            return (AccessMode) arguments.get("enumArg");
        }
    }
}<|MERGE_RESOLUTION|>--- conflicted
+++ resolved
@@ -530,11 +530,7 @@
         private final HashMap arguments = new HashMap();
 
         @SuppressWarnings("unchecked")
-<<<<<<< HEAD
-        public Builder(MainFragmentArgs original) {
-=======
         public Builder(@NonNull MainFragmentArgs original) {
->>>>>>> 45c97773
             this.arguments.putAll(original.arguments);
         }
 
