package a.b

import android.os.Bundle
import androidx.navigation.ActionOnlyNavDirections
import androidx.navigation.NavDirections
import kotlin.Int
import kotlin.String

public class MainFragmentDirections private constructor() {
  private data class Next(
    public val main: String,
    public val optional: String = "bla"
  ) : NavDirections {
<<<<<<< HEAD
    public override fun getActionId(): Int = R.id.next

    public override fun getArguments(): Bundle {
      val result = Bundle()
      result.putString("main", this.main)
      result.putString("optional", this.optional)
      return result
    }
=======
    public override val actionId: Int = R.id.next

    public override val arguments: Bundle
      get() {
        val result = Bundle()
        result.putString("main", this.main)
        result.putString("optional", this.optional)
        return result
      }
>>>>>>> 45c97773
  }

  public companion object {
    public fun previous(): NavDirections = ActionOnlyNavDirections(R.id.previous)

    public fun next(main: String, optional: String = "bla"): NavDirections = Next(main, optional)
  }
}<|MERGE_RESOLUTION|>--- conflicted
+++ resolved
@@ -11,16 +11,6 @@
     public val main: String,
     public val optional: String = "bla"
   ) : NavDirections {
-<<<<<<< HEAD
-    public override fun getActionId(): Int = R.id.next
-
-    public override fun getArguments(): Bundle {
-      val result = Bundle()
-      result.putString("main", this.main)
-      result.putString("optional", this.optional)
-      return result
-    }
-=======
     public override val actionId: Int = R.id.next
 
     public override val arguments: Bundle
@@ -30,7 +20,6 @@
         result.putString("optional", this.optional)
         return result
       }
->>>>>>> 45c97773
   }
 
   public companion object {
