package foo

import android.os.Bundle
import androidx.navigation.NavDirections
import kotlin.Int
import kotlin.String

public class InnerSettingsDirections private constructor() {
  private data class Exit(
    public val exitReason: Int
  ) : NavDirections {
<<<<<<< HEAD
    public override fun getActionId(): Int = R.id.exit

    public override fun getArguments(): Bundle {
      val result = Bundle()
      result.putInt("exitReason", this.exitReason)
      return result
    }
=======
    public override val actionId: Int = R.id.exit

    public override val arguments: Bundle
      get() {
        val result = Bundle()
        result.putInt("exitReason", this.exitReason)
        return result
      }
>>>>>>> 45c97773
  }

  public companion object {
    public fun exit(exitReason: Int): NavDirections = Exit(exitReason)

    public fun main(enterReason: String = "DEFAULT"): NavDirections =
        SettingsDirections.main(enterReason)
  }
}<|MERGE_RESOLUTION|>--- conflicted
+++ resolved
@@ -9,15 +9,6 @@
   private data class Exit(
     public val exitReason: Int
   ) : NavDirections {
-<<<<<<< HEAD
-    public override fun getActionId(): Int = R.id.exit
-
-    public override fun getArguments(): Bundle {
-      val result = Bundle()
-      result.putInt("exitReason", this.exitReason)
-      return result
-    }
-=======
     public override val actionId: Int = R.id.exit
 
     public override val arguments: Bundle
@@ -26,7 +17,6 @@
         result.putInt("exitReason", this.exitReason)
         return result
       }
->>>>>>> 45c97773
   }
 
   public companion object {
