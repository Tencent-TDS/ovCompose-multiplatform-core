--- conflicted
+++ resolved
@@ -21,12 +21,8 @@
  * Please use that script when creating a new project, rather than copying an existing project and
  * modifying its settings.
  */
-<<<<<<< HEAD
-import androidx.build.LibraryType
-=======
 import androidx.build.KotlinTarget
 import androidx.build.SoftwareType
->>>>>>> 7a145e05
 import androidx.build.SdkHelperKt
 
 plugins {
@@ -52,13 +48,6 @@
     implementation(libs.javapoet)
     implementation(libs.kotlinPoet)
 
-<<<<<<< HEAD
-    testImplementation(libs.junit)
-    testImplementation(libs.googleCompileTesting)
-    testImplementation(projectOrArtifact(":room:room-compiler-processing-testing"), {
-        exclude group: "androidx.room", module: "room-compiler-processing"
-    })
-=======
     implementation("androidx.annotation:annotation:1.9.1")
 
     testImplementation(libs.googleCompileTesting)
@@ -67,7 +56,6 @@
     testImplementation(libs.junit)
     testImplementation(libs.truth)
     testImplementation(project(":room:room-compiler-processing-testing"))
->>>>>>> 7a145e05
     testImplementationAarAsJar(project(":navigation:navigation-common"))
     testImplementationAarAsJar(project(":lifecycle:lifecycle-viewmodel-savedstate"))
     testImplementation(tasks.named("strippedAndroidJar").map { it.outputs.files })
@@ -83,8 +71,5 @@
     type = SoftwareType.OTHER_CODE_PROCESSOR
     inceptionYear = "2017"
     description = "Android Navigation TypeSafe Arguments Generator"
-<<<<<<< HEAD
-=======
     kotlinTarget = KotlinTarget.KOTLIN_2_0
->>>>>>> 7a145e05
 }