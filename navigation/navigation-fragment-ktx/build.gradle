--- conflicted
+++ resolved
@@ -38,17 +38,10 @@
     api(project(":navigation:navigation-fragment"))
     // Ensure that the -ktx dependency graph mirrors the Java dependency graph
     api(project(":navigation:navigation-runtime-ktx"))
-<<<<<<< HEAD
-    api("androidx.fragment:fragment-ktx:1.1.0")
-    api("androidx.lifecycle:lifecycle-viewmodel-ktx:2.1.0")
-    api(KOTLIN_STDLIB)
-    androidTestImplementation("androidx.fragment:fragment-testing:1.1.0")
-=======
     api(project(":fragment:fragment-ktx"))
     api(project(":lifecycle:lifecycle-viewmodel-ktx"))
     api(KOTLIN_STDLIB)
     androidTestImplementation(project(":fragment:fragment-testing"))
->>>>>>> 6824605b
     androidTestImplementation(project(":navigation:navigation-testing"))
     androidTestImplementation(ANDROIDX_TEST_EXT_JUNIT)
     androidTestImplementation(ANDROIDX_TEST_CORE)
