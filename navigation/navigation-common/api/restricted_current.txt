--- conflicted
+++ resolved
@@ -21,17 +21,10 @@
     method public void setExit(int);
     method public void setPopEnter(int);
     method public void setPopExit(int);
-<<<<<<< HEAD
-    property public final int enter;
-    property public final int exit;
-    property public final int popEnter;
-    property public final int popExit;
-=======
     property @AnimRes @AnimatorRes public int enter;
     property @AnimRes @AnimatorRes public int exit;
     property @AnimRes @AnimatorRes public int popEnter;
     property @AnimRes @AnimatorRes public int popExit;
->>>>>>> 7a145e05
   }
 
   public abstract class CollectionNavType<T> extends androidx.navigation.NavType<T> {
@@ -149,6 +142,7 @@
 
   public final class NavBackStackEntryKt {
     method public static inline <reified T> T toRoute(androidx.navigation.NavBackStackEntry);
+    method public static <T> T toRoute(androidx.navigation.NavBackStackEntry, kotlin.reflect.KClass<? extends java.lang.Object?> route);
   }
 
   public final class NavDeepLink {
@@ -169,6 +163,8 @@
     method public androidx.navigation.NavDeepLink.Builder setMimeType(String mimeType);
     method public androidx.navigation.NavDeepLink.Builder setUriPattern(String uriPattern);
     method public inline <reified T> androidx.navigation.NavDeepLink.Builder setUriPattern(String basePath, optional java.util.Map<kotlin.reflect.KType,androidx.navigation.NavType<? extends java.lang.Object?>> typeMap);
+    method public <T> androidx.navigation.NavDeepLink.Builder setUriPattern(kotlin.reflect.KClass<T> route, String basePath);
+    method public <T> androidx.navigation.NavDeepLink.Builder setUriPattern(kotlin.reflect.KClass<T> route, String basePath, optional java.util.Map<kotlin.reflect.KType,androidx.navigation.NavType<? extends java.lang.Object?>> typeMap);
   }
 
   @kotlin.DslMarker public @interface NavDeepLinkDsl {
@@ -190,6 +186,8 @@
   public final class NavDeepLinkDslBuilderKt {
     method public static inline <reified T> androidx.navigation.NavDeepLink navDeepLink(String basePath, optional java.util.Map<kotlin.reflect.KType,androidx.navigation.NavType<? extends java.lang.Object?>> typeMap, optional kotlin.jvm.functions.Function1<? super androidx.navigation.NavDeepLinkDslBuilder,kotlin.Unit> deepLinkBuilder);
     method public static androidx.navigation.NavDeepLink navDeepLink(kotlin.jvm.functions.Function1<? super androidx.navigation.NavDeepLinkDslBuilder,kotlin.Unit> deepLinkBuilder);
+    method public static <T> androidx.navigation.NavDeepLink navDeepLink(kotlin.reflect.KClass<T> route, String basePath, optional java.util.Map<kotlin.reflect.KType,androidx.navigation.NavType<? extends java.lang.Object?>> typeMap, kotlin.jvm.functions.Function1<? super androidx.navigation.NavDeepLinkDslBuilder,kotlin.Unit> deepLinkBuilder);
+    method public static <T> androidx.navigation.NavDeepLink navDeepLink(kotlin.reflect.KClass<T> route, String basePath, kotlin.jvm.functions.Function1<? super androidx.navigation.NavDeepLinkDslBuilder,kotlin.Unit> deepLinkBuilder);
   }
 
   public class NavDeepLinkRequest {
@@ -264,10 +262,7 @@
     method public inline <reified T> boolean hasRoute(androidx.navigation.NavDestination);
     method public <T> boolean hasRoute(androidx.navigation.NavDestination, kotlin.reflect.KClass<T> route);
     method protected <C> Class<? extends C?> parseClassFromName(android.content.Context context, String name, Class<? extends C?> expectedClassType);
-<<<<<<< HEAD
-=======
     property public static kotlin.sequences.Sequence<androidx.navigation.NavDestination> androidx.navigation.NavDestination.hierarchy;
->>>>>>> 7a145e05
   }
 
   @androidx.navigation.NavDestinationDsl public class NavDestinationBuilder<D extends androidx.navigation.NavDestination> {
@@ -282,19 +277,15 @@
     method public final void deepLink(String uriPattern);
     method public final inline <reified T> void deepLink(String basePath, kotlin.jvm.functions.Function1<? super androidx.navigation.NavDeepLinkDslBuilder,kotlin.Unit> navDeepLink);
     method public final void deepLink(kotlin.jvm.functions.Function1<? super androidx.navigation.NavDeepLinkDslBuilder,kotlin.Unit> navDeepLink);
-<<<<<<< HEAD
-    method public inline <reified T> void deepLinkSafeArgs(String basePath);
-=======
     method public final <T> void deepLink(kotlin.reflect.KClass<T> route, String basePath, kotlin.jvm.functions.Function1<? super androidx.navigation.NavDeepLinkDslBuilder,kotlin.Unit> navDeepLink);
     method public final inline <reified T> void deepLinkSafeArgs(String basePath);
->>>>>>> 7a145e05
     method public final int getId();
     method public final CharSequence? getLabel();
     method protected final androidx.navigation.Navigator<? extends D> getNavigator();
     method public final String? getRoute();
     method protected D instantiateDestination();
     method public final void setLabel(CharSequence?);
-    property public final int id;
+    property @IdRes public final int id;
     property public final CharSequence? label;
     property protected final androidx.navigation.Navigator<? extends D> navigator;
     property public final String? route;
@@ -320,6 +311,7 @@
     method public final inline <reified T> androidx.navigation.NavDestination? findNode();
     method public final androidx.navigation.NavDestination? findNode(@IdRes int resId);
     method public final androidx.navigation.NavDestination? findNode(String? route);
+    method public final androidx.navigation.NavDestination? findNode(kotlin.reflect.KClass<? extends java.lang.Object?> route);
     method public final <T> androidx.navigation.NavDestination? findNode(T? route);
     method public static final androidx.navigation.NavDestination findStartDestination(androidx.navigation.NavGraph);
     method @Deprecated @IdRes public final int getStartDestination();
@@ -330,12 +322,8 @@
     method public final inline <reified T> void setStartDestination();
     method public final void setStartDestination(int startDestId);
     method public final void setStartDestination(String startDestRoute);
-<<<<<<< HEAD
-    method public final <T> void setStartDestination(T startDestRoute);
-=======
     method @kotlin.jvm.JvmSynthetic public final <T> void setStartDestination(kotlin.reflect.KClass<T> startDestRoute);
     method @kotlin.jvm.JvmSynthetic public final <T> void setStartDestination(T startDestRoute);
->>>>>>> 7a145e05
     property @IdRes public final int startDestinationId;
     property public final String? startDestinationRoute;
     field public static final androidx.navigation.NavGraph.Companion Companion;
@@ -363,6 +351,8 @@
     method public static inline <reified T> void navigation(androidx.navigation.NavGraphBuilder, Object startDestination, optional java.util.Map<kotlin.reflect.KType,androidx.navigation.NavType<? extends java.lang.Object?>> typeMap, kotlin.jvm.functions.Function1<? super androidx.navigation.NavGraphBuilder,kotlin.Unit> builder);
     method public static inline void navigation(androidx.navigation.NavGraphBuilder, String startDestination, String route, kotlin.jvm.functions.Function1<? super androidx.navigation.NavGraphBuilder,kotlin.Unit> builder);
     method public static inline <reified T> void navigation(androidx.navigation.NavGraphBuilder, kotlin.reflect.KClass<? extends java.lang.Object?> startDestination, optional java.util.Map<kotlin.reflect.KType,androidx.navigation.NavType<? extends java.lang.Object?>> typeMap, kotlin.jvm.functions.Function1<? super androidx.navigation.NavGraphBuilder,kotlin.Unit> builder);
+    method public static <T> void navigation(androidx.navigation.NavGraphBuilder, kotlin.reflect.KClass<T> route, Object startDestination, optional java.util.Map<kotlin.reflect.KType,androidx.navigation.NavType<? extends java.lang.Object?>> typeMap, kotlin.jvm.functions.Function1<? super androidx.navigation.NavGraphBuilder,kotlin.Unit> builder);
+    method public static <T> void navigation(androidx.navigation.NavGraphBuilder, kotlin.reflect.KClass<T> route, kotlin.reflect.KClass<? extends java.lang.Object?> startDestination, optional java.util.Map<kotlin.reflect.KType,androidx.navigation.NavType<? extends java.lang.Object?>> typeMap, kotlin.jvm.functions.Function1<? super androidx.navigation.NavGraphBuilder,kotlin.Unit> builder);
     method @Deprecated public static inline androidx.navigation.NavGraph navigation(androidx.navigation.NavigatorProvider, optional @IdRes int id, @IdRes int startDestination, kotlin.jvm.functions.Function1<? super androidx.navigation.NavGraphBuilder,kotlin.Unit> builder);
     method public static inline androidx.navigation.NavGraph navigation(androidx.navigation.NavigatorProvider, Object startDestination, optional kotlin.reflect.KClass<? extends java.lang.Object?>? route, optional java.util.Map<kotlin.reflect.KType,androidx.navigation.NavType<? extends java.lang.Object?>> typeMap, kotlin.jvm.functions.Function1<? super androidx.navigation.NavGraphBuilder,kotlin.Unit> builder);
     method public static inline androidx.navigation.NavGraph navigation(androidx.navigation.NavigatorProvider, String startDestination, optional String? route, kotlin.jvm.functions.Function1<? super androidx.navigation.NavGraphBuilder,kotlin.Unit> builder);
@@ -428,6 +418,8 @@
     method public androidx.navigation.NavOptions.Builder setPopUpTo(@IdRes int destinationId, boolean inclusive, optional boolean saveState);
     method public androidx.navigation.NavOptions.Builder setPopUpTo(String? route, boolean inclusive);
     method public androidx.navigation.NavOptions.Builder setPopUpTo(String? route, boolean inclusive, optional boolean saveState);
+    method public <T> androidx.navigation.NavOptions.Builder setPopUpTo(kotlin.reflect.KClass<T> route, boolean inclusive);
+    method public <T> androidx.navigation.NavOptions.Builder setPopUpTo(kotlin.reflect.KClass<T> route, boolean inclusive, optional boolean saveState);
     method public <T> androidx.navigation.NavOptions.Builder setPopUpTo(T route, boolean inclusive);
     method public <T> androidx.navigation.NavOptions.Builder setPopUpTo(T route, boolean inclusive, optional boolean saveState);
     method public androidx.navigation.NavOptions.Builder setRestoreState(boolean restoreState);
@@ -446,19 +438,11 @@
     method public void popUpTo(@IdRes int id, optional kotlin.jvm.functions.Function1<? super androidx.navigation.PopUpToBuilder,kotlin.Unit> popUpToBuilder);
     method public void popUpTo(String route, optional kotlin.jvm.functions.Function1<? super androidx.navigation.PopUpToBuilder,kotlin.Unit> popUpToBuilder);
     method public inline <reified T> void popUpTo(optional kotlin.jvm.functions.Function1<? super androidx.navigation.PopUpToBuilder,kotlin.Unit> popUpToBuilder);
+    method public <T> void popUpTo(kotlin.reflect.KClass<T> route, kotlin.jvm.functions.Function1<? super androidx.navigation.PopUpToBuilder,kotlin.Unit> popUpToBuilder);
     method public <T> void popUpTo(T route, optional kotlin.jvm.functions.Function1<? super androidx.navigation.PopUpToBuilder,kotlin.Unit> popUpToBuilder);
     method public void setLaunchSingleTop(boolean);
     method @Deprecated public void setPopUpTo(int);
     method public void setRestoreState(boolean);
-<<<<<<< HEAD
-    property public final boolean launchSingleTop;
-    property @Deprecated public final int popUpTo;
-    property public final int popUpToId;
-    property public final String? popUpToRoute;
-    property public final kotlin.reflect.KClass<? extends java.lang.Object?>? popUpToRouteClass;
-    property public final Object? popUpToRouteObject;
-    property public final boolean restoreState;
-=======
     property public boolean launchSingleTop;
     property @Deprecated public int popUpTo;
     property @IdRes public int popUpToId;
@@ -466,7 +450,6 @@
     property public kotlin.reflect.KClass<? extends java.lang.Object?>? popUpToRouteClass;
     property public Object? popUpToRouteObject;
     property public boolean restoreState;
->>>>>>> 7a145e05
   }
 
   public final class NavOptionsBuilderKt {
@@ -510,8 +493,6 @@
 
   public static final class NavType.Companion {
     method public androidx.navigation.NavType<? extends java.lang.Object?> fromArgType(String? type, String? packageName);
-<<<<<<< HEAD
-=======
     property public androidx.navigation.NavType<boolean[]?> BoolArrayType;
     property public androidx.navigation.NavType<java.util.List<? extends java.lang.Boolean>?> BoolListType;
     property public androidx.navigation.NavType<java.lang.Boolean> BoolType;
@@ -528,7 +509,6 @@
     property public androidx.navigation.NavType<java.lang.String[]?> StringArrayType;
     property public androidx.navigation.NavType<java.util.List<? extends java.lang.String>?> StringListType;
     property public androidx.navigation.NavType<java.lang.String?> StringType;
->>>>>>> 7a145e05
   }
 
   public static final class NavType.EnumType<D extends java.lang.Enum<?>> extends androidx.navigation.NavType.SerializableType<D> {
@@ -643,6 +623,10 @@
 
   public final class SavedStateHandleKt {
     method public static inline <reified T> T toRoute(androidx.lifecycle.SavedStateHandle, optional java.util.Map<kotlin.reflect.KType,androidx.navigation.NavType<? extends java.lang.Object?>> typeMap);
+    method public static <T> T toRoute(androidx.lifecycle.SavedStateHandle, kotlin.reflect.KClass<T> route, optional java.util.Map<kotlin.reflect.KType,androidx.navigation.NavType<? extends java.lang.Object?>> typeMap);
+  }
+
+  public interface SupportingPane {
   }
 
 }
