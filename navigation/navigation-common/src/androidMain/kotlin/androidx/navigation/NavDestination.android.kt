--- conflicted
+++ resolved
@@ -28,14 +28,11 @@
 import androidx.core.content.res.use
 import androidx.core.net.toUri
 import androidx.navigation.common.R
-<<<<<<< HEAD
-=======
 import androidx.navigation.serialization.generateHashCode
 import androidx.savedstate.SavedState
 import androidx.savedstate.read
 import androidx.savedstate.savedState
 import androidx.savedstate.write
->>>>>>> 3d4510a6
 import java.util.regex.Pattern
 import kotlin.reflect.KClass
 import kotlinx.serialization.InternalSerializationApi
@@ -654,6 +651,6 @@
         @OptIn(InternalSerializationApi::class)
         @JvmStatic
         public actual fun <T : Any> NavDestination.hasRoute(route: KClass<T>): Boolean =
-            route.serializer().hashCode() == id
+            route.serializer().generateHashCode() == id
     }
 }