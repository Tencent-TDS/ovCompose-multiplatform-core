--- conflicted
+++ resolved
@@ -164,8 +164,6 @@
     }
 
     @Test
-<<<<<<< HEAD
-=======
     fun matchDoubleArray() {
         val descriptor = serializer<DoubleArray>().descriptor
         val kType = typeOf<DoubleArray>()
@@ -200,7 +198,6 @@
     }
 
     @Test
->>>>>>> 61105fb4
     fun matchFloatArray() {
         val descriptor = serializer<FloatArray>().descriptor
         val kType = typeOf<FloatArray>()
