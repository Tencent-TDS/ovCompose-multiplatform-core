/*
 * Copyright 2024 The Android Open Source Project
 *
 * Licensed under the Apache License, Version 2.0 (the "License");
 * you may not use this file except in compliance with the License.
 * You may obtain a copy of the License at
 *
 *      http://www.apache.org/licenses/LICENSE-2.0
 *
 * Unless required by applicable law or agreed to in writing, software
 * distributed under the License is distributed on an "AS IS" BASIS,
 * WITHOUT WARRANTIES OR CONDITIONS OF ANY KIND, either express or implied.
 * See the License for the specific language governing permissions and
 * limitations under the License.
 */

package androidx.navigation.serialization

import androidx.kruth.assertThat
import androidx.navigation.NavType
import kotlin.reflect.typeOf
import kotlin.test.Test
import kotlin.test.assertFailsWith
import kotlinx.serialization.ExperimentalSerializationApi
import kotlinx.serialization.KSerializer
import kotlinx.serialization.Serializable
import kotlinx.serialization.SerializationException
import kotlinx.serialization.descriptors.PrimitiveKind
import kotlinx.serialization.descriptors.PrimitiveSerialDescriptor
import kotlinx.serialization.descriptors.SerialDescriptor
import kotlinx.serialization.encoding.Decoder
import kotlinx.serialization.encoding.Encoder
import kotlinx.serialization.serializer

class NavTypeConverterTest {

    @Test
    fun matchInt() {
        val descriptor = serializer<Int>().descriptor
        val kType = typeOf<Int>()
        assertThat(descriptor.matchKType(kType)).isTrue()
    }

    @Test
    fun matchIntNullable() {
        val descriptor = serializer<Int?>().descriptor
        val kType = typeOf<Int?>()
        assertThat(descriptor.matchKType(kType)).isTrue()

        val nonNullable = serializer<Int>().descriptor
        assertThat(nonNullable.matchKType(kType)).isFalse()
    }

    @Test
    fun matchBoolean() {
        val descriptor = serializer<Boolean>().descriptor
        val kType = typeOf<Boolean>()
        assertThat(descriptor.matchKType(kType)).isTrue()
    }

    @Test
    fun matchBooleanNullable() {
        val descriptor = serializer<Boolean?>().descriptor
        val kType = typeOf<Boolean?>()
        assertThat(descriptor.matchKType(kType)).isTrue()

        val nonNullable = serializer<Boolean>().descriptor
        assertThat(nonNullable.matchKType(kType)).isFalse()
    }

    @Test
    fun matchFloat() {
        val descriptor = serializer<Float>().descriptor
        val kType = typeOf<Float>()
        assertThat(descriptor.matchKType(kType)).isTrue()
    }

    @Test
    fun matchFloatNullable() {
        val descriptor = serializer<Float?>().descriptor
        val kType = typeOf<Float?>()
        assertThat(descriptor.matchKType(kType)).isTrue()

        val nonNullable = serializer<Float>().descriptor
        assertThat(nonNullable.matchKType(kType)).isFalse()
    }

    @Test
    fun matchLong() {
        val descriptor = serializer<Long>().descriptor
        val kType = typeOf<Long>()
        assertThat(descriptor.matchKType(kType)).isTrue()
    }

    @Test
    fun matchLongNullable() {
        val descriptor = serializer<Long?>().descriptor
        val kType = typeOf<Long?>()
        assertThat(descriptor.matchKType(kType)).isTrue()

        val nonNullable = serializer<Long>().descriptor
        assertThat(nonNullable.matchKType(kType)).isFalse()
    }

    @Test
    fun matchString() {
        val descriptor = serializer<String>().descriptor
        val kType = typeOf<String>()
        assertThat(descriptor.matchKType(kType)).isTrue()
    }

    @Test
    fun matchStringNullable() {
        val descriptor = serializer<String?>().descriptor
        val kType = typeOf<String?>()
        assertThat(descriptor.matchKType(kType)).isTrue()

        val nonNullable = serializer<String>().descriptor
        assertThat(nonNullable.matchKType(kType)).isFalse()
    }

    @Test
    fun matchIntArray() {
        val descriptor = serializer<IntArray>().descriptor
        val kType = typeOf<IntArray>()
        assertThat(descriptor.matchKType(kType)).isTrue()
    }

    @Test
    fun matchIntArrayNullable() {
        val descriptor = serializer<IntArray?>().descriptor
        val kType = typeOf<IntArray?>()
        assertThat(descriptor.matchKType(kType)).isTrue()

        val nonNullable = serializer<IntArray>().descriptor
        assertThat(nonNullable.matchKType(kType)).isFalse()
    }

    @Test
    fun matchArrayOfInt() {
        val descriptor = serializer<Array<Int>>().descriptor
        val kType = typeOf<Array<Int>>()
        assertThat(descriptor.matchKType(kType)).isTrue()

        val wrongTypeParameter = serializer<Array<Boolean>>().descriptor
        assertThat(wrongTypeParameter.matchKType(kType)).isFalse()
    }

    @Test
    fun matchBooleanArray() {
        val descriptor = serializer<BooleanArray>().descriptor
        val kType = typeOf<BooleanArray>()
        assertThat(descriptor.matchKType(kType)).isTrue()
    }

    @Test
    fun matchBooleanArrayNullable() {
        val descriptor = serializer<BooleanArray?>().descriptor
        val kType = typeOf<BooleanArray?>()
        assertThat(descriptor.matchKType(kType)).isTrue()

        val nonNullable = serializer<BooleanArray>().descriptor
        assertThat(nonNullable.matchKType(kType)).isFalse()
    }

    @Test
<<<<<<< HEAD
=======
    fun matchDoubleArray() {
        val descriptor = serializer<DoubleArray>().descriptor
        val kType = typeOf<DoubleArray>()
        assertThat(descriptor.matchKType(kType)).isTrue()
    }

    @Test
    fun matchDoubleArrayNullable() {
        val descriptor = serializer<DoubleArray?>().descriptor
        val kType = typeOf<DoubleArray?>()
        assertThat(descriptor.matchKType(kType)).isTrue()

        val nonNullable = serializer<DoubleArray>().descriptor
        assertThat(nonNullable.matchKType(kType)).isFalse()
    }

    @Test
    fun matchDoubleList() {
        val descriptor = serializer<List<Double>>().descriptor
        val kType = typeOf<List<Double>>()
        assertThat(descriptor.matchKType(kType)).isTrue()
    }

    @Test
    fun matchDoubleListNullable() {
        val descriptor = serializer<List<Double>?>().descriptor
        val kType = typeOf<List<Double>?>()
        assertThat(descriptor.matchKType(kType)).isTrue()

        val nonNullable = serializer<List<Double>>().descriptor
        assertThat(nonNullable.matchKType(kType)).isFalse()
    }

    @Test
>>>>>>> 2bfdee16
    fun matchFloatArray() {
        val descriptor = serializer<FloatArray>().descriptor
        val kType = typeOf<FloatArray>()
        assertThat(descriptor.matchKType(kType)).isTrue()
    }

    @Test
    fun matchFloatArrayNullable() {
        val descriptor = serializer<FloatArray?>().descriptor
        val kType = typeOf<FloatArray?>()
        assertThat(descriptor.matchKType(kType)).isTrue()

        val nonNullable = serializer<FloatArray>().descriptor
        assertThat(nonNullable.matchKType(kType)).isFalse()
    }

    @Test
    fun matchLongArray() {
        val descriptor = serializer<LongArray>().descriptor
        val kType = typeOf<LongArray>()
        assertThat(descriptor.matchKType(kType)).isTrue()
    }

    @Test
    fun matchLongArrayNullable() {
        val descriptor = serializer<LongArray?>().descriptor
        val kType = typeOf<LongArray?>()
        assertThat(descriptor.matchKType(kType)).isTrue()

        val nonNullable = serializer<LongArray>().descriptor
        assertThat(nonNullable.matchKType(kType)).isFalse()
    }

    @Test
    fun matchStringArray() {
        val descriptor = serializer<Array<String>>().descriptor
        val kType = typeOf<Array<String>>()
        assertThat(descriptor.matchKType(kType)).isTrue()
    }

    @Test
    fun matchStringArrayNullable() {
        val descriptor = serializer<Array<String>?>().descriptor
        val kType = typeOf<Array<String>?>()
        assertThat(descriptor.matchKType(kType)).isTrue()

        val nonNullable = serializer<Array<String>>().descriptor
        assertThat(nonNullable.matchKType(kType)).isFalse()
    }

    @Test
    fun matchArrayList() {
        val descriptor = serializer<ArrayList<Int>>().descriptor
        val kType = typeOf<ArrayList<Int>>()
        assertThat(descriptor.matchKType(kType)).isTrue()
    }

    @Test
    fun matchArrayListNullable() {
        val descriptor = serializer<ArrayList<Int>?>().descriptor
        val kType = typeOf<ArrayList<Int>?>()
        assertThat(descriptor.matchKType(kType)).isTrue()

        val nonNullable = serializer<ArrayList<Int>>().descriptor
        assertThat(nonNullable.matchKType(kType)).isFalse()
    }

    @Test
    fun matchArrayListTypeParamNullable() {
        val descriptor = serializer<ArrayList<Int?>>().descriptor
        val kType = typeOf<ArrayList<Int?>>()
        assertThat(descriptor.matchKType(kType)).isTrue()

        val nonNullable = serializer<ArrayList<Int>>().descriptor
        assertThat(nonNullable.matchKType(kType)).isFalse()
    }

    @Test
    fun matchArrayListAllNullable() {
        val descriptor = serializer<ArrayList<Int?>?>().descriptor
        val kType = typeOf<ArrayList<Int?>?>()
        assertThat(descriptor.matchKType(kType)).isTrue()
    }

    @Test
    fun matchSet() {
        val descriptor = serializer<Set<Int>>().descriptor
        val kType = typeOf<Set<Int>>()
        assertThat(descriptor.matchKType(kType)).isTrue()
    }

    @Test
    fun matchSetNullable() {
        val descriptor = serializer<Set<Int>?>().descriptor
        val kType = typeOf<Set<Int>?>()
        assertThat(descriptor.matchKType(kType)).isTrue()

        val nonNullable = serializer<Set<Int>>().descriptor
        assertThat(nonNullable.matchKType(kType)).isFalse()
    }

    @Test
    fun matchSetTypeParamNullable() {
        val descriptor = serializer<Set<Int?>>().descriptor
        val kType = typeOf<Set<Int?>>()
        assertThat(descriptor.matchKType(kType)).isTrue()

        val nonNullable = serializer<Set<Int>>().descriptor
        assertThat(nonNullable.matchKType(kType)).isFalse()
    }

    @Test
    fun matchSetAllNullable() {
        val descriptor = serializer<Set<Int?>?>().descriptor
        val kType = typeOf<Set<Int?>?>()
        assertThat(descriptor.matchKType(kType)).isTrue()
    }

    @Test
    fun matchMutableSet() {
        val descriptor = serializer<MutableSet<Int>>().descriptor
        val kType = typeOf<MutableSet<Int>>()
        assertThat(descriptor.matchKType(kType)).isTrue()
    }

    @Test
    fun matchMutableSetAndSet() {
        val descriptor = serializer<MutableSet<Int>>().descriptor
        val kType = typeOf<Set<Int>>()
        assertThat(descriptor.matchKType(kType)).isTrue()
    }

    @Test
    fun matchHashSet() {
        val descriptor = serializer<HashSet<Int>>().descriptor
        val kType = typeOf<HashSet<Int>>()
        assertThat(descriptor.matchKType(kType)).isTrue()
    }

    @Test
    fun matchHashSetNullable() {
        val descriptor = serializer<HashSet<Int>?>().descriptor
        val kType = typeOf<HashSet<Int>?>()
        assertThat(descriptor.matchKType(kType)).isTrue()

        val nonNullable = serializer<Set<Int>>().descriptor
        assertThat(nonNullable.matchKType(kType)).isFalse()
    }

    @Test
    fun matchHashSetTypeParamNullable() {
        val descriptor = serializer<HashSet<Int?>>().descriptor
        val kType = typeOf<HashSet<Int?>>()
        assertThat(descriptor.matchKType(kType)).isTrue()

        val nonNullable = serializer<HashSet<Int>>().descriptor
        assertThat(nonNullable.matchKType(kType)).isFalse()
    }

    @Test
    fun matchHashSetAllNullable() {
        val descriptor = serializer<HashSet<Int?>?>().descriptor
        val kType = typeOf<HashSet<Int?>?>()
        assertThat(descriptor.matchKType(kType)).isTrue()
    }

    @Test
    fun matchMap() {
        val descriptor = serializer<Map<Int, String>>().descriptor
        val kType = typeOf<Map<Int, String>>()
        assertThat(descriptor.matchKType(kType)).isTrue()
    }

    @Test
    fun matchMapNullable() {
        val descriptor = serializer<Map<Int, String>?>().descriptor
        val kType = typeOf<Map<Int, String>?>()
        assertThat(descriptor.matchKType(kType)).isTrue()

        val nonNullable = serializer<Set<Int>>().descriptor
        assertThat(nonNullable.matchKType(kType)).isFalse()
    }

    @Test
    fun matchMapTypeParamNullable() {
        val descriptor = serializer<Map<Int?, String>>().descriptor
        val kType = typeOf<Map<Int?, String>>()
        assertThat(descriptor.matchKType(kType)).isTrue()

        val nonNullable = serializer<Map<Int, String>>().descriptor
        assertThat(nonNullable.matchKType(kType)).isFalse()
    }

    @Test
    fun matchMapAllNullable() {
        val descriptor = serializer<Map<Int?, String?>?>().descriptor
        val kType = typeOf<Map<Int?, String?>?>()
        assertThat(descriptor.matchKType(kType)).isTrue()
    }

    @Test
    fun matchObject() {
        val descriptor = serializer<TestObject>().descriptor
        val kType = typeOf<TestObject>()
        assertThat(descriptor.matchKType(kType)).isTrue()
    }

    @Test
    fun matchEnumClass() {
        val descriptor = serializer<TestEnum>().descriptor
        val kType = typeOf<TestEnum>()
        assertThat(descriptor.matchKType(kType)).isTrue()
    }

    @Test
    fun matchWrongTypeParam() {
        val descriptor = serializer<Set<Int>>().descriptor
        val kType = typeOf<Set<Boolean>>()
        assertThat(descriptor.matchKType(kType)).isFalse()
    }

    @Test
    fun matchWrongOrderTypeParam() {
        val descriptor = serializer<Map<String, Int>>().descriptor
        val kType = typeOf<Map<Int, String>>()
        assertThat(descriptor.matchKType(kType)).isFalse()
    }

    @Test
    fun matchNestedTypeParam() {
        val descriptor = serializer<List<List<Int>>>().descriptor
        val kType = typeOf<List<List<Int>>>()
        assertThat(descriptor.matchKType(kType)).isTrue()

        val notNested = serializer<List<Int>>().descriptor
        assertThat(notNested.matchKType(kType)).isFalse()
    }

    @Test
    fun matchMultiNestedTypeParam() {
        val descriptor = serializer<Map<List<Int>, Set<Boolean>>>().descriptor
        val kType = typeOf<Map<List<Int>, Set<Boolean>>>()
        assertThat(descriptor.matchKType(kType)).isTrue()

        val wrongOrder = serializer<Map<Set<Boolean>, List<Int>>>().descriptor
        assertThat(wrongOrder.matchKType(kType)).isFalse()
    }

    @Test
    fun matchThriceNestedTypeParam() {
        val descriptor = serializer<List<Set<List<Boolean>>>>().descriptor
        val kType = typeOf<List<Set<List<Boolean>>>>()
        assertThat(descriptor.matchKType(kType)).isTrue()
    }

    @Test
    fun matchNativeTypeCustomTypeParam() {
        @Serializable class TestClass(val arg: Int, val arg2: String)

        val descriptor = serializer<List<TestClass>>().descriptor
        val kType = typeOf<List<TestClass>>()
        assertThat(descriptor.matchKType(kType)).isTrue()
    }

    @Test
    fun matchNativeTypeCustomTypeParamCustomSerializer() {
        val descriptor = serializer<List<CustomSerializerClass>>().descriptor
        val kType = typeOf<List<CustomSerializerClass>>()
        assertThat(descriptor.matchKType(kType)).isTrue()
    }

    @Test
    fun matchNativeTypeCustomTypeParamNested() {
        @Serializable open class Nested(val arg: Int)

        @Serializable class TestClass<T : Nested>(val arg: Nested)

        val descriptor = serializer<List<TestClass<Nested>>>().descriptor
        val kType = typeOf<List<TestClass<Nested>>>()
        assertThat(descriptor.matchKType(kType)).isTrue()
    }

    @Test
    fun matchNativeTypeCustomTypeParamNestedCustomSerializer() {
        @Serializable class TestClass<T : CustomSerializerClass>(val arg: Int)

        val descriptor = serializer<List<TestClass<CustomSerializerClass>>>().descriptor
        val kType = typeOf<List<TestClass<CustomSerializerClass>>>()
        assertThat(descriptor.matchKType(kType)).isTrue()
    }

    @Test
    fun matchCustomType() {
        @Serializable class TestClass(val arg: Int, val arg2: String)

        val descriptor = serializer<TestClass>().descriptor
        val kType = typeOf<TestClass>()
        assertThat(descriptor.matchKType(kType)).isTrue()
    }

    @Test
    fun matchCustomTypeNativeTypeParam() {
        @Serializable class TestClass<T : SerialDescriptor>

        ignoreWasmAndNativeSerializationException {
            val descriptor = serializer<TestClass<SerialDescriptor>>().descriptor
            val kType = typeOf<TestClass<SerialDescriptor>>()
            assertThat(descriptor.matchKType(kType)).isTrue()
        }
    }

    @Test
    fun matchCustomTypeArgNativeTypeParam() {
        @Serializable class TestClass<T : SerialDescriptor>(val arg: Int)

        ignoreWasmAndNativeSerializationException {
            val descriptor = serializer<TestClass<SerialDescriptor>>().descriptor
            val kType = typeOf<TestClass<SerialDescriptor>>()
            assertThat(descriptor.matchKType(kType)).isTrue()
        }
    }

    @Test
    fun matchCustomTypeCustomArgNativeTypeParam() {
        @Serializable class MyArg(val name: String)

        @Serializable class TestClass<T : SerialDescriptor>(val arg: MyArg)

        ignoreWasmAndNativeSerializationException {
            val descriptor = serializer<TestClass<SerialDescriptor>>().descriptor
            val kType = typeOf<TestClass<SerialDescriptor>>()
            assertThat(descriptor.matchKType(kType)).isTrue()
        }
    }

    @Test
    fun matchCustomTypeMultiArgNativeTypeParam() {
        @Serializable class MyArg(val name: String)

        @Serializable class TestClass<T : SerialDescriptor>(val arg: Int, val arg2: MyArg)

        ignoreWasmAndNativeSerializationException {
            val descriptor = serializer<TestClass<SerialDescriptor>>().descriptor
            val kType = typeOf<TestClass<SerialDescriptor>>()
            assertThat(descriptor.matchKType(kType)).isTrue()
        }
    }

    private inline fun ignoreWasmAndNativeSerializationException(block: () -> Unit) {
        try {
            block()
        } catch (e: SerializationException) {
            val message = e.message.orEmpty()
            if (
                message.contains("On Kotlin/Wasm explicitly declared serializer should be used for interfaces and enums without @Serializable annotation") ||
                message.contains("To get interface serializer on Kotlin/Native, use PolymorphicSerializer() constructor function.")
            ) {
                // ignore
            } else throw e
        }
    }

    @Test
    fun matchCustomTypeNativeTypeParamMismatch() {
        @Serializable class TestClass<T : Any>

        val descriptor = serializer<TestClass<Int>>().descriptor
        val kType = typeOf<TestClass<String>>()

        val isMatch = descriptor.matchKType(kType)
        assertThat(isMatch).isFalse()
    }

    @Test
    fun matchCustomTypeCustomTypeParam() {
        @Serializable open class Param

        @Serializable class TestClass<T : Param>

        val descriptor = serializer<TestClass<Param>>().descriptor
        val kType = typeOf<TestClass<Param>>()

        val isMatch = descriptor.matchKType(kType)
        assertThat(isMatch).isTrue()
    }

    @Test
    fun matchCustomTypeCustomTypeParamCustomSerializer() {
        @Serializable class TestClass<T : CustomSerializerClass>

        val descriptor = serializer<TestClass<CustomSerializerClass>>().descriptor
        val kType = typeOf<TestClass<CustomSerializerClass>>()

        val isMatch = descriptor.matchKType(kType)
        assertThat(isMatch).isTrue()
    }

    @Test
    fun matchCustomTypeMultiCustomTypeParam() {
        @Serializable open class ParamTwo

        @Serializable open class Param

        @Serializable class TestClass<T : Param, K : ParamTwo>

        val descriptor = serializer<TestClass<Param, ParamTwo>>().descriptor
        val kType = typeOf<TestClass<Param, ParamTwo>>()

        val isMatch = descriptor.matchKType(kType)
        assertThat(isMatch).isTrue()
    }

    @Test
    fun matchCustomTypeCustomTypeParamNested() {
        @Serializable class TestClass<T : Param>

        val descriptor = serializer<TestClass<ParamDerived>>().descriptor
        val kType = typeOf<TestClass<ParamDerived>>()

        val isMatch = descriptor.matchKType(kType)
        assertThat(isMatch).isTrue()
    }

    @Test
    fun matchCustomTypeMultiCustomTypeParamNested() {
        @Serializable class TestClass<T : Param, K : Param>

        val descriptor = serializer<TestClass<ParamDerived, ParamDerivedTwo>>().descriptor
        val kType = typeOf<TestClass<ParamDerived, ParamDerivedTwo>>()

        val isMatch = descriptor.matchKType(kType)
        assertThat(isMatch).isTrue()
    }

    @Test
    fun matchCustomTypeCustomTypeParamNestedMismatch() {
        @Serializable class TestClass<T : Param>

        val descriptor = serializer<TestClass<ParamDerived>>().descriptor
        val kType = typeOf<TestClass<ParamDerivedTwo>>()

        val isMatch = descriptor.matchKType(kType)
        assertThat(isMatch).isFalse()
    }

    @Test
    fun matchCustomNestedType() {
        val descriptor = serializer<TestBaseClass.Nested>().descriptor
        val kType = typeOf<TestBaseClass.Nested>()
        assertThat(descriptor.matchKType(kType)).isTrue()

        val baseDescriptor = serializer<TestBaseClass>().descriptor
        assertThat(baseDescriptor.matchKType(kType)).isFalse()
    }

    @Test
    fun matchChildOfAbstract() {
        @Serializable abstract class Abstract

        @Serializable class FirstChild : Abstract()

        @Serializable class SecondChild : Abstract()

        val firstChildDescriptor = serializer<FirstChild>().descriptor
        val kType = typeOf<FirstChild>()
        assertThat(firstChildDescriptor.matchKType(kType)).isTrue()

        val secondChildDescriptor = serializer<SecondChild>().descriptor
        assertThat(secondChildDescriptor.matchKType(kType)).isFalse()
    }

    @Test
    fun getNavTypeNativePrimitive() {
        val intType = serializer<Int>().descriptor.getNavType()
        assertThat(intType).isEqualTo(NavType.IntType)

        val boolType = serializer<Boolean>().descriptor.getNavType()
        assertThat(boolType).isEqualTo(NavType.BoolType)

        val floatType = serializer<Float>().descriptor.getNavType()
        assertThat(floatType).isEqualTo(NavType.FloatType)

        val longType = serializer<Long>().descriptor.getNavType()
        assertThat(longType).isEqualTo(NavType.LongType)

        val stringType = serializer<String>().descriptor.getNavType()
        assertThat(stringType).isEqualTo(NavType.StringType)
    }

    @Test
    fun getNavTypeNativeArray() {
        val intType = serializer<IntArray>().descriptor.getNavType()
        assertThat(intType).isEqualTo(NavType.IntArrayType)

        val boolType = serializer<BooleanArray>().descriptor.getNavType()
        assertThat(boolType).isEqualTo(NavType.BoolArrayType)

        val floatType = serializer<FloatArray>().descriptor.getNavType()
        assertThat(floatType).isEqualTo(NavType.FloatArrayType)

        val longType = serializer<LongArray>().descriptor.getNavType()
        assertThat(longType).isEqualTo(NavType.LongArrayType)

        val stringType = serializer<Array<String>>().descriptor.getNavType()
        assertThat(stringType).isEqualTo(NavType.StringArrayType)
    }

    @Test
    fun getNavTypeEnumArraySerializable() {
        val type = serializer<Array<TestEnum>>().descriptor.getNavType()
        assertThat(type).isEqualTo(UNKNOWN)
    }

    @Test
    fun getNavTypeUnsupportedArray() {
        assertThat(serializer<Array<Double>>().descriptor.getNavType()).isEqualTo(UNKNOWN)

        @Serializable class TestClass
        assertThat(serializer<Array<TestClass>>().descriptor.getNavType()).isEqualTo(UNKNOWN)

        assertThat(serializer<Array<List<Double>>>().descriptor.getNavType()).isEqualTo(UNKNOWN)
    }

    @OptIn(ExperimentalSerializationApi::class)
    @Test
    fun noMatchOnFieldSerializers() {
        @Serializable
        class TestClass(@Serializable(with = ArgClassSerializer::class) val arg: ArgClass)

        val exception =
            assertFailsWith<IllegalStateException> {
                serializer<TestClass>()
                    .descriptor
                    .getElementDescriptor(0)
                    .matchKType(typeOf<ArgClass>())
            }
        assertThat(exception.message)
            .isEqualTo(
                "Cannot find KSerializer for [LocalDate]. If applicable, custom KSerializers for " +
                    "custom and third-party KType is currently not supported when declared directly " +
                    "on a class field via @Serializable(with = ...). Please use @Serializable or " +
                    "@Serializable(with = ...) on the class or object declaration."
            )
    }

    @Serializable
    class TestBaseClass(val arg: Int) {
        @Serializable class Nested
    }

    @Serializable
    class TestObject {
        val arg: String = "test"
    }

    @Serializable
    enum class TestEnum {
        First,
        Second
    }

    @Serializable class ParamDerivedTwo : Param()

    @Serializable class ParamDerived : Param()

    @Serializable open class Param

    class ArgClass

    class ArgClassSerializer : KSerializer<ArgClass> {
        override val descriptor: SerialDescriptor =
            PrimitiveSerialDescriptor("LocalDate", PrimitiveKind.STRING)

        override fun deserialize(decoder: Decoder): ArgClass = ArgClass()

        override fun serialize(encoder: Encoder, value: ArgClass) {}
    }
}<|MERGE_RESOLUTION|>--- conflicted
+++ resolved
@@ -69,6 +69,20 @@
     }
 
     @Test
+    fun matchDouble() {
+        val descriptor = serializer<Double>().descriptor
+        val kType = typeOf<Double>()
+        assertThat(descriptor.matchKType(kType)).isTrue()
+    }
+
+    @Test
+    fun matchDoubleNullable() {
+        val descriptor = serializer<Double?>().descriptor
+        val kType = typeOf<Double?>()
+        assertThat(descriptor.matchKType(kType)).isTrue()
+    }
+
+    @Test
     fun matchFloat() {
         val descriptor = serializer<Float>().descriptor
         val kType = typeOf<Float>()
@@ -107,6 +121,9 @@
         val descriptor = serializer<String>().descriptor
         val kType = typeOf<String>()
         assertThat(descriptor.matchKType(kType)).isTrue()
+
+        val nullable = serializer<String?>().descriptor
+        assertThat(nullable.matchKType(kType)).isFalse()
     }
 
     @Test
@@ -164,8 +181,6 @@
     }
 
     @Test
-<<<<<<< HEAD
-=======
     fun matchDoubleArray() {
         val descriptor = serializer<DoubleArray>().descriptor
         val kType = typeOf<DoubleArray>()
@@ -200,7 +215,6 @@
     }
 
     @Test
->>>>>>> 2bfdee16
     fun matchFloatArray() {
         val descriptor = serializer<FloatArray>().descriptor
         val kType = typeOf<FloatArray>()
@@ -686,7 +700,7 @@
         val longType = serializer<Long>().descriptor.getNavType()
         assertThat(longType).isEqualTo(NavType.LongType)
 
-        val stringType = serializer<String>().descriptor.getNavType()
+        val stringType = serializer<String?>().descriptor.getNavType()
         assertThat(stringType).isEqualTo(NavType.StringType)
     }
 
