--- conflicted
+++ resolved
@@ -16,25 +16,22 @@
 
 package androidx.navigation.serialization
 
-import android.os.Parcel
-import android.os.Parcelable
+import androidx.kruth.assertThat
 import androidx.navigation.NavType
-import com.google.common.truth.Truth.assertThat
 import kotlin.reflect.typeOf
 import kotlin.test.Test
+import kotlin.test.assertFailsWith
+import kotlinx.serialization.ExperimentalSerializationApi
+import kotlinx.serialization.KSerializer
 import kotlinx.serialization.Serializable
-<<<<<<< HEAD
-=======
 import kotlinx.serialization.SerializationException
 import kotlinx.serialization.descriptors.PrimitiveKind
 import kotlinx.serialization.descriptors.PrimitiveSerialDescriptor
->>>>>>> 3d4510a6
 import kotlinx.serialization.descriptors.SerialDescriptor
+import kotlinx.serialization.encoding.Decoder
+import kotlinx.serialization.encoding.Encoder
 import kotlinx.serialization.serializer
-import org.junit.runner.RunWith
-import org.junit.runners.JUnit4
-
-@RunWith(JUnit4::class)
+
 class NavTypeConverterTest {
 
     @Test
@@ -515,20 +512,6 @@
 
         val descriptor = serializer<TestClass>().descriptor
         val kType = typeOf<TestClass>()
-        assertThat(descriptor.matchKType(kType)).isTrue()
-    }
-
-    @Test
-    fun matchCustomParcelable() {
-        val descriptor = serializer<TestParcelable>().descriptor
-        val kType = typeOf<TestParcelable>()
-        assertThat(descriptor.matchKType(kType)).isTrue()
-    }
-
-    @Test
-    fun matchCustomSerializable() {
-        val descriptor = serializer<TestSerializable>().descriptor
-        val kType = typeOf<TestSerializable>()
         assertThat(descriptor.matchKType(kType)).isTrue()
     }
 
@@ -740,36 +723,6 @@
     }
 
     @Test
-    fun getNavTypeParcelable() {
-        val type = serializer<TestParcelable>().descriptor.getNavType()
-        assertThat(type).isEqualTo(UNKNOWN)
-    }
-
-    @Test
-    fun getNavTypeParcelableArray() {
-        val type = serializer<Array<TestParcelable>>().descriptor.getNavType()
-        assertThat(type).isEqualTo(UNKNOWN)
-    }
-
-    @Test
-    fun getNavTypeSerializable() {
-        val type = serializer<TestSerializable>().descriptor.getNavType()
-        assertThat(type).isEqualTo(UNKNOWN)
-    }
-
-    @Test
-    fun getNavTypeSerializableArray() {
-        val type = serializer<Array<TestSerializable>>().descriptor.getNavType()
-        assertThat(type).isEqualTo(UNKNOWN)
-    }
-
-    @Test
-    fun getNavTypeEnumSerializable() {
-        val type = serializer<TestEnum>().descriptor.getNavType()
-        assertThat(type).isEqualTo(UNKNOWN)
-    }
-
-    @Test
     fun getNavTypeEnumArraySerializable() {
         val type = serializer<Array<TestEnum>>().descriptor.getNavType()
         assertThat(type).isEqualTo(UNKNOWN)
@@ -785,8 +738,6 @@
         assertThat(serializer<Array<List<Double>>>().descriptor.getNavType()).isEqualTo(UNKNOWN)
     }
 
-<<<<<<< HEAD
-=======
     @OptIn(ExperimentalSerializationApi::class)
     @Test
     fun noMatchOnFieldSerializers() {
@@ -809,7 +760,6 @@
             )
     }
 
->>>>>>> 3d4510a6
     @Serializable
     class TestBaseClass(val arg: Int) {
         @Serializable class Nested
@@ -832,12 +782,14 @@
 
     @Serializable open class Param
 
-    @Serializable
-    class TestParcelable(val arg: Int, val arg2: String) : Parcelable {
-        override fun describeContents() = 0
-
-        override fun writeToParcel(dest: Parcel, flags: Int) {}
-    }
-
-    @Serializable class TestSerializable(val arg: Int, val arg2: String) : java.io.Serializable
+    class ArgClass
+
+    class ArgClassSerializer : KSerializer<ArgClass> {
+        override val descriptor: SerialDescriptor =
+            PrimitiveSerialDescriptor("LocalDate", PrimitiveKind.STRING)
+
+        override fun deserialize(decoder: Decoder): ArgClass = ArgClass()
+
+        override fun serialize(encoder: Encoder, value: ArgClass) {}
+    }
 }