/*
 * Copyright (C) 2017 The Android Open Source Project
 *
 * Licensed under the Apache License, Version 2.0 (the "License");
 * you may not use this file except in compliance with the License.
 * You may obtain a copy of the License at
 *
 *      http://www.apache.org/licenses/LICENSE-2.0
 *
 * Unless required by applicable law or agreed to in writing, software
 * distributed under the License is distributed on an "AS IS" BASIS,
 * WITHOUT WARRANTIES OR CONDITIONS OF ANY KIND, either express or implied.
 * See the License for the specific language governing permissions and
 * limitations under the License.
 */
package androidx.navigation

import android.content.Context
import android.content.res.Resources
import android.net.Uri
import android.os.Bundle
import android.util.AttributeSet
import androidx.annotation.CallSuper
import androidx.annotation.IdRes
import androidx.annotation.RestrictTo
import androidx.collection.SparseArrayCompat
import androidx.collection.keyIterator
import androidx.collection.valueIterator
import androidx.core.content.res.use
import androidx.core.net.toUri
import androidx.navigation.common.R
import androidx.navigation.serialization.generateHashCode
import java.util.regex.Pattern
import kotlin.reflect.KClass
import kotlinx.serialization.InternalSerializationApi
import kotlinx.serialization.serializer

/**
 * NavDestination represents one node within an overall navigation graph.
 *
 * Each destination is associated with a [Navigator] which knows how to navigate to this particular
 * destination.
 *
 * Destinations declare a set of [actions][putAction] that they support. These actions form a
 * navigation API for the destination; the same actions declared on different destinations that fill
 * similar roles allow application code to navigate based on semantic intent.
 *
 * Each destination has a set of [arguments][arguments] that will be applied when
 * [navigating][NavController.navigate] to that destination. Any default values for those arguments
 * can be overridden at the time of navigation.
 *
 * NavDestinations should be created via [Navigator.createDestination].
 */
public open class NavDestination(
    /** The name associated with this destination's [Navigator]. */
    public val navigatorName: String
) {
    /**
     * This optional annotation allows tooling to offer auto-complete for the `android:name`
     * attribute. This should match the class type passed to [parseClassFromName] when parsing the
     * `android:name` attribute.
     */
    @kotlin.annotation.Retention(AnnotationRetention.BINARY)
    @Target(AnnotationTarget.ANNOTATION_CLASS, AnnotationTarget.CLASS)
    public annotation class ClassType(val value: KClass<*>)

    @RestrictTo(RestrictTo.Scope.LIBRARY_GROUP)
    public class DeepLinkMatch(
        public val destination: NavDestination,
        @get:Suppress("NullableCollection") // Needed for nullable bundle
        public val matchingArgs: Bundle?,
        private val isExactDeepLink: Boolean,
        private val matchingPathSegments: Int,
        private val hasMatchingAction: Boolean,
        private val mimeTypeMatchLevel: Int
    ) : Comparable<DeepLinkMatch> {
        override fun compareTo(other: DeepLinkMatch): Int {
            // Prefer exact deep links
            if (isExactDeepLink && !other.isExactDeepLink) {
                return 1
            } else if (!isExactDeepLink && other.isExactDeepLink) {
                return -1
            }
            // Then prefer most exact match path segments
            val pathSegmentDifference = matchingPathSegments - other.matchingPathSegments
            if (pathSegmentDifference > 0) {
                return 1
            } else if (pathSegmentDifference < 0) {
                return -1
            }
            if (matchingArgs != null && other.matchingArgs == null) {
                return 1
            } else if (matchingArgs == null && other.matchingArgs != null) {
                return -1
            }
            if (matchingArgs != null) {
                val sizeDifference = matchingArgs.size() - other.matchingArgs!!.size()
                if (sizeDifference > 0) {
                    return 1
                } else if (sizeDifference < 0) {
                    return -1
                }
            }
            if (hasMatchingAction && !other.hasMatchingAction) {
                return 1
            } else if (!hasMatchingAction && other.hasMatchingAction) {
                return -1
            }
            return mimeTypeMatchLevel - other.mimeTypeMatchLevel
        }

        /**
         * Returns true if all args from [DeepLinkMatch.matchingArgs] can be found within the
         * [arguments].
         *
         * This returns true in these edge cases:
         * 1. If the [arguments] contain more args than [DeepLinkMatch.matchingArgs].
         * 2. If [DeepLinkMatch.matchingArgs] is empty
         * 3. Argument has null value in both [DeepLinkMatch.matchingArgs] and [arguments] i.e.
         *    arguments/params with nullable values
         *
         * @param [arguments] The arguments to match with the matchingArgs stored in this
         *   DeepLinkMatch.
         */
        public fun hasMatchingArgs(arguments: Bundle?): Boolean {
            if (arguments == null || matchingArgs == null) return false

            matchingArgs.keySet().forEach { key ->
                // the arguments must at least contain every argument stored in this deep link
                if (!arguments.containsKey(key)) return false

                val type = destination._arguments[key]?.type
                val matchingArgValue = type?.get(matchingArgs, key)
                val entryArgValue = type?.get(arguments, key)
                if (type?.valueEquals(matchingArgValue, entryArgValue) == false) {
                    return false
                }
            }
            return true
        }
    }

    /**
     * Gets the [NavGraph] that contains this destination. This will be set when a destination is
     * added to a NavGraph via [NavGraph.addDestination].
     */
    public var parent: NavGraph? = null
        @RestrictTo(RestrictTo.Scope.LIBRARY_GROUP) public set

    private var idName: String? = null

    /** The descriptive label of this destination. */
    public var label: CharSequence? = null
    private val deepLinks = mutableListOf<NavDeepLink>()
    private val actions: SparseArrayCompat<NavAction> = SparseArrayCompat()

    private var _arguments: MutableMap<String, NavArgument> = mutableMapOf()

    /**
     * The arguments supported by this destination. Returns a read-only map of argument names to
     * [NavArgument] objects that can be used to check the type, default value and nullability of
     * the argument.
     *
     * To add and remove arguments for this NavDestination use [addArgument] and [removeArgument].
     *
     * @return Read-only map of argument names to arguments.
     */
    public val arguments: Map<String, NavArgument>
        get() = _arguments.toMap()

    /**
     * NavDestinations should be created via [Navigator.createDestination].
     *
     * This constructor requires that the given Navigator has a [Navigator.Name] annotation.
     */
    public constructor(
        navigator: Navigator<out NavDestination>
    ) : this(NavigatorProvider.getNameForNavigator(navigator.javaClass))

    /**
     * Called when inflating a destination from a resource.
     *
     * @param context local context performing inflation
     * @param attrs attrs to parse during inflation
     */
    @CallSuper
    public open fun onInflate(context: Context, attrs: AttributeSet) {
        context.resources.obtainAttributes(attrs, R.styleable.Navigator).use { array ->
            route = array.getString(R.styleable.Navigator_route)

            if (array.hasValue(R.styleable.Navigator_android_id)) {
                id = array.getResourceId(R.styleable.Navigator_android_id, 0)
                idName = getDisplayName(context, id)
            }
            label = array.getText(R.styleable.Navigator_android_label)
        }
    }

    /**
     * The destination's unique ID. This should be an ID resource generated by the Android resource
     * system.
     *
     * If using safe args, setting this manually will override the ID that was set based on route
     * from KClass.
     */
    @get:IdRes
    public var id: Int = 0
        set(@IdRes id) {
            field = id
            idName = null
        }

    /**
     * The destination's unique route. Setting this will also update the [id] of the destinations so
     * custom destination ids should only be set after setting the route.
     *
     * @return this destination's route, or null if no route is set
     * @throws IllegalArgumentException is the given route is empty
     */
    public var route: String? = null
        set(route) {
            if (route == null) {
                id = 0
            } else {
                require(route.isNotBlank()) { "Cannot have an empty route" }
                val internalRoute = createRoute(route)
                id = internalRoute.hashCode()
                addDeepLink(internalRoute)
            }
            deepLinks.remove(deepLinks.firstOrNull { it.uriPattern == createRoute(field) })
            field = route
        }

    public open val displayName: String
        @RestrictTo(RestrictTo.Scope.LIBRARY_GROUP) get() = idName ?: id.toString()

    /**
     * Checks the given deep link [Uri], and determines whether it matches a Uri pattern added to
     * the destination by a call to [addDeepLink] . It returns `true` if the deep link is a valid
     * match, and `false` otherwise.
     *
     * This should be called prior to [NavController.navigate] to ensure the deep link can be
     * navigated to.
     *
     * @param deepLink to the destination reachable from the current NavGraph
     * @return True if the deepLink exists for the destination.
     * @see NavDestination.addDeepLink
     * @see NavController.navigate
     * @see NavDestination.hasDeepLink
     */
    public open fun hasDeepLink(deepLink: Uri): Boolean {
        return hasDeepLink(NavDeepLinkRequest(deepLink, null, null))
    }

    /**
     * Checks the given [NavDeepLinkRequest], and determines whether it matches a [NavDeepLink]
     * added to the destination by a call to [addDeepLink]. It returns `true` if the request is a
     * valid match, and `false` otherwise.
     *
     * This should be called prior to [NavController.navigate] to ensure the deep link can be
     * navigated to.
     *
     * @param deepLinkRequest to the destination reachable from the current NavGraph
     * @return True if the deepLink exists for the destination.
     * @see NavDestination.addDeepLink
     * @see NavController.navigate
     */
    public open fun hasDeepLink(deepLinkRequest: NavDeepLinkRequest): Boolean {
        return matchDeepLink(deepLinkRequest) != null
    }

    /**
     * Add a deep link to this destination. Matching Uris sent to [NavController.handleDeepLink] or
     * [NavController.navigate] will trigger navigating to this destination.
     *
     * In addition to a direct Uri match, the following features are supported:
     * - Uris without a scheme are assumed as http and https. For example, `www.example.com` will
     *   match `http://www.example.com` and `https://www.example.com`.
     * - Placeholders in the form of `{placeholder_name}` matches 1 or more characters. The parsed
     *   value of the placeholder will be available in the arguments [Bundle] with a key of the same
     *   name. For example, `http://www.example.com/users/{id}` will match
     *   `http://www.example.com/users/4`.
     * - The `.*` wildcard can be used to match 0 or more characters.
     *
     * These Uris can be declared in your navigation XML files by adding one or more `<deepLink
     * app:uri="uriPattern" />` elements as a child to your destination.
     *
     * Deep links added in navigation XML files will automatically replace instances of
     * `${applicationId}` with the applicationId of your app. Programmatically added deep links
     * should use [Context.getPackageName] directly when constructing the uriPattern.
     *
     * @param uriPattern The uri pattern to add as a deep link
     * @see NavController.handleDeepLink
     * @see NavController.navigate
     * @see NavDestination.addDeepLink
     */
    public fun addDeepLink(uriPattern: String) {
        addDeepLink(NavDeepLink.Builder().setUriPattern(uriPattern).build())
    }

    /**
     * Add a deep link to this destination. Uris that match the given [NavDeepLink] uri sent to
     * [NavController.handleDeepLink] or [NavController.navigate] will trigger navigating to this
     * destination.
     *
     * In addition to a direct Uri match, the following features are supported:
     *
     * Uris without a scheme are assumed as http and https. For example, `www.example.com` will
     * match `http://www.example.com` and `https://www.example.com`. Placeholders in the form of
     * `{placeholder_name}` matches 1 or more characters. The String value of the placeholder will
     * be available in the arguments [Bundle] with a key of the same name. For example,
     * `http://www.example.com/users/{id}` will match `http://www.example.com/users/4`. The `.*`
     * wildcard can be used to match 0 or more characters.
     *
     * These Uris can be declared in your navigation XML files by adding one or more `<deepLink
     * app:uri="uriPattern" />` elements as a child to your destination.
     *
     * Custom actions and mimetypes are also supported by [NavDeepLink] and can be declared in your
     * navigation XML files by adding `<app:action="android.intent.action.SOME_ACTION" />` or
     * `<app:mimetype="type/subtype" />` as part of your deepLink declaration.
     *
     * Deep link Uris, actions, and mimetypes added in navigation XML files will automatically
     * replace instances of `${applicationId}` with the applicationId of your app. Programmatically
     * added deep links should use [Context.getPackageName] directly when constructing the
     * uriPattern.
     *
     * When matching deep links for calls to [NavController.handleDeepLink] or
     * [NavController.navigate] the order of precedence is as follows: the deep link with the most
     * matching arguments will be chosen, followed by the deep link with a matching action, followed
     * by the best matching mimeType (e.i. when matching mimeType image/jpg: image/ * > *\/jpg > *\/
     * *).
     *
     * @param navDeepLink The NavDeepLink to add as a deep link
     * @see NavController.handleDeepLink
     * @see NavController.navigate
     */
    public fun addDeepLink(navDeepLink: NavDeepLink) {
<<<<<<< HEAD
        val missingRequiredArguments = _arguments.missingRequiredArguments { key ->
            key !in navDeepLink.argumentsNames
        }
=======
        val missingRequiredArguments =
            _arguments.missingRequiredArguments { key -> key !in navDeepLink.argumentsNames }
>>>>>>> ae5b1f57
        require(missingRequiredArguments.isEmpty()) {
            "Deep link ${navDeepLink.uriPattern} can't be used to open destination $this.\n" +
                "Following required arguments are missing: $missingRequiredArguments"
        }

        deepLinks.add(navDeepLink)
    }

    /**
     * Determines if this NavDestination has a deep link of this route.
     *
     * @param [route] The route to match against this [NavDestination.route]
     * @return The matching [DeepLinkMatch], or null if no match was found.
     */
    @RestrictTo(RestrictTo.Scope.LIBRARY_GROUP)
    public fun matchDeepLink(route: String): DeepLinkMatch? {
        val request = NavDeepLinkRequest.Builder.fromUri(createRoute(route).toUri()).build()
        val matchingDeepLink =
            if (this is NavGraph) {
                matchDeepLinkComprehensive(
                    request,
                    searchChildren = false,
                    searchParent = false,
                    lastVisited = this
                )
            } else {
                matchDeepLink(request)
            }
        return matchingDeepLink
    }

    /**
     * Determines if this NavDestination has a deep link matching the given Uri.
     *
     * @param navDeepLinkRequest The request to match against all deep links added in [addDeepLink]
     * @return The matching [NavDestination] and the appropriate [Bundle] of arguments extracted
     *   from the Uri, or null if no match was found.
     */
    @RestrictTo(RestrictTo.Scope.LIBRARY_GROUP)
    public open fun matchDeepLink(navDeepLinkRequest: NavDeepLinkRequest): DeepLinkMatch? {
        if (deepLinks.isEmpty()) {
            return null
        }
        var bestMatch: DeepLinkMatch? = null
        for (deepLink in deepLinks) {
            val uri = navDeepLinkRequest.uri
            // includes matching args for path, query, and fragment
            val matchingArguments =
                if (uri != null) deepLink.getMatchingArguments(uri, _arguments) else null
            val matchingPathSegments = deepLink.calculateMatchingPathSegments(uri)
            val requestAction = navDeepLinkRequest.action
            val matchingAction = requestAction != null && requestAction == deepLink.action
            val mimeType = navDeepLinkRequest.mimeType
            val mimeTypeMatchLevel =
                if (mimeType != null) deepLink.getMimeTypeMatchRating(mimeType) else -1
<<<<<<< HEAD
            if (matchingArguments != null || ((matchingAction || mimeTypeMatchLevel > -1) &&
                    hasRequiredArguments(deepLink, uri, _arguments))
=======
            if (
                matchingArguments != null ||
                    ((matchingAction || mimeTypeMatchLevel > -1) &&
                        hasRequiredArguments(deepLink, uri, _arguments))
>>>>>>> ae5b1f57
            ) {
                val newMatch =
                    DeepLinkMatch(
                        this,
                        matchingArguments,
                        deepLink.isExactDeepLink,
                        matchingPathSegments,
                        matchingAction,
                        mimeTypeMatchLevel
                    )
                if (bestMatch == null || newMatch > bestMatch) {
                    bestMatch = newMatch
                }
            }
        }
        return bestMatch
    }

    private fun hasRequiredArguments(
        deepLink: NavDeepLink,
        uri: Uri?,
        arguments: Map<String, NavArgument>
    ): Boolean {
        val matchingArgs = deepLink.getMatchingPathAndQueryArgs(uri, arguments)
        val missingRequiredArguments =
            arguments.missingRequiredArguments { key -> !matchingArgs.containsKey(key) }
        return missingRequiredArguments.isEmpty()
    }

    /**
     * Build an array containing the hierarchy from the root down to this destination.
     *
     * @param previousDestination the previous destination we are starting at
     * @return An array containing all of the ids from the previous destination (or the root of the
     *   graph if null) to this destination
     */
    @JvmOverloads
    @RestrictTo(RestrictTo.Scope.LIBRARY_GROUP)
    public fun buildDeepLinkIds(previousDestination: NavDestination? = null): IntArray {
        val hierarchy = ArrayDeque<NavDestination>()
        var current: NavDestination? = this
        do {
            val parent = current!!.parent
            if (
                // If the current destination is a sibling of the previous, just add it straightaway
                previousDestination?.parent != null &&
                    previousDestination.parent!!.findNode(current.id) === current
            ) {
                hierarchy.addFirst(current)
                break
            }
            if (parent == null || parent.startDestinationId != current.id) {
                hierarchy.addFirst(current)
            }
            if (parent == previousDestination) {
                break
            }
            current = parent
        } while (current != null)
        return hierarchy.toList().map { it.id }.toIntArray()
    }

    /**
     * Returns true if the [NavBackStackEntry.destination] contains the route.
     *
     * The route may be either:
     * 1. an exact route without arguments
     * 2. a route containing arguments where no arguments are filled in
     * 3. a route containing arguments where some or all arguments are filled in
     * 4. a partial route
     *
     * In the case of 3., it will only match if the entry arguments match exactly with the arguments
     * that were filled in inside the route.
     *
     * @param [route] The route to match with the route of this destination
     * @param [arguments] The [NavBackStackEntry.arguments] that was used to navigate to this
     *   destination
     */
    @RestrictTo(RestrictTo.Scope.LIBRARY_GROUP)
    public fun hasRoute(route: String, arguments: Bundle?): Boolean {
        // this matches based on routePattern
        if (this.route == route) return true

        // if no match based on routePattern, this means route contains filled in args or query
        // params
        val matchingDeepLink = matchDeepLink(route)

        // if no matchingDeepLink or mismatching destination, return false directly
        if (this != matchingDeepLink?.destination) return false

        // Any args (partially or completely filled in) must exactly match between
        // the route and entry's route.
        return matchingDeepLink.hasMatchingArgs(arguments)
    }

    /**
     * @return Whether this NavDestination supports outgoing actions
     * @see NavDestination.putAction
     */
    @RestrictTo(RestrictTo.Scope.LIBRARY_GROUP)
    public open fun supportsActions(): Boolean {
        return true
    }

    /**
     * Returns the [NavAction] for the given action ID. This will recursively check the
     * [parent][getParent] of this destination if the action destination is not found in this
     * destination.
     *
     * @param id action ID to fetch
     * @return the [NavAction] mapped to the given action id, or null if one has not been set
     */
    public fun getAction(@IdRes id: Int): NavAction? {
        val destination = if (actions.isEmpty) null else actions[id]
        // Search the parent for the given action if it is not found in this destination
        return destination ?: parent?.run { getAction(id) }
    }

    /**
     * Creates a [NavAction] for the given [destId] and associates it with the [actionId].
     *
     * @param actionId action ID to bind
     * @param destId destination ID for the given action
     */
    public fun putAction(@IdRes actionId: Int, @IdRes destId: Int) {
        putAction(actionId, NavAction(destId))
    }

    /**
     * Sets the [NavAction] destination for an action ID.
     *
     * @param actionId action ID to bind
     * @param action action to associate with this action ID
     * @throws UnsupportedOperationException this destination is considered a terminal destination
     *   and does not support actions
     */
    public fun putAction(@IdRes actionId: Int, action: NavAction) {
        if (!supportsActions()) {
            throw UnsupportedOperationException(
                "Cannot add action $actionId to $this as it does not support actions, " +
                    "indicating that it is a terminal destination in your navigation graph and " +
                    "will never trigger actions."
            )
        }
        require(actionId != 0) { "Cannot have an action with actionId 0" }
        actions.put(actionId, action)
    }

    /**
     * Unsets the [NavAction] for an action ID.
     *
     * @param actionId action ID to remove
     */
    public fun removeAction(@IdRes actionId: Int) {
        actions.remove(actionId)
    }

    /**
     * Sets an argument type for an argument name
     *
     * @param argumentName argument object to associate with destination
     * @param argument argument object to associate with destination
     */
    public fun addArgument(argumentName: String, argument: NavArgument) {
        _arguments[argumentName] = argument
    }

    /**
     * Unsets the argument type for an argument name.
     *
     * @param argumentName argument to remove
     */
    public fun removeArgument(argumentName: String) {
        _arguments.remove(argumentName)
    }

    /**
     * Combines the default arguments for this destination with the arguments provided to construct
     * the final set of arguments that should be used to navigate to this destination.
     */
    @Suppress("NullableCollection") // Needed for nullable bundle
    @RestrictTo(RestrictTo.Scope.LIBRARY_GROUP)
    public fun addInDefaultArgs(args: Bundle?): Bundle? {
        if (args == null && _arguments.isEmpty()) {
            return null
        }
        val defaultArgs = Bundle()
        for ((key, value) in _arguments) {
            value.putDefaultValue(key, defaultArgs)
        }
        if (args != null) {
            defaultArgs.putAll(args)
            // Don't verify unknown default values - these default values are only available
            // during deserialization for safe args.
            for ((key, value) in _arguments) {
                if (!value.isDefaultValueUnknown) {
                    require(value.verify(key, defaultArgs)) {
                        "Wrong argument type for '$key' in argument bundle. ${value.type.name} " +
                            "expected."
                    }
                }
            }
        }
        return defaultArgs
    }

    /**
     * Parses a dynamic label containing arguments into a String.
     *
     * Supports String Resource arguments by parsing `R.string` values of `ReferenceType` arguments
     * found in `android:label` into their String values.
     *
     * Returns `null` if label is null.
     *
     * Returns the original label if the label was a static string.
     *
     * @param context Context used to resolve a resource's name
     * @param bundle Bundle containing the arguments used in the label
     * @return The parsed string or null if the label is null
     * @throws IllegalArgumentException if an argument provided in the label cannot be found in the
     *   bundle, or if the label contains a string template but the bundle is null
     */
    public fun fillInLabel(context: Context, bundle: Bundle?): String? {
        val label = label ?: return null

        val fillInPattern = Pattern.compile("\\{(.+?)\\}")
        val matcher = fillInPattern.matcher(label)
        val builder = StringBuffer()

        while (matcher.find()) {
            val argName = matcher.group(1)
            if (bundle != null && bundle.containsKey(argName)) {
                matcher.appendReplacement(builder, "")
                val argType = argName?.let { _arguments[argName]?.type }
                if (argType == NavType.ReferenceType) {
                    val value = context.getString(bundle.getInt(argName))
                    builder.append(value)
                } else {
<<<<<<< HEAD
                    @Suppress("DEPRECATION")
                    builder.append(bundle[argName].toString())
=======
                    @Suppress("DEPRECATION") builder.append(bundle[argName].toString())
>>>>>>> ae5b1f57
                }
            } else {
                throw IllegalArgumentException(
                    "Could not find \"$argName\" in $bundle to fill label \"$label\""
                )
            }
        }
        matcher.appendTail(builder)
        return builder.toString()
    }

    override fun toString(): String {
        val sb = StringBuilder()
        sb.append(javaClass.simpleName)
        sb.append("(")
        if (idName == null) {
            sb.append("0x")
            sb.append(Integer.toHexString(id))
        } else {
            sb.append(idName)
        }
        sb.append(")")
        if (!route.isNullOrBlank()) {
            sb.append(" route=")
            sb.append(route)
        }
        if (label != null) {
            sb.append(" label=")
            sb.append(label)
        }
        return sb.toString()
    }

    override fun equals(other: Any?): Boolean {
        if (this === other) return true
        if (other == null || other !is NavDestination) return false

        val equalDeepLinks = deepLinks == other.deepLinks

<<<<<<< HEAD
        val equalActions = actions.size() == other.actions.size() &&
            actions.keyIterator().asSequence().all { actions.get(it) == other.actions.get(it) }

        val equalArguments = _arguments.size == other._arguments.size &&
            _arguments.asSequence().all {
                other._arguments.containsKey(it.key) &&
                    other._arguments[it.key] == it.value
            }
=======
        val equalActions =
            actions.size() == other.actions.size() &&
                actions.keyIterator().asSequence().all { actions.get(it) == other.actions.get(it) }

        val equalArguments =
            _arguments.size == other._arguments.size &&
                _arguments.asSequence().all {
                    other._arguments.containsKey(it.key) && other._arguments[it.key] == it.value
                }
>>>>>>> ae5b1f57

        return id == other.id &&
            route == other.route &&
            equalDeepLinks &&
            equalActions &&
            equalArguments
    }

    @Suppress("DEPRECATION")
    override fun hashCode(): Int {
        var result = id
        result = 31 * result + route.hashCode()
        deepLinks.forEach {
            result = 31 * result + it.uriPattern.hashCode()
            result = 31 * result + it.action.hashCode()
            result = 31 * result + it.mimeType.hashCode()
        }
        actions.valueIterator().forEach { value ->
            result = 31 * result + value.destinationId
            result = 31 * result + value.navOptions.hashCode()
            value.defaultArguments?.keySet()?.forEach {
                result = 31 * result + value.defaultArguments!!.get(it).hashCode()
            }
        }
        _arguments.keys.forEach {
            result = 31 * result + it.hashCode()
            result = 31 * result + _arguments[it].hashCode()
        }
        return result
    }

    public companion object {
        private val classes = mutableMapOf<String, Class<*>>()

        /**
         * Parse the class associated with this destination from a raw name, generally extracted
         * from the `android:name` attribute added to the destination's XML. This should be the
         * class providing the visual representation of the destination that the user sees after
         * navigating to this destination.
         *
         * This method does name -> Class caching and should be strongly preferred over doing your
         * own parsing if your [Navigator] supports the `android:name` attribute to give consistent
         * behavior across all Navigators.
         *
         * @param context Context providing the package name for use with relative class names and
         *   the ClassLoader
         * @param name Absolute or relative class name. Null names will be ignored.
         * @param expectedClassType The expected class type
         * @return The parsed class
         * @throws IllegalArgumentException if the class is not found in the provided Context's
         *   ClassLoader or if the class is not of the expected type
         */
        @Suppress("UNCHECKED_CAST")
        @JvmStatic
        protected fun <C> parseClassFromName(
            context: Context,
            name: String,
            expectedClassType: Class<out C?>
        ): Class<out C?> {
            var innerName = name
            if (innerName[0] == '.') {
                innerName = context.packageName + innerName
            }
            var clazz = classes[innerName]
            if (clazz == null) {
                try {
                    clazz = Class.forName(innerName, true, context.classLoader)
                    classes[name] = clazz
                } catch (e: ClassNotFoundException) {
                    throw IllegalArgumentException(e)
                }
            }
            require(expectedClassType.isAssignableFrom(clazz!!)) {
                "$innerName must be a subclass of $expectedClassType"
            }
            return clazz as Class<out C?>
        }

        /** Used internally for NavDestinationTest */
        @JvmStatic
        @RestrictTo(RestrictTo.Scope.LIBRARY_GROUP)
        public fun <C> parseClassFromNameInternal(
            context: Context,
            name: String,
            expectedClassType: Class<out C?>
        ): Class<out C?> {
            return parseClassFromName(context, name, expectedClassType)
        }

        /**
         * Retrieve a suitable display name for a given id.
         *
         * @param context Context used to resolve a resource's name
         * @param id The id to get a display name for
         * @return The resource's name if it is a valid id or just the id itself if it is not a
         *   valid resource
         */
        @JvmStatic
        @RestrictTo(RestrictTo.Scope.LIBRARY_GROUP)
        public fun getDisplayName(context: Context, id: Int): String {
            // aapt-generated IDs have the high byte nonzero,
            // so anything below that cannot be a valid resource id
            return if (id <= 0x00FFFFFF) {
                id.toString()
            } else
                try {
                    context.resources.getResourceName(id)
                } catch (e: Resources.NotFoundException) {
                    id.toString()
                }
        }

        @RestrictTo(RestrictTo.Scope.LIBRARY_GROUP)
        public fun createRoute(route: String?): String =
            if (route != null) "android-app://androidx.navigation/$route" else ""

        /**
         * Provides a sequence of the NavDestination's hierarchy. The hierarchy starts with this
         * destination itself and is then followed by this destination's [NavDestination.parent],
         * then that graph's parent, and up the hierarchy until you've reached the root navigation
         * graph.
         */
        @JvmStatic
        public val NavDestination.hierarchy: Sequence<NavDestination>
            get() = generateSequence(this) { it.parent }

        /**
         * Checks if the NavDestination's [route] was generated from [T]
         *
         * Returns true if equal, false otherwise.
         *
         * @param T the route from KClass
         */
        @JvmStatic
        public inline fun <reified T : Any> NavDestination.hasRoute() = hasRoute(T::class)

        /**
         * Checks if the NavDestination's route was generated from [T]
         *
         * Returns true if equal, false otherwise.
         *
         * @param route the route from KClass
         */
        @OptIn(InternalSerializationApi::class)
        @JvmStatic
        public fun <T : Any> NavDestination.hasRoute(route: KClass<T>) =
            route.serializer().generateHashCode() == id
    }
}<|MERGE_RESOLUTION|>--- conflicted
+++ resolved
@@ -335,14 +335,8 @@
      * @see NavController.navigate
      */
     public fun addDeepLink(navDeepLink: NavDeepLink) {
-<<<<<<< HEAD
-        val missingRequiredArguments = _arguments.missingRequiredArguments { key ->
-            key !in navDeepLink.argumentsNames
-        }
-=======
         val missingRequiredArguments =
             _arguments.missingRequiredArguments { key -> key !in navDeepLink.argumentsNames }
->>>>>>> ae5b1f57
         require(missingRequiredArguments.isEmpty()) {
             "Deep link ${navDeepLink.uriPattern} can't be used to open destination $this.\n" +
                 "Following required arguments are missing: $missingRequiredArguments"
@@ -398,15 +392,10 @@
             val mimeType = navDeepLinkRequest.mimeType
             val mimeTypeMatchLevel =
                 if (mimeType != null) deepLink.getMimeTypeMatchRating(mimeType) else -1
-<<<<<<< HEAD
-            if (matchingArguments != null || ((matchingAction || mimeTypeMatchLevel > -1) &&
-                    hasRequiredArguments(deepLink, uri, _arguments))
-=======
             if (
                 matchingArguments != null ||
                     ((matchingAction || mimeTypeMatchLevel > -1) &&
                         hasRequiredArguments(deepLink, uri, _arguments))
->>>>>>> ae5b1f57
             ) {
                 val newMatch =
                     DeepLinkMatch(
@@ -645,12 +634,7 @@
                     val value = context.getString(bundle.getInt(argName))
                     builder.append(value)
                 } else {
-<<<<<<< HEAD
-                    @Suppress("DEPRECATION")
-                    builder.append(bundle[argName].toString())
-=======
                     @Suppress("DEPRECATION") builder.append(bundle[argName].toString())
->>>>>>> ae5b1f57
                 }
             } else {
                 throw IllegalArgumentException(
@@ -690,16 +674,6 @@
 
         val equalDeepLinks = deepLinks == other.deepLinks
 
-<<<<<<< HEAD
-        val equalActions = actions.size() == other.actions.size() &&
-            actions.keyIterator().asSequence().all { actions.get(it) == other.actions.get(it) }
-
-        val equalArguments = _arguments.size == other._arguments.size &&
-            _arguments.asSequence().all {
-                other._arguments.containsKey(it.key) &&
-                    other._arguments[it.key] == it.value
-            }
-=======
         val equalActions =
             actions.size() == other.actions.size() &&
                 actions.keyIterator().asSequence().all { actions.get(it) == other.actions.get(it) }
@@ -709,7 +683,6 @@
                 _arguments.asSequence().all {
                     other._arguments.containsKey(it.key) && other._arguments[it.key] == it.value
                 }
->>>>>>> ae5b1f57
 
         return id == other.id &&
             route == other.route &&
