--- conflicted
+++ resolved
@@ -54,19 +54,10 @@
         if (other == null || other !is NavAction) return false
         return destinationId == other.destinationId &&
             navOptions == other.navOptions &&
-<<<<<<< HEAD
-            (
-                defaultArguments == other.defaultArguments ||
-                    defaultArguments?.keySet()?.all {
-                        defaultArguments?.get(it) == other.defaultArguments?.get(it)
-                    } == true
-                )
-=======
             (defaultArguments == other.defaultArguments ||
                 defaultArguments?.keySet()?.all {
                     defaultArguments?.get(it) == other.defaultArguments?.get(it)
                 } == true)
->>>>>>> ae5b1f57
     }
 
     @Suppress("DEPRECATION")
@@ -78,10 +69,7 @@
         }
         return result
     }
-<<<<<<< HEAD
-=======
 
->>>>>>> ae5b1f57
     override fun toString(): String {
         val sb = StringBuilder()
         sb.append(javaClass.simpleName)
