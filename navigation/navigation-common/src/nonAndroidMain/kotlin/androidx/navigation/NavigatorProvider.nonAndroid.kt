--- conflicted
+++ resolved
@@ -27,11 +27,7 @@
 import kotlin.reflect.KClass
 
 public actual open class NavigatorProvider actual constructor() {
-<<<<<<< HEAD
-    private val _typeNavigators = mutableMapOf<KClass<*>, Navigator<out NavDestination>>()
-=======
     private val _typeToNavigatorName = mutableMapOf<KClass<*>, String>()
->>>>>>> 25e6aba7
     private val _namedNavigators = mutableMapOf<String, Navigator<out NavDestination>>()
 
     @get:RestrictTo(RestrictTo.Scope.LIBRARY_GROUP)
@@ -49,11 +45,7 @@
     @Suppress("UNCHECKED_CAST")
     public fun <T : Navigator<*>> getNavigator(navigatorClass: KClass<T>): T {
         val navigator =
-<<<<<<< HEAD
-            _typeNavigators[navigatorClass]
-=======
             _typeToNavigatorName[navigatorClass]?.let { name -> _namedNavigators[name] }
->>>>>>> 25e6aba7
                 ?: throw IllegalStateException(
                     "Could not find Navigator with class \"$navigatorClass\". You must call " +
                         "NavController.addNavigator() for each navigation type."
@@ -77,21 +69,6 @@
     public actual fun addNavigator(
         navigator: Navigator<out NavDestination>
     ): Navigator<out NavDestination>? {
-<<<<<<< HEAD
-        val previousNavigator = _typeNavigators[navigator::class]
-        if (previousNavigator == navigator) {
-            return navigator
-        }
-        check(previousNavigator?.isAttached != true) {
-            "Navigator $navigator is replacing an already attached $previousNavigator"
-        }
-        check(!navigator.isAttached) {
-            "Navigator $navigator is already attached to another NavController"
-        }
-
-        _typeNavigators[navigator::class] = navigator
-=======
->>>>>>> 25e6aba7
         return addNavigator(navigator.name, navigator)
     }
 
@@ -101,10 +78,7 @@
         navigator: Navigator<out NavDestination>
     ): Navigator<out NavDestination>? {
         require(validateName(name)) { "Navigator name cannot be an empty string" }
-<<<<<<< HEAD
-=======
         _typeToNavigatorName[navigator::class] = navigator.name
->>>>>>> 25e6aba7
         val previousNavigator = _namedNavigators[name]
         if (previousNavigator == navigator) {
             return navigator
