/*
 * Copyright 2018 The Android Open Source Project
 *
 * Licensed under the Apache License, Version 2.0 (the "License");
 * you may not use this file except in compliance with the License.
 * You may obtain a copy of the License at
 *
 *      http://www.apache.org/licenses/LICENSE-2.0
 *
 * Unless required by applicable law or agreed to in writing, software
 * distributed under the License is distributed on an "AS IS" BASIS,
 * WITHOUT WARRANTIES OR CONDITIONS OF ANY KIND, either express or implied.
 * See the License for the specific language governing permissions and
 * limitations under the License.
 */
package androidx.navigation

import androidx.annotation.RestrictTo
import androidx.savedstate.SavedState
import androidx.savedstate.read
import kotlin.jvm.JvmField
import kotlin.jvm.JvmStatic

public actual abstract class NavType<T>
actual constructor(public actual open val isNullableAllowed: Boolean) {

    public actual abstract fun put(bundle: SavedState, key: String, value: T)

    public actual abstract operator fun get(bundle: SavedState, key: String): T?

    public actual abstract fun parseValue(value: String): T

    public actual open fun parseValue(value: String, previousValue: T): T = parseValue(value)

    @RestrictTo(RestrictTo.Scope.LIBRARY_GROUP)
<<<<<<< HEAD
    public actual fun parseAndPut(bundle: SavedState, key: String, value: String): T {
        val parsedValue = parseValue(value)
        put(bundle, key, parsedValue)
        return parsedValue
    }
=======
    public actual fun parseAndPut(bundle: SavedState, key: String, value: String): T =
        navTypeParseAndPut(bundle, key, value)
>>>>>>> 78132378

    @RestrictTo(RestrictTo.Scope.LIBRARY_GROUP)
    public actual fun parseAndPut(
        bundle: SavedState,
        key: String,
        value: String?,
        previousValue: T
<<<<<<< HEAD
    ): T {
        if (!bundle.read { contains(key) }) {
            throw IllegalArgumentException("There is no previous value in this savedState.")
        }
        if (value != null) {
            val parsedCombinedValue = parseValue(value, previousValue)
            put(bundle, key, parsedCombinedValue)
            return parsedCombinedValue
        }
        return previousValue
    }

    public actual open fun serializeAsValue(value: T): String {
        return value.toString()
    }

    public actual open val name: String = "nav_type"

    public actual open fun valueEquals(value: T, other: T): Boolean = value == other

    override fun toString(): String {
        return name
    }
=======
    ): T = navTypeParseAndPut(bundle, key, value, previousValue)

    public actual open fun serializeAsValue(value: T): String = value.toString()

    public actual open val name: String = "nav_type"

    public actual open fun valueEquals(value: T, other: T): Boolean = value == other
>>>>>>> 78132378

    public actual companion object {
        @Suppress("NON_FINAL_MEMBER_IN_OBJECT", "UNCHECKED_CAST") // this needs to be open to
        // maintain api compatibility and type cast are unchecked
        @JvmStatic
<<<<<<< HEAD
        public actual open fun fromArgType(type: String?, packageName: String?): NavType<*> {
            return when (type) {
                IntType.name -> IntType
                IntArrayType.name -> IntArrayType
                IntListType.name -> IntListType
                LongType.name -> LongType
                LongArrayType.name -> LongArrayType
                LongListType.name -> LongListType
                BoolType.name -> BoolType
                BoolArrayType.name -> BoolArrayType
                BoolListType.name -> BoolListType
                StringType.name -> StringType
                StringArrayType.name -> StringArrayType
                StringListType.name -> StringListType
                FloatType.name -> FloatType
                FloatArrayType.name -> FloatArrayType
                FloatListType.name -> FloatListType
                else -> {
                    if (!type.isNullOrEmpty()) {
                        throw IllegalArgumentException(
                            "Object of type $type is not supported for navigation arguments."
                        )
                    }
                    StringType
                }
            }
        }
=======
        @Suppress("NON_FINAL_MEMBER_IN_OBJECT")
        public actual open fun fromArgType(type: String?, packageName: String?): NavType<*> =
            navTypeFromArgType(type)
                ?: if (!type.isNullOrEmpty()) {
                    throw IllegalArgumentException(
                        "Object of type $type is not supported for navigation arguments."
                    )
                } else {
                    StringType
                }
>>>>>>> 78132378

        @Suppress("UNCHECKED_CAST") // needed for cast to NavType<Any>
        @JvmStatic
<<<<<<< HEAD
        @RestrictTo(RestrictTo.Scope.LIBRARY_GROUP)
        public actual fun inferFromValue(value: String): NavType<Any> {
            // because we allow Long literals without the L suffix at runtime,
            // the order of IntType and LongType parsing has to be reversed compared to Safe Args
            try {
                IntType.parseValue(value)
                return IntType as NavType<Any>
            } catch (e: IllegalArgumentException) {
                // ignored, proceed to check next type
            }
            try {
                LongType.parseValue(value)
                return LongType as NavType<Any>
            } catch (e: IllegalArgumentException) {
                // ignored, proceed to check next type
            }
            try {
                FloatType.parseValue(value)
                return FloatType as NavType<Any>
            } catch (e: IllegalArgumentException) {
                // ignored, proceed to check next type
            }
            try {
                BoolType.parseValue(value)
                return BoolType as NavType<Any>
            } catch (e: IllegalArgumentException) {
                // ignored, proceed to check next type
            }
            return StringType as NavType<Any>
        }

        @Suppress("UNCHECKED_CAST") // needed for cast to NavType<Any>
        @JvmStatic
        @RestrictTo(RestrictTo.Scope.LIBRARY_GROUP)
        public actual fun inferFromValueType(value: Any?): NavType<Any> {
            return when (value) {
                is Int -> IntType as NavType<Any>
                is IntArray -> IntArrayType as NavType<Any>
                is Long -> LongType as NavType<Any>
                is LongArray -> LongArrayType as NavType<Any>
                is Float -> FloatType as NavType<Any>
                is FloatArray -> FloatArrayType as NavType<Any>
                is Boolean -> BoolType as NavType<Any>
                is BooleanArray -> BoolArrayType as NavType<Any>
                is String, null -> StringType as NavType<Any>
                is Array<*> -> StringArrayType as NavType<Any>
                else -> throw IllegalArgumentException(
                    "$value is not supported for navigation arguments."
                )
            }
        }

        @JvmField public actual val IntType: NavType<Int> = IntNavType()
        @JvmField public actual val IntArrayType: NavType<IntArray?> = IntArrayNavType()
        @JvmField public actual val IntListType: NavType<List<Int>?> = IntListNavType()
        @JvmField public actual val LongType: NavType<Long> = LongNavType()
        @JvmField public actual val LongArrayType: NavType<LongArray?> = LongArrayNavType()
        @JvmField public actual val LongListType: NavType<List<Long>?> = LongListNavType()
        @JvmField public actual val FloatType: NavType<Float> = FloatNavType()
        @JvmField public actual val FloatArrayType: NavType<FloatArray?> = FloatArrayNavType()
        @JvmField public actual val FloatListType: NavType<List<Float>?> = FloatListNavType()
        @JvmField public actual val BoolType: NavType<Boolean> = BoolNavType()
        @JvmField public actual val BoolArrayType: NavType<BooleanArray?> = BoolArrayNavType()
        @JvmField public actual val BoolListType: NavType<List<Boolean>?> = BoolListNavType()
        @JvmField public actual val StringType: NavType<String?> = StringNavType()
        @JvmField public actual val StringArrayType: NavType<Array<String>?> = StringArrayNavType()
        @JvmField public actual val StringListType: NavType<List<String>?> = StringListNavType()
=======
        public actual fun inferFromValue(value: String): NavType<Any> = navTypeInferFromValue(value)

        @Suppress("UNCHECKED_CAST") // needed for cast to NavType<Any>
        @RestrictTo(RestrictTo.Scope.LIBRARY_GROUP)
        @JvmStatic
        public actual fun inferFromValueType(value: Any?): NavType<Any> =
            navTypeInferFromValueType(value)
                ?: if (value is Array<*>) {
                    StringArrayType as NavType<Any>
                } else {
                    throw IllegalArgumentException(
                        "$value is not supported for navigation arguments."
                    )
                }

        public actual val IntType: NavType<Int> = IntNavType()
        public actual val IntArrayType: NavType<IntArray?> = IntArrayNavType()
        public actual val IntListType: NavType<List<Int>?> = IntListNavType()
        public actual val LongType: NavType<Long> = LongNavType()
        public actual val LongArrayType: NavType<LongArray?> = LongArrayNavType()
        public actual val LongListType: NavType<List<Long>?> = LongListNavType()
        public actual val FloatType: NavType<Float> = FloatNavType()
        public actual val FloatArrayType: NavType<FloatArray?> = FloatArrayNavType()
        public actual val FloatListType: NavType<List<Float>?> = FloatListNavType()
        public actual val BoolType: NavType<Boolean> = BoolNavType()
        public actual val BoolArrayType: NavType<BooleanArray?> = BoolArrayNavType()
        public actual val BoolListType: NavType<List<Boolean>?> = BoolListNavType()
        public actual val StringType: NavType<String?> = StringNavType()
        public actual val StringArrayType: NavType<Array<String>?> = StringArrayNavType()
        public actual val StringListType: NavType<List<String>?> = StringListNavType()
>>>>>>> 78132378
    }
}<|MERGE_RESOLUTION|>--- conflicted
+++ resolved
@@ -33,16 +33,8 @@
     public actual open fun parseValue(value: String, previousValue: T): T = parseValue(value)
 
     @RestrictTo(RestrictTo.Scope.LIBRARY_GROUP)
-<<<<<<< HEAD
-    public actual fun parseAndPut(bundle: SavedState, key: String, value: String): T {
-        val parsedValue = parseValue(value)
-        put(bundle, key, parsedValue)
-        return parsedValue
-    }
-=======
     public actual fun parseAndPut(bundle: SavedState, key: String, value: String): T =
         navTypeParseAndPut(bundle, key, value)
->>>>>>> 78132378
 
     @RestrictTo(RestrictTo.Scope.LIBRARY_GROUP)
     public actual fun parseAndPut(
@@ -50,31 +42,6 @@
         key: String,
         value: String?,
         previousValue: T
-<<<<<<< HEAD
-    ): T {
-        if (!bundle.read { contains(key) }) {
-            throw IllegalArgumentException("There is no previous value in this savedState.")
-        }
-        if (value != null) {
-            val parsedCombinedValue = parseValue(value, previousValue)
-            put(bundle, key, parsedCombinedValue)
-            return parsedCombinedValue
-        }
-        return previousValue
-    }
-
-    public actual open fun serializeAsValue(value: T): String {
-        return value.toString()
-    }
-
-    public actual open val name: String = "nav_type"
-
-    public actual open fun valueEquals(value: T, other: T): Boolean = value == other
-
-    override fun toString(): String {
-        return name
-    }
-=======
     ): T = navTypeParseAndPut(bundle, key, value, previousValue)
 
     public actual open fun serializeAsValue(value: T): String = value.toString()
@@ -82,41 +49,11 @@
     public actual open val name: String = "nav_type"
 
     public actual open fun valueEquals(value: T, other: T): Boolean = value == other
->>>>>>> 78132378
 
     public actual companion object {
         @Suppress("NON_FINAL_MEMBER_IN_OBJECT", "UNCHECKED_CAST") // this needs to be open to
         // maintain api compatibility and type cast are unchecked
         @JvmStatic
-<<<<<<< HEAD
-        public actual open fun fromArgType(type: String?, packageName: String?): NavType<*> {
-            return when (type) {
-                IntType.name -> IntType
-                IntArrayType.name -> IntArrayType
-                IntListType.name -> IntListType
-                LongType.name -> LongType
-                LongArrayType.name -> LongArrayType
-                LongListType.name -> LongListType
-                BoolType.name -> BoolType
-                BoolArrayType.name -> BoolArrayType
-                BoolListType.name -> BoolListType
-                StringType.name -> StringType
-                StringArrayType.name -> StringArrayType
-                StringListType.name -> StringListType
-                FloatType.name -> FloatType
-                FloatArrayType.name -> FloatArrayType
-                FloatListType.name -> FloatListType
-                else -> {
-                    if (!type.isNullOrEmpty()) {
-                        throw IllegalArgumentException(
-                            "Object of type $type is not supported for navigation arguments."
-                        )
-                    }
-                    StringType
-                }
-            }
-        }
-=======
         @Suppress("NON_FINAL_MEMBER_IN_OBJECT")
         public actual open fun fromArgType(type: String?, packageName: String?): NavType<*> =
             navTypeFromArgType(type)
@@ -127,79 +64,9 @@
                 } else {
                     StringType
                 }
->>>>>>> 78132378
 
         @Suppress("UNCHECKED_CAST") // needed for cast to NavType<Any>
         @JvmStatic
-<<<<<<< HEAD
-        @RestrictTo(RestrictTo.Scope.LIBRARY_GROUP)
-        public actual fun inferFromValue(value: String): NavType<Any> {
-            // because we allow Long literals without the L suffix at runtime,
-            // the order of IntType and LongType parsing has to be reversed compared to Safe Args
-            try {
-                IntType.parseValue(value)
-                return IntType as NavType<Any>
-            } catch (e: IllegalArgumentException) {
-                // ignored, proceed to check next type
-            }
-            try {
-                LongType.parseValue(value)
-                return LongType as NavType<Any>
-            } catch (e: IllegalArgumentException) {
-                // ignored, proceed to check next type
-            }
-            try {
-                FloatType.parseValue(value)
-                return FloatType as NavType<Any>
-            } catch (e: IllegalArgumentException) {
-                // ignored, proceed to check next type
-            }
-            try {
-                BoolType.parseValue(value)
-                return BoolType as NavType<Any>
-            } catch (e: IllegalArgumentException) {
-                // ignored, proceed to check next type
-            }
-            return StringType as NavType<Any>
-        }
-
-        @Suppress("UNCHECKED_CAST") // needed for cast to NavType<Any>
-        @JvmStatic
-        @RestrictTo(RestrictTo.Scope.LIBRARY_GROUP)
-        public actual fun inferFromValueType(value: Any?): NavType<Any> {
-            return when (value) {
-                is Int -> IntType as NavType<Any>
-                is IntArray -> IntArrayType as NavType<Any>
-                is Long -> LongType as NavType<Any>
-                is LongArray -> LongArrayType as NavType<Any>
-                is Float -> FloatType as NavType<Any>
-                is FloatArray -> FloatArrayType as NavType<Any>
-                is Boolean -> BoolType as NavType<Any>
-                is BooleanArray -> BoolArrayType as NavType<Any>
-                is String, null -> StringType as NavType<Any>
-                is Array<*> -> StringArrayType as NavType<Any>
-                else -> throw IllegalArgumentException(
-                    "$value is not supported for navigation arguments."
-                )
-            }
-        }
-
-        @JvmField public actual val IntType: NavType<Int> = IntNavType()
-        @JvmField public actual val IntArrayType: NavType<IntArray?> = IntArrayNavType()
-        @JvmField public actual val IntListType: NavType<List<Int>?> = IntListNavType()
-        @JvmField public actual val LongType: NavType<Long> = LongNavType()
-        @JvmField public actual val LongArrayType: NavType<LongArray?> = LongArrayNavType()
-        @JvmField public actual val LongListType: NavType<List<Long>?> = LongListNavType()
-        @JvmField public actual val FloatType: NavType<Float> = FloatNavType()
-        @JvmField public actual val FloatArrayType: NavType<FloatArray?> = FloatArrayNavType()
-        @JvmField public actual val FloatListType: NavType<List<Float>?> = FloatListNavType()
-        @JvmField public actual val BoolType: NavType<Boolean> = BoolNavType()
-        @JvmField public actual val BoolArrayType: NavType<BooleanArray?> = BoolArrayNavType()
-        @JvmField public actual val BoolListType: NavType<List<Boolean>?> = BoolListNavType()
-        @JvmField public actual val StringType: NavType<String?> = StringNavType()
-        @JvmField public actual val StringArrayType: NavType<Array<String>?> = StringArrayNavType()
-        @JvmField public actual val StringListType: NavType<List<String>?> = StringListNavType()
-=======
         public actual fun inferFromValue(value: String): NavType<Any> = navTypeInferFromValue(value)
 
         @Suppress("UNCHECKED_CAST") // needed for cast to NavType<Any>
@@ -230,6 +97,5 @@
         public actual val StringType: NavType<String?> = StringNavType()
         public actual val StringArrayType: NavType<Array<String>?> = StringArrayNavType()
         public actual val StringListType: NavType<List<String>?> = StringListNavType()
->>>>>>> 78132378
     }
 }