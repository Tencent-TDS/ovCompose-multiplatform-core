/*
 * Copyright 2024 The Android Open Source Project
 *
 * Licensed under the Apache License, Version 2.0 (the "License");
 * you may not use this file except in compliance with the License.
 * You may obtain a copy of the License at
 *
 *      http://www.apache.org/licenses/LICENSE-2.0
 *
 * Unless required by applicable law or agreed to in writing, software
 * distributed under the License is distributed on an "AS IS" BASIS,
 * WITHOUT WARRANTIES OR CONDITIONS OF ANY KIND, either express or implied.
 * See the License for the specific language governing permissions and
 * limitations under the License.
 */

package androidx.navigation

import androidx.annotation.MainThread
import androidx.annotation.RestrictTo
import androidx.savedstate.SavedState
import androidx.lifecycle.DEFAULT_ARGS_KEY
import androidx.lifecycle.HasDefaultViewModelProviderFactory
import androidx.lifecycle.Lifecycle
import androidx.lifecycle.LifecycleOwner
import androidx.lifecycle.LifecycleRegistry
import androidx.lifecycle.SAVED_STATE_REGISTRY_OWNER_KEY
import androidx.lifecycle.SavedStateHandle
import androidx.lifecycle.VIEW_MODEL_STORE_OWNER_KEY
import androidx.lifecycle.ViewModel
import androidx.lifecycle.ViewModelProvider
import androidx.lifecycle.ViewModelStore
import androidx.lifecycle.ViewModelStoreOwner
<<<<<<< HEAD
import androidx.lifecycle.createSavedStateHandle
import androidx.lifecycle.enableSavedStateHandles
import androidx.lifecycle.viewmodel.CreationExtras
import androidx.lifecycle.viewmodel.MutableCreationExtras
import androidx.lifecycle.viewmodel.initializer
import androidx.lifecycle.viewmodel.viewModelFactory
=======
import androidx.lifecycle.viewmodel.CreationExtras
import androidx.navigation.internal.NavBackStackEntryImpl
import androidx.navigation.internal.NavContext
import androidx.savedstate.SavedState
>>>>>>> 4c37298a
import androidx.savedstate.SavedStateRegistry
import androidx.savedstate.SavedStateRegistryController
import androidx.savedstate.SavedStateRegistryOwner
<<<<<<< HEAD
import androidx.savedstate.read
import androidx.savedstate.savedState
import kotlin.experimental.and
import kotlin.experimental.or
import kotlin.random.Random
import kotlin.reflect.KClass

public actual class NavBackStackEntry
private constructor(
    @set:RestrictTo(RestrictTo.Scope.LIBRARY_GROUP)
    public actual var destination: NavDestination,
    private val immutableArgs: SavedState? = null,
    private var hostLifecycleState: Lifecycle.State = Lifecycle.State.CREATED,
    private val viewModelStoreProvider: NavViewModelStoreProvider? = null,
    public actual val id: String = randomId(),
    private val savedState: SavedState? = null
) : LifecycleOwner,
=======
import kotlin.experimental.and
import kotlin.experimental.or
import kotlin.random.Random

public actual class NavBackStackEntry
@RestrictTo(RestrictTo.Scope.LIBRARY_GROUP)
private constructor(
    internal actual val context: NavContext?,
    @set:RestrictTo(RestrictTo.Scope.LIBRARY_GROUP) public actual var destination: NavDestination,
    internal actual val immutableArgs: SavedState? = null,
    internal actual var hostLifecycleState: Lifecycle.State = Lifecycle.State.CREATED,
    internal actual val viewModelStoreProvider: NavViewModelStoreProvider? = null,
    public actual val id: String = randomUUID(),
    internal actual val savedState: SavedState? = null
) :
    LifecycleOwner,
>>>>>>> 4c37298a
    ViewModelStoreOwner,
    HasDefaultViewModelProviderFactory,
    SavedStateRegistryOwner {

    @RestrictTo(RestrictTo.Scope.LIBRARY_GROUP)
<<<<<<< HEAD
    actual constructor(
        entry: NavBackStackEntry,
        arguments: SavedState?
    ) : this(
=======
    public actual constructor(
        entry: NavBackStackEntry,
        arguments: SavedState?
    ) : this(
        entry.context,
>>>>>>> 4c37298a
        entry.destination,
        arguments,
        entry.hostLifecycleState,
        entry.viewModelStoreProvider,
        entry.id,
        entry.savedState
    ) {
<<<<<<< HEAD
        hostLifecycleState = entry.hostLifecycleState
        maxLifecycle = entry.maxLifecycle
    }

    public companion object {
        @RestrictTo(RestrictTo.Scope.LIBRARY_GROUP)
        public fun create(
            destination: NavDestination,
            arguments: SavedState? = null,
            hostLifecycleState: Lifecycle.State = Lifecycle.State.CREATED,
            viewModelStoreProvider: NavViewModelStoreProvider? = null,
            id: String = randomUUID(),
            savedState: SavedState? = null
        ): NavBackStackEntry = NavBackStackEntry(
            destination = destination,
            immutableArgs = arguments,
            hostLifecycleState = hostLifecycleState,
            viewModelStoreProvider = viewModelStoreProvider,
            id = id,
            savedState = savedState
        )

        @RestrictTo(RestrictTo.Scope.LIBRARY_GROUP)
        fun randomId(): String = randomUUID()
    }

    private var _lifecycle = LifecycleRegistry(this)
    private val savedStateRegistryController = SavedStateRegistryController.create(this)
    private var savedStateRegistryAttached = false

    public actual val arguments: SavedState?
        get() =
            if (immutableArgs == null) {
                null
            } else {
                savedState { putAll(immutableArgs) }
            }

    @get:MainThread
    public actual val savedStateHandle: SavedStateHandle by lazy {
        check(savedStateRegistryAttached) {
            "You cannot access the NavBackStackEntry's SavedStateHandle until it is added to " +
                "the NavController's back stack (i.e., the Lifecycle of the NavBackStackEntry " +
                "reaches the CREATED state)."
        }
        check(lifecycle.currentState != Lifecycle.State.DESTROYED) {
            "You cannot access the NavBackStackEntry's SavedStateHandle after the " +
                "NavBackStackEntry is destroyed."
        }
        ViewModelProvider.create(this, navResultSavedStateFactory)
            .get(SavedStateViewModel::class)
            .handle
    }

    public actual override val lifecycle: Lifecycle
        get() = _lifecycle

    @get:RestrictTo(RestrictTo.Scope.LIBRARY_GROUP)
    @set:RestrictTo(RestrictTo.Scope.LIBRARY_GROUP)
    public actual var maxLifecycle: Lifecycle.State = Lifecycle.State.INITIALIZED
        set(maxState) {
            field = maxState
            updateState()
=======
        impl.hostLifecycleState = entry.hostLifecycleState
        impl.maxLifecycle = entry.maxLifecycle
    }

    public actual companion object {
        @RestrictTo(RestrictTo.Scope.LIBRARY_GROUP)
        public actual fun create(
            context: NavContext?,
            destination: NavDestination,
            arguments: SavedState?,
            hostLifecycleState: Lifecycle.State,
            viewModelStoreProvider: NavViewModelStoreProvider?,
            id: String,
            savedState: SavedState?
        ): NavBackStackEntry =
            NavBackStackEntry(
                context,
                destination,
                arguments,
                hostLifecycleState,
                viewModelStoreProvider,
                id,
                savedState
            )

        @OptIn(ExperimentalStdlibApi::class)
        internal actual fun randomUUID(): String {
            val bytes =
                Random.nextBytes(16).also {
                    it[6] = it[6] and 0x0f // clear version
                    it[6] = it[6] or 0x40 // set to version 4
                    it[8] = it[8] and 0x3f // clear variant
                    it[8] = it[8] or 0x80.toByte() // set to IETF variant
                }
            return buildString(capacity = 36) {
                append(bytes.toHexString(0, 4))
                append('-')
                append(bytes.toHexString(4, 6))
                append('-')
                append(bytes.toHexString(6, 8))
                append('-')
                append(bytes.toHexString(8, 10))
                append('-')
                append(bytes.toHexString(10))
            }
        }
    }

    private val impl: NavBackStackEntryImpl = NavBackStackEntryImpl(this)

    public actual val arguments: SavedState? by impl::arguments

    @get:MainThread
    public actual val savedStateHandle: SavedStateHandle by lazy { impl.savedStateHandle }

    actual override val lifecycle: Lifecycle by impl::lifecycle

    @get:RestrictTo(RestrictTo.Scope.LIBRARY_GROUP)
    @set:RestrictTo(RestrictTo.Scope.LIBRARY_GROUP)
    public actual var maxLifecycle: Lifecycle.State
        get() = impl.maxLifecycle
        set(value) {
            impl.maxLifecycle = value
>>>>>>> 4c37298a
        }

    @RestrictTo(RestrictTo.Scope.LIBRARY_GROUP)
    public actual fun handleLifecycleEvent(event: Lifecycle.Event) {
<<<<<<< HEAD
        hostLifecycleState = event.targetState
        updateState()
=======
        impl.handleLifecycleEvent(event)
>>>>>>> 4c37298a
    }

    @RestrictTo(RestrictTo.Scope.LIBRARY_GROUP)
    public actual fun updateState() {
<<<<<<< HEAD
        if (!savedStateRegistryAttached) {
            savedStateRegistryController.performAttach()
            savedStateRegistryAttached = true
            if (viewModelStoreProvider != null) {
                enableSavedStateHandles()
            }
            // Perform the restore just once, the first time updateState() is called
            // and specifically *before* we move up the Lifecycle
            savedStateRegistryController.performRestore(savedState)
        }
        if (hostLifecycleState.ordinal < maxLifecycle.ordinal) {
            _lifecycle.currentState = hostLifecycleState
        } else {
            _lifecycle.currentState = maxLifecycle
        }
    }

    public actual override val viewModelStore: ViewModelStore
        get() {
            check(savedStateRegistryAttached) {
                "You cannot access the NavBackStackEntry's ViewModels until it is added to " +
                    "the NavController's back stack (i.e., the Lifecycle of the " +
                    "NavBackStackEntry reaches the CREATED state)."
            }
            check(lifecycle.currentState != Lifecycle.State.DESTROYED) {
                "You cannot access the NavBackStackEntry's ViewModels after the " +
                    "NavBackStackEntry is destroyed."
            }
            checkNotNull(viewModelStoreProvider) {
                "You must call setViewModelStore() on your NavHostController before " +
                    "accessing the ViewModelStore of a navigation graph."
            }
            return viewModelStoreProvider.getViewModelStore(id)
        }

    public actual override val defaultViewModelProviderFactory = object : ViewModelProvider.Factory {
        // TODO: Use NewInstanceFactory for JVM once it will be public
    }

    public actual override val defaultViewModelCreationExtras: CreationExtras
        get() {
            val extras = MutableCreationExtras()
            extras[SAVED_STATE_REGISTRY_OWNER_KEY] = this
            extras[VIEW_MODEL_STORE_OWNER_KEY] = this
            arguments?.let { args -> extras[DEFAULT_ARGS_KEY] = args }
            return extras
        }

    public actual override val savedStateRegistry: SavedStateRegistry
        get() = savedStateRegistryController.savedStateRegistry

    @RestrictTo(RestrictTo.Scope.LIBRARY_GROUP)
    public actual fun saveState(outBundle: SavedState) {
        savedStateRegistryController.performSave(outBundle)
    }

    @Suppress("DEPRECATION")
    override fun equals(other: Any?): Boolean {
        if (other == null || other !is NavBackStackEntry) return false
        return id == other.id &&
            destination == other.destination &&
            lifecycle == other.lifecycle &&
            savedStateRegistry == other.savedStateRegistry &&
            (immutableArgs == other.immutableArgs ||
                (immutableArgs != null &&
                    other.immutableArgs != null &&
                    immutableArgs.read { contentDeepEquals(other.immutableArgs) } == true
                    )
                )
    }

    @Suppress("DEPRECATION")
    override fun hashCode(): Int {
        var result = id.hashCode()
        result = 31 * result + destination.hashCode()
        immutableArgs?.read { result = 31 * result + contentDeepHashCode() }
        result = 31 * result + lifecycle.hashCode()
        result = 31 * result + savedStateRegistry.hashCode()
        return result
    }

    override fun toString(): String {
        val sb = StringBuilder()
        sb.append(this::class.simpleName)
        sb.append("($id)")
        sb.append(" destination=")
        sb.append(destination)
        return sb.toString()
    }

    /** Used to create the {SavedStateViewModel} */
    private val navResultSavedStateFactory by lazy {
        viewModelFactory { initializer { SavedStateViewModel(createSavedStateHandle()) } }
    }

    private class SavedStateViewModel(val handle: SavedStateHandle) : ViewModel()
}

@OptIn(ExperimentalStdlibApi::class)
private fun randomUUID(): String {
    val bytes = Random.nextBytes(16).also {
        it[6] = it[6] and 0x0f // clear version
        it[6] = it[6] or 0x40 // set to version 4
        it[8] = it[8] and 0x3f // clear variant
        it[8] = it[8] or 0x80.toByte() // set to IETF variant
=======
        impl.updateState()
    }

    public actual override val viewModelStore: ViewModelStore by impl::viewModelStore

    actual override val defaultViewModelProviderFactory: ViewModelProvider.Factory by
        impl::defaultViewModelProviderFactory

    actual override val defaultViewModelCreationExtras: CreationExtras by
        impl::defaultViewModelCreationExtras

    actual override val savedStateRegistry: SavedStateRegistry by impl::savedStateRegistry

    @RestrictTo(RestrictTo.Scope.LIBRARY_GROUP)
    public actual fun saveState(outBundle: SavedState) {
        impl.saveState(outBundle)
>>>>>>> 4c37298a
    }
   return StringBuilder(36)
       .append(bytes.toHexString(0, 4))
       .append('-')
       .append(bytes.toHexString(4, 6))
       .append('-')
       .append(bytes.toHexString(6, 8))
       .append('-')
       .append(bytes.toHexString(8, 10))
       .append('-')
       .append(bytes.toHexString(10))
       .toString()
}<|MERGE_RESOLUTION|>--- conflicted
+++ resolved
@@ -18,54 +18,19 @@
 
 import androidx.annotation.MainThread
 import androidx.annotation.RestrictTo
-import androidx.savedstate.SavedState
-import androidx.lifecycle.DEFAULT_ARGS_KEY
 import androidx.lifecycle.HasDefaultViewModelProviderFactory
 import androidx.lifecycle.Lifecycle
 import androidx.lifecycle.LifecycleOwner
-import androidx.lifecycle.LifecycleRegistry
-import androidx.lifecycle.SAVED_STATE_REGISTRY_OWNER_KEY
 import androidx.lifecycle.SavedStateHandle
-import androidx.lifecycle.VIEW_MODEL_STORE_OWNER_KEY
-import androidx.lifecycle.ViewModel
 import androidx.lifecycle.ViewModelProvider
 import androidx.lifecycle.ViewModelStore
 import androidx.lifecycle.ViewModelStoreOwner
-<<<<<<< HEAD
-import androidx.lifecycle.createSavedStateHandle
-import androidx.lifecycle.enableSavedStateHandles
-import androidx.lifecycle.viewmodel.CreationExtras
-import androidx.lifecycle.viewmodel.MutableCreationExtras
-import androidx.lifecycle.viewmodel.initializer
-import androidx.lifecycle.viewmodel.viewModelFactory
-=======
 import androidx.lifecycle.viewmodel.CreationExtras
 import androidx.navigation.internal.NavBackStackEntryImpl
 import androidx.navigation.internal.NavContext
 import androidx.savedstate.SavedState
->>>>>>> 4c37298a
 import androidx.savedstate.SavedStateRegistry
-import androidx.savedstate.SavedStateRegistryController
 import androidx.savedstate.SavedStateRegistryOwner
-<<<<<<< HEAD
-import androidx.savedstate.read
-import androidx.savedstate.savedState
-import kotlin.experimental.and
-import kotlin.experimental.or
-import kotlin.random.Random
-import kotlin.reflect.KClass
-
-public actual class NavBackStackEntry
-private constructor(
-    @set:RestrictTo(RestrictTo.Scope.LIBRARY_GROUP)
-    public actual var destination: NavDestination,
-    private val immutableArgs: SavedState? = null,
-    private var hostLifecycleState: Lifecycle.State = Lifecycle.State.CREATED,
-    private val viewModelStoreProvider: NavViewModelStoreProvider? = null,
-    public actual val id: String = randomId(),
-    private val savedState: SavedState? = null
-) : LifecycleOwner,
-=======
 import kotlin.experimental.and
 import kotlin.experimental.or
 import kotlin.random.Random
@@ -82,24 +47,16 @@
     internal actual val savedState: SavedState? = null
 ) :
     LifecycleOwner,
->>>>>>> 4c37298a
     ViewModelStoreOwner,
     HasDefaultViewModelProviderFactory,
     SavedStateRegistryOwner {
 
     @RestrictTo(RestrictTo.Scope.LIBRARY_GROUP)
-<<<<<<< HEAD
-    actual constructor(
-        entry: NavBackStackEntry,
-        arguments: SavedState?
-    ) : this(
-=======
     public actual constructor(
         entry: NavBackStackEntry,
         arguments: SavedState?
     ) : this(
         entry.context,
->>>>>>> 4c37298a
         entry.destination,
         arguments,
         entry.hostLifecycleState,
@@ -107,71 +64,6 @@
         entry.id,
         entry.savedState
     ) {
-<<<<<<< HEAD
-        hostLifecycleState = entry.hostLifecycleState
-        maxLifecycle = entry.maxLifecycle
-    }
-
-    public companion object {
-        @RestrictTo(RestrictTo.Scope.LIBRARY_GROUP)
-        public fun create(
-            destination: NavDestination,
-            arguments: SavedState? = null,
-            hostLifecycleState: Lifecycle.State = Lifecycle.State.CREATED,
-            viewModelStoreProvider: NavViewModelStoreProvider? = null,
-            id: String = randomUUID(),
-            savedState: SavedState? = null
-        ): NavBackStackEntry = NavBackStackEntry(
-            destination = destination,
-            immutableArgs = arguments,
-            hostLifecycleState = hostLifecycleState,
-            viewModelStoreProvider = viewModelStoreProvider,
-            id = id,
-            savedState = savedState
-        )
-
-        @RestrictTo(RestrictTo.Scope.LIBRARY_GROUP)
-        fun randomId(): String = randomUUID()
-    }
-
-    private var _lifecycle = LifecycleRegistry(this)
-    private val savedStateRegistryController = SavedStateRegistryController.create(this)
-    private var savedStateRegistryAttached = false
-
-    public actual val arguments: SavedState?
-        get() =
-            if (immutableArgs == null) {
-                null
-            } else {
-                savedState { putAll(immutableArgs) }
-            }
-
-    @get:MainThread
-    public actual val savedStateHandle: SavedStateHandle by lazy {
-        check(savedStateRegistryAttached) {
-            "You cannot access the NavBackStackEntry's SavedStateHandle until it is added to " +
-                "the NavController's back stack (i.e., the Lifecycle of the NavBackStackEntry " +
-                "reaches the CREATED state)."
-        }
-        check(lifecycle.currentState != Lifecycle.State.DESTROYED) {
-            "You cannot access the NavBackStackEntry's SavedStateHandle after the " +
-                "NavBackStackEntry is destroyed."
-        }
-        ViewModelProvider.create(this, navResultSavedStateFactory)
-            .get(SavedStateViewModel::class)
-            .handle
-    }
-
-    public actual override val lifecycle: Lifecycle
-        get() = _lifecycle
-
-    @get:RestrictTo(RestrictTo.Scope.LIBRARY_GROUP)
-    @set:RestrictTo(RestrictTo.Scope.LIBRARY_GROUP)
-    public actual var maxLifecycle: Lifecycle.State = Lifecycle.State.INITIALIZED
-        set(maxState) {
-            field = maxState
-            updateState()
-=======
         impl.hostLifecycleState = entry.hostLifecycleState
         impl.maxLifecycle = entry.maxLifecycle
     }
@@ -235,128 +127,15 @@
         get() = impl.maxLifecycle
         set(value) {
             impl.maxLifecycle = value
->>>>>>> 4c37298a
         }
 
     @RestrictTo(RestrictTo.Scope.LIBRARY_GROUP)
     public actual fun handleLifecycleEvent(event: Lifecycle.Event) {
-<<<<<<< HEAD
-        hostLifecycleState = event.targetState
-        updateState()
-=======
         impl.handleLifecycleEvent(event)
->>>>>>> 4c37298a
     }
 
     @RestrictTo(RestrictTo.Scope.LIBRARY_GROUP)
     public actual fun updateState() {
-<<<<<<< HEAD
-        if (!savedStateRegistryAttached) {
-            savedStateRegistryController.performAttach()
-            savedStateRegistryAttached = true
-            if (viewModelStoreProvider != null) {
-                enableSavedStateHandles()
-            }
-            // Perform the restore just once, the first time updateState() is called
-            // and specifically *before* we move up the Lifecycle
-            savedStateRegistryController.performRestore(savedState)
-        }
-        if (hostLifecycleState.ordinal < maxLifecycle.ordinal) {
-            _lifecycle.currentState = hostLifecycleState
-        } else {
-            _lifecycle.currentState = maxLifecycle
-        }
-    }
-
-    public actual override val viewModelStore: ViewModelStore
-        get() {
-            check(savedStateRegistryAttached) {
-                "You cannot access the NavBackStackEntry's ViewModels until it is added to " +
-                    "the NavController's back stack (i.e., the Lifecycle of the " +
-                    "NavBackStackEntry reaches the CREATED state)."
-            }
-            check(lifecycle.currentState != Lifecycle.State.DESTROYED) {
-                "You cannot access the NavBackStackEntry's ViewModels after the " +
-                    "NavBackStackEntry is destroyed."
-            }
-            checkNotNull(viewModelStoreProvider) {
-                "You must call setViewModelStore() on your NavHostController before " +
-                    "accessing the ViewModelStore of a navigation graph."
-            }
-            return viewModelStoreProvider.getViewModelStore(id)
-        }
-
-    public actual override val defaultViewModelProviderFactory = object : ViewModelProvider.Factory {
-        // TODO: Use NewInstanceFactory for JVM once it will be public
-    }
-
-    public actual override val defaultViewModelCreationExtras: CreationExtras
-        get() {
-            val extras = MutableCreationExtras()
-            extras[SAVED_STATE_REGISTRY_OWNER_KEY] = this
-            extras[VIEW_MODEL_STORE_OWNER_KEY] = this
-            arguments?.let { args -> extras[DEFAULT_ARGS_KEY] = args }
-            return extras
-        }
-
-    public actual override val savedStateRegistry: SavedStateRegistry
-        get() = savedStateRegistryController.savedStateRegistry
-
-    @RestrictTo(RestrictTo.Scope.LIBRARY_GROUP)
-    public actual fun saveState(outBundle: SavedState) {
-        savedStateRegistryController.performSave(outBundle)
-    }
-
-    @Suppress("DEPRECATION")
-    override fun equals(other: Any?): Boolean {
-        if (other == null || other !is NavBackStackEntry) return false
-        return id == other.id &&
-            destination == other.destination &&
-            lifecycle == other.lifecycle &&
-            savedStateRegistry == other.savedStateRegistry &&
-            (immutableArgs == other.immutableArgs ||
-                (immutableArgs != null &&
-                    other.immutableArgs != null &&
-                    immutableArgs.read { contentDeepEquals(other.immutableArgs) } == true
-                    )
-                )
-    }
-
-    @Suppress("DEPRECATION")
-    override fun hashCode(): Int {
-        var result = id.hashCode()
-        result = 31 * result + destination.hashCode()
-        immutableArgs?.read { result = 31 * result + contentDeepHashCode() }
-        result = 31 * result + lifecycle.hashCode()
-        result = 31 * result + savedStateRegistry.hashCode()
-        return result
-    }
-
-    override fun toString(): String {
-        val sb = StringBuilder()
-        sb.append(this::class.simpleName)
-        sb.append("($id)")
-        sb.append(" destination=")
-        sb.append(destination)
-        return sb.toString()
-    }
-
-    /** Used to create the {SavedStateViewModel} */
-    private val navResultSavedStateFactory by lazy {
-        viewModelFactory { initializer { SavedStateViewModel(createSavedStateHandle()) } }
-    }
-
-    private class SavedStateViewModel(val handle: SavedStateHandle) : ViewModel()
-}
-
-@OptIn(ExperimentalStdlibApi::class)
-private fun randomUUID(): String {
-    val bytes = Random.nextBytes(16).also {
-        it[6] = it[6] and 0x0f // clear version
-        it[6] = it[6] or 0x40 // set to version 4
-        it[8] = it[8] and 0x3f // clear variant
-        it[8] = it[8] or 0x80.toByte() // set to IETF variant
-=======
         impl.updateState()
     }
 
@@ -373,17 +152,5 @@
     @RestrictTo(RestrictTo.Scope.LIBRARY_GROUP)
     public actual fun saveState(outBundle: SavedState) {
         impl.saveState(outBundle)
->>>>>>> 4c37298a
     }
-   return StringBuilder(36)
-       .append(bytes.toHexString(0, 4))
-       .append('-')
-       .append(bytes.toHexString(4, 6))
-       .append('-')
-       .append(bytes.toHexString(6, 8))
-       .append('-')
-       .append(bytes.toHexString(8, 10))
-       .append('-')
-       .append(bytes.toHexString(10))
-       .toString()
 }