--- conflicted
+++ resolved
@@ -23,36 +23,16 @@
 import kotlinx.serialization.InternalSerializationApi
 import kotlinx.serialization.serializer
 
-<<<<<<< HEAD
 public actual class NavOptions
 internal constructor(
     private val singleTop: Boolean,
     private val restoreState: Boolean,
-    /**
-     * The destination to pop up to before navigating. When set, all non-matching destinations
-     * should be popped from the back stack.
-     *
-     * @return the destinationId to pop up to, clearing all intervening destinations
-     * @see Builder.setPopUpTo
-     * @see isPopUpToInclusive
-     * @see shouldPopUpToSaveState
-     */
-    @RestrictTo(RestrictTo.Scope.LIBRARY_GROUP) public val popUpToId: Int,
+    public actual val popUpToId: Int,
     private val popUpToInclusive: Boolean,
     private val popUpToSaveState: Boolean,
 ) {
     public actual var popUpToRoute: String? = null
         private set
-=======
-public actual class NavOptions {
-    public actual val popUpToId: Int = 0
-
-    public actual var popUpToRoute: String?
-        get() = implementedInJetBrainsFork()
-        set(_) {
-            implementedInJetBrainsFork()
-        }
->>>>>>> 4c37298a
 
     public actual var popUpToRouteClass: KClass<*>? = null
         private set
