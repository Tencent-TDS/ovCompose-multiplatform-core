--- conflicted
+++ resolved
@@ -13,37 +13,12 @@
  * See the License for the specific language governing permissions and
  * limitations under the License.
  */
+
 package androidx.navigation
 
-import androidx.annotation.RestrictTo
-import androidx.navigation.NavDestination.Companion.createRoute
-import androidx.navigation.serialization.generateHashCode
 import kotlin.jvm.JvmOverloads
 import kotlin.reflect.KClass
-import kotlinx.serialization.InternalSerializationApi
-import kotlinx.serialization.serializer
 
-<<<<<<< HEAD
-public actual class NavOptions
-internal constructor(
-    private val singleTop: Boolean,
-    private val restoreState: Boolean,
-    /**
-     * The destination to pop up to before navigating. When set, all non-matching destinations
-     * should be popped from the back stack.
-     *
-     * @return the destinationId to pop up to, clearing all intervening destinations
-     * @see Builder.setPopUpTo
-     * @see isPopUpToInclusive
-     * @see shouldPopUpToSaveState
-     */
-    @RestrictTo(RestrictTo.Scope.LIBRARY_GROUP) public val popUpToId: Int,
-    private val popUpToInclusive: Boolean,
-    private val popUpToSaveState: Boolean,
-) {
-    public actual var popUpToRoute: String? = null
-        private set
-=======
 public actual class NavOptions {
     public actual val popUpToId: Int = 0
 
@@ -52,190 +27,43 @@
         set(_) {
             implementedInJetBrainsFork()
         }
->>>>>>> 4c37298a
 
-    public actual var popUpToRouteClass: KClass<*>? = null
-        private set
+    public actual var popUpToRouteClass: KClass<*>?
+        get() = implementedInJetBrainsFork()
+        set(_) {
+            implementedInJetBrainsFork()
+        }
 
-    public actual var popUpToRouteObject: Any? = null
-        private set
-
-    /** NavOptions stores special options for navigate actions */
-    internal constructor(
-        singleTop: Boolean,
-        restoreState: Boolean,
-        popUpToRoute: String?,
-        popUpToInclusive: Boolean,
-        popUpToSaveState: Boolean,
-    ) : this(
-        singleTop,
-        restoreState,
-        createRoute(popUpToRoute).hashCode(),
-        popUpToInclusive,
-        popUpToSaveState
-    ) {
-        this.popUpToRoute = popUpToRoute
-    }
-
-    /** NavOptions stores special options for navigate actions */
-    @OptIn(InternalSerializationApi::class)
-    internal constructor(
-        singleTop: Boolean,
-        restoreState: Boolean,
-        popUpToRouteClass: KClass<*>?,
-        popUpToInclusive: Boolean,
-        popUpToSaveState: Boolean,
-    ) : this(
-        singleTop,
-        restoreState,
-        popUpToRouteClass!!.serializer().generateHashCode(),
-        popUpToInclusive,
-        popUpToSaveState
-    ) {
-        this.popUpToRouteClass = popUpToRouteClass
-    }
-
-    /** NavOptions stores special options for navigate actions */
-    @OptIn(InternalSerializationApi::class)
-    internal constructor(
-        singleTop: Boolean,
-        restoreState: Boolean,
-        popUpToRouteObject: Any,
-        popUpToInclusive: Boolean,
-        popUpToSaveState: Boolean,
-    ) : this(
-        singleTop,
-        restoreState,
-        popUpToRouteObject::class.serializer().generateHashCode(),
-        popUpToInclusive,
-        popUpToSaveState
-    ) {
-        this.popUpToRouteObject = popUpToRouteObject
-    }
+    public actual var popUpToRouteObject: Any?
+        get() = implementedInJetBrainsFork()
+        set(_) {
+            implementedInJetBrainsFork()
+        }
 
     public actual fun shouldLaunchSingleTop(): Boolean {
-        return singleTop
+        implementedInJetBrainsFork()
     }
 
     public actual fun shouldRestoreState(): Boolean {
-        return restoreState
+        implementedInJetBrainsFork()
     }
 
     public actual fun isPopUpToInclusive(): Boolean {
-        return popUpToInclusive
+        implementedInJetBrainsFork()
     }
 
     public actual fun shouldPopUpToSaveState(): Boolean {
-        return popUpToSaveState
-    }
-
-    override fun equals(other: Any?): Boolean {
-        if (this === other) return true
-        if (other == null || other !is NavOptions) return false
-        return singleTop == other.singleTop &&
-            restoreState == other.restoreState &&
-            popUpToId == other.popUpToId &&
-            popUpToRoute == other.popUpToRoute &&
-            popUpToRouteClass == other.popUpToRouteClass &&
-            popUpToRouteObject == other.popUpToRouteObject &&
-            popUpToInclusive == other.popUpToInclusive &&
-            popUpToSaveState == other.popUpToSaveState
-    }
-
-    override fun hashCode(): Int {
-        var result = if (shouldLaunchSingleTop()) 1 else 0
-        result = 31 * result + if (shouldRestoreState()) 1 else 0
-        result = 31 * result + popUpToId
-        result = 31 * result + popUpToRoute.hashCode()
-        result = 31 * result + popUpToRouteClass.hashCode()
-        result = 31 * result + popUpToRouteObject.hashCode()
-        result = 31 * result + if (isPopUpToInclusive()) 1 else 0
-        result = 31 * result + if (shouldPopUpToSaveState()) 1 else 0
-        return result
-    }
-
-    @OptIn(ExperimentalStdlibApi::class)
-    override fun toString(): String {
-        val sb = StringBuilder()
-        sb.append(this::class.simpleName)
-        sb.append("(")
-        if (singleTop) {
-            sb.append("launchSingleTop ")
-        }
-        if (restoreState) {
-            sb.append("restoreState ")
-        }
-        if (popUpToRoute != null || popUpToId != -1)
-            if (popUpToRoute != null) {
-                sb.append("popUpTo(")
-                if (popUpToRoute != null) {
-                    sb.append(popUpToRoute)
-                } else if (popUpToRouteClass != null) {
-                    sb.append(popUpToRouteClass)
-                } else if (popUpToRouteObject != null) {
-                    sb.append(popUpToRouteObject)
-                } else {
-                    sb.append("0x")
-                    sb.append(popUpToId.toHexString())
-                }
-                if (popUpToInclusive) {
-                    sb.append(" inclusive")
-                }
-                if (popUpToSaveState) {
-                    sb.append(" saveState")
-                }
-                sb.append(")")
-            }
-        return sb.toString()
+        implementedInJetBrainsFork()
     }
 
     public actual class Builder {
-        private var singleTop = false
-        private var restoreState = false
-
-        private var popUpToId = -1
-        private var popUpToRoute: String? = null
-        private var popUpToRouteClass: KClass<*>? = null
-        private var popUpToRouteObject: Any? = null
-        private var popUpToInclusive = false
-        private var popUpToSaveState = false
 
         public actual fun setLaunchSingleTop(singleTop: Boolean): Builder {
-            this.singleTop = singleTop
-            return this
+            implementedInJetBrainsFork()
         }
 
         public actual fun setRestoreState(restoreState: Boolean): Builder {
-            this.restoreState = restoreState
-            return this
-        }
-
-        /**
-         * Pop up to a given destination before navigating. This pops all non-matching destinations
-         * from the back stack until this destination is found.
-         *
-         * @param destinationId The destination to pop up to, clearing all intervening destinations.
-         * @param inclusive true to also pop the given destination from the back stack.
-         * @param saveState true if the back stack and the state of all destinations between the
-         *   current destination and [destinationId] should be saved for later restoration via
-         *   [setRestoreState] or the `restoreState` attribute using the same ID as [popUpToId]
-         *   (note: this matching ID is true whether [inclusive] is true or false).
-         * @return this Builder
-         * @see NavOptions.popUpToId
-         * @see NavOptions.isPopUpToInclusive
-         */
-        @RestrictTo(RestrictTo.Scope.LIBRARY_GROUP)
-        @JvmOverloads
-        public fun setPopUpTo(
-            destinationId: Int,
-            inclusive: Boolean,
-            saveState: Boolean = false
-        ): Builder {
-            popUpToId = destinationId
-            popUpToRoute = null
-            popUpToInclusive = inclusive
-            popUpToSaveState = saveState
-            return this
+            implementedInJetBrainsFork()
         }
 
         @JvmOverloads
@@ -244,21 +72,16 @@
             inclusive: Boolean,
             saveState: Boolean
         ): Builder {
-            popUpToRoute = route
-            popUpToId = -1
-            popUpToInclusive = inclusive
-            popUpToSaveState = saveState
-            return this
+            implementedInJetBrainsFork()
         }
 
+        @Suppress("MissingGetterMatchingBuilder")
         @JvmOverloads
-        @Suppress("MissingGetterMatchingBuilder") // no need for getter
         public actual inline fun <reified T : Any> setPopUpTo(
             inclusive: Boolean,
             saveState: Boolean
         ): Builder {
-            setPopUpTo(T::class, inclusive, saveState)
-            return this
+            implementedInJetBrainsFork()
         }
 
         @JvmOverloads
@@ -267,60 +90,21 @@
             inclusive: Boolean,
             saveState: Boolean
         ): Builder {
-            popUpToRouteClass = route
-            popUpToId = -1
-            popUpToInclusive = inclusive
-            popUpToSaveState = saveState
-            return this
+            implementedInJetBrainsFork()
         }
 
         @JvmOverloads
         @Suppress("MissingGetterMatchingBuilder")
-        @OptIn(InternalSerializationApi::class)
         public actual fun <T : Any> setPopUpTo(
             route: T,
             inclusive: Boolean,
             saveState: Boolean
         ): Builder {
-            popUpToRouteObject = route
-            setPopUpTo(route::class.serializer().generateHashCode(), inclusive, saveState)
-            return this
+            implementedInJetBrainsFork()
         }
 
         public actual fun build(): NavOptions {
-            return if (popUpToRoute != null) {
-                NavOptions(
-                    singleTop,
-                    restoreState,
-                    popUpToRoute,
-                    popUpToInclusive,
-                    popUpToSaveState,
-                )
-            } else if (popUpToRouteClass != null) {
-                NavOptions(
-                    singleTop,
-                    restoreState,
-                    popUpToRouteClass,
-                    popUpToInclusive,
-                    popUpToSaveState,
-                )
-            } else if (popUpToRouteObject != null) {
-                NavOptions(
-                    singleTop,
-                    restoreState,
-                    popUpToRouteObject!!,
-                    popUpToInclusive,
-                    popUpToSaveState,
-                )
-            } else {
-                NavOptions(
-                    singleTop,
-                    restoreState,
-                    popUpToId,
-                    popUpToInclusive,
-                    popUpToSaveState,
-                )
-            }
+            implementedInJetBrainsFork()
         }
     }
 }