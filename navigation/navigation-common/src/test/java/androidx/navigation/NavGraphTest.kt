--- conflicted
+++ resolved
@@ -96,11 +96,7 @@
             assertWithMessage("Adding destination with same id as its parent should fail")
                 .that(e).hasMessageThat().contains(
                     "Destination $destination cannot have the same id as graph $graph"
-<<<<<<< HEAD
-            )
-=======
                 )
->>>>>>> 45c97773
         }
     }
 
@@ -111,18 +107,11 @@
             id = FIRST_DESTINATION_ID
         }
         try {
-<<<<<<< HEAD
-            graph.startDestination = destination.id
-        } catch (e: IllegalArgumentException) {
-            assertWithMessage("Setting a start destination with same id as its parent should fail")
-                .that(e).hasMessageThat().contains("Start destination " + destination.id +
-=======
             graph.setStartDestination(destination.id)
         } catch (e: IllegalArgumentException) {
             assertWithMessage("Setting a start destination with same id as its parent should fail")
                 .that(e).hasMessageThat().contains(
                     "Start destination " + destination.id +
->>>>>>> 45c97773
                         " cannot use the same id as the graph $graph"
                 )
         }
