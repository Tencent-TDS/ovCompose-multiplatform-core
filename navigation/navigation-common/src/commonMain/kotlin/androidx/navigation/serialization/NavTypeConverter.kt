--- conflicted
+++ resolved
@@ -27,25 +27,21 @@
 import kotlin.reflect.KType
 import kotlinx.serialization.ExperimentalSerializationApi
 import kotlinx.serialization.descriptors.SerialDescriptor
-<<<<<<< HEAD
-import kotlinx.serialization.serializer
-=======
 import kotlinx.serialization.descriptors.SerialKind
 import kotlinx.serialization.serializerOrNull
->>>>>>> 3d4510a6
 
 /** Marker for Native Kotlin types with either full or partial built-in NavType support */
 private enum class InternalType {
     INT,
+    INT_NULLABLE,
     BOOL,
-<<<<<<< HEAD
-=======
     BOOL_NULLABLE,
     DOUBLE,
     DOUBLE_NULLABLE,
->>>>>>> 3d4510a6
     FLOAT,
+    FLOAT_NULLABLE,
     LONG,
+    LONG_NULLABLE,
     STRING,
     STRING_NULLABLE,
     INT_ARRAY,
@@ -72,22 +68,17 @@
     val type =
         when (this.toInternalType()) {
             InternalType.INT -> NavType.IntType
+            InternalType.INT_NULLABLE -> InternalNavType.IntNullableType
             InternalType.BOOL -> NavType.BoolType
-<<<<<<< HEAD
-=======
             InternalType.BOOL_NULLABLE -> InternalNavType.BoolNullableType
             InternalType.DOUBLE -> InternalNavType.DoubleType
             InternalType.DOUBLE_NULLABLE -> InternalNavType.DoubleNullableType
->>>>>>> 3d4510a6
             InternalType.FLOAT -> NavType.FloatType
+            InternalType.FLOAT_NULLABLE -> InternalNavType.FloatNullableType
             InternalType.LONG -> NavType.LongType
-<<<<<<< HEAD
-            InternalType.STRING -> NavType.StringType
-=======
             InternalType.LONG_NULLABLE -> InternalNavType.LongNullableType
             InternalType.STRING -> InternalNavType.StringNonNullableType
             InternalType.STRING_NULLABLE -> NavType.StringType
->>>>>>> 3d4510a6
             InternalType.INT_ARRAY -> NavType.IntArrayType
             InternalType.BOOL_ARRAY -> NavType.BoolArrayType
             InternalType.DOUBLE_ARRAY -> InternalNavType.DoubleArrayType
@@ -137,13 +128,6 @@
 private fun SerialDescriptor.toInternalType(): InternalType {
     val serialName = serialName.replace("?", "")
     return when {
-<<<<<<< HEAD
-        serialName == "kotlin.Int" -> InternalType.INT
-        serialName == "kotlin.Boolean" -> InternalType.BOOL
-        serialName == "kotlin.Float" -> InternalType.FLOAT
-        serialName == "kotlin.Long" -> InternalType.LONG
-        serialName == "kotlin.String" -> InternalType.STRING
-=======
         kind == SerialKind.ENUM -> if (isNullable) InternalType.ENUM_NULLABLE else InternalType.ENUM
         serialName == "kotlin.Int" ->
             if (isNullable) InternalType.INT_NULLABLE else InternalType.INT
@@ -157,7 +141,6 @@
             if (isNullable) InternalType.LONG_NULLABLE else InternalType.LONG
         serialName == "kotlin.String" ->
             if (isNullable) InternalType.STRING_NULLABLE else InternalType.STRING
->>>>>>> 3d4510a6
         serialName == "kotlin.IntArray" -> InternalType.INT_ARRAY
         serialName == "kotlin.DoubleArray" -> InternalType.DOUBLE_ARRAY
         serialName == "kotlin.BooleanArray" -> InternalType.BOOL_ARRAY
@@ -174,14 +157,10 @@
 /**
  * Match the [SerialDescriptor] of a type to a KType
  *
- * Returns true match, false otherwise.
+ * Returns true if match, false otherwise.
  */
 internal fun SerialDescriptor.matchKType(kType: KType): Boolean {
     if (this.isNullable != kType.isMarkedNullable) return false
-<<<<<<< HEAD
-    if (this.hashCode() != serializer(kType).descriptor.hashCode()) return false
-    return true
-=======
     val kTypeSerializer = serializerOrNull(kType)
     checkNotNull(kTypeSerializer) {
         "Cannot find KSerializer for [${this.serialName}]. If applicable, custom KSerializers " +
@@ -191,7 +170,6 @@
             "class or object declaration."
     }
     return this == kTypeSerializer.descriptor
->>>>>>> 3d4510a6
 }
 
 internal object UNKNOWN : NavType<String>(false) {
@@ -203,8 +181,6 @@
     override fun get(bundle: SavedState, key: String): String? = null
 
     override fun parseValue(value: String): String = "null"
-<<<<<<< HEAD
-=======
 }
 
 internal object InternalNavType {
@@ -474,5 +450,4 @@
 
             override fun emptyCollection(): List<Double> = emptyList()
         }
->>>>>>> 3d4510a6
 }