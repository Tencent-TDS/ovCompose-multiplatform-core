--- conflicted
+++ resolved
@@ -16,6 +16,8 @@
 
 package androidx.navigation.serialization
 
+import androidx.annotation.RestrictTo
+import androidx.navigation.CollectionNavType
 import androidx.navigation.NavType
 import kotlinx.serialization.ExperimentalSerializationApi
 import kotlinx.serialization.KSerializer
@@ -28,12 +30,14 @@
 
 /** Encodes KClass of type T into a route filled with arguments */
 @OptIn(ExperimentalSerializationApi::class)
-internal class RouteEncoder<T : Any>(
+@RestrictTo(RestrictTo.Scope.LIBRARY_GROUP)
+public class RouteEncoder<T : Any>(
     private val serializer: KSerializer<T>,
     private val typeMap: Map<String, NavType<Any?>>
 ) : AbstractEncoder() {
     override val serializersModule: SerializersModule = EmptySerializersModule()
-    private val builder = RouteBuilder.Filled(serializer, typeMap)
+    private val map: MutableMap<String, List<String>> = mutableMapOf()
+    private var elementIndex: Int = -1
 
     /**
      * Entry point to set up and start encoding [T].
@@ -44,13 +48,9 @@
      * to the default entry by directly calling [super.encodeSerializableValue].
      */
     @Suppress("UNCHECKED_CAST")
-<<<<<<< HEAD
-    fun encodeRouteWithArgs(value: Any): String {
-=======
     public fun encodeToArgMap(value: Any): Map<String, List<String>> {
->>>>>>> 3d4510a6
         super.encodeSerializableValue(serializer, value as T)
-        return builder.build()
+        return map.toMap()
     }
 
     /**
@@ -63,12 +63,12 @@
      * String literal "null" is considered non-null value.
      */
     override fun <T> encodeSerializableValue(serializer: SerializationStrategy<T>, value: T) {
-        builder.addArg(value)
+        internalEncodeValue(value)
     }
 
     /** Essentially called for every single argument. */
     override fun encodeElement(descriptor: SerialDescriptor, index: Int): Boolean {
-        builder.setElementIndex(index)
+        elementIndex = index
         return true
     }
 
@@ -78,14 +78,11 @@
      * String literal "null" is considered non-null value.
      */
     override fun encodeValue(value: Any) {
-        builder.addArg(value)
+        internalEncodeValue(value)
     }
 
     /** Called for primitive / non-primitives of null value */
     override fun encodeNull() {
-<<<<<<< HEAD
-        builder.addArg(null)
-=======
         internalEncodeValue(null)
     }
 
@@ -107,6 +104,5 @@
                 listOf(navType.serializeAsValue(value))
             }
         map[argName] = parsedValue
->>>>>>> 3d4510a6
     }
 }