--- conflicted
+++ resolved
@@ -22,6 +22,7 @@
 import androidx.navigation.NamedNavArgument
 import androidx.navigation.NavType
 import androidx.navigation.navArgument
+import kotlin.jvm.JvmName
 import kotlin.reflect.KType
 import kotlinx.serialization.InternalSerializationApi
 import kotlinx.serialization.KSerializer
@@ -36,8 +37,7 @@
  * of class T where T is a concrete class or object.
  *
  * The generated route pattern contains the path, path args, and query args. See
- * [RouteBuilder.Builder.computeParamType] for logic on how parameter type (path or query) is
- * computed.
+ * [RouteBuilder.computeParamType] for logic on how parameter type (path or query) is computed.
  *
  * @param [typeMap] A mapping of KType to the custom NavType<*>. For example given an argument of
  *   "val userId: UserId", the map should contain [typeOf<UserId>() to MyNavType].
@@ -55,21 +55,14 @@
                 "concrete classes or objects."
         )
     }
-
-    val map = mutableMapOf<String, NavType<Any?>>()
-    for (i in 0 until descriptor.elementsCount) {
-        val argName = descriptor.getElementName(i)
-        val type = descriptor.getElementDescriptor(i).computeNavType(argName, typeMap)
-        map[argName] = type
-    }
     val builder =
         if (path != null) {
-            RouteBuilder.Pattern(path, this, map)
+            RouteBuilder(path, this)
         } else {
-            RouteBuilder.Pattern(this, map)
+            RouteBuilder(this)
         }
-    for (elementIndex in 0 until descriptor.elementsCount) {
-        builder.addArg(elementIndex)
+    forEachIndexed(typeMap) { index, argName, navType ->
+        builder.appendPattern(index, argName, navType)
     }
     return builder.build()
 }
@@ -95,7 +88,8 @@
  *   take priority over native NavTypes. This means you can override native NavTypes such as
  *   [NavType.IntType] with your own implementation of NavType<Int>.
  */
-internal fun <T> KSerializer<T>.generateNavArguments(
+@RestrictTo(RestrictTo.Scope.LIBRARY_GROUP)
+public fun <T> KSerializer<T>.generateNavArguments(
     typeMap: Map<KType, NavType<*>> = emptyMap()
 ): List<NamedNavArgument> {
     assertNotAbstractClass {
@@ -137,13 +131,20 @@
  * [::navigate] from a destination instance of type T.
  *
  * The generated route pattern contains the path, path args, and query args. See
- * [RouteBuilder.Builder.computeParamType] for logic on how parameter type (path or query) is
- * computed.
+ * [RouteBuilder.computeParamType] for logic on how parameter type (path or query) is computed.
  */
 @OptIn(InternalSerializationApi::class)
 @RestrictTo(RestrictTo.Scope.LIBRARY_GROUP)
-public fun <T : Any> generateRouteWithArgs(route: T, typeMap: Map<String, NavType<Any?>>): String =
-    RouteEncoder(route::class.serializer(), typeMap).encodeRouteWithArgs(route)
+public fun <T : Any> generateRouteWithArgs(route: T, typeMap: Map<String, NavType<Any?>>): String {
+    val serializer = route::class.serializer()
+    val argMap: Map<String, List<String>> = RouteEncoder(serializer, typeMap).encodeToArgMap(route)
+    val builder = RouteBuilder(serializer)
+    serializer.forEachIndexed(typeMap) { index, argName, navType ->
+        val value = argMap[argName]!!
+        builder.appendArg(index, argName, navType, value)
+    }
+    return builder.build()
+}
 
 private fun <T> KSerializer<T>.assertNotAbstractClass(handler: () -> Unit) {
     // abstract class
@@ -164,16 +165,6 @@
     val customType =
         typeMap.keys.find { kType -> matchKType(kType) }?.let { typeMap[it] } as? NavType<Any?>
     val result = customType ?: getNavType()
-<<<<<<< HEAD
-    if (result == UNKNOWN) {
-        throw IllegalArgumentException(
-            "Cannot cast $name of type $serialName to a NavType. Make sure " +
-                "to provide custom NavType for this argument."
-        )
-    }
-    return result as NavType<Any?>
-}
-=======
     return if (result == UNKNOWN) null else result as NavType<Any?>
 }
 
@@ -231,5 +222,4 @@
         "of type $fieldType - typeMap received was $typeMap"
 
 internal fun SerialDescriptor.isValueClass(): Boolean =
-    kind == StructureKind.CLASS && isInline && elementsCount == 1
->>>>>>> 3d4510a6
+    kind == StructureKind.CLASS && isInline && elementsCount == 1