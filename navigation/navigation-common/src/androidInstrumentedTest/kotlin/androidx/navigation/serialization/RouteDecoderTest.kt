--- conflicted
+++ resolved
@@ -199,8 +199,6 @@
     }
 
     @Test
-<<<<<<< HEAD
-=======
     fun decodeDoubleList() {
         @Serializable class TestClass(val arg: List<Double>?)
 
@@ -260,7 +258,6 @@
     }
 
     @Test
->>>>>>> 7a145e05
     fun decodeIntString() {
         @Serializable @SerialName(PATH_SERIAL_NAME) class TestClass(val arg: Int, val arg2: String)
 
