/*
 * Copyright 2024 The Android Open Source Project
 *
 * Licensed under the Apache License, Version 2.0 (the "License");
 * you may not use this file except in compliance with the License.
 * You may obtain a copy of the License at
 *
 *      http://www.apache.org/licenses/LICENSE-2.0
 *
 * Unless required by applicable law or agreed to in writing, software
 * distributed under the License is distributed on an "AS IS" BASIS,
 * WITHOUT WARRANTIES OR CONDITIONS OF ANY KIND, either express or implied.
 * See the License for the specific language governing permissions and
 * limitations under the License.
 */

package androidx.navigation.serialization

import android.os.Bundle
import androidx.navigation.NamedNavArgument
import androidx.navigation.NavType
import androidx.navigation.navArgument
import com.google.common.truth.Truth.assertThat
import kotlin.test.assertFailsWith
import kotlinx.serialization.KSerializer
import kotlinx.serialization.SerialName
import kotlinx.serialization.Serializable
import kotlinx.serialization.SerializationException
import kotlinx.serialization.descriptors.PrimitiveKind
import kotlinx.serialization.descriptors.PrimitiveSerialDescriptor
import kotlinx.serialization.descriptors.SerialDescriptor
import kotlinx.serialization.encoding.Decoder
import kotlinx.serialization.encoding.Encoder
import org.junit.Test
import org.junit.runner.RunWith
import org.junit.runners.JUnit4

const val PATH_SERIAL_NAME = "www.test.com"

@RunWith(JUnit4::class)
class RouteFilledTest {

    @Test
    fun basePath() {
        @Serializable @SerialName(PATH_SERIAL_NAME) class TestClass

        val clazz = TestClass()
        assertThatRouteFilledFrom(clazz).isEqualTo(PATH_SERIAL_NAME)
    }

    @Test
    fun pathArg() {
        @Serializable @SerialName(PATH_SERIAL_NAME) class TestClass(val arg: String)

        val clazz = TestClass("test")
        assertThatRouteFilledFrom(clazz, listOf(stringArgument("arg")))
            .isEqualTo("$PATH_SERIAL_NAME/test")
    }

    @Test
    fun multiplePathArg() {
        @Serializable @SerialName(PATH_SERIAL_NAME) class TestClass(val arg: String, val arg2: Int)

        val clazz = TestClass("test", 0)

        assertThatRouteFilledFrom(clazz, listOf(stringArgument("arg"), intArgument("arg2")))
            .isEqualTo("$PATH_SERIAL_NAME/test/0")
    }

    @Test
    fun pathArgNullable() {
        @Serializable @SerialName(PATH_SERIAL_NAME) class TestClass(val arg: String?)

        val clazz = TestClass("test")
        assertThatRouteFilledFrom(clazz, listOf(nullableStringArgument("arg")))
            .isEqualTo("$PATH_SERIAL_NAME/test")
    }

    @Test
    fun pathArgNull() {
        @Serializable @SerialName(PATH_SERIAL_NAME) class TestClass(val arg: String?)

        val clazz = TestClass(null)
        assertThatRouteFilledFrom(clazz, listOf(nullableStringArgument("arg")))
            .isEqualTo("$PATH_SERIAL_NAME/null")
    }

    @Test
    fun pathArgNullLiteral() {
        @Serializable @SerialName(PATH_SERIAL_NAME) class TestClass(val arg: String?)

        val clazz = TestClass("null")
        assertThatRouteFilledFrom(clazz, listOf(nullableStringArgument("arg")))
            .isEqualTo("$PATH_SERIAL_NAME/null")
    }

    @Test
    fun multiplePathArgNullable() {
        @Serializable
        @SerialName(PATH_SERIAL_NAME)
        class TestClass(val arg: String?, val arg2: Int?)

        val clazz = TestClass("test", 0)
        assertThatRouteFilledFrom(
                clazz,
                listOf(nullableStringArgument("arg"), nullableIntArgument("arg2"))
            )
            .isEqualTo("$PATH_SERIAL_NAME/test/0")
    }

    @Test
    fun multiplePathArgNull() {
        @Serializable
        @SerialName(PATH_SERIAL_NAME)
        class TestClass(val arg: String?, val arg2: Int?)

        val clazz = TestClass(null, null)
        assertThatRouteFilledFrom(
                clazz,
                listOf(nullableStringArgument("arg"), nullableIntArgument("arg2"))
            )
            .isEqualTo("$PATH_SERIAL_NAME/null/null")
    }

    @Test
    fun queryArg() {
        @Serializable @SerialName(PATH_SERIAL_NAME) class TestClass(val arg: String = "test")

        val clazz = TestClass()
        assertThatRouteFilledFrom(clazz, listOf(stringArgument("arg", true)))
            .isEqualTo("$PATH_SERIAL_NAME?arg=test")
    }

    @Test
    fun queryArgOverrideDefault() {
        @Serializable @SerialName(PATH_SERIAL_NAME) class TestClass(val arg: String = "test")

        val clazz = TestClass("newTest")
        assertThatRouteFilledFrom(clazz, listOf(stringArgument("arg", true)))
            .isEqualTo("$PATH_SERIAL_NAME?arg=newTest")
    }

    @Test
    fun queryArgNullable() {
        @Serializable @SerialName(PATH_SERIAL_NAME) class TestClass(val arg: String? = "test")

        val clazz = TestClass()
        assertThatRouteFilledFrom(clazz, listOf(nullableStringArgument("arg", true)))
            .isEqualTo("$PATH_SERIAL_NAME?arg=test")
    }

    @Test
    fun queryArgNull() {
        @Serializable @SerialName(PATH_SERIAL_NAME) class TestClass(val arg: String? = null)

        val clazz = TestClass()
        assertThatRouteFilledFrom(clazz, listOf(nullableStringArgument("arg", true)))
            .isEqualTo("$PATH_SERIAL_NAME?arg=null")
    }

    @Test
    fun queryArgNullLiteral() {
        @Serializable @SerialName(PATH_SERIAL_NAME) class TestClass(val arg: String? = null)

        val clazz = TestClass("null")
        assertThatRouteFilledFrom(clazz, listOf(nullableStringArgument("arg", true)))
            .isEqualTo("$PATH_SERIAL_NAME?arg=null")
    }

    @Test
    fun multipleQueryArgNullable() {
        @Serializable
        @SerialName(PATH_SERIAL_NAME)
        class TestClass(val arg: String? = "test", val arg2: Int? = 0)

        val clazz = TestClass()
        assertThatRouteFilledFrom(
                clazz,
                listOf(nullableStringArgument("arg", true), nullableIntArgument("arg2", true))
            )
            .isEqualTo("$PATH_SERIAL_NAME?arg=test&arg2=0")
    }

    @Test
    fun multipleQueryArgNull() {
        @Serializable
        @SerialName(PATH_SERIAL_NAME)
        class TestClass(val arg: String? = null, val arg2: Int? = null)

        val clazz = TestClass()
        assertThatRouteFilledFrom(
                clazz,
                listOf(nullableStringArgument("arg", true), nullableIntArgument("arg2", true))
            )
            .isEqualTo("$PATH_SERIAL_NAME?arg=null&arg2=null")
    }

    @Test
    fun pathAndQueryArg() {
        @Serializable
        @SerialName(PATH_SERIAL_NAME)
        class TestClass(val pathArg: String, val queryArg: Int = 0)

        val clazz = TestClass("test")
        assertThatRouteFilledFrom(
                clazz,
                listOf(stringArgument("pathArg"), intArgument("queryArg", true))
            )
            .isEqualTo("$PATH_SERIAL_NAME/test?queryArg=0")
    }

    @Test
    fun pathAndQueryArgInReverseOrder() {
        @Serializable
        @SerialName(PATH_SERIAL_NAME)
        class TestClass(val queryArg: Int = 0, val pathArg: String)

        val clazz = TestClass(1, "test")
        assertThatRouteFilledFrom(
                clazz,
                listOf(intArgument("queryArg", true), stringArgument("pathArg"))
            )
            .isEqualTo("$PATH_SERIAL_NAME/test?queryArg=1")
    }

    @Test
    fun pathAndQueryArgNullable() {
        @Serializable
        @SerialName(PATH_SERIAL_NAME)
        class TestClass(val pathArg: String?, val queryArg: Int? = 0)

        val clazz = TestClass("test", 1)
        assertThatRouteFilledFrom(
                clazz,
                listOf(nullableStringArgument("pathArg"), nullableIntArgument("queryArg", true))
            )
            .isEqualTo("$PATH_SERIAL_NAME/test?queryArg=1")
    }

    @Test
    fun queryArrayArg() {
        @Serializable @SerialName(PATH_SERIAL_NAME) class TestClass(val array: IntArray)

        val clazz = TestClass(intArrayOf(0, 1, 2))
        assertThatRouteFilledFrom(clazz, listOf(intArrayArgument("array")))
            .isEqualTo("$PATH_SERIAL_NAME?array=0&array=1&array=2")
    }

    @Test
    fun queryNullableArrayArg() {
        @Serializable @SerialName(PATH_SERIAL_NAME) class TestClass(val array: IntArray?)

        val clazz = TestClass(intArrayOf(0, 1, 2))
        assertThatRouteFilledFrom(clazz, listOf(intArrayArgument("array")))
            .isEqualTo("$PATH_SERIAL_NAME?array=0&array=1&array=2")
    }

    @Test
    fun queryNullArrayArg() {
        @Serializable @SerialName(PATH_SERIAL_NAME) class TestClass(val array: IntArray? = null)

        val clazz = TestClass()
        assertThatRouteFilledFrom(clazz, listOf(intArrayArgument("array")))
            .isEqualTo("$PATH_SERIAL_NAME")
    }

    @Test
    fun pathAndQueryArray() {
        @Serializable
        @SerialName(PATH_SERIAL_NAME)
        class TestClass(val string: String, val array: IntArray)

        val clazz = TestClass("test", intArrayOf(0, 1, 2))
        assertThatRouteFilledFrom(
                clazz,
                listOf(stringArgument("string"), intArrayArgument("array"))
            )
            .isEqualTo("$PATH_SERIAL_NAME/test?array=0&array=1&array=2")
    }

    @Test
    fun queryPrimitiveAndArray() {
        @Serializable
        @SerialName(PATH_SERIAL_NAME)
        class TestClass(val array: IntArray, val arg: Int = 0)

        val clazz = TestClass(intArrayOf(0, 1, 2), 15)
        assertThatRouteFilledFrom(clazz, listOf(intArrayArgument("array"), intArgument("arg")))
            .isEqualTo("$PATH_SERIAL_NAME?array=0&array=1&array=2&arg=15")
    }

    @Test
    fun routeListArgs() {
        @Serializable @SerialName(PATH_SERIAL_NAME) class IntList(val list: List<Int>)
        assertThatRouteFilledFrom(
                IntList(listOf(1, 2)),
                listOf(
                    navArgument("list") {
                        type = NavType.IntListType
                        nullable = false
                        unknownDefaultValuePresent = false
                    }
                )
            )
            .isEqualTo("$PATH_SERIAL_NAME?list=1&list=2")
    }

    @Test
    fun withSecondaryConstructor() {
        @Serializable
        @SerialName(PATH_SERIAL_NAME)
        class TestClass(val arg: String) {
            constructor(arg2: Int) : this(arg2.toString())
        }

        val clazz = TestClass(0)
        assertThatRouteFilledFrom(clazz, listOf(stringArgument("arg")))
            .isEqualTo("$PATH_SERIAL_NAME/0")
    }

    @Test
    fun withCompanionObject() {
        val clazz = ClassWithCompanionObject(0)
        assertThatRouteFilledFrom(clazz, listOf(intArgument("arg")))
            .isEqualTo("$PATH_SERIAL_NAME/0")
    }

    @Test
    fun withCompanionParameter() {
        val clazz = ClassWithCompanionParam(0)
        assertThatRouteFilledFrom(clazz, listOf(intArgument("arg")))
            .isEqualTo("$PATH_SERIAL_NAME/0")
    }

    @Test
    fun withFunction() {
        @Serializable
        @SerialName(PATH_SERIAL_NAME)
        class TestClass(val arg: String) {
            fun testFun() {}
        }

        val clazz = TestClass("test")
        assertThatRouteFilledFrom(clazz, listOf(stringArgument("arg")))
            .isEqualTo("$PATH_SERIAL_NAME/test")
    }

    @Test
    fun enumType() {
        @Serializable
        @SerialName(PATH_SERIAL_NAME)
        class TestClass(val arg: TestEnum, val arg2: TestEnum)

        val clazz = TestClass(TestEnum.ONE, TestEnum.TWO)
        assertThatRouteFilledFrom(
                clazz,
                listOf(
                    enumArgument("arg", TestEnum::class.java),
                    enumArgument("arg2", TestEnum::class.java)
                )
            )
            .isEqualTo("$PATH_SERIAL_NAME/ONE/TWO")
    }

    @Test
    fun enumNullableType() {
        @Serializable
        @SerialName(PATH_SERIAL_NAME)
        class TestClass(val arg: TestEnum?, val arg2: TestEnum?)

        val clazz = TestClass(TestEnum.ONE, null)
        assertThatRouteFilledFrom(
                clazz,
                listOf(
                    enumArgument("arg", TestEnum::class.java),
                    enumArgument("arg2", TestEnum::class.java)
                )
            )
            .isEqualTo("$PATH_SERIAL_NAME/ONE/null")
    }

    @Test
    fun customParamType() {
        @Serializable class CustomType

        @Serializable @SerialName(PATH_SERIAL_NAME) class TestClass(val custom: CustomType)

        val customArg =
            navArgument("custom") {
                type =
                    object : NavType<CustomType>(false) {
                        override fun put(bundle: Bundle, key: String, value: CustomType) {}

                        override fun get(bundle: Bundle, key: String): CustomType? = null

                        override fun parseValue(value: String): CustomType = CustomType()

                        override fun serializeAsValue(value: CustomType) = "customValue"
                    }
                nullable = false
                unknownDefaultValuePresent = false
            }

        val clazz = TestClass(CustomType())
        assertThatRouteFilledFrom(clazz, listOf(customArg))
            .isEqualTo("$PATH_SERIAL_NAME/customValue")
    }

    @Test
    fun nestedCustomParamType() {
        @Serializable
        class NestedCustomType {
            override fun toString() = "nestedCustomValue"
        }

        @Serializable class CustomType(val nested: NestedCustomType)

        val customArg =
            navArgument("custom") {
                type =
                    object : NavType<CustomType>(false) {
                        override fun put(bundle: Bundle, key: String, value: CustomType) {}

                        override fun get(bundle: Bundle, key: String) = null

                        override fun parseValue(value: String): CustomType =
                            CustomType(NestedCustomType())

                        override fun serializeAsValue(value: CustomType) =
                            "customValue[${value.nested}]"
                    }
                nullable = false
                unknownDefaultValuePresent = false
            }

        @Serializable @SerialName(PATH_SERIAL_NAME) class TestClass(val custom: CustomType)

        val clazz = TestClass(CustomType(NestedCustomType()))
        assertThatRouteFilledFrom(clazz, listOf(customArg))
            .isEqualTo("$PATH_SERIAL_NAME/customValue[nestedCustomValue]")
    }

    @Test
    fun customSerializerParamType() {
        @Serializable
        @SerialName(PATH_SERIAL_NAME)
        class TestClass(
            val arg: Int,
            @Serializable(with = CustomSerializer::class) val arg2: CustomSerializerClass
        )

        val customArg =
            navArgument("arg2") {
                type =
                    object : NavType<CustomSerializerClass>(false) {
                        override fun put(
                            bundle: Bundle,
                            key: String,
                            value: CustomSerializerClass
                        ) {}

                        override fun get(bundle: Bundle, key: String) = null

                        override fun parseValue(value: String) = CustomSerializerClass(1L)

                        override fun serializeAsValue(value: CustomSerializerClass) =
                            "customSerializerClass[${value.longArg}]"
                    }
                nullable = false
                unknownDefaultValuePresent = false
            }
        val clazz = TestClass(0, CustomSerializerClass(1L))
        assertThatRouteFilledFrom(clazz, listOf(intArgument("arg"), customArg))
            .isEqualTo("$PATH_SERIAL_NAME/0/customSerializerClass[1]")
    }

    @Test
    fun customTypeParam() {
        @Serializable open class TypeParam
        @Serializable class CustomType<T : TypeParam>
        @Serializable
        @SerialName(PATH_SERIAL_NAME)
        class TestClass(val custom: CustomType<TypeParam>)

        val navType =
            object : NavType<CustomType<TypeParam>>(false) {
                override val name: String
                    get() = "CustomType"

                override fun put(bundle: Bundle, key: String, value: CustomType<TypeParam>) {}

                override fun get(bundle: Bundle, key: String): CustomType<TypeParam>? = null

                override fun parseValue(value: String): CustomType<TypeParam> = CustomType()

                override fun serializeAsValue(value: CustomType<TypeParam>) = "customValue"
            }
        assertThatRouteFilledFrom(
                TestClass(CustomType()),
                listOf(navArgument("custom") { type = navType })
            )
            .isEqualTo("$PATH_SERIAL_NAME/customValue")
    }

    @Test
    fun customTypeParamNested() {
        @Serializable open class TypeParamNested
        @Serializable open class TypeParam<K : TypeParamNested>
        @Serializable class CustomType<T : TypeParam<TypeParamNested>>
        @Serializable
        @SerialName(PATH_SERIAL_NAME)
        class TestClass(val custom: CustomType<TypeParam<TypeParamNested>>)

        val navType =
            object : NavType<CustomType<TypeParam<TypeParamNested>>>(false) {
                override val name: String
                    get() = "CustomType"

                override fun put(
                    bundle: Bundle,
                    key: String,
                    value: CustomType<TypeParam<TypeParamNested>>
                ) {}

                override fun get(
                    bundle: Bundle,
                    key: String
                ): CustomType<TypeParam<TypeParamNested>>? = null

                override fun parseValue(value: String): CustomType<TypeParam<TypeParamNested>> =
                    CustomType()

                override fun serializeAsValue(value: CustomType<TypeParam<TypeParamNested>>) =
                    "customValue"
            }
        assertThatRouteFilledFrom(
                TestClass(CustomType()),
                listOf(navArgument("custom") { type = navType })
            )
            .isEqualTo("$PATH_SERIAL_NAME/customValue")
    }

    @Test
    fun paramWithNoBackingField() {
        @Serializable
        @SerialName(PATH_SERIAL_NAME)
        class TestClass {
            val noBackingField: Int
                get() = 0
        }
        // only members with backing field should appear on route
        val clazz = TestClass()
        assertThatRouteFilledFrom(clazz).isEqualTo(PATH_SERIAL_NAME)
    }

    @Test
    fun queryArgFromClassBody() {
        @Serializable
        @SerialName(PATH_SERIAL_NAME)
        class TestClass {
            val arg: Int = 0
        }
        val clazz = TestClass()
        assertThatRouteFilledFrom(clazz, listOf(intArgument("arg")))
            .isEqualTo("$PATH_SERIAL_NAME?arg=0")
    }

    @Test
    fun pathArgFromClassBody() {
        @Serializable
        @SerialName(PATH_SERIAL_NAME)
        class TestClass {
            lateinit var arg: IntArray
        }
        val clazz = TestClass().also { it.arg = intArrayOf(0) }
        assertThatRouteFilledFrom(clazz, listOf(intArrayArgument("arg")))
            .isEqualTo("$PATH_SERIAL_NAME?arg=0")
    }

    @Test
    fun nonSerializableClassInvalid() {
        @SerialName(PATH_SERIAL_NAME) class TestClass

        assertFailsWith<SerializationException> {
            // the class must be serializable
            generateRouteWithArgs(TestClass(), emptyMap())
        }
    }

    @Test
    fun childClassOfAbstract() {
        @Serializable abstract class TestAbstractClass

        @Serializable @SerialName(PATH_SERIAL_NAME) class TestClass : TestAbstractClass()

        val clazz = TestClass()
        assertThatRouteFilledFrom(
                clazz,
            )
            .isEqualTo(PATH_SERIAL_NAME)
    }

    @Test
    fun childClassOfAbstract_duplicateArgs() {
        @Serializable abstract class TestAbstractClass(val arg: Int)

        @Serializable
        @SerialName(PATH_SERIAL_NAME)
        class TestClass(val arg2: Int) : TestAbstractClass(arg2)

        // args will be duplicated
        val clazz = TestClass(0)
        assertThatRouteFilledFrom(clazz, listOf(intArgument("arg"), intArgument("arg2")))
            .isEqualTo("$PATH_SERIAL_NAME/0/0")
    }

    @Test
    fun childClassOfSealed_withArgs() {
        // child class overrides parent variable so only child variable shows up in route pattern
        val clazz = SealedClass.TestClass(0)
        assertThatRouteFilledFrom(clazz, listOf(intArgument("arg2")))
            .isEqualTo("$PATH_SERIAL_NAME/0")
    }

    @Test
    fun childClassOfInterface() {
        @Serializable @SerialName(PATH_SERIAL_NAME) class TestClass(val arg: Int) : TestInterface

        val clazz = TestClass(0)
        assertThatRouteFilledFrom(clazz, listOf(intArgument("arg")))
            .isEqualTo("$PATH_SERIAL_NAME/0")
    }

    @Test
    fun routeFromObject() {
        assertThatRouteFilledFrom(TestObject).isEqualTo(PATH_SERIAL_NAME)
    }

    @Test
    fun routeFromObject_argsNotSerialized() {
        // object variables are not serialized and does not show up on route
        assertThatRouteFilledFrom(TestObjectWithArg).isEqualTo(PATH_SERIAL_NAME)
    }

    @Test
    fun collectionNavType() {
        assertThatRouteFilledFrom(
                TestClassCollectionArg(
                    listOf(CustomTypeWithArg(1), CustomTypeWithArg(3), CustomTypeWithArg(5))
                ),
                listOf(navArgument("list") { type = collectionNavType })
            )
            .isEqualTo("$PATH_SERIAL_NAME?list=1&list=3&list=5")
    }

    @Test
    fun nullStringList() {
        @Serializable @SerialName(PATH_SERIAL_NAME) class TestClass(val list: List<String>?)

        val clazz = TestClass(null)

        val listArg =
            navArgument("list") {
                type = NavType.StringListType
                nullable = true
            }

        assertThatRouteFilledFrom(clazz, listOf(listArg)).isEqualTo("$PATH_SERIAL_NAME")
    }

    @Test
    fun nullIntList() {
        @Serializable @SerialName(PATH_SERIAL_NAME) class TestClass(val list: List<Int>?)

        val clazz = TestClass(null)

        val listArg =
            navArgument("list") {
                type = NavType.IntListType
                nullable = true
            }

        assertThatRouteFilledFrom(clazz, listOf(listArg)).isEqualTo(PATH_SERIAL_NAME)
    }

    @Test
    fun emptyStringList() {
        @Serializable @SerialName(PATH_SERIAL_NAME) class TestClass(val list: List<String>)

        val clazz = TestClass(emptyList())

        val listArg =
            navArgument("list") {
                type = NavType.StringListType
                nullable = false
            }

        assertThatRouteFilledFrom(clazz, listOf(listArg)).isEqualTo("$PATH_SERIAL_NAME")
    }

    @Test
    fun emptyIntList() {
        @Serializable @SerialName(PATH_SERIAL_NAME) class TestClass(val list: List<Int>)

        val clazz = TestClass(emptyList())

        val listArg =
            navArgument("list") {
                type = NavType.IntListType
                nullable = false
            }

        assertThatRouteFilledFrom(clazz, listOf(listArg)).isEqualTo("$PATH_SERIAL_NAME")
    }

    @Test
    fun defaultEmptyStringList() {
        @Serializable
        @SerialName(PATH_SERIAL_NAME)
        class TestClass(val list: List<String> = emptyList())

        val clazz = TestClass()

        val listArg =
            navArgument("list") {
                type = NavType.StringListType
                nullable = false
            }

        assertThatRouteFilledFrom(clazz, listOf(listArg)).isEqualTo("$PATH_SERIAL_NAME")
    }

    @Test
    fun defaultEmptyIntList() {
        @Serializable
        @SerialName(PATH_SERIAL_NAME)
        class TestClass(val list: List<Int> = emptyList())

        val clazz = TestClass()

        val listArg =
            navArgument("list") {
                type = NavType.IntListType
                nullable = false
            }

        assertThatRouteFilledFrom(clazz, listOf(listArg)).isEqualTo("$PATH_SERIAL_NAME")
    }
<<<<<<< HEAD
=======

    @Test
    fun encodeDouble() {
        @Serializable @SerialName(PATH_SERIAL_NAME) class TestClass(val arg: Double)

        val clazz = TestClass(11E123)
        val arg =
            navArgument("arg") {
                type = InternalNavType.DoubleType
                nullable = false
            }
        assertThatRouteFilledFrom(clazz, listOf(arg)).isEqualTo("$PATH_SERIAL_NAME/1.1E124")
    }

    @Test
    fun encodeDoubleNullable() {
        @Serializable @SerialName(PATH_SERIAL_NAME) class TestClass(val arg: Double?)

        val clazz = TestClass(11E123)
        val arg =
            navArgument("arg") {
                type = InternalNavType.DoubleNullableType
                nullable = false
            }
        assertThatRouteFilledFrom(clazz, listOf(arg)).isEqualTo("$PATH_SERIAL_NAME/1.1E124")

        val clazz2 = TestClass(null)
        val arg2 =
            navArgument("arg") {
                type = InternalNavType.DoubleNullableType
                nullable = false
            }
        assertThatRouteFilledFrom(clazz2, listOf(arg2)).isEqualTo("$PATH_SERIAL_NAME/null")
    }

    @Test
    fun encodeDoubleArray() {
        @Serializable @SerialName(PATH_SERIAL_NAME) class TestClass(val arg: DoubleArray)

        val clazz = TestClass(doubleArrayOf(11E123, 11.11))
        val arg =
            navArgument("arg") {
                type = InternalNavType.DoubleArrayType
                nullable = false
            }
        assertThatRouteFilledFrom(clazz, listOf(arg))
            .isEqualTo("$PATH_SERIAL_NAME?arg=1.1E124&arg=11.11")
    }

    @Test
    fun encodeDoubleArrayNullable() {
        @Serializable @SerialName(PATH_SERIAL_NAME) class TestClass(val arg: DoubleArray?)

        val clazz = TestClass(null)
        val arg =
            navArgument("arg") {
                type = InternalNavType.DoubleArrayType
                nullable = true
            }
        assertThatRouteFilledFrom(clazz, listOf(arg)).isEqualTo("$PATH_SERIAL_NAME")
    }

    @Test
    fun encodeDoubleList() {
        @Serializable @SerialName(PATH_SERIAL_NAME) class TestClass(val arg: List<Double>)

        val clazz = TestClass(listOf(11E123, 11.11))
        val arg =
            navArgument("arg") {
                type = InternalNavType.DoubleListType
                nullable = false
            }
        assertThatRouteFilledFrom(clazz, listOf(arg))
            .isEqualTo("$PATH_SERIAL_NAME?arg=1.1E124&arg=11.11")
    }

    @Test
    fun encodeDoubleListNullable() {
        @Serializable @SerialName(PATH_SERIAL_NAME) class TestClass(val arg: List<Double>?)

        val clazz = TestClass(null)
        val arg =
            navArgument("arg") {
                type = InternalNavType.DoubleListType
                nullable = true
            }
        assertThatRouteFilledFrom(clazz, listOf(arg)).isEqualTo("$PATH_SERIAL_NAME")
    }

    @Test
    fun encodeEnumList() {
        @Serializable @SerialName(PATH_SERIAL_NAME) class TestClass(val arg: List<TestEnum>)

        val clazz = TestClass(listOf(TestEnum.ONE, TestEnum.TWO))
        val arg =
            navArgument("arg") {
                type = InternalAndroidNavType.EnumListType(TestEnum::class.java)
                nullable = false
            }
        assertThatRouteFilledFrom(clazz, listOf(arg)).isEqualTo("$PATH_SERIAL_NAME?arg=ONE&arg=TWO")
    }

    @Test
    fun encodeEnumListNullable() {
        @Serializable @SerialName(PATH_SERIAL_NAME) class TestClass(val arg: List<TestEnum>?)

        val clazz = TestClass(null)
        val arg =
            navArgument("arg") {
                type = InternalAndroidNavType.EnumListType(TestEnum::class.java)
                nullable = true
            }
        assertThatRouteFilledFrom(clazz, listOf(arg)).isEqualTo(PATH_SERIAL_NAME)
    }
>>>>>>> 2bfdee16
}

private fun <T : Any> assertThatRouteFilledFrom(
    obj: T,
    customArgs: List<NamedNavArgument>? = null
): String {
    val typeMap = mutableMapOf<String, NavType<Any?>>()
    customArgs?.forEach { typeMap[it.name] = it.argument.type }
    return generateRouteWithArgs(obj, typeMap)
}

internal fun String.isEqualTo(other: String) {
    assertThat(this).isEqualTo(other)
}

@Serializable
@SerialName(PATH_SERIAL_NAME)
private class ClassWithCompanionObject(val arg: Int) {
    companion object TestObject
}

@Serializable
@SerialName(PATH_SERIAL_NAME)
private class ClassWithCompanionParam(val arg: Int) {
    companion object {
        val companionVal: String = "hello"
    }
}

@Serializable @SerialName(PATH_SERIAL_NAME) internal object TestObject

@Serializable
@SerialName(PATH_SERIAL_NAME)
internal object TestObjectWithArg {
    val arg: Int = 0
}

@Serializable
private sealed class SealedClass {
    abstract val arg: Int

    @Serializable
    @SerialName(PATH_SERIAL_NAME)
    // same value for arg and arg2
    class TestClass(val arg2: Int) : SealedClass() {
        override val arg: Int
            get() = arg2
    }
}

private class CustomSerializerClass(val longArg: Long)

private class CustomSerializer : KSerializer<CustomSerializerClass> {
    override val descriptor: SerialDescriptor =
        PrimitiveSerialDescriptor("Date", PrimitiveKind.LONG)

    override fun serialize(encoder: Encoder, value: CustomSerializerClass) =
        encoder.encodeLong(value.longArg)

    override fun deserialize(decoder: Decoder): CustomSerializerClass =
        CustomSerializerClass(decoder.decodeLong())
}

private interface TestInterface

private fun nullableIntArgument(name: String, hasDefaultValue: Boolean = false) =
    navArgument(name) {
        type = InternalNavType.IntNullableType
        nullable = true
        unknownDefaultValuePresent = hasDefaultValue
    }

private fun intArrayArgument(name: String, hasDefaultValue: Boolean = false) =
    navArgument(name) {
        type = NavType.IntArrayType
        nullable = true
        unknownDefaultValuePresent = hasDefaultValue
    }

@Serializable
private enum class TestEnum {
    ONE,
    TWO
}<|MERGE_RESOLUTION|>--- conflicted
+++ resolved
@@ -632,6 +632,13 @@
     }
 
     @Test
+    fun valueClass() {
+        val clazz = TestValueClass(12)
+        assertThatRouteFilledFrom(clazz, listOf(intArgument("arg")))
+            .isEqualTo("$PATH_SERIAL_NAME/12")
+    }
+
+    @Test
     fun routeFromObject() {
         assertThatRouteFilledFrom(TestObject).isEqualTo(PATH_SERIAL_NAME)
     }
@@ -746,8 +753,6 @@
 
         assertThatRouteFilledFrom(clazz, listOf(listArg)).isEqualTo("$PATH_SERIAL_NAME")
     }
-<<<<<<< HEAD
-=======
 
     @Test
     fun encodeDouble() {
@@ -862,7 +867,6 @@
             }
         assertThatRouteFilledFrom(clazz, listOf(arg)).isEqualTo(PATH_SERIAL_NAME)
     }
->>>>>>> 2bfdee16
 }
 
 private fun <T : Any> assertThatRouteFilledFrom(
@@ -913,6 +917,8 @@
     }
 }
 
+@JvmInline @Serializable @SerialName(PATH_SERIAL_NAME) value class TestValueClass(val arg: Int)
+
 private class CustomSerializerClass(val longArg: Long)
 
 private class CustomSerializer : KSerializer<CustomSerializerClass> {
