/*
 * Copyright 2024 The Android Open Source Project
 *
 * Licensed under the Apache License, Version 2.0 (the "License");
 * you may not use this file except in compliance with the License.
 * You may obtain a copy of the License at
 *
 *      http://www.apache.org/licenses/LICENSE-2.0
 *
 * Unless required by applicable law or agreed to in writing, software
 * distributed under the License is distributed on an "AS IS" BASIS,
 * WITHOUT WARRANTIES OR CONDITIONS OF ANY KIND, either express or implied.
 * See the License for the specific language governing permissions and
 * limitations under the License.
 */

package androidx.navigation.serialization

import android.os.Bundle
import androidx.navigation.NamedNavArgument
import androidx.navigation.NavType
import androidx.navigation.navArgument
import com.google.common.truth.Truth.assertThat
import kotlin.test.assertFailsWith
import kotlinx.serialization.KSerializer
import kotlinx.serialization.SerialName
import kotlinx.serialization.Serializable
import kotlinx.serialization.SerializationException
import kotlinx.serialization.descriptors.PrimitiveKind
import kotlinx.serialization.descriptors.PrimitiveSerialDescriptor
import kotlinx.serialization.descriptors.SerialDescriptor
import kotlinx.serialization.encoding.Decoder
import kotlinx.serialization.encoding.Encoder
import org.junit.Test
import org.junit.runner.RunWith
import org.junit.runners.JUnit4

const val PATH_SERIAL_NAME = "www.test.com"

@RunWith(JUnit4::class)
class RouteFilledTest {

    @Test
    fun basePath() {
        @Serializable @SerialName(PATH_SERIAL_NAME) class TestClass

        val clazz = TestClass()
        assertThatRouteFilledFrom(clazz).isEqualTo(PATH_SERIAL_NAME)
    }

    @Test
    fun pathArg() {
        @Serializable @SerialName(PATH_SERIAL_NAME) class TestClass(val arg: String)

        val clazz = TestClass("test")
        assertThatRouteFilledFrom(clazz, listOf(stringArgument("arg")))
            .isEqualTo("$PATH_SERIAL_NAME/test")
    }

    @Test
    fun multiplePathArg() {
        @Serializable @SerialName(PATH_SERIAL_NAME) class TestClass(val arg: String, val arg2: Int)

        val clazz = TestClass("test", 0)

        assertThatRouteFilledFrom(clazz, listOf(stringArgument("arg"), intArgument("arg2")))
            .isEqualTo("$PATH_SERIAL_NAME/test/0")
    }

    @Test
    fun pathArgNullable() {
        @Serializable @SerialName(PATH_SERIAL_NAME) class TestClass(val arg: String?)

        val clazz = TestClass("test")
        assertThatRouteFilledFrom(clazz, listOf(nullableStringArgument("arg")))
            .isEqualTo("$PATH_SERIAL_NAME/test")
    }

    @Test
    fun pathArgNull() {
        @Serializable @SerialName(PATH_SERIAL_NAME) class TestClass(val arg: String?)

        val clazz = TestClass(null)
        assertThatRouteFilledFrom(clazz, listOf(nullableStringArgument("arg")))
            .isEqualTo("$PATH_SERIAL_NAME/null")
    }

    @Test
    fun pathArgNullLiteral() {
        @Serializable @SerialName(PATH_SERIAL_NAME) class TestClass(val arg: String?)

        val clazz = TestClass("null")
        assertThatRouteFilledFrom(clazz, listOf(nullableStringArgument("arg")))
            .isEqualTo("$PATH_SERIAL_NAME/null")
    }

    @Test
    fun multiplePathArgNullable() {
        @Serializable
        @SerialName(PATH_SERIAL_NAME)
        class TestClass(val arg: String?, val arg2: Int?)

        val clazz = TestClass("test", 0)
        assertThatRouteFilledFrom(
                clazz,
                listOf(nullableStringArgument("arg"), nullableIntArgument("arg2"))
            )
            .isEqualTo("$PATH_SERIAL_NAME/test/0")
    }

    @Test
    fun multiplePathArgNull() {
        @Serializable
        @SerialName(PATH_SERIAL_NAME)
        class TestClass(val arg: String?, val arg2: Int?)

        val clazz = TestClass(null, null)
        assertThatRouteFilledFrom(
                clazz,
                listOf(nullableStringArgument("arg"), nullableIntArgument("arg2"))
            )
            .isEqualTo("$PATH_SERIAL_NAME/null/null")
    }

    @Test
    fun queryArg() {
        @Serializable @SerialName(PATH_SERIAL_NAME) class TestClass(val arg: String = "test")

        val clazz = TestClass()
        assertThatRouteFilledFrom(clazz, listOf(stringArgument("arg", true)))
            .isEqualTo("$PATH_SERIAL_NAME?arg=test")
    }

    @Test
    fun queryArgOverrideDefault() {
        @Serializable @SerialName(PATH_SERIAL_NAME) class TestClass(val arg: String = "test")

        val clazz = TestClass("newTest")
        assertThatRouteFilledFrom(clazz, listOf(stringArgument("arg", true)))
            .isEqualTo("$PATH_SERIAL_NAME?arg=newTest")
    }

    @Test
    fun queryArgNullable() {
        @Serializable @SerialName(PATH_SERIAL_NAME) class TestClass(val arg: String? = "test")

        val clazz = TestClass()
        assertThatRouteFilledFrom(clazz, listOf(nullableStringArgument("arg", true)))
            .isEqualTo("$PATH_SERIAL_NAME?arg=test")
    }

    @Test
    fun queryArgNull() {
        @Serializable @SerialName(PATH_SERIAL_NAME) class TestClass(val arg: String? = null)

        val clazz = TestClass()
        assertThatRouteFilledFrom(clazz, listOf(nullableStringArgument("arg", true)))
            .isEqualTo("$PATH_SERIAL_NAME?arg=null")
    }

    @Test
    fun queryArgNullLiteral() {
        @Serializable @SerialName(PATH_SERIAL_NAME) class TestClass(val arg: String? = null)

        val clazz = TestClass("null")
        assertThatRouteFilledFrom(clazz, listOf(nullableStringArgument("arg", true)))
            .isEqualTo("$PATH_SERIAL_NAME?arg=null")
    }

    @Test
    fun multipleQueryArgNullable() {
        @Serializable
        @SerialName(PATH_SERIAL_NAME)
        class TestClass(val arg: String? = "test", val arg2: Int? = 0)

        val clazz = TestClass()
        assertThatRouteFilledFrom(
                clazz,
                listOf(nullableStringArgument("arg", true), nullableIntArgument("arg2", true))
            )
            .isEqualTo("$PATH_SERIAL_NAME?arg=test&arg2=0")
    }

    @Test
    fun multipleQueryArgNull() {
        @Serializable
        @SerialName(PATH_SERIAL_NAME)
        class TestClass(val arg: String? = null, val arg2: Int? = null)

        val clazz = TestClass()
        assertThatRouteFilledFrom(
                clazz,
                listOf(nullableStringArgument("arg", true), nullableIntArgument("arg2", true))
            )
            .isEqualTo("$PATH_SERIAL_NAME?arg=null&arg2=null")
    }

    @Test
    fun pathAndQueryArg() {
        @Serializable
        @SerialName(PATH_SERIAL_NAME)
        class TestClass(val pathArg: String, val queryArg: Int = 0)

        val clazz = TestClass("test")
        assertThatRouteFilledFrom(
                clazz,
                listOf(stringArgument("pathArg"), intArgument("queryArg", true))
            )
            .isEqualTo("$PATH_SERIAL_NAME/test?queryArg=0")
    }

    @Test
    fun pathAndQueryArgInReverseOrder() {
        @Serializable
        @SerialName(PATH_SERIAL_NAME)
        class TestClass(val queryArg: Int = 0, val pathArg: String)

        val clazz = TestClass(1, "test")
        assertThatRouteFilledFrom(
                clazz,
                listOf(intArgument("queryArg", true), stringArgument("pathArg"))
            )
            .isEqualTo("$PATH_SERIAL_NAME/test?queryArg=1")
    }

    @Test
    fun pathAndQueryArgNullable() {
        @Serializable
        @SerialName(PATH_SERIAL_NAME)
        class TestClass(val pathArg: String?, val queryArg: Int? = 0)

        val clazz = TestClass("test", 1)
        assertThatRouteFilledFrom(
                clazz,
                listOf(nullableStringArgument("pathArg"), nullableIntArgument("queryArg", true))
            )
            .isEqualTo("$PATH_SERIAL_NAME/test?queryArg=1")
    }

    @Test
    fun queryArrayArg() {
        @Serializable @SerialName(PATH_SERIAL_NAME) class TestClass(val array: IntArray)

        val clazz = TestClass(intArrayOf(0, 1, 2))
        assertThatRouteFilledFrom(clazz, listOf(intArrayArgument("array")))
            .isEqualTo("$PATH_SERIAL_NAME?array=0&array=1&array=2")
    }

    @Test
    fun queryNullableArrayArg() {
        @Serializable @SerialName(PATH_SERIAL_NAME) class TestClass(val array: IntArray?)

        val clazz = TestClass(intArrayOf(0, 1, 2))
        assertThatRouteFilledFrom(clazz, listOf(intArrayArgument("array")))
            .isEqualTo("$PATH_SERIAL_NAME?array=0&array=1&array=2")
    }

    @Test
    fun queryNullArrayArg() {
        @Serializable @SerialName(PATH_SERIAL_NAME) class TestClass(val array: IntArray? = null)

        val clazz = TestClass()
        assertThatRouteFilledFrom(clazz, listOf(intArrayArgument("array")))
            .isEqualTo("$PATH_SERIAL_NAME")
    }

    @Test
    fun pathAndQueryArray() {
        @Serializable
        @SerialName(PATH_SERIAL_NAME)
        class TestClass(val string: String, val array: IntArray)

        val clazz = TestClass("test", intArrayOf(0, 1, 2))
        assertThatRouteFilledFrom(
                clazz,
                listOf(stringArgument("string"), intArrayArgument("array"))
            )
            .isEqualTo("$PATH_SERIAL_NAME/test?array=0&array=1&array=2")
    }

    @Test
    fun queryPrimitiveAndArray() {
        @Serializable
        @SerialName(PATH_SERIAL_NAME)
        class TestClass(val array: IntArray, val arg: Int = 0)

        val clazz = TestClass(intArrayOf(0, 1, 2), 15)
        assertThatRouteFilledFrom(clazz, listOf(intArrayArgument("array"), intArgument("arg")))
            .isEqualTo("$PATH_SERIAL_NAME?array=0&array=1&array=2&arg=15")
    }

    @Test
    fun routeListArgs() {
        @Serializable @SerialName(PATH_SERIAL_NAME) class IntList(val list: List<Int>)
        assertThatRouteFilledFrom(
                IntList(listOf(1, 2)),
                listOf(
                    navArgument("list") {
                        type = NavType.IntListType
                        nullable = false
                        unknownDefaultValuePresent = false
                    }
                )
            )
            .isEqualTo("$PATH_SERIAL_NAME?list=1&list=2")
    }

    @Test
    fun withSecondaryConstructor() {
        @Serializable
        @SerialName(PATH_SERIAL_NAME)
        class TestClass(val arg: String) {
            constructor(arg2: Int) : this(arg2.toString())
        }

        val clazz = TestClass(0)
        assertThatRouteFilledFrom(clazz, listOf(stringArgument("arg")))
            .isEqualTo("$PATH_SERIAL_NAME/0")
    }

    @Test
    fun withCompanionObject() {
        val clazz = ClassWithCompanionObject(0)
        assertThatRouteFilledFrom(clazz, listOf(intArgument("arg")))
            .isEqualTo("$PATH_SERIAL_NAME/0")
    }

    @Test
    fun withCompanionParameter() {
        val clazz = ClassWithCompanionParam(0)
        assertThatRouteFilledFrom(clazz, listOf(intArgument("arg")))
            .isEqualTo("$PATH_SERIAL_NAME/0")
    }

    @Test
    fun withFunction() {
        @Serializable
        @SerialName(PATH_SERIAL_NAME)
        class TestClass(val arg: String) {
            fun testFun() {}
        }

        val clazz = TestClass("test")
        assertThatRouteFilledFrom(clazz, listOf(stringArgument("arg")))
            .isEqualTo("$PATH_SERIAL_NAME/test")
    }

    @Test
    fun enumType() {
        @Serializable
        @SerialName(PATH_SERIAL_NAME)
        class TestClass(val arg: TestEnum, val arg2: TestEnum)

        val clazz = TestClass(TestEnum.ONE, TestEnum.TWO)
        assertThatRouteFilledFrom(
                clazz,
                listOf(
                    enumArgument("arg", TestEnum::class.java),
                    enumArgument("arg2", TestEnum::class.java)
                )
            )
            .isEqualTo("$PATH_SERIAL_NAME/ONE/TWO")
    }

    @Test
    fun enumNullableType() {
        @Serializable
        @SerialName(PATH_SERIAL_NAME)
        class TestClass(val arg: TestEnum?, val arg2: TestEnum?)

        val clazz = TestClass(TestEnum.ONE, null)
        assertThatRouteFilledFrom(
                clazz,
                listOf(
                    enumArgument("arg", TestEnum::class.java),
                    enumArgument("arg2", TestEnum::class.java)
                )
            )
            .isEqualTo("$PATH_SERIAL_NAME/ONE/null")
    }

    @Test
    fun customParamType() {
        @Serializable class CustomType

        @Serializable @SerialName(PATH_SERIAL_NAME) class TestClass(val custom: CustomType)

        val customArg =
            navArgument("custom") {
                type =
                    object : NavType<CustomType>(false) {
                        override fun put(bundle: Bundle, key: String, value: CustomType) {}

                        override fun get(bundle: Bundle, key: String): CustomType? = null

                        override fun parseValue(value: String): CustomType = CustomType()

                        override fun serializeAsValue(value: CustomType) = "customValue"
                    }
                nullable = false
                unknownDefaultValuePresent = false
            }

        val clazz = TestClass(CustomType())
        assertThatRouteFilledFrom(clazz, listOf(customArg))
            .isEqualTo("$PATH_SERIAL_NAME/customValue")
    }

    @Test
    fun nestedCustomParamType() {
        @Serializable
        class NestedCustomType {
            override fun toString() = "nestedCustomValue"
        }

        @Serializable class CustomType(val nested: NestedCustomType)

        val customArg =
            navArgument("custom") {
                type =
                    object : NavType<CustomType>(false) {
                        override fun put(bundle: Bundle, key: String, value: CustomType) {}

                        override fun get(bundle: Bundle, key: String) = null

                        override fun parseValue(value: String): CustomType =
                            CustomType(NestedCustomType())

                        override fun serializeAsValue(value: CustomType) =
                            "customValue[${value.nested}]"
                    }
                nullable = false
                unknownDefaultValuePresent = false
            }

        @Serializable @SerialName(PATH_SERIAL_NAME) class TestClass(val custom: CustomType)

        val clazz = TestClass(CustomType(NestedCustomType()))
        assertThatRouteFilledFrom(clazz, listOf(customArg))
            .isEqualTo("$PATH_SERIAL_NAME/customValue[nestedCustomValue]")
    }

    @Test
    fun customSerializerParamType() {
        @Serializable
        @SerialName(PATH_SERIAL_NAME)
        class TestClass(
            val arg: Int,
            @Serializable(with = CustomSerializer::class) val arg2: CustomSerializerClass
        )

        val customArg =
            navArgument("arg2") {
                type =
                    object : NavType<CustomSerializerClass>(false) {
                        override fun put(
                            bundle: Bundle,
                            key: String,
                            value: CustomSerializerClass
                        ) {}

                        override fun get(bundle: Bundle, key: String) = null

                        override fun parseValue(value: String) = CustomSerializerClass(1L)

                        override fun serializeAsValue(value: CustomSerializerClass) =
                            "customSerializerClass[${value.longArg}]"
                    }
                nullable = false
                unknownDefaultValuePresent = false
            }
        val clazz = TestClass(0, CustomSerializerClass(1L))
        assertThatRouteFilledFrom(clazz, listOf(intArgument("arg"), customArg))
            .isEqualTo("$PATH_SERIAL_NAME/0/customSerializerClass[1]")
    }

    @Test
    fun customTypeParam() {
        @Serializable open class TypeParam
        @Serializable class CustomType<T : TypeParam>
        @Serializable
        @SerialName(PATH_SERIAL_NAME)
        class TestClass(val custom: CustomType<TypeParam>)

        val navType =
            object : NavType<CustomType<TypeParam>>(false) {
                override val name: String
                    get() = "CustomType"

                override fun put(bundle: Bundle, key: String, value: CustomType<TypeParam>) {}

                override fun get(bundle: Bundle, key: String): CustomType<TypeParam>? = null

                override fun parseValue(value: String): CustomType<TypeParam> = CustomType()

                override fun serializeAsValue(value: CustomType<TypeParam>) = "customValue"
            }
        assertThatRouteFilledFrom(
                TestClass(CustomType()),
                listOf(navArgument("custom") { type = navType })
            )
            .isEqualTo("$PATH_SERIAL_NAME/customValue")
    }

    @Test
    fun customTypeParamNested() {
        @Serializable open class TypeParamNested
        @Serializable open class TypeParam<K : TypeParamNested>
        @Serializable class CustomType<T : TypeParam<TypeParamNested>>
        @Serializable
        @SerialName(PATH_SERIAL_NAME)
        class TestClass(val custom: CustomType<TypeParam<TypeParamNested>>)

        val navType =
            object : NavType<CustomType<TypeParam<TypeParamNested>>>(false) {
                override val name: String
                    get() = "CustomType"

                override fun put(
                    bundle: Bundle,
                    key: String,
                    value: CustomType<TypeParam<TypeParamNested>>
                ) {}

                override fun get(
                    bundle: Bundle,
                    key: String
                ): CustomType<TypeParam<TypeParamNested>>? = null

                override fun parseValue(value: String): CustomType<TypeParam<TypeParamNested>> =
                    CustomType()

                override fun serializeAsValue(value: CustomType<TypeParam<TypeParamNested>>) =
                    "customValue"
            }
        assertThatRouteFilledFrom(
                TestClass(CustomType()),
                listOf(navArgument("custom") { type = navType })
            )
            .isEqualTo("$PATH_SERIAL_NAME/customValue")
    }

    @Test
    fun paramWithNoBackingField() {
        @Serializable
        @SerialName(PATH_SERIAL_NAME)
        class TestClass {
            val noBackingField: Int
                get() = 0
        }
        // only members with backing field should appear on route
        val clazz = TestClass()
        assertThatRouteFilledFrom(clazz).isEqualTo(PATH_SERIAL_NAME)
    }

    @Test
    fun queryArgFromClassBody() {
        @Serializable
        @SerialName(PATH_SERIAL_NAME)
        class TestClass {
            val arg: Int = 0
        }
        val clazz = TestClass()
        assertThatRouteFilledFrom(clazz, listOf(intArgument("arg")))
            .isEqualTo("$PATH_SERIAL_NAME?arg=0")
    }

    @Test
    fun pathArgFromClassBody() {
        @Serializable
        @SerialName(PATH_SERIAL_NAME)
        class TestClass {
            lateinit var arg: IntArray
        }
        val clazz = TestClass().also { it.arg = intArrayOf(0) }
        assertThatRouteFilledFrom(clazz, listOf(intArrayArgument("arg")))
            .isEqualTo("$PATH_SERIAL_NAME?arg=0")
    }

    @Test
    fun nonSerializableClassInvalid() {
        @SerialName(PATH_SERIAL_NAME) class TestClass

        assertFailsWith<SerializationException> {
            // the class must be serializable
            generateRouteWithArgs(TestClass(), emptyMap())
        }
    }

    @Test
    fun childClassOfAbstract() {
        @Serializable abstract class TestAbstractClass

        @Serializable @SerialName(PATH_SERIAL_NAME) class TestClass : TestAbstractClass()

        val clazz = TestClass()
        assertThatRouteFilledFrom(
                clazz,
            )
            .isEqualTo(PATH_SERIAL_NAME)
    }

    @Test
    fun childClassOfAbstract_duplicateArgs() {
        @Serializable abstract class TestAbstractClass(val arg: Int)

        @Serializable
        @SerialName(PATH_SERIAL_NAME)
        class TestClass(val arg2: Int) : TestAbstractClass(arg2)

        // args will be duplicated
        val clazz = TestClass(0)
        assertThatRouteFilledFrom(clazz, listOf(intArgument("arg"), intArgument("arg2")))
            .isEqualTo("$PATH_SERIAL_NAME/0/0")
    }

    @Test
    fun childClassOfSealed_withArgs() {
        // child class overrides parent variable so only child variable shows up in route pattern
        val clazz = SealedClass.TestClass(0)
        assertThatRouteFilledFrom(clazz, listOf(intArgument("arg2")))
            .isEqualTo("$PATH_SERIAL_NAME/0")
    }

    @Test
    fun childClassOfInterface() {
        @Serializable @SerialName(PATH_SERIAL_NAME) class TestClass(val arg: Int) : TestInterface

        val clazz = TestClass(0)
        assertThatRouteFilledFrom(clazz, listOf(intArgument("arg")))
            .isEqualTo("$PATH_SERIAL_NAME/0")
    }

    @Test
    fun valueClass() {
        val clazz = TestValueClass(12)
        assertThatRouteFilledFrom(clazz, listOf(intArgument("arg")))
            .isEqualTo("$PATH_SERIAL_NAME/12")
    }

    @Test
    fun routeFromObject() {
        assertThatRouteFilledFrom(TestObject).isEqualTo(PATH_SERIAL_NAME)
    }

    @Test
    fun routeFromObject_argsNotSerialized() {
        // object variables are not serialized and does not show up on route
        assertThatRouteFilledFrom(TestObjectWithArg).isEqualTo(PATH_SERIAL_NAME)
    }

    @Test
    fun collectionNavType() {
        assertThatRouteFilledFrom(
                TestClassCollectionArg(
                    listOf(CustomTypeWithArg(1), CustomTypeWithArg(3), CustomTypeWithArg(5))
                ),
                listOf(navArgument("list") { type = collectionNavType })
            )
            .isEqualTo("$PATH_SERIAL_NAME?list=1&list=3&list=5")
    }

    @Test
    fun nullStringList() {
        @Serializable @SerialName(PATH_SERIAL_NAME) class TestClass(val list: List<String>?)

        val clazz = TestClass(null)

        val listArg =
            navArgument("list") {
                type = NavType.StringListType
                nullable = true
            }

        assertThatRouteFilledFrom(clazz, listOf(listArg)).isEqualTo("$PATH_SERIAL_NAME")
    }

    @Test
    fun nullIntList() {
        @Serializable @SerialName(PATH_SERIAL_NAME) class TestClass(val list: List<Int>?)

        val clazz = TestClass(null)

        val listArg =
            navArgument("list") {
                type = NavType.IntListType
                nullable = true
            }

        assertThatRouteFilledFrom(clazz, listOf(listArg)).isEqualTo(PATH_SERIAL_NAME)
    }

    @Test
    fun emptyStringList() {
        @Serializable @SerialName(PATH_SERIAL_NAME) class TestClass(val list: List<String>)

        val clazz = TestClass(emptyList())

        val listArg =
            navArgument("list") {
                type = NavType.StringListType
                nullable = false
            }

        assertThatRouteFilledFrom(clazz, listOf(listArg)).isEqualTo("$PATH_SERIAL_NAME")
    }

    @Test
    fun emptyIntList() {
        @Serializable @SerialName(PATH_SERIAL_NAME) class TestClass(val list: List<Int>)

        val clazz = TestClass(emptyList())

        val listArg =
            navArgument("list") {
                type = NavType.IntListType
                nullable = false
            }

        assertThatRouteFilledFrom(clazz, listOf(listArg)).isEqualTo("$PATH_SERIAL_NAME")
    }

    @Test
    fun defaultEmptyStringList() {
        @Serializable
        @SerialName(PATH_SERIAL_NAME)
        class TestClass(val list: List<String> = emptyList())

        val clazz = TestClass()

        val listArg =
            navArgument("list") {
                type = NavType.StringListType
                nullable = false
            }

        assertThatRouteFilledFrom(clazz, listOf(listArg)).isEqualTo("$PATH_SERIAL_NAME")
    }

    @Test
    fun defaultEmptyIntList() {
        @Serializable
        @SerialName(PATH_SERIAL_NAME)
        class TestClass(val list: List<Int> = emptyList())

        val clazz = TestClass()

        val listArg =
            navArgument("list") {
                type = NavType.IntListType
                nullable = false
            }

        assertThatRouteFilledFrom(clazz, listOf(listArg)).isEqualTo("$PATH_SERIAL_NAME")
    }

    @Test
    fun encodeDouble() {
        @Serializable @SerialName(PATH_SERIAL_NAME) class TestClass(val arg: Double)

        val clazz = TestClass(11E123)
        val arg =
            navArgument("arg") {
                type = InternalNavType.DoubleType
                nullable = false
            }
        assertThatRouteFilledFrom(clazz, listOf(arg)).isEqualTo("$PATH_SERIAL_NAME/1.1E124")
    }

    @Test
    fun encodeDoubleNullable() {
        @Serializable @SerialName(PATH_SERIAL_NAME) class TestClass(val arg: Double?)

        val clazz = TestClass(11E123)
        val arg =
            navArgument("arg") {
                type = InternalNavType.DoubleNullableType
                nullable = false
            }
        assertThatRouteFilledFrom(clazz, listOf(arg)).isEqualTo("$PATH_SERIAL_NAME/1.1E124")

        val clazz2 = TestClass(null)
        val arg2 =
            navArgument("arg") {
                type = InternalNavType.DoubleNullableType
                nullable = false
            }
        assertThatRouteFilledFrom(clazz2, listOf(arg2)).isEqualTo("$PATH_SERIAL_NAME/null")
    }

    @Test
    fun encodeDoubleArray() {
        @Serializable @SerialName(PATH_SERIAL_NAME) class TestClass(val arg: DoubleArray)

        val clazz = TestClass(doubleArrayOf(11E123, 11.11))
        val arg =
            navArgument("arg") {
                type = InternalNavType.DoubleArrayType
                nullable = false
            }
        assertThatRouteFilledFrom(clazz, listOf(arg))
            .isEqualTo("$PATH_SERIAL_NAME?arg=1.1E124&arg=11.11")
    }

    @Test
    fun encodeDoubleArrayNullable() {
        @Serializable @SerialName(PATH_SERIAL_NAME) class TestClass(val arg: DoubleArray?)

        val clazz = TestClass(null)
        val arg =
            navArgument("arg") {
                type = InternalNavType.DoubleArrayType
                nullable = true
            }
        assertThatRouteFilledFrom(clazz, listOf(arg)).isEqualTo("$PATH_SERIAL_NAME")
    }
<<<<<<< HEAD
=======

    @Test
    fun encodeDoubleList() {
        @Serializable @SerialName(PATH_SERIAL_NAME) class TestClass(val arg: List<Double>)

        val clazz = TestClass(listOf(11E123, 11.11))
        val arg =
            navArgument("arg") {
                type = InternalNavType.DoubleListType
                nullable = false
            }
        assertThatRouteFilledFrom(clazz, listOf(arg))
            .isEqualTo("$PATH_SERIAL_NAME?arg=1.1E124&arg=11.11")
    }

    @Test
    fun encodeDoubleListNullable() {
        @Serializable @SerialName(PATH_SERIAL_NAME) class TestClass(val arg: List<Double>?)

        val clazz = TestClass(null)
        val arg =
            navArgument("arg") {
                type = InternalNavType.DoubleListType
                nullable = true
            }
        assertThatRouteFilledFrom(clazz, listOf(arg)).isEqualTo("$PATH_SERIAL_NAME")
    }

    @Test
    fun encodeEnumList() {
        @Serializable @SerialName(PATH_SERIAL_NAME) class TestClass(val arg: List<TestEnum>)

        val clazz = TestClass(listOf(TestEnum.ONE, TestEnum.TWO))
        val arg =
            navArgument("arg") {
                type = InternalAndroidNavType.EnumListType(TestEnum::class.java)
                nullable = false
            }
        assertThatRouteFilledFrom(clazz, listOf(arg)).isEqualTo("$PATH_SERIAL_NAME?arg=ONE&arg=TWO")
    }

    @Test
    fun encodeEnumListNullable() {
        @Serializable @SerialName(PATH_SERIAL_NAME) class TestClass(val arg: List<TestEnum>?)

        val clazz = TestClass(null)
        val arg =
            navArgument("arg") {
                type = InternalAndroidNavType.EnumListType(TestEnum::class.java)
                nullable = true
            }
        assertThatRouteFilledFrom(clazz, listOf(arg)).isEqualTo(PATH_SERIAL_NAME)
    }
>>>>>>> 7a145e05
}

private fun <T : Any> assertThatRouteFilledFrom(
    obj: T,
    customArgs: List<NamedNavArgument>? = null
): String {
    val typeMap = mutableMapOf<String, NavType<Any?>>()
    customArgs?.forEach { typeMap[it.name] = it.argument.type }
    return generateRouteWithArgs(obj, typeMap)
}

internal fun String.isEqualTo(other: String) {
    assertThat(this).isEqualTo(other)
}

@Serializable
@SerialName(PATH_SERIAL_NAME)
private class ClassWithCompanionObject(val arg: Int) {
    companion object TestObject
}

@Serializable
@SerialName(PATH_SERIAL_NAME)
private class ClassWithCompanionParam(val arg: Int) {
    companion object {
        val companionVal: String = "hello"
    }
}

@Serializable @SerialName(PATH_SERIAL_NAME) internal object TestObject

@Serializable
@SerialName(PATH_SERIAL_NAME)
internal object TestObjectWithArg {
    val arg: Int = 0
}

@Serializable
private sealed class SealedClass {
    abstract val arg: Int

    @Serializable
    @SerialName(PATH_SERIAL_NAME)
    // same value for arg and arg2
    class TestClass(val arg2: Int) : SealedClass() {
        override val arg: Int
            get() = arg2
    }
}

@JvmInline @Serializable @SerialName(PATH_SERIAL_NAME) value class TestValueClass(val arg: Int)

private class CustomSerializerClass(val longArg: Long)

private class CustomSerializer : KSerializer<CustomSerializerClass> {
    override val descriptor: SerialDescriptor =
        PrimitiveSerialDescriptor("Date", PrimitiveKind.LONG)

    override fun serialize(encoder: Encoder, value: CustomSerializerClass) =
        encoder.encodeLong(value.longArg)

    override fun deserialize(decoder: Decoder): CustomSerializerClass =
        CustomSerializerClass(decoder.decodeLong())
}

private interface TestInterface

private fun nullableIntArgument(name: String, hasDefaultValue: Boolean = false) =
    navArgument(name) {
        type = InternalNavType.IntNullableType
        nullable = true
        unknownDefaultValuePresent = hasDefaultValue
    }

private fun intArrayArgument(name: String, hasDefaultValue: Boolean = false) =
    navArgument(name) {
        type = NavType.IntArrayType
        nullable = true
        unknownDefaultValuePresent = hasDefaultValue
    }

@Serializable
private enum class TestEnum {
    ONE,
    TWO
}<|MERGE_RESOLUTION|>--- conflicted
+++ resolved
@@ -814,8 +814,6 @@
             }
         assertThatRouteFilledFrom(clazz, listOf(arg)).isEqualTo("$PATH_SERIAL_NAME")
     }
-<<<<<<< HEAD
-=======
 
     @Test
     fun encodeDoubleList() {
@@ -869,7 +867,6 @@
             }
         assertThatRouteFilledFrom(clazz, listOf(arg)).isEqualTo(PATH_SERIAL_NAME)
     }
->>>>>>> 7a145e05
 }
 
 private fun <T : Any> assertThatRouteFilledFrom(
