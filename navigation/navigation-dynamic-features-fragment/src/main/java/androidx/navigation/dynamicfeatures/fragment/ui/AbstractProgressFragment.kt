/*
 * Copyright 2019 The Android Open Source Project
 *
 * Licensed under the Apache License, Version 2.0 (the "License");
 * you may not use this file except in compliance with the License.
 * You may obtain a copy of the License at
 *
 *      http://www.apache.org/licenses/LICENSE-2.0
 *
 * Unless required by applicable law or agreed to in writing, software
 * distributed under the License is distributed on an "AS IS" BASIS,
 * WITHOUT WARRANTIES OR CONDITIONS OF ANY KIND, either express or implied.
 * See the License for the specific language governing permissions and
 * limitations under the License.
 */

package androidx.navigation.dynamicfeatures.fragment.ui

import android.app.Activity
import android.content.IntentSender
import android.os.Bundle
import android.util.Log
import android.view.View
<<<<<<< HEAD
=======
import androidx.activity.result.IntentSenderRequest
import androidx.activity.result.contract.ActivityResultContracts
>>>>>>> 45c97773
import androidx.annotation.RestrictTo
import androidx.fragment.app.Fragment
import androidx.fragment.app.viewModels
import androidx.lifecycle.Observer
import androidx.navigation.dynamicfeatures.Constants
import androidx.navigation.dynamicfeatures.DynamicExtras
import androidx.navigation.dynamicfeatures.DynamicInstallMonitor
import androidx.navigation.fragment.findNavController
import com.google.android.play.core.common.IntentSenderForResultStarter
import com.google.android.play.core.splitinstall.SplitInstallSessionState
import com.google.android.play.core.splitinstall.model.SplitInstallErrorCode
import com.google.android.play.core.splitinstall.model.SplitInstallSessionStatus

/**
 * The base class for [Fragment]s that handle dynamic feature installation.
 *
 * When extending from this class, you are responsible for forwarding installation state changes
 * to your UI via the provided hooks in [onCancelled], [onFailed], [onProgress].
 *
 * The installation process itself is handled within the [AbstractProgressFragment] itself.
 * Navigation to the target destination will occur once the installation is completed.
 */
public abstract class AbstractProgressFragment : Fragment {

    internal companion object {
        private const val INSTALL_REQUEST_CODE = 1
        private const val TAG = "AbstractProgress"
    }

    private val installViewModel: InstallViewModel by viewModels {
        InstallViewModel.FACTORY
    }
    private val destinationId by lazy {
        requireArguments().getInt(Constants.DESTINATION_ID)
    }
    private val destinationArgs: Bundle? by lazy {
        requireArguments().getBundle(Constants.DESTINATION_ARGS)
    }
    private var navigated = false

    public constructor()

    public constructor(contentLayoutId: Int) : super(contentLayoutId)

    private val intentSenderLauncher = registerForActivityResult(
        ActivityResultContracts.StartIntentSenderForResult()
    ) { result ->
        if (result.resultCode == Activity.RESULT_CANCELED) {
            onCancelled()
        }
    }

    override fun onCreate(savedInstanceState: Bundle?) {
        super.onCreate(savedInstanceState)
        if (savedInstanceState != null) {
            navigated = savedInstanceState.getBoolean(Constants.KEY_NAVIGATED, false)
        }
    }

    override fun onViewCreated(view: View, savedInstanceState: Bundle?) {
        if (navigated) {
            findNavController().popBackStack()
            return
        }
        var monitor = installViewModel.installMonitor
        if (monitor == null) {
            Log.i(TAG, "onViewCreated: monitor is null, navigating")
            navigate()
            monitor = installViewModel.installMonitor
        }
        if (monitor != null) {
            Log.i(TAG, "onViewCreated: monitor is now not null, observing")
            monitor.status.observe(viewLifecycleOwner, StateObserver(monitor))
        }
    }
    /**
     * Navigates to an installed dynamic feature module or kicks off installation.
     *
     * @hide
     */
    @RestrictTo(RestrictTo.Scope.LIBRARY)
    protected fun navigate() {
        Log.i(TAG, "navigate: ")
        val installMonitor = DynamicInstallMonitor()
        val extras = DynamicExtras(installMonitor)
        findNavController().navigate(destinationId, destinationArgs, null, extras)
        if (!installMonitor.isInstallRequired) {
            Log.i(TAG, "navigate: install not required")
            navigated = true
        } else {
            Log.i(TAG, "navigate: setting install monitor")
            installViewModel.installMonitor = installMonitor
        }
    }

    override fun onSaveInstanceState(outState: Bundle) {
        super.onSaveInstanceState(outState)
        outState.putBoolean(Constants.KEY_NAVIGATED, navigated)
    }

    private inner class StateObserver constructor(private val monitor: DynamicInstallMonitor) :
        Observer<SplitInstallSessionState> {

        override fun onChanged(sessionState: SplitInstallSessionState?) {
            if (sessionState != null) {
                if (sessionState.hasTerminalStatus()) {
                    monitor.status.removeObserver(this)
                }
                when (sessionState.status()) {
                    SplitInstallSessionStatus.INSTALLED -> {
                        onInstalled()
                        navigate()
                    }
<<<<<<< HEAD
                    SplitInstallSessionStatus.REQUIRES_USER_CONFIRMATION -> try {
                        @Suppress("DEPRECATION")
                        // TODO replace once PlayCore ships with code landed in b/145276704.
                        startIntentSenderForResult(
                            sessionState.resolutionIntent()?.intentSender,
                            INSTALL_REQUEST_CODE, null, 0, 0, 0, null
                        )
                    } catch (e: IntentSender.SendIntentException) {
                        onFailed(SplitInstallErrorCode.INTERNAL_ERROR)
                    }
=======
                    SplitInstallSessionStatus.REQUIRES_USER_CONFIRMATION ->
                        try {
                            val splitInstallManager = monitor.splitInstallManager
                            if (splitInstallManager == null) {
                                onFailed(SplitInstallErrorCode.INTERNAL_ERROR)
                                return
                            }
                            splitInstallManager.startConfirmationDialogForResult(
                                sessionState,
                                IntentSenderForResultStarter { intent,
                                    _,
                                    fillInIntent,
                                    flagsMask,
                                    flagsValues,
                                    _,
                                    _ ->
                                    intentSenderLauncher.launch(
                                        IntentSenderRequest.Builder(intent)
                                            .setFillInIntent(fillInIntent)
                                            .setFlags(flagsValues, flagsMask)
                                            .build()
                                    )
                                },
                                INSTALL_REQUEST_CODE
                            )
                        } catch (e: IntentSender.SendIntentException) {
                            onFailed(SplitInstallErrorCode.INTERNAL_ERROR)
                        }
>>>>>>> 45c97773
                    SplitInstallSessionStatus.CANCELED -> onCancelled()
                    SplitInstallSessionStatus.FAILED -> onFailed(sessionState.errorCode())
                    SplitInstallSessionStatus.UNKNOWN ->
                        onFailed(SplitInstallErrorCode.INTERNAL_ERROR)
                    SplitInstallSessionStatus.CANCELING,
                    SplitInstallSessionStatus.DOWNLOADED,
                    SplitInstallSessionStatus.DOWNLOADING,
                    SplitInstallSessionStatus.INSTALLING,
                    SplitInstallSessionStatus.PENDING -> {
                        onProgress(
                            sessionState.status(),
                            sessionState.bytesDownloaded(),
                            sessionState.totalBytesToDownload()
                        )
                    }
                }
            }
        }
    }

    /**
     * Called when there was a progress update for an active module download.
     *
     * @param status the current installation status from SplitInstallSessionStatus
     * @param bytesDownloaded The bytes downloaded so far.
     * @param bytesTotal The total bytes to be downloaded (can be 0 for some status updates)
     */
    protected abstract fun onProgress(
        @SplitInstallSessionStatus status: Int,
        bytesDownloaded: Long,
        bytesTotal: Long
    )

    /**
     * Called when the user decided to cancel installation.
     */
    protected abstract fun onCancelled()

    /**
     * Called when the installation has failed due to non-user issues.
     *
     * Please check [SplitInstallErrorCode] for error code constants.
     *
     * @param errorCode contains the error code of the installation failure.
     */
    protected abstract fun onFailed(@SplitInstallErrorCode errorCode: Int)

    /**
     * Called when requested module has been successfully installed, just before the
     * [NavController][androidx.navigation.NavController] navigates to the final destination.
     */
    protected open fun onInstalled(): Unit = Unit
}<|MERGE_RESOLUTION|>--- conflicted
+++ resolved
@@ -21,11 +21,8 @@
 import android.os.Bundle
 import android.util.Log
 import android.view.View
-<<<<<<< HEAD
-=======
 import androidx.activity.result.IntentSenderRequest
 import androidx.activity.result.contract.ActivityResultContracts
->>>>>>> 45c97773
 import androidx.annotation.RestrictTo
 import androidx.fragment.app.Fragment
 import androidx.fragment.app.viewModels
@@ -139,18 +136,6 @@
                         onInstalled()
                         navigate()
                     }
-<<<<<<< HEAD
-                    SplitInstallSessionStatus.REQUIRES_USER_CONFIRMATION -> try {
-                        @Suppress("DEPRECATION")
-                        // TODO replace once PlayCore ships with code landed in b/145276704.
-                        startIntentSenderForResult(
-                            sessionState.resolutionIntent()?.intentSender,
-                            INSTALL_REQUEST_CODE, null, 0, 0, 0, null
-                        )
-                    } catch (e: IntentSender.SendIntentException) {
-                        onFailed(SplitInstallErrorCode.INTERNAL_ERROR)
-                    }
-=======
                     SplitInstallSessionStatus.REQUIRES_USER_CONFIRMATION ->
                         try {
                             val splitInstallManager = monitor.splitInstallManager
@@ -179,7 +164,6 @@
                         } catch (e: IntentSender.SendIntentException) {
                             onFailed(SplitInstallErrorCode.INTERNAL_ERROR)
                         }
->>>>>>> 45c97773
                     SplitInstallSessionStatus.CANCELED -> onCancelled()
                     SplitInstallSessionStatus.FAILED -> onFailed(sessionState.errorCode())
                     SplitInstallSessionStatus.UNKNOWN ->
