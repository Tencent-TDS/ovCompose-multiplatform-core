--- conflicted
+++ resolved
@@ -21,25 +21,16 @@
  * Please use that script when creating a new project, rather than copying an existing project and
  * modifying its settings.
  */
-<<<<<<< HEAD
-import androidx.build.Publish
-=======
 
 import androidx.build.KotlinTarget
 import androidx.build.SoftwareType
->>>>>>> 3d4510a6
 import org.jetbrains.kotlin.gradle.tasks.KotlinCompile
 
 plugins {
     id("AndroidXPlugin")
     id("com.android.library")
     id("kotlin-android")
-}
-
-android {
-    defaultConfig {
-        multiDexEnabled true
-    }
+    alias(libs.plugins.kotlinSerialization)
 }
 
 dependencies {
@@ -50,8 +41,6 @@
     api(project(":navigation:navigation-runtime"))
     api(libs.playFeatureDelivery)
     api(libs.kotlinStdlib)
-<<<<<<< HEAD
-=======
 
     implementation(libs.kotlinSerializationCore)
     implementation("androidx.activity:activity:1.7.2")
@@ -59,7 +48,6 @@
     implementation("androidx.lifecycle:lifecycle-common:2.6.2")
     implementation("androidx.lifecycle:lifecycle-livedata-core:2.6.2")
     implementation("androidx.lifecycle:lifecycle-viewmodel:2.6.2")
->>>>>>> 3d4510a6
 
     testRuntimeOnly(libs.testCore)
     testRuntimeOnly(libs.testRunner)
@@ -71,30 +59,18 @@
     androidTestImplementation(libs.testRules)
     androidTestImplementation(libs.testRunner)
     androidTestImplementation(libs.truth)
-    androidTestImplementation(libs.multidex)
     androidTestImplementation(project(":internal-testutils-runtime"), {
         exclude group: "androidx.fragment", module: "fragment"
     })
 }
 
 android {
-<<<<<<< HEAD
-    defaultConfig {
-        multiDexEnabled = true
-    }
-    namespace "androidx.navigation.dynamicfeatures.fragment"
-=======
     namespace = "androidx.navigation.dynamicfeatures.fragment"
->>>>>>> 3d4510a6
 }
 
 androidx {
     name = "Dynamic Feature Navigation Fragment"
-<<<<<<< HEAD
-    publish = Publish.SNAPSHOT_AND_RELEASE
-=======
     type = SoftwareType.PUBLISHED_LIBRARY
->>>>>>> 3d4510a6
     inceptionYear = "2019"
     description = "Android Dynamic Feature Navigation Fragment"
     kotlinTarget = KotlinTarget.KOTLIN_1_9
