/*
 * Copyright (C) 2016 The Android Open Source Project
 *
 * Licensed under the Apache License, Version 2.0 (the "License");
 * you may not use this file except in compliance with the License.
 * You may obtain a copy of the License at
 *
 *      http://www.apache.org/licenses/LICENSE-2.0
 *
 * Unless required by applicable law or agreed to in writing, software
 * distributed under the License is distributed on an "AS IS" BASIS,
 * WITHOUT WARRANTIES OR CONDITIONS OF ANY KIND, either express or implied.
 * See the License for the specific language governing permissions and
 * limitations under the License.
 */

/**
 * This file was created using the `create_project.py` script located in the
 * `<AndroidX root>/development/project-creator` directory.
 *
 * Please use that script when creating a new project, rather than copying an existing project and
 * modifying its settings.
 */
<<<<<<< HEAD
import androidx.build.LibraryType
=======

import androidx.build.KotlinTarget
import androidx.build.SoftwareType
>>>>>>> 7a145e05
import org.jetbrains.kotlin.gradle.tasks.KotlinCompile

plugins {
    id("AndroidXPlugin")
    id("com.android.library")
    id("kotlin-android")
    alias(libs.plugins.kotlinSerialization)
}

dependencies {
    api(project(":navigation:navigation-dynamic-features-runtime"))
    api(project(":navigation:navigation-fragment"))
    api(libs.kotlinStdlib)
    implementation(libs.kotlinSerializationCore)

    testImplementation(libs.testCore)
    testImplementation(libs.testExtJunit)
    testImplementation(libs.testRunner)
    testImplementation(libs.junit)
    testImplementation(libs.mockitoCore4)
    testImplementation(libs.robolectric)
    testImplementation(libs.truth)

    androidTestImplementation(libs.testCore)
    androidTestImplementation(libs.testExtJunit)
    androidTestImplementation(libs.testRules)
    androidTestImplementation(libs.testRunner)
    androidTestImplementation(libs.dexmakerMockito, excludes.bytebuddy)
    androidTestImplementation(libs.espressoCore)
    androidTestImplementation(libs.mockitoCore, excludes.bytebuddy)
    androidTestImplementation(libs.truth)
    androidTestImplementation(project(":internal-testutils-runtime"), {
        exclude group: "androidx.fragment", module: "fragment"
    })
}

android {
    namespace "androidx.navigation.dynamicfeatures.fragment"
}

androidx {
    name = "Dynamic Feature Navigation Fragment"
    type = SoftwareType.PUBLISHED_LIBRARY
    inceptionYear = "2019"
    description = "Android Dynamic Feature Navigation Fragment"
    legacyDisableKotlinStrictApiMode = true
}<|MERGE_RESOLUTION|>--- conflicted
+++ resolved
@@ -21,13 +21,9 @@
  * Please use that script when creating a new project, rather than copying an existing project and
  * modifying its settings.
  */
-<<<<<<< HEAD
-import androidx.build.LibraryType
-=======
 
 import androidx.build.KotlinTarget
 import androidx.build.SoftwareType
->>>>>>> 7a145e05
 import org.jetbrains.kotlin.gradle.tasks.KotlinCompile
 
 plugins {
@@ -38,26 +34,30 @@
 }
 
 dependencies {
+    api("androidx.fragment:fragment:1.6.2")
     api(project(":navigation:navigation-dynamic-features-runtime"))
+    api(project(":navigation:navigation-common"))
     api(project(":navigation:navigation-fragment"))
+    api(project(":navigation:navigation-runtime"))
+    api(libs.playFeatureDelivery)
     api(libs.kotlinStdlib)
+
     implementation(libs.kotlinSerializationCore)
+    implementation("androidx.activity:activity:1.7.2")
+    implementation("androidx.core:core-ktx:1.2.0")
+    implementation("androidx.lifecycle:lifecycle-common:2.6.2")
+    implementation("androidx.lifecycle:lifecycle-livedata-core:2.6.2")
+    implementation("androidx.lifecycle:lifecycle-viewmodel:2.6.2")
 
-    testImplementation(libs.testCore)
-    testImplementation(libs.testExtJunit)
-    testImplementation(libs.testRunner)
-    testImplementation(libs.junit)
-    testImplementation(libs.mockitoCore4)
-    testImplementation(libs.robolectric)
-    testImplementation(libs.truth)
+    testRuntimeOnly(libs.testCore)
+    testRuntimeOnly(libs.testRunner)
+    testRuntimeOnly(libs.robolectric)
 
+    androidTestImplementation(libs.junit)
     androidTestImplementation(libs.testCore)
     androidTestImplementation(libs.testExtJunit)
     androidTestImplementation(libs.testRules)
     androidTestImplementation(libs.testRunner)
-    androidTestImplementation(libs.dexmakerMockito, excludes.bytebuddy)
-    androidTestImplementation(libs.espressoCore)
-    androidTestImplementation(libs.mockitoCore, excludes.bytebuddy)
     androidTestImplementation(libs.truth)
     androidTestImplementation(project(":internal-testutils-runtime"), {
         exclude group: "androidx.fragment", module: "fragment"
@@ -65,7 +65,7 @@
 }
 
 android {
-    namespace "androidx.navigation.dynamicfeatures.fragment"
+    namespace = "androidx.navigation.dynamicfeatures.fragment"
 }
 
 androidx {
@@ -73,5 +73,5 @@
     type = SoftwareType.PUBLISHED_LIBRARY
     inceptionYear = "2019"
     description = "Android Dynamic Feature Navigation Fragment"
-    legacyDisableKotlinStrictApiMode = true
+    kotlinTarget = KotlinTarget.KOTLIN_1_9
 }