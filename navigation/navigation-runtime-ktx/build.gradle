--- conflicted
+++ resolved
@@ -21,11 +21,7 @@
  * Please use that script when creating a new project, rather than copying an existing project and
  * modifying its settings.
  */
-<<<<<<< HEAD
-import androidx.build.Publish
-=======
 import androidx.build.SoftwareType
->>>>>>> 3d4510a6
 
 plugins {
     id("AndroidXPlugin")
@@ -42,11 +38,7 @@
 
 androidx {
     name = "Navigation Runtime Kotlin Extensions"
-<<<<<<< HEAD
-    publish = Publish.SNAPSHOT_AND_RELEASE
-=======
     type = SoftwareType.PUBLISHED_LIBRARY_ONLY_USED_BY_KOTLIN_CONSUMERS
->>>>>>> 3d4510a6
     inceptionYear = "2018"
     description = "Android Navigation-Runtime-Ktx"
 }
