--- conflicted
+++ resolved
@@ -21,23 +21,16 @@
  * Please use that script when creating a new project, rather than copying an existing project and
  * modifying its settings.
  */
-<<<<<<< HEAD
-import androidx.build.Publish
-=======
 
 
 import androidx.build.JetbrainsAndroidXPlugin
 import androidx.build.PlatformIdentifier
 import org.jetbrains.kotlin.gradle.plugin.KotlinPlatformType
 import androidx.build.LibraryType
->>>>>>> 3d4510a6
 
 plugins {
     id("AndroidXPlugin")
     id("com.android.library")
-<<<<<<< HEAD
-    id("org.jetbrains.kotlin.android")
-=======
     alias(libs.plugins.kotlinSerialization)
     id("JetbrainsAndroidXPlugin")
 }
@@ -102,30 +95,23 @@
             }
         }
     }
->>>>>>> 3d4510a6
 }
 
-dependencies {
-    api(project(":navigation:navigation-runtime"))
-    api("androidx.lifecycle:lifecycle-runtime-testing:2.3.1")
-
-    androidTestImplementation(project(":internal-testutils-navigation"), {
-        exclude group: "androidx.navigation", module: "navigation-common"
-    })
-    androidTestImplementation(libs.testCore)
-    androidTestImplementation(libs.testExtJunit)
-    androidTestImplementation(libs.testExtTruth)
-    androidTestImplementation(libs.testRunner)
-    androidTestImplementation(libs.testRules)
-    androidTestImplementation(libs.truth)
+kotlin {
+    watchosArm64()
+    watchosArm32()
+    watchosX64()
+    watchosSimulatorArm64()
+    tvosArm64()
+    tvosX64()
+    tvosSimulatorArm64()
 }
 
 androidx {
     name = "Navigation Testing"
-    publish = Publish.SNAPSHOT_AND_RELEASE
+    type = LibraryType.PUBLISHED_LIBRARY
     inceptionYear = "2017"
     description = "Android Navigation-Testing"
-    metalavaK2UastEnabled = true
     legacyDisableKotlinStrictApiMode = true
 }
 
