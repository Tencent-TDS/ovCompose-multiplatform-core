--- conflicted
+++ resolved
@@ -21,21 +21,12 @@
  * Please use that script when creating a new project, rather than copying an existing project and
  * modifying its settings.
  */
-<<<<<<< HEAD
-import androidx.build.LibraryType
-import org.jetbrains.kotlin.gradle.dsl.ExplicitApiMode
-=======
 import androidx.build.SoftwareType
->>>>>>> 7a145e05
 
 plugins {
     id("AndroidXPlugin")
     id("com.android.library")
     id("org.jetbrains.kotlin.android")
-}
-
-kotlin {
-    explicitApi = ExplicitApiMode.Strict
 }
 
 dependencies {
@@ -50,5 +41,5 @@
 }
 
 android {
-    namespace "androidx.navigation.common.ktx"
+    namespace = "androidx.navigation.common.ktx"
 }