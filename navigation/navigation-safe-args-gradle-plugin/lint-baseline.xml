--- conflicted
+++ resolved
@@ -1,9 +1,5 @@
 <?xml version="1.0" encoding="UTF-8"?>
-<<<<<<< HEAD
-<issues format="6" by="lint 8.4.0-alpha09" type="baseline" client="gradle" dependencies="false" name="AGP (8.4.0-alpha09)" variant="all" version="8.4.0-alpha09">
-=======
 <issues format="6" by="lint 8.6.0-beta01" type="baseline" client="gradle" dependencies="false" name="AGP (8.6.0-beta01)" variant="all" version="8.6.0-beta01">
->>>>>>> 3d4510a6
 
     <issue
         id="BanThreadSleep"
@@ -52,7 +48,7 @@
 
     <issue
         id="EagerGradleConfiguration"
-        message="Avoid using eager method get"
+        message="Avoid using method get"
         errorLine1="            variant.registerJavaGeneratingTask(task, task.get().outputDir.asFile.get())"
         errorLine2="                                                          ~~~">
         <location
@@ -60,10 +56,19 @@
     </issue>
 
     <issue
+        id="GradleProjectIsolation"
+        message="Use providers.gradleProperty instead of findProperty"
+        errorLine1="                        (project.findProperty(&quot;android.useAndroidX&quot;) == &quot;true&quot;).also {"
+        errorLine2="                                 ~~~~~~~~~~~~">
+        <location
+            file="src/main/kotlin/androidx/navigation/safeargs/gradle/SafeArgsPlugin.kt"/>
+    </issue>
+
+    <issue
         id="WithPluginClasspathUsage"
         message="Avoid usage of GradleRunner#withPluginClasspath, which is broken. Instead use something like https://github.com/autonomousapps/dependency-analysis-gradle-plugin/tree/main/testkit#gradle-testkit-support-plugin"
-        errorLine1="        .withProjectDir(projectRoot()).withPluginClasspath()"
-        errorLine2="                                       ~~~~~~~~~~~~~~~~~~~">
+        errorLine1="            .withPluginClasspath()"
+        errorLine2="             ~~~~~~~~~~~~~~~~~~~">
         <location
             file="src/test/kotlin/androidx/navigation/safeargs/gradle/BasePluginTest.kt"/>
     </issue>
