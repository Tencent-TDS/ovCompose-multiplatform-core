/*
 * Copyright (C) 2017 The Android Open Source Project
 *
 * Licensed under the Apache License, Version 2.0 (the "License");
 * you may not use this file except in compliance with the License.
 * You may obtain a copy of the License at
 *
 *      http://www.apache.org/licenses/LICENSE-2.0
 *
 * Unless required by applicable law or agreed to in writing, software
 * distributed under the License is distributed on an "AS IS" BASIS,
 * WITHOUT WARRANTIES OR CONDITIONS OF ANY KIND, either express or implied.
 * See the License for the specific language governing permissions and
 * limitations under the License.
 */

/**
 * This file was created using the `create_project.py` script located in the
 * `<AndroidX root>/development/project-creator` directory.
 *
 * Please use that script when creating a new project, rather than copying an existing project and
 * modifying its settings.
 */
import androidx.build.SoftwareType
import androidx.build.SdkResourceGenerator

plugins {
    id("AndroidXPlugin")
    id("kotlin")
    id("java-gradle-plugin")
}

configurations {
    // Config for plugin classpath to be used during tests
    testPlugin {
        canBeConsumed = false
        canBeResolved = true
    }
}

dependencies {
<<<<<<< HEAD
    implementation("com.android.tools.build:gradle:7.3.0")
    implementation("org.jetbrains.kotlin:kotlin-gradle-plugin:1.9.24")
    api(project(":navigation:navigation-safe-args-generator"))
    api(gradleApi())
=======
    compileOnly("com.android.tools.build:gradle:8.1.1")
    implementation(libs.kotlinStdlib)
    implementation(project(":navigation:navigation-safe-args-generator"))
    implementation(gradleApi())
>>>>>>> 0d7761ce
    implementation(libs.gson)

    testImplementation(gradleTestKit())
    testImplementation(project(":internal-testutils-gradle-plugin"))
    testImplementation(libs.hamcrestCore)
    testImplementation(libs.junit)
    testPlugin("com.android.tools.build:gradle:8.1.1")
    testPlugin("com.android.tools.build:aapt2:8.1.1-10154469")
    testPlugin("com.android.tools.build:aapt2:8.1.1-10154469:linux")
    testPlugin("com.android.tools.build:aapt2:8.1.1-10154469:osx")
    testPlugin(libs.kotlinGradlePlugin)
}

tasks.withType(PluginUnderTestMetadata.class).named("pluginUnderTestMetadata").configure {
    it.pluginClasspath.from(configurations.testPlugin)
}

tasks.withType(Test).configureEach { test ->
    test.javaLauncher = javaToolchains.launcherFor {
        // Test on JDK 17 which supports lower versions of AGP. This can be removed
        // once we move to AGP 8.2.1+
        languageVersion = JavaLanguageVersion.of(17)
    }
}

gradlePlugin {
    plugins {
        safeargsJava {
            id = "androidx.navigation.safeargs"
            implementationClass = "androidx.navigation.safeargs.gradle.SafeArgsJavaPlugin"
        }
        safeargsKotlin {
            id = "androidx.navigation.safeargs.kotlin"
            implementationClass = "androidx.navigation.safeargs.gradle.SafeArgsKotlinPlugin"
        }
    }
}

androidx {
    name = "Navigation TypeSafe Arguments Gradle Plugin"
    type = SoftwareType.GRADLE_PLUGIN
    inceptionYear = "2017"
    description = "Android Navigation TypeSafe Arguments Gradle Plugin"
}<|MERGE_RESOLUTION|>--- conflicted
+++ resolved
@@ -39,17 +39,10 @@
 }
 
 dependencies {
-<<<<<<< HEAD
-    implementation("com.android.tools.build:gradle:7.3.0")
-    implementation("org.jetbrains.kotlin:kotlin-gradle-plugin:1.9.24")
-    api(project(":navigation:navigation-safe-args-generator"))
-    api(gradleApi())
-=======
     compileOnly("com.android.tools.build:gradle:8.1.1")
     implementation(libs.kotlinStdlib)
     implementation(project(":navigation:navigation-safe-args-generator"))
     implementation(gradleApi())
->>>>>>> 0d7761ce
     implementation(libs.gson)
 
     testImplementation(gradleTestKit())
