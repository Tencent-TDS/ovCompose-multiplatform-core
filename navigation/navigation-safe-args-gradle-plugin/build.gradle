/*
 * Copyright (C) 2017 The Android Open Source Project
 *
 * Licensed under the Apache License, Version 2.0 (the "License");
 * you may not use this file except in compliance with the License.
 * You may obtain a copy of the License at
 *
 *      http://www.apache.org/licenses/LICENSE-2.0
 *
 * Unless required by applicable law or agreed to in writing, software
 * distributed under the License is distributed on an "AS IS" BASIS,
 * WITHOUT WARRANTIES OR CONDITIONS OF ANY KIND, either express or implied.
 * See the License for the specific language governing permissions and
 * limitations under the License.
 */

import androidx.build.LibraryGroups
import androidx.build.LibraryType
import androidx.build.SdkResourceGenerator

plugins {
    id("AndroidXPlugin")
    id("kotlin")
    id("java-gradle-plugin")
}

dependencies {
<<<<<<< HEAD
    implementation("com.android.tools.build:gradle:4.0.1")
    implementation("org.jetbrains.kotlin:kotlin-gradle-plugin:1.4.31")
=======
    implementation("com.android.tools.build:gradle:4.2.0")
    implementation(libs.kotlinGradlePluginz)
>>>>>>> 45c97773
    api(project(":navigation:navigation-safe-args-generator"))
    api(gradleApi())
    implementation(libs.gson)
    testImplementation(gradleTestKit())
    testImplementation(project(":internal-testutils-gradle-plugin"))
    testImplementation(libs.junit)
}

SdkResourceGenerator.generateForHostTest(project)

gradlePlugin {
    plugins {
        safeargsJava {
            id = "androidx.navigation.safeargs"
            implementationClass = "androidx.navigation.safeargs.gradle.SafeArgsJavaPlugin"
        }
        safeargsKotlin {
            id = "androidx.navigation.safeargs.kotlin"
            implementationClass = "androidx.navigation.safeargs.gradle.SafeArgsKotlinPlugin"
        }
    }
}

androidx {
    name = "Android Navigation TypeSafe Arguments Gradle Plugin"
    type = LibraryType.GRADLE_PLUGIN
    mavenGroup = LibraryGroups.NAVIGATION
    inceptionYear = "2017"
    description = "Android Navigation TypeSafe Arguments Gradle Plugin"
}<|MERGE_RESOLUTION|>--- conflicted
+++ resolved
@@ -25,13 +25,8 @@
 }
 
 dependencies {
-<<<<<<< HEAD
-    implementation("com.android.tools.build:gradle:4.0.1")
-    implementation("org.jetbrains.kotlin:kotlin-gradle-plugin:1.4.31")
-=======
     implementation("com.android.tools.build:gradle:4.2.0")
     implementation(libs.kotlinGradlePluginz)
->>>>>>> 45c97773
     api(project(":navigation:navigation-safe-args-generator"))
     api(gradleApi())
     implementation(libs.gson)
