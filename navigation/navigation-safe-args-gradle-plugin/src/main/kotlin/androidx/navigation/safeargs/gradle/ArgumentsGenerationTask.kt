/*
 * Copyright 2018 The Android Open Source Project
 *
 * Licensed under the Apache License, Version 2.0 (the "License");
 * you may not use this file except in compliance with the License.
 * You may obtain a copy of the License at
 *
 *      http://www.apache.org/licenses/LICENSE-2.0
 *
 * Unless required by applicable law or agreed to in writing, software
 * distributed under the License is distributed on an "AS IS" BASIS,
 * WITHOUT WARRANTIES OR CONDITIONS OF ANY KIND, either express or implied.
 * See the License for the specific language governing permissions and
 * limitations under the License.
 */

package androidx.navigation.safeargs.gradle

import androidx.navigation.safe.args.generator.ErrorMessage
import androidx.navigation.safe.args.generator.SafeArgsGenerator
import com.google.gson.Gson
import com.google.gson.reflect.TypeToken
import org.gradle.api.DefaultTask
import org.gradle.api.GradleException
<<<<<<< HEAD
import org.gradle.api.file.FileCollection
import org.gradle.api.file.ProjectLayout
import org.gradle.api.provider.Provider
import org.gradle.api.resources.TextResource
=======
import org.gradle.api.file.ConfigurableFileCollection
import org.gradle.api.file.DirectoryProperty
import org.gradle.api.file.ProjectLayout
import org.gradle.api.provider.Property
import org.gradle.api.tasks.CacheableTask
>>>>>>> 45c97773
import org.gradle.api.tasks.Input
import org.gradle.api.tasks.InputFiles
import org.gradle.api.tasks.OutputDirectory
import org.gradle.api.tasks.PathSensitive
import org.gradle.api.tasks.PathSensitivity
import org.gradle.api.tasks.TaskAction
import org.gradle.work.ChangeType
import org.gradle.work.Incremental
import org.gradle.work.InputChanges
import java.io.File
import javax.inject.Inject

private const val MAPPING_FILE = "file_mappings.json"

<<<<<<< HEAD
open class ArgumentsGenerationTask @Inject constructor(private val projectLayout: ProjectLayout) :
    DefaultTask() {
=======
@CacheableTask
abstract class ArgumentsGenerationTask @Inject constructor(
    private val projectLayout: ProjectLayout
) : DefaultTask() {
>>>>>>> 45c97773
    @get:Input
    abstract val rFilePackage: Property<String>

    @get:Input
    abstract val applicationId: Property<String>

    @get:Input
    abstract val useAndroidX: Property<Boolean>

    @get:Input
    abstract val generateKotlin: Property<Boolean>

    @get:OutputDirectory
    abstract val outputDir: DirectoryProperty

    @get:PathSensitive(PathSensitivity.ABSOLUTE)
    @get:Incremental
    @get:InputFiles
    abstract val navigationFiles: ConfigurableFileCollection

    @get:OutputDirectory
    abstract val incrementalFolder: DirectoryProperty

    private fun generateArgs(navFiles: Collection<File>, out: File) = navFiles.map { file ->
        val output = SafeArgsGenerator(
            rFilePackage = rFilePackage.get(),
            applicationId = applicationId.orNull ?: "",
            navigationXml = file,
            outputDir = out,
<<<<<<< HEAD
            useAndroidX = useAndroidX,
            generateKotlin = generateKotlin).generate()
        Mapping(file.relativeTo(
            projectLayout.projectDirectory.asFile).path,
=======
            useAndroidX = useAndroidX.get(),
            generateKotlin = generateKotlin.get()
        ).generate()
        Mapping(
            file.relativeTo(
                projectLayout.projectDirectory.asFile
            ).path,
>>>>>>> 45c97773
            output.fileNames
        ) to output.errors
    }.unzip().let { (mappings, errorLists) -> mappings to errorLists.flatten() }

    private fun writeMappings(mappings: List<Mapping>) {
        File(incrementalFolder.asFile.get(), MAPPING_FILE).writer().use {
            Gson().toJson(mappings, it)
        }
    }

    private fun readMappings(): List<Mapping> {
        val type = object : TypeToken<List<Mapping>>() {}.type
        val mappingsFile = File(incrementalFolder.asFile.get(), MAPPING_FILE)
        return if (mappingsFile.exists()) {
            mappingsFile.reader().use { Gson().fromJson(it, type) }
        } else {
            emptyList()
        }
    }

    @TaskAction
    internal fun taskAction(inputs: InputChanges) {
        if (inputs.isIncremental) {
            doIncrementalTaskAction(inputs)
        } else {
            logger.info("Unable do incremental execution: full task run")
            doFullTaskAction()
        }
    }

    private fun doFullTaskAction() {
<<<<<<< HEAD
        if (outputDir.exists() && !outputDir.deleteRecursively()) {
=======
        val outputDirFile = outputDir.asFile.get()
        if (outputDirFile.exists() && !outputDirFile.deleteRecursively()) {
>>>>>>> 45c97773
            logger.warn("Failed to clear directory for navigation arguments")
        }
        if (!outputDirFile.exists() && !outputDirFile.mkdirs()) {
            throw GradleException("Failed to create directory for navigation arguments")
        }
        val (mappings, errors) = generateArgs(navigationFiles.files, outputDirFile)
        writeMappings(mappings)
        failIfErrors(errors)
    }

    private fun doIncrementalTaskAction(inputs: InputChanges) {
        val modifiedFiles = mutableSetOf<File>()
        val removedFiles = mutableSetOf<File>()
        inputs.getFileChanges(navigationFiles).forEach { change ->
            if (change.changeType == ChangeType.MODIFIED || change.changeType == ChangeType.ADDED) {
                modifiedFiles.add(change.file)
            } else if (change.changeType == ChangeType.REMOVED) {
                removedFiles.add(change.file)
            }
        }

        val oldMapping = readMappings()
        val (newMapping, errors) = generateArgs(modifiedFiles, outputDir.asFile.get())
        val newJavaFiles = newMapping.flatMap { it.javaFiles }.toSet()
        val changedInputs = removedFiles + modifiedFiles
        val (modified, unmodified) = oldMapping.partition {
            File(projectLayout.projectDirectory.asFile, it.navFile) in changedInputs
        }
        modified.flatMap { it.javaFiles }
            .filter { name -> name !in newJavaFiles }
            .forEach { javaName ->
                val fileExtension = if (generateKotlin.get()) { ".kt" } else { ".java" }
                val fileName =
                    "${javaName.replace('.', File.separatorChar)}$fileExtension"
                val file = File(outputDir.asFile.get(), fileName)
                if (file.exists()) {
                    file.delete()
                }
            }
        writeMappings(unmodified + newMapping)
        failIfErrors(errors)
    }

    private fun failIfErrors(errors: List<ErrorMessage>) {
        if (errors.isNotEmpty()) {
            val errString = errors.joinToString("\n") { it.toClickableText() }
            throw GradleException(
                "androidx.navigation.safeargs plugin failed.\n " +
                    "Following errors found: \n$errString"
            )
        }
    }
}

private fun ErrorMessage.toClickableText() = "$path:$line:$column " +
    "(${File(path).name}:$line): \n" +
    "error: $message"

private data class Mapping(val navFile: String, val javaFiles: List<String>)<|MERGE_RESOLUTION|>--- conflicted
+++ resolved
@@ -22,18 +22,11 @@
 import com.google.gson.reflect.TypeToken
 import org.gradle.api.DefaultTask
 import org.gradle.api.GradleException
-<<<<<<< HEAD
-import org.gradle.api.file.FileCollection
-import org.gradle.api.file.ProjectLayout
-import org.gradle.api.provider.Provider
-import org.gradle.api.resources.TextResource
-=======
 import org.gradle.api.file.ConfigurableFileCollection
 import org.gradle.api.file.DirectoryProperty
 import org.gradle.api.file.ProjectLayout
 import org.gradle.api.provider.Property
 import org.gradle.api.tasks.CacheableTask
->>>>>>> 45c97773
 import org.gradle.api.tasks.Input
 import org.gradle.api.tasks.InputFiles
 import org.gradle.api.tasks.OutputDirectory
@@ -48,15 +41,10 @@
 
 private const val MAPPING_FILE = "file_mappings.json"
 
-<<<<<<< HEAD
-open class ArgumentsGenerationTask @Inject constructor(private val projectLayout: ProjectLayout) :
-    DefaultTask() {
-=======
 @CacheableTask
 abstract class ArgumentsGenerationTask @Inject constructor(
     private val projectLayout: ProjectLayout
 ) : DefaultTask() {
->>>>>>> 45c97773
     @get:Input
     abstract val rFilePackage: Property<String>
 
@@ -86,12 +74,6 @@
             applicationId = applicationId.orNull ?: "",
             navigationXml = file,
             outputDir = out,
-<<<<<<< HEAD
-            useAndroidX = useAndroidX,
-            generateKotlin = generateKotlin).generate()
-        Mapping(file.relativeTo(
-            projectLayout.projectDirectory.asFile).path,
-=======
             useAndroidX = useAndroidX.get(),
             generateKotlin = generateKotlin.get()
         ).generate()
@@ -99,7 +81,6 @@
             file.relativeTo(
                 projectLayout.projectDirectory.asFile
             ).path,
->>>>>>> 45c97773
             output.fileNames
         ) to output.errors
     }.unzip().let { (mappings, errorLists) -> mappings to errorLists.flatten() }
@@ -131,12 +112,8 @@
     }
 
     private fun doFullTaskAction() {
-<<<<<<< HEAD
-        if (outputDir.exists() && !outputDir.deleteRecursively()) {
-=======
         val outputDirFile = outputDir.asFile.get()
         if (outputDirFile.exists() && !outputDirFile.deleteRecursively()) {
->>>>>>> 45c97773
             logger.warn("Failed to clear directory for navigation arguments")
         }
         if (!outputDirFile.exists() && !outputDirFile.mkdirs()) {
