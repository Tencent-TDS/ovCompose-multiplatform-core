--- conflicted
+++ resolved
@@ -202,17 +202,6 @@
         val startDestination = "start_destination"
         val endDestination = "end_destination"
 
-<<<<<<< HEAD
-        navController.graph = navController.createGraph(startDestination = startDestination) {
-            test(startDestination)
-            test("$endDestination/{test}") {
-                label = "{test}"
-                argument(name = "test") {
-                    type = NavType.LongType
-                }
-            }
-        }
-=======
         navController.graph =
             navController.createGraph(startDestination = startDestination) {
                 test(startDestination)
@@ -221,7 +210,6 @@
                     argument(name = "test") { type = NavType.LongType }
                 }
             }
->>>>>>> ae5b1f57
 
         val toolbar = Toolbar(context).apply { setupWithNavController(navController) }
         navController.navigate("$endDestination/123")
