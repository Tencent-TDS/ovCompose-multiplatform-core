--- conflicted
+++ resolved
@@ -21,13 +21,7 @@
  * Please use that script when creating a new project, rather than copying an existing project and
  * modifying its settings.
  */
-<<<<<<< HEAD
-import org.jetbrains.kotlin.gradle.tasks.KotlinCompile
-
-import androidx.build.Publish
-=======
 import androidx.build.SoftwareType
->>>>>>> 3d4510a6
 
 plugins {
     id("AndroidXPlugin")
@@ -36,11 +30,8 @@
 }
 
 android {
-    buildTypes.all {
+    buildTypes.configureEach {
         consumerProguardFiles "proguard-rules.pro"
-    }
-    defaultConfig {
-        multiDexEnabled true
     }
     namespace "androidx.navigation.ui"
 }
@@ -62,16 +53,11 @@
     androidTestImplementation(libs.testRunner)
     androidTestImplementation(libs.testRules)
     androidTestImplementation(libs.truth)
-    androidTestImplementation(libs.multidex)
 }
 
 androidx {
     name = "Navigation UI"
-<<<<<<< HEAD
-    publish = Publish.SNAPSHOT_AND_RELEASE
-=======
     type = SoftwareType.PUBLISHED_LIBRARY
->>>>>>> 3d4510a6
     inceptionYear = "2018"
     description = "Android Navigation-UI"
     legacyDisableKotlinStrictApiMode = true
