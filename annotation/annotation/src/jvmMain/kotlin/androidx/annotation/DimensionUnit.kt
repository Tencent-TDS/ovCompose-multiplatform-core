--- conflicted
+++ resolved
@@ -15,15 +15,7 @@
  */
 package androidx.annotation
 
-<<<<<<< HEAD
-/**
- * Typedef for the [Dimension.unit] attribute.
- *
- * @hide
- */
-=======
 /** Typedef for the [Dimension.unit] attribute. */
->>>>>>> fdff00cc
 @IntDef(Dimension.PX, Dimension.DP, Dimension.SP)
 @RestrictTo(RestrictTo.Scope.LIBRARY)
 @Retention(AnnotationRetention.SOURCE)
