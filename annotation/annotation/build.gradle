--- conflicted
+++ resolved
@@ -1,8 +1,3 @@
-<<<<<<< HEAD
-import androidx.build.AndroidXComposePlugin
-import androidx.build.JetbrainsAndroidXPlugin
-import androidx.build.LibraryType
-=======
 /**
  * This file was created using the `create_project.py` script located in the
  * `<AndroidX root>/development/project-creator` directory.
@@ -13,44 +8,26 @@
 import androidx.build.SoftwareType
 import androidx.build.PlatformIdentifier
 import androidx.build.KotlinTarget
->>>>>>> 7a145e05
 import org.jetbrains.kotlin.gradle.plugin.KotlinPlatformType
 import org.jetbrains.kotlin.gradle.tasks.KotlinNativeCompile
 
 plugins {
     id("AndroidXPlugin")
-
-    //  TODO move all functionality to Compose-independent plugin (`collection` shouldn't depend on Compose concepts)
-    id("AndroidXComposePlugin")
-    id("JetbrainsAndroidXPlugin")
 }
 
-AndroidXComposePlugin.applyAndConfigureKotlinPlugin(project)
-JetbrainsAndroidXPlugin.applyAndConfigure(project)
+androidXMultiplatform {
+    androidNative()
+    ios()
+    js()
+    jvm()
+    linux()
+    mac()
+    mingwX64()
+    tvos()
+    wasmJs()
+    watchos()
 
-androidXComposeMultiplatform {
-    js()
-    wasm()
-    darwin()
-
-    linuxX64()
-    linuxArm64()
-}
-
-kotlin {
-    jvm()
-    // Not all modules can have these targets, so declare them here instead of androidXComposeMultiplatform.
-    // We can support the kotlin-native targets supported by kotlin coroutines:
-    // https://github.com/Kotlin/kotlinx.coroutines/blob/master/gradle/compile-native-multiplatform.gradle
-    // NOTE: Keep this list in sync with runtime-saveable's targets.
-    watchosArm64()
-    watchosArm32()
-    watchosX64()
-    watchosSimulatorArm64()
-    tvosArm64()
-    tvosX64()
-    tvosSimulatorArm64()
-    mingwX64()
+    defaultPlatform(PlatformIdentifier.JVM)
 
     sourceSets {
         commonMain {
@@ -60,10 +37,18 @@
         }
 
         nonJvmMain {
-            dependsOn commonMain
+            dependsOn(commonMain)
         }
 
-        targets.all { target ->
+        wasmJsMain {
+            dependsOn(nonJvmMain)
+        }
+
+        jsMain {
+            dependsOn(nonJvmMain)
+        }
+
+        targets.configureEach { target ->
             if (target.platformType !in [KotlinPlatformType.jvm, KotlinPlatformType.common]) {
                 target.compilations["main"].defaultSourceSet {
                     dependsOn(nonJvmMain)
@@ -79,19 +64,33 @@
     }
 }
 
+jvmJar {
+    // Strip out typedef classes. For Android libraries, this is done
+    // automatically by the Gradle plugin, but the Annotation library is a
+    // plain jar, built by the regular Gradle java plugin. The typedefs
+    // themselves have been manually extracted into the
+    // external-annotations directory, and those are packaged separately
+    // below by the annotationsZip task.
+    exclude("androidx/annotation/ProductionVisibility.class")
+    exclude("androidx/annotation/DimensionUnit.class")
+}
+
+task annotationsZip(type: Zip) {
+    archiveClassifier.set("annotations")
+    from("external-annotations")
+}
+
+// add annotations jar task as artifacts
+artifacts {
+    archives jvmJar
+    archives annotationsZip
+}
+
 androidx {
     name = "Annotation"
-<<<<<<< HEAD
-    type = LibraryType.PUBLISHED_LIBRARY
-=======
     type = SoftwareType.PUBLISHED_LIBRARY
     mavenVersion = LibraryVersions.ANNOTATION
     kotlinTarget = KotlinTarget.KOTLIN_1_9
->>>>>>> 7a145e05
     inceptionYear = "2013"
     description = "Provides source annotations for tooling and readability."
-}
-
-androidxCompose {
-    composeCompilerPluginEnabled = false
 }