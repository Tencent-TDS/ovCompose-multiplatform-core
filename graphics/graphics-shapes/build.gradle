/*
 * Copyright (C) 2022 The Android Open Source Project
 *
 * Licensed under the Apache License, Version 2.0 (the "License");
 * you may not use this file except in compliance with the License.
 * You may obtain a copy of the License at
 *
 *      http://www.apache.org/licenses/LICENSE-2.0
 *
 * Unless required by applicable law or agreed to in writing, software
 * distributed under the License is distributed on an "AS IS" BASIS,
 * WITHOUT WARRANTIES OR CONDITIONS OF ANY KIND, either express or implied.
 * See the License for the specific language governing permissions and
 * limitations under the License.
 */

/**
 * This file was created using the `create_project.py` script located in the
 * `<AndroidX root>/development/project-creator` directory.
 *
 * Please use that script when creating a new project, rather than copying an existing project and
 * modifying its settings.
 */
<<<<<<< HEAD
=======

import androidx.build.JetbrainsAndroidXPlugin
>>>>>>> 3d4510a6
import androidx.build.LibraryType
import androidx.build.PlatformIdentifier
import org.jetbrains.kotlin.gradle.plugin.KotlinPlatformType

plugins {
    id("AndroidXPlugin")
    id("com.android.library")
    id("JetbrainsAndroidXPlugin")
}

JetbrainsAndroidXPlugin.applyAndConfigure(project)

androidXMultiplatform {
    android()
    desktop()
    mac()
    linux()
    ios()
    js()
    wasm()

    defaultPlatform(PlatformIdentifier.ANDROID)
}

kotlin {
    js {
        browser()
    }
    wasmJs()

    watchosArm64()
    watchosArm32()
    watchosX64()
    watchosSimulatorArm64()
    tvosArm64()
    tvosX64()
    tvosSimulatorArm64()

    sourceSets {
        configureEach {
            languageSettings.optIn("kotlin.RequiresOptIn")
            languageSettings.optIn("kotlin.contracts.ExperimentalContracts")
        }

        commonMain {
            dependencies {
<<<<<<< HEAD
                implementation(libs.kotlinStdlibCommon)
                implementation("androidx.collection:collection:1.4.0")
                implementation("androidx.annotation:annotation:1.1.0")
=======
                implementation(libs.kotlinStdlib)
                implementation(project(":collection:collection"))
                implementation(project(":annotation:annotation"))
>>>>>>> 3d4510a6
            }
        }

        commonTest {
            dependencies {
            }
        }

        jvmMain {
            dependsOn(commonMain)
            dependencies {
            }
        }

        jvmTest {
            dependsOn(commonTest)
            dependencies {
            }
        }

        androidMain {
            dependsOn(jvmMain)
            dependencies {
                implementation("androidx.core:core-ktx:1.10.0")
<<<<<<< HEAD
                implementation("androidx.annotation:annotation-experimental:1.4.0-rc01")
=======
                implementation("androidx.annotation:annotation-experimental:1.4.1")
>>>>>>> 3d4510a6
            }
        }

        desktopMain {
            dependsOn(jvmMain)
        }

        androidInstrumentedTest {
            dependsOn(jvmTest)
            dependencies {
                implementation(libs.testRules)
                implementation(libs.testRunner)
                implementation(libs.junit)
                implementation(libs.truth)
                implementation(libs.dexmakerMockitoInlineExtended)
                implementation(libs.mockitoKotlin)
            }
        }

        nonJvmMain {
            dependsOn(commonMain)
        }

        targets.all { target ->
            if (target.platformType !in [
                    KotlinPlatformType.androidJvm,
                    KotlinPlatformType.jvm,
                    KotlinPlatformType.common
            ]) {
                target.compilations["main"].defaultSourceSet {
                    dependsOn(nonJvmMain)
                }
            }
        }
    }
}

android {
    namespace "androidx.graphics.shapes"
}

androidx {
    name = "Graphics Shapes"
    type = LibraryType.PUBLISHED_LIBRARY
    mavenVersion = LibraryVersions.GRAPHICS_SHAPES
    inceptionYear = "2022"
    description = "create and render rounded polygonal shapes"
    legacyDisableKotlinStrictApiMode = true
}<|MERGE_RESOLUTION|>--- conflicted
+++ resolved
@@ -21,11 +21,8 @@
  * Please use that script when creating a new project, rather than copying an existing project and
  * modifying its settings.
  */
-<<<<<<< HEAD
-=======
 
 import androidx.build.JetbrainsAndroidXPlugin
->>>>>>> 3d4510a6
 import androidx.build.LibraryType
 import androidx.build.PlatformIdentifier
 import org.jetbrains.kotlin.gradle.plugin.KotlinPlatformType
@@ -72,15 +69,9 @@
 
         commonMain {
             dependencies {
-<<<<<<< HEAD
-                implementation(libs.kotlinStdlibCommon)
-                implementation("androidx.collection:collection:1.4.0")
-                implementation("androidx.annotation:annotation:1.1.0")
-=======
                 implementation(libs.kotlinStdlib)
                 implementation(project(":collection:collection"))
                 implementation(project(":annotation:annotation"))
->>>>>>> 3d4510a6
             }
         }
 
@@ -105,11 +96,7 @@
             dependsOn(jvmMain)
             dependencies {
                 implementation("androidx.core:core-ktx:1.10.0")
-<<<<<<< HEAD
-                implementation("androidx.annotation:annotation-experimental:1.4.0-rc01")
-=======
                 implementation("androidx.annotation:annotation-experimental:1.4.1")
->>>>>>> 3d4510a6
             }
         }
 
