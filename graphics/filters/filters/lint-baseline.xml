--- conflicted
+++ resolved
@@ -1,9 +1,5 @@
 <?xml version="1.0" encoding="UTF-8"?>
-<<<<<<< HEAD
-<issues format="6" by="lint 8.3.0-beta01" type="baseline" client="gradle" dependencies="false" name="AGP (8.3.0-beta01)" variant="all" version="8.3.0-beta01">
-=======
 <issues format="6" by="lint 8.6.0-beta01" type="baseline" client="gradle" dependencies="false" name="AGP (8.6.0-beta01)" variant="all" version="8.6.0-beta01">
->>>>>>> 3d4510a6
 
     <issue
         id="UnsafeOptInUsageError"
@@ -53,24 +49,15 @@
     <issue
         id="UnsafeOptInUsageError"
         message="This declaration is opt-in and its usage should be marked with `@androidx.media3.common.util.UnstableApi` or `@OptIn(markerClass = androidx.media3.common.util.UnstableApi.class)`"
-<<<<<<< HEAD
-        errorLine1="  ): SingleFrameGlTextureProcessor {"
-        errorLine2="     ~~~~~~~~~~~~~~~~~~~~~~~~~~~~~">
-=======
         errorLine1="    ): SingleFrameGlTextureProcessor {"
         errorLine2="       ~~~~~~~~~~~~~~~~~~~~~~~~~~~~~">
->>>>>>> 3d4510a6
-        <location
-            file="src/main/java/androidx/graphics/filters/Vignette.kt"/>
-    </issue>
-
-    <issue
-        id="UnsafeOptInUsageError"
-        message="This declaration is opt-in and its usage should be marked with `@androidx.media3.common.util.UnstableApi` or `@OptIn(markerClass = androidx.media3.common.util.UnstableApi.class)`"
-<<<<<<< HEAD
-        errorLine1="  SingleFrameGlTextureProcessor(useHdr) {"
-        errorLine2="  ~~~~~~~~~~~~~~~~~~~~~~~~~~~~~">
-=======
+        <location
+            file="src/main/java/androidx/graphics/filters/Vignette.kt"/>
+    </issue>
+
+    <issue
+        id="UnsafeOptInUsageError"
+        message="This declaration is opt-in and its usage should be marked with `@androidx.media3.common.util.UnstableApi` or `@OptIn(markerClass = androidx.media3.common.util.UnstableApi.class)`"
         errorLine1="    SingleFrameGlTextureProcessor(useHdr) {"
         errorLine2="    ~~~~~~~~~~~~~~~~~~~~~~~~~~~~~">
         <location
@@ -109,7 +96,6 @@
         message="This declaration is opt-in and its usage should be marked with `@androidx.media3.common.util.UnstableApi` or `@OptIn(markerClass = androidx.media3.common.util.UnstableApi.class)`"
         errorLine1="                throw FrameProcessingException(e)"
         errorLine2="                      ~~~~~~~~~~~~~~~~~~~~~~~~">
->>>>>>> 3d4510a6
         <location
             file="src/main/java/androidx/graphics/filters/VignetteProcessor.kt"/>
     </issue>
@@ -126,22 +112,8 @@
     <issue
         id="UnsafeOptInUsageError"
         message="This declaration is opt-in and its usage should be marked with `@androidx.media3.common.util.UnstableApi` or `@OptIn(markerClass = androidx.media3.common.util.UnstableApi.class)`"
-<<<<<<< HEAD
-        errorLine1="  private var glProgram: GlProgram? = null"
-        errorLine2="                         ~~~~~~~~~~">
-        <location
-            file="src/main/java/androidx/graphics/filters/VignetteProcessor.kt"/>
-    </issue>
-
-    <issue
-        id="UnsafeOptInUsageError"
-        message="This declaration is opt-in and its usage should be marked with `@androidx.media3.common.util.UnstableApi` or `@OptIn(markerClass = androidx.media3.common.util.UnstableApi.class)`"
-        errorLine1="        GlProgram(context!!, VERTEX_SHADER_PATH, FRAGMENT_SHADER_PATH)"
-        errorLine2="        ~~~~~~~~~">
-=======
         errorLine1="                throw FrameProcessingException(e)"
         errorLine2="                      ~~~~~~~~~~~~~~~~~~~~~~~~">
->>>>>>> 3d4510a6
         <location
             file="src/main/java/androidx/graphics/filters/VignetteProcessor.kt"/>
     </issue>
@@ -158,22 +130,8 @@
     <issue
         id="UnsafeOptInUsageError"
         message="This declaration is opt-in and its usage should be marked with `@androidx.media3.common.util.UnstableApi` or `@OptIn(markerClass = androidx.media3.common.util.UnstableApi.class)`"
-<<<<<<< HEAD
-        errorLine1="      } catch (e: GlUtil.GlException) {"
-        errorLine2="                  ~~~~~~~~~~~~~~~~~~">
-        <location
-            file="src/main/java/androidx/graphics/filters/VignetteProcessor.kt"/>
-    </issue>
-
-    <issue
-        id="UnsafeOptInUsageError"
-        message="This declaration is opt-in and its usage should be marked with `@androidx.media3.common.util.UnstableApi` or `@OptIn(markerClass = androidx.media3.common.util.UnstableApi.class)`"
-        errorLine1="        throw FrameProcessingException(e)"
-        errorLine2="              ~~~~~~~~~~~~~~~~~~~~~~~~">
-=======
         errorLine1="            GlUtil.getNormalizedCoordinateBounds(),"
         errorLine2="                   ~~~~~~~~~~~~~~~~~~~~~~~~~~~~~">
->>>>>>> 3d4510a6
         <location
             file="src/main/java/androidx/graphics/filters/VignetteProcessor.kt"/>
     </issue>
@@ -334,22 +292,8 @@
     <issue
         id="UnsafeOptInUsageError"
         message="This declaration is opt-in and its usage should be marked with `@androidx.media3.common.util.UnstableApi` or `@OptIn(markerClass = androidx.media3.common.util.UnstableApi.class)`"
-<<<<<<< HEAD
-        errorLine1="    } catch (e: GlUtil.GlException) {"
-        errorLine2="                ~~~~~~~~~~~~~~~~~~">
-        <location
-            file="src/main/java/androidx/graphics/filters/VignetteProcessor.kt"/>
-    </issue>
-
-    <issue
-        id="UnsafeOptInUsageError"
-        message="This declaration is opt-in and its usage should be marked with `@androidx.media3.common.util.UnstableApi` or `@OptIn(markerClass = androidx.media3.common.util.UnstableApi.class)`"
-        errorLine1="      throw FrameProcessingException(e, presentationTimeUs)"
-        errorLine2="            ~~~~~~~~~~~~~~~~~~~~~~~~">
-=======
         errorLine1="    @Throws(FrameProcessingException::class)"
         errorLine2="            ~~~~~~~~~~~~~~~~~~~~~~~~~~~~~~~">
->>>>>>> 3d4510a6
         <location
             file="src/main/java/androidx/graphics/filters/VignetteProcessor.kt"/>
     </issue>
@@ -393,22 +337,8 @@
     <issue
         id="UnsafeOptInUsageError"
         message="This declaration is opt-in and its usage should be marked with `@androidx.media3.common.util.UnstableApi` or `@OptIn(markerClass = androidx.media3.common.util.UnstableApi.class)`"
-<<<<<<< HEAD
-        errorLine1="    } catch (e: GlUtil.GlException) {"
-        errorLine2="                ~~~~~~~~~~~~~~~~~~">
-        <location
-            file="src/main/java/androidx/graphics/filters/VignetteProcessor.kt"/>
-    </issue>
-
-    <issue
-        id="UnsafeOptInUsageError"
-        message="This declaration is opt-in and its usage should be marked with `@androidx.media3.common.util.UnstableApi` or `@OptIn(markerClass = androidx.media3.common.util.UnstableApi.class)`"
-        errorLine1="      throw FrameProcessingException(e)"
-        errorLine2="            ~~~~~~~~~~~~~~~~~~~~~~~~">
-=======
         errorLine1="            throw FrameProcessingException(e)"
         errorLine2="                  ~~~~~~~~~~~~~~~~~~~~~~~~">
->>>>>>> 3d4510a6
         <location
             file="src/main/java/androidx/graphics/filters/VignetteProcessor.kt"/>
     </issue>
