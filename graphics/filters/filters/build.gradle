--- conflicted
+++ resolved
@@ -43,11 +43,7 @@
     implementation('androidx.media3:media3-transformer:' + media3Version)
 
     // Force upgrade since 1.2.0 is not compatible with latest lint.
-<<<<<<< HEAD
-    implementation("androidx.annotation:annotation-experimental:1.4.0")
-=======
     implementation("androidx.annotation:annotation-experimental:1.4.1")
->>>>>>> 3d4510a6
 
     // Test dependencies
     androidTestImplementation(libs.testExtJunit)
