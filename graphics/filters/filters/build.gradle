--- conflicted
+++ resolved
@@ -32,22 +32,12 @@
 dependencies {
     api(libs.kotlinStdlib)
 
-<<<<<<< HEAD
-    // Add dependencies here
-    implementation("androidx.annotation:annotation:1.1.0")
-    implementation('androidx.media3:media3-effect:' + media3Version)
-    implementation('androidx.media3:media3-common:' + media3Version)
-    implementation('androidx.media3:media3-ui:' + media3Version)
-    implementation('androidx.media3:media3-exoplayer:' + media3Version)
-    implementation('androidx.media3:media3-transformer:' + media3Version)
-=======
     implementation("androidx.annotation:annotation:1.8.1")
     implementation("androidx.media3:media3-effect:1.0.0")
     implementation("androidx.media3:media3-common:1.0.0")
     implementation("androidx.media3:media3-ui:1.0.0")
     implementation("androidx.media3:media3-exoplayer:1.0.0")
     implementation("androidx.media3:media3-transformer:1.0.0")
->>>>>>> c80a82c4
 
     // Force upgrade since 1.2.0 is not compatible with latest lint.
     implementation("androidx.annotation:annotation-experimental:1.4.1")
@@ -69,6 +59,5 @@
     type = LibraryType.PUBLISHED_LIBRARY
     inceptionYear = "2022"
     description = "Apply visual filters to images, video or UI in real time."
-    metalavaK2UastEnabled = true
     legacyDisableKotlinStrictApiMode = true
 }