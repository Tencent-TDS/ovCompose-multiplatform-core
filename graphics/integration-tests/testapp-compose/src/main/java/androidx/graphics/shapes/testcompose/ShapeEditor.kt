/*
 * Copyright 2023 The Android Open Source Project
 *
 * Licensed under the Apache License, Version 2.0 (the "License");
 * you may not use this file except in compliance with the License.
 * You may obtain a copy of the License at
 *
 *      http://www.apache.org/licenses/LICENSE-2.0
 *
 * Unless required by applicable law or agreed to in writing, software
 * distributed under the License is distributed on an "AS IS" BASIS,
 * WITHOUT WARRANTIES OR CONDITIONS OF ANY KIND, either express or implied.
 * See the License for the specific language governing permissions and
 * limitations under the License.
 */

package androidx.graphics.shapes.testcompose

import androidx.compose.foundation.background
import androidx.compose.foundation.border
import androidx.compose.foundation.layout.Column
import androidx.compose.foundation.layout.PaddingValues
import androidx.compose.foundation.layout.Row
import androidx.compose.foundation.layout.Spacer
import androidx.compose.foundation.layout.fillMaxSize
import androidx.compose.foundation.layout.fillMaxWidth
import androidx.compose.foundation.layout.height
import androidx.compose.foundation.layout.padding
import androidx.compose.foundation.layout.width
import androidx.compose.material3.Button
import androidx.compose.material3.Slider
import androidx.compose.material3.Text
import androidx.compose.runtime.Composable
import androidx.compose.runtime.MutableFloatState
import androidx.compose.runtime.derivedStateOf
import androidx.compose.runtime.getValue
import androidx.compose.runtime.mutableFloatStateOf
import androidx.compose.runtime.mutableIntStateOf
import androidx.compose.runtime.mutableStateOf
import androidx.compose.runtime.remember
import androidx.compose.runtime.setValue
import androidx.compose.ui.Alignment
import androidx.compose.ui.Modifier
import androidx.compose.ui.draw.clipToBounds
import androidx.compose.ui.geometry.Offset
import androidx.compose.ui.graphics.Color
import androidx.compose.ui.graphics.Matrix
import androidx.compose.ui.unit.dp
import androidx.graphics.shapes.CornerRounding
import androidx.graphics.shapes.RoundedPolygon
import androidx.graphics.shapes.circle
import androidx.graphics.shapes.pill
import androidx.graphics.shapes.pillStar
import androidx.graphics.shapes.rectangle
import androidx.graphics.shapes.star
import kotlin.math.max
import kotlin.math.min
import kotlin.math.roundToInt

private val LOG_TAG = "ShapeEditor"

data class ShapeItem(
    val name: String,
    val shapegen: () -> RoundedPolygon,
    val shapeOutput: () -> String,
    val usesSides: Boolean = true,
    val usesWH: Boolean = false,
    val usesPillStarFactor: Boolean = false,
    val usesInnerRatio: Boolean = true,
    val usesRoundness: Boolean = true,
    val usesInnerParameters: Boolean = true
)

open class ShapeParameters(
    val name: String,
    sides: Int = 5,
    innerRadius: Float = 0.5f,
    roundness: Float = 0f,
    smooth: Float = 0f,
    innerRoundness: Float = roundness,
    innerSmooth: Float = smooth,
    rotation: Float = 0f,
<<<<<<< HEAD
    width: Float = 4f,
=======
    width: Float = 1f,
>>>>>>> 3d4510a6
    height: Float = 1f,
    pillStarFactor: Float = .5f,
    shapeId: ShapeId = ShapeId.Polygon
) {
    internal val sides = mutableFloatStateOf(sides.toFloat())
    internal val innerRadius = mutableFloatStateOf(innerRadius)
    internal val roundness = mutableFloatStateOf(roundness)
    internal val smooth = mutableFloatStateOf(smooth)
    internal val innerRoundness = mutableFloatStateOf(innerRoundness)
    internal val innerSmooth = mutableFloatStateOf(innerSmooth)
    internal val rotation = mutableFloatStateOf(rotation)
    internal val width = mutableFloatStateOf(width)
    internal val height = mutableFloatStateOf(height)
    internal val pillStarFactor = mutableFloatStateOf(pillStarFactor)

    internal var shapeIx by mutableIntStateOf(shapeId.ordinal)

    fun copy() =
        ShapeParameters(
<<<<<<< HEAD
=======
            this.name,
>>>>>>> 3d4510a6
            this.sides.floatValue.roundToInt(),
            this.innerRadius.floatValue,
            this.roundness.floatValue,
            this.smooth.floatValue,
            this.innerRoundness.floatValue,
            this.innerSmooth.floatValue,
            this.rotation.floatValue,
            this.width.floatValue,
            this.height.floatValue,
            this.pillStarFactor.floatValue,
            ShapeId.values()[this.shapeIx]
        )

    enum class ShapeId {
        Pill,
        PillStar,
        Star,
        Polygon,
        Triangle,
        Blob,
        CornerSE,
        Circle,
        Rectangle
    }

    open val isCustom: Boolean = false

    private fun radialToCartesian(
        radius: Float,
        angleRadians: Float,
        center: Offset = Offset.Zero
    ) = directionVector(angleRadians) * radius + center

    // Primitive shapes we can draw (so far)
    internal val shapes =
        listOf(
            ShapeItem(
                "Pill",
                shapegen = {
                    RoundedPolygon.pill(
                        width = this.width.floatValue,
                        height = this.height.floatValue,
                        smoothing = this.smooth.floatValue
                    )
                },
                shapeOutput = {
                    shapeDescription(
                        id = "Pill",
                        width = this.width.floatValue,
                        height = this.height.floatValue,
                        code =
                            "RoundedPolygon.pill(width = $this.width.floatValue, " +
                                "height = $this.height.floatValue)"
                    )
                },
                usesSides = false,
                usesInnerParameters = false,
                usesInnerRatio = false,
                usesRoundness = true,
                usesWH = true
            ),
            ShapeItem(
                "PillStar",
                shapegen = {
                    RoundedPolygon.pillStar(
                        width = this.width.floatValue,
                        height = this.height.floatValue,
                        numVerticesPerRadius = this.sides.floatValue.roundToInt(),
                        innerRadiusRatio = this.innerRadius.floatValue,
                        rounding =
                            CornerRounding(this.roundness.floatValue, this.smooth.floatValue),
                        innerRounding =
                            CornerRounding(
                                this.innerRoundness.floatValue,
                                this.innerSmooth.floatValue
                            ),
                        vertexSpacing = this.pillStarFactor.floatValue
                    )
                },
                shapeOutput = {
                    shapeDescription(
                        id = "PillStar",
                        width = this.width.floatValue,
                        height = this.height.floatValue,
                        numVerts = this.sides.floatValue.roundToInt(),
                        innerRadius = this.innerRadius.floatValue,
                        roundness = this.roundness.floatValue,
                        smooth = this.smooth.floatValue,
                        innerRoundness = this.innerRoundness.floatValue,
                        innerSmooth = this.innerSmooth.floatValue,
                        rotation = this.rotation.floatValue,
                        code =
                            "RoundedPolygon.pillStar(width = $width, height = $height," +
                                "numVerticesPerRadius = $sides, " +
                                "innerRadius = ${innerRadius}f, " +
                                "rounding = CornerRounding(${roundness}f, ${smooth}f), " +
                                "innerRounding = CornerRounding(${innerRoundness}f, ${innerSmooth}f))"
                    )
                },
                usesWH = true,
                usesPillStarFactor = true
            ),
            ShapeItem(
                "Star",
                shapegen = {
                    RoundedPolygon.star(
<<<<<<< HEAD
                        radius = 2f,
=======
                        radius = 1f,
>>>>>>> 3d4510a6
                        numVerticesPerRadius = this.sides.floatValue.roundToInt(),
                        innerRadius = this.innerRadius.floatValue,
                        rounding =
                            CornerRounding(this.roundness.floatValue, this.smooth.floatValue),
                        innerRounding =
                            CornerRounding(
                                this.innerRoundness.floatValue,
                                this.innerSmooth.floatValue
                            )
                    )
                },
                shapeOutput = {
                    shapeDescription(
                        id = "Star",
                        sides = this.sides.floatValue.roundToInt(),
                        innerRadius = this.innerRadius.floatValue,
                        roundness = this.roundness.floatValue,
                        smooth = this.smooth.floatValue,
                        innerRoundness = this.innerRoundness.floatValue,
                        innerSmooth = this.innerSmooth.floatValue,
                        rotation = this.rotation.floatValue,
                        code =
                            "RoundedPolygon.star(" +
                                "radius = 2f, " +
                                "numVerticesPerRadius = ${this.sides.floatValue.roundToInt()}, " +
                                "innerRadius = ${this.innerRadius.floatValue}f, " +
                                "rounding = " +
                                "CornerRounding(${this.roundness.floatValue}f," +
                                "${this.smooth.floatValue}f), " +
                                "innerRounding = CornerRounding(${this.innerRoundness.floatValue}f, " +
                                "${this.innerSmooth.floatValue}f))"
                    )
                },
            ),
            ShapeItem(
                "Polygon",
                shapegen = {
                    RoundedPolygon(
                        numVertices = this.sides.floatValue.roundToInt(),
                        rounding =
                            CornerRounding(this.roundness.floatValue, this.smooth.floatValue),
                    )
                },
                shapeOutput = {
                    shapeDescription(
                        id = "Polygon",
                        sides = this.sides.floatValue.roundToInt(),
                        roundness = this.roundness.floatValue,
                        smooth = this.smooth.floatValue,
                        rotation = this.rotation.floatValue,
                        code =
                            "RoundedPolygon(numVertices = ${this.sides.floatValue.roundToInt()}," +
                                "rounding = CornerRounding(${this.roundness.floatValue}f, " +
                                "${this.smooth.floatValue}f))"
                    )
                },
                usesInnerRatio = false,
                usesInnerParameters = false
            ),
            ShapeItem(
                "Triangle",
                shapegen = {
                    val points =
                        floatArrayOf(
                            radialToCartesian(1f, 270f.toRadians()).x,
                            radialToCartesian(1f, 270f.toRadians()).y,
                            radialToCartesian(1f, 30f.toRadians()).x,
                            radialToCartesian(1f, 30f.toRadians()).y,
                            radialToCartesian(this.innerRadius.floatValue, 90f.toRadians()).x,
                            radialToCartesian(this.innerRadius.floatValue, 90f.toRadians()).y,
                            radialToCartesian(1f, 150f.toRadians()).x,
                            radialToCartesian(1f, 150f.toRadians()).y
                        )
                    RoundedPolygon(
                        points,
                        CornerRounding(this.roundness.floatValue, this.smooth.floatValue),
                        centerX = 0f,
                        centerY = 0f
                    )
                },
                shapeOutput = {
                    shapeDescription(
                        id = "Triangle",
                        innerRadius = this.innerRadius.floatValue,
                        smooth = this.smooth.floatValue,
                        rotation = this.rotation.floatValue,
                        code =
                            "val points = floatArrayOf(" +
                                "    radialToCartesian(1f, 270f.toRadians()).x,\n" +
                                "    radialToCartesian(1f, 270f.toRadians()).y,\n" +
                                "    radialToCartesian(1f, 30f.toRadians()).x,\n" +
                                "    radialToCartesian(1f, 30f.toRadians()).y,\n" +
                                "    radialToCartesian(${this.innerRadius.floatValue}f, " +
                                "90f.toRadians()).x,\n" +
                                "    radialToCartesian(${this.innerRadius.floatValue}f, " +
                                "90f.toRadians()).y,\n" +
                                "    radialToCartesian(1f, 150f.toRadians()).x,\n" +
                                "    radialToCartesian(1f, 150f.toRadians()).y)\n" +
                                "RoundedPolygon(points, CornerRounding(" +
                                "${this.roundness.floatValue}f, ${this.smooth.floatValue}f), " +
                                "centerX = 0f, centerY = 0f)"
                    )
                },
                usesSides = false,
                usesInnerParameters = false
            ),
            ShapeItem(
                "Blob",
                shapegen = {
                    val sx = this.innerRadius.floatValue.coerceAtLeast(0.1f)
                    val sy = this.roundness.floatValue.coerceAtLeast(0.1f)
                    RoundedPolygon(
                        vertices =
                            floatArrayOf(
                                -sx,
                                -sy,
                                sx,
                                -sy,
                                sx,
                                sy,
                                -sx,
                                sy,
                            ),
                        rounding = CornerRounding(min(sx, sy), this.smooth.floatValue),
                        centerX = 0f,
                        centerY = 0f
                    )
                },
                shapeOutput = {
                    shapeDescription(
                        id = "Blob",
                        innerRadius = this.innerRadius.floatValue,
                        roundness = this.roundness.floatValue,
                        smooth = this.smooth.floatValue,
                        rotation = this.rotation.floatValue,
                        code =
                            "val sx = ${this.innerRadius.floatValue}f.coerceAtLeast(0.1f)\n" +
                                "val sy = ${this.roundness.floatValue}f.coerceAtLeast(.1f)\n" +
                                "val verts = floatArrayOf(-sx, -sy, sx, -sy, sx, sy, -sx, sy)\n" +
                                "RoundedPolygon(verts, rounding = CornerRounding(min(sx, sy), " +
                                "${this.smooth.floatValue}f)," +
                                "centerX = 0f, centerY = 0f)"
                    )
                },
                usesSides = false,
                usesInnerParameters = false
            ),
            ShapeItem(
                "CornerSE",
                shapegen = {
                    RoundedPolygon(
                        squarePoints(),
                        perVertexRounding =
                            listOf(
                                CornerRounding(this.roundness.floatValue, this.smooth.floatValue),
                                CornerRounding(1f),
                                CornerRounding(1f),
                                CornerRounding(1f)
                            ),
                        centerX = 0f,
                        centerY = 0f
                    )
                },
                shapeOutput = {
                    shapeDescription(
                        id = "cornerSE",
                        roundness = this.roundness.floatValue,
                        smooth = this.smooth.floatValue,
                        rotation = this.rotation.floatValue,
                        code =
                            "RoundedPolygon(floatArrayOf(1f, 1f, -1f, 1f, -1f, -1f, 1f, -1f), " +
                                "perVertexRounding = listOf(CornerRounding(" +
                                "${this.roundness.floatValue}f, ${this.smooth.floatValue}f), " +
                                "CornerRounding(1f), CornerRounding(1f),  CornerRounding(1f))," +
                                "centerX = 0f, centerY = 0f)"
                    )
                },
                usesSides = false,
                usesInnerRatio = false,
                usesInnerParameters = false
            ),
            ShapeItem(
                "Circle",
<<<<<<< HEAD
                shapegen = { RoundedPolygon.circle(this.sides.floatValue.roundToInt()) },
=======
                shapegen = {
                    RoundedPolygon.circle(this.sides.floatValue.roundToInt())
                        .transformed(
                            Matrix().apply {
                                scale(
                                    x = this@ShapeParameters.width.floatValue,
                                    y = this@ShapeParameters.height.floatValue
                                )
                                rotateX(rotation)
                            }
                        )
                },
>>>>>>> 3d4510a6
                shapeOutput = {
                    shapeDescription(
                        id = "Circle",
                        roundness = this.roundness.floatValue,
                        smooth = this.smooth.floatValue,
                        rotation = this.rotation.floatValue,
                        code = "RoundedPolygon.circle($sides)"
                    )
                },
                usesSides = true,
                usesInnerRatio = false,
<<<<<<< HEAD
=======
                usesWH = true,
>>>>>>> 3d4510a6
                usesInnerParameters = false
            ),
            ShapeItem(
                "Rectangle",
                shapegen = {
                    RoundedPolygon.rectangle(
                        width = 4f,
                        height = 2f,
                        rounding =
                            CornerRounding(this.roundness.floatValue, this.smooth.floatValue),
                    )
                },
                shapeOutput = {
                    shapeDescription(
                        id = "Rectangle",
                        numVerts = 4,
                        roundness = this.roundness.floatValue,
                        smooth = this.smooth.floatValue,
                        rotation = this.rotation.floatValue,
                        code =
                            "RoundedPolygon.rectangle(width = 4f, height = 2f, " +
                                "rounding = CornerRounding(" +
                                "${this.roundness.floatValue}f, ${this.smooth.floatValue}f))"
                    )
                },
                usesSides = false,
                usesInnerRatio = false,
                usesInnerParameters = false
            )

            /*
            TODO: Add quarty. Needs to be able to specify a rounding radius of up to 2f
            ShapeItem("Quarty", { DefaultShapes.quarty(roundness.value, smooth.value) },
            usesSides = false, usesInnerRatio = false),
            */
        )

    fun shapeDescription(
        id: String? = null,
        numVerts: Int? = null,
        sides: Int? = null,
        innerRadius: Float? = null,
        roundness: Float? = null,
        innerRoundness: Float? = null,
        smooth: Float? = null,
        innerSmooth: Float? = null,
        rotation: Float? = null,
        width: Float? = null,
        height: Float? = null,
        pillStarFactor: Float? = null,
        code: String? = null
    ): String {
        var description = "ShapeParameters:\n"
        if (id != null) description += "shapeId = $id, "
        if (numVerts != null) description += "numVertices = $numVerts, "
        if (sides != null) description += "sides = $sides, "
        if (innerRadius != null) description += "innerRadius = $innerRadius, "
        if (roundness != null) description += "roundness = $roundness, "
        if (innerRoundness != null) description += "innerRoundness = $innerRoundness, "
        if (smooth != null) description += "smoothness = $smooth, "
        if (innerSmooth != null) description += "innerSmooth = $innerSmooth, "
        if (rotation != null) description += "rotation = $rotation, "
        if (width != null) description += "width = $width, "
        if (height != null) description += "height = $height, "
        if (pillStarFactor != null) description += "pillStarFactor = $pillStarFactor, "
        if (code != null) {
            description += "\nCode:\n$code"
        }
        return description
    }

    open fun selectedShape() = derivedStateOf { shapes[shapeIx] }

    fun genShape(autoSize: Boolean = true) =
        selectedShape().value.shapegen().let { poly ->
            poly.transformed(
                Matrix().apply {
                    if (autoSize) {
                        val bounds = poly.getBounds()
                        // Move the center to the origin.
                        translate(
                            x = -(bounds.left + bounds.right) / 2,
                            y = -(bounds.top + bounds.bottom) / 2
                        )

                        // Scale to the [-1, 1] range
                        val scale = 2f / max(bounds.width, bounds.height)
                        scale(x = scale, y = scale)
                    }
                    // Apply the needed rotation
                    rotateZ(rotation.floatValue)
                }
            )
        }
<<<<<<< HEAD
=======
}

class CustomShapeParameters(name: String, private val shapegen: () -> RoundedPolygon) :
    ShapeParameters(name) {
    override val isCustom: Boolean = true

    override fun selectedShape() = derivedStateOf {
        ShapeItem(name = name, shapegen = shapegen, shapeOutput = { "Custom Shape: $name" })
    }
>>>>>>> 3d4510a6
}

@Composable
fun ShapeEditor(params: ShapeParameters, output: (String) -> Unit, onClose: () -> Unit) {
    val shapeParams = params.selectedShape().value
    var debug by remember { mutableStateOf(false) }
    var stroked by remember { mutableStateOf(false) }
    var autoSize by remember { mutableStateOf(true) }

    Column(Modifier.fillMaxSize().background(Color.Black)) {
        Row(verticalAlignment = Alignment.CenterVertically) {
            Text("Base Shape:", color = Color.White)
            Spacer(Modifier.width(10.dp))
            Button(onClick = { params.shapeIx = (params.shapeIx + 1) % params.shapes.size }) {
                Text(params.selectedShape().value.name)
            }
        }
        if (shapeParams.usesSides) {
<<<<<<< HEAD
            MySlider("Sides", 3f, 20f, 1f, params.sides, shapeParams.usesSides)
        }
        if (shapeParams.usesWH) {
            MySlider("Width", minValue = .1f, maxValue = 20f, 1f, params.width, shapeParams.usesWH)
        }
        if (shapeParams.usesWH) {
            MySlider("Height", 1f, maxValue = 20f, 1f, params.height, shapeParams.usesWH)
        }
        if (shapeParams.usesPillStarFactor) {
            MySlider(
                "Vertex Factor",
                0f,
                maxValue = 1f,
                .05f,
                params.pillStarFactor,
                shapeParams.usesPillStarFactor
            )
        }
        if (shapeParams.usesInnerRatio) {
            MySlider(
                "InnerRadius",
                0.1f,
                0.999f,
                0f,
                params.innerRadius,
                shapeParams.usesInnerRatio
            )
        }
        if (shapeParams.usesRoundness) {
            MySlider("RoundRadius", 0f, 1f, 0f, params.roundness, shapeParams.usesRoundness)
            MySlider("Smoothing", 0f, 1f, 0f, params.smooth)
        }
        if (shapeParams.usesInnerParameters) {
            MySlider(
                "InnerRoundRadius",
                0f,
                1f,
                0f,
                params.innerRoundness,
                shapeParams.usesInnerParameters
            )
            MySlider(
                "InnerSmoothing",
                0f,
                1f,
                0f,
                params.innerSmooth,
                shapeParams.usesInnerParameters
            )
=======
            MySlider("Sides", 3f, 20f, 1f, params.sides)
        }
        if (shapeParams.usesWH) {
            MySlider("Width", minValue = .1f, maxValue = 20f, 1f, params.width)
        }
        if (shapeParams.usesWH) {
            MySlider("Height", 1f, maxValue = 20f, 1f, params.height)
        }
        if (shapeParams.usesPillStarFactor) {
            MySlider("Vertex Factor", 0f, maxValue = 1f, .05f, params.pillStarFactor)
        }
        if (shapeParams.usesInnerRatio) {
            MySlider("InnerRadius", 0.1f, 0.999f, 0f, params.innerRadius)
        }
        if (shapeParams.usesRoundness) {
            MySlider("RoundRadius", 0f, 1f, 0f, params.roundness)
            MySlider("Smoothing", 0f, 1f, 0f, params.smooth)
        }
        if (shapeParams.usesInnerParameters) {
            MySlider("InnerRoundRadius", 0f, 1f, 0f, params.innerRoundness)
            MySlider("InnerSmoothing", 0f, 1f, 0f, params.innerSmooth)
>>>>>>> 3d4510a6
        }
        MySlider("Rotation", 0f, 360f, 45f, params.rotation)

        PanZoomRotateBox(
            Modifier.clipToBounds().weight(1f).border(1.dp, Color.White).padding(2.dp)
        ) {
            PolygonComposableImpl(
                params.genShape(autoSize = autoSize).let { poly ->
                    if (autoSize) {
                        poly.normalized()
                    } else {
                        poly
                    }
                },
                debug = debug,
                stroked = stroked
            )
        }
        Row {
            MyTextButton(onClick = onClose, text = "Accept")
            // TODO: add cancel!?
            Spacer(Modifier.weight(1f))
            MyTextButton(onClick = { debug = !debug }, text = if (debug) "Beziers" else "Shape")
            Spacer(Modifier.weight(1f))
            MyTextButton(onClick = { stroked = !stroked }, text = if (stroked) "Fill" else "Stroke")
            Spacer(Modifier.weight(1f))
            MyTextButton(
                onClick = { autoSize = !autoSize },
                text = if (autoSize) "AutoSize" else "NoSizing"
            )
            Spacer(Modifier.weight(1f))
            MyTextButton(
                onClick = {
                    val outputString =
                        params.selectedShape().value.shapeOutput() +
                            "\n" +
                            "SVG:\n" +
                            toSvgString(params.selectedShape().value.shapegen())
                    output(outputString)
                },
                text = "Output Details"
            )
        }
    }
}

fun toSvgString(polygon: RoundedPolygon): String {
    var svg = "d=\""
    val cubics = polygon.cubics
    if (cubics.size == 0) return svg.plus("\"")
    svg = svg.plus("M ${cubics[0].anchor0X}, ${cubics[0].anchor0Y}")
    for (c in cubics) {
        svg =
            svg.plus(
                " C ${c.control0X}, ${c.control0Y}, " +
                    "${c.control1X}, ${c.control1Y}, ${c.anchor1X}, ${c.anchor1Y}"
            )
    }
    return svg.plus("\"")
}

@Composable
fun MyTextButton(
    onClick: () -> Unit,
    text: String,
    modifier: Modifier = Modifier,
    // Material defaults are 16 & 8
    contentPadding: PaddingValues = PaddingValues(horizontal = 10.dp, vertical = 5.dp),
) = Button(onClick = onClick, modifier = modifier, contentPadding = contentPadding) { Text(text) }

@Composable
fun MySlider(
    name: String,
    minValue: Float,
    maxValue: Float,
    step: Float,
    valueHolder: MutableFloatState,
    enabled: Boolean = true
) {
    Row(Modifier.fillMaxWidth().height(40.dp), verticalAlignment = Alignment.CenterVertically) {
        val text = " %.2f".format(valueHolder.floatValue)
        Text(name + text, color = Color.White)
        Spacer(Modifier.width(10.dp))
        Slider(
            value = valueHolder.floatValue,
            onValueChange = { valueHolder.floatValue = it },
            valueRange = minValue..maxValue,
            steps =
                if (step > maxValue - minValue) ((maxValue - minValue) / step).roundToInt() - 1
                else 0,
            enabled = enabled
        )
    }
}

private fun squarePoints() = floatArrayOf(1f, 1f, -1f, 1f, -1f, -1f, 1f, -1f)<|MERGE_RESOLUTION|>--- conflicted
+++ resolved
@@ -80,11 +80,7 @@
     innerRoundness: Float = roundness,
     innerSmooth: Float = smooth,
     rotation: Float = 0f,
-<<<<<<< HEAD
-    width: Float = 4f,
-=======
     width: Float = 1f,
->>>>>>> 3d4510a6
     height: Float = 1f,
     pillStarFactor: Float = .5f,
     shapeId: ShapeId = ShapeId.Polygon
@@ -104,10 +100,7 @@
 
     fun copy() =
         ShapeParameters(
-<<<<<<< HEAD
-=======
             this.name,
->>>>>>> 3d4510a6
             this.sides.floatValue.roundToInt(),
             this.innerRadius.floatValue,
             this.roundness.floatValue,
@@ -214,11 +207,7 @@
                 "Star",
                 shapegen = {
                     RoundedPolygon.star(
-<<<<<<< HEAD
-                        radius = 2f,
-=======
                         radius = 1f,
->>>>>>> 3d4510a6
                         numVerticesPerRadius = this.sides.floatValue.roundToInt(),
                         innerRadius = this.innerRadius.floatValue,
                         rounding =
@@ -402,9 +391,6 @@
             ),
             ShapeItem(
                 "Circle",
-<<<<<<< HEAD
-                shapegen = { RoundedPolygon.circle(this.sides.floatValue.roundToInt()) },
-=======
                 shapegen = {
                     RoundedPolygon.circle(this.sides.floatValue.roundToInt())
                         .transformed(
@@ -417,7 +403,6 @@
                             }
                         )
                 },
->>>>>>> 3d4510a6
                 shapeOutput = {
                     shapeDescription(
                         id = "Circle",
@@ -429,10 +414,7 @@
                 },
                 usesSides = true,
                 usesInnerRatio = false,
-<<<<<<< HEAD
-=======
                 usesWH = true,
->>>>>>> 3d4510a6
                 usesInnerParameters = false
             ),
             ShapeItem(
@@ -527,8 +509,6 @@
                 }
             )
         }
-<<<<<<< HEAD
-=======
 }
 
 class CustomShapeParameters(name: String, private val shapegen: () -> RoundedPolygon) :
@@ -538,7 +518,6 @@
     override fun selectedShape() = derivedStateOf {
         ShapeItem(name = name, shapegen = shapegen, shapeOutput = { "Custom Shape: $name" })
     }
->>>>>>> 3d4510a6
 }
 
 @Composable
@@ -557,57 +536,6 @@
             }
         }
         if (shapeParams.usesSides) {
-<<<<<<< HEAD
-            MySlider("Sides", 3f, 20f, 1f, params.sides, shapeParams.usesSides)
-        }
-        if (shapeParams.usesWH) {
-            MySlider("Width", minValue = .1f, maxValue = 20f, 1f, params.width, shapeParams.usesWH)
-        }
-        if (shapeParams.usesWH) {
-            MySlider("Height", 1f, maxValue = 20f, 1f, params.height, shapeParams.usesWH)
-        }
-        if (shapeParams.usesPillStarFactor) {
-            MySlider(
-                "Vertex Factor",
-                0f,
-                maxValue = 1f,
-                .05f,
-                params.pillStarFactor,
-                shapeParams.usesPillStarFactor
-            )
-        }
-        if (shapeParams.usesInnerRatio) {
-            MySlider(
-                "InnerRadius",
-                0.1f,
-                0.999f,
-                0f,
-                params.innerRadius,
-                shapeParams.usesInnerRatio
-            )
-        }
-        if (shapeParams.usesRoundness) {
-            MySlider("RoundRadius", 0f, 1f, 0f, params.roundness, shapeParams.usesRoundness)
-            MySlider("Smoothing", 0f, 1f, 0f, params.smooth)
-        }
-        if (shapeParams.usesInnerParameters) {
-            MySlider(
-                "InnerRoundRadius",
-                0f,
-                1f,
-                0f,
-                params.innerRoundness,
-                shapeParams.usesInnerParameters
-            )
-            MySlider(
-                "InnerSmoothing",
-                0f,
-                1f,
-                0f,
-                params.innerSmooth,
-                shapeParams.usesInnerParameters
-            )
-=======
             MySlider("Sides", 3f, 20f, 1f, params.sides)
         }
         if (shapeParams.usesWH) {
@@ -629,7 +557,6 @@
         if (shapeParams.usesInnerParameters) {
             MySlider("InnerRoundRadius", 0f, 1f, 0f, params.innerRoundness)
             MySlider("InnerSmoothing", 0f, 1f, 0f, params.innerSmooth)
->>>>>>> 3d4510a6
         }
         MySlider("Rotation", 0f, 360f, 45f, params.rotation)
 
