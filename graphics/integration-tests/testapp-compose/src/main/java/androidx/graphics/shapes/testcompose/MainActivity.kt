/*
 * Copyright 2023 The Android Open Source Project
 *
 * Licensed under the Apache License, Version 2.0 (the "License");
 * you may not use this file except in compliance with the License.
 * You may obtain a copy of the License at
 *
 *      http://www.apache.org/licenses/LICENSE-2.0
 *
 * Unless required by applicable law or agreed to in writing, software
 * distributed under the License is distributed on an "AS IS" BASIS,
 * WITHOUT WARRANTIES OR CONDITIONS OF ANY KIND, either express or implied.
 * See the License for the specific language governing permissions and
 * limitations under the License.
 */

@file:Suppress("NOTHING_TO_INLINE")

package androidx.graphics.shapes.testcompose

import android.content.Intent
import android.os.Bundle
import androidx.activity.compose.setContent
import androidx.compose.animation.core.Animatable
import androidx.compose.animation.core.AnimationVector1D
import androidx.compose.animation.core.spring
import androidx.compose.foundation.background
import androidx.compose.foundation.border
import androidx.compose.foundation.clickable
import androidx.compose.foundation.interaction.MutableInteractionSource
import androidx.compose.foundation.layout.Arrangement
import androidx.compose.foundation.layout.Box
import androidx.compose.foundation.layout.Column
import androidx.compose.foundation.layout.ExperimentalLayoutApi
import androidx.compose.foundation.layout.FlowRow
import androidx.compose.foundation.layout.Row
import androidx.compose.foundation.layout.aspectRatio
import androidx.compose.foundation.layout.fillMaxSize
import androidx.compose.foundation.layout.fillMaxWidth
import androidx.compose.foundation.layout.padding
import androidx.compose.material3.Button
import androidx.compose.material3.MaterialTheme
import androidx.compose.material3.Slider
import androidx.compose.material3.Text
import androidx.compose.runtime.Composable
import androidx.compose.runtime.MutableIntState
import androidx.compose.runtime.derivedStateOf
import androidx.compose.runtime.getValue
import androidx.compose.runtime.mutableIntStateOf
import androidx.compose.runtime.mutableStateOf
import androidx.compose.runtime.remember
import androidx.compose.runtime.rememberCoroutineScope
import androidx.compose.runtime.setValue
import androidx.compose.ui.Alignment
import androidx.compose.ui.Modifier
import androidx.compose.ui.draw.alpha
import androidx.compose.ui.draw.drawWithContent
import androidx.compose.ui.geometry.Offset
import androidx.compose.ui.geometry.Size
import androidx.compose.ui.graphics.Color
import androidx.compose.ui.graphics.Matrix
import androidx.compose.ui.graphics.drawscope.Fill
import androidx.compose.ui.graphics.drawscope.Stroke
import androidx.compose.ui.unit.dp
import androidx.fragment.app.FragmentActivity
import androidx.graphics.shapes.Cubic
import androidx.graphics.shapes.Morph
import androidx.graphics.shapes.RoundedPolygon
import androidx.graphics.shapes.TransformResult
import kotlin.math.min
import kotlinx.coroutines.launch

@Composable
fun PolygonComposable(
    polygon: RoundedPolygon,
    modifier: Modifier = Modifier,
    stroked: Boolean = false
) = PolygonComposableImpl(polygon, modifier, stroked = stroked)

@Composable
private fun MorphComposable(
    morph: Morph,
    progress: Float,
    modifier: Modifier = Modifier,
    isDebug: Boolean = false,
    stroked: Boolean = false
) = MorphComposableImpl(morph, modifier, isDebug, progress, stroked = stroked)

@Composable
private fun MorphComposableImpl(
    morph: Morph,
    modifier: Modifier = Modifier,
    isDebug: Boolean = false,
    progress: Float,
    stroked: Boolean = false
) {
    Box(
        modifier.fillMaxSize().drawWithContent {
            drawContent()
            val path = morph.toPath(progress)
            fitToViewport(path, morph.getBounds(), size)
            if (isDebug) {
                val scale = min(size.width, size.height)
                drawPath(path, Color.Green, style = Stroke(2f))
                morph.forEachCubic(progress) { cubic ->
                    cubic.transform { x, y -> TransformResult(x * scale, y * scale) }
                    debugDraw(cubic)
                }
            } else {
                val style = if (stroked) Stroke(size.width / 10f) else Fill
                drawPath(path, Color.White, style = style)
            }
        }
    )
}

@Composable
internal fun PolygonComposableImpl(
    polygon: RoundedPolygon,
    modifier: Modifier = Modifier,
    debug: Boolean = false,
    stroked: Boolean = false
) {
    @Suppress("PrimitiveInCollection")
    val sizedShapes = remember(polygon) { mutableMapOf<Size, List<Cubic>>() }
    Box(
        modifier.fillMaxSize().drawWithContent {
            // TODO: Can we use drawWithCache to simplify this?
            drawContent()
            val scale = min(size.width, size.height)
            if (debug) {
                val shape = sizedShapes.getOrPut(size) { polygon.cubics.scaled(scale) }
                // Draw bounding boxes
                val bounds = FloatArray(4)
                polygon.calculateBounds(bounds = bounds)
                drawRect(
                    Color.Green,
                    topLeft = Offset(scale * bounds[0], scale * bounds[1]),
                    size = Size(scale * (bounds[2] - bounds[0]), scale * (bounds[3] - bounds[1])),
                    style = Stroke(2f)
                )
                polygon.calculateBounds(bounds = bounds, false)
                drawRect(
                    Color.Yellow,
                    topLeft = Offset(scale * bounds[0], scale * bounds[1]),
                    size = Size(scale * (bounds[2] - bounds[0]), scale * (bounds[3] - bounds[1])),
                    style = Stroke(2f)
                )
                polygon.calculateMaxBounds(bounds = bounds)
                drawRect(
                    Color.Magenta,
                    topLeft = Offset(scale * bounds[0], scale * bounds[1]),
                    size = Size(scale * (bounds[2] - bounds[0]), scale * (bounds[3] - bounds[1])),
                    style = Stroke(2f)
                )

                // Center of shape
                drawCircle(
                    Color.White,
                    radius = 2f,
                    center = Offset(polygon.centerX * scale, polygon.centerY * scale),
                    style = Stroke(2f)
                )

                shape.forEach { cubic -> debugDraw(cubic) }
            } else {
                val scaledPath = polygon.toPath()
                val matrix = Matrix()
                matrix.scale(scale, scale)
                scaledPath.transform(matrix)
                val style = if (stroked) Stroke(size.width / 10f) else Fill
                drawPath(scaledPath, Color.White, style = style)
            }
        }
    )
}

fun outputShapeInfo(activity: FragmentActivity, info: String) {
    // Output to logcat and also share intent
    println(info)
    val sendIntent: Intent =
        Intent().apply {
            action = Intent.ACTION_SEND
            putExtra(Intent.EXTRA_TEXT, info)
            type = "text/plain"
        }
    val shareIntent = Intent.createChooser(sendIntent, null)
    activity.startActivity(shareIntent)
}

@Composable
fun MainScreen(activity: MainActivity) {
    var editing by remember { mutableStateOf<ShapeParameters?>(null) }
    var selectedShape = remember { mutableIntStateOf(0) }
<<<<<<< HEAD
    val shapes = remember {
        listOf(
            // LINE 1
            // Circle
            ShapeParameters(
                sides = 8,
                roundness = 1f,
                shapeId = ShapeParameters.ShapeId.Circle,
            ),
            //
            ShapeParameters(
                sides = 12,
                innerRadius = .928f,
                roundness = .1f,
                shapeId = ShapeParameters.ShapeId.Star
            ),
            // Clover
            ShapeParameters(
                sides = 4,
                innerRadius = .352f,
                roundness = .32f,
                rotation = 45f,
                shapeId = ShapeParameters.ShapeId.Star
            ),
            // Alice
            ShapeParameters(
                innerRadius = 0.1f,
                roundness = 0.22f,
                shapeId = ShapeParameters.ShapeId.Triangle
            ),
            // Wiggle Star
            ShapeParameters(
                sides = 8,
                innerRadius = .784f,
                roundness = .16f,
                shapeId = ShapeParameters.ShapeId.Star
            ),

            // LINE 2
            // Wovel
            ShapeParameters(
                sides = 15,
                innerRadius = .892f,
                roundness = 1f,
                shapeId = ShapeParameters.ShapeId.Star
            ),
            // BlobR
            ShapeParameters(
                innerRadius = .19f,
                roundness = 0.86f,
                rotation = -45f,
                shapeId = ShapeParameters.ShapeId.Blob
            ),
            // BlobL
            ShapeParameters(
                innerRadius = .19f,
                roundness = 0.86f,
                rotation = 45f,
                shapeId = ShapeParameters.ShapeId.Blob
            ),
            // Scallop
            ShapeParameters(
                sides = 12,
                innerRadius = .928f,
                roundness = .928f,
                shapeId = ShapeParameters.ShapeId.Star
            ),
            // More
            ShapeParameters(
                sides = 3,
                roundness = .2f,
                rotation = 30f,
                shapeId = ShapeParameters.ShapeId.Polygon
            ),

            // LINE 3
            // CornerSE
            ShapeParameters(roundness = .4f, shapeId = ShapeParameters.ShapeId.CornerSE),

            // Non - material shapes:
            // Rectangle
            ShapeParameters(sides = 4, shapeId = ShapeParameters.ShapeId.Rectangle),

            // Pentagon
            ShapeParameters(
                sides = 5,
                rotation = -360f / 20f,
                shapeId = ShapeParameters.ShapeId.Polygon
            ),

            // Pill
            ShapeParameters(
                width = 6f,
                height = 1f,
                rotation = -360f / 8,
                shapeId = ShapeParameters.ShapeId.Pill
            ),

            // Pill Star
            ShapeParameters(
                width = 4f,
                height = 1f,
                sides = 20,
                roundness = .5f,
                smooth = 1f,
                innerRadius = .6f,
                shapeId = ShapeParameters.ShapeId.PillStar
            ),
        )
    }
=======
    val shapes = remember { materialShapes() }
>>>>>>> 3d4510a6
    editing?.let {
        ShapeEditor(it, output = { outputString -> outputShapeInfo(activity, outputString) }) {
            editing = null
        }
    } ?: MorphScreen(shapes, selectedShape) { editing = shapes[selectedShape.intValue] }
}

@OptIn(ExperimentalLayoutApi::class)
@Composable
fun MorphScreen(
    shapeParams: List<ShapeParameters>,
    selectedShape: MutableIntState,
    onEditClicked: () -> Unit
) {
    val shapes = remember {
        shapeParams.map { sp -> sp.genShape().let { poly -> poly.normalized() } }
    }
    var currShape by remember { mutableIntStateOf(selectedShape.intValue) }
    var showControls by remember { mutableStateOf(false) }
    val progress = remember { Animatable(0f) }

    var debug by remember { mutableStateOf(false) }
    var stroked by remember { mutableStateOf(false) }

    var stroked by remember { mutableStateOf(false) }

    val morphed by remember {
        derivedStateOf {
            // NOTE: We need to access this variable to ensure we recalculate the morph !
            debugLog("Re-computing morph / $debug")
            Morph(shapes[currShape], shapes[selectedShape.intValue])
        }
    }

    val scope = rememberCoroutineScope()
    val clickFn: (Int) -> Unit = remember {
        { shapeIx ->
            scope.launch {
                currShape = selectedShape.intValue
                selectedShape.intValue = shapeIx
                doAnimation(progress)
            }
        }
    }
    Column(Modifier.fillMaxSize().background(Color.Black)) {
<<<<<<< HEAD
        FlowRow(Modifier.fillMaxWidth(), maxItemsInEachRow = 5) {
=======
        FlowRow(Modifier.fillMaxWidth(), maxItemsInEachRow = 7) {
>>>>>>> 3d4510a6
            shapes.forEachIndexed { shapeIx, shape ->
                val borderAlpha =
                    ((if (shapeIx == selectedShape.intValue) progress.value else 0f) +
                            (if (shapeIx == currShape) 1 - progress.value else 0f))
                        .coerceIn(0f, 1f)
                Box(
                    Modifier.weight(1f)
                        .aspectRatio(1f)
                        .padding(horizontal = 5.dp)
                        .border(3.dp, Color.Red.copy(alpha = borderAlpha))
                ) {
                    // draw shape
                    PolygonComposable(
                        shape,
                        Modifier.clickable { clickFn(shapeIx) },
                        stroked = stroked
                    )
                }
            }
        }
<<<<<<< HEAD
        Row(horizontalArrangement = Arrangement.spacedBy(5.dp)) {
            Button(onClick = onEditClicked) { Text("Edit") }
            Button(onClick = { debug = !debug }) { Text(if (debug) "Debug" else "Shape") }
            Button(onClick = { stroked = !stroked }) { Text(if (stroked) "Fill" else "Stroke") }
        }
        Slider(
            value = progress.value.coerceIn(0f, 1f),
            onValueChange = { scope.launch { progress.snapTo(it) } }
        )
        MorphComposable(
            morphed,
            progress.value,
            Modifier.fillMaxSize().clickable(
                indication = null, // Eliminate the ripple effect.
                interactionSource = remember { MutableInteractionSource() }
            ) {
                scope.launch { doAnimation(progress) }
            },
            debug,
            stroked
        )
=======
        if (showControls) {

            Row(horizontalArrangement = Arrangement.spacedBy(5.dp)) {
                Button(
                    onClick = onEditClicked,
                    enabled = !shapeParams[selectedShape.intValue].isCustom
                ) {
                    Text("Edit")
                }
                Button(onClick = { debug = !debug }) { Text(if (debug) "Debug" else "Shape") }
                Button(onClick = { stroked = !stroked }) { Text(if (stroked) "Fill" else "Stroke") }
            }
            Slider(
                value = progress.value.coerceIn(0f, 1f),
                onValueChange = { scope.launch { progress.snapTo(it) } }
            )
        }
        Box {
            MorphComposable(
                morphed,
                progress.value,
                Modifier.fillMaxSize().clickable(
                    indication = null, // Eliminate the ripple effect.
                    interactionSource = remember { MutableInteractionSource() }
                ) {
                    scope.launch { doAnimation(progress) }
                },
                debug,
                stroked
            )
            Button(onClick = { showControls = !showControls }, Modifier.align(Alignment.TopEnd)) {
                Text("Controls")
            }
            Text(
                shapeParams[selectedShape.intValue].name,
                Modifier.align(Alignment.BottomStart).background(Color.Black.copy(alpha = 0.5f)),
                color = Color.White
            )
        }
>>>>>>> 3d4510a6
    }
}

private suspend fun doAnimation(progress: Animatable<Float, AnimationVector1D>) {
    progress.snapTo(0f)
<<<<<<< HEAD
    progress.animateTo(1f, animationSpec = spring(0.6f, 50f))
=======
    progress.animateTo(1f, animationSpec = spring(0.8f, 360f))
>>>>>>> 3d4510a6
}

internal const val DEBUG = false

internal inline fun debugLog(message: String) {
    if (DEBUG) {
        println(message)
    }
}

class MainActivity : FragmentActivity() {
    override fun onCreate(savedInstanceState: Bundle?) {
        super.onCreate(savedInstanceState)
        setContent(parent = null) { MaterialTheme { MainScreen(this) } }
    }
}<|MERGE_RESOLUTION|>--- conflicted
+++ resolved
@@ -192,120 +192,7 @@
 fun MainScreen(activity: MainActivity) {
     var editing by remember { mutableStateOf<ShapeParameters?>(null) }
     var selectedShape = remember { mutableIntStateOf(0) }
-<<<<<<< HEAD
-    val shapes = remember {
-        listOf(
-            // LINE 1
-            // Circle
-            ShapeParameters(
-                sides = 8,
-                roundness = 1f,
-                shapeId = ShapeParameters.ShapeId.Circle,
-            ),
-            //
-            ShapeParameters(
-                sides = 12,
-                innerRadius = .928f,
-                roundness = .1f,
-                shapeId = ShapeParameters.ShapeId.Star
-            ),
-            // Clover
-            ShapeParameters(
-                sides = 4,
-                innerRadius = .352f,
-                roundness = .32f,
-                rotation = 45f,
-                shapeId = ShapeParameters.ShapeId.Star
-            ),
-            // Alice
-            ShapeParameters(
-                innerRadius = 0.1f,
-                roundness = 0.22f,
-                shapeId = ShapeParameters.ShapeId.Triangle
-            ),
-            // Wiggle Star
-            ShapeParameters(
-                sides = 8,
-                innerRadius = .784f,
-                roundness = .16f,
-                shapeId = ShapeParameters.ShapeId.Star
-            ),
-
-            // LINE 2
-            // Wovel
-            ShapeParameters(
-                sides = 15,
-                innerRadius = .892f,
-                roundness = 1f,
-                shapeId = ShapeParameters.ShapeId.Star
-            ),
-            // BlobR
-            ShapeParameters(
-                innerRadius = .19f,
-                roundness = 0.86f,
-                rotation = -45f,
-                shapeId = ShapeParameters.ShapeId.Blob
-            ),
-            // BlobL
-            ShapeParameters(
-                innerRadius = .19f,
-                roundness = 0.86f,
-                rotation = 45f,
-                shapeId = ShapeParameters.ShapeId.Blob
-            ),
-            // Scallop
-            ShapeParameters(
-                sides = 12,
-                innerRadius = .928f,
-                roundness = .928f,
-                shapeId = ShapeParameters.ShapeId.Star
-            ),
-            // More
-            ShapeParameters(
-                sides = 3,
-                roundness = .2f,
-                rotation = 30f,
-                shapeId = ShapeParameters.ShapeId.Polygon
-            ),
-
-            // LINE 3
-            // CornerSE
-            ShapeParameters(roundness = .4f, shapeId = ShapeParameters.ShapeId.CornerSE),
-
-            // Non - material shapes:
-            // Rectangle
-            ShapeParameters(sides = 4, shapeId = ShapeParameters.ShapeId.Rectangle),
-
-            // Pentagon
-            ShapeParameters(
-                sides = 5,
-                rotation = -360f / 20f,
-                shapeId = ShapeParameters.ShapeId.Polygon
-            ),
-
-            // Pill
-            ShapeParameters(
-                width = 6f,
-                height = 1f,
-                rotation = -360f / 8,
-                shapeId = ShapeParameters.ShapeId.Pill
-            ),
-
-            // Pill Star
-            ShapeParameters(
-                width = 4f,
-                height = 1f,
-                sides = 20,
-                roundness = .5f,
-                smooth = 1f,
-                innerRadius = .6f,
-                shapeId = ShapeParameters.ShapeId.PillStar
-            ),
-        )
-    }
-=======
     val shapes = remember { materialShapes() }
->>>>>>> 3d4510a6
     editing?.let {
         ShapeEditor(it, output = { outputString -> outputShapeInfo(activity, outputString) }) {
             editing = null
@@ -330,8 +217,6 @@
     var debug by remember { mutableStateOf(false) }
     var stroked by remember { mutableStateOf(false) }
 
-    var stroked by remember { mutableStateOf(false) }
-
     val morphed by remember {
         derivedStateOf {
             // NOTE: We need to access this variable to ensure we recalculate the morph !
@@ -351,11 +236,7 @@
         }
     }
     Column(Modifier.fillMaxSize().background(Color.Black)) {
-<<<<<<< HEAD
-        FlowRow(Modifier.fillMaxWidth(), maxItemsInEachRow = 5) {
-=======
         FlowRow(Modifier.fillMaxWidth(), maxItemsInEachRow = 7) {
->>>>>>> 3d4510a6
             shapes.forEachIndexed { shapeIx, shape ->
                 val borderAlpha =
                     ((if (shapeIx == selectedShape.intValue) progress.value else 0f) +
@@ -376,29 +257,6 @@
                 }
             }
         }
-<<<<<<< HEAD
-        Row(horizontalArrangement = Arrangement.spacedBy(5.dp)) {
-            Button(onClick = onEditClicked) { Text("Edit") }
-            Button(onClick = { debug = !debug }) { Text(if (debug) "Debug" else "Shape") }
-            Button(onClick = { stroked = !stroked }) { Text(if (stroked) "Fill" else "Stroke") }
-        }
-        Slider(
-            value = progress.value.coerceIn(0f, 1f),
-            onValueChange = { scope.launch { progress.snapTo(it) } }
-        )
-        MorphComposable(
-            morphed,
-            progress.value,
-            Modifier.fillMaxSize().clickable(
-                indication = null, // Eliminate the ripple effect.
-                interactionSource = remember { MutableInteractionSource() }
-            ) {
-                scope.launch { doAnimation(progress) }
-            },
-            debug,
-            stroked
-        )
-=======
         if (showControls) {
 
             Row(horizontalArrangement = Arrangement.spacedBy(5.dp)) {
@@ -438,17 +296,12 @@
                 color = Color.White
             )
         }
->>>>>>> 3d4510a6
     }
 }
 
 private suspend fun doAnimation(progress: Animatable<Float, AnimationVector1D>) {
     progress.snapTo(0f)
-<<<<<<< HEAD
-    progress.animateTo(1f, animationSpec = spring(0.6f, 50f))
-=======
     progress.animateTo(1f, animationSpec = spring(0.8f, 360f))
->>>>>>> 3d4510a6
 }
 
 internal const val DEBUG = false
