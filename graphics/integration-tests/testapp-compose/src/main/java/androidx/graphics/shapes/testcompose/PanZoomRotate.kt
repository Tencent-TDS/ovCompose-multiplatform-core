/*
 * Copyright 2023 The Android Open Source Project
 *
 * Licensed under the Apache License, Version 2.0 (the "License");
 * you may not use this file except in compliance with the License.
 * You may obtain a copy of the License at
 *
 *      http://www.apache.org/licenses/LICENSE-2.0
 *
 * Unless required by applicable law or agreed to in writing, software
 * distributed under the License is distributed on an "AS IS" BASIS,
 * WITHOUT WARRANTIES OR CONDITIONS OF ANY KIND, either express or implied.
 * See the License for the specific language governing permissions and
 * limitations under the License.
 */

package androidx.graphics.shapes.testcompose

import androidx.compose.foundation.gestures.detectTransformGestures
import androidx.compose.foundation.layout.Box
import androidx.compose.foundation.layout.BoxScope
import androidx.compose.material3.Button
import androidx.compose.material3.Text
import androidx.compose.runtime.Composable
import androidx.compose.runtime.MutableState
import androidx.compose.runtime.mutableFloatStateOf
import androidx.compose.runtime.mutableStateOf
import androidx.compose.runtime.remember
import androidx.compose.ui.Modifier
import androidx.compose.ui.geometry.Offset
import androidx.compose.ui.graphics.TransformOrigin
import androidx.compose.ui.graphics.graphicsLayer
import androidx.compose.ui.input.pointer.pointerInput
import kotlin.math.PI
import kotlin.math.cos
import kotlin.math.sin

data class PanZoomRotateModel(
    var zoom: MutableState<Float> = mutableFloatStateOf(1f),
    var offset: MutableState<Offset> = mutableStateOf(Offset.Zero),
    var angle: MutableState<Float> = mutableFloatStateOf(0f)
) {
    fun reset() {
        zoom.value = 1f
        offset.value = Offset.Zero
        angle.value = 0f
    }
}

// Wrap the content in a box that adds a gesture detector and a transform layer.
// This lets the content be scaled/rotated/panned.
// Small note that AFAIK, the center of the gestures on the emulator are at the center of the
// screen, so for this to work on emulator the center of the screen needs to be inside this
// component.
@Composable
fun PanZoomRotateBox(
    modifier: Modifier = Modifier,
    model: PanZoomRotateModel = remember { PanZoomRotateModel() },
    allowRotation: Boolean = true,
    allowZoom: Boolean = true,
    allowPan: Boolean = true,
    content: @Composable BoxScope.() -> Unit
) {
    with(model) {
        Box(modifier = modifier) {
            Box(
                Modifier.pointerInput(Unit) {
                        detectTransformGestures(
                            onGesture = { centroid, pan, gestureZoom, gestureRotate ->
                                val actualRotation = if (allowRotation) gestureRotate else 0f
                                val oldScale = zoom.value
                                val newScale = zoom.value * if (allowZoom) gestureZoom else 1f

                                // For natural zooming and rotating, the centroid of the gesture
                                // should
                                // be the fixed point where zooming and rotating occurs.
                                // We compute where the centroid was (in the pre-transformed
                                // coordinate
                                // space), and then compute where it will be after this delta.
                                // We then compute what the new offset should be to keep the
                                // centroid
                                // visually stationary for rotating and zooming, and also apply the
                                // pan.
                                offset.value =
                                    (offset.value + centroid / oldScale).rotate(
                                        actualRotation.toRadians()
                                    ) -
                                        (centroid / newScale +
                                            (if (allowPan) pan else Offset.Zero) / oldScale)
                                zoom.value = newScale
                                angle.value += actualRotation
                            }
                        )
                    }
                    .graphicsLayer {
                        translationX = -offset.value.x * zoom.value
                        translationY = -offset.value.y * zoom.value
                        scaleX = zoom.value
                        scaleY = zoom.value
                        rotationZ = angle.value
                        transformOrigin = TransformOrigin(0f, 0f)
                    },
                content = content
            )
            Button(onClick = { model.reset() }) { Text("Reset View") }
        }
    }
}

internal fun Float.toRadians() = this * PI.toFloat() / 180f

<<<<<<< HEAD
private fun Offset.rotate90() = Offset(-y, x)
=======
internal fun Offset.rotate90() = Offset(-y, x)
>>>>>>> 3d4510a6

internal fun directionVector(angleRadians: Float) = Offset(cos(angleRadians), sin(angleRadians))

private fun Offset.rotate(angleRadians: Float): Offset {
    val vec = directionVector(angleRadians)
    return vec * x + vec.rotate90() * y
}<|MERGE_RESOLUTION|>--- conflicted
+++ resolved
@@ -109,11 +109,7 @@
 
 internal fun Float.toRadians() = this * PI.toFloat() / 180f
 
-<<<<<<< HEAD
-private fun Offset.rotate90() = Offset(-y, x)
-=======
 internal fun Offset.rotate90() = Offset(-y, x)
->>>>>>> 3d4510a6
 
 internal fun directionVector(angleRadians: Float) = Offset(cos(angleRadians), sin(angleRadians))
 
