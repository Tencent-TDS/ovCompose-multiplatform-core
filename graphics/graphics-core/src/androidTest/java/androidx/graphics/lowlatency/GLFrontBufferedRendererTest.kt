--- conflicted
+++ resolved
@@ -26,10 +26,7 @@
 import android.os.Build
 import android.view.SurfaceHolder
 import android.view.SurfaceView
-<<<<<<< HEAD
-=======
 import android.view.View
->>>>>>> 3d4510a6
 import android.widget.FrameLayout
 import androidx.annotation.RequiresApi
 import androidx.graphics.opengl.GLRenderer
@@ -165,7 +162,6 @@
 
             SurfaceControlUtils.validateOutput { bitmap ->
                 Color.RED == bitmap.getPixel(coords[0] + width / 2, coords[1] + height / 2)
-<<<<<<< HEAD
             }
         }
     }
@@ -262,8 +258,6 @@
                         renderLatch.countDown()
                     }
                 }
-=======
->>>>>>> 3d4510a6
             }
         verifyGLFrontBufferedRenderer(
             callbacks,
@@ -281,118 +275,6 @@
         }
     }
 
-<<<<<<< HEAD
-=======
-    @Test
-    fun testInvalidWidth() {
-        testRenderWithDimension(0, 200)
-    }
-
-    @Test
-    fun testInvalidHeight() {
-        testRenderWithDimension(100, 0)
-    }
-
-    @Test
-    fun testNegativeWidth() {
-        testRenderWithDimension(-19, 200)
-    }
-
-    @Test
-    fun testNegativeHeight() {
-        testRenderWithDimension(100, -30)
-    }
-
-    @RequiresApi(Build.VERSION_CODES.Q)
-    fun testRenderWithDimension(width: Int, height: Int) {
-        val renderLatch = CountDownLatch(1)
-        val callbacks =
-            object : GLFrontBufferedRenderer.Callback<Any> {
-
-                val mProjectionMatrix = FloatArray(16)
-                val mOrthoMatrix = FloatArray(16)
-
-                override fun onDrawFrontBufferedLayer(
-                    eglManager: EGLManager,
-                    width: Int,
-                    height: Int,
-                    bufferInfo: BufferInfo,
-                    transform: FloatArray,
-                    param: Any
-                ) {
-                    GLES20.glViewport(0, 0, bufferInfo.width, bufferInfo.height)
-                    Matrix.orthoM(
-                        mOrthoMatrix,
-                        0,
-                        0f,
-                        bufferInfo.width.toFloat(),
-                        0f,
-                        bufferInfo.height.toFloat(),
-                        -1f,
-                        1f
-                    )
-                    Matrix.multiplyMM(mProjectionMatrix, 0, mOrthoMatrix, 0, transform, 0)
-                    Rectangle().draw(mProjectionMatrix, Color.RED, 0f, 0f, 100f, 100f)
-                }
-
-                override fun onDrawMultiBufferedLayer(
-                    eglManager: EGLManager,
-                    width: Int,
-                    height: Int,
-                    bufferInfo: BufferInfo,
-                    transform: FloatArray,
-                    params: Collection<Any>
-                ) {
-                    GLES20.glViewport(0, 0, bufferInfo.width, bufferInfo.height)
-                    Matrix.orthoM(
-                        mOrthoMatrix,
-                        0,
-                        0f,
-                        bufferInfo.width.toFloat(),
-                        0f,
-                        bufferInfo.height.toFloat(),
-                        -1f,
-                        1f
-                    )
-                    Matrix.multiplyMM(mProjectionMatrix, 0, mOrthoMatrix, 0, transform, 0)
-                    Rectangle().draw(mProjectionMatrix, Color.BLUE, 0f, 0f, 100f, 100f)
-                }
-
-                override fun onFrontBufferedLayerRenderComplete(
-                    frontBufferedLayerSurfaceControl: SurfaceControlCompat,
-                    transaction: SurfaceControlCompat.Transaction
-                ) {
-                    if (Build.VERSION.SDK_INT >= Build.VERSION_CODES.S) {
-                        transaction.addTransactionCommittedListener(
-                            executor,
-                            object : SurfaceControlCompat.TransactionCommittedListener {
-                                override fun onTransactionCommitted() {
-                                    renderLatch.countDown()
-                                }
-                            }
-                        )
-                    } else {
-                        renderLatch.countDown()
-                    }
-                }
-            }
-        verifyGLFrontBufferedRenderer(
-            callbacks,
-            createSurfaceView = { activity ->
-                val surfaceView = SurfaceView(activity)
-                activity.setContentView(surfaceView, FrameLayout.LayoutParams(width, height))
-                surfaceView
-            },
-            assertFirstRender = { latch ->
-                // invalid dimension should not render
-                assertFalse(latch.await(500, TimeUnit.MILLISECONDS))
-            }
-        ) { _, renderer, _ ->
-            renderer.renderFrontBufferedLayer(Any())
-        }
-    }
-
->>>>>>> 3d4510a6
     @Test
     fun testDoubleBufferedLayerRender() {
         val commitLatch = AtomicReference<CountDownLatch?>()
@@ -736,19 +618,11 @@
                         framebufferStatus
                     )
                     Rectangle().draw(transform, Color.RED, 0f, 0f, squareSize, squareSize)
-<<<<<<< HEAD
 
                     GLES20.glBindFramebuffer(GLES20.GL_FRAMEBUFFER, bufferInfo.frameBufferId)
                     Rectangle().draw(mProjectionMatrix, param, 0f, 0f, squareSize, squareSize)
                 }
 
-=======
-
-                    GLES20.glBindFramebuffer(GLES20.GL_FRAMEBUFFER, bufferInfo.frameBufferId)
-                    Rectangle().draw(mProjectionMatrix, param, 0f, 0f, squareSize, squareSize)
-                }
-
->>>>>>> 3d4510a6
                 override fun onFrontBufferedLayerRenderComplete(
                     frontBufferedLayerSurfaceControl: SurfaceControlCompat,
                     transaction: SurfaceControlCompat.Transaction
