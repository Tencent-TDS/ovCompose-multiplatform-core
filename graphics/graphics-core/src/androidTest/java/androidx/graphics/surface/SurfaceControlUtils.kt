/*
 * Copyright 2022 The Android Open Source Project
 *
 * Licensed under the Apache License, Version 2.0 (the "License");
 * you may not use this file except in compliance with the License.
 * You may obtain a copy of the License at
 *
 *      http://www.apache.org/licenses/LICENSE-2.0
 *
 * Unless required by applicable law or agreed to in writing, software
 * distributed under the License is distributed on an "AS IS" BASIS,
 * WITHOUT WARRANTIES OR CONDITIONS OF ANY KIND, either express or implied.
 * See the License for the specific language governing permissions and
 * limitations under the License.
 */

package androidx.graphics.surface

import android.app.Instrumentation
import android.graphics.Bitmap
import android.graphics.Color
import android.graphics.Rect
import android.hardware.HardwareBuffer
import android.os.Build
import android.os.SystemClock
import android.view.SurfaceHolder
import android.view.SurfaceView
import android.view.Window
import androidx.annotation.RequiresApi
import androidx.lifecycle.Lifecycle
import androidx.test.core.app.ActivityScenario
import androidx.test.filters.SdkSuppress
import androidx.test.platform.app.InstrumentationRegistry
import java.util.concurrent.CountDownLatch
<<<<<<< HEAD
=======
import java.util.concurrent.Executors
>>>>>>> 3d4510a6
import java.util.concurrent.TimeUnit
import org.junit.Assert

@SdkSuppress(minSdkVersion = 29)
internal class SurfaceControlUtils {
    companion object {

        @RequiresApi(Build.VERSION_CODES.Q)
        fun surfaceControlTestHelper(
            onSurfaceCreated: (SurfaceView, CountDownLatch) -> Unit,
            verifyOutput: (Bitmap, Rect) -> Boolean
        ) {
            val setupLatch = CountDownLatch(1)
            var surfaceView: SurfaceView? = null
            val destroyLatch = CountDownLatch(1)
            val scenario =
<<<<<<< HEAD
                ActivityScenario.launch(SurfaceControlWrapperTestActivity::class.java)
                    .moveToState(Lifecycle.State.CREATED)
                    .onActivity {
                        it.setDestroyCallback { destroyLatch.countDown() }
                        val callback =
                            object : SurfaceHolder.Callback {
                                override fun surfaceCreated(sh: SurfaceHolder) {
                                    surfaceView = it.mSurfaceView
                                    onSurfaceCreated(surfaceView!!, setupLatch)
                                }

                                override fun surfaceChanged(
                                    holder: SurfaceHolder,
                                    format: Int,
                                    width: Int,
                                    height: Int
                                ) {
                                    // NO-OP
                                }

                                override fun surfaceDestroyed(holder: SurfaceHolder) {
                                    // NO-OP
                                }
                            }

                        it.addSurface(it.mSurfaceView, callback)
                        surfaceView = it.mSurfaceView
                    }

            scenario.moveToState(Lifecycle.State.RESUMED)
=======
                ActivityScenario.launch(SurfaceControlWrapperTestActivity::class.java).onActivity {
                    it.setDestroyCallback { destroyLatch.countDown() }
                    val callback =
                        object : SurfaceHolder.Callback {
                            override fun surfaceCreated(sh: SurfaceHolder) {
                                surfaceView = it.mSurfaceView
                                onSurfaceCreated(surfaceView!!, setupLatch)
                            }

                            override fun surfaceChanged(
                                holder: SurfaceHolder,
                                format: Int,
                                width: Int,
                                height: Int
                            ) {
                                // NO-OP
                            }

                            override fun surfaceDestroyed(holder: SurfaceHolder) {
                                // NO-OP
                            }
                        }

                    it.addSurface(it.mSurfaceView, callback)
                    surfaceView = it.mSurfaceView
                }
>>>>>>> 3d4510a6

            Assert.assertTrue(setupLatch.await(3000, TimeUnit.MILLISECONDS))
            val coords = intArrayOf(0, 0)
            surfaceView!!.getLocationOnScreen(coords)
            try {
                validateOutput { bitmap ->
                    verifyOutput(
                        bitmap,
                        Rect(
                            coords[0],
                            coords[1],
                            coords[0] + SurfaceControlWrapperTestActivity.DEFAULT_WIDTH,
                            coords[1] + SurfaceControlWrapperTestActivity.DEFAULT_HEIGHT
                        )
                    )
                }
            } finally {
                scenario.moveToState(Lifecycle.State.DESTROYED)
                Assert.assertTrue(destroyLatch.await(3000, TimeUnit.MILLISECONDS))
            }
        }

        @RequiresApi(Build.VERSION_CODES.UPSIDE_DOWN_CAKE)
        fun validateOutput(window: Window, block: (bitmap: Bitmap) -> Boolean) {
            val uiAutomation = InstrumentationRegistry.getInstrumentation().uiAutomation
            val bitmap = uiAutomation.takeScreenshot(window)
            if (bitmap != null) {
                block(bitmap)
            } else {
                throw IllegalArgumentException("Unable to obtain bitmap from screenshot")
            }
        }

        private fun flushSurfaceFlinger() {
            if (Build.VERSION.SDK_INT >= Build.VERSION_CODES.Q) {
                var commitLatch: CountDownLatch? = null
                // Android S only requires 1 additional transaction
                val maxTransactions =
                    if (Build.VERSION.SDK_INT >= Build.VERSION_CODES.S) {
                        1
                    } else {
                        3
                    }
                for (i in 0 until maxTransactions) {
                    val transaction = SurfaceControlCompat.Transaction()
                    // CommittedListener only added on Android S
                    if (
                        i == maxTransactions - 1 && Build.VERSION.SDK_INT >= Build.VERSION_CODES.S
                    ) {
                        commitLatch = CountDownLatch(1)
                        val executor = Executors.newSingleThreadExecutor()
                        transaction.addTransactionCommittedListener(
                            executor,
                            object : SurfaceControlCompat.TransactionCommittedListener {
                                override fun onTransactionCommitted() {
                                    executor.shutdownNow()
                                    commitLatch.countDown()
                                }
                            }
                        )
                    }
                    transaction.commit()
                }

                if (commitLatch != null) {
                    commitLatch.await(3000, TimeUnit.MILLISECONDS)
                } else {
                    // Wait for transactions to flush
                    SystemClock.sleep(maxTransactions * 16L)
                }
            }
        }

        fun validateOutput(block: (bitmap: Bitmap) -> Boolean) {
            flushSurfaceFlinger()
            var sleepDurationMillis = 1000L
            var success = false
            for (i in 0..3) {
                val bitmap = getScreenshot(InstrumentationRegistry.getInstrumentation())
                success = block(bitmap)
                if (!success) {
                    SystemClock.sleep(sleepDurationMillis)
                    sleepDurationMillis *= 2
                } else {
                    break
                }
            }
            Assert.assertTrue(success)
        }

        fun checkNullCrop(bitmap: Bitmap, coord: IntArray): Boolean {
            // check top left
            return Color.RED == bitmap.getPixel(coord[0], coord[1]) &&
                // check top right
                Color.RED ==
                    bitmap.getPixel(
                        coord[0] + SurfaceControlWrapperTestActivity.DEFAULT_WIDTH - 1,
                        coord[1]
                    ) &&
                // check  bottom right
                Color.RED ==
                    bitmap.getPixel(
                        coord[0] + SurfaceControlWrapperTestActivity.DEFAULT_WIDTH - 1,
                        coord[1] + SurfaceControlWrapperTestActivity.DEFAULT_HEIGHT - 1
                    ) &&
                // check bottom left
                Color.RED ==
                    bitmap.getPixel(
                        coord[0],
                        coord[1] + SurfaceControlWrapperTestActivity.DEFAULT_HEIGHT - 1
                    ) &&
                // check center
                Color.RED ==
                    bitmap.getPixel(
                        coord[0] + SurfaceControlWrapperTestActivity.DEFAULT_WIDTH / 2,
                        coord[1] + SurfaceControlWrapperTestActivity.DEFAULT_HEIGHT / 2
                    )
        }

        fun checkStandardCrop(bitmap: Bitmap, coord: IntArray): Boolean {
            // check left crop
            return Color.BLACK ==
                bitmap.getPixel(
                    coord[0] + 19,
                    coord[1] + SurfaceControlWrapperTestActivity.DEFAULT_HEIGHT / 2
                ) &&
                Color.RED ==
                    bitmap.getPixel(
                        coord[0] + 20,
                        coord[1] + SurfaceControlWrapperTestActivity.DEFAULT_HEIGHT / 2
                    ) &&
                // check top crop
                Color.BLACK ==
                    bitmap.getPixel(
                        coord[0] + SurfaceControlWrapperTestActivity.DEFAULT_WIDTH / 2,
                        coord[1] + 29
                    ) &&
                Color.RED ==
                    bitmap.getPixel(
                        coord[0] + SurfaceControlWrapperTestActivity.DEFAULT_WIDTH / 2,
                        coord[1] + 30
                    ) &&
                // check right crop
                Color.BLACK ==
                    bitmap.getPixel(
                        coord[0] + SurfaceControlWrapperTestActivity.DEFAULT_WIDTH - 10,
                        coord[1] + SurfaceControlWrapperTestActivity.DEFAULT_HEIGHT / 2
                    ) &&
                Color.RED ==
                    bitmap.getPixel(
                        coord[0] + SurfaceControlWrapperTestActivity.DEFAULT_HEIGHT - 11,
                        coord[1] + SurfaceControlWrapperTestActivity.DEFAULT_HEIGHT / 2
                    ) &&
                // check bottom crop
                Color.BLACK ==
                    bitmap.getPixel(
                        coord[0] + SurfaceControlWrapperTestActivity.DEFAULT_WIDTH / 2,
                        coord[1] + SurfaceControlWrapperTestActivity.DEFAULT_HEIGHT - 40
                    ) &&
                Color.RED ==
                    bitmap.getPixel(
                        coord[0] + SurfaceControlWrapperTestActivity.DEFAULT_WIDTH / 2,
                        coord[1] + SurfaceControlWrapperTestActivity.DEFAULT_HEIGHT - 41
                    )
        }

        fun getScreenshot(instrumentation: Instrumentation): Bitmap {
            val uiAutomation = instrumentation.uiAutomation
            val screenshot = uiAutomation.takeScreenshot()
            return screenshot
        }

        fun getSolidBuffer(width: Int, height: Int, color: Int): HardwareBuffer {
            return nGetSolidBuffer(width, height, color)
        }

        fun getQuadrantBuffer(
            width: Int,
            height: Int,
            colorTopLeft: Int,
            colorTopRight: Int,
            colorBottomRight: Int,
            colorBottomLeft: Int
        ): HardwareBuffer {
            return nGetQuadrantBuffer(
                width,
                height,
                colorTopLeft,
                colorTopRight,
                colorBottomRight,
                colorBottomLeft
            )
        }

        private external fun nGetSolidBuffer(width: Int, height: Int, color: Int): HardwareBuffer

        private external fun nGetQuadrantBuffer(
            width: Int,
            height: Int,
            colorTopLeft: Int,
            colorTopRight: Int,
            colorBottomRight: Int,
            colorBottomLeft: Int
        ): HardwareBuffer

        init {
            System.loadLibrary("graphics-core")
        }
    }
}<|MERGE_RESOLUTION|>--- conflicted
+++ resolved
@@ -32,10 +32,7 @@
 import androidx.test.filters.SdkSuppress
 import androidx.test.platform.app.InstrumentationRegistry
 import java.util.concurrent.CountDownLatch
-<<<<<<< HEAD
-=======
 import java.util.concurrent.Executors
->>>>>>> 3d4510a6
 import java.util.concurrent.TimeUnit
 import org.junit.Assert
 
@@ -52,38 +49,6 @@
             var surfaceView: SurfaceView? = null
             val destroyLatch = CountDownLatch(1)
             val scenario =
-<<<<<<< HEAD
-                ActivityScenario.launch(SurfaceControlWrapperTestActivity::class.java)
-                    .moveToState(Lifecycle.State.CREATED)
-                    .onActivity {
-                        it.setDestroyCallback { destroyLatch.countDown() }
-                        val callback =
-                            object : SurfaceHolder.Callback {
-                                override fun surfaceCreated(sh: SurfaceHolder) {
-                                    surfaceView = it.mSurfaceView
-                                    onSurfaceCreated(surfaceView!!, setupLatch)
-                                }
-
-                                override fun surfaceChanged(
-                                    holder: SurfaceHolder,
-                                    format: Int,
-                                    width: Int,
-                                    height: Int
-                                ) {
-                                    // NO-OP
-                                }
-
-                                override fun surfaceDestroyed(holder: SurfaceHolder) {
-                                    // NO-OP
-                                }
-                            }
-
-                        it.addSurface(it.mSurfaceView, callback)
-                        surfaceView = it.mSurfaceView
-                    }
-
-            scenario.moveToState(Lifecycle.State.RESUMED)
-=======
                 ActivityScenario.launch(SurfaceControlWrapperTestActivity::class.java).onActivity {
                     it.setDestroyCallback { destroyLatch.countDown() }
                     val callback =
@@ -110,7 +75,6 @@
                     it.addSurface(it.mSurfaceView, callback)
                     surfaceView = it.mSurfaceView
                 }
->>>>>>> 3d4510a6
 
             Assert.assertTrue(setupLatch.await(3000, TimeUnit.MILLISECONDS))
             val coords = intArrayOf(0, 0)
