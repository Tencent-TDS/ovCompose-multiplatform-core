/*
 * Copyright 2022 The Android Open Source Project
 *
 * Licensed under the Apache License, Version 2.0 (the "License");
 * you may not use this file except in compliance with the License.
 * You may obtain a copy of the License at
 *
 *      http://www.apache.org/licenses/LICENSE-2.0
 *
 * Unless required by applicable law or agreed to in writing, software
 * distributed under the License is distributed on an "AS IS" BASIS,
 * WITHOUT WARRANTIES OR CONDITIONS OF ANY KIND, either express or implied.
 * See the License for the specific language governing permissions and
 * limitations under the License.
 */

package androidx.graphics.surface

import android.annotation.SuppressLint
import android.graphics.Bitmap
import android.graphics.Color
import android.graphics.ColorSpace
import android.graphics.Rect
import android.graphics.Region
import android.hardware.DataSpace
import android.opengl.EGL14
import android.os.Build
import android.os.SystemClock
import android.view.Display
import android.view.SurfaceHolder
import android.view.SurfaceView
import androidx.annotation.RequiresApi
import androidx.graphics.opengl.egl.EGLConfigAttributes
import androidx.graphics.opengl.egl.EGLManager
import androidx.graphics.opengl.egl.EGLSpec
import androidx.graphics.opengl.egl.EGLVersion
import androidx.graphics.opengl.egl.supportsNativeAndroidFence
import androidx.graphics.surface.SurfaceControlUtils.Companion.getSolidBuffer
import androidx.hardware.SyncFenceCompat
import androidx.lifecycle.Lifecycle
import androidx.test.core.app.ActivityScenario
import androidx.test.ext.junit.runners.AndroidJUnit4
import androidx.test.filters.SdkSuppress
import androidx.test.filters.SmallTest
import java.util.concurrent.CountDownLatch
import java.util.concurrent.Executor
import java.util.concurrent.Executors
import java.util.concurrent.TimeUnit
import java.util.function.Consumer
import org.junit.Assert.assertEquals
import org.junit.Assert.assertFalse
import org.junit.Assert.assertNotNull
import org.junit.Assert.assertThrows
import org.junit.Assert.assertTrue
import org.junit.Assert.fail
import org.junit.Before
import org.junit.Test
import org.junit.runner.RunWith

@RunWith(AndroidJUnit4::class)
@SmallTest
@SdkSuppress(minSdkVersion = 29)
class SurfaceControlCompatTest {
    var executor: Executor? = null

    @Before
    fun setup() {
        executor = Executors.newSingleThreadExecutor(Executors.defaultThreadFactory())
    }

    private abstract class SurfaceHolderCallback : SurfaceHolder.Callback {
        override fun surfaceChanged(p0: SurfaceHolder, p1: Int, p2: Int, p3: Int) {}

        override fun surfaceDestroyed(p0: SurfaceHolder) {}
    }

    @Test
    fun testSurfaceControlCompatBuilder_parent() {
        val callbackLatch = CountDownLatch(1)
<<<<<<< HEAD
        val scenario =
            ActivityScenario.launch(SurfaceControlWrapperTestActivity::class.java)
                .moveToState(Lifecycle.State.CREATED)
=======
        val scenario = ActivityScenario.launch(SurfaceControlWrapperTestActivity::class.java)
>>>>>>> 3d4510a6

        try {
            scenario.onActivity {
                val callback =
                    object : SurfaceHolderCallback() {
                        override fun surfaceCreated(sh: SurfaceHolder) {
                            SurfaceControlCompat.Builder()
                                .setParent(it.mSurfaceView)
                                .setName("SurfaceControlCompatTest")
                                .build()

                            callbackLatch.countDown()
                        }
                    }

                it.addSurface(it.getSurfaceView(), callback)
            }

            assertTrue(callbackLatch.await(3000, TimeUnit.MILLISECONDS))
        } catch (e: java.lang.IllegalArgumentException) {
            fail()
        } finally {
            // ensure activity is destroyed after any failures
            scenario.moveToState(Lifecycle.State.DESTROYED)
        }
    }

    @Test
    fun testSurfaceControlCompatBuilder_parentSurfaceControl() {
        val callbackLatch = CountDownLatch(1)
<<<<<<< HEAD
        val scenario =
            ActivityScenario.launch(SurfaceControlWrapperTestActivity::class.java)
                .moveToState(Lifecycle.State.CREATED)
=======
        val scenario = ActivityScenario.launch(SurfaceControlWrapperTestActivity::class.java)
>>>>>>> 3d4510a6

        try {
            scenario.onActivity {
                val callback =
                    object : SurfaceHolderCallback() {
                        override fun surfaceCreated(sh: SurfaceHolder) {
                            val parentSc =
                                SurfaceControlCompat.Builder()
                                    .setParent(it.mSurfaceView)
                                    .setName("ParentSurfaceControl")
                                    .build()

                            SurfaceControlCompat.Builder()
                                .setParent(parentSc)
                                .setName("ChildSurfaceControl")
                                .build()

                            callbackLatch.countDown()
                        }
                    }

                it.addSurface(it.getSurfaceView(), callback)
            }
            assertTrue(callbackLatch.await(3000, TimeUnit.MILLISECONDS))
        } catch (e: java.lang.IllegalArgumentException) {
            fail()
        } finally {
            // ensure activity is destroyed after any failures
            scenario.moveToState(Lifecycle.State.DESTROYED)
        }
    }

    @Test
    fun testSurfaceTransactionCreate() {
        try {
            SurfaceControlCompat.Transaction()
        } catch (e: java.lang.IllegalArgumentException) {
            fail()
        }
    }

    class TransactionOnCommitListener : SurfaceControlCompat.TransactionCommittedListener {
        var mCallbackTime = -1L
        var mLatch = CountDownLatch(1)

        override fun onTransactionCommitted() {
            mCallbackTime = SystemClock.elapsedRealtime()
            mLatch.countDown()
        }
    }

    @SdkSuppress(minSdkVersion = Build.VERSION_CODES.S)
    @Test
    fun testSurfaceTransactionOnCommitCallback() {
        val listener = TransactionOnCommitListener()

<<<<<<< HEAD
        val scenario =
            ActivityScenario.launch(SurfaceControlWrapperTestActivity::class.java)
                .moveToState(Lifecycle.State.CREATED)
=======
        val scenario = ActivityScenario.launch(SurfaceControlWrapperTestActivity::class.java)
>>>>>>> 3d4510a6

        try {
            scenario.onActivity {
                SurfaceControlCompat.Transaction()
                    .addTransactionCommittedListener(executor!!, listener)
                    .commit()
            }

            listener.mLatch.await(3, TimeUnit.SECONDS)
            assertEquals(0, listener.mLatch.count)
            assertTrue(listener.mCallbackTime > 0)
        } finally {
            // ensure activity is destroyed after any failures
            scenario.moveToState(Lifecycle.State.DESTROYED)
        }
    }

    @SdkSuppress(minSdkVersion = Build.VERSION_CODES.S)
    @Test
    fun testSurfaceTransactionOnCommitCallback_multiple() {
        val listener = TransactionOnCommitListener()
        val listener2 = TransactionOnCommitListener()

<<<<<<< HEAD
        val scenario =
            ActivityScenario.launch(SurfaceControlWrapperTestActivity::class.java)
                .moveToState(Lifecycle.State.CREATED)
=======
        val scenario = ActivityScenario.launch(SurfaceControlWrapperTestActivity::class.java)
>>>>>>> 3d4510a6

        try {
            scenario.onActivity {
                SurfaceControlCompat.Transaction()
                    .addTransactionCommittedListener(executor!!, listener)
                    .addTransactionCommittedListener(executor!!, listener2)
                    .commit()
            }

            listener.mLatch.await(3, TimeUnit.SECONDS)
            listener2.mLatch.await(3, TimeUnit.SECONDS)

            assertEquals(0, listener.mLatch.count)
            assertEquals(0, listener2.mLatch.count)

            assertTrue(listener.mCallbackTime > 0)
            assertTrue(listener2.mCallbackTime > 0)
        } finally {
            // ensure activity is destroyed after any failures
            scenario.moveToState(Lifecycle.State.DESTROYED)
        }
    }

    @Test
    fun testSurfaceControlIsValid_valid() {
        val callbackLatch = CountDownLatch(1)
<<<<<<< HEAD
        val scenario =
            ActivityScenario.launch(SurfaceControlWrapperTestActivity::class.java)
                .moveToState(Lifecycle.State.CREATED)
=======
        val scenario = ActivityScenario.launch(SurfaceControlWrapperTestActivity::class.java)
>>>>>>> 3d4510a6
        try {
            scenario.onActivity {
                val callback =
                    object : SurfaceHolderCallback() {
                        override fun surfaceCreated(sh: SurfaceHolder) {
                            val scCompat =
                                SurfaceControlCompat.Builder()
                                    .setParent(it.getSurfaceView())
                                    .setName("SurfaceControlCompatTest")
                                    .build()

                            assertTrue(scCompat.isValid())
                            callbackLatch.countDown()
                        }
                    }

                it.addSurface(it.mSurfaceView, callback)
            }

            assertTrue(callbackLatch.await(3000, TimeUnit.MILLISECONDS))
        } catch (e: java.lang.IllegalArgumentException) {
            fail()
        } finally {
            // ensure activity is destroyed after any failures
            scenario.moveToState(Lifecycle.State.DESTROYED)
        }
    }

    @Test
    fun testSurfaceControlIsValid_validNotValid() {
        val callbackLatch = CountDownLatch(1)
<<<<<<< HEAD
        val scenario =
            ActivityScenario.launch(SurfaceControlWrapperTestActivity::class.java)
                .moveToState(Lifecycle.State.CREATED)
=======
        val scenario = ActivityScenario.launch(SurfaceControlWrapperTestActivity::class.java)
>>>>>>> 3d4510a6
        try {
            scenario.onActivity {
                val callback =
                    object : SurfaceHolderCallback() {
                        override fun surfaceCreated(sh: SurfaceHolder) {
                            val scCompat =
                                SurfaceControlCompat.Builder()
                                    .setParent(it.getSurfaceView())
                                    .setName("SurfaceControlCompatTest")
                                    .build()

                            assertTrue(scCompat.isValid())
                            scCompat.release()
                            assertFalse(scCompat.isValid())

                            callbackLatch.countDown()
                        }
                    }

                it.addSurface(it.mSurfaceView, callback)
            }
            assertTrue(callbackLatch.await(3000, TimeUnit.MILLISECONDS))
        } catch (e: java.lang.IllegalArgumentException) {
            fail()
        } finally {
            // ensure activity is destroyed after any failures
            scenario.moveToState(Lifecycle.State.DESTROYED)
        }
    }

    @Test
    fun testSurfaceControlIsValid_multipleReleases() {
        val callbackLatch = CountDownLatch(1)
<<<<<<< HEAD
        val scenario =
            ActivityScenario.launch(SurfaceControlWrapperTestActivity::class.java)
                .moveToState(Lifecycle.State.CREATED)
=======
        val scenario = ActivityScenario.launch(SurfaceControlWrapperTestActivity::class.java)
>>>>>>> 3d4510a6
        try {
            scenario.onActivity {
                val callback =
                    object : SurfaceHolderCallback() {
                        override fun surfaceCreated(sh: SurfaceHolder) {
                            val scCompat =
                                SurfaceControlCompat.Builder()
                                    .setParent(it.getSurfaceView())
                                    .setName("SurfaceControlCompatTest")
                                    .build()

                            assertTrue(scCompat.isValid())
                            scCompat.release()
                            scCompat.release()
                            assertFalse(scCompat.isValid())

                            callbackLatch.countDown()
                        }
                    }

                it.addSurface(it.mSurfaceView, callback)
            }

            assertTrue(callbackLatch.await(3000, TimeUnit.MILLISECONDS))
        } catch (e: java.lang.IllegalArgumentException) {
            fail()
        } finally {
            // ensure activity is destroyed after any failures
            scenario.moveToState(Lifecycle.State.DESTROYED)
        }
    }

    @Test
    fun testTransactionReparent_null() {
        verifySurfaceControlTest({ surfaceView ->
            val scCompat =
                SurfaceControlCompat.Builder()
                    .setParent(surfaceView)
                    .setName("SurfaceControlCompatTest")
                    .build()

            // Buffer colorspace is RGBA, so Color.BLUE will be visually Red
            val buffer =
                SurfaceControlUtils.getSolidBuffer(
                    SurfaceControlWrapperTestActivity.DEFAULT_WIDTH,
                    SurfaceControlWrapperTestActivity.DEFAULT_HEIGHT,
                    Color.BLUE
                )
            assertNotNull(buffer)

            SurfaceControlCompat.Transaction()
                .setBuffer(scCompat, buffer)
                .setVisibility(scCompat, true)
                .reparent(scCompat, null)
        }) { bitmap, rect ->
            Color.BLACK == bitmap.getPixel(rect.left, rect.top)
        }
    }

    @Test
    fun testSetBufferInvokesPreviousReleaseCallback() {
        val buffer1 =
            SurfaceControlUtils.getSolidBuffer(
                SurfaceControlWrapperTestActivity.DEFAULT_WIDTH,
                SurfaceControlWrapperTestActivity.DEFAULT_HEIGHT,
                Color.BLUE
            )
        val buffer2 =
            SurfaceControlUtils.getSolidBuffer(
                SurfaceControlWrapperTestActivity.DEFAULT_WIDTH,
                SurfaceControlWrapperTestActivity.DEFAULT_HEIGHT,
                Color.RED
            )
        var releaseCallbackInvoked = false
        val setBuffer1Latch = CountDownLatch(1)

        try {
            verifySurfaceControlTest({ surfaceView ->
                val scCompat =
                    SurfaceControlCompat.Builder()
                        .setParent(surfaceView)
                        .setName("SurfaceControlCompatTest")
                        .build()
                SurfaceControlCompat.Transaction()
                    .setBuffer(scCompat, buffer1) {
                        releaseCallbackInvoked = true
                        setBuffer1Latch.countDown()
                    }
                    .commit()

                var visibility = false
                repeat(3) {
                    SurfaceControlCompat.Transaction().setVisibility(scCompat, visibility).commit()
                    visibility = !visibility
                }

                assertFalse(setBuffer1Latch.await(1000, TimeUnit.MILLISECONDS))
                assertFalse(releaseCallbackInvoked)

                SurfaceControlCompat.Transaction().setBuffer(scCompat, buffer2) {
                    // NO-OP
                }
            }) { _, _ ->
                setBuffer1Latch.await(3000, TimeUnit.MILLISECONDS) && releaseCallbackInvoked
            }
        } finally {
            buffer1.close()
            buffer2.close()
        }
    }

    @Test
    fun testTransactionReparent_childOfSibling() {
        verifySurfaceControlTest({ surfaceView ->
            val scCompat =
                SurfaceControlCompat.Builder()
                    .setParent(surfaceView)
                    .setName("SurfaceControlCompatTest")
                    .build()
            val scCompat2 =
                SurfaceControlCompat.Builder()
                    .setParent(surfaceView)
                    .setName("SurfaceControlCompatTest")
                    .build()

            // Buffer colorspace is RGBA, so Color.BLUE will be visually Red
            val buffer =
                SurfaceControlUtils.getSolidBuffer(
                    SurfaceControlWrapperTestActivity.DEFAULT_WIDTH,
                    SurfaceControlWrapperTestActivity.DEFAULT_HEIGHT,
                    Color.BLUE
                )
            assertNotNull(buffer)

            val buffer2 =
                SurfaceControlUtils.getSolidBuffer(
                    SurfaceControlWrapperTestActivity.DEFAULT_WIDTH,
                    SurfaceControlWrapperTestActivity.DEFAULT_HEIGHT,
                    Color.GREEN
                )
            assertNotNull(buffer2)

            SurfaceControlCompat.Transaction()
                .setBuffer(scCompat, buffer)
                .setBuffer(scCompat2, buffer2)
                .setVisibility(scCompat, true)
                .setVisibility(scCompat2, true)
                .apply { reparent(scCompat, scCompat2) }
        }) { bitmap, rect ->
            Color.RED == bitmap.getPixel(rect.left, rect.top)
        }
    }

    @Test
    fun testTransactionSetBuffer_nullFence() {
        verifySurfaceControlTest({ surfaceView ->
            val scCompat =
                SurfaceControlCompat.Builder()
                    .setParent(surfaceView)
                    .setName("SurfaceControlCompatTest")
                    .build()

            // Buffer colorspace is RGBA, so Color.BLUE will be visually Red
            val buffer =
                SurfaceControlUtils.getSolidBuffer(
                    SurfaceControlWrapperTestActivity.DEFAULT_WIDTH,
                    SurfaceControlWrapperTestActivity.DEFAULT_HEIGHT,
                    Color.BLUE
                )
            assertNotNull(buffer)

            SurfaceControlCompat.Transaction()
                .setBuffer(scCompat, buffer, null)
                .setVisibility(scCompat, true)
        }) { bitmap, rect ->
            Color.RED == bitmap.getPixel(rect.left, rect.top)
        }
    }

    @Test
    fun testTransactionSetBuffer_simpleFence() {
        var eglManager: EGLManager? = null
        verifySurfaceControlTest({ surfaceView ->
            val manager =
                EGLManager().apply {
                    initialize()
                    val config = loadConfig(EGLConfigAttributes.RGBA_8888)
                    if (config == null) {
                        fail("Config 8888 should be supported")
                    }
                    createContext(config!!)
                }
            eglManager = manager

            val scCompat =
                SurfaceControlCompat.Builder()
                    .setParent(surfaceView)
                    .setName("SurfaceControlCompatTest")
                    .build()

            // Buffer colorspace is RGBA, so Color.BLUE will be visually Red
            val buffer =
                SurfaceControlUtils.getSolidBuffer(
                    SurfaceControlWrapperTestActivity.DEFAULT_WIDTH,
                    SurfaceControlWrapperTestActivity.DEFAULT_HEIGHT,
                    Color.BLUE
                )
            assertNotNull(buffer)

            val fence =
                if (manager.supportsNativeAndroidFence()) {
                    SyncFenceCompat.createNativeSyncFence()
                } else {
                    null
                }
            SurfaceControlCompat.Transaction()
                .setBuffer(scCompat, buffer, fence)
                .setVisibility(scCompat, true)
        }) { bitmap, rect ->
            Color.RED == bitmap.getPixel(rect.left, rect.top)
        }
        eglManager?.release()
    }

    @Test
    fun testTransactionSetBuffer_nullCallback() {
        verifySurfaceControlTest({ surfaceView ->
            val scCompat =
                SurfaceControlCompat.Builder()
                    .setParent(surfaceView)
                    .setName("SurfaceControlCompatTest")
                    .build()

            // Buffer colorspace is RGBA, so Color.BLUE will be visually Red
            val buffer =
                SurfaceControlUtils.getSolidBuffer(
                    SurfaceControlWrapperTestActivity.DEFAULT_WIDTH,
                    SurfaceControlWrapperTestActivity.DEFAULT_HEIGHT,
                    Color.BLUE
                )
            assertNotNull(buffer)

            SurfaceControlCompat.Transaction()
                .setBuffer(scCompat, buffer)
                .setVisibility(scCompat, true)
        }) { bitmap, rect ->
            Color.RED == bitmap.getPixel(rect.left, rect.top)
        }
    }

    @Test
    fun testTransactionSetBuffer_singleReleaseCallback() {
        val releaseLatch = CountDownLatch(1)
        verifySurfaceControlTest({ surfaceView ->
            val scCompat =
                SurfaceControlCompat.Builder()
                    .setParent(surfaceView)
                    .setName("SurfaceControlCompatTest")
                    .build()

            val buffer =
                SurfaceControlUtils.getSolidBuffer(
                    SurfaceControlWrapperTestActivity.DEFAULT_WIDTH,
                    SurfaceControlWrapperTestActivity.DEFAULT_HEIGHT,
                    Color.GREEN
                )
            assertNotNull(buffer)

            // Buffer colorspace is RGBA, so Color.BLUE will be visually Red
            val buffer2 =
                SurfaceControlUtils.getSolidBuffer(
                    SurfaceControlWrapperTestActivity.DEFAULT_WIDTH,
                    SurfaceControlWrapperTestActivity.DEFAULT_HEIGHT,
                    Color.BLUE
                )
            assertNotNull(buffer2)

            SurfaceControlCompat.Transaction()
                .setBuffer(scCompat, buffer) { releaseFence ->
                    releaseFence.awaitForever()
                    releaseLatch.countDown()
                }
                .setVisibility(scCompat, true)
                .commit()

            SurfaceControlCompat.Transaction()
                .setBuffer(scCompat, buffer2)
                .setVisibility(scCompat, true)
        }) { bitmap, rect ->
            assertTrue(releaseLatch.await(3000, TimeUnit.MILLISECONDS))
            Color.RED == bitmap.getPixel(rect.left, rect.top)
        }
    }

    @Test
    fun testTransactionSetBuffer_multipleReleaseCallbacksAndOverwriteWithSingleSC() {
        val releaseLatch = CountDownLatch(1)
        val releaseLatch2 = CountDownLatch(1)

        verifySurfaceControlTest({ surfaceView ->
            val scCompat =
                SurfaceControlCompat.Builder()
                    .setParent(surfaceView)
                    .setName("SurfaceControlCompatTest")
                    .build()

            val buffer =
                SurfaceControlUtils.getSolidBuffer(
                    SurfaceControlWrapperTestActivity.DEFAULT_WIDTH,
                    SurfaceControlWrapperTestActivity.DEFAULT_HEIGHT,
                    Color.GREEN
                )
            assertNotNull(buffer)

            val buffer2 =
                SurfaceControlUtils.getSolidBuffer(
                    SurfaceControlWrapperTestActivity.DEFAULT_WIDTH,
                    SurfaceControlWrapperTestActivity.DEFAULT_HEIGHT,
                    Color.GREEN
                )
            assertNotNull(buffer2)

            val buffer3 =
                SurfaceControlUtils.getSolidBuffer(
                    SurfaceControlWrapperTestActivity.DEFAULT_WIDTH,
                    SurfaceControlWrapperTestActivity.DEFAULT_HEIGHT,
                    Color.BLUE
                )
            assertNotNull(buffer3)

            SurfaceControlCompat.Transaction()
                .setBuffer(scCompat, buffer) { releaseFence ->
                    releaseFence.awaitForever()
                    releaseLatch.countDown()
                }
                .setBuffer(scCompat, buffer2) { releaseFence ->
                    releaseFence.awaitForever()
                    assertTrue(releaseLatch.await(3000, TimeUnit.MILLISECONDS))
                    releaseLatch2.countDown()
                }
                .setVisibility(scCompat, true)
                .commit()

            SurfaceControlCompat.Transaction()
                .setBuffer(scCompat, buffer3)
                .setVisibility(scCompat, true)
        }) { bitmap, rect ->
            assertTrue(releaseLatch2.await(3000, TimeUnit.MILLISECONDS))
            Color.RED == bitmap.getPixel(rect.left, rect.top)
        }
    }

    @Test
    fun testTransactionSetBuffer_multipleNullCallbacksWithOneNonNull() {
        val releaseLatch = CountDownLatch(1)
        verifySurfaceControlTest({ surfaceView ->
            val scCompat =
                SurfaceControlCompat.Builder()
                    .setParent(surfaceView)
                    .setName("SurfaceControlCompatTest")
                    .build()

            val buffer =
                SurfaceControlUtils.getSolidBuffer(
                    SurfaceControlWrapperTestActivity.DEFAULT_WIDTH,
                    SurfaceControlWrapperTestActivity.DEFAULT_HEIGHT,
                    Color.GREEN
                )
            assertNotNull(buffer)

            val buffer2 =
                SurfaceControlUtils.getSolidBuffer(
                    SurfaceControlWrapperTestActivity.DEFAULT_WIDTH,
                    SurfaceControlWrapperTestActivity.DEFAULT_HEIGHT,
                    Color.GREEN
                )
            assertNotNull(buffer2)

            val buffer3 =
                SurfaceControlUtils.getSolidBuffer(
                    SurfaceControlWrapperTestActivity.DEFAULT_WIDTH,
                    SurfaceControlWrapperTestActivity.DEFAULT_HEIGHT,
                    Color.BLUE
                )
            assertNotNull(buffer3)

            SurfaceControlCompat.Transaction()
                .setBuffer(scCompat, buffer)
                .setBuffer(scCompat, buffer3) { releaseFence ->
                    releaseFence.awaitForever()
                    releaseLatch.countDown()
                }
                .setBuffer(scCompat, buffer2)
                .setVisibility(scCompat, true)
                .commit()

            SurfaceControlCompat.Transaction()
                .setBuffer(scCompat, buffer3)
                .setVisibility(scCompat, true)
        }) { bitmap, rect ->
            assertTrue(releaseLatch.await(3000, TimeUnit.MILLISECONDS))
            Color.RED == bitmap.getPixel(rect.left, rect.top)
        }
    }

    @Test
    fun testTransactionSetBuffer_ReleaseCallbacksAndOverwriteWithMultipleSC() {
        val releaseLatch = CountDownLatch(1)
        val releaseLatch2 = CountDownLatch(1)
        verifySurfaceControlTest({ surfaceView ->
            val scCompat =
                SurfaceControlCompat.Builder()
                    .setParent(surfaceView)
                    .setName("SurfaceControlCompatTest")
                    .build()
            val scCompat2 =
                SurfaceControlCompat.Builder()
                    .setParent(surfaceView)
                    .setName("SurfaceControlCompatTest")
                    .build()

            val buffer =
                SurfaceControlUtils.getSolidBuffer(
                    SurfaceControlWrapperTestActivity.DEFAULT_WIDTH,
                    SurfaceControlWrapperTestActivity.DEFAULT_HEIGHT,
                    Color.GREEN
                )
            assertNotNull(buffer)

            val buffer2 =
                SurfaceControlUtils.getSolidBuffer(
                    SurfaceControlWrapperTestActivity.DEFAULT_WIDTH,
                    SurfaceControlWrapperTestActivity.DEFAULT_HEIGHT,
                    Color.GREEN
                )
            assertNotNull(buffer2)

            val buffer3 =
                SurfaceControlUtils.getSolidBuffer(
                    SurfaceControlWrapperTestActivity.DEFAULT_WIDTH,
                    SurfaceControlWrapperTestActivity.DEFAULT_HEIGHT,
                    Color.BLUE
                )
            assertNotNull(buffer3)
            val buffer4 =
                SurfaceControlUtils.getSolidBuffer(
                    SurfaceControlWrapperTestActivity.DEFAULT_WIDTH,
                    SurfaceControlWrapperTestActivity.DEFAULT_HEIGHT,
                    Color.BLUE
                )
            assertNotNull(buffer3)

            SurfaceControlCompat.Transaction()
                .setBuffer(scCompat, buffer) { releaseFence ->
                    releaseFence.awaitForever()
                    releaseLatch.countDown()
                }
                .setBuffer(scCompat2, buffer2) { releaseFence ->
                    releaseFence.awaitForever()
                    releaseLatch2.countDown()
                }
                .setVisibility(scCompat, true)
                .setVisibility(scCompat2, true)
                .commit()

            SurfaceControlCompat.Transaction()
                .setBuffer(scCompat, buffer3)
                .setBuffer(scCompat2, buffer4)
                .setVisibility(scCompat, true)
                .setVisibility(scCompat2, true)
        }) { bitmap, rect ->
            assertTrue(releaseLatch.await(3000, TimeUnit.MILLISECONDS))
            assertTrue(releaseLatch2.await(3000, TimeUnit.MILLISECONDS))
            Color.RED == bitmap.getPixel(rect.left, rect.top)
        }
    }

    @Test
    fun testTransactionSetVisibility_show() {
        verifySurfaceControlTest({ surfaceView ->
            val scCompat =
                SurfaceControlCompat.Builder()
                    .setParent(surfaceView)
                    .setName("SurfaceControlCompatTest")
                    .build()

            // Buffer colorspace is RGBA, so Color.BLUE will be visually Red
            val buffer =
                SurfaceControlUtils.getSolidBuffer(
                    SurfaceControlWrapperTestActivity.DEFAULT_WIDTH,
                    SurfaceControlWrapperTestActivity.DEFAULT_HEIGHT,
                    Color.BLUE
                )
            assertNotNull(buffer)

            SurfaceControlCompat.Transaction()
                .setBuffer(scCompat, buffer)
                .setVisibility(scCompat, true)
        }) { bitmap, rect ->
            Color.RED == bitmap.getPixel(rect.left, rect.top)
        }
    }

    @Test
    fun testTransactionSetVisibility_hide() {
        verifySurfaceControlTest({ surfaceView ->
            val scCompat =
                SurfaceControlCompat.Builder()
                    .setParent(surfaceView)
                    .setName("SurfaceControlCompatTest")
                    .build()

            // Buffer colorspace is RGBA, so Color.BLUE will be visually Red
            val buffer =
                SurfaceControlUtils.getSolidBuffer(
                    SurfaceControlWrapperTestActivity.DEFAULT_WIDTH,
                    SurfaceControlWrapperTestActivity.DEFAULT_HEIGHT,
                    Color.BLUE
                )
            assertNotNull(buffer)

            SurfaceControlCompat.Transaction()
                .setBuffer(scCompat, buffer)
                .setVisibility(scCompat, false)
        }) { bitmap, rect ->
            Color.BLACK == bitmap.getPixel(rect.left, rect.top)
        }
    }

    @Test
    fun testTransactionSetLayer_zero() {
        verifySurfaceControlTest({ surfaceView ->
            val scCompat1 =
                SurfaceControlCompat.Builder()
                    .setParent(surfaceView)
                    .setName("SurfaceControlCompatTest")
                    .build()
            val scCompat2 =
                SurfaceControlCompat.Builder()
                    .setParent(surfaceView)
                    .setName("SurfaceControlCompatTest")
                    .build()

            // Buffer colorspace is RGBA, so Color.BLUE will be visually Red
            SurfaceControlCompat.Transaction()
                .setLayer(scCompat1, 1)
                .setBuffer(
                    scCompat1,
                    SurfaceControlUtils.getSolidBuffer(
                        SurfaceControlWrapperTestActivity.DEFAULT_WIDTH,
                        SurfaceControlWrapperTestActivity.DEFAULT_HEIGHT,
                        Color.BLUE
                    )
                )
                .setVisibility(scCompat1, true)
                .setLayer(scCompat2, 0)
                .setBuffer(
                    scCompat2,
                    SurfaceControlUtils.getSolidBuffer(
                        SurfaceControlWrapperTestActivity.DEFAULT_WIDTH,
                        SurfaceControlWrapperTestActivity.DEFAULT_HEIGHT,
                        Color.GREEN
                    )
                )
                .setVisibility(scCompat2, true)
        }) { bitmap, rect ->
            Color.RED == bitmap.getPixel(rect.left, rect.top)
        }
    }

    @Test
    fun testTransactionSetLayer_positive() {
        verifySurfaceControlTest({ surfaceView ->
            val scCompat1 =
                SurfaceControlCompat.Builder()
                    .setParent(surfaceView)
                    .setName("SurfaceControlCompatTest")
                    .build()
            val scCompat2 =
                SurfaceControlCompat.Builder()
                    .setParent(surfaceView)
                    .setName("SurfaceControlCompatTest")
                    .build()

            // Buffer colorspace is RGBA, so Color.BLUE will be visually Red
            SurfaceControlCompat.Transaction()
                .setLayer(scCompat1, 1)
                .setBuffer(
                    scCompat1,
                    SurfaceControlUtils.getSolidBuffer(
                        SurfaceControlWrapperTestActivity.DEFAULT_WIDTH,
                        SurfaceControlWrapperTestActivity.DEFAULT_HEIGHT,
                        Color.GREEN
                    )
                )
                .setVisibility(scCompat1, true)
                .setLayer(scCompat2, 24)
                .setBuffer(
                    scCompat2,
                    SurfaceControlUtils.getSolidBuffer(
                        SurfaceControlWrapperTestActivity.DEFAULT_WIDTH,
                        SurfaceControlWrapperTestActivity.DEFAULT_HEIGHT,
                        Color.BLUE
                    )
                )
                .setVisibility(scCompat2, true)
        }) { bitmap, rect ->
            Color.RED == bitmap.getPixel(rect.left, rect.top)
        }
    }

    @Test
    fun testTransactionSetLayer_negative() {
        verifySurfaceControlTest({ surfaceView ->
            val scCompat1 =
                SurfaceControlCompat.Builder()
                    .setParent(surfaceView)
                    .setName("SurfaceControlCompatTest")
                    .build()
            val scCompat2 =
                SurfaceControlCompat.Builder()
                    .setParent(surfaceView)
                    .setName("SurfaceControlCompatTest")
                    .build()

            // Buffer colorspace is RGBA, so Color.BLUE will be visually Red
            SurfaceControlCompat.Transaction()
                .setLayer(scCompat1, 1)
                .setBuffer(
                    scCompat1,
                    SurfaceControlUtils.getSolidBuffer(
                        SurfaceControlWrapperTestActivity.DEFAULT_WIDTH,
                        SurfaceControlWrapperTestActivity.DEFAULT_HEIGHT,
                        Color.BLUE
                    )
                )
                .setVisibility(scCompat1, true)
                .setLayer(scCompat2, -7)
                .setBuffer(
                    scCompat2,
                    SurfaceControlUtils.getSolidBuffer(
                        SurfaceControlWrapperTestActivity.DEFAULT_WIDTH,
                        SurfaceControlWrapperTestActivity.DEFAULT_HEIGHT,
                        Color.GREEN
                    )
                )
                .setVisibility(scCompat2, true)
        }) { bitmap, rect ->
            Color.RED == bitmap.getPixel(rect.left, rect.top)
        }
    }

    @Test
    fun testTransactionSetDamageRegion_all() {
        verifySurfaceControlTest({ surfaceView ->
            val scCompat =
                SurfaceControlCompat.Builder()
                    .setParent(surfaceView)
                    .setName("SurfaceControlCompatTest")
                    .build()

            // Buffer colorspace is RGBA, so Color.BLUE will be visually Red
            SurfaceControlCompat.Transaction()
                .setDamageRegion(
                    scCompat,
                    Region(
                        0,
                        0,
                        SurfaceControlWrapperTestActivity.DEFAULT_WIDTH,
                        SurfaceControlWrapperTestActivity.DEFAULT_HEIGHT
                    )
                )
                .setBuffer(
                    scCompat,
                    SurfaceControlUtils.getSolidBuffer(
                        SurfaceControlWrapperTestActivity.DEFAULT_WIDTH,
                        SurfaceControlWrapperTestActivity.DEFAULT_HEIGHT,
                        Color.BLUE
                    )
                )
                .setVisibility(scCompat, true)
        }) { bitmap, rect ->
            Color.RED == bitmap.getPixel(rect.left, rect.top)
        }
    }

    @Test
    fun testTransactionSetDamageRegion_null() {
        verifySurfaceControlTest({ surfaceView ->
            val scCompat =
                SurfaceControlCompat.Builder()
                    .setParent(surfaceView)
                    .setName("SurfaceControlCompatTest")
                    .build()

            // Buffer colorspace is RGBA, so Color.BLUE will be visually Red
            SurfaceControlCompat.Transaction()
                .setDamageRegion(scCompat, null)
                .setBuffer(
                    scCompat,
                    SurfaceControlUtils.getSolidBuffer(
                        SurfaceControlWrapperTestActivity.DEFAULT_WIDTH,
                        SurfaceControlWrapperTestActivity.DEFAULT_HEIGHT,
                        Color.BLUE
                    )
                )
                .setVisibility(scCompat, true)
        }) { bitmap, rect ->
            Color.RED == bitmap.getPixel(rect.left, rect.top)
        }
    }

    @Test
    fun testTransactionSetBufferTransparency_opaque() {
        verifySurfaceControlTest({ surfaceView ->
            val scCompat =
                SurfaceControlCompat.Builder()
                    .setParent(surfaceView)
                    .setName("SurfaceControlCompatTest")
                    .build()

            // Buffer colorspace is RGBA, so Color.BLUE will be visually Red
            val buffer =
                SurfaceControlUtils.getSolidBuffer(
                    SurfaceControlWrapperTestActivity.DEFAULT_WIDTH,
                    SurfaceControlWrapperTestActivity.DEFAULT_HEIGHT,
                    Color.BLUE
                )

            SurfaceControlCompat.Transaction()
                .setBuffer(scCompat, buffer)
                .setVisibility(scCompat, true)
                .setOpaque(scCompat, true)
        }) { bitmap, rect ->
            Color.RED == bitmap.getPixel(rect.left, rect.top)
        }
    }

    @Test
    fun testTransactionSetNullBuffer() {
        verifySurfaceControlTest({ surfaceView ->
            val scCompat =
                SurfaceControlCompat.Builder()
                    .setParent(surfaceView)
                    .setName("SurfaceControlCompatTest")
                    .build()

            // Buffer colorspace is RGBA, so Color.BLUE will be visually Red
            val buffer =
                SurfaceControlUtils.getSolidBuffer(
                    SurfaceControlWrapperTestActivity.DEFAULT_WIDTH,
                    SurfaceControlWrapperTestActivity.DEFAULT_HEIGHT,
                    Color.BLUE
                )
            SurfaceControlCompat.Transaction()
                .setBuffer(scCompat, buffer)
                .setOpaque(scCompat, false)
                .commit()

            SurfaceControlCompat.Transaction().setBuffer(scCompat, null)
        }) { bitmap, rect ->
            Color.BLACK == bitmap.getPixel(rect.left, rect.top)
        }
    }

    @Test
    fun testTransactionSetAlpha_0_0() {
        verifySurfaceControlTest({ surfaceView ->
            val scCompat =
                SurfaceControlCompat.Builder()
                    .setParent(surfaceView)
                    .setName("SurfaceControlCompatTest")
                    .build()

            // Buffer colorspace is RGBA, so Color.BLUE will be visually Red
            val buffer =
                SurfaceControlUtils.getSolidBuffer(
                    SurfaceControlWrapperTestActivity.DEFAULT_WIDTH,
                    SurfaceControlWrapperTestActivity.DEFAULT_HEIGHT,
                    Color.BLUE
                )
            SurfaceControlCompat.Transaction()
                .setBuffer(scCompat, buffer)
                .setOpaque(scCompat, false)
                .setAlpha(scCompat, 0.0f)
        }) { bitmap, rect ->
            Color.BLACK == bitmap.getPixel(rect.left, rect.top)
        }
    }

    @Test
    fun testTransactionSetAlpha_0_5() {
        verifySurfaceControlTest({ surfaceView ->
            val scCompat =
                SurfaceControlCompat.Builder()
                    .setParent(surfaceView)
                    .setName("SurfaceControlCompatTest")
                    .build()

            // Buffer colorspace is RGBA, so Color.BLUE will be visually Red
            val buffer =
                SurfaceControlUtils.getSolidBuffer(
                    SurfaceControlWrapperTestActivity.DEFAULT_WIDTH,
                    SurfaceControlWrapperTestActivity.DEFAULT_HEIGHT,
                    Color.BLUE
                )
            SurfaceControlCompat.Transaction()
                .setBuffer(scCompat, buffer)
                .setVisibility(scCompat, true)
                .setAlpha(scCompat, 0.5f)
        }) { bitmap, rect ->
            val left = rect.left
            val top = rect.top
            val fConnector: ColorSpace.Connector =
                ColorSpace.connect(ColorSpace.get(ColorSpace.Named.SRGB), bitmap.colorSpace!!)

            val red = fConnector.transform(1.0f, 0.0f, 0.0f)
            val black = fConnector.transform(0.0f, 0.0f, 0.0f)
            val expectedResult =
                Color.valueOf(red[0], red[1], red[2], 0.5f)
                    .compositeOver(Color.valueOf(black[0], black[1], black[2], 1.0f))

            (Math.abs(expectedResult.red() - bitmap.getColor(left, top).red()) < 2.5e-3f) &&
                (Math.abs(expectedResult.green() - bitmap.getColor(left, top).green()) < 2.5e-3f) &&
                (Math.abs(expectedResult.blue() - bitmap.getColor(left, top).blue()) < 2.5e-3f)
        }
    }

    @Test
    fun testTransactionSetAlpha_1_0() {
        verifySurfaceControlTest({ surfaceView ->
            val scCompat =
                SurfaceControlCompat.Builder()
                    .setParent(surfaceView)
                    .setName("SurfaceControlCompatTest")
                    .build()

            // Buffer colorspace is RGBA, so Color.BLUE will be visually Red
            val buffer =
                SurfaceControlUtils.getSolidBuffer(
                    SurfaceControlWrapperTestActivity.DEFAULT_WIDTH,
                    SurfaceControlWrapperTestActivity.DEFAULT_HEIGHT,
                    Color.BLUE
                )
            SurfaceControlCompat.Transaction()
                .setBuffer(scCompat, buffer)
                .setVisibility(scCompat, true)
                .setAlpha(scCompat, 1.0f)
        }) { bitmap, rect ->
            Color.RED == bitmap.getPixel(rect.left, rect.top)
        }
    }

    @Test
    @SdkSuppress(minSdkVersion = Build.VERSION_CODES.S)
    fun testTransactionSetCrop_null() {
        verifySurfaceControlTest({ surfaceView ->
            val scCompat =
                SurfaceControlCompat.Builder()
                    .setParent(surfaceView)
                    .setName("SurfaceControlCompatTest")
                    .build()

            // Buffer colorspace is RGBA, so Color.BLUE will be visually Red
            val buffer =
                SurfaceControlUtils.getSolidBuffer(
                    SurfaceControlWrapperTestActivity.DEFAULT_WIDTH,
                    SurfaceControlWrapperTestActivity.DEFAULT_HEIGHT,
                    Color.BLUE
                )

            SurfaceControlCompat.Transaction()
                .setBuffer(scCompat, buffer)
                .setVisibility(scCompat, true)
                .setCrop(scCompat, null)
        }) { bitmap, rect ->
            SurfaceControlUtils.checkNullCrop(bitmap, intArrayOf(rect.left, rect.top))
        }
    }

    @Test
    @SdkSuppress(minSdkVersion = Build.VERSION_CODES.S)
    fun testTransactionSetCrop_standardCrop() {
        verifySurfaceControlTest({ surfaceView ->
            val scCompat =
                SurfaceControlCompat.Builder()
                    .setParent(surfaceView)
                    .setName("SurfaceControlCompatTest")
                    .build()

            // Buffer colorspace is RGBA, so Color.BLUE will be visually Red
            val buffer =
                SurfaceControlUtils.getSolidBuffer(
                    SurfaceControlWrapperTestActivity.DEFAULT_WIDTH,
                    SurfaceControlWrapperTestActivity.DEFAULT_HEIGHT,
                    Color.BLUE
                )

            SurfaceControlCompat.Transaction()
                .setBuffer(scCompat, buffer)
                .setVisibility(scCompat, true)
                .setCrop(scCompat, Rect(20, 30, 90, 60))
        }) { bitmap, rect ->
            SurfaceControlUtils.checkStandardCrop(bitmap, intArrayOf(rect.left, rect.top))
        }
    }

    @Test
    @SdkSuppress(minSdkVersion = Build.VERSION_CODES.S)
    fun testTransactionSetCrop_standardThenNullCrop() {
        val destroyLatch = CountDownLatch(1)
        val listener = TransactionOnCommitListener()
        var scCompat: SurfaceControlCompat? = null
        var surfaceView: SurfaceView? = null
        val scenario =
<<<<<<< HEAD
            ActivityScenario.launch(SurfaceControlWrapperTestActivity::class.java)
                .moveToState(Lifecycle.State.CREATED)
                .onActivity {
                    it.setDestroyCallback { destroyLatch.countDown() }
                    surfaceView = it.mSurfaceView
                    val callback =
                        object : SurfaceHolderCallback() {
                            override fun surfaceCreated(sh: SurfaceHolder) {
                                scCompat =
                                    SurfaceControlCompat.Builder()
                                        .setParent(it.getSurfaceView())
                                        .setName("SurfaceControlCompatTest")
                                        .build()

                                // Buffer colorspace is RGBA, so Color.BLUE will be visually Red
                                val buffer =
                                    SurfaceControlUtils.getSolidBuffer(
                                        SurfaceControlWrapperTestActivity.DEFAULT_WIDTH,
                                        SurfaceControlWrapperTestActivity.DEFAULT_HEIGHT,
                                        Color.BLUE
                                    )

                                SurfaceControlCompat.Transaction()
                                    .addTransactionCommittedListener(executor!!, listener)
                                    .setBuffer(scCompat!!, buffer)
                                    .setVisibility(scCompat!!, true)
                                    .setCrop(scCompat!!, Rect(20, 30, 90, 60))
                                    .commit()
                            }
                        }

                    it.addSurface(it.mSurfaceView, callback)
                }

        scenario.moveToState(Lifecycle.State.RESUMED)
=======
            ActivityScenario.launch(SurfaceControlWrapperTestActivity::class.java).onActivity {
                it.setDestroyCallback { destroyLatch.countDown() }
                surfaceView = it.mSurfaceView
                val callback =
                    object : SurfaceHolderCallback() {
                        override fun surfaceCreated(sh: SurfaceHolder) {
                            scCompat =
                                SurfaceControlCompat.Builder()
                                    .setParent(it.getSurfaceView())
                                    .setName("SurfaceControlCompatTest")
                                    .build()

                            // Buffer colorspace is RGBA, so Color.BLUE will be visually Red
                            val buffer =
                                SurfaceControlUtils.getSolidBuffer(
                                    SurfaceControlWrapperTestActivity.DEFAULT_WIDTH,
                                    SurfaceControlWrapperTestActivity.DEFAULT_HEIGHT,
                                    Color.BLUE
                                )

                            SurfaceControlCompat.Transaction()
                                .addTransactionCommittedListener(executor!!, listener)
                                .setBuffer(scCompat!!, buffer)
                                .setVisibility(scCompat!!, true)
                                .setCrop(scCompat!!, Rect(20, 30, 90, 60))
                                .commit()
                        }
                    }

                it.addSurface(it.mSurfaceView, callback)
            }
>>>>>>> 3d4510a6

        assertTrue(listener.mLatch.await(3000, TimeUnit.MILLISECONDS))

        try {
            SurfaceControlUtils.validateOutput { bitmap ->
                val coord = intArrayOf(0, 0)
                surfaceView!!.getLocationOnScreen(coord)
                SurfaceControlUtils.checkStandardCrop(bitmap, coord)
            }

            // Buffer colorspace is RGBA, so Color.BLUE will be visually Red
            val buffer =
                SurfaceControlUtils.getSolidBuffer(
                    SurfaceControlWrapperTestActivity.DEFAULT_WIDTH,
                    SurfaceControlWrapperTestActivity.DEFAULT_HEIGHT,
                    Color.BLUE
                )

            val cropLatchListener = TransactionOnCommitListener()
            SurfaceControlCompat.Transaction()
                .addTransactionCommittedListener(executor!!, cropLatchListener)
                .setBuffer(scCompat!!, buffer)
                .setVisibility(scCompat!!, true)
                .setCrop(scCompat!!, Rect(0, 0, 0, 0))
                .commit()

            assertTrue(cropLatchListener.mLatch.await(3000, TimeUnit.MILLISECONDS))

            SurfaceControlUtils.validateOutput { bitmap ->
                val coord = intArrayOf(0, 0)
                surfaceView!!.getLocationOnScreen(coord)
                SurfaceControlUtils.checkNullCrop(bitmap, coord)
            }
        } finally {
            scenario.moveToState(Lifecycle.State.DESTROYED)
            assertTrue(destroyLatch.await(3000, TimeUnit.MILLISECONDS))
        }
    }

    @Test
    @SdkSuppress(minSdkVersion = Build.VERSION_CODES.S)
    fun testTransactionSetPosition() {
        verifySurfaceControlTest({ surfaceView ->
            val scCompat =
                SurfaceControlCompat.Builder()
                    .setParent(surfaceView)
                    .setName("SurfaceControlCompatTest")
                    .build()

            // Buffer colorspace is RGBA, so Color.BLUE will be visually Red
            val buffer =
                SurfaceControlUtils.getSolidBuffer(
                    SurfaceControlWrapperTestActivity.DEFAULT_WIDTH,
                    SurfaceControlWrapperTestActivity.DEFAULT_HEIGHT,
                    Color.BLUE
                )

            SurfaceControlCompat.Transaction()
                .setBuffer(scCompat, buffer)
                .setVisibility(scCompat, true)
                .setPosition(scCompat, 30f, 30f)
        }) { bitmap, rect ->
            val left = rect.left
            val top = rect.top
            Color.BLACK ==
                bitmap.getPixel(
                    left + SurfaceControlWrapperTestActivity.DEFAULT_WIDTH / 2,
                    top + 29
                ) &&
                Color.BLACK ==
                    bitmap.getPixel(
                        left + 29,
                        top + SurfaceControlWrapperTestActivity.DEFAULT_HEIGHT / 2
                    ) &&
                Color.RED == bitmap.getPixel(left + 30, top + 30)
        }
    }

    @Test
    @SdkSuppress(minSdkVersion = Build.VERSION_CODES.S)
    fun testTransactionSetScale() {
        verifySurfaceControlTest({ surfaceView ->
            val scCompat =
                SurfaceControlCompat.Builder()
                    .setParent(surfaceView)
                    .setName("SurfaceControlCompatTest")
                    .build()

            // Buffer colorspace is RGBA, so Color.BLUE will be visually Red
            val buffer =
                SurfaceControlUtils.getSolidBuffer(
                    SurfaceControlWrapperTestActivity.DEFAULT_WIDTH,
                    SurfaceControlWrapperTestActivity.DEFAULT_HEIGHT,
                    Color.BLUE
                )

            SurfaceControlCompat.Transaction()
                .setBuffer(scCompat, buffer)
                .setVisibility(scCompat, true)
                .setScale(scCompat, 0.5f, 0.5f)
        }) { bitmap, rect ->
            val left = rect.left
            val top = rect.top
            Color.RED == bitmap.getPixel(left, top) &&
                Color.RED ==
                    bitmap.getPixel(
                        left + SurfaceControlWrapperTestActivity.DEFAULT_WIDTH / 2 - 1,
                        top + SurfaceControlWrapperTestActivity.DEFAULT_HEIGHT / 2 - 1
                    ) &&
                // Scale reduced by 50%, so should be black here
                Color.BLACK ==
                    bitmap.getPixel(
                        left + SurfaceControlWrapperTestActivity.DEFAULT_WIDTH / 2,
                        top + SurfaceControlWrapperTestActivity.DEFAULT_HEIGHT / 2
                    )
        }
    }

    @Test
    @SdkSuppress(minSdkVersion = Build.VERSION_CODES.Q)
    fun testTransactionSetBufferTransform_identity() {
        verifySurfaceControlTest({ surfaceView ->
            val scCompat =
                SurfaceControlCompat.Builder()
                    .setParent(surfaceView)
                    .setName("SurfaceControlCompatTest")
                    .build()

            // Buffer colorspace is RGBA, so Color.BLUE will be visually Red
            val buffer =
                SurfaceControlUtils.getQuadrantBuffer(
                    SurfaceControlWrapperTestActivity.DEFAULT_WIDTH,
                    SurfaceControlWrapperTestActivity.DEFAULT_HEIGHT,
                    Color.BLUE,
                    Color.BLACK,
                    Color.BLACK,
                    Color.BLACK
                )

            SurfaceControlCompat.Transaction()
                .setBuffer(scCompat, buffer)
                .setVisibility(scCompat, true)
                .setBufferTransform(scCompat, SurfaceControlCompat.BUFFER_TRANSFORM_IDENTITY)
        }) { bitmap, rect ->
            val left = rect.left
            val top = rect.top
            // Check outer bounds of square to ensure its scaled correctly
            Color.RED == bitmap.getPixel(left, top) &&
                Color.RED ==
                    bitmap.getPixel(
                        left + SurfaceControlWrapperTestActivity.DEFAULT_WIDTH / 2 - 1,
                        top + SurfaceControlWrapperTestActivity.DEFAULT_HEIGHT / 2 - 1
                    ) &&
                Color.BLACK ==
                    bitmap.getPixel(
                        left + SurfaceControlWrapperTestActivity.DEFAULT_WIDTH / 2,
                        top + SurfaceControlWrapperTestActivity.DEFAULT_HEIGHT / 2
                    )
        }
    }

    @Test
    @SdkSuppress(minSdkVersion = Build.VERSION_CODES.Q)
    fun testTransactionSetBufferTransform_singleTransform() {
        verifySurfaceControlTest({ surfaceView ->
            val scCompat =
                SurfaceControlCompat.Builder()
                    .setParent(surfaceView)
                    .setName("SurfaceControlCompatTest")
                    .build()

            // Buffer colorspace is RGBA, so Color.BLUE will be visually Red
            val buffer =
                SurfaceControlUtils.getQuadrantBuffer(
                    SurfaceControlWrapperTestActivity.DEFAULT_WIDTH,
                    SurfaceControlWrapperTestActivity.DEFAULT_HEIGHT,
                    Color.BLUE,
                    Color.BLACK,
                    Color.BLACK,
                    Color.BLACK
                )

            SurfaceControlCompat.Transaction()
                .setBuffer(scCompat, buffer)
                .setVisibility(scCompat, true)
                .setBufferTransform(
                    scCompat,
                    SurfaceControlCompat.BUFFER_TRANSFORM_MIRROR_HORIZONTAL
                )
        }) { bitmap, rect ->
            // Ensure it actually rotated by checking its outer bounds are black
            Color.BLACK ==
                bitmap.getPixel(
                    rect.left + SurfaceControlWrapperTestActivity.DEFAULT_WIDTH / 2 - 1,
                    rect.top + SurfaceControlWrapperTestActivity.DEFAULT_HEIGHT / 4 - 1
                ) &&
                Color.BLACK ==
                    bitmap.getPixel(
                        rect.left + SurfaceControlWrapperTestActivity.DEFAULT_WIDTH * 3 / 4,
                        rect.top + SurfaceControlWrapperTestActivity.DEFAULT_HEIGHT / 2
                    ) &&
                Color.RED ==
                    bitmap.getPixel(
                        rect.left + SurfaceControlWrapperTestActivity.DEFAULT_WIDTH / 2 + 1,
                        rect.top + SurfaceControlWrapperTestActivity.DEFAULT_HEIGHT / 2 - 1
                    )
        }
    }

    @SdkSuppress(minSdkVersion = Build.VERSION_CODES.TIRAMISU)
    @Test
    fun testSurfaceTransactionCommitOnDraw() {
        verifySurfaceControlTest({ surfaceView ->
            val scCompat =
                SurfaceControlCompat.Builder()
                    .setParent(surfaceView)
                    .setName("SurfaceControlCompatTest")
                    .build()

            // Buffer colorspace is RGBA, so Color.BLUE will be visually Red
            val buffer =
                SurfaceControlUtils.getSolidBuffer(
                    SurfaceControlWrapperTestActivity.DEFAULT_WIDTH,
                    SurfaceControlWrapperTestActivity.DEFAULT_HEIGHT,
                    Color.BLUE
                )

            SurfaceControlCompat.Transaction()
                .setBuffer(scCompat, buffer)
                .setVisibility(scCompat, true)
                .setAlpha(scCompat, 1.0f)
                .apply { commitTransactionOnDraw(surfaceView.rootSurfaceControl!!) }
        }) { bitmap, rect ->
            Color.RED == bitmap.getPixel(rect.left, rect.top)
        }
    }

    @SuppressLint("NewApi")
    @SdkSuppress(maxSdkVersion = Build.VERSION_CODES.TIRAMISU)
    @Test
    fun testSetExtendedRangeBrightnessThrowsOnUnsupportedPlatforms() {
        ActivityScenario.launch(SurfaceControlWrapperTestActivity::class.java)
            .moveToState(Lifecycle.State.CREATED)
            .onActivity {
                val callback =
                    object : SurfaceHolderCallback() {
                        override fun surfaceCreated(sh: SurfaceHolder) {

                            assertThrows(UnsupportedOperationException::class.java) {
                                val surfaceControl =
                                    SurfaceControlCompat.Builder()
                                        .setName("testSurfaceControl")
                                        .setParent(it.mSurfaceView)
                                        .build()
                                SurfaceControlCompat.Transaction()
                                    .setExtendedRangeBrightness(surfaceControl, 1.0f, 2.0f)
                                    .commit()
                            }
                        }
                    }

                it.addSurface(it.mSurfaceView, callback)
            }
    }

    @SdkSuppress(minSdkVersion = Build.VERSION_CODES.Q)
    @Test
    fun testSetFrameRate120WithDefaultCompatibilityAndAlwaysChangeStrategy() {
        testFrameRate(
            120f,
            SurfaceControlCompat.FRAME_RATE_COMPATIBILITY_DEFAULT,
            SurfaceControlCompat.CHANGE_FRAME_RATE_ALWAYS
        )
    }

    @SdkSuppress(minSdkVersion = Build.VERSION_CODES.Q)
    @Test
    fun testSetFrameRateNegativeWithDefaultCompatibilityAndAlwaysChangeStrategy() {
        testFrameRate(
            -50f,
            SurfaceControlCompat.FRAME_RATE_COMPATIBILITY_DEFAULT,
            SurfaceControlCompat.CHANGE_FRAME_RATE_ALWAYS
        )
    }

    @SuppressLint("NewApi")
    @SdkSuppress(minSdkVersion = Build.VERSION_CODES.Q)
    @Test
    fun testSetFrameRateZeroWithDefaultCompatibilityAndAlwaysChangeStrategy() {
        testFrameRate(
            0f,
            SurfaceControlCompat.FRAME_RATE_COMPATIBILITY_DEFAULT,
            SurfaceControlCompat.CHANGE_FRAME_RATE_ALWAYS
        )
    }

    @SuppressLint("NewApi")
    @SdkSuppress(minSdkVersion = Build.VERSION_CODES.Q)
    @Test
    fun testSetFrameRateInvalidCompatibility() {
        testFrameRate(120f, 42, SurfaceControlCompat.CHANGE_FRAME_RATE_ALWAYS)
    }

    @SuppressLint("NewApi")
    @SdkSuppress(minSdkVersion = Build.VERSION_CODES.Q)
    @Test
    fun testSetFrameRateInvalidStrategy() {
        testFrameRate(120f, SurfaceControlCompat.FRAME_RATE_COMPATIBILITY_DEFAULT, 108)
    }

    @SdkSuppress(minSdkVersion = Build.VERSION_CODES.Q)
    @Test
    fun testClearFrameRate() {
<<<<<<< HEAD
        ActivityScenario.launch(SurfaceControlWrapperTestActivity::class.java)
            .moveToState(Lifecycle.State.CREATED)
            .onActivity {
                val callback =
                    object : SurfaceHolderCallback() {
                        override fun surfaceCreated(sh: SurfaceHolder) {

                            val surfaceControl =
                                SurfaceControlCompat.Builder()
                                    .setName("testSurfaceControl")
                                    .setParent(it.mSurfaceView)
                                    .build()
                            SurfaceControlCompat.Transaction()
                                .clearFrameRate(surfaceControl)
                                .commit()
                        }
=======
        ActivityScenario.launch(SurfaceControlWrapperTestActivity::class.java).onActivity {
            val callback =
                object : SurfaceHolderCallback() {
                    override fun surfaceCreated(sh: SurfaceHolder) {

                        val surfaceControl =
                            SurfaceControlCompat.Builder()
                                .setName("testSurfaceControl")
                                .setParent(it.mSurfaceView)
                                .build()
                        SurfaceControlCompat.Transaction().clearFrameRate(surfaceControl).commit()
>>>>>>> 3d4510a6
                    }

            it.addSurface(it.mSurfaceView, callback)
        }
    }

    private fun testFrameRate(frameRate: Float, compatibility: Int, strategy: Int) {
<<<<<<< HEAD
        ActivityScenario.launch(SurfaceControlWrapperTestActivity::class.java)
            .moveToState(Lifecycle.State.CREATED)
            .onActivity {
                val callback =
                    object : SurfaceHolderCallback() {
                        override fun surfaceCreated(sh: SurfaceHolder) {

                            val surfaceControl =
                                SurfaceControlCompat.Builder()
                                    .setName("testSurfaceControl")
                                    .setParent(it.mSurfaceView)
                                    .build()
                            SurfaceControlCompat.Transaction()
                                .setFrameRate(surfaceControl, frameRate, compatibility, strategy)
                                .commit()
                        }
=======
        ActivityScenario.launch(SurfaceControlWrapperTestActivity::class.java).onActivity {
            val callback =
                object : SurfaceHolderCallback() {
                    override fun surfaceCreated(sh: SurfaceHolder) {

                        val surfaceControl =
                            SurfaceControlCompat.Builder()
                                .setName("testSurfaceControl")
                                .setParent(it.mSurfaceView)
                                .build()
                        SurfaceControlCompat.Transaction()
                            .setFrameRate(surfaceControl, frameRate, compatibility, strategy)
                            .commit()
>>>>>>> 3d4510a6
                    }

            it.addSurface(it.mSurfaceView, callback)
        }
    }

    @SuppressLint("NewApi")
    @SdkSuppress(maxSdkVersion = Build.VERSION_CODES.S_V2)
    @Test
    fun testSetDataSpaceThrowsOnUnsupportedPlatforms() {
        ActivityScenario.launch(SurfaceControlWrapperTestActivity::class.java)
            .moveToState(Lifecycle.State.CREATED)
            .onActivity {
                val callback =
                    object : SurfaceHolderCallback() {
                        override fun surfaceCreated(sh: SurfaceHolder) {

                            assertThrows(UnsupportedOperationException::class.java) {
                                val surfaceControl =
                                    SurfaceControlCompat.Builder()
                                        .setName("testSurfaceControl")
                                        .setParent(it.mSurfaceView)
                                        .build()

                                val extendedDataspace =
                                    DataSpace.pack(
                                        DataSpace.STANDARD_BT709,
                                        DataSpace.TRANSFER_SRGB,
                                        DataSpace.RANGE_EXTENDED
                                    )
                                SurfaceControlCompat.Transaction()
                                    .setDataSpace(surfaceControl, extendedDataspace)
                                    .commit()
                            }
                        }
                    }

                it.addSurface(it.mSurfaceView, callback)
            }
    }

    @SdkSuppress(minSdkVersion = Build.VERSION_CODES.UPSIDE_DOWN_CAKE)
    @Test
    fun testSetExtendedRangeBrightness() {
        val destroyLatch = CountDownLatch(1)
        val scenario =
<<<<<<< HEAD
            ActivityScenario.launch(SurfaceControlWrapperTestActivity::class.java)
                .moveToState(Lifecycle.State.CREATED)
                .onActivity {
                    it.setDestroyCallback { destroyLatch.countDown() }
                    val display = it.display
                    assertNotNull(display)
                    if (display!!.isHdrSdrRatioAvailable) {
                        assertEquals(1.0f, display.hdrSdrRatio, .0001f)
                    }

                    it.window.attributes.screenBrightness = 0.01f
                    val hdrReady = CountDownLatch(1)
                    val listenerErrors = arrayOfNulls<Exception>(1)
                    if (display.isHdrSdrRatioAvailable) {
                        display.registerHdrSdrRatioChangedListener(
                            executor!!,
                            object : Consumer<Display?> {
                                var mIsRegistered = true

                                override fun accept(updatedDisplay: Display?) {
                                    try {
                                        assertEquals(display.displayId, updatedDisplay!!.displayId)
                                        assertTrue(mIsRegistered)
                                        if (display.hdrSdrRatio > 2f) {
                                            hdrReady.countDown()
                                            display.unregisterHdrSdrRatioChangedListener(this)
                                            mIsRegistered = false
                                        }
                                    } catch (e: Exception) {
                                        synchronized(it) {
                                            listenerErrors[0] = e
                                            hdrReady.countDown()
                                        }
                                    }
                                }
                            }
                        )
                    } else {
                        assertThrows(IllegalStateException::class.java) {
                            display.registerHdrSdrRatioChangedListener(
                                executor!!,
                                Consumer { _: Display? -> }
                            )
                        }
                    }
                    val extendedDataspace =
                        DataSpace.pack(
                            DataSpace.STANDARD_BT709,
                            DataSpace.TRANSFER_SRGB,
                            DataSpace.RANGE_EXTENDED
                        )
                    val buffer =
                        getSolidBuffer(
                            SurfaceControlWrapperTestActivity.DEFAULT_WIDTH,
                            SurfaceControlWrapperTestActivity.DEFAULT_HEIGHT,
                            Color.RED
                        )
                    val callback =
                        object : SurfaceHolderCallback() {
                            override fun surfaceCreated(sh: SurfaceHolder) {
                                val scCompat =
                                    SurfaceControlCompat.Builder()
                                        .setParent(it.getSurfaceView())
                                        .setName("SurfaceControlCompatTest")
                                        .build()

                                SurfaceControlCompat.Transaction()
                                    .setBuffer(scCompat, buffer)
                                    .setDataSpace(scCompat, extendedDataspace)
                                    .setExtendedRangeBrightness(scCompat, 1.0f, 3.0f)
                                    .setVisibility(scCompat, true)
                                    .commit()
                            }
                        }
=======
            ActivityScenario.launch(SurfaceControlWrapperTestActivity::class.java).onActivity {
                it.setDestroyCallback { destroyLatch.countDown() }
                val display = it.display
                assertNotNull(display)
                if (display!!.isHdrSdrRatioAvailable) {
                    assertEquals(1.0f, display.hdrSdrRatio, .0001f)
                }

                it.window.attributes.screenBrightness = 0.01f
                val hdrReady = CountDownLatch(1)
                val listenerErrors = arrayOfNulls<Exception>(1)
                if (display.isHdrSdrRatioAvailable) {
                    display.registerHdrSdrRatioChangedListener(
                        executor!!,
                        object : Consumer<Display?> {
                            var mIsRegistered = true

                            override fun accept(updatedDisplay: Display?) {
                                try {
                                    assertEquals(display.displayId, updatedDisplay!!.displayId)
                                    assertTrue(mIsRegistered)
                                    if (display.hdrSdrRatio > 2f) {
                                        hdrReady.countDown()
                                        display.unregisterHdrSdrRatioChangedListener(this)
                                        mIsRegistered = false
                                    }
                                } catch (e: Exception) {
                                    synchronized(it) {
                                        listenerErrors[0] = e
                                        hdrReady.countDown()
                                    }
                                }
                            }
                        }
                    )
                } else {
                    assertThrows(IllegalStateException::class.java) {
                        display.registerHdrSdrRatioChangedListener(
                            executor!!,
                            Consumer { _: Display? -> }
                        )
                    }
                }
                val extendedDataspace =
                    DataSpace.pack(
                        DataSpace.STANDARD_BT709,
                        DataSpace.TRANSFER_SRGB,
                        DataSpace.RANGE_EXTENDED
                    )
                val buffer =
                    getSolidBuffer(
                        SurfaceControlWrapperTestActivity.DEFAULT_WIDTH,
                        SurfaceControlWrapperTestActivity.DEFAULT_HEIGHT,
                        Color.RED
                    )
                val callback =
                    object : SurfaceHolderCallback() {
                        override fun surfaceCreated(sh: SurfaceHolder) {
                            val scCompat =
                                SurfaceControlCompat.Builder()
                                    .setParent(it.getSurfaceView())
                                    .setName("SurfaceControlCompatTest")
                                    .build()

                            SurfaceControlCompat.Transaction()
                                .setBuffer(scCompat, buffer)
                                .setDataSpace(scCompat, extendedDataspace)
                                .setExtendedRangeBrightness(scCompat, 1.0f, 3.0f)
                                .setVisibility(scCompat, true)
                                .commit()
                        }
                    }
>>>>>>> 3d4510a6

                    it.addSurface(it.mSurfaceView, callback)
                }

        try {
            scenario.onActivity {
                SurfaceControlUtils.validateOutput(it.window) { bitmap ->
                    val coord = intArrayOf(0, 0)
                    it.mSurfaceView.getLocationInWindow(coord)
                    val topLeft = bitmap.getPixel(coord[0] + 2, coord[1] + 2)
                    val topRight =
                        bitmap.getPixel(coord[0] + it.mSurfaceView.width - 2, coord[1] + 2)
                    val bottomLeft =
                        bitmap.getPixel(coord[0] + 2, coord[1] + it.mSurfaceView.height - 2)
                    val bottomRight =
                        bitmap.getPixel(
                            coord[0] + it.mSurfaceView.width - 2,
                            coord[1] + it.mSurfaceView.height - 2
                        )

                    Color.RED == topLeft &&
                        topLeft == topRight &&
                        bottomLeft == topRight &&
                        bottomLeft == bottomRight
                }
            }
        } finally {
            scenario.moveToState(Lifecycle.State.DESTROYED)
            assertTrue(destroyLatch.await(3000, TimeUnit.MILLISECONDS))
        }
    }

    @RequiresApi(Build.VERSION_CODES.Q)
    private fun verifySurfaceControlTest(
        createTransaction: (SurfaceView) -> SurfaceControlCompat.Transaction,
        verifyOutput: (Bitmap, Rect) -> Boolean = { _, _ -> true }
    ) {
        SurfaceControlUtils.surfaceControlTestHelper(
            { surfaceView, latch ->
                val transaction = createTransaction(surfaceView)
                if (Build.VERSION.SDK_INT >= Build.VERSION_CODES.S) {
                    transaction.addTransactionCommittedListener(
                        executor!!,
                        object : SurfaceControlCompat.TransactionCommittedListener {
                            override fun onTransactionCommitted() {
                                latch.countDown()
                            }
                        }
                    )
                } else {
                    latch.countDown()
                }
                transaction.commit()
            },
            verifyOutput
        )
    }

    fun Color.compositeOver(background: Color): Color {
        val fg = this.convert(background.colorSpace)

        val bgA = background.alpha()
        val fgA = fg.alpha()
        val a = fgA + (bgA * (1f - fgA))

        val r = compositeComponent(fg.red(), background.red(), fgA, bgA, a)
        val g = compositeComponent(fg.green(), background.green(), fgA, bgA, a)
        val b = compositeComponent(fg.blue(), background.blue(), fgA, bgA, a)

        return Color.valueOf(r, g, b, a, background.colorSpace)
    }

    @Suppress("NOTHING_TO_INLINE")
    private inline fun compositeComponent(
        fgC: Float,
        bgC: Float,
        fgA: Float,
        bgA: Float,
        a: Float
    ) = if (a == 0f) 0f else ((fgC * fgA) + ((bgC * bgA) * (1f - fgA))) / a

    // Helper method to create and initialize an EGLManager
    fun createAndSetupEGLManager(eglSpec: EGLSpec = EGLSpec.V14): EGLManager {
        val egl = EGLManager(eglSpec)
        assertEquals(EGLVersion.Unknown, egl.eglVersion)
        assertEquals(EGL14.EGL_NO_CONTEXT, egl.eglContext)

        egl.initialize()

        val config = egl.loadConfig(EGLConfigAttributes.RGBA_8888)
        if (config == null) {
            fail("Config 888 should be supported")
        }

        egl.createContext(config!!)
        return egl
    }

    // Helper method to release EGLManager
    fun releaseEGLManager(egl: EGLManager) {
        egl.release()
        assertEquals(EGLVersion.Unknown, egl.eglVersion)
        assertEquals(EGL14.EGL_NO_CONTEXT, egl.eglContext)
    }
}<|MERGE_RESOLUTION|>--- conflicted
+++ resolved
@@ -77,13 +77,7 @@
     @Test
     fun testSurfaceControlCompatBuilder_parent() {
         val callbackLatch = CountDownLatch(1)
-<<<<<<< HEAD
-        val scenario =
-            ActivityScenario.launch(SurfaceControlWrapperTestActivity::class.java)
-                .moveToState(Lifecycle.State.CREATED)
-=======
         val scenario = ActivityScenario.launch(SurfaceControlWrapperTestActivity::class.java)
->>>>>>> 3d4510a6
 
         try {
             scenario.onActivity {
@@ -114,13 +108,7 @@
     @Test
     fun testSurfaceControlCompatBuilder_parentSurfaceControl() {
         val callbackLatch = CountDownLatch(1)
-<<<<<<< HEAD
-        val scenario =
-            ActivityScenario.launch(SurfaceControlWrapperTestActivity::class.java)
-                .moveToState(Lifecycle.State.CREATED)
-=======
         val scenario = ActivityScenario.launch(SurfaceControlWrapperTestActivity::class.java)
->>>>>>> 3d4510a6
 
         try {
             scenario.onActivity {
@@ -177,13 +165,7 @@
     fun testSurfaceTransactionOnCommitCallback() {
         val listener = TransactionOnCommitListener()
 
-<<<<<<< HEAD
-        val scenario =
-            ActivityScenario.launch(SurfaceControlWrapperTestActivity::class.java)
-                .moveToState(Lifecycle.State.CREATED)
-=======
         val scenario = ActivityScenario.launch(SurfaceControlWrapperTestActivity::class.java)
->>>>>>> 3d4510a6
 
         try {
             scenario.onActivity {
@@ -207,13 +189,7 @@
         val listener = TransactionOnCommitListener()
         val listener2 = TransactionOnCommitListener()
 
-<<<<<<< HEAD
-        val scenario =
-            ActivityScenario.launch(SurfaceControlWrapperTestActivity::class.java)
-                .moveToState(Lifecycle.State.CREATED)
-=======
         val scenario = ActivityScenario.launch(SurfaceControlWrapperTestActivity::class.java)
->>>>>>> 3d4510a6
 
         try {
             scenario.onActivity {
@@ -240,13 +216,7 @@
     @Test
     fun testSurfaceControlIsValid_valid() {
         val callbackLatch = CountDownLatch(1)
-<<<<<<< HEAD
-        val scenario =
-            ActivityScenario.launch(SurfaceControlWrapperTestActivity::class.java)
-                .moveToState(Lifecycle.State.CREATED)
-=======
         val scenario = ActivityScenario.launch(SurfaceControlWrapperTestActivity::class.java)
->>>>>>> 3d4510a6
         try {
             scenario.onActivity {
                 val callback =
@@ -278,13 +248,7 @@
     @Test
     fun testSurfaceControlIsValid_validNotValid() {
         val callbackLatch = CountDownLatch(1)
-<<<<<<< HEAD
-        val scenario =
-            ActivityScenario.launch(SurfaceControlWrapperTestActivity::class.java)
-                .moveToState(Lifecycle.State.CREATED)
-=======
         val scenario = ActivityScenario.launch(SurfaceControlWrapperTestActivity::class.java)
->>>>>>> 3d4510a6
         try {
             scenario.onActivity {
                 val callback =
@@ -318,13 +282,7 @@
     @Test
     fun testSurfaceControlIsValid_multipleReleases() {
         val callbackLatch = CountDownLatch(1)
-<<<<<<< HEAD
-        val scenario =
-            ActivityScenario.launch(SurfaceControlWrapperTestActivity::class.java)
-                .moveToState(Lifecycle.State.CREATED)
-=======
         val scenario = ActivityScenario.launch(SurfaceControlWrapperTestActivity::class.java)
->>>>>>> 3d4510a6
         try {
             scenario.onActivity {
                 val callback =
@@ -1240,43 +1198,6 @@
         var scCompat: SurfaceControlCompat? = null
         var surfaceView: SurfaceView? = null
         val scenario =
-<<<<<<< HEAD
-            ActivityScenario.launch(SurfaceControlWrapperTestActivity::class.java)
-                .moveToState(Lifecycle.State.CREATED)
-                .onActivity {
-                    it.setDestroyCallback { destroyLatch.countDown() }
-                    surfaceView = it.mSurfaceView
-                    val callback =
-                        object : SurfaceHolderCallback() {
-                            override fun surfaceCreated(sh: SurfaceHolder) {
-                                scCompat =
-                                    SurfaceControlCompat.Builder()
-                                        .setParent(it.getSurfaceView())
-                                        .setName("SurfaceControlCompatTest")
-                                        .build()
-
-                                // Buffer colorspace is RGBA, so Color.BLUE will be visually Red
-                                val buffer =
-                                    SurfaceControlUtils.getSolidBuffer(
-                                        SurfaceControlWrapperTestActivity.DEFAULT_WIDTH,
-                                        SurfaceControlWrapperTestActivity.DEFAULT_HEIGHT,
-                                        Color.BLUE
-                                    )
-
-                                SurfaceControlCompat.Transaction()
-                                    .addTransactionCommittedListener(executor!!, listener)
-                                    .setBuffer(scCompat!!, buffer)
-                                    .setVisibility(scCompat!!, true)
-                                    .setCrop(scCompat!!, Rect(20, 30, 90, 60))
-                                    .commit()
-                            }
-                        }
-
-                    it.addSurface(it.mSurfaceView, callback)
-                }
-
-        scenario.moveToState(Lifecycle.State.RESUMED)
-=======
             ActivityScenario.launch(SurfaceControlWrapperTestActivity::class.java).onActivity {
                 it.setDestroyCallback { destroyLatch.countDown() }
                 surfaceView = it.mSurfaceView
@@ -1308,7 +1229,6 @@
 
                 it.addSurface(it.mSurfaceView, callback)
             }
->>>>>>> 3d4510a6
 
         assertTrue(listener.mLatch.await(3000, TimeUnit.MILLISECONDS))
 
@@ -1622,24 +1542,6 @@
     @SdkSuppress(minSdkVersion = Build.VERSION_CODES.Q)
     @Test
     fun testClearFrameRate() {
-<<<<<<< HEAD
-        ActivityScenario.launch(SurfaceControlWrapperTestActivity::class.java)
-            .moveToState(Lifecycle.State.CREATED)
-            .onActivity {
-                val callback =
-                    object : SurfaceHolderCallback() {
-                        override fun surfaceCreated(sh: SurfaceHolder) {
-
-                            val surfaceControl =
-                                SurfaceControlCompat.Builder()
-                                    .setName("testSurfaceControl")
-                                    .setParent(it.mSurfaceView)
-                                    .build()
-                            SurfaceControlCompat.Transaction()
-                                .clearFrameRate(surfaceControl)
-                                .commit()
-                        }
-=======
         ActivityScenario.launch(SurfaceControlWrapperTestActivity::class.java).onActivity {
             val callback =
                 object : SurfaceHolderCallback() {
@@ -1651,32 +1553,14 @@
                                 .setParent(it.mSurfaceView)
                                 .build()
                         SurfaceControlCompat.Transaction().clearFrameRate(surfaceControl).commit()
->>>>>>> 3d4510a6
                     }
+                }
 
             it.addSurface(it.mSurfaceView, callback)
         }
     }
 
     private fun testFrameRate(frameRate: Float, compatibility: Int, strategy: Int) {
-<<<<<<< HEAD
-        ActivityScenario.launch(SurfaceControlWrapperTestActivity::class.java)
-            .moveToState(Lifecycle.State.CREATED)
-            .onActivity {
-                val callback =
-                    object : SurfaceHolderCallback() {
-                        override fun surfaceCreated(sh: SurfaceHolder) {
-
-                            val surfaceControl =
-                                SurfaceControlCompat.Builder()
-                                    .setName("testSurfaceControl")
-                                    .setParent(it.mSurfaceView)
-                                    .build()
-                            SurfaceControlCompat.Transaction()
-                                .setFrameRate(surfaceControl, frameRate, compatibility, strategy)
-                                .commit()
-                        }
-=======
         ActivityScenario.launch(SurfaceControlWrapperTestActivity::class.java).onActivity {
             val callback =
                 object : SurfaceHolderCallback() {
@@ -1690,8 +1574,8 @@
                         SurfaceControlCompat.Transaction()
                             .setFrameRate(surfaceControl, frameRate, compatibility, strategy)
                             .commit()
->>>>>>> 3d4510a6
                     }
+                }
 
             it.addSurface(it.mSurfaceView, callback)
         }
@@ -1737,82 +1621,6 @@
     fun testSetExtendedRangeBrightness() {
         val destroyLatch = CountDownLatch(1)
         val scenario =
-<<<<<<< HEAD
-            ActivityScenario.launch(SurfaceControlWrapperTestActivity::class.java)
-                .moveToState(Lifecycle.State.CREATED)
-                .onActivity {
-                    it.setDestroyCallback { destroyLatch.countDown() }
-                    val display = it.display
-                    assertNotNull(display)
-                    if (display!!.isHdrSdrRatioAvailable) {
-                        assertEquals(1.0f, display.hdrSdrRatio, .0001f)
-                    }
-
-                    it.window.attributes.screenBrightness = 0.01f
-                    val hdrReady = CountDownLatch(1)
-                    val listenerErrors = arrayOfNulls<Exception>(1)
-                    if (display.isHdrSdrRatioAvailable) {
-                        display.registerHdrSdrRatioChangedListener(
-                            executor!!,
-                            object : Consumer<Display?> {
-                                var mIsRegistered = true
-
-                                override fun accept(updatedDisplay: Display?) {
-                                    try {
-                                        assertEquals(display.displayId, updatedDisplay!!.displayId)
-                                        assertTrue(mIsRegistered)
-                                        if (display.hdrSdrRatio > 2f) {
-                                            hdrReady.countDown()
-                                            display.unregisterHdrSdrRatioChangedListener(this)
-                                            mIsRegistered = false
-                                        }
-                                    } catch (e: Exception) {
-                                        synchronized(it) {
-                                            listenerErrors[0] = e
-                                            hdrReady.countDown()
-                                        }
-                                    }
-                                }
-                            }
-                        )
-                    } else {
-                        assertThrows(IllegalStateException::class.java) {
-                            display.registerHdrSdrRatioChangedListener(
-                                executor!!,
-                                Consumer { _: Display? -> }
-                            )
-                        }
-                    }
-                    val extendedDataspace =
-                        DataSpace.pack(
-                            DataSpace.STANDARD_BT709,
-                            DataSpace.TRANSFER_SRGB,
-                            DataSpace.RANGE_EXTENDED
-                        )
-                    val buffer =
-                        getSolidBuffer(
-                            SurfaceControlWrapperTestActivity.DEFAULT_WIDTH,
-                            SurfaceControlWrapperTestActivity.DEFAULT_HEIGHT,
-                            Color.RED
-                        )
-                    val callback =
-                        object : SurfaceHolderCallback() {
-                            override fun surfaceCreated(sh: SurfaceHolder) {
-                                val scCompat =
-                                    SurfaceControlCompat.Builder()
-                                        .setParent(it.getSurfaceView())
-                                        .setName("SurfaceControlCompatTest")
-                                        .build()
-
-                                SurfaceControlCompat.Transaction()
-                                    .setBuffer(scCompat, buffer)
-                                    .setDataSpace(scCompat, extendedDataspace)
-                                    .setExtendedRangeBrightness(scCompat, 1.0f, 3.0f)
-                                    .setVisibility(scCompat, true)
-                                    .commit()
-                            }
-                        }
-=======
             ActivityScenario.launch(SurfaceControlWrapperTestActivity::class.java).onActivity {
                 it.setDestroyCallback { destroyLatch.countDown() }
                 val display = it.display
@@ -1885,10 +1693,9 @@
                                 .commit()
                         }
                     }
->>>>>>> 3d4510a6
-
-                    it.addSurface(it.mSurfaceView, callback)
-                }
+
+                it.addSurface(it.mSurfaceView, callback)
+            }
 
         try {
             scenario.onActivity {
