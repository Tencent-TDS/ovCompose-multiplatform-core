/*
 * Copyright 2022 The Android Open Source Project
 *
 * Licensed under the Apache License, Version 2.0 (the "License");
 * you may not use this file except in compliance with the License.
 * You may obtain a copy of the License at
 *
 *      http://www.apache.org/licenses/LICENSE-2.0
 *
 * Unless required by applicable law or agreed to in writing, software
 * distributed under the License is distributed on an "AS IS" BASIS,
 * WITHOUT WARRANTIES OR CONDITIONS OF ANY KIND, either express or implied.
 * See the License for the specific language governing permissions and
 * limitations under the License.
 */

package androidx.graphics.lowlatency

import android.hardware.HardwareBuffer
import android.opengl.GLES20
import android.opengl.Matrix
import android.os.Build
import android.util.Log
import android.view.SurfaceHolder
import android.view.SurfaceView
import androidx.annotation.RequiresApi
import androidx.annotation.WorkerThread
import androidx.graphics.lowlatency.FrontBufferUtils.Companion.obtainHardwareBufferUsageFlags
import androidx.graphics.opengl.FrameBuffer
import androidx.graphics.opengl.FrameBufferPool
import androidx.graphics.opengl.FrameBufferRenderer
import androidx.graphics.opengl.GLFrameBufferRenderer
import androidx.graphics.opengl.GLRenderer
import androidx.graphics.opengl.egl.EGLManager
import androidx.graphics.surface.SurfaceControlCompat
import androidx.hardware.HardwareBufferFormat
import androidx.hardware.SyncFenceCompat
import androidx.opengl.EGLExt.Companion.EGL_ANDROID_NATIVE_FENCE_SYNC
import androidx.opengl.EGLExt.Companion.EGL_KHR_FENCE_SYNC
import java.util.concurrent.ConcurrentLinkedQueue
import java.util.concurrent.CountDownLatch
import java.util.concurrent.atomic.AtomicBoolean
import java.util.concurrent.atomic.AtomicInteger
import kotlin.math.max

/**
 * Class responsible for supporting a "front buffered" rendering system. This allows for lower
 * latency graphics by leveraging a combination of front buffered and multi buffered content layers.
 * Active content is rendered first into the front buffered layer which is simultaneously being
 * presented to the display. Periodically content is rendered into the multi buffered layer which
 * will have more traditional latency guarantees, however, minimize the impact of visual artifacts
 * due to graphical tearing.
 *
 * @param surfaceView Target SurfaceView to act as the parent rendering layer for multi buffered
 *   content
 * @param callback Callbacks used to render into front and multi buffered layers as well as
 *   configuring [SurfaceControlCompat.Transaction]s for controlling these layers in addition to
 *   other [SurfaceControlCompat] instances that must be updated atomically within the user
 *   interface. These callbacks are invoked on the backing GL Thread.
 * @param glRenderer Optional [GLRenderer] instance that this [GLFrontBufferedRenderer] should use
 *   for coordinating requests to render content. If this parameter is specified, the caller of this
 *   API is responsible for releasing resources on [GLRenderer] by calling [GLRenderer.stop].
 *   Otherwise [GLFrontBufferedRenderer] will create and manage its own [GLRenderer] internally and
 *   will automatically release its resources within [GLFrontBufferedRenderer.release]
 * @param bufferFormat format of the underlying buffers being rendered into by
 *   [GLFrontBufferedRenderer]. The set of valid formats is implementation-specific and may depend
 *   on additional EGL extensions. The particular valid combinations for a given Android version and
 *   implementation should be documented by that version. [HardwareBuffer.RGBA_8888] and
 *   [HardwareBuffer.RGBX_8888] are guaranteed to be supported. However, consumers are recommended
 *   to query the desired HardwareBuffer configuration using [HardwareBuffer.isSupported]. The
 *   default is [HardwareBuffer.RGBA_8888].
 *
 * See: khronos.org/registry/EGL/extensions/ANDROID/EGL_ANDROID_get_native_client_buffer.txt and
 * https://developer.android.com/reference/android/hardware/HardwareBuffer
 */
@RequiresApi(Build.VERSION_CODES.Q)
@Suppress("AcronymName")
class GLFrontBufferedRenderer<T>
@JvmOverloads
constructor(
    surfaceView: SurfaceView,
    callback: Callback<T>,
    @Suppress("ListenerLast") glRenderer: GLRenderer? = null,
    @HardwareBufferFormat val bufferFormat: Int = HardwareBuffer.RGBA_8888
) {

    private val mFrontBufferedCallbacks =
        object : GLFrameBufferRenderer.Callback {
            override fun onDrawFrame(
                eglManager: EGLManager,
                width: Int,
                height: Int,
                bufferInfo: BufferInfo,
                transform: FloatArray
            ) {
                if (mPendingClear.compareAndSet(true, false)) {
                    waitForFrontBufferFence()
                    clearContents(width, height)
                }
                val result = mPendingRenderCount.updateAndGet { value -> max(value - 1, 0) }
                mActiveSegment.next { param ->
                    callback.onDrawFrontBufferedLayer(
                        eglManager,
                        width,
                        height,
                        bufferInfo,
                        transform,
                        param
                    )
                }
                if (result > 0) {
                    mFrontBufferedRenderer?.render()
                }
            }

            override fun onDrawComplete(
                targetSurfaceControl: SurfaceControlCompat,
                transaction: SurfaceControlCompat.Transaction,
                frameBuffer: FrameBuffer,
                syncFence: SyncFenceCompat?
            ) {
                mFrontBufferSyncStrategy.isVisible = true
                mFrontLayerBuffer = frameBuffer
                transaction.setLayer(targetSurfaceControl, Integer.MAX_VALUE)
                transaction.setBuffer(
                    targetSurfaceControl,
                    frameBuffer.hardwareBuffer,
                    syncFence
                ) { releaseFence ->
                    mFrontBufferReleaseFence?.close()
                    mFrontBufferReleaseFence = releaseFence
                }
                callback.onFrontBufferedLayerRenderComplete(targetSurfaceControl, transaction)
            }
        }

    /**
     * AtomicInteger to determine if there is a pending request to commit content to the multi
     * buffered layer
     */
    private val mCommitCount = AtomicInteger(0)

    @Volatile private var mFrontBufferReleaseFence: SyncFenceCompat? = null

    private fun waitForFrontBufferFence() {
        mFrontBufferReleaseFence?.let { fence ->
            fence.awaitForever()
            mFrontBufferReleaseFence = null
        }
    }

    private fun clearContents(viewportWidth: Int, viewportHeight: Int) {
        GLES20.glViewport(0, 0, viewportWidth, viewportHeight)
        GLES20.glClearColor(0f, 0f, 0f, 0f)
        GLES20.glClear(GLES20.GL_COLOR_BUFFER_BIT)
        GLES20.glFlush()
    }

    // GLThread
    private val mClearFrontBufferRunnable = Runnable {
        mFrontLayerBuffer?.let { frameBuffer ->
            if (mPendingClear.compareAndSet(true, false)) {
                if (!frameBuffer.isClosed) {
                    frameBuffer.makeCurrent()
                    waitForFrontBufferFence()
                    with(frameBuffer) { clearContents(hardwareBuffer.width, hardwareBuffer.height) }
                }
            }
        }
    }

    /**
     * [GLRenderer.EGLContextCallback]s used to release the corresponding [FrameBufferPool] if the
     * [GLRenderer] is torn down. This is especially helpful if a [GLRenderer] is being provided and
     * shared across other [GLRenderer.RenderTarget] instances in which case it can be released
     * externally from [GLFrontBufferedRenderer]
     */
    private val mContextCallbacks =
        object : GLRenderer.EGLContextCallback {
            override fun onEGLContextCreated(eglManager: EGLManager) {
                with(eglManager) {
                    val supportsEglFences = isExtensionSupported(EGL_KHR_FENCE_SYNC)
                    val supportsAndroidFences = isExtensionSupported(EGL_ANDROID_NATIVE_FENCE_SYNC)
                    Log.d(TAG, "Supports KHR_FENCE_SYNC: $supportsEglFences")
                    Log.d(TAG, "Supports ANDROID_NATIVE_FENCE_SYNC: $supportsAndroidFences")
                }
            }

            override fun onEGLContextDestroyed(eglManager: EGLManager) {
                // NO-OP
            }
        }

    private val mMultiBufferedRenderCallbacks =
        object : GLFrameBufferRenderer.Callback {
            override fun onDrawFrame(
                eglManager: EGLManager,
                width: Int,
                height: Int,
                bufferInfo: BufferInfo,
                transform: FloatArray
            ) {
                GLES20.glViewport(0, 0, bufferInfo.width, bufferInfo.height)
                GLES20.glClearColor(0f, 0f, 0f, 0f)
                GLES20.glClear(GLES20.GL_COLOR_BUFFER_BIT)
                callback.onDrawMultiBufferedLayer(
                    eglManager,
                    width,
                    height,
                    bufferInfo,
                    transform,
<<<<<<< HEAD
                    mSegments.poll() ?: Collections.emptyList()
=======
                    mSegments.poll() ?: emptyList()
>>>>>>> 3d4510a6
                )
            }

            override fun onDrawComplete(
                targetSurfaceControl: SurfaceControlCompat,
                transaction: SurfaceControlCompat.Transaction,
                frameBuffer: FrameBuffer,
                syncFence: SyncFenceCompat?
            ) {
                mFrontBufferSyncStrategy.isVisible = false
                transaction.apply {
                    mFrontBufferedLayerSurfaceControl?.let { frontSurfaceControl ->
                        setVisibility(frontSurfaceControl, false)
                        setBuffer(frontSurfaceControl, null)
                        callback.onMultiBufferedLayerRenderComplete(
                            frontSurfaceControl,
                            targetSurfaceControl,
                            transaction
                        )
                    }
                }
            }

            override fun onBufferReleased(
                frameBuffer: FrameBuffer,
                releaseFence: SyncFenceCompat?
            ) {
                if (isValid()) {
                    mPendingClear.set(true)
                    val result = mCommitCount.updateAndGet { value -> max(value - 1, 0) }
                    if (result != 0) {
                        commitInternal()
                    } else if (mPendingRenderCount.get() > 0) {
                        mFrontBufferedRenderer?.render()
                    }
                    if (!mFrontBufferSyncStrategy.isVisible) {
                        mClearFrontBufferRunnable.run()
                    }
                }
            }
        }

    private val mSurfaceCallbacks =
        object : SurfaceHolder.Callback2 {
            override fun surfaceCreated(holder: SurfaceHolder) {
                // NO-OP
            }

            override fun surfaceChanged(
                holder: SurfaceHolder,
                format: Int,
                width: Int,
                height: Int
            ) {
                mSurfaceView?.let { surfaceView -> update(surfaceView, width, height) }
            }

            override fun surfaceDestroyed(p0: SurfaceHolder) {
                detachTargets(true)
            }

            override fun surfaceRedrawNeeded(p0: SurfaceHolder) {
                val countDownLatch = CountDownLatch(1)
                requestDraw { countDownLatch.countDown() }
                countDownLatch.await()
            }

            override fun surfaceRedrawNeededAsync(
                holder: SurfaceHolder,
                drawingFinished: Runnable
            ) {
                requestDraw(drawingFinished)
            }

            fun requestDraw(onComplete: Runnable) {
                val multiBufferedRenderer = mMultiBufferedRenderer
                if (multiBufferedRenderer != null) {
                    val eglCallback =
                        object : GLRenderer.EGLContextCallback {
                            override fun onEGLContextCreated(eglManager: EGLManager) {
                                // NO-OP
                            }

                            override fun onEGLContextDestroyed(eglManager: EGLManager) {
                                onComplete.run()
                                mGLRenderer.unregisterEGLContextCallback(this)
                            }
                        }
                    mGLRenderer.registerEGLContextCallback(eglCallback)
                    multiBufferedRenderer.render()
                    mGLRenderer.execute {
                        onComplete.run()
                        mGLRenderer.unregisterEGLContextCallback(eglCallback)
                    }
                } else {
                    onComplete.run()
                }
            }
        }

    /**
     * Flag to determine if a request to clear the front buffer content is pending. This should only
     * be accessed on the GLThread
     */
    private val mPendingClear = AtomicBoolean(false)

    /**
     * Count of pending requests to render to the front buffer while content is being committed to
     * the multi buffered layer
     */
    private val mPendingRenderCount = AtomicInteger(0)

    /** SurfaceView that hosts both the multi buffered and front buffered SurfaceControls */
    private var mSurfaceView: SurfaceView? = surfaceView

    /**
     * Runnable executed on the GLThread to update [FrontBufferSyncStrategy.isVisible] as well as
     * hide the SurfaceControl associated with the front buffered layer
     */
    private val mCancelRunnable = Runnable {
        mPendingClear.set(true)
        mFrontBufferSyncStrategy.isVisible = false
        mFrontBufferedLayerSurfaceControl?.let { frontBufferSurfaceControl ->
            SurfaceControlCompat.Transaction()
                .setVisibility(frontBufferSurfaceControl, false)
                .commit()
        }
    }

    /**
     * Queue of parameters to be consumed in [Callback.onDrawFrontBufferedLayer] with the parameter
     * provided in [renderFrontBufferedLayer]
     */
    private val mActiveSegment = ParamQueue<T>()

    /**
     * Collection of parameters to be consumed in [Callback.onMultiBufferedLayerRenderComplete] with
     * the parameters defined in consecutive calls to [renderFrontBufferedLayer]. Once the
     * corresponding [Callback.onMultiBufferedLayerRenderComplete] callback is invoked, this
     * collection is cleared and new parameters are added to it with consecutive calls to
     * [renderFrontBufferedLayer].
     */
    private val mSegments = ConcurrentLinkedQueue<Collection<T>>()

    /**
     * [FrameBuffer] used for rendering into the front buffered layer. This buffer is persisted
     * across frames as part of front buffered rendering and is not expected to be released again
     * after the corresponding [SurfaceControlCompat.Transaction] that submits this buffer is
     * applied as per the implementation of "scan line racing" that is done for front buffered
     * rendering
     */
    private var mFrontLayerBuffer: FrameBuffer? = null

    /**
     * [SurfaceControlCompat] used to configure buffers and visibility of the multi buffered layer
     */
    private var mMultiBufferedLayerSurfaceControl: SurfaceControlCompat? = null

    /**
     * [SurfaceControlCompat] used to configure buffers and visibility of the front buffered layer
     */
    private var mFrontBufferedLayerSurfaceControl: SurfaceControlCompat? = null

    /**
     * [FrontBufferSyncStrategy] used for [FrameBufferRenderer] to conditionally decide when to
     * create a [SyncFenceCompat] for transaction calls.
     */
    private val mFrontBufferSyncStrategy: FrontBufferSyncStrategy

    /**
     * Width of the layers to render. Only if the size changes to we re-initialize the internal
     * state of the [GLFrontBufferedRenderer]
     */
    private var mWidth = -1

    /**
     * Height of the layers to render. Only if the size changes do we re-initialize the internal
     * state of the [GLFrontBufferedRenderer]
     */
    private var mHeight = -1

    /** Current transform to apply to pre-rotate content */
    private var mTransform = BufferTransformHintResolver.UNKNOWN_TRANSFORM

    /** [GLRenderer] used to issue requests to render into front/multi buffered layers */
    private val mGLRenderer: GLRenderer

    /**
     * Flag indicating if the [GLRenderer] being used was created internally within
     * [GLFrontBufferedRenderer] as opposed to being provided by the consumer. If the former, then
     * the [GLFrontBufferedRenderer] is responsible for stopping/releasing this [GLRenderer] in the
     * [release] method. If this is being provided, then we should not be releasing this
     * [GLRenderer] as it maybe used by other consumers. In this case, only the front/multi buffered
     * [GLRenderer.RenderTarget]s are detached.
     */
    private val mIsManagingGLRenderer: Boolean

    /** [GLFrameBufferRenderer] used to issue requests to render into the front buffered layer */
    private var mFrontBufferedRenderer: GLFrameBufferRenderer? = null

    /** [GLFrameBufferRenderer] used to issue requests to render into the multi buffered layer */
    private var mMultiBufferedRenderer: GLFrameBufferRenderer? = null

    /**
     * Flag to determine if the [GLFrontBufferedRenderer] has previously been released. If this flag
     * is true, then subsequent requests to [renderFrontBufferedLayer], [commit], and [release] are
     * ignored.
     */
    private var mIsReleased = false

    init {
        val renderer =
            if (glRenderer == null) {
                // If we have not been provided a [GLRenderer] then we should create/start one
                // ourselves
                mIsManagingGLRenderer = true
                GLRenderer().apply { start() }
            } else {
                // ... otherwise use the [GLRenderer] that is being provided for us
                mIsManagingGLRenderer = false
                if (!glRenderer.isRunning()) {
                    throw IllegalStateException(
                        "The provided GLRenderer must be running prior to " +
                            "creation of GLFrontBufferedRenderer, " +
                            "did you forget to call GLRenderer#start()?"
                    )
                }
                glRenderer
            }
        renderer.registerEGLContextCallback(mContextCallbacks)

        mGLRenderer = renderer

        mFrontBufferSyncStrategy = FrontBufferSyncStrategy(obtainHardwareBufferUsageFlags())

        mSurfaceView = surfaceView
        surfaceView.holder?.let { holder ->
            holder.addCallback(mSurfaceCallbacks)
            if (holder.surface != null && holder.surface.isValid) {
                update(surfaceView, surfaceView.width, surfaceView.height)
            }
        }
    }

    internal fun update(surfaceView: SurfaceView, width: Int, height: Int) {
        if (width <= 0 || height <= 0) {
            Log.w(
                TAG,
                "Invalid dimensions provided, width and height must be > 0. " +
                    "width: $width height: $height"
            )
            return
        }
        val transformHint = BufferTransformHintResolver().getBufferTransformHint(surfaceView)
        if ((mTransform != transformHint || mWidth != width || mHeight != height) && isValid()) {
            detachTargets(true)

            val parentSurfaceControl =
                SurfaceControlCompat.Builder()
                    .setParent(surfaceView)
                    .setName("MultiBufferedSurfaceControl")
                    .build()

            val frontSurfaceControl =
                SurfaceControlCompat.Builder()
                    .setParent(parentSurfaceControl)
                    .setName("FrontBufferedSurfaceControl")
                    .build()

            FrontBufferUtils.configureFrontBufferLayerFrameRate(frontSurfaceControl)?.commit()

            val multiBufferedRenderer =
                GLFrameBufferRenderer.Builder(
                        parentSurfaceControl,
                        width,
                        height,
                        transformHint,
                        mMultiBufferedRenderCallbacks
                    )
                    .setGLRenderer(mGLRenderer)
                    .setUsageFlags(FrontBufferUtils.BaseFlags)
                    .setBufferFormat(bufferFormat)
                    .build()

            val frontBufferedRenderer =
                GLFrameBufferRenderer.Builder(
                        frontSurfaceControl,
                        width,
                        height,
                        transformHint,
                        mFrontBufferedCallbacks
                    )
                    .setGLRenderer(mGLRenderer)
                    .setMaxBuffers(1)
                    .setUsageFlags(obtainHardwareBufferUsageFlags())
                    .setBufferFormat(bufferFormat)
                    .setSyncStrategy(mFrontBufferSyncStrategy)
                    .build()

            mFrontBufferedRenderer = frontBufferedRenderer
            mFrontBufferedLayerSurfaceControl = frontSurfaceControl
            mMultiBufferedLayerSurfaceControl = parentSurfaceControl
            mMultiBufferedRenderer = multiBufferedRenderer
            mWidth = width
            mHeight = height
            mTransform = transformHint
        }
    }

    /**
     * Determines whether or not the [GLFrontBufferedRenderer] is in a valid state. That is the
     * [release] method has not been called. If this returns false, then subsequent calls to
     * [renderFrontBufferedLayer], [commit], and [release] are ignored
     *
     * @return `true` if this [GLFrontBufferedRenderer] has been released, `false` otherwise
     */
    fun isValid(): Boolean = !mIsReleased

    /**
     * Render content to the front buffered layer providing optional parameters to be consumed in
     * [Callback.onDrawFrontBufferedLayer]. Additionally the parameter provided here will also be
     * consumed in [Callback.onDrawMultiBufferedLayer] when the corresponding [commit] method is
     * invoked, which will include all [param]s in each call made to this method up to the
     * corresponding [commit] call.
     *
     * If this [GLFrontBufferedRenderer] has been released, that is [isValid] returns `false`, this
     * call is ignored.
     *
     * @param param Optional parameter to be consumed when rendering content into the commit layer
     */
    fun renderFrontBufferedLayer(param: T) {
        if (isValid()) {
            mActiveSegment.add(param)
            if (mCommitCount.get() == 0) {
                mFrontBufferedRenderer?.render()
            } else {
                mPendingRenderCount.incrementAndGet()
            }
        } else {
            Log.w(
                TAG,
                "Attempt to render to front buffered layer when " +
                    "GLFrontBufferedRenderer has been released"
            )
        }
    }

    /**
     * Requests to render to the multi buffered layer. This schedules a call to
     * [Callback.onDrawMultiBufferedLayer] with the parameters provided. If the front buffered layer
     * is visible, this will hide this layer after rendering to the multi buffered layer is
     * complete. This is equivalent to calling [GLFrontBufferedRenderer.renderFrontBufferedLayer]
     * for each parameter provided in the collection followed by a single call to
     * [GLFrontBufferedRenderer.commit]. This is useful for re-rendering the multi buffered scene
     * when the corresponding Activity is being resumed from the background in which the contents
     * should be re-drawn. Additionally this allows for applications to decide to dynamically render
     * to either front or multi buffered layers.
     *
     * If this [GLFrontBufferedRenderer] has been released, that is [isValid] returns 'false', this
     * call is ignored.
     *
     * @param params Parameters that to be consumed when rendering to the multi buffered layer.
     *   These parameters will be provided in the corresponding call to
     *   [Callback.onDrawMultiBufferedLayer]
     */
    fun renderMultiBufferedLayer(params: Collection<T>) {
        if (isValid()) {
            mSegments.add(params)
            mMultiBufferedRenderer?.render()
        } else {
            Log.w(
                TAG,
                "Attempt to render to the multi buffered layer when " +
                    "GLFrontBufferedRenderer has been released"
            )
        }
    }

    /**
     * Clears the contents of both the front and multi buffered layers. This triggers a call to
     * [Callback.onMultiBufferedLayerRenderComplete] and hides the front buffered layer.
     */
    fun clear() {
        clearParamQueues()
        mPendingClear.set(true)
        mMultiBufferedRenderer?.render()
    }

    /**
     * Requests to render the entire scene to the multi buffered layer and schedules a call to
     * [Callback.onDrawMultiBufferedLayer]. The parameters provided to
     * [Callback.onDrawMultiBufferedLayer] will include each argument provided to every
     * [renderFrontBufferedLayer] call since the last call to [commit] has been made.
     *
     * If this [GLFrontBufferedRenderer] has been released, that is [isValid] returns `false`, this
     * call is ignored.
     */
    fun commit() {
        if (mCommitCount.getAndIncrement() == 0) {
            commitInternal()
        }
    }

    private fun commitInternal() {
        if (isValid()) {
            mPendingRenderCount.set(0)
            mSegments.add(if (mActiveSegment.isEmpty()) emptyList() else mActiveSegment.release())
            mMultiBufferedRenderer?.render()
        } else {
            Log.w(
                TAG,
                "Attempt to render to the multi buffered layer when " +
                    "GLFrontBufferedRenderer has been released"
            )
        }
    }

    /**
     * Requests to cancel rendering and hides the front buffered layer. Unlike [commit], this does
     * not schedule a call to render into the multi buffered layer.
     *
     * If this [GLFrontBufferedRenderer] has been released, that is [isValid] returns `false`, this
     * call is ignored.
     */
    fun cancel() {
        if (isValid()) {
            mActiveSegment.clear()
            mPendingRenderCount.set(0)
            mGLRenderer.execute(mCancelRunnable)
        } else {
            Log.w(
                TAG,
                "Attempt to cancel rendering to front buffer after " +
                    "GLFrontBufferedRenderer has been released"
            )
        }
    }

    /**
     * Queue a [Runnable] to be executed on the GL rendering thread. Note it is important this
     * [Runnable] does not block otherwise it can stall the GL thread.
     *
     * @param runnable to be executed
     */
    fun execute(runnable: Runnable) {
        if (isValid()) {
            mGLRenderer.execute(runnable)
        } else {
            Log.w(
                TAG,
                "Attempt to execute runnable after GLFrontBufferedRenderer has " + "been released"
            )
        }
    }

    /**
     * Helper method used to detach the front and multi buffered render targets as well as release
     * SurfaceControl instances
     */
    internal fun detachTargets(cancelPending: Boolean, onReleaseComplete: (() -> Unit)? = null) {
        mMultiBufferedRenderer?.release(cancelPending)
        mFrontBufferedRenderer?.release(cancelPending)
        val frontSc = mFrontBufferedLayerSurfaceControl
        val parentSc = mMultiBufferedLayerSurfaceControl
        mGLRenderer.execute {
            clearParamQueues()
            if (frontSc != null && frontSc.isValid() && parentSc != null && parentSc.isValid()) {
                SurfaceControlCompat.Transaction()
                    .reparent(frontSc, null)
                    .reparent(parentSc, null)
                    .commit()
                frontSc.release()
                parentSc.release()
            }
            mFrontBufferReleaseFence?.let { fence ->
                fence.awaitForever()
                fence.close()
                mFrontBufferReleaseFence = null
            }
            mFrontLayerBuffer?.close()
            onReleaseComplete?.invoke()
        }
        mMultiBufferedRenderer = null
        mFrontBufferedRenderer = null
        mFrontBufferedLayerSurfaceControl = null
        mMultiBufferedLayerSurfaceControl = null
        mWidth = -1
        mHeight = -1
    }

    /**
     * Releases the [GLFrontBufferedRenderer] and provides an optional callback that is invoked when
     * the [GLFrontBufferedRenderer] is fully torn down. If the [cancelPending] flag is false, all
     * pending requests to render into the front or multi buffered layers will be processed before
     * the [GLFrontBufferedRenderer] is torn down. Otherwise, all in progress requests are ignored.
     * If the [GLFrontBufferedRenderer] is already released, that is [isValid] returns `false`, this
     * method does nothing.
     *
     * @param cancelPending If true, pending render requests are cancelled immediately. If false,
     *   pending render requests are completed before releasing the renderer.
     * @param onReleaseComplete Optional callback invoked when the [GLFrontBufferedRenderer] has
     *   been released. This callback is invoked on the backing GLThread
     */
    @JvmOverloads
    fun release(cancelPending: Boolean, onReleaseComplete: (() -> Unit)? = null) {
        if (!isValid()) {
            Log.w(TAG, "Attempt to release GLFrontBufferedRenderer that is already released")
            return
        }

        detachTargets(cancelPending, onReleaseComplete)

        mGLRenderer.unregisterEGLContextCallback(mContextCallbacks)
        if (mIsManagingGLRenderer) {
            // If we are managing the GLRenderer that we created ourselves
            // do not cancel pending operations as we will miss callbacks that we are
            // expecting above to properly teardown resources
            // Instead rely on the cancel pending flags for detaching the front/multi buffered
            // render targets instead
            mGLRenderer.stop(false)
        }

        mSurfaceView?.holder?.removeCallback(mSurfaceCallbacks)
        mSurfaceView = null

        mIsReleased = true
    }

    private fun clearParamQueues() {
        mActiveSegment.clear()
        mSegments.clear()
    }

    internal companion object {

        internal const val TAG = "GLFrontBufferedRenderer"
    }

    @JvmDefaultWithCompatibility
    /**
     * Provides callbacks for consumers to draw into the front and multi buffered layers as well as
     * provide opportunities to synchronize [SurfaceControlCompat.Transaction]s to submit the layers
     * to the hardware compositor.
     */
    interface Callback<T> {

        /**
         * Callback invoked to render content into the front buffered layer with the specified
         * parameters.
         *
         * @param eglManager [EGLManager] useful in configuring EGL objects to be used when issuing
         *   OpenGL commands to render into the front buffered layer
         * @param width Logical width of the content to render. This dimension matches what is
         *   provided from [SurfaceHolder.Callback.surfaceChanged]
         * @param height Logical height of the content to render. This dimension matches what is
         *   provided from [SurfaceHolder.Callback.surfaceChanged]
         * @param bufferInfo [BufferInfo] about the buffer that is being rendered into. This
         *   includes the width and height of the buffer which can be different than the
         *   corresponding dimensions of the [SurfaceView] provided to the [GLFrontBufferedRenderer]
         *   as pre-rotation can occasionally swap width and height parameters in order to avoid GPU
         *   composition to rotate content. This should be used as input to [GLES20.glViewport].
         *   Additionally this also contains a frame buffer identifier that can be used to retarget
         *   rendering operations to the original destination after rendering into intermediate
         *   scratch buffers.
         * @param transform Matrix that should be applied to the rendering in this callback. This
         *   should be consumed as input to any vertex shader implementations. Buffers are
         *   pre-rotated in advance in order to avoid unnecessary overhead of GPU composition to
         *   rotate content in the same install orientation of the display. This is a 4 x 4 matrix
         *   is represented as a flattened array of 16 floating point values. Consumers are expected
         *   to leverage [Matrix.multiplyMM] with this parameter alongside any additional
         *   transformations that are to be applied. For example:
         * ```
         * val myMatrix = FloatArray(16)
         * Matrix.orthoM(
         *      myMatrix, // matrix
         *      0, // offset starting index into myMatrix
         *      0f, // left
         *      bufferInfo.bufferWidth.toFloat(), // right
         *      0f, // bottom
         *      bufferInfo.bufferHeight.toFloat(), // top
         *      -1f, // near
         *      1f, // far
         * )
         * val result = FloatArray(16)
         * Matrix.multiplyMM(result, 0, myMatrix, 0, transform, 0)
         * ```
         *
         * @param param optional parameter provided the corresponding
         *   [GLFrontBufferedRenderer.renderFrontBufferedLayer] method that triggered this request
         *   to render into the front buffered layer
         */
        @WorkerThread
        fun onDrawFrontBufferedLayer(
            eglManager: EGLManager,
            width: Int,
            height: Int,
            bufferInfo: BufferInfo,
            transform: FloatArray,
            param: T
        )

        /**
         * Callback invoked to render content into the multi buffered layer with the specified
         * parameters.
         *
         * @param eglManager [EGLManager] useful in configuring EGL objects to be used when issuing
         *   OpenGL commands to render into the multi buffered layer
         * @param width Logical width of the content to render. This dimension matches what is
         *   provided from [SurfaceHolder.Callback.surfaceChanged]
         * @param height Logical height of the content to render. This dimension matches what is
         *   provided from [SurfaceHolder.Callback.surfaceChanged]
         * @param bufferInfo [BufferInfo] about the buffer that is being rendered into. This
         *   includes the width and height of the buffer which can be different than the
         *   corresponding dimensions of the [SurfaceView] provided to the [GLFrontBufferedRenderer]
         *   as pre-rotation can occasionally swap width and height parameters in order to avoid GPU
         *   composition to rotate content. This should be used as input to [GLES20.glViewport].
         *   Additionally this also contains a frame buffer identifier that can be used to retarget
         *   rendering operations to the original destination after rendering into intermediate
         *   scratch buffers.
         * @param transform Matrix that should be applied to the rendering in this callback. This
         *   should be consumed as input to any vertex shader implementations. Buffers are
         *   pre-rotated in advance in order to avoid unnecessary overhead of GPU composition to
         *   rotate content in the same install orientation of the display. This is a 4 x 4 matrix
         *   is represented as a flattened array of 16 floating point values. Consumers are expected
         *   to leverage [Matrix.multiplyMM] with this parameter alongside any additional
         *   transformations that are to be applied. For example:
         * ```
         * val myMatrix = FloatArray(16)
         * Matrix.orthoM(
         *      myMatrix, // matrix
         *      0, // offset starting index into myMatrix
         *      0f, // left
         *      bufferInfo.bufferWidth.toFloat(), // right
         *      0f, // bottom
         *      bufferInfo.bufferHeight.toFloat(), // top
         *      -1f, // near
         *      1f, // far
         * )
         * val result = FloatArray(16)
         * Matrix.multiplyMM(result, 0, myMatrix, 0, transform, 0)
         * ```
         *
         * @param params optional parameter provided to render the entire scene into the multi
         *   buffered layer. This is a collection of all parameters provided in consecutive
         *   invocations to [GLFrontBufferedRenderer.renderFrontBufferedLayer] since the last call
         *   to [GLFrontBufferedRenderer.commit] has been made. After
         *   [GLFrontBufferedRenderer.commit] is invoked, this collection is cleared and new
         *   parameters are added on each subsequent call to
         *   [GLFrontBufferedRenderer.renderFrontBufferedLayer].
         *
         * Consider the following example:
         *
         * myFrontBufferedRenderer.renderFrontBufferedLayer(1)
         * myFrontBufferedRenderer.renderFrontBufferedLayer(2)
         * myFrontBufferedRenderer.renderFrontBufferedLayer(3) myFrontBufferedRenderer.commit()
         *
         * This will generate a callback to this method with the params collection containing values
         * [1, 2, 3]
         *
         * myFrontBufferedRenderer.renderFrontBufferedLayer(4)
         * myFrontBufferedRenderer.renderFrontBufferedLayer(5) myFrontBufferedRenderer.commit()
         *
         * This will generate a callback to this method with the params collection containing values
         * [4, 5]
         *
         * By default [GLES20.glViewport] is invoked with the correct dimensions of the buffer that
         * is being rendered into taking into account pre-rotation transformations
         */
        @WorkerThread
        fun onDrawMultiBufferedLayer(
            eglManager: EGLManager,
            width: Int,
            height: Int,
            bufferInfo: BufferInfo,
            transform: FloatArray,
            params: Collection<T>
        )

        /**
         * Optional callback invoked when rendering to the front buffered layer is complete but
         * before the buffers are submitted to the hardware compositor. This provides consumers a
         * mechanism for synchronizing the transaction with other [SurfaceControlCompat] objects
         * that maybe rendered within the scene.
         *
         * @param frontBufferedLayerSurfaceControl Handle to the [SurfaceControlCompat] where the
         *   front buffered layer content is drawn. This can be used to configure various properties
         *   of the [SurfaceControlCompat] like z-ordering or visibility with the corresponding
         *   [SurfaceControlCompat.Transaction].
         * @param transaction Current [SurfaceControlCompat.Transaction] to apply updated buffered
         *   content to the front buffered layer.
         */
        @WorkerThread
        fun onFrontBufferedLayerRenderComplete(
            frontBufferedLayerSurfaceControl: SurfaceControlCompat,
            transaction: SurfaceControlCompat.Transaction
        ) {
            // Default implementation is a no-op
        }

        /**
         * Optional callback invoked when rendering to the multi buffered layer is complete but
         * before the buffers are submitted to the hardware compositor. This provides consumers a
         * mechanism for synchronizing the transaction with other [SurfaceControlCompat] objects
         * that maybe rendered within the scene.
         *
         * @param frontBufferedLayerSurfaceControl Handle to the [SurfaceControlCompat] where the
         *   front buffered layer content is drawn. This can be used to configure various properties
         *   of the [SurfaceControlCompat] like z-ordering or visibility with the corresponding
         *   [SurfaceControlCompat.Transaction].
         * @param multiBufferedLayerSurfaceControl Handle to the [SurfaceControlCompat] where the
         *   front buffered layer content is drawn. This can be used to configure various properties
         *   of the [SurfaceControlCompat] like z-ordering or visibility with the corresponding
         *   [SurfaceControlCompat.Transaction].
         * @param transaction Current [SurfaceControlCompat.Transaction] to apply updated buffered
         *   content to the multi buffered layer.
         */
        @WorkerThread
        fun onMultiBufferedLayerRenderComplete(
            frontBufferedLayerSurfaceControl: SurfaceControlCompat,
            multiBufferedLayerSurfaceControl: SurfaceControlCompat,
            transaction: SurfaceControlCompat.Transaction
        ) {
            // Default implementation is a no-op
        }
    }
}<|MERGE_RESOLUTION|>--- conflicted
+++ resolved
@@ -209,11 +209,7 @@
                     height,
                     bufferInfo,
                     transform,
-<<<<<<< HEAD
-                    mSegments.poll() ?: Collections.emptyList()
-=======
                     mSegments.poll() ?: emptyList()
->>>>>>> 3d4510a6
                 )
             }
 
