/*
 * Copyright 2023 The Android Open Source Project
 *
 * Licensed under the Apache License, Version 2.0 (the "License");
 * you may not use this file except in compliance with the License.
 * You may obtain a copy of the License at
 *
 *      http://www.apache.org/licenses/LICENSE-2.0
 *
 * Unless required by applicable law or agreed to in writing, software
 * distributed under the License is distributed on an "AS IS" BASIS,
 * WITHOUT WARRANTIES OR CONDITIONS OF ANY KIND, either express or implied.
 * See the License for the specific language governing permissions and
 * limitations under the License.
 */

package androidx.graphics.lowlatency

import android.app.Activity
import android.content.Context
import android.content.pm.ActivityInfo
import android.graphics.Bitmap
import android.graphics.Canvas
import android.graphics.ColorSpace
import android.graphics.Matrix
import android.hardware.DataSpace
import android.hardware.HardwareBuffer
import android.os.Build
import android.util.AttributeSet
import android.view.MotionEvent
import android.view.SurfaceHolder
import android.view.SurfaceView
import android.view.View
import android.view.ViewGroup
import androidx.annotation.RequiresApi
import androidx.annotation.WorkerThread
import androidx.graphics.CanvasBufferedRenderer
import androidx.graphics.lowlatency.ColorSpaceVerificationHelper.Companion.getColorSpaceFromDataSpace
import androidx.graphics.surface.SurfaceControlCompat
import androidx.graphics.utils.HandlerThreadExecutor
import androidx.hardware.SyncFenceCompat
import java.lang.IllegalStateException
import java.util.concurrent.CountDownLatch
import java.util.concurrent.atomic.AtomicBoolean
import java.util.concurrent.atomic.AtomicInteger
import java.util.concurrent.atomic.AtomicReference

/**
 * [View] implementation that leverages a "front buffered" rendering system. This allows for lower
 * latency graphics by leveraging a combination of front buffered alongside multi-buffered content
 * layers. This class provides similar functionality to [CanvasFrontBufferedRenderer], however,
 * leverages the traditional View system for implementing the multi buffered content instead of a
 * separate [SurfaceControlCompat] instance and entirely abstracts all [SurfaceView] usage for
 * simplicity.
 *
 * Drawing of this View's content is handled by a consumer specified [LowLatencyCanvasView.Callback]
 * implementation instead of [View.onDraw]. Rendering here is done with a [Canvas] into a single
 * buffer that is presented on screen above the rest of the View hierarchy content. This overlay is
 * transient and will only be visible after [LowLatencyCanvasView.renderFrontBufferedLayer] is
 * called and hidden after [LowLatencyCanvasView.commit] is invoked. After
 * [LowLatencyCanvasView.commit] is invoked, this same buffer is wrapped into a bitmap and drawn
 * within this View's [View.onDraw] implementation.
 *
 * Calls to [LowLatencyCanvasView.renderFrontBufferedLayer] will trigger
 * [LowLatencyCanvasView.Callback.onDrawFrontBufferedLayer] to be invoked to handle drawing of
 * content with the provided [Canvas].
 *
 * After [LowLatencyCanvasView.commit] is called, the overlay is hidden and the buffer is drawn
 * within the [View] hierarchy, similar to traditional [View] implementations.
 *
 * A common use case would be a drawing application that intends to minimize the amount of latency
 * when content is drawn with a stylus. In this case, touch events between [MotionEvent.ACTION_DOWN]
 * and [MotionEvent.ACTION_MOVE] can trigger calls to
 * [LowLatencyCanvasView.renderFrontBufferedLayer] which will minimize the delay between then the
 * content is visible on screen. Finally when the gesture is complete on [MotionEvent.ACTION_UP], a
 * call to [LowLatencyCanvasView.commit] would be invoked to hide the transient overlay and render
 * the scene within the View hierarchy like a traditional View. This helps provide a balance of low
 * latency guarantees while mitigating potential tearing artifacts.
 *
 * This helps support low latency rendering for simpler use cases at the expensive of configuration
 * customization of the multi buffered layer content.
 *
 * @sample androidx.graphics.core.samples.lowLatencyCanvasViewSample
 */
@RequiresApi(Build.VERSION_CODES.Q)
class LowLatencyCanvasView
@JvmOverloads
constructor(context: Context, attrs: AttributeSet? = null, defStyle: Int = 0) :
    ViewGroup(context, attrs, defStyle) {

    /**
     * Internal SurfaceView used as the parent of the front buffered SurfaceControl. The handoff
     * between rendering from the front buffered layer to HWUI is done by translating this
     * SurfaceView instance offscreen in order to preserve the internal surface dependencies that
     * would otherwise get torn down due to visibility changes or other property changes that would
     * cause the contents to not be displayed.
     */
    private val mSurfaceView: SurfaceView

    /** Executor used to dispatch requests to render as well as SurfaceControl transactions */
    private val mHandlerThread = HandlerThreadExecutor("LowLatencyCanvasThread")

    /**
     * [SingleBufferedCanvasRenderer] instance used to render content to the front buffered layer
     * using [Canvas]
     */
    private var mFrontBufferedRenderer: SingleBufferedCanvasRenderer<Unit>? = null

    /** [SurfaceControlCompat] instance used to direct front buffer rendered output */
    private var mFrontBufferedSurfaceControl: SurfaceControlCompat? = null

    /**
     * [HardwareBuffer] that maintains the contents to be displayed by either the front buffered
     * SurfaceControl or by HWUI that is wrapped by a Bitmap.
     */
    private var mHardwareBuffer: HardwareBuffer? = null

    /**
     * [SyncFenceCompat] to be waited upon before consuming the rendered output in [mHardwareBuffer]
     */
    private var mBufferFence: SyncFenceCompat? = null

    /**
     * Bitmap that wraps [mHardwareBuffer] to be used to draw the content to HWUI as part of handing
     * off the front buffered content to a multi buffered layer
     */
    private var mSceneBitmap: Bitmap? = null

    /**
     * Render callbacks invoked by the consumer to render the entire scene or updates from the last
     * call to [renderFrontBufferedLayer]
     */
    private var mCallback: Callback? = null

    /** Logical width of the single buffered content */
    private var mWidth = -1

    /** Logical height of the single buffered content */
    private var mHeight = -1

    /** Transform to be used for pre-rotation of content */
    private var mTransform = BufferTransformHintResolver.UNKNOWN_TRANSFORM

    /** Flag determining if the front buffered layer is the current render destination */
    private val mFrontBufferTarget = AtomicBoolean(false)

    /** Flag determining if a clear operation is pending */
    private val mClearPending = AtomicBoolean(false)

    /** Flag determining if redrawing the entire scene is required */
    private val mRedrawScene = AtomicBoolean(false)

    /** Number of issued requests to render that have not been processed yet */
    private val mPendingRenderCount = AtomicInteger(0)

    /**
     * Optional [Runnable] to be executed when a render request is completed. This is used in
     * conjunction with [SurfaceHolder.Callback2.surfaceRedrawNeededAsync]
     */
    private val mDrawCompleteRunnable = AtomicReference<Runnable>()

    /**
     * Transform applied when drawing the scene to the View's Canvas to invert the pre-rotation
     * applied to the buffer when submitting to the front buffered SurfaceControl
     */
    private val mInverseTransform = Matrix()

    /**
     * Flag to determine if the buffer has been drawn by this View on the last call to
     * [View.onDraw].
     */
    private var mSceneBitmapDrawn = false

    /** Configured ColorSpace */
    private var mColorSpace = CanvasBufferedRenderer.DefaultColorSpace

    private val mSurfaceHolderCallbacks =
        object : SurfaceHolder.Callback2 {
            override fun surfaceCreated(holder: SurfaceHolder) {
                // NO-OP wait for surfaceChanged
            }

            override fun surfaceChanged(
                holder: SurfaceHolder,
                format: Int,
                width: Int,
                height: Int
            ) {
                update(width, height)
            }

            override fun surfaceDestroyed(holder: SurfaceHolder) {
                releaseInternal(true)
            }

            override fun surfaceRedrawNeeded(holder: SurfaceHolder) {
                val latch = CountDownLatch(1)
                drawAsync { latch.countDown() }
                latch.await()
            }

            override fun surfaceRedrawNeededAsync(
                holder: SurfaceHolder,
                drawingFinished: Runnable
            ) {
                drawAsync(drawingFinished)
            }

            private fun drawAsync(drawingFinished: Runnable?) {
                mRedrawScene.set(true)
                mFrontBufferTarget.set(false)
                mDrawCompleteRunnable.set(drawingFinished)
                mFrontBufferedRenderer?.render(Unit)
<<<<<<< HEAD
                hideFrontBuffer()
=======
>>>>>>> 3d4510a6
            }
        }

    init {
        setWillNotDraw(false)
        val surfaceView =
            SurfaceView(context).apply {
                setZOrderOnTop(true)
                holder.addCallback(mSurfaceHolderCallbacks)
            }
        mSurfaceView = surfaceView
        hideFrontBuffer()
        addView(surfaceView)
    }

    internal fun update(width: Int, height: Int) {
        val transformHint = BufferTransformHintResolver().getBufferTransformHint(this)
        if (mWidth == width && mHeight == height && mTransform == transformHint) {
            // Updating with same config, ignoring
            return
        }
        releaseInternal()

        val bufferTransformer = BufferTransformer()
        val inverse = bufferTransformer.invertBufferTransform(transformHint)
        bufferTransformer.computeTransform(width, height, inverse)
        BufferTransformHintResolver.configureTransformMatrix(
                mInverseTransform,
                bufferTransformer.bufferWidth.toFloat(),
                bufferTransformer.bufferHeight.toFloat(),
                inverse
            )
            .apply { invert(this) }

        val frontBufferSurfaceControl =
            SurfaceControlCompat.Builder()
                .setParent(mSurfaceView)
                .setName("FrontBufferedLayer")
                .build()

        FrontBufferUtils.configureFrontBufferLayerFrameRate(frontBufferSurfaceControl)?.commit()

        val dataSpace: Int
        val colorSpace: ColorSpace
        if (isAndroidUPlus && supportsWideColorGamut()) {
            colorSpace = getColorSpaceFromDataSpace(DataSpace.DATASPACE_DISPLAY_P3)
            dataSpace =
                if (colorSpace === CanvasBufferedRenderer.DefaultColorSpace) {
                    DataSpace.DATASPACE_SRGB
                } else {
                    DataSpace.DATASPACE_DISPLAY_P3
                }
        } else {
            dataSpace = DataSpace.DATASPACE_SRGB
            colorSpace = CanvasBufferedRenderer.DefaultColorSpace
        }
        var frontBufferRenderer: SingleBufferedCanvasRenderer<Unit>? = null
        frontBufferRenderer =
            SingleBufferedCanvasRenderer(
                    width,
                    height,
                    bufferTransformer.bufferWidth,
                    bufferTransformer.bufferHeight,
                    HardwareBuffer.RGBA_8888,
                    inverse,
                    mHandlerThread,
                    object : SingleBufferedCanvasRenderer.RenderCallbacks<Unit> {

                        var hardwareBitmapConfigured = false

                        var mRenderCount = 0

                        override fun render(canvas: Canvas, width: Int, height: Int, param: Unit) {
                            if (mRedrawScene.getAndSet(false)) {
                                mCallback?.onRedrawRequested(canvas, width, height)
                            } else {
                                mRenderCount++
                                mCallback?.onDrawFrontBufferedLayer(canvas, width, height)
                            }
                        }

                        override fun onBufferReady(
                            hardwareBuffer: HardwareBuffer,
                            syncFenceCompat: SyncFenceCompat?
                        ) {
                            mHardwareBuffer = hardwareBuffer
                            mBufferFence = syncFenceCompat
                            val pendingRenders: Boolean
                            if (
                                mPendingRenderCount.compareAndSet(mRenderCount, 0) ||
                                    mPendingRenderCount.get() == 0
                            ) {
                                mRenderCount = 0
                                pendingRenders = false
                            } else {
                                pendingRenders = true
                            }
                            if (mFrontBufferTarget.get() || pendingRenders) {
                                val transaction =
                                    SurfaceControlCompat.Transaction()
                                        .setLayer(frontBufferSurfaceControl, Integer.MAX_VALUE)
                                        .setBuffer(
                                            frontBufferSurfaceControl,
                                            hardwareBuffer,
                                            // Only block on SyncFnece if front buffer is previously
                                            // visible
                                            if (frontBufferRenderer?.isVisible == true) {
                                                null
                                            } else {
                                                syncFenceCompat
                                            }
                                        )
                                        .setVisibility(frontBufferSurfaceControl, true)
                                if (
                                    transformHint != BufferTransformHintResolver.UNKNOWN_TRANSFORM
                                ) {
                                    transaction.setBufferTransform(
                                        frontBufferSurfaceControl,
                                        transformHint
                                    )
                                }
                                if (isAndroidUPlus) {
                                    transaction.setDataSpace(frontBufferSurfaceControl, dataSpace)
                                }
                                mCallback?.onFrontBufferedLayerRenderComplete(
                                    frontBufferSurfaceControl,
                                    transaction
                                )
                                transaction.commit()
                                syncFenceCompat?.close()
                                frontBufferRenderer?.isVisible = true
                            } else {
                                syncFenceCompat?.awaitForever()
                                // Contents of the rendered output do not update on emulators prior
                                // to
                                // Android U so always wrap the bitmap for older API levels but only
                                // do so
                                // once on Android U+ to avoid unnecessary allocations.
                                val bitmap =
                                    if (
                                        !hardwareBitmapConfigured ||
                                            updatedWrappedHardwareBufferRequired
                                    ) {
                                        hardwareBitmapConfigured = true
                                        Bitmap.wrapHardwareBuffer(hardwareBuffer, colorSpace)
                                    } else {
                                        null
                                    }

                                this@LowLatencyCanvasView.post {
                                    if (bitmap != null) {
                                        mSceneBitmap = bitmap
                                    }
                                    hideFrontBuffer()
                                    invalidate()
                                }
                            }
                            // Execute the pending runnable and mark as consumed
                            mDrawCompleteRunnable.getAndSet(null)?.run()
                        }
                    }
                )
                .apply {
                    this.colorSpace = colorSpace
                    this.isVisible = true
                }

        mColorSpace = colorSpace
        mFrontBufferedRenderer = frontBufferRenderer
        mFrontBufferedSurfaceControl = frontBufferSurfaceControl
        mWidth = width
        mHeight = height
        mTransform = transformHint
    }

    /**
     * Dispatches a runnable to be executed on the background rendering thread. This is useful for
     * updating data structures used to issue drawing instructions on the same thread that
     * [Callback.onDrawFrontBufferedLayer] is invoked on.
     */
    fun execute(runnable: Runnable) {
        mHandlerThread.execute(runnable)
    }

    private fun showFrontBuffer() {
        mSurfaceView.translationX = 0f
        mSurfaceView.translationY = 0f
    }

    private fun hideFrontBuffer() {
        // Since Android N SurfaceView transformations are synchronous with View hierarchy rendering
        // To hide the front buffered layer, translate the SurfaceView so that the contents
        // are clipped out.
        mSurfaceView.translationX = this.width.toFloat()
        mSurfaceView.translationY = this.height.toFloat()
        mFrontBufferedRenderer?.isVisible = false
    }

    /**
     * Render content to the front buffered layer. This triggers a call to
     * [Callback.onDrawFrontBufferedLayer]. [Callback] implementations can also configure the
     * corresponding [SurfaceControlCompat.Transaction] that updates the contents on screen by
     * implementing the optional [Callback.onFrontBufferedLayerRenderComplete] callback
     */
    fun renderFrontBufferedLayer() {
        mFrontBufferTarget.set(true)
        mPendingRenderCount.incrementAndGet()
        mFrontBufferedRenderer?.render(Unit)
        showFrontBuffer()
        if (mSceneBitmapDrawn) {
            invalidate()
        }
    }

    /**
     * Clears the content of the buffer and hides the front buffered overlay. This will cancel all
     * pending requests to render. This is similar to [cancel], however in addition to cancelling
     * the pending render requests, this also clears the contents of the buffer. Similar to [commit]
     * this will also hide the front buffered overlay.
     */
    fun clear() {
        mClearPending.set(true)
        mFrontBufferedRenderer?.let { renderer ->
            renderer.cancelPending()
            renderer.clear { mClearPending.set(false) }
        }
        hideFrontBuffer()
        invalidate()
    }

    /**
     * Cancels any in progress request to render to the front buffer and hides the front buffered
     * overlay. Cancellation is a "best-effort" approach and any in progress rendering will still be
     * applied.
     */
    fun cancel() {
        if (mFrontBufferTarget.compareAndSet(true, false)) {
            mPendingRenderCount.set(0)
            mFrontBufferedRenderer?.cancelPending()
            hideFrontBuffer()
        }
    }

    /**
     * Invalidates this View and draws the buffer within [View#onDraw]. This will synchronously hide
     * the front buffered overlay when drawing the buffer to this View. Consumers are encouraged to
     * invoke this method when a user gesture that requires low latency rendering is complete. For
     * example in response to a [MotionEvent.ACTION_UP] event in an implementation of
     * [View.onTouchEvent].
     */
    fun commit() {
        mFrontBufferTarget.set(false)
        if (!isRenderingToFrontBuffer()) {
            if (mSceneBitmap == null) {
                mHandlerThread.execute {
                    val buffer = mHardwareBuffer
                    if (buffer != null) {
                        mBufferFence?.awaitForever()
                        val bitmap = Bitmap.wrapHardwareBuffer(buffer, mColorSpace)
                        post {
                            mSceneBitmap = bitmap
                            hideFrontBuffer()
                            invalidate()
                        }
                    }
                }
            } else {
                hideFrontBuffer()
                invalidate()
            }
        }
    }

    override fun onDraw(canvas: Canvas) {
        // Always clip to the View bounds so we can translate the SurfaceView out of view without
        // it being visible in case View#clipToPadding is true
        canvas.save()
        canvas.clipRect(0f, 0f, width.toFloat(), height.toFloat())
        val sceneBitmap = mSceneBitmap
        mSceneBitmapDrawn =
            if (!mClearPending.get() && !isRenderingToFrontBuffer() && sceneBitmap != null) {
                canvas.save()
                canvas.setMatrix(mInverseTransform)
                canvas.drawBitmap(sceneBitmap, 0f, 0f, null)
                canvas.restore()
                true
            } else {
                false
            }
        canvas.restore()
    }

    override fun onAttachedToWindow() {
        super.onAttachedToWindow()
        // HWC does not render contents of a SurfaceControl in the same way as HWUI on Android U+
        // To address this configure the window to be wide color gamut so that the content looks
        // identical after handing off from the front buffered layer to HWUI.
        val context = this.context
        if (supportsWideColorGamut() && context is Activity && isAndroidUPlus) {
            context.window.colorMode = ActivityInfo.COLOR_MODE_WIDE_COLOR_GAMUT
        }
    }

    private fun supportsWideColorGamut(): Boolean = this.display?.isWideColorGamut == true

    private fun isRenderingToFrontBuffer(): Boolean =
        mFrontBufferTarget.get() || mPendingRenderCount.get() != 0

    internal fun releaseInternal(
        cancelPending: Boolean = true,
        onReleaseCallback: (() -> Unit)? = null
    ) {
        val renderer = mFrontBufferedRenderer
        if (renderer != null) {
            val frontBufferedLayerSurfaceControl = mFrontBufferedSurfaceControl
            val hardwareBuffer = mHardwareBuffer
            val bufferFence = mBufferFence
            val bitmap = mSceneBitmap
            mFrontBufferedSurfaceControl = null
            mFrontBufferedRenderer = null
            mSceneBitmap = null
            mWidth = -1
            mHeight = -1
            mTransform = BufferTransformHintResolver.UNKNOWN_TRANSFORM
            mHardwareBuffer = null
            mBufferFence = null
            mSceneBitmapDrawn = false

            renderer.release(cancelPending) {
                frontBufferedLayerSurfaceControl?.release()
                onReleaseCallback?.invoke()
                if (hardwareBuffer != null && !hardwareBuffer.isClosed) {
                    hardwareBuffer.close()
                }
                if (bufferFence != null && bufferFence.isValid()) {
                    bufferFence.close()
                }
                bitmap?.recycle()
            }
        }
    }

    /**
     * Configures the [Callback] used to render contents to the front buffered overlay as well as
     * optionally configuring the [SurfaceControlCompat.Transaction] used to update contents on
     * screen.
     */
    fun setRenderCallback(callback: Callback?) {
        mHandlerThread.execute { mCallback = callback }
    }

    override fun addView(child: View?) {
        addViewInternal(child) { super.addView(child) }
    }

    override fun addView(child: View?, index: Int) {
        addViewInternal(child) { super.addView(child, index) }
    }

    override fun addView(child: View?, width: Int, height: Int) {
        addViewInternal(child) { super.addView(child, width, height) }
    }

    override fun addView(child: View?, params: LayoutParams?) {
        addViewInternal(child) { super.addView(child, params) }
    }

    override fun addView(child: View?, index: Int, params: LayoutParams?) {
        addViewInternal(child) { super.addView(child, index, params) }
    }

    /** Helper method to ensure that only the internal SurfaceView is added to this ViewGroup */
    private inline fun addViewInternal(child: View?, block: () -> Unit) {
        if (child === mSurfaceView) {
            block()
        } else {
            throw IllegalStateException(
                "LowLatencyCanvasView does not accept arbitrary child " + "Views"
            )
        }
    }

    override fun onLayout(changed: Boolean, l: Int, t: Int, r: Int, b: Int) {
        mSurfaceView.layout(l, t, r, b)
    }

    /**
     * Provides callbacks for consumers to draw into the front buffered overlay as well as provide
     * opportunities to synchronize [SurfaceControlCompat.Transaction]s to submit the layers to the
     * hardware compositor
     */
    @JvmDefaultWithCompatibility
    interface Callback {

        /**
         * Callback invoked when the entire scene should be re-rendered. This is invoked during
         * initialization and when the corresponding Activity is resumed from a background state.
         *
         * @param canvas [Canvas] used to issue drawing instructions into the front buffered layer
         * @param width Logical width of the content that is being rendered.
         * @param height Logical height of the content that is being rendered.
         */
        @WorkerThread fun onRedrawRequested(canvas: Canvas, width: Int, height: Int)

        /**
         * Callback invoked to render content into the front buffered layer with the specified
         * parameters.
         *
         * @param canvas [Canvas] used to issue drawing instructions into the front buffered layer
         * @param width Logical width of the content that is being rendered.
         * @param height Logical height of the content that is being rendered.
         */
        @WorkerThread
        fun onDrawFrontBufferedLayer(
            canvas: Canvas,
            width: Int,
            height: Int,
        )

        /**
         * Optional callback invoked when rendering to the front buffered layer is complete but
         * before the buffers are submitted to the hardware compositor. This provides consumers a
         * mechanism for synchronizing the transaction with other [SurfaceControlCompat] objects
         * that maybe rendered within the scene.
         *
         * @param frontBufferedLayerSurfaceControl Handle to the [SurfaceControlCompat] where the
         *   front buffered layer content is drawn. This can be used to configure various properties
         *   of the [SurfaceControlCompat] like z-ordering or visibility with the corresponding
         *   [SurfaceControlCompat.Transaction].
         * @param transaction Current [SurfaceControlCompat.Transaction] to apply updated buffered
         *   content to the front buffered layer.
         */
        @WorkerThread
        fun onFrontBufferedLayerRenderComplete(
            frontBufferedLayerSurfaceControl: SurfaceControlCompat,
            transaction: SurfaceControlCompat.Transaction
        ) {
            // Default implementation is a no-op
        }
    }

    private companion object {

        val isEmulator: Boolean =
            Build.FINGERPRINT.startsWith("generic") ||
                Build.FINGERPRINT.startsWith("unknown") ||
                Build.FINGERPRINT.contains("emulator") ||
                Build.MODEL.contains("google_sdk") ||
                Build.MODEL.contains("sdk_gphone64") ||
                Build.MODEL.contains("Emulator") ||
                Build.MODEL.contains("Android SDK built for") ||
                Build.MANUFACTURER.contains("Genymotion") ||
                Build.BRAND.startsWith("generic") && Build.DEVICE.startsWith("generic") ||
                "google_sdk" == Build.PRODUCT

        val updatedWrappedHardwareBufferRequired: Boolean = !isAndroidUPlus && isEmulator

        val isAndroidUPlus: Boolean
            get() = Build.VERSION.SDK_INT >= Build.VERSION_CODES.UPSIDE_DOWN_CAKE
    }
}

@RequiresApi(Build.VERSION_CODES.TIRAMISU)
internal class ColorSpaceVerificationHelper {
    companion object {

        @RequiresApi(Build.VERSION_CODES.TIRAMISU)
        fun getColorSpaceFromDataSpace(dataSpace: Int) =
            ColorSpace.getFromDataSpace(dataSpace)
                // If wide color gamut is supported, then this should always return non-null
                // fallback to SRGB to maintain non-null ColorSpace kotlin type
                ?: CanvasBufferedRenderer.DefaultColorSpace
    }
}<|MERGE_RESOLUTION|>--- conflicted
+++ resolved
@@ -211,10 +211,6 @@
                 mFrontBufferTarget.set(false)
                 mDrawCompleteRunnable.set(drawingFinished)
                 mFrontBufferedRenderer?.render(Unit)
-<<<<<<< HEAD
-                hideFrontBuffer()
-=======
->>>>>>> 3d4510a6
             }
         }
 
