--- conflicted
+++ resolved
@@ -96,8 +96,6 @@
             mParams.add(param)
         }
     }
-<<<<<<< HEAD
-=======
 
     fun addAll(params: Collection<T>) {
         mLock.withLock {
@@ -108,5 +106,4 @@
     fun count(): Int = mLock.withLock { mParams.size }
 
     fun isEmpty() = count() == 0
->>>>>>> fdff00cc
 }