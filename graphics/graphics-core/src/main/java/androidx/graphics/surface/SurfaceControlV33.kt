--- conflicted
+++ resolved
@@ -377,10 +377,6 @@
 @RequiresApi(Build.VERSION_CODES.UPSIDE_DOWN_CAKE)
 private object SurfaceControlVerificationHelperV34 {
 
-<<<<<<< HEAD
-    @androidx.annotation.DoNotInline
-=======
->>>>>>> 3d4510a6
     fun clearFrameRate(transaction: Transaction, surfaceControl: SurfaceControl) {
         transaction.clearFrameRate(surfaceControl)
     }
