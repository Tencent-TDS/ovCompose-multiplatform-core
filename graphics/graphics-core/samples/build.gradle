--- conflicted
+++ resolved
@@ -26,15 +26,6 @@
 dependencies {
     implementation(libs.kotlinStdlib)
 
-<<<<<<< HEAD
-    compileOnly project(":annotation:annotation-sampled")
-    implementation project(":graphics:graphics-core")
-    implementation "androidx.annotation:annotation:1.7.0"
-}
-
-android {
-    namespace "androidx.graphics.core.samples"
-=======
     compileOnly(project(":annotation:annotation-sampled"))
     implementation(project(":graphics:graphics-core"))
     implementation "androidx.annotation:annotation:1.8.1"
@@ -43,7 +34,6 @@
 android {
     compileSdk = 35
     namespace = "androidx.graphics.core.samples"
->>>>>>> c80a82c4
 }
 
 androidx {
