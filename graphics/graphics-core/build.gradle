--- conflicted
+++ resolved
@@ -22,14 +22,8 @@
  * modifying its settings.
  */
 
-<<<<<<< HEAD
-import androidx.build.KotlinTarget
-import androidx.build.LibraryType
-import androidx.build.Publish
-=======
 import androidx.build.SoftwareType
 import org.jetbrains.kotlin.gradle.tasks.KotlinCompile
->>>>>>> 4c37298a
 
 plugins {
     id("AndroidXPlugin")
@@ -46,13 +40,13 @@
     androidTestImplementation(libs.testCore)
     androidTestImplementation(libs.testRunner)
     androidTestImplementation(libs.testRules)
-    androidTestImplementation("androidx.lifecycle:lifecycle-common:2.5.0-alpha01")
+    androidTestImplementation("androidx.lifecycle:lifecycle-common:2.8.3")
     androidTestImplementation("androidx.test:core:1.4.0@aar")
-    androidTestImplementation(project(":core:core"))
 }
 
 android {
-    namespace 'androidx.graphics.core'
+    compileSdk = 35
+    namespace = "androidx.graphics.core"
 
     defaultConfig {
         externalNativeBuild {
@@ -63,26 +57,26 @@
                         "-fomit-frame-pointer", "-fdata-sections", "-ffunction-sections", "-fvisibility=hidden"
                 arguments "-DCMAKE_VERBOSE_MAKEFILE=ON",
                         "-DCMAKE_SHARED_LINKER_FLAGS=-Wl,--gc-sections " +
-                                "-Wl,--version-script=${versionScript}"
+                                "-Wl,--version-script=${versionScript} " +
+                                "-Wl,--undefined-version"
             }
         }
-        consumerProguardFiles 'proguard-rules.pro'
+        consumerProguardFiles("proguard-rules.pro")
     }
     externalNativeBuild {
         cmake {
             path file('src/main/cpp/CMakeLists.txt')
-            version '3.22.1'
+            version = libs.versions.cmake.get()
         }
     }
 }
 
 androidx {
     name = "Graphics Core"
-    type = LibraryType.PUBLISHED_LIBRARY
+    type = SoftwareType.PUBLISHED_LIBRARY
     mavenVersion = LibraryVersions.GRAPHICS_CORE
     inceptionYear = "2021"
     description = "Leverage graphics facilities across multiple Android platform releases"
-    metalavaK2UastEnabled = true
     legacyDisableKotlinStrictApiMode = true
     samples(project(":graphics:graphics-core:graphics-core-samples"))
 }
