/*
 * Copyright 2020 The Android Open Source Project
 *
 * Licensed under the Apache License, Version 2.0 (the "License");
 * you may not use this file except in compliance with the License.
 * You may obtain a copy of the License at
 *
 *      http://www.apache.org/licenses/LICENSE-2.0
 *
 * Unless required by applicable law or agreed to in writing, software
 * distributed under the License is distributed on an "AS IS" BASIS,
 * WITHOUT WARRANTIES OR CONDITIONS OF ANY KIND, either express or implied.
 * See the License for the specific language governing permissions and
 * limitations under the License.
 */
package androidx.wear.remote.interactions

import android.content.Context
import android.content.Intent
import android.content.res.Resources.NotFoundException
import android.os.Build
import android.os.Bundle
import android.os.Parcel
import android.os.ResultReceiver
import androidx.annotation.IntDef
import androidx.annotation.RequiresApi
import androidx.annotation.VisibleForTesting
import androidx.concurrent.futures.CallbackToFutureAdapter
import androidx.wear.remote.interactions.RemoteInteractionsUtil.isCurrentDeviceAWatch
import com.google.android.gms.wearable.NodeClient
import com.google.android.gms.wearable.Wearable
import com.google.common.util.concurrent.ListenableFuture
import java.util.concurrent.Executor
import java.util.concurrent.Executors
import java.util.function.Consumer
import kotlinx.coroutines.channels.awaitClose
import kotlinx.coroutines.flow.Flow
import kotlinx.coroutines.flow.callbackFlow
import kotlinx.coroutines.flow.flowOf

// Disabling max line length is needed for the link to work properly in the KDoc.

/**
 * Support for opening android intents on other devices.
 *
 * The following example opens play store for the given app on another device:
 * ```
 * val remoteActivityHelper = RemoteActivityHelper(context, executor)
 *
 * val result = remoteActivityHelper.startRemoteActivity(
 *     Intent(Intent.ACTION_VIEW)
 *         .setData(
 *             Uri.parse("http://play.google.com/store/apps/details?id=com.example.myapp"))
 *         .addCategory(Intent.CATEGORY_BROWSABLE),
 *     nodeId)
 * ```
 *
 * [startRemoteActivity] returns a [ListenableFuture], which is completed after the intent has been
 * sent or failed if there was an issue with sending the intent.
 *
 * nodeId is the opaque string that represents a
 * [node](https://developers.google.com/android/reference/com/google/android/gms/wearable/Node) in
 * the Android Wear network. For the given device, it can obtained by `NodeClient.getLocalNode()`
 * and the list of nodes to which this device is currently connected can be obtained by
 * `NodeClient.getConnectedNodes()`. More information about this can be found
 * [here](https://developers.google.com/android/reference/com/google/android/gms/wearable/NodeClient).
 *
 * @param context The [Context] of the application for sending the intent.
 * @param executor [Executor] used for getting data to be passed in remote intent. If not specified,
 *   default will be `Executors.newSingleThreadExecutor()`.
 */
public class RemoteActivityHelper
@JvmOverloads
constructor(
    private val context: Context,
    private val executor: Executor = Executors.newSingleThreadExecutor()
) {
    public companion object {
        @SuppressWarnings("ActionValue")
        public const val ACTION_REMOTE_INTENT: String =
            "com.google.android.wearable.intent.action.REMOTE_INTENT"

        /** The remote activity's availability is unknown. */
        public const val STATUS_UNKNOWN = 0

        /**
         * The remote auth's availability is unknown.
         *
         * On older devices, [STATUS_UNKNOWN] is returned as we can not determine the availability
         * states. To preserve compatibility with existing devices behavior, try
         * [startRemoteActivity] and handle error codes accordingly.
         */
        public const val STATUS_UNAVAILABLE = 1

        /**
         * Indicates that remote activity is temporarily unavailable.
         *
         * There is a known paired device, but it is not currently connected or reachable to handle
         * the remote interaction.
         */
        public const val STATUS_TEMPORARILY_UNAVAILABLE = 2

        /**
         * Indicates that remote activity is available.
         *
         * There is a connected device capable to handle the remote interaction.
         */
        public const val STATUS_AVAILABLE = 3

        private const val EXTRA_INTENT: String = "com.google.android.wearable.intent.extra.INTENT"

        private const val EXTRA_NODE_ID: String = "com.google.android.wearable.intent.extra.NODE_ID"

        private const val EXTRA_RESULT_RECEIVER: String =
            "com.google.android.wearable.intent.extra.RESULT_RECEIVER"

        /**
         * Result code passed to [ResultReceiver.send] when a remote intent was sent successfully.
         */
        public const val RESULT_OK: Int = 0

        /** Result code passed to [ResultReceiver.send] when a remote intent failed to send. */
        public const val RESULT_FAILED: Int = 1

        internal const val DEFAULT_PACKAGE = "com.google.android.wearable.app"

        /**
         * Returns the [android.content.Intent] extra specifying remote intent.
         *
         * @param intent The intent holding configuration.
         * @return The remote intent, or null if none was set.
         */
        @Suppress("DEPRECATION")
        @JvmStatic
        public fun getTargetIntent(intent: Intent): Intent? =
            intent.getParcelableExtra(EXTRA_INTENT)

        /**
         * Returns the [String] extra specifying node ID of remote intent.
         *
         * @param intent The intent holding configuration.
         * @return The node id, or null if none was set.
         */
        @JvmStatic
        public fun getTargetNodeId(intent: Intent): String? = intent.getStringExtra(EXTRA_NODE_ID)

        /**
         * Returns the [android.os.ResultReceiver] extra of remote intent.
         *
         * @param intent The intent holding configuration.
         * @return The result receiver, or null if none was set.
         */
        @Suppress("DEPRECATION")
        @JvmStatic
        internal fun getRemoteIntentResultReceiver(intent: Intent): ResultReceiver? =
            intent.getParcelableExtra(EXTRA_RESULT_RECEIVER)

        /** Re-package a result receiver as a vanilla version for cross-process sending */
        @JvmStatic
        internal fun getResultReceiverForSending(receiver: ResultReceiver): ResultReceiver {
            val parcel = Parcel.obtain()
            receiver.writeToParcel(parcel, 0)
            parcel.setDataPosition(0)
            val receiverForSending = ResultReceiver.CREATOR.createFromParcel(parcel)
            parcel.recycle()
            return receiverForSending
        }
    }

    /** Used for testing only, so we can set mock NodeClient. */
    @VisibleForTesting internal var nodeClient: NodeClient = Wearable.getNodeClient(context)

    /** Used for testing only, so we can mock wear sdk dependency. */
    @VisibleForTesting
    internal var remoteInteractionsManager: IRemoteInteractionsManager =
        RemoteInteractionsManagerCompat(context)

    /**
     * Status of whether [RemoteActivityHelper] can [startRemoteActivity], if known.
     *
     * In scenarios of restricted connection or temporary disconnection with a paired device,
     * [startRemoteActivity] will not be available. Please check [availabilityStatus] before calling
     * [startRemoteActivity] to provide better experience for the user.
     *
     * Wear devices start to support determining the availability status from Wear Sdk
     * WEAR_TIRAMISU_4. On older wear devices, it will always return [STATUS_UNKNOWN]. On phone
     * devices, it will always return [STATUS_UNKNOWN].
     *
     * @sample androidx.wear.remote.interactions.samples.RemoteActivityAvailabilitySample
<<<<<<< HEAD
     *
=======
>>>>>>> 3d4510a6
     * @return a [Flow] with a stream of status updates that could be one of [STATUS_UNKNOWN],
     *   [STATUS_UNAVAILABLE], [STATUS_TEMPORARILY_UNAVAILABLE], [STATUS_AVAILABLE].
     */
    public val availabilityStatus: Flow<Int>
        get() {
            if (!isCurrentDeviceAWatch(context)) {
                // Currently, we do not support knowing the startRemoteActivity's availability on a
                // non-watch device.
                return flowOf(STATUS_UNKNOWN)
            }
            if (!remoteInteractionsManager.isAvailabilityStatusApiSupported) {
                return flowOf(STATUS_UNKNOWN)
            }
            if (Build.VERSION.SDK_INT < Build.VERSION_CODES.TIRAMISU) {
                // This should never be reached as the check above wouldn't pass below T.
                // `Consumer<Int>` requires min API 25 but library min API is 23, this hints to lint
                // that the code below
                // only executes on T+.
                return flowOf(STATUS_UNKNOWN)
            }

            return getRemoteActivityHelperStatusInternal()
        }

    @RequiresApi(Build.VERSION_CODES.TIRAMISU)
    private fun getRemoteActivityHelperStatusInternal(): Flow<Int> {
        return callbackFlow {
            val callback =
                object : Consumer<Int> {
                    override fun accept(value: Int) {
                        // Emit WearSDK values through AndroidX with 1:1 mapping.
                        trySend(value)
                    }
                }

            remoteInteractionsManager.registerRemoteActivityHelperStatusListener(executor, callback)

            awaitClose {
                remoteInteractionsManager.unregisterRemoteActivityHelperStatusListener(callback)
            }
        }
    }

    /**
     * Start an activity on another device. This api currently supports sending intents with action
     * set to [android.content.Intent.ACTION_VIEW], a data uri populated using
     * [android.content.Intent.setData], and with the category
     * [android.content.Intent.CATEGORY_BROWSABLE] present. If the current device is a watch, the
     * activity will start on the companion phone device. Otherwise, the activity will start on all
     * connected watch devices.
     *
     * @param targetIntent The intent to open on the remote device. Action must be set to
     *   [android.content.Intent.ACTION_VIEW], a data uri must be populated using
     *   [android.content.Intent.setData], and the category
     *   [android.content.Intent.CATEGORY_BROWSABLE] must be present.
     * @param targetNodeId Wear OS node id for the device where the activity should be started. If
     *   null, and the current device is a watch, the activity will start on the companion phone
     *   device. Otherwise, the activity will start on all connected watch devices.
     * @return The [ListenableFuture] which resolves if starting activity was successful or throws
     *   [Exception] if any errors happens. If there's a problem with starting remote activity,
     *   [RemoteIntentException] will be thrown.
     */
    @JvmOverloads
    public fun startRemoteActivity(
        targetIntent: Intent,
        targetNodeId: String? = null,
    ): ListenableFuture<Void> {
        return CallbackToFutureAdapter.getFuture {
            require(Intent.ACTION_VIEW == targetIntent.action) {
                "Only ${Intent.ACTION_VIEW} action is currently supported for starting a" +
                    " remote activity"
            }
            requireNotNull(targetIntent.data) {
                "Data Uri is required when starting a remote activity"
            }
            require(targetIntent.categories?.contains(Intent.CATEGORY_BROWSABLE) == true) {
                "The category ${Intent.CATEGORY_BROWSABLE} must be present on the intent"
            }

            startCreatingIntentForRemoteActivity(
                targetIntent,
                targetNodeId,
                it,
                nodeClient,
                object : Callback {
                    override fun intentCreated(intent: Intent) {
                        context.sendBroadcast(intent)
                    }

                    override fun onFailure(exception: Exception) {
                        it.setException(exception)
                    }
                }
            )
        }
    }

    private fun startCreatingIntentForRemoteActivity(
        intent: Intent,
        nodeId: String?,
        completer: CallbackToFutureAdapter.Completer<Void>,
        nodeClient: NodeClient,
        callback: Callback
    ) {
        if (isCurrentDeviceAWatch(context)) {
            callback.intentCreated(
                createIntent(
                    intent,
                    RemoteIntentResultReceiver(completer, numNodes = 1),
                    nodeId,
                    DEFAULT_PACKAGE
                )
            )
            return
        }

        if (nodeId != null) {
            nodeClient
                .getCompanionPackageForNode(nodeId)
                .addOnSuccessListener(executor) { taskPackageName ->
                    val packageName = taskPackageName ?: DEFAULT_PACKAGE

                    if (packageName.isEmpty()) {
                        callback.onFailure(NotFoundException("Device $nodeId is not connected"))
                    } else {
                        callback.intentCreated(
                            createIntent(
                                intent,
                                RemoteIntentResultReceiver(completer, numNodes = 1),
                                nodeId,
                                packageName
                            )
                        )
                    }
                }
                .addOnFailureListener(executor) { callback.onFailure(it) }
            return
        }

        nodeClient.connectedNodes
            .addOnSuccessListener(executor) { connectedNodes ->
                if (connectedNodes.size == 0) {
                    callback.onFailure(NotFoundException("No devices connected"))
                } else {
                    val resultReceiver = RemoteIntentResultReceiver(completer, connectedNodes.size)
                    for (node in connectedNodes) {
                        nodeClient
                            .getCompanionPackageForNode(node.id)
                            .addOnSuccessListener(executor) { taskPackageName ->
                                val packageName = taskPackageName ?: DEFAULT_PACKAGE
                                callback.intentCreated(
                                    createIntent(intent, resultReceiver, node.id, packageName)
                                )
                            }
                            .addOnFailureListener(executor) { callback.onFailure(it) }
                    }
                }
            }
            .addOnFailureListener(executor) { callback.onFailure(it) }
    }

    /**
     * Creates [android.content.Intent] with action specifying remote intent. If any of additional
     * extras are specified, they will be added to it. If specified, [ResultReceiver] will be
     * re-packed to be parcelable. If specified, packageName will be set.
     */
    @VisibleForTesting
    internal fun createIntent(
        extraIntent: Intent?,
        resultReceiver: ResultReceiver?,
        nodeId: String?,
        packageName: String? = null
    ): Intent {
        val remoteIntent = Intent(ACTION_REMOTE_INTENT)
        // Put the extra when non-null value is passed in
        extraIntent?.let { remoteIntent.putExtra(EXTRA_INTENT, extraIntent) }
        resultReceiver?.let {
            remoteIntent.putExtra(
                EXTRA_RESULT_RECEIVER,
                getResultReceiverForSending(resultReceiver)
            )
        }
        nodeId?.let { remoteIntent.putExtra(EXTRA_NODE_ID, nodeId) }
        packageName?.let { remoteIntent.setPackage(packageName) }
        return remoteIntent
    }

    /** Result code passed to [ResultReceiver.send] for the status of remote intent. */
    @IntDef(RESULT_OK, RESULT_FAILED)
    @Retention(AnnotationRetention.SOURCE)
    internal annotation class SendResult

    public class RemoteIntentException(message: String) : Exception(message)

    private interface Callback {
        fun intentCreated(intent: Intent)

        fun onFailure(exception: Exception)
    }

    private class RemoteIntentResultReceiver(
        private val completer: CallbackToFutureAdapter.Completer<Void>,
        private var numNodes: Int
    ) : ResultReceiver(null) {
        private var numFailedResults: Int = 0

        override fun onReceiveResult(resultCode: Int, resultData: Bundle?) {
            numNodes--
            if (resultCode != RESULT_OK) numFailedResults++
            // Don't send result if not all nodes have finished.
            if (numNodes > 0) return

            if (numFailedResults == 0) {
                completer.set(null)
            } else {
                completer.setException(
                    RemoteIntentException("There was an error while starting remote activity.")
                )
            }
        }
    }
}<|MERGE_RESOLUTION|>--- conflicted
+++ resolved
@@ -187,10 +187,6 @@
      * devices, it will always return [STATUS_UNKNOWN].
      *
      * @sample androidx.wear.remote.interactions.samples.RemoteActivityAvailabilitySample
-<<<<<<< HEAD
-     *
-=======
->>>>>>> 3d4510a6
      * @return a [Flow] with a stream of status updates that could be one of [STATUS_UNKNOWN],
      *   [STATUS_UNAVAILABLE], [STATUS_TEMPORARILY_UNAVAILABLE], [STATUS_AVAILABLE].
      */
