/*
 * Copyright 2021 The Android Open Source Project
 *
 * Licensed under the Apache License, Version 2.0 (the "License");
 * you may not use this file except in compliance with the License.
 * You may obtain a copy of the License at
 *
 *      http://www.apache.org/licenses/LICENSE-2.0
 *
 * Unless required by applicable law or agreed to in writing, software
 * distributed under the License is distributed on an "AS IS" BASIS,
 * WITHOUT WARRANTIES OR CONDITIONS OF ANY KIND, either express or implied.
 * See the License for the specific language governing permissions and
 * limitations under the License.
 */

/**
 * This file was created using the `create_project.py` script located in the
 * `<AndroidX root>/development/project-creator` directory.
 *
 * Please use that script when creating a new project, rather than copying an existing project and
 * modifying its settings.
 */
import androidx.build.LibraryType

plugins {
    id("AndroidXPlugin")
    id("com.android.library")
    id("kotlin-android")
    id("androidx.stableaidl")
}

dependencies {
    api("androidx.annotation:annotation:1.8.1")
    api("androidx.core:core:1.6.0")
    api("androidx.wear:wear:1.2.0")
    api(libs.kotlinStdlib)
    api(libs.kotlinCoroutinesCore)

    // Needed for Assert.assertThrows
    testImplementation(libs.junit)
    testImplementation(libs.testCore)
    testImplementation(libs.testRunner)
    testImplementation(libs.testRules)
    testImplementation(libs.robolectric)
    testImplementation(libs.mockitoCore4)
    testImplementation(libs.truth)
    testImplementation(libs.mockitoKotlin4)

    // Includes the wear-sdk jar
    compileOnly files("../../wear/wear_sdk/wear-sdk.jar")
    testImplementation(files("../../wear/wear_sdk/wear-sdk.jar"))
}

android {
    defaultConfig {
        minSdkVersion 25
    }

    // Use Robolectric 4.+
    testOptions.unitTests.includeAndroidResources = true

    buildFeatures {
        aidl = true
    }
    buildTypes.configureEach {
        stableAidl {
            version 1
        }
    }
    namespace "androidx.wear.phone.interactions"
}

androidx {
    name = "Android Wear Phone Interactions"
    type = LibraryType.PUBLISHED_LIBRARY
    mavenVersion = LibraryVersions.WEAR_PHONE_INTERACTIONS
    inceptionYear = "2021"
    description = "Android Wear Phone Interactions"
<<<<<<< HEAD
    metalavaK2UastEnabled = true
=======
>>>>>>> 3d4510a6
    legacyDisableKotlinStrictApiMode = true
    samples(project(":wear:wear-phone-interactions-samples"))
}<|MERGE_RESOLUTION|>--- conflicted
+++ resolved
@@ -77,10 +77,6 @@
     mavenVersion = LibraryVersions.WEAR_PHONE_INTERACTIONS
     inceptionYear = "2021"
     description = "Android Wear Phone Interactions"
-<<<<<<< HEAD
-    metalavaK2UastEnabled = true
-=======
->>>>>>> 3d4510a6
     legacyDisableKotlinStrictApiMode = true
     samples(project(":wear:wear-phone-interactions-samples"))
 }