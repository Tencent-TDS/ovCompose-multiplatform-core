--- conflicted
+++ resolved
@@ -504,8 +504,6 @@
         }
 
         /**
-<<<<<<< HEAD
-=======
          * Gets the static value. If a dynamic value is also set and the renderer supports dynamic
          * values for the corresponding field, this static value will be ignored. If the static
          * value is not specified, false will be used instead.
@@ -515,7 +513,6 @@
         }
 
         /**
->>>>>>> 3d4510a6
          * Gets the dynamic value. Note that when setting this value, the static value is still
          * required to be set to support older renderers that only read the static value. If {@code
          * dynamicValue} has an invalid result, the provided static value will be used instead.
@@ -584,7 +581,6 @@
              * Creates an instance of {@link Builder}.
              *
              * @deprecated use {@link #Builder(boolean)}
-<<<<<<< HEAD
              */
             @Deprecated
             public Builder() {}
@@ -594,17 +590,6 @@
              * dynamic values for the corresponding field, this static value will be ignored. If the
              * static value is not specified, false will be used instead.
              */
-=======
-             */
-            @Deprecated
-            public Builder() {}
-
-            /**
-             * Sets the static value. If a dynamic value is also set and the renderer supports
-             * dynamic values for the corresponding field, this static value will be ignored. If the
-             * static value is not specified, false will be used instead.
-             */
->>>>>>> 3d4510a6
             @RequiresSchemaVersion(major = 1, minor = 0)
             @SuppressLint("MissingGetterMatchingBuilder")
             @NonNull
