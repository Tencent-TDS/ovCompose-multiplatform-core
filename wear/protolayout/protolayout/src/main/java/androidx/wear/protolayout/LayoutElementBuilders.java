--- conflicted
+++ resolved
@@ -26,10 +26,7 @@
 import android.util.Log;
 
 import androidx.annotation.Dimension;
-<<<<<<< HEAD
-=======
 import androidx.annotation.FloatRange;
->>>>>>> 3d4510a6
 import androidx.annotation.IntDef;
 import androidx.annotation.IntRange;
 import androidx.annotation.NonNull;
@@ -92,20 +89,12 @@
  * layouts.
  */
 public final class LayoutElementBuilders {
+    private LayoutElementBuilders() {}
 
     @VisibleForTesting static final String WEIGHT_AXIS_TAG = "wght";
     @VisibleForTesting static final String WIDTH_AXIS_TAG = "wdth";
     @VisibleForTesting static final String TABULAR_OPTION_TAG = "tnum";
 
-    private LayoutElementBuilders() {}
-
-<<<<<<< HEAD
-=======
-    @VisibleForTesting static final String WEIGHT_AXIS_TAG = "wght";
-    @VisibleForTesting static final String WIDTH_AXIS_TAG = "wdth";
-    @VisibleForTesting static final String TABULAR_OPTION_TAG = "tnum";
-
->>>>>>> 3d4510a6
     /** The weight to be applied to the font. */
     @RequiresSchemaVersion(major = 1, minor = 0)
     @RestrictTo(RestrictTo.Scope.LIBRARY)
@@ -230,13 +219,8 @@
      *
      * @deprecated Use {@link #TEXT_OVERFLOW_ELLIPSIZE} instead.
      */
-<<<<<<< HEAD
+    @RequiresSchemaVersion(major = 1, minor = 0)
     @Deprecated
-    @RequiresSchemaVersion(major = 1, minor = 0)
-=======
-    @RequiresSchemaVersion(major = 1, minor = 0)
-    @Deprecated
->>>>>>> 3d4510a6
     public static final int TEXT_OVERFLOW_ELLIPSIZE_END = 2;
 
     /**
@@ -688,13 +672,7 @@
         /**
          * Gets the collection of font settings to be applied.
          *
-<<<<<<< HEAD
-         * <p>Supported settings depend on the font used and renderer version. If this is used with
-         * the variable fonts on renderers supporting 1.4, {@link FontSetting#weight} and
-         * {@link FontSetting#width} setting will be always available.
-=======
          * <p>Supported settings depend on the font used and renderer version.
->>>>>>> 3d4510a6
          */
         @NonNull
         public List<FontSetting> getSettings() {
@@ -706,16 +684,10 @@
         }
 
         /**
-<<<<<<< HEAD
-         * Gets the original font family name and its fallback values describing which font should
-         * be used for this {@link FontStyle}. For example, default font ProtoLayout, variable
-         * version of default font.
-=======
          * Gets the prioritized collection of font family names describing which font should be used
          * for this {@link FontStyle} and its fallback values if not available. For example,
          * preferring default system variable font with default non variable system font as a
          * fallback.
->>>>>>> 3d4510a6
          */
         @NonNull
         public List<String> getPreferredFontFamilies() {
@@ -743,8 +715,6 @@
             return Collections.unmodifiableList(list);
         }
 
-<<<<<<< HEAD
-=======
 
         /**
          * Gets whether the text should be rendered in a italic typeface. If not specified, defaults to
@@ -787,7 +757,6 @@
         @RequiresSchemaVersion(major = 1, minor = 400)
         public static final String ROBOTO_FLEX_FONT = "roboto-flex";
 
->>>>>>> 3d4510a6
         /** Get the fingerprint for this object, or null if unknown. */
         @RestrictTo(Scope.LIBRARY_GROUP)
         @Nullable
@@ -836,19 +805,13 @@
                     + getVariant()
                     + ", settings="
                     + getSettings()
-<<<<<<< HEAD
-                    + ", fontFamily="
-=======
                     + ", preferredFontFamilies="
->>>>>>> 3d4510a6
                     + getPreferredFontFamilies()
                     + "}";
         }
 
         /** Builder for {@link FontStyle} */
         public static final class Builder {
-            @VisibleForTesting static final int TEXT_SIZES_LIMIT = 10;
-
             private final LayoutElementProto.FontStyle.Builder mImpl =
                     LayoutElementProto.FontStyle.newBuilder();
             private final Fingerprint mFingerprint = new Fingerprint(-374492482);
@@ -1002,13 +965,8 @@
              * Adds one item to the collection of font settings to be applied.
              *
              * <p>Supported settings depend on the font used and renderer version. If this is used
-<<<<<<< HEAD
-             * with the variable fonts on renderers supporting 1.4, {@link FontSetting#weight} and
-             * {@link FontSetting#width} setting will be always available.
-=======
              * with the variable fonts on renderers supporting 1.4, weight and width setting will be
              * always available.
->>>>>>> 3d4510a6
              */
             @RequiresSchemaVersion(major = 1, minor = 400)
             @NonNull
@@ -1020,83 +978,6 @@
             }
 
             /**
-<<<<<<< HEAD
-             * Sets the available sizes of the font, in scaled pixels (sp). If not specified,
-             * defaults to the size of the system's "body" font.
-             *
-             * <p>If more than one size is specified and this {@link FontStyle} is applied to a
-             * {@link Text} element with static text, the text size will be automatically picked
-             * from the provided sizes to try to perfectly fit within its parent bounds. In other
-             * words, the largest size from the specified preset sizes that can fit the most text
-             * within the parent bounds will be used.
-             *
-             * <p>The specified sizes don't have to be sorted, but they need to contain only
-             * positive values. The maximum number of sizes used is limited to 10.
-             *
-             * <p>Note that, if multiple sizes are set, the parent of the {@link Text} element this
-             * corresponds to shouldn't have its width and height set to wrapped, as it can lead to
-             * unexpected results.
-             *
-             * <p>If this {@link FontStyle} is set to any other element besides {@link Text} or that
-             * {@link Text} element has dynamic field, only the last added size will be used.
-             *
-             * <p>Any previously added values with this method or {@link #setSize} will be cleared.
-             *
-             * <p>While this field is accessible from 1.0 as singular, it only accepts multiple
-             * values since version 1.3 and renderers supporting version 1.3 will use the multiple
-             * values to automatically scale text. Renderers who don't support this version will use
-             * the last size among multiple values.
-             *
-             * @throws IllegalArgumentException if the number of available sizes is larger than 10
-             * or one of the sizes is not a positive value.
-             */
-            @RequiresSchemaVersion(major = 1, minor = 300)
-            @NonNull
-            @ProtoLayoutExperimental
-            public Builder setSizes(
-                    @NonNull @IntRange(from = 1) @Dimension(unit = Dimension.SP) int... sizes) {
-                if (sizes.length > TEXT_SIZES_LIMIT) {
-                    throw new IllegalArgumentException(
-                            "Number of available sizes of the font style can't be larger than 10.");
-                }
-
-                mImpl.clearSize();
-                for (int size : sizes) {
-                    if (size <= 0) {
-                        throw new IllegalArgumentException(
-                                "Available sizes of the font style must contain only positive "
-                                        + "value.");
-                    }
-
-                    SpProp spPropSize = sp(size);
-                    mImpl.addSize(spPropSize.toProto());
-                    mFingerprint.recordPropertyUpdate(
-                            1,
-                            checkNotNull(spPropSize.getFingerprint()).aggregateValueAsInt());
-                }
-                return this;
-            }
-
-            /**
-             * Sets the size of the font, in scaled pixels (sp). If not specified, defaults to the
-             * size of the system's "body" font.
-             *
-             * <p>Any previously added values with this method or {@link #setSizes} will be cleared.
-             */
-            @RequiresSchemaVersion(major = 1, minor = 0)
-            @NonNull
-            public Builder setSize(@NonNull SpProp size) {
-                mImpl.clearSize();
-                mImpl.addSize(size.toProto());
-                mFingerprint.recordPropertyUpdate(
-                        1, checkNotNull(size.getFingerprint()).aggregateValueAsInt());
-                return this;
-            }
-
-            @VisibleForTesting static final int SETTINGS_LIMIT = 10;
-
-            /**
-=======
              * Adds one item to the prioritized collection of font family names describing which
              * font should be used for this {@link FontStyle} and its fallback values if not
              * available. For example, preferring default system variable font with default non
@@ -1217,7 +1098,6 @@
             @VisibleForTesting static final int SETTINGS_LIMIT = 10;
 
             /**
->>>>>>> 3d4510a6
              * Sets the collection of font settings to be applied. If more than one Setting with the
              * same axis tag is added, the first one will be used.
              *
@@ -1225,11 +1105,7 @@
              *
              * <p>Supported settings depend on the font used and renderer version. If this is used
              * with the variable fonts on renderers supporting 1.4, {@link FontSetting#weight} and
-<<<<<<< HEAD
-             * {@link FontSetting#width} setting will be always available.
-=======
              * {@link FontSetting#width} setting will always be available.
->>>>>>> 3d4510a6
              *
              * @throws IllegalArgumentException if the number of the given Setting is larger than
              *  10.
@@ -1242,7 +1118,6 @@
                             "Number of given FontSetting can't be larger than " + SETTINGS_LIMIT
                                     + ".");
                 }
-<<<<<<< HEAD
 
                 // To make sure we only pass in unique ones.
                 Set<String> axes = new HashSet<>();
@@ -1273,37 +1148,6 @@
                     axes.add(settingTag);
                 }
 
-=======
-
-                // To make sure we only pass in unique ones.
-                Set<String> axes = new HashSet<>();
-
-                mImpl.clearSettings();
-
-                for (FontSetting setting : settings) {
-                    String settingTag = "";
-
-                    switch (setting.toFontSettingProto().getInnerCase()) {
-                        case VARIATION:
-                            settingTag = ((FontVariationSetting) setting).getAxisTag();
-                            break;
-                        case FEATURE:
-                            settingTag = ((FontFeatureSetting) setting).getTag();
-                            break;
-                        case INNER_NOT_SET:
-                            break;
-                    }
-
-                    if (settingTag.isEmpty() || axes.contains(settingTag)) {
-                        // We don't want to add duplicates and will only include the first one.
-                        continue;
-                    }
-
-                    addSetting(setting);
-
-                    axes.add(settingTag);
-                }
-
                 return this;
             }
 
@@ -1499,75 +1343,10 @@
             Builder setValue(float value) {
                 mImpl.setValue(value);
                 mFingerprint.recordPropertyUpdate(2, Float.floatToIntBits(value));
->>>>>>> 3d4510a6
-                return this;
-            }
-
-            /**
-<<<<<<< HEAD
-             * Adds one item to the font family describing which font should be used for this {@link
-             * FontStyle}. For example, using default font in ProtoLayout or its variable version.
-             * If not set, default font will be used.
-             */
-            @RequiresSchemaVersion(major = 1, minor = 400)
-            @NonNull
-            private Builder addPreferredFontFamily(@NonNull String fontFamily) {
-                mImpl.addPreferredFontFamilies(fontFamily);
-                mFingerprint.recordPropertyUpdate(9, fontFamily.hashCode());
-                return this;
-            }
-
-            /** The recommended font family names to be used within {@link FontStyle}. */
-            @RequiresSchemaVersion(major = 1, minor = 400)
-            @RestrictTo(RestrictTo.Scope.LIBRARY)
-            @Retention(RetentionPolicy.SOURCE)
-            @StringDef(
-                    value = {DEFAULT_SYSTEM_FONT, ROBOTO_FONT, ROBOTO_FLEX_FONT},
-                    open = true)
-            public @interface FontFamilyNames {}
-
-            /**
-             * Font family name that uses default system font. Supported in any renderer version.
-             */
-            @RequiresSchemaVersion(major = 1, minor = 400)
-            public static final String DEFAULT_SYSTEM_FONT = "default";
-
-            /** Font family name that uses Roboto font. Supported in renderers supporting 1.4. */
-            @RequiresSchemaVersion(major = 1, minor = 400)
-            public static final String ROBOTO_FONT = "roboto";
-
-            /**
-             * Font family name that uses Roboto Flex variable font. Supported in renderers
-             * supporting 1.4.
-             */
-            @RequiresSchemaVersion(major = 1, minor = 400)
-            public static final String ROBOTO_FLEX_FONT = "roboto-flex";
-
-            /**
-             * Sets the preferred font families for this {@link FontStyle}.
-             *
-             * <p>For example, preferring default system variable font with default non variable
-             * system font as a fallback.
-             *
-             * <p>If the given font family is not available on a device, the fallback values will
-             * be attempted to use, in order in which they are given.
-             *
-             * <p>Renderer support for values outside of the given constants (
-             * {@link #DEFAULT_SYSTEM_FONT}, {@link #ROBOTO_FONT} or {@link #ROBOTO_FLEX_FONT}) is
-             * not guaranteed for all devices.
-             *
-             * <p>If not set, default system font will be used.
-             */
-            @RequiresSchemaVersion(major = 1, minor = 400)
-            @NonNull
-            public Builder setPreferredFontFamilies(
-                    @NonNull @FontFamilyNames String fontFamily,
-                    @NonNull String... fallbacks) {
-                addPreferredFontFamily(fontFamily);
-                for (String fallback : fallbacks) {
-                    addPreferredFontFamily(fallback);
-                }
-=======
+                return this;
+            }
+
+            /**
              * Creates an instance of {@link Builder}.
              *
              * @param axisTag the axis tag for this font setting. This represents a 4 ASCII
@@ -1589,101 +1368,12 @@
                 int axisTagInt = ByteBuffer.wrap(axisTag.getBytes()).getInt();
                 mImpl.setAxisTag(axisTagInt);
                 mFingerprint.recordPropertyUpdate(1, axisTagInt);
->>>>>>> 3d4510a6
                 return this;
             }
 
             /** Builds an instance from accumulated values. */
             @Override
             @NonNull
-<<<<<<< HEAD
-            public FontStyle build() {
-                return new FontStyle(mImpl.build(), mFingerprint);
-            }
-        }
-    }
-
-    /** Interface defining a single point of customization in a font. */
-    @RequiresSchemaVersion(major = 1, minor = 400)
-    public interface FontSetting {
-        /** Get the protocol buffer representation of this object. */
-        @RestrictTo(Scope.LIBRARY_GROUP)
-        @NonNull
-        LayoutElementProto.FontSetting toFontSettingProto();
-
-        /** Get the fingerprint for this object or null if unknown. */
-        @RestrictTo(Scope.LIBRARY_GROUP)
-        @Nullable
-        Fingerprint getFingerprint();
-
-        /** Builder to create {@link FontSetting} objects. */
-        @RestrictTo(Scope.LIBRARY_GROUP)
-        interface Builder {
-
-            /** Builds an instance with values accumulated in this Builder. */
-            @NonNull
-            FontSetting build();
-        }
-
-        /**
-         * {@link FontSetting} option for custom weight for font. Similar to the {@link FontWeightProp} but
-         * it accepts any value. For more information, see
-         * <a href="https://fonts.google.com/knowledge/glossary/weight_axis">here</a>.
-         *
-         * <p>Note that using this {@link FontSetting} will override {@link
-         * FontStyle.Builder#setWeight}.
-         *
-         * @param value weight, usually in 1..1000, but actual range can depend on the font used
-         */
-        @NonNull
-        @RequiresSchemaVersion(major = 1, minor = 400)
-        static FontSetting weight(float value) {
-            return new FontVariationSetting.Builder(WEIGHT_AXIS_TAG, value).build();
-        }
-
-        /**
-         * {@link FontSetting} option for custom width for font. For more information, see
-         * <a href="https://fonts.google.com/knowledge/glossary/width_axis">here</a>.
-         *
-         * @param value width, usually in 25..200, but actual range can depend on the font used
-         */
-        @NonNull
-        @RequiresSchemaVersion(major = 1, minor = 400)
-        static FontSetting width(float value) {
-            return new FontVariationSetting.Builder(WIDTH_AXIS_TAG, value).build();
-        }
-
-        /**
-         * {@link FontSetting} option for enabling displaying tabular figures. In other words,
-         * all numeral characters will have the same width. This corresponds to
-         * {@code tnum} OpenType feature.
-         *
-         * <p>This setting's availability is font dependent and may not have effect on all font
-         * families, some of them like Roboto automatically space out numeral characters to have the
-         * same width, while other characters will have their own width.
-         */
-        @NonNull
-        @RequiresSchemaVersion(major = 1, minor = 400)
-        static FontSetting tabularNum() {
-            return new FontFeatureSetting.Builder(TABULAR_OPTION_TAG).build();
-        }
-    }
-
-    /** Creates a new wrapper instance from the proto. */
-    @RestrictTo(Scope.LIBRARY_GROUP)
-    @NonNull
-    public static FontSetting fontSettingFromProto(
-            @NonNull LayoutElementProto.FontSetting proto, @Nullable Fingerprint fingerprint) {
-        if (proto.hasVariation()) {
-            return FontVariationSetting.fromProto(proto.getVariation(), fingerprint);
-        }
-        throw new IllegalStateException("Proto was not a recognised instance of FontSetting");
-    }
-
-    @NonNull
-    static FontSetting fontSettingFromProto(@NonNull LayoutElementProto.FontSetting proto) {
-        return fontSettingFromProto(proto, null);
-=======
             public FontVariationSetting build() {
                 return new FontVariationSetting(mImpl.build(), mFingerprint);
             }
@@ -1804,7 +1494,6 @@
                 return new FontFeatureSetting(mImpl.build(), mFingerprint);
             }
         }
->>>>>>> 3d4510a6
     }
 
     /** An extensible {@code TextOverflow} property. */
@@ -1948,10 +1637,7 @@
             private final Fingerprint mFingerprint = new Fingerprint(1405971293);
 
             /** Creates an instance of {@link Builder}. */
-<<<<<<< HEAD
-=======
             @RequiresSchemaVersion(major = 1, minor = 200)
->>>>>>> 3d4510a6
             public Builder() {}
 
             /**
@@ -1984,26 +1670,6 @@
         Text(LayoutElementProto.Text impl, @Nullable Fingerprint fingerprint) {
             this.mImpl = impl;
             this.mFingerprint = fingerprint;
-<<<<<<< HEAD
-        }
-
-        /**
-         * Gets the text to render.
-         *
-         * <p>While this field is statically accessible from 1.0, it's only bindable since version
-         * 1.2 and renderers supporting version 1.2 will use the dynamic value (if set).
-         */
-        @Nullable
-        public StringProp getText() {
-            if (mImpl.hasText()) {
-                return StringProp.fromProto(mImpl.getText());
-            } else {
-                return null;
-            }
-        }
-
-        /**
-=======
         }
 
         /**
@@ -2027,7 +1693,6 @@
         }
 
         /**
->>>>>>> 3d4510a6
          * Gets the style of font to use (size, bold etc). If not specified, defaults to the
          * platform's default body font.
          */
@@ -2844,14 +2509,11 @@
          *
          * <p>While this field is statically accessible from 1.0, it's only bindable since version
          * 1.2 and renderers supporting version 1.2 will use the dynamic value (if set).
-<<<<<<< HEAD
-=======
          *
          * <p>When using a dynamic value, make sure to specify the bounding constraints for the
          * affected layout element through {@code
          * setLayoutConstraintsForDynamicWidth(HorizontalLayoutConstraint)} otherwise {@code
          * build()} fails.
->>>>>>> 3d4510a6
          */
         @Nullable
         public SpacerDimension getWidth() {
@@ -2864,11 +2526,6 @@
 
         /**
          * Gets the height of this spacer. If not defined, defaults to 0.
-<<<<<<< HEAD
-         *
-         * <p>While this field is statically accessible from 1.0, it's only bindable since version
-         * 1.2 and renderers supporting version 1.2 will use the dynamic value (if set).
-=======
          *
          * <p>While this field is statically accessible from 1.0, it's only bindable since version
          * 1.2 and renderers supporting version 1.2 will use the dynamic value (if set).
@@ -2877,7 +2534,6 @@
          * affected layout element through {@code
          * setLayoutConstraintsForDynamicWidth(HorizontalLayoutConstraint)} otherwise {@code
          * build()} fails.
->>>>>>> 3d4510a6
          */
         @Nullable
         public SpacerDimension getHeight() {
@@ -3477,11 +3133,7 @@
             @NonNull
             public Builder setText(@NonNull StringProp text) {
                 if (text.getDynamicValue() != null) {
-<<<<<<< HEAD
-                    throw new IllegalArgumentException("setText doesn't support dynamic values.");
-=======
                     throw new IllegalArgumentException("SpanText.Builder.setText doesn't support dynamic values.");
->>>>>>> 3d4510a6
                 }
                 mImpl.setText(text.toProto());
                 mFingerprint.recordPropertyUpdate(
@@ -4582,13 +4234,10 @@
      * An arc container. This container will fill itself to a circle, which fits inside its parent
      * container, and all of its children will be placed on that circle. The fields anchor_angle and
      * anchor_type can be used to specify where to draw children within this circle.
-<<<<<<< HEAD
-=======
      *
      * <p>Note that when setting padding for the arc, if padding values (top, button, left, and
      * right) are not equal, the largest between them will be used to apply padding uniformly to all
      * sides.
->>>>>>> 3d4510a6
      */
     @RequiresSchemaVersion(major = 1, minor = 0)
     public static final class Arc implements LayoutElement {
@@ -5079,14 +4728,11 @@
          *
          * <p>While this field is statically accessible from 1.0, it's only bindable since version
          * 1.2 and renderers supporting version 1.2 will use the dynamic value (if set).
-<<<<<<< HEAD
-=======
          *
          * <p>When using a dynamic value, make sure to specify the bounding constraints for the
          * affected layout element through
          * {@code setLayoutConstraintsForDynamicLength(AngularLayoutConstraint)} otherwise {@code
          * build()} fails.
->>>>>>> 3d4510a6
          */
         @Nullable
         public DegreesProp getLength() {
@@ -5488,10 +5134,7 @@
             private final Fingerprint mFingerprint = new Fingerprint(-956183418);
 
             /** Creates an instance of {@link Builder}. */
-<<<<<<< HEAD
-=======
             @RequiresSchemaVersion(major = 1, minor = 200)
->>>>>>> 3d4510a6
             public Builder() {}
 
             /** Sets the value. */
@@ -5926,11 +5569,7 @@
             @RequiresSchemaVersion(major = 1, minor = 300)
             Builder() {}
 
-<<<<<<< HEAD
-            /** Sets the value. */
-=======
             /** Sets the arc direction value. */
->>>>>>> 3d4510a6
             @RequiresSchemaVersion(major = 1, minor = 300)
             @NonNull
             Builder setValue(@ArcDirection int value) {
@@ -6066,10 +5705,7 @@
             private final Fingerprint mFingerprint = new Fingerprint(661980356);
 
             /** Creates an instance of {@link Builder}. */
-<<<<<<< HEAD
-=======
             @RequiresSchemaVersion(major = 1, minor = 200)
->>>>>>> 3d4510a6
             public Builder() {}
 
             /**
@@ -7071,280 +6707,4 @@
     }
     return false;
   }
-<<<<<<< HEAD
-
-    /** A single point of customization in a font, with axis tag and a value for it. */
-    @RequiresSchemaVersion(major = 1, minor = 400)
-    @RestrictTo(Scope.LIBRARY_GROUP)
-    public static final class FontVariationSetting implements FontSetting {
-        private final LayoutElementProto.FontVariationSetting mImpl;
-        @Nullable private final Fingerprint mFingerprint;
-
-        FontVariationSetting(
-                LayoutElementProto.FontVariationSetting impl, @Nullable Fingerprint fingerprint) {
-            this.mImpl = impl;
-            this.mFingerprint = fingerprint;
-        }
-
-        /** Gets the value for this font setting. */
-        @RestrictTo(Scope.LIBRARY_GROUP)
-        public float getValue() {
-            return mImpl.getValue();
-        }
-
-        /** Gets the axis tag for this font setting. This represents a 4 ASCII characters tag. */
-        @NonNull
-        @RestrictTo(Scope.LIBRARY_GROUP)
-        public String getAxisTag() {
-            return new String(
-                    ByteBuffer.allocate(4).putInt(mImpl.getAxisTag()).array(),
-                    StandardCharsets.US_ASCII);
-        }
-
-        @Override
-        public boolean equals(Object o) {
-            if (this == o) {
-                return true;
-            }
-
-            if (o == null || getClass() != o.getClass()) {
-                return false;
-            }
-
-            FontVariationSetting that = (FontVariationSetting) o;
-            return Objects.equals(getAxisTag(), that.getAxisTag())
-                    && Objects.equals(getValue(), that.getValue());
-        }
-
-        @Override
-        public int hashCode() {
-            return Objects.hash(getAxisTag(), getValue());
-        }
-
-        /** Get the fingerprint for this object, or null if unknown. */
-        @Override
-        @RestrictTo(Scope.LIBRARY_GROUP)
-        @Nullable
-        public Fingerprint getFingerprint() {
-            return mFingerprint;
-        }
-
-        /** Creates a new wrapper instance from the proto. */
-        @RestrictTo(Scope.LIBRARY_GROUP)
-        @NonNull
-        public static FontVariationSetting fromProto(
-                @NonNull LayoutElementProto.FontVariationSetting proto,
-                @Nullable Fingerprint fingerprint) {
-            return new FontVariationSetting(proto, fingerprint);
-        }
-
-        @NonNull
-        static FontVariationSetting fromProto(
-                @NonNull LayoutElementProto.FontVariationSetting proto) {
-            return fromProto(proto, null);
-        }
-
-        /** Returns the internal proto instance. */
-        @RestrictTo(Scope.LIBRARY_GROUP)
-        @NonNull
-        public LayoutElementProto.FontVariationSetting toProto() {
-            return mImpl;
-        }
-
-        @Override
-        @RestrictTo(Scope.LIBRARY_GROUP)
-        @NonNull
-        public LayoutElementProto.FontSetting toFontSettingProto() {
-            return LayoutElementProto.FontSetting.newBuilder().setVariation(mImpl).build();
-        }
-
-        @Override
-        @NonNull
-        public String toString() {
-            return "FontVariationSetting{"
-                    + "axisTag="
-                    + getAxisTag()
-                    + ", value="
-                    + getValue()
-                    + "}";
-        }
-
-        /** Builder for {@link FontSetting} */
-        @RestrictTo(Scope.LIBRARY_GROUP)
-        public static final class Builder implements FontSetting.Builder {
-            private final LayoutElementProto.FontVariationSetting.Builder mImpl =
-                    LayoutElementProto.FontVariationSetting.newBuilder();
-            private final Fingerprint mFingerprint = new Fingerprint(843808384);
-
-            /** Sets the value for this font setting. */
-            @RequiresSchemaVersion(major = 1, minor = 400)
-            @NonNull
-            Builder setValue(float value) {
-                mImpl.setValue(value);
-                mFingerprint.recordPropertyUpdate(2, Float.floatToIntBits(value));
-                return this;
-            }
-
-            /**
-             * Creates an instance of {@link Builder}.
-             *
-             * @param axisTag the axis tag for this font setting. This represents a 4 ASCII
-             *                 characters tag.
-             * @param value the value for this font setting.
-             */
-            @RequiresSchemaVersion(major = 1, minor = 400)
-            @SuppressLint("CheckResult") // (b/247804720)
-            public Builder(@NonNull String axisTag, float value) {
-                setAxisTag(axisTag);
-                setValue(value);
-            }
-
-            /**
-             * Sets the axis tag for this font setting. This represents a 4 ASCII characters tag.
-             */
-            @RequiresSchemaVersion(major = 1, minor = 400)
-            @NonNull
-            Builder setAxisTag(@NonNull String axisTag) {
-                int axisTagInt = ByteBuffer.wrap(axisTag.getBytes()).getInt();
-                mImpl.setAxisTag(axisTagInt);
-                mFingerprint.recordPropertyUpdate(1, axisTagInt);
-                return this;
-            }
-
-            /** Builds an instance from accumulated values. */
-            @Override
-            @NonNull
-            public FontVariationSetting build() {
-                return new FontVariationSetting(mImpl.build(), mFingerprint);
-            }
-        }
-    }
-
-    /** A single point of customization in a font feature, with specified tag. */
-    @RequiresSchemaVersion(major = 1, minor = 400)
-    @RestrictTo(Scope.LIBRARY_GROUP)
-    public static final class FontFeatureSetting implements FontSetting {
-        private final LayoutElementProto.FontFeatureSetting mImpl;
-        @Nullable private final Fingerprint mFingerprint;
-
-        FontFeatureSetting(
-                LayoutElementProto.FontFeatureSetting impl, @Nullable Fingerprint fingerprint) {
-            this.mImpl = impl;
-            this.mFingerprint = fingerprint;
-        }
-
-        /** Gets the feature tag. This represents a 4 ASCII characters tag. */
-        @NonNull
-        @RestrictTo(Scope.LIBRARY_GROUP)
-        public String getTag() {
-            return new String(
-                    ByteBuffer.allocate(4).putInt(mImpl.getTag()).array(),
-                    StandardCharsets.US_ASCII);
-        }
-
-        @Override
-        public boolean equals(Object o) {
-            if (this == o) {
-                return true;
-            }
-
-            if (o == null || getClass() != o.getClass()) {
-                return false;
-            }
-
-            FontFeatureSetting that = (FontFeatureSetting) o;
-            return Objects.equals(getTag(), that.getTag());
-        }
-
-        @Override
-        public int hashCode() {
-            return Objects.hash(getTag());
-        }
-
-        /** Get the fingerprint for this object, or null if unknown. */
-        @Override
-        @RestrictTo(Scope.LIBRARY_GROUP)
-        @Nullable
-        public Fingerprint getFingerprint() {
-            return mFingerprint;
-        }
-
-        /** Creates a new wrapper instance from the proto. */
-        @RestrictTo(Scope.LIBRARY_GROUP)
-        @NonNull
-        public static FontFeatureSetting fromProto(
-                @NonNull LayoutElementProto.FontFeatureSetting proto,
-                @Nullable Fingerprint fingerprint) {
-            return new FontFeatureSetting(proto, fingerprint);
-        }
-
-        @NonNull
-        static FontFeatureSetting fromProto(
-                @NonNull LayoutElementProto.FontFeatureSetting proto) {
-            return fromProto(proto, null);
-        }
-
-        /** Returns the internal proto instance. */
-        @RestrictTo(Scope.LIBRARY_GROUP)
-        @NonNull
-        public LayoutElementProto.FontFeatureSetting toProto() {
-            return mImpl;
-        }
-
-        @Override
-        @RestrictTo(Scope.LIBRARY_GROUP)
-        @NonNull
-        public LayoutElementProto.FontSetting toFontSettingProto() {
-            return LayoutElementProto.FontSetting.newBuilder().setFeature(mImpl).build();
-        }
-
-        @Override
-        @NonNull
-        public String toString() {
-            return "FontFeatureSetting{"
-                    + "tag="
-                    + getTag()
-                    + "}";
-        }
-
-        /** Builder for {@link FontFeatureSetting} */
-        @RestrictTo(Scope.LIBRARY_GROUP)
-        public static final class Builder implements FontSetting.Builder {
-            private final LayoutElementProto.FontFeatureSetting.Builder mImpl =
-                    LayoutElementProto.FontFeatureSetting.newBuilder();
-            private final Fingerprint mFingerprint = new Fingerprint(843808384);
-
-            /**
-             * Creates an instance of {@link Builder}.
-             *
-             * @param tag the tag for this font feature. This represents a 4 ASCII characters tag.
-             */
-            @RequiresSchemaVersion(major = 1, minor = 400)
-            @SuppressLint("CheckResult") // (b/247804720)
-            public Builder(@NonNull String tag) {
-                setTag(tag);
-            }
-
-            /**
-             * Sets the feature tag. This represents a 4 ASCII characters tag.
-             */
-            @RequiresSchemaVersion(major = 1, minor = 400)
-            @NonNull
-            Builder setTag(@NonNull String tag) {
-                int tagInt = ByteBuffer.wrap(tag.getBytes()).getInt();
-                mImpl.setTag(tagInt);
-                mFingerprint.recordPropertyUpdate(1, tagInt);
-                return this;
-            }
-
-            /** Builds an instance from accumulated values. */
-            @Override
-            @NonNull
-            public FontFeatureSetting build() {
-                return new FontFeatureSetting(mImpl.build(), mFingerprint);
-            }
-        }
-    }
-=======
->>>>>>> 3d4510a6
 }