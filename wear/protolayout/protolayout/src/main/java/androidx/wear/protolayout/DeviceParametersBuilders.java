--- conflicted
+++ resolved
@@ -262,11 +262,7 @@
              * layout that uses features not available on schema version 1.0 , this can be used to
              * conditionally choose which feature to use.
              */
-<<<<<<< HEAD
-            @RequiresSchemaVersion(major = 1, minor = 200)
-=======
-            @RequiresSchemaVersion(major = 1, minor = 0)
->>>>>>> 3d4510a6
+            @RequiresSchemaVersion(major = 1, minor = 0)
             @NonNull
             public Builder setRendererSchemaVersion(@NonNull VersionInfo rendererSchemaVersion) {
                 mImpl.setRendererSchemaVersion(rendererSchemaVersion.toProto());
