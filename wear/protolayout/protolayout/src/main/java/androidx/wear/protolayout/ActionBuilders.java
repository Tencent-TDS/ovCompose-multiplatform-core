--- conflicted
+++ resolved
@@ -40,21 +40,8 @@
 
     /** Shortcut for building an {@link AndroidStringExtra}. */
     @NonNull
-<<<<<<< HEAD
-    public String getValue() {
-      return mImpl.getValue();
-    }
-
-    /** @hide */
-    @Override
-    @RestrictTo(Scope.LIBRARY_GROUP)
-    @Nullable
-    public Fingerprint getFingerprint() {
-      return mFingerprint;
-=======
     public static AndroidStringExtra stringExtra(@NonNull String value) {
         return new AndroidStringExtra.Builder().setValue(value).build();
->>>>>>> fdff00cc
     }
 
     /** Shortcut for building an {@link AndroidIntExtra}. */
@@ -69,78 +56,10 @@
         return new AndroidLongExtra.Builder().setValue(value).build();
     }
 
-<<<<<<< HEAD
-    /** @hide */
-    @Override
-    @RestrictTo(Scope.LIBRARY_GROUP)
-    @NonNull
-    public ActionProto.AndroidExtra toAndroidExtraProto() {
-      return ActionProto.AndroidExtra.newBuilder().setStringVal(mImpl).build();
-    }
-
-    /** Builder for {@link AndroidStringExtra}. */
-    public static final class Builder implements AndroidExtra.Builder {
-      private final ActionProto.AndroidStringExtra.Builder mImpl =
-          ActionProto.AndroidStringExtra.newBuilder();
-      private final Fingerprint mFingerprint = new Fingerprint(-973795259);
-
-      public Builder() {}
-
-      /**
-       * Sets the value.
-       *
-       * @since 1.0
-       */
-      @NonNull
-      public Builder setValue(@NonNull String value) {
-        mImpl.setValue(value);
-        mFingerprint.recordPropertyUpdate(1, value.hashCode());
-        return this;
-      }
-
-      @Override
-      @NonNull
-      public AndroidStringExtra build() {
-        return new AndroidStringExtra(mImpl.build(), mFingerprint);
-      }
-    }
-  }
-
-  /**
-   * An integer value that can be added to an Android intent's extras.
-   *
-   * @since 1.0
-   */
-  public static final class AndroidIntExtra implements AndroidExtra {
-    private final ActionProto.AndroidIntExtra mImpl;
-    @Nullable private final Fingerprint mFingerprint;
-
-    AndroidIntExtra(ActionProto.AndroidIntExtra impl, @Nullable Fingerprint fingerprint) {
-      this.mImpl = impl;
-      this.mFingerprint = fingerprint;
-    }
-
-    /**
-     * Gets the value.
-     *
-     * @since 1.0
-     */
-    public int getValue() {
-      return mImpl.getValue();
-    }
-
-    /** @hide */
-    @Override
-    @RestrictTo(Scope.LIBRARY_GROUP)
-    @Nullable
-    public Fingerprint getFingerprint() {
-      return mFingerprint;
-=======
     /** Shortcut for building an {@link AndroidDoubleExtra}. */
     @NonNull
     public static AndroidDoubleExtra doubleExtra(double value) {
         return new AndroidDoubleExtra.Builder().setValue(value).build();
->>>>>>> fdff00cc
     }
 
     /** Shortcut for building an {@link AndroidBooleanExtra}. */
@@ -161,13 +80,7 @@
                 .build();
     }
 
-<<<<<<< HEAD
-    /** @hide */
-    @Override
-    @RestrictTo(Scope.LIBRARY_GROUP)
-=======
     /** Shortcut for building a {@link LaunchAction} with extras in the launch intent. */
->>>>>>> fdff00cc
     @NonNull
     public static LaunchAction launchAction(
             @NonNull ComponentName activityComponentName,
@@ -189,78 +102,6 @@
      *
      * @since 1.0
      */
-<<<<<<< HEAD
-    public long getValue() {
-      return mImpl.getValue();
-    }
-
-    /** @hide */
-    @Override
-    @RestrictTo(Scope.LIBRARY_GROUP)
-    @Nullable
-    public Fingerprint getFingerprint() {
-      return mFingerprint;
-    }
-
-    @NonNull
-    static AndroidLongExtra fromProto(@NonNull ActionProto.AndroidLongExtra proto) {
-      return new AndroidLongExtra(proto, null);
-    }
-
-    @NonNull
-    ActionProto.AndroidLongExtra toProto() {
-      return mImpl;
-    }
-
-    /** @hide */
-    @Override
-    @RestrictTo(Scope.LIBRARY_GROUP)
-    @NonNull
-    public ActionProto.AndroidExtra toAndroidExtraProto() {
-      return ActionProto.AndroidExtra.newBuilder().setLongVal(mImpl).build();
-    }
-
-    /** Builder for {@link AndroidLongExtra}. */
-    public static final class Builder implements AndroidExtra.Builder {
-      private final ActionProto.AndroidLongExtra.Builder mImpl =
-          ActionProto.AndroidLongExtra.newBuilder();
-      private final Fingerprint mFingerprint = new Fingerprint(-906933303);
-
-      public Builder() {}
-
-      /**
-       * Sets the value.
-       *
-       * @since 1.0
-       */
-      @NonNull
-      public Builder setValue(long value) {
-        mImpl.setValue(value);
-        mFingerprint.recordPropertyUpdate(1, Long.hashCode(value));
-        return this;
-      }
-
-      @Override
-      @NonNull
-      public AndroidLongExtra build() {
-        return new AndroidLongExtra(mImpl.build(), mFingerprint);
-      }
-    }
-  }
-
-  /**
-   * A double value that can be added to an Android intent's extras.
-   *
-   * @since 1.0
-   */
-  public static final class AndroidDoubleExtra implements AndroidExtra {
-    private final ActionProto.AndroidDoubleExtra mImpl;
-    @Nullable private final Fingerprint mFingerprint;
-
-    AndroidDoubleExtra(ActionProto.AndroidDoubleExtra impl, @Nullable Fingerprint fingerprint) {
-      this.mImpl = impl;
-      this.mFingerprint = fingerprint;
-=======
     public static final class AndroidStringExtra implements AndroidExtra {
         private final ActionProto.AndroidStringExtra mImpl;
         @Nullable private final Fingerprint mFingerprint;
@@ -346,7 +187,6 @@
                 return new AndroidStringExtra(mImpl.build(), mFingerprint);
             }
         }
->>>>>>> fdff00cc
     }
 
     /**
@@ -354,78 +194,6 @@
      *
      * @since 1.0
      */
-<<<<<<< HEAD
-    public double getValue() {
-      return mImpl.getValue();
-    }
-
-    /** @hide */
-    @Override
-    @RestrictTo(Scope.LIBRARY_GROUP)
-    @Nullable
-    public Fingerprint getFingerprint() {
-      return mFingerprint;
-    }
-
-    @NonNull
-    static AndroidDoubleExtra fromProto(@NonNull ActionProto.AndroidDoubleExtra proto) {
-      return new AndroidDoubleExtra(proto, null);
-    }
-
-    @NonNull
-    ActionProto.AndroidDoubleExtra toProto() {
-      return mImpl;
-    }
-
-    /** @hide */
-    @Override
-    @RestrictTo(Scope.LIBRARY_GROUP)
-    @NonNull
-    public ActionProto.AndroidExtra toAndroidExtraProto() {
-      return ActionProto.AndroidExtra.newBuilder().setDoubleVal(mImpl).build();
-    }
-
-    /** Builder for {@link AndroidDoubleExtra}. */
-    public static final class Builder implements AndroidExtra.Builder {
-      private final ActionProto.AndroidDoubleExtra.Builder mImpl =
-          ActionProto.AndroidDoubleExtra.newBuilder();
-      private final Fingerprint mFingerprint = new Fingerprint(-1104636989);
-
-      public Builder() {}
-
-      /**
-       * Sets the value.
-       *
-       * @since 1.0
-       */
-      @NonNull
-      public Builder setValue(double value) {
-        mImpl.setValue(value);
-        mFingerprint.recordPropertyUpdate(1, Double.hashCode(value));
-        return this;
-      }
-
-      @Override
-      @NonNull
-      public AndroidDoubleExtra build() {
-        return new AndroidDoubleExtra(mImpl.build(), mFingerprint);
-      }
-    }
-  }
-
-  /**
-   * A boolean value that can be added to an Android intent's extras.
-   *
-   * @since 1.0
-   */
-  public static final class AndroidBooleanExtra implements AndroidExtra {
-    private final ActionProto.AndroidBooleanExtra mImpl;
-    @Nullable private final Fingerprint mFingerprint;
-
-    AndroidBooleanExtra(ActionProto.AndroidBooleanExtra impl, @Nullable Fingerprint fingerprint) {
-      this.mImpl = impl;
-      this.mFingerprint = fingerprint;
-=======
     public static final class AndroidIntExtra implements AndroidExtra {
         private final ActionProto.AndroidIntExtra mImpl;
         @Nullable private final Fingerprint mFingerprint;
@@ -510,7 +278,6 @@
                 return new AndroidIntExtra(mImpl.build(), mFingerprint);
             }
         }
->>>>>>> fdff00cc
     }
 
     /**
@@ -604,137 +371,8 @@
         }
     }
 
-<<<<<<< HEAD
-    /** @hide */
-    @Override
-    @RestrictTo(Scope.LIBRARY_GROUP)
-    @Nullable
-    public Fingerprint getFingerprint() {
-      return mFingerprint;
-    }
-
-    @NonNull
-    static AndroidBooleanExtra fromProto(@NonNull ActionProto.AndroidBooleanExtra proto) {
-      return new AndroidBooleanExtra(proto, null);
-    }
-
-    @NonNull
-    ActionProto.AndroidBooleanExtra toProto() {
-      return mImpl;
-    }
-
-    /** @hide */
-    @Override
-    @RestrictTo(Scope.LIBRARY_GROUP)
-    @NonNull
-    public ActionProto.AndroidExtra toAndroidExtraProto() {
-      return ActionProto.AndroidExtra.newBuilder().setBooleanVal(mImpl).build();
-    }
-
-    /** Builder for {@link AndroidBooleanExtra}. */
-    public static final class Builder implements AndroidExtra.Builder {
-      private final ActionProto.AndroidBooleanExtra.Builder mImpl =
-          ActionProto.AndroidBooleanExtra.newBuilder();
-      private final Fingerprint mFingerprint = new Fingerprint(-1244694745);
-
-      public Builder() {}
-
-      /**
-       * Sets the value.
-       *
-       * @since 1.0
-       */
-      @SuppressLint("MissingGetterMatchingBuilder")
-      @NonNull
-      public Builder setValue(boolean value) {
-        mImpl.setValue(value);
-        mFingerprint.recordPropertyUpdate(1, Boolean.hashCode(value));
-        return this;
-      }
-
-      @Override
-      @NonNull
-      public AndroidBooleanExtra build() {
-        return new AndroidBooleanExtra(mImpl.build(), mFingerprint);
-      }
-    }
-  }
-
-  /**
-   * Interface defining an item that can be included in the extras of an intent that will be sent to
-   * an Android activity. Supports types in android.os.PersistableBundle, excluding arrays.
-   *
-   * @since 1.0
-   */
-  public interface AndroidExtra {
-    /**
-     * Get the protocol buffer representation of this object.
-     *
-     * @hide
-     */
-    @RestrictTo(Scope.LIBRARY_GROUP)
-    @NonNull
-    ActionProto.AndroidExtra toAndroidExtraProto();
-
-    /**
-     * Get the fingerprint for this object or null if unknown.
-     *
-     * @hide
-     */
-    @RestrictTo(Scope.LIBRARY_GROUP)
-    @Nullable
-    Fingerprint getFingerprint();
-
-    /** Builder to create {@link AndroidExtra} objects. */
-    @SuppressLint("StaticFinalBuilder")
-    interface Builder {
-
-      /** Builds an instance with values accumulated in this Builder. */
-      @NonNull
-      AndroidExtra build();
-    }
-  }
-
-  @NonNull
-  static AndroidExtra androidExtraFromProto(@NonNull ActionProto.AndroidExtra proto) {
-    if (proto.hasStringVal()) {
-      return AndroidStringExtra.fromProto(proto.getStringVal());
-    }
-    if (proto.hasIntVal()) {
-      return AndroidIntExtra.fromProto(proto.getIntVal());
-    }
-    if (proto.hasLongVal()) {
-      return AndroidLongExtra.fromProto(proto.getLongVal());
-    }
-    if (proto.hasDoubleVal()) {
-      return AndroidDoubleExtra.fromProto(proto.getDoubleVal());
-    }
-    if (proto.hasBooleanVal()) {
-      return AndroidBooleanExtra.fromProto(proto.getBooleanVal());
-    }
-    throw new IllegalStateException("Proto was not a recognised instance of AndroidExtra");
-  }
-
-  /**
-   * A launch action to send an intent to an Android activity.
-   *
-   * @since 1.0
-   */
-  public static final class AndroidActivity {
-    private final ActionProto.AndroidActivity mImpl;
-    @Nullable private final Fingerprint mFingerprint;
-
-    AndroidActivity(ActionProto.AndroidActivity impl, @Nullable Fingerprint fingerprint) {
-      this.mImpl = impl;
-      this.mFingerprint = fingerprint;
-    }
-
-    /**
-     * Gets the package name to send the intent to, for example, "com.example.weather".
-=======
     /**
      * A double value that can be added to an Android intent's extras.
->>>>>>> fdff00cc
      *
      * @since 1.0
      */
@@ -929,23 +567,10 @@
         @NonNull
         ActionProto.AndroidExtra toAndroidExtraProto();
 
-<<<<<<< HEAD
-    /**
-     * Get the fingerprint for this object, or null if unknown.
-     *
-     * @hide
-     */
-    @RestrictTo(Scope.LIBRARY_GROUP)
-    @Nullable
-    public Fingerprint getFingerprint() {
-      return mFingerprint;
-    }
-=======
         /** Get the fingerprint for this object or null if unknown. */
         @RestrictTo(Scope.LIBRARY_GROUP)
         @Nullable
         Fingerprint getFingerprint();
->>>>>>> fdff00cc
 
         /** Builder to create {@link AndroidExtra} objects. */
         @RestrictTo(Scope.LIBRARY_GROUP)
@@ -957,97 +582,7 @@
         }
     }
 
-<<<<<<< HEAD
-    /** Builder for {@link AndroidActivity} */
-    public static final class Builder {
-      private final ActionProto.AndroidActivity.Builder mImpl =
-          ActionProto.AndroidActivity.newBuilder();
-      private final Fingerprint mFingerprint = new Fingerprint(-1799520061);
-
-      public Builder() {}
-
-      /**
-       * Sets the package name to send the intent to, for example, "com.example.weather".
-       *
-       * @since 1.0
-       */
-      @NonNull
-      public Builder setPackageName(@NonNull String packageName) {
-        mImpl.setPackageName(packageName);
-        mFingerprint.recordPropertyUpdate(1, packageName.hashCode());
-        return this;
-      }
-
-      /**
-       * Sets the fully qualified class name (including the package) to send the intent to, for
-       * example, "com.example.weather.WeatherOverviewActivity".
-       *
-       * @since 1.0
-       */
-      @NonNull
-      public Builder setClassName(@NonNull String className) {
-        mImpl.setClassName(className);
-        mFingerprint.recordPropertyUpdate(2, className.hashCode());
-        return this;
-      }
-
-      /**
-       * Adds an entry into the extras to be included in the intent.
-       *
-       * @since 1.0
-       */
-      @SuppressLint("MissingGetterMatchingBuilder")
-      @NonNull
-      public Builder addKeyToExtraMapping(@NonNull String key, @NonNull AndroidExtra extra) {
-        mImpl.putKeyToExtra(key, extra.toAndroidExtraProto());
-        mFingerprint.recordPropertyUpdate(
-            key.hashCode(), checkNotNull(extra.getFingerprint()).aggregateValueAsInt());
-        return this;
-      }
-
-      /** Builds an instance from accumulated values. */
-      @NonNull
-      public AndroidActivity build() {
-        return new AndroidActivity(mImpl.build(), mFingerprint);
-      }
-    }
-  }
-
-  /**
-   * An action used to launch another activity on the system. This can hold multiple different
-   * underlying action types, which will be picked based on what the underlying runtime believes to
-   * be suitable.
-   *
-   * @since 1.0
-   */
-  public static final class LaunchAction implements Action {
-    private final ActionProto.LaunchAction mImpl;
-    @Nullable private final Fingerprint mFingerprint;
-
-    LaunchAction(ActionProto.LaunchAction impl, @Nullable Fingerprint fingerprint) {
-      this.mImpl = impl;
-      this.mFingerprint = fingerprint;
-    }
-
-    /**
-     * Gets an action to launch an Android activity.
-     *
-     * @since 1.0
-     */
-    @Nullable
-    public AndroidActivity getAndroidActivity() {
-      if (mImpl.hasAndroidActivity()) {
-        return AndroidActivity.fromProto(mImpl.getAndroidActivity());
-      } else {
-        return null;
-      }
-    }
-
-    /** @hide */
-    @Override
-=======
     /** Creates a new wrapper instance from the proto. */
->>>>>>> fdff00cc
     @RestrictTo(Scope.LIBRARY_GROUP)
     @NonNull
     public static AndroidExtra androidExtraFromProto(
@@ -1071,63 +606,8 @@
     }
 
     @NonNull
-<<<<<<< HEAD
-    ActionProto.LaunchAction toProto() {
-      return mImpl;
-    }
-
-    /** @hide */
-    @Override
-    @RestrictTo(Scope.LIBRARY_GROUP)
-    @NonNull
-    public ActionProto.Action toActionProto() {
-      return ActionProto.Action.newBuilder().setLaunchAction(mImpl).build();
-    }
-
-    /** Builder for {@link LaunchAction}. */
-    public static final class Builder implements Action.Builder {
-      private final ActionProto.LaunchAction.Builder mImpl = ActionProto.LaunchAction.newBuilder();
-      private final Fingerprint mFingerprint = new Fingerprint(2004803940);
-
-      public Builder() {}
-
-      /**
-       * Sets an action to launch an Android activity.
-       *
-       * @since 1.0
-       */
-      @NonNull
-      public Builder setAndroidActivity(@NonNull AndroidActivity androidActivity) {
-        mImpl.setAndroidActivity(androidActivity.toProto());
-        mFingerprint.recordPropertyUpdate(
-            1, checkNotNull(androidActivity.getFingerprint()).aggregateValueAsInt());
-        return this;
-      }
-
-      @Override
-      @NonNull
-      public LaunchAction build() {
-        return new LaunchAction(mImpl.build(), mFingerprint);
-      }
-    }
-  }
-
-  /**
-   * An action used to load (or reload) the layout contents.
-   *
-   * @since 1.0
-   */
-  public static final class LoadAction implements Action {
-    private final ActionProto.LoadAction mImpl;
-    @Nullable private final Fingerprint mFingerprint;
-
-    LoadAction(ActionProto.LoadAction impl, @Nullable Fingerprint fingerprint) {
-      this.mImpl = impl;
-      this.mFingerprint = fingerprint;
-=======
     static AndroidExtra androidExtraFromProto(@NonNull ActionProto.AndroidExtra proto) {
         return androidExtraFromProto(proto, null);
->>>>>>> fdff00cc
     }
 
     /**
@@ -1135,134 +615,6 @@
      *
      * @since 1.0
      */
-<<<<<<< HEAD
-    @Nullable
-    public State getRequestState() {
-      if (mImpl.hasRequestState()) {
-        return State.fromProto(mImpl.getRequestState());
-      } else {
-        return null;
-      }
-    }
-
-    /** @hide */
-    @Override
-    @RestrictTo(Scope.LIBRARY_GROUP)
-    @Nullable
-    public Fingerprint getFingerprint() {
-      return mFingerprint;
-    }
-
-    @NonNull
-    static LoadAction fromProto(@NonNull ActionProto.LoadAction proto) {
-      return new LoadAction(proto, null);
-    }
-
-    @NonNull
-    ActionProto.LoadAction toProto() {
-      return mImpl;
-    }
-
-    /** @hide */
-    @Override
-    @RestrictTo(Scope.LIBRARY_GROUP)
-    @NonNull
-    public ActionProto.Action toActionProto() {
-      return ActionProto.Action.newBuilder().setLoadAction(mImpl).build();
-    }
-
-    /** Builder for {@link LoadAction}. */
-    public static final class Builder implements Action.Builder {
-      private final ActionProto.LoadAction.Builder mImpl = ActionProto.LoadAction.newBuilder();
-      private final Fingerprint mFingerprint = new Fingerprint(674205536);
-
-      public Builder() {}
-
-      /**
-       * Sets the state to load the next layout with. This will be included in the layout request
-       * sent after this action is invoked by a {@link
-       * androidx.wear.protolayout.ModifiersBuilders.Clickable}.
-       *
-       * @since 1.0
-       */
-      @NonNull
-      public Builder setRequestState(@NonNull State requestState) {
-        mImpl.setRequestState(requestState.toProto());
-        mFingerprint.recordPropertyUpdate(
-            1, checkNotNull(requestState.getFingerprint()).aggregateValueAsInt());
-        return this;
-      }
-
-      @Override
-      @NonNull
-      public LoadAction build() {
-        return new LoadAction(mImpl.build(), mFingerprint);
-      }
-    }
-  }
-
-  /**
-   * Interface defining an action that can be used by a layout element.
-   *
-   * @since 1.0
-   */
-  public interface Action {
-    /**
-     * Get the protocol buffer representation of this object.
-     *
-     * @hide
-     */
-    @RestrictTo(Scope.LIBRARY_GROUP)
-    @NonNull
-    ActionProto.Action toActionProto();
-
-    /**
-     * Get the fingerprint for this object or null if unknown.
-     *
-     * @hide
-     */
-    @RestrictTo(Scope.LIBRARY_GROUP)
-    @Nullable
-    Fingerprint getFingerprint();
-
-    /** Builder to create {@link Action} objects. */
-    @SuppressLint("StaticFinalBuilder")
-    interface Builder {
-
-      /** Builds an instance with values accumulated in this Builder. */
-      @NonNull
-      Action build();
-    }
-  }
-
-  @NonNull
-  static Action actionFromProto(@NonNull ActionProto.Action proto) {
-    if (proto.hasLaunchAction()) {
-      return LaunchAction.fromProto(proto.getLaunchAction());
-    }
-    if (proto.hasLoadAction()) {
-      return LoadAction.fromProto(proto.getLoadAction());
-    }
-    throw new IllegalStateException("Proto was not a recognised instance of Action");
-  }
-
-  /**
-   * Interface defining an action that is handled internal to the current layout and won't cause a
-   * layout refresh.
-   *
-   * @since 1.2
-   */
-  public interface LocalAction {
-    /**
-     * Get the protocol buffer representation of this object.
-     *
-     * @hide
-     */
-    @RestrictTo(Scope.LIBRARY_GROUP)
-    @NonNull
-    ActionProto.LocalAction toLocalActionProto();
-
-=======
     public static final class AndroidActivity {
         private final ActionProto.AndroidActivity mImpl;
         @Nullable private final Fingerprint mFingerprint;
@@ -1403,17 +755,12 @@
         }
     }
 
->>>>>>> fdff00cc
     /**
      * An action used to launch another activity on the system. This can hold multiple different
      * underlying action types, which will be picked based on what the underlying runtime believes
      * to be suitable.
      *
-<<<<<<< HEAD
-     * @hide
-=======
      * @since 1.0
->>>>>>> fdff00cc
      */
     public static final class LaunchAction implements Action {
         private final ActionProto.LaunchAction mImpl;
@@ -1619,20 +966,10 @@
         @NonNull
         ActionProto.Action toActionProto();
 
-<<<<<<< HEAD
-    /** @hide */
-    @Override
-    @RestrictTo(Scope.LIBRARY_GROUP)
-    @Nullable
-    public Fingerprint getFingerprint() {
-      return mFingerprint;
-    }
-=======
         /** Get the fingerprint for this object or null if unknown. */
         @RestrictTo(Scope.LIBRARY_GROUP)
         @Nullable
         Fingerprint getFingerprint();
->>>>>>> fdff00cc
 
         /** Builder to create {@link Action} objects. */
         @RestrictTo(Scope.LIBRARY_GROUP)
@@ -1644,12 +981,7 @@
         }
     }
 
-<<<<<<< HEAD
-    /** @hide */
-    @Override
-=======
     /** Creates a new wrapper instance from the proto. */
->>>>>>> fdff00cc
     @RestrictTo(Scope.LIBRARY_GROUP)
     @NonNull
     public static Action actionFromProto(
