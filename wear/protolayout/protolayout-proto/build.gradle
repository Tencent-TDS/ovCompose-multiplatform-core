/*
 * Copyright (C) 2022 The Android Open Source Project
 *
 * Licensed under the Apache License, Version 2.0 (the "License");
 * you may not use this file except in compliance with the License.
 * You may obtain a copy of the License at
 *
 *      http://www.apache.org/licenses/LICENSE-2.0
 *
 * Unless required by applicable law or agreed to in writing, software
 * distributed under the License is distributed on an "AS IS" BASIS,
 * WITHOUT WARRANTIES OR CONDITIONS OF ANY KIND, either express or implied.
 * See the License for the specific language governing permissions and
 * limitations under the License.
 */

import androidx.build.LibraryType
import androidx.build.RunApiTasks

plugins {
    id("AndroidXPlugin")
    id("AndroidXRepackagePlugin")
    id("java-library")
    id("com.google.protobuf")
}

repackage {
    // Must match what is in wear/protolayout/protolayout-external-protobuf/build.gradle
    addRelocation {
        sourcePackage = "com.google.protobuf"
        targetPackage =  "androidx.wear.protolayout.protobuf"
    }
}

dependencies {
<<<<<<< HEAD
    implementation("androidx.annotation:annotation:1.1.0")
=======
    implementation("androidx.annotation:annotation:1.8.1")
>>>>>>> 3d4510a6
    api(project(":wear:protolayout:protolayout-external-protobuf"))
    // Must be compileOnly to not bring in protobufLite in runtime
    // Repackaged protobufLite brought in by
    // project(":wear:protolayout:protolayout-external-protobuf") is used at runtime
    compileOnly(libs.protobufLite)
}

protobuf {
    protoc {
        artifact = libs.protobufCompiler.get()
    }

    generateProtoTasks {
        ofSourceSet("main").each { task ->
            project.sourceSets.main.java.srcDir(task)
        }
        all().each { task ->
            task.builtins {
                java {
                    option 'lite'
                }
            }
        }
    }
}

afterEvaluate {
    lint {
        lintOptions {
            // protobuf generates unannotated methods
            disable("UnknownNullness")
        }
    }
}

androidx {
    name = "Wear ProtoLayout Proto"
    type = LibraryType.PUBLISHED_LIBRARY
    inceptionYear = "2022"
    description = "Jarjar the generated proto and proto-lite dependency for use by wear-protolayout"
    runApiTasks = new RunApiTasks.No("Metalava doesn't properly parse the proto sources " +
            "(b/180579063)")
}<|MERGE_RESOLUTION|>--- conflicted
+++ resolved
@@ -33,11 +33,7 @@
 }
 
 dependencies {
-<<<<<<< HEAD
-    implementation("androidx.annotation:annotation:1.1.0")
-=======
     implementation("androidx.annotation:annotation:1.8.1")
->>>>>>> 3d4510a6
     api(project(":wear:protolayout:protolayout-external-protobuf"))
     // Must be compileOnly to not bring in protobufLite in runtime
     // Repackaged protobufLite brought in by
