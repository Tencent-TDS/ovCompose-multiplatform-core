/*
 * Copyright 2021 The Android Open Source Project
 *
 * Licensed under the Apache License, Version 2.0 (the "License");
 * you may not use this file except in compliance with the License.
 * You may obtain a copy of the License at
 *
 *      http://www.apache.org/licenses/LICENSE-2.0
 *
 * Unless required by applicable law or agreed to in writing, software
 * distributed under the License is distributed on an "AS IS" BASIS,
 * WITHOUT WARRANTIES OR CONDITIONS OF ANY KIND, either express or implied.
 * See the License for the specific language governing permissions and
 * limitations under the License.
 */

package androidx.wear.protolayout.material;

import static androidx.annotation.Dimension.DP;
import static androidx.wear.protolayout.DimensionBuilders.dp;
import static androidx.wear.protolayout.LayoutElementBuilders.HORIZONTAL_ALIGN_CENTER;
import static androidx.wear.protolayout.LayoutElementBuilders.HORIZONTAL_ALIGN_START;
import static androidx.wear.protolayout.LayoutElementBuilders.HORIZONTAL_ALIGN_UNDEFINED;
import static androidx.wear.protolayout.material.ChipDefaults.DEFAULT_HEIGHT;
import static androidx.wear.protolayout.material.ChipDefaults.DEFAULT_MARGIN_PERCENT;
import static androidx.wear.protolayout.material.ChipDefaults.HORIZONTAL_PADDING;
import static androidx.wear.protolayout.material.ChipDefaults.ICON_SIZE;
import static androidx.wear.protolayout.material.ChipDefaults.ICON_SPACER_WIDTH;
import static androidx.wear.protolayout.material.ChipDefaults.PRIMARY_COLORS;
import static androidx.wear.protolayout.materialcore.Chip.METADATA_TAG_CUSTOM_CONTENT;
import static androidx.wear.protolayout.materialcore.Chip.METADATA_TAG_ICON;
import static androidx.wear.protolayout.materialcore.Helper.checkNotNull;
import static androidx.wear.protolayout.materialcore.Helper.staticString;

import android.content.Context;

import androidx.annotation.Dimension;
import androidx.annotation.NonNull;
import androidx.annotation.Nullable;
import androidx.annotation.RestrictTo;
import androidx.annotation.RestrictTo.Scope;
import androidx.wear.protolayout.ColorBuilders.ColorProp;
import androidx.wear.protolayout.DeviceParametersBuilders.DeviceParameters;
import androidx.wear.protolayout.DimensionBuilders.ContainerDimension;
import androidx.wear.protolayout.DimensionBuilders.DpProp;
import androidx.wear.protolayout.LayoutElementBuilders;
import androidx.wear.protolayout.LayoutElementBuilders.ColorFilter;
import androidx.wear.protolayout.LayoutElementBuilders.HorizontalAlignment;
import androidx.wear.protolayout.LayoutElementBuilders.Image;
import androidx.wear.protolayout.LayoutElementBuilders.LayoutElement;
import androidx.wear.protolayout.ModifiersBuilders.Clickable;
import androidx.wear.protolayout.TypeBuilders.StringProp;
import androidx.wear.protolayout.expression.Fingerprint;
import androidx.wear.protolayout.material.Typography.TypographyName;
import androidx.wear.protolayout.proto.LayoutElementProto;

/**
 * ProtoLayout component {@link Chip} that represents clickable object with the text, optional label
 * and optional icon or with custom content.
 *
 * <p>The Chip is Stadium shape that has a max height designed to take no more than two lines of
 * text of {@link Typography#TYPOGRAPHY_BUTTON} style and with minimum tap target to meet
 * accessibility requirements. The {@link Chip} can have an icon horizontally parallel to the two
 * lines of text. Width of chip can very, and the recommended size is screen dependent with the
 * recommended margin being applied.
 *
 * <p>The recommended set of {@link ChipColors} styles can be obtained from {@link ChipDefaults}.,
 * e.g. {@link ChipDefaults#PRIMARY_COLORS} to get a color scheme for a primary {@link Chip}.
 *
 * <p>When accessing the contents of a container for testing, note that this element can't be simply
 * casted back to the original type, i.e.:
 *
 * <pre>{@code
 * Chip chip = new Chip...
 * Box box = new Box.Builder().addContent(chip).build();
 *
 * Chip myChip = (Chip) box.getContents().get(0);
 * }</pre>
 *
 * will fail.
 *
 * <p>To be able to get {@link Chip} object from any layout element, {@link #fromLayoutElement}
 * method should be used, i.e.:
 *
 * <pre>{@code
 * Chip myChip = Chip.fromLayoutElement(box.getContents().get(0));
 * }</pre>
 *
 * @see androidx.wear.protolayout.material.layouts.PrimaryLayout.Builder#setContent if this Chip is
 *     used inside of {@link androidx.wear.protolayout.material.layouts.PrimaryLayout}.
 */
public class Chip implements LayoutElement {
    @NonNull private final androidx.wear.protolayout.materialcore.Chip mElement;

    Chip(@NonNull androidx.wear.protolayout.materialcore.Chip element) {
        mElement = element;
    }

    /** Builder class for {@link Chip}. */
    public static final class Builder implements LayoutElement.Builder {
        @NonNull private final Context mContext;
        @Nullable private LayoutElement mCustomContent;
        @Nullable private String mImageResourceId = null;
        private boolean mIsIconOnly = false;
        @Nullable private String mPrimaryLabel = null;
        @Nullable private String mSecondaryLabel = null;
        @Nullable private StringProp mContentDescription = null;
        @NonNull private ChipColors mChipColors = PRIMARY_COLORS;
        @NonNull private DpProp mIconSize = ICON_SIZE;
        @HorizontalAlignment private int mHorizontalAlign = HORIZONTAL_ALIGN_UNDEFINED;
        @TypographyName private int mPrimaryLabelTypography;
        private boolean mIsScalable = true;
        private int mMaxLines = 0; // 0 indicates that is not set.
        @NonNull private final androidx.wear.protolayout.materialcore.Chip.Builder mCoreBuilder;

        /**
         * Creates a builder for the {@link Chip} with associated action. It is required to add
         * content later with setters.
         *
         * @param context The application's context.
         * @param clickable Associated {@link Clickable} for click events. When the Chip is clicked
         *     it will fire the associated action.
         * @param deviceParameters The device parameters used to derive defaults for this Chip.
         */
        public Builder(
                @NonNull Context context,
                @NonNull Clickable clickable,
                @NonNull DeviceParameters deviceParameters) {
            mContext = context;
            float width =
                    (100 - 2 * DEFAULT_MARGIN_PERCENT) * deviceParameters.getScreenWidthDp() / 100;
            mPrimaryLabelTypography = Typography.TYPOGRAPHY_BUTTON;
            mCoreBuilder = new androidx.wear.protolayout.materialcore.Chip.Builder(clickable);
            mCoreBuilder.setWidth(dp(width));
            mCoreBuilder.setHorizontalPadding(HORIZONTAL_PADDING);
            mCoreBuilder.setHeight(DEFAULT_HEIGHT);
            mCoreBuilder.setBackgroundColor(mChipColors.getBackgroundColor());
            mCoreBuilder.setMinimalTappableSquareLength(ChipDefaults.MIN_TAPPABLE_SQUARE_LENGTH);
            mCoreBuilder.setIconSpacerWidth(ICON_SPACER_WIDTH);
        }

        /**
         * Sets the width of {@link Chip}. If not set, default value will be set to fill the screen.
         */
        @NonNull
        public Builder setWidth(@NonNull ContainerDimension width) {
            mCoreBuilder.setWidth(width);
            return this;
        }

        /**
         * Sets the width of {@link Chip}. If not set, default value will be set to fill the
         * screen.
         */
        @NonNull
        public Builder setWidth(@Dimension(unit = DP) float width) {
            return setWidth(dp(width));
        }

        /**
         * Sets the custom content for the {@link Chip}. Any previously added content will be
         * overridden.
         */
        @NonNull
        public Builder setCustomContent(@NonNull LayoutElement content) {
            this.mCustomContent = content;
            this.mPrimaryLabel = null;
            this.mSecondaryLabel = null;
            this.mImageResourceId = null;
            return this;
        }

        /**
         * Sets the static content description for the {@link Chip}. It is highly recommended to
         * provide this for chip containing icon.
         */
        @NonNull
        public Builder setContentDescription(@NonNull CharSequence contentDescription) {
            return setContentDescription(staticString(contentDescription.toString()));
        }

        /**
         * Sets the content description for the {@link Chip}. It is highly recommended to provide
         * this for chip containing icon.
         *
         * <p>While this field is statically accessible from 1.0, it's only bindable since version
         * 1.2 and renderers supporting version 1.2 will use the dynamic value (if set).
         */
        @NonNull
        public Builder setContentDescription(@NonNull StringProp contentDescription) {
            this.mContentDescription = contentDescription;
            return this;
        }

        /**
         * Sets the primary label for the {@link Chip}. Any previously added custom content will be
         * overridden. Primary label can be on 1 or 2 lines, depending on the length and existence
         * of secondary label.
         */
        @NonNull
        public Builder setPrimaryLabelContent(@NonNull String primaryLabel) {
            this.mPrimaryLabel = primaryLabel;
            this.mIsIconOnly = false;
            this.mCustomContent = null;
            return this;
        }

        /**
         * Used for creating {@code CompactChip} and {@code TitleChip}.
         *
         * <p>Sets the font for the primary label and should only be used internally.
         */
        @NonNull
        Builder setPrimaryLabelTypography(@TypographyName int typography) {
            this.mPrimaryLabelTypography = typography;
            return this;
        }

        /**
         * Used for creating {@code CompactChip} and {@code TitleChip}.
         *
         * <p>Sets the icon size and should only be used internally.
         */
        @NonNull
        Builder setIconSize(@NonNull DpProp size) {
            this.mIconSize = size;
            return this;
        }

        /**
         * Used for creating {@code CompactChip} and {@code TitleChip}.
         *
         * <p>Sets whether the font for the primary label is scalable.
         */
        @NonNull
        Builder setIsPrimaryLabelScalable(boolean isScalable) {
            this.mIsScalable = isScalable;
            return this;
        }

        /**
         * Sets the secondary label for the {@link Chip}. Any previously added custom content will
         * be overridden. If secondary label is set, primary label must be set too with {@link
         * #setPrimaryLabelContent}.
         */
        @NonNull
        public Builder setSecondaryLabelContent(@NonNull String secondaryLabel) {
            this.mSecondaryLabel = secondaryLabel;
            this.mIsIconOnly = false;
            this.mCustomContent = null;
            return this;
        }

        /**
         * Sets the icon for the {@link Chip}. Any previously added custom content will be
         * overridden. Provided icon will be tinted to the given content color from {@link
         * ChipColors}. This icon should be image with chosen alpha channel and not an actual image.
         * If icon is set, primary label must be set too with {@link #setPrimaryLabelContent}.
         */
        @NonNull
        public Builder setIconContent(@NonNull String imageResourceId) {
            this.mImageResourceId = imageResourceId;
            this.mCustomContent = null;
            return this;
        }

        /**
         * Sets the content of the {@link Chip} to be *only* icon. Any previously added custom
         * content will be overridden. Provided icon will be tinted to the given content color from
         * {@link ChipColors}. This icon should be image with chosen alpha channel and not an actual
         * image. Should be used only for creating a {@link CompactChip}.
         */
        @NonNull
        Builder setIconOnlyContent(@NonNull String imageResourceId) {
            this.mImageResourceId = imageResourceId;
            this.mIsIconOnly = true;
            this.mCustomContent = null;
            return this;
        }

        /**
         * Sets the colors for the {@link Chip}. If set, {@link ChipColors#getBackgroundColor()}
         * will be used for the background of the button, {@link ChipColors#getContentColor()} for
         * main text, {@link ChipColors#getSecondaryContentColor()} for label text and {@link
         * ChipColors#getIconColor()} will be used as color for the icon itself. If not set, {@link
         * ChipDefaults#PRIMARY_COLORS} will be used.
         */
        @NonNull
        public Builder setChipColors(@NonNull ChipColors chipColors) {
            mChipColors = chipColors;
            mCoreBuilder.setBackgroundColor(chipColors.getBackgroundColor());
            return this;
        }

        /**
         * Sets the horizontal alignment in the chip. It is strongly recommended that the content of
         * the chip is start-aligned if there is more than primary text in it. By default, {@link
         * HorizontalAlignment#HORIZONTAL_ALIGN_CENTER} will be used when only a primary label is
         * present. Otherwise {@link HorizontalAlignment#HORIZONTAL_ALIGN_START} will be used.
         */
        @NonNull
        public Builder setHorizontalAlignment(@HorizontalAlignment int horizontalAlignment) {
            mHorizontalAlign = horizontalAlignment;
            return this;
        }

        /** Used for creating {@code CompactChip} and {@code TitleChip}. */
        @NonNull
        Builder setHorizontalPadding(@NonNull DpProp horizontalPadding) {
            mCoreBuilder.setHorizontalPadding(horizontalPadding);
            return this;
        }

        /** Used for creating {@code CompactChip} and {@code TitleChip}. */
        @NonNull
        Builder setHeight(@NonNull DpProp height) {
            mCoreBuilder.setHeight(height);
            return this;
        }

        /** Used for creating {@code CompactChip} and {@code TitleChip}. */
        @NonNull
        Builder setMaxLines(int maxLines) {
            this.mMaxLines = maxLines;
            return this;
        }

        /** Constructs and returns {@link Chip} with the provided content and look. */
        @NonNull
        @Override
        public Chip build() {
            mCoreBuilder.setContentDescription(getCorrectContentDescription());
            mCoreBuilder.setHorizontalAlignment(getCorrectHorizontalAlignment());

            if (mCustomContent != null) {
                mCoreBuilder.setCustomContent(mCustomContent);
            } else {
                setCorrectContent();
            }

            return new Chip(mCoreBuilder.build());
        }

        @NonNull
        private StringProp getCorrectContentDescription() {
            if (mContentDescription == null) {
                String staticValue = "";
                if (mPrimaryLabel != null) {
                    staticValue += mPrimaryLabel;
                }
                if (mSecondaryLabel != null) {
                    staticValue += "\n" + mSecondaryLabel;
                }
                mContentDescription = new StringProp.Builder(staticValue).build();
            }
            return checkNotNull(mContentDescription);
        }

        @HorizontalAlignment
        private int getCorrectHorizontalAlignment() {
            if (mHorizontalAlign != HORIZONTAL_ALIGN_UNDEFINED) {
                return mHorizontalAlign;
            }
            if (mPrimaryLabel != null && mSecondaryLabel == null && mImageResourceId == null) {
                return HORIZONTAL_ALIGN_CENTER;
            } else {
                return HORIZONTAL_ALIGN_START;
            }
        }

<<<<<<< HEAD
=======
        private boolean isIconOnly() {
            return mPrimaryLabel == null && mSecondaryLabel == null && mCustomContent == null;
        }

>>>>>>> 3d4510a6
        @SuppressWarnings("deprecation") // TEXT_OVERFLOW_ELLIPSIZE_END as existing API
        private void setCorrectContent() {
            if (mImageResourceId != null) {
                Image icon =
                        new Image.Builder()
                                .setResourceId(mImageResourceId)
                                .setWidth(mIconSize)
                                .setHeight(mIconSize)
                                .setColorFilter(
                                        new ColorFilter.Builder()
                                                .setTint(mChipColors.getIconColor())
                                                .build())
                                .build();
                mCoreBuilder.setIconContent(icon);

<<<<<<< HEAD
                if (mIsIconOnly) {
=======
                if (isIconOnly()) {
>>>>>>> 3d4510a6
                    return;
                }
            }

            Text mainTextElement =
                    new Text.Builder(mContext, checkNotNull(mPrimaryLabel))
                            .setTypography(mPrimaryLabelTypography)
                            .setColor(mChipColors.getContentColor())
                            .setMaxLines(getCorrectMaxLines())
                            .setOverflow(LayoutElementBuilders.TEXT_OVERFLOW_ELLIPSIZE_END)
                            .setMultilineAlignment(LayoutElementBuilders.TEXT_ALIGN_START)
                            .setScalable(mIsScalable)
                            .build();

            mCoreBuilder.setPrimaryLabelContent(mainTextElement);

            if (mSecondaryLabel != null) {
                Text labelTextElement =
                        new Text.Builder(mContext, mSecondaryLabel)
                                .setTypography(Typography.TYPOGRAPHY_CAPTION2)
                                .setColor(mChipColors.getSecondaryContentColor())
                                .setMaxLines(1)
                                .setOverflow(LayoutElementBuilders.TEXT_OVERFLOW_ELLIPSIZE_END)
                                .setMultilineAlignment(LayoutElementBuilders.TEXT_ALIGN_START)
                                .build();
                mCoreBuilder.setSecondaryLabelContent(labelTextElement);
            }
        }

        private int getCorrectMaxLines() {
            if (mMaxLines > 0) {
                return mMaxLines;
            }
            return mSecondaryLabel != null ? 1 : 2;
        }
    }

    /** Returns the visible height of this Chip. */
    @NonNull
    public ContainerDimension getHeight() {
        return mElement.getHeight();
    }

    /** Returns width of this Chip. */
    @NonNull
    public ContainerDimension getWidth() {
        return mElement.getWidth();
    }

    /** Returns click event action associated with this Chip. */
    @NonNull
    public Clickable getClickable() {
        return mElement.getClickable();
    }

    /** Returns chip colors of this Chip. */
    @NonNull
    public ChipColors getChipColors() {
        ColorProp backgroundColor = mElement.getBackgroundColor();
        ColorProp contentColor = null;
        ColorProp secondaryContentColor = null;
        ColorProp iconTintColor = null;

        if (!getMetadataTag().equals(METADATA_TAG_CUSTOM_CONTENT)) {
            if (getMetadataTag().equals(METADATA_TAG_ICON)) {
                Image icon = checkNotNull(getIconContentObject());
                iconTintColor = checkNotNull(checkNotNull(icon.getColorFilter()).getTint());
            }


            Text maybePrimaryLabel = getPrimaryLabelContentObject();
            if (maybePrimaryLabel != null) {
                contentColor = checkNotNull(maybePrimaryLabel).getColor();
                Text label = getSecondaryLabelContentObject();
                if (label != null) {
                    secondaryContentColor = label.getColor();
                }
            }
        }

        // Populate other colors if they are not found.
        if (contentColor == null) {
            contentColor = new ColorProp.Builder(0).build();
        }
        if (secondaryContentColor == null) {
            secondaryContentColor = contentColor;
        }
        if (iconTintColor == null) {
            iconTintColor = contentColor;
        }

        return new ChipColors(backgroundColor, iconTintColor, contentColor, secondaryContentColor);
    }

    /** Returns content description of this Chip. */
    @Nullable
    public StringProp getContentDescription() {
        return mElement.getContentDescription();
    }

    /** Returns custom content from this Chip if it has been added. Otherwise, it returns null. */
    @Nullable
    public LayoutElement getCustomContent() {
        return mElement.getCustomContent();
    }

    /** Returns primary label from this Chip if it has been added. Otherwise, it returns null. */
    @Nullable
    public String getPrimaryLabelContent() {
        Text primaryLabel = getPrimaryLabelContentObject();
        return primaryLabel != null ? primaryLabel.getText().getValue() : null;
    }

    /** Returns secondary label from this Chip if it has been added. Otherwise, it returns null. */
    @Nullable
    public String getSecondaryLabelContent() {
        Text secondaryLabel = getSecondaryLabelContentObject();
        return secondaryLabel != null ? secondaryLabel.getText().getValue() : null;
    }

    /** Returns icon id from this Chip if it has been added. Otherwise, it returns null. */
    @Nullable
    public String getIconContent() {
        Image icon = getIconContentObject();
        return icon != null ? checkNotNull(icon.getResourceId()).getValue() : null;
    }

    @Nullable
    private Text getPrimaryLabelContentObject() {
        LayoutElement content = mElement.getPrimaryLabelContent();
        if (content != null) {
            return Text.fromLayoutElement(content);
        }
        return null;
    }

    @Nullable
    private Text getSecondaryLabelContentObject() {
        LayoutElement content = mElement.getSecondaryLabelContent();
        if (content != null) {
            return Text.fromLayoutElement(content);
        }
        return null;
    }

    @Nullable
    private Image getIconContentObject() {
        LayoutElement content = mElement.getIconContent();
        return content instanceof Image ? (Image) content : null;
    }

    /** Returns the horizontal alignment of the content in this Chip. */
    @HorizontalAlignment
    public int getHorizontalAlignment() {
        return mElement.getHorizontalAlignment();
    }

    /** Returns metadata tag set to this Chip. */
    @NonNull
    String getMetadataTag() {
        return mElement.getMetadataTag();
    }

    /**
     * Returns Chip object from the given LayoutElement (e.g. one retrieved from a container's
     * content with {@code container.getContents().get(index)}) if that element can be converted to
     * Chip. Otherwise, it will return null.
     */
    @Nullable
    public static Chip fromLayoutElement(@NonNull LayoutElement element) {
        if (element instanceof Chip) {
            return (Chip) element;
        }
        androidx.wear.protolayout.materialcore.Chip coreChip =
                androidx.wear.protolayout.materialcore.Chip.fromLayoutElement(element);
        return coreChip == null ? null : new Chip(coreChip);
    }

    @NonNull
    @Override
    @RestrictTo(Scope.LIBRARY_GROUP)
    public LayoutElementProto.LayoutElement toLayoutElementProto() {
        return mElement.toLayoutElementProto();
    }

    @Nullable
    @Override
    @RestrictTo(Scope.LIBRARY_GROUP)
    public Fingerprint getFingerprint() {
        return mElement.getFingerprint();
    }
}<|MERGE_RESOLUTION|>--- conflicted
+++ resolved
@@ -101,7 +101,6 @@
         @NonNull private final Context mContext;
         @Nullable private LayoutElement mCustomContent;
         @Nullable private String mImageResourceId = null;
-        private boolean mIsIconOnly = false;
         @Nullable private String mPrimaryLabel = null;
         @Nullable private String mSecondaryLabel = null;
         @Nullable private StringProp mContentDescription = null;
@@ -200,7 +199,6 @@
         @NonNull
         public Builder setPrimaryLabelContent(@NonNull String primaryLabel) {
             this.mPrimaryLabel = primaryLabel;
-            this.mIsIconOnly = false;
             this.mCustomContent = null;
             return this;
         }
@@ -246,7 +244,6 @@
         @NonNull
         public Builder setSecondaryLabelContent(@NonNull String secondaryLabel) {
             this.mSecondaryLabel = secondaryLabel;
-            this.mIsIconOnly = false;
             this.mCustomContent = null;
             return this;
         }
@@ -260,20 +257,6 @@
         @NonNull
         public Builder setIconContent(@NonNull String imageResourceId) {
             this.mImageResourceId = imageResourceId;
-            this.mCustomContent = null;
-            return this;
-        }
-
-        /**
-         * Sets the content of the {@link Chip} to be *only* icon. Any previously added custom
-         * content will be overridden. Provided icon will be tinted to the given content color from
-         * {@link ChipColors}. This icon should be image with chosen alpha channel and not an actual
-         * image. Should be used only for creating a {@link CompactChip}.
-         */
-        @NonNull
-        Builder setIconOnlyContent(@NonNull String imageResourceId) {
-            this.mImageResourceId = imageResourceId;
-            this.mIsIconOnly = true;
             this.mCustomContent = null;
             return this;
         }
@@ -368,13 +351,10 @@
             }
         }
 
-<<<<<<< HEAD
-=======
         private boolean isIconOnly() {
             return mPrimaryLabel == null && mSecondaryLabel == null && mCustomContent == null;
         }
 
->>>>>>> 3d4510a6
         @SuppressWarnings("deprecation") // TEXT_OVERFLOW_ELLIPSIZE_END as existing API
         private void setCorrectContent() {
             if (mImageResourceId != null) {
@@ -390,11 +370,7 @@
                                 .build();
                 mCoreBuilder.setIconContent(icon);
 
-<<<<<<< HEAD
-                if (mIsIconOnly) {
-=======
                 if (isIconOnly()) {
->>>>>>> 3d4510a6
                     return;
                 }
             }
