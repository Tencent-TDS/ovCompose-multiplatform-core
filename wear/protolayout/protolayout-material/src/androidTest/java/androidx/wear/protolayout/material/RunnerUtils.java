/*
 * Copyright 2022 The Android Open Source Project
 *
 * Licensed under the Apache License, Version 2.0 (the "License");
 * you may not use this file except in compliance with the License.
 * You may obtain a copy of the License at
 *
 *      http://www.apache.org/licenses/LICENSE-2.0
 *
 * Unless required by applicable law or agreed to in writing, software
 * distributed under the License is distributed on an "AS IS" BASIS,
 * WITHOUT WARRANTIES OR CONDITIONS OF ANY KIND, either express or implied.
 * See the License for the specific language governing permissions and
 * limitations under the License.
 */

package androidx.wear.protolayout.material;

import android.annotation.SuppressLint;
import android.content.Context;
import android.content.Intent;
import android.content.res.Configuration;
import android.graphics.Bitmap;
import android.util.DisplayMetrics;
import android.util.Log;

import androidx.annotation.NonNull;
import androidx.test.core.app.ActivityScenario;
import androidx.test.platform.app.InstrumentationRegistry;
import androidx.test.screenshot.AndroidXScreenshotTestRule;
import androidx.test.screenshot.matchers.MSSIMMatcher;
import androidx.wear.protolayout.LayoutElementBuilders.Layout;
import androidx.wear.protolayout.material.test.GoldenTestActivity;

import java.util.List;
import java.util.Map;
import java.util.stream.Collectors;

public class RunnerUtils {
    // This isn't totally ideal right now. The screenshot tests run on a phone, so emulate some
    // watch dimensions here.
    public static final int SCREEN_WIDTH = 390;
    public static final int SCREEN_HEIGHT = 390;

    private RunnerUtils() {}

    public static void runSingleScreenshotTest(
            @NonNull AndroidXScreenshotTestRule rule,
            @NonNull TestCase testCase,
            @NonNull String expected) {
        if (testCase.isForLtr) {
            runSingleScreenshotTest(rule, testCase.mLayout, expected, /* isRtlDirection= */ false);
        }
        if (testCase.isForRtl) {
            runSingleScreenshotTest(
                    rule, testCase.mLayout, expected + "_rtl", /* isRtlDirection= */ true);
        }
    }

    public static void runSingleScreenshotTest(
            @NonNull AndroidXScreenshotTestRule rule,
            @NonNull Layout layout,
            @NonNull String expected,
            boolean isRtlDirection) {
        byte[] layoutPayload = layout.toByteArray();

        Intent startIntent =
                new Intent(
                        InstrumentationRegistry.getInstrumentation().getTargetContext(),
                        GoldenTestActivity.class);
        startIntent.putExtra("layout", layoutPayload);
        startIntent.putExtra(GoldenTestActivity.USE_RTL_DIRECTION, isRtlDirection);

        try (ActivityScenario<GoldenTestActivity> scenario = ActivityScenario.launch(startIntent)) {
            InstrumentationRegistry.getInstrumentation().waitForIdleSync();

            try {
                // Wait 1s after launching the activity. This allows for the old white layout in the
                // bootstrap activity to fully go away before proceeding.
                Thread.sleep(100);
            } catch (Exception ex) {
                if (ex instanceof InterruptedException) {
                    Thread.currentThread().interrupt();
                }
                Log.e("MaterialGoldenTest", "Error sleeping", ex);
            }

<<<<<<< HEAD
        DisplayMetrics displayMetrics =
                InstrumentationRegistry.getInstrumentation()
                        .getTargetContext()
                        .getResources()
                        .getDisplayMetrics();

        // RTL will put the View on the right side.
        int screenWidthStart = isRtlDirection ? displayMetrics.widthPixels - SCREEN_WIDTH : 0;

        Bitmap bitmap =
                Bitmap.createBitmap(
                        InstrumentationRegistry.getInstrumentation()
                                .getUiAutomation()
                                .takeScreenshot(),
                        screenWidthStart,
                        0,
                        SCREEN_WIDTH,
                        SCREEN_HEIGHT);
        rule.assertBitmapAgainstGolden(bitmap, expected, new MSSIMMatcher());

        // There's a weird bug (related to b/159805732) where, when calling .close() on
        // ActivityScenario or calling finish() and immediately exiting the test, the test can hang
        // on a white screen for 45s. Closing the activity here and waiting for 1s seems to fix
        // this.
        scenario.onActivity(Activity::finish);
=======
            DisplayMetrics displayMetrics =
                    InstrumentationRegistry.getInstrumentation()
                            .getTargetContext()
                            .getResources()
                            .getDisplayMetrics();
>>>>>>> 3d4510a6

            // RTL will put the View on the right side.
            int screenWidthStart = isRtlDirection ? displayMetrics.widthPixels - SCREEN_WIDTH : 0;

            Bitmap bitmap =
                    Bitmap.createBitmap(
                            InstrumentationRegistry.getInstrumentation()
                                    .getUiAutomation()
                                    .takeScreenshot(),
                            screenWidthStart,
                            0,
                            SCREEN_WIDTH,
                            SCREEN_HEIGHT);
            rule.assertBitmapAgainstGolden(bitmap, expected, new MSSIMMatcher());
        }
    }

    @SuppressLint("BanThreadSleep")
    public static void waitForNotificationToDisappears() {
        try {
            // Wait for the initial notification to disappear.
            Thread.sleep(5000);
        } catch (InterruptedException e) {
            Log.e("MaterialGoldenTest", "Error sleeping", e);
        }
    }

    public static List<Object[]> convertToTestParameters(
            Map<String, Layout> testCases, boolean isForRtr, boolean isForLtr) {
        return testCases.entrySet().stream()
                .map(
                        test ->
                                new Object[] {
                                    test.getKey(), new TestCase(test.getValue(), isForRtr, isForLtr)
                                })
                .collect(Collectors.toList());
    }

    /** Holds testcase parameters. */
    public static final class TestCase {
        final Layout mLayout;
        final boolean isForRtl;
        final boolean isForLtr;

        public TestCase(Layout layout, boolean isForRtl, boolean isForLtr) {
            mLayout = layout;
            this.isForRtl = isForRtl;
            this.isForLtr = isForLtr;
        }
    }
<<<<<<< HEAD
=======

    public static float getFontScale(Context context) {
        return context.getResources().getConfiguration().fontScale;
    }

    @SuppressWarnings("deprecation")
    public static void setFontScale(Context context, float fontScale) {
        Configuration newConfiguration =
                new Configuration(context.getResources().getConfiguration());
        newConfiguration.fontScale = fontScale;
        context.getResources()
                .updateConfiguration(newConfiguration, context.getResources().getDisplayMetrics());
    }
>>>>>>> 3d4510a6
}<|MERGE_RESOLUTION|>--- conflicted
+++ resolved
@@ -85,39 +85,11 @@
                 Log.e("MaterialGoldenTest", "Error sleeping", ex);
             }
 
-<<<<<<< HEAD
-        DisplayMetrics displayMetrics =
-                InstrumentationRegistry.getInstrumentation()
-                        .getTargetContext()
-                        .getResources()
-                        .getDisplayMetrics();
-
-        // RTL will put the View on the right side.
-        int screenWidthStart = isRtlDirection ? displayMetrics.widthPixels - SCREEN_WIDTH : 0;
-
-        Bitmap bitmap =
-                Bitmap.createBitmap(
-                        InstrumentationRegistry.getInstrumentation()
-                                .getUiAutomation()
-                                .takeScreenshot(),
-                        screenWidthStart,
-                        0,
-                        SCREEN_WIDTH,
-                        SCREEN_HEIGHT);
-        rule.assertBitmapAgainstGolden(bitmap, expected, new MSSIMMatcher());
-
-        // There's a weird bug (related to b/159805732) where, when calling .close() on
-        // ActivityScenario or calling finish() and immediately exiting the test, the test can hang
-        // on a white screen for 45s. Closing the activity here and waiting for 1s seems to fix
-        // this.
-        scenario.onActivity(Activity::finish);
-=======
             DisplayMetrics displayMetrics =
                     InstrumentationRegistry.getInstrumentation()
                             .getTargetContext()
                             .getResources()
                             .getDisplayMetrics();
->>>>>>> 3d4510a6
 
             // RTL will put the View on the right side.
             int screenWidthStart = isRtlDirection ? displayMetrics.widthPixels - SCREEN_WIDTH : 0;
@@ -168,8 +140,6 @@
             this.isForLtr = isForLtr;
         }
     }
-<<<<<<< HEAD
-=======
 
     public static float getFontScale(Context context) {
         return context.getResources().getConfiguration().fontScale;
@@ -183,5 +153,4 @@
         context.getResources()
                 .updateConfiguration(newConfiguration, context.getResources().getDisplayMetrics());
     }
->>>>>>> 3d4510a6
 }