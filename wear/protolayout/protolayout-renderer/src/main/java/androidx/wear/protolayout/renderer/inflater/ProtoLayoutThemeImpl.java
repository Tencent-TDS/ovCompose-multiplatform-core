/*
 * Copyright 2023 The Android Open Source Project
 *
 * Licensed under the Apache License, Version 2.0 (the "License");
 * you may not use this file except in compliance with the License.
 * You may obtain a copy of the License at
 *
 *      http://www.apache.org/licenses/LICENSE-2.0
 *
 * Unless required by applicable law or agreed to in writing, software
 * distributed under the License is distributed on an "AS IS" BASIS,
 * WITHOUT WARRANTIES OR CONDITIONS OF ANY KIND, either express or implied.
 * See the License for the specific language governing permissions and
 * limitations under the License.
 */

package androidx.wear.protolayout.renderer.inflater;

import static androidx.core.util.Preconditions.checkNotNull;

import static java.util.Arrays.stream;

import android.content.Context;
import android.content.res.Resources;
import android.content.res.Resources.Theme;
import android.content.res.TypedArray;
import android.graphics.Typeface;
import android.util.TypedValue;

import androidx.annotation.AttrRes;
import androidx.annotation.DrawableRes;
import androidx.annotation.NonNull;
import androidx.annotation.StyleRes;
import androidx.annotation.StyleableRes;
import androidx.collection.ArrayMap;
import androidx.wear.protolayout.renderer.ProtoLayoutTheme;
import androidx.wear.protolayout.renderer.R;

import com.google.common.collect.ImmutableSet;

import java.util.Map;

/** Theme customization for ProtoLayout texts, which includes Font types and variants. */
public class ProtoLayoutThemeImpl implements ProtoLayoutTheme {

    /** Holder for different weights of the same font variant. */
    public static class FontSetImpl implements FontSet {
        final Typeface mNormalFont;
        final Typeface mMediumFont;
        final Typeface mBoldFont;

        FontSetImpl(@NonNull Theme theme, @StyleRes int style) {
            TypedArray a = theme.obtainStyledAttributes(style, R.styleable.ProtoLayoutFontSet);
            this.mNormalFont =
                    loadTypeface(a, R.styleable.ProtoLayoutFontSet_protoLayoutNormalFont);
            this.mMediumFont =
                    loadTypeface(a, R.styleable.ProtoLayoutFontSet_protoLayoutMediumFont);
            this.mBoldFont = loadTypeface(a, R.styleable.ProtoLayoutFontSet_protoLayoutBoldFont);
            a.recycle();
        }

        private static Typeface loadTypeface(TypedArray array, @StyleableRes int styleableResId) {
            // Resources are a little nasty; we can't just check if resType =
            // TypedValue.TYPE_REFERENCE, because it never is (if you use @font/foo inside of
            // styles.xml, the value will be a string of the form res/font/foo.ttf). Instead, see if
            // there's a resource ID at all, and use that, otherwise assume it's a well known font
            // family.
            int resType = array.getType(styleableResId);

            if (array.getResourceId(styleableResId, -1) != -1
                    && array.getFont(styleableResId) != null) {
                return checkNotNull(array.getFont(styleableResId));
            } else if (resType == TypedValue.TYPE_STRING
                    && array.getString(styleableResId) != null) {
                // Load the normal typeface; we customise this into BOLD/ITALIC later in
                // ProtoLayoutRenderer.
                return Typeface.create(
                        checkNotNull(array.getString(styleableResId)), Typeface.NORMAL);
            } else {
                throw new IllegalArgumentException("Unknown resource value type " + resType);
            }
        }

        @Override
        @NonNull
        public Typeface getNormalFont() {
            return mNormalFont;
        }

        @Override
        @NonNull
        public Typeface getMediumFont() {
            return mMediumFont;
        }

        @Override
        @NonNull
        public Typeface getBoldFont() {
            return mBoldFont;
        }
    }

    /**
     * Creates a ProtoLayoutTheme for the default theme, based on R.style.ProtoLayoutBaseTheme and
     * R.attr.protoLayoutFallbackAppearance from the local package.
     */
    @NonNull
    public static ProtoLayoutTheme defaultTheme(@NonNull Context context) {
        return new ProtoLayoutThemeImpl(context.getResources(), R.style.ProtoLayoutBaseTheme);
    }

<<<<<<< HEAD
    private final Map<Integer, FontSet> mVariantToFontSet = new ArrayMap<>();
=======
    private final Map<String, FontSet> mFontFamilyToFontSet = new ArrayMap<>();
>>>>>>> 3d4510a6
    private final Theme mTheme;
    @AttrRes private final int mFallbackTextAppearanceAttrId;

    /** Constructor with default fallbackTextAppearanceAttrId. */
    public ProtoLayoutThemeImpl(@NonNull Context context, @StyleRes int themeResId) {
        this(context.getResources(), themeResId, R.attr.protoLayoutFallbackTextAppearance);
    }

    /** Constructor with default fallbackTextAppearanceAttrId. */
    public ProtoLayoutThemeImpl(@NonNull Resources resources, @StyleRes int themeResId) {
        this(resources, themeResId, R.attr.protoLayoutFallbackTextAppearance);
    }

    /**
     * Constructor.
     *
     * @param resources Resources reference containing the styles.
     * @param themeResId a Style resource id for ProtoLayoutTheme that can be read from the
     *     specified resources.
     * @param fallbackTextAppearanceAttrId a attribute id for the fallbackTextAppearance that can be
     *     read from the specified resources
     */
    public ProtoLayoutThemeImpl(
            @NonNull Resources resources,
            @StyleRes int themeResId,
            @AttrRes int fallbackTextAppearanceAttrId) {
        mTheme = resources.newTheme();
        mTheme.applyStyle(themeResId, true);
        mFallbackTextAppearanceAttrId = fallbackTextAppearanceAttrId;

        TypedArray a = mTheme.obtainStyledAttributes(R.styleable.ProtoLayoutTheme);

        int defaultBodyFontResourceId =
                a.getResourceId(R.styleable.ProtoLayoutTheme_protoLayoutBodyFont, -1);

        // Font families. Default to body font in case theme doesn't have set attribute.
        mFontFamilyToFontSet.put(
                FONT_NAME_DEFAULT,
                new FontSetImpl(
                        mTheme,
                        a.getResourceId(
                                R.styleable.ProtoLayoutTheme_protoLayoutDefaultSystemFont,
                                defaultBodyFontResourceId)));
        mFontFamilyToFontSet.put(
                FONT_NAME_ROBOTO,
                new FontSetImpl(
                        mTheme,
                        a.getResourceId(
                                R.styleable.ProtoLayoutTheme_protoLayoutRobotoFont,
                                defaultBodyFontResourceId)));
        mFontFamilyToFontSet.put(
                FONT_NAME_ROBOTO_FLEX,
                new FontSetImpl(
                        mTheme,
                        a.getResourceId(
                                R.styleable.ProtoLayoutTheme_protoLayoutRobotoFlexFont,
                                defaultBodyFontResourceId)));

        // Legacy variants
        mFontFamilyToFontSet.put(
                FONT_NAME_LEGACY_VARIANT_TITLE,
                new FontSetImpl(
                        mTheme,
                        a.getResourceId(R.styleable.ProtoLayoutTheme_protoLayoutTitleFont, -1)));
        mFontFamilyToFontSet.put(
                FONT_NAME_LEGACY_VARIANT_BODY, new FontSetImpl(mTheme, defaultBodyFontResourceId));

        a.recycle();
    }

    private static final ImmutableSet<String> SUPPORTED_FONT_FAMILIES =
            ImmutableSet.of(
                    FONT_NAME_DEFAULT,
                    FONT_NAME_ROBOTO,
                    FONT_NAME_ROBOTO_FLEX,
                    FONT_NAME_LEGACY_VARIANT_TITLE,
                    FONT_NAME_LEGACY_VARIANT_BODY);

    /**
     * Returns the {@link FontSet} for the first font family name that is supported. If none are
     * supported, defaults to the system font.
     *
     * <p>It's theme's responsibility to define which font families are supported by returning the
     * corresponding {@link FontSet}. The default one should be system font and always supported.
     * The Roboto Flex variable font from {@link
     * androidx.wear.protolayout.LayoutElementBuilders.FontStyle#ROBOTO_FLEX_FONT} and
     * standard Roboto font from {@link
     * androidx.wear.protolayout.LayoutElementBuilders.FontStyle#ROBOTO_FONT} should be
     * supported on renderers supporting versions 1.4 and above.
     *
     * @param preferredFontFamilies the prioritized list of String values representing the preferred
     *     font families that should be used.
     */
    @NonNull
    @Override
    public FontSet getFontSet(@NonNull String... preferredFontFamilies) {
        String acceptedFontFamily =
                stream(preferredFontFamilies)
                        .filter(SUPPORTED_FONT_FAMILIES::contains)
                        .findFirst()
                        .orElse(FONT_NAME_DEFAULT);
        // Default font name would always be available.
        FontSet defaultFontSet = checkNotNull(mFontFamilyToFontSet.get(FONT_NAME_DEFAULT));
        return mFontFamilyToFontSet.getOrDefault(acceptedFontFamily, defaultFontSet);
    }

    /** Gets an Android Theme object styled with TextAppearance attributes. */
    @Override
    @NonNull
    public Theme getTheme() {
        return mTheme;
    }

    /**
     * Gets a Attribute resource Id for a fallback TextAppearance. The resource with this id should
     * be present in the Android Theme returned by {@link ProtoLayoutTheme#getTheme()}.
     */
    @Override
    @AttrRes
    public int getFallbackTextAppearanceResId() {
        return mFallbackTextAppearanceAttrId;
    }

    @Override
    @DrawableRes
    public int getRippleResId() {
        return 0;
    }
}<|MERGE_RESOLUTION|>--- conflicted
+++ resolved
@@ -109,11 +109,7 @@
         return new ProtoLayoutThemeImpl(context.getResources(), R.style.ProtoLayoutBaseTheme);
     }
 
-<<<<<<< HEAD
-    private final Map<Integer, FontSet> mVariantToFontSet = new ArrayMap<>();
-=======
     private final Map<String, FontSet> mFontFamilyToFontSet = new ArrayMap<>();
->>>>>>> 3d4510a6
     private final Theme mTheme;
     @AttrRes private final int mFallbackTextAppearanceAttrId;
 
