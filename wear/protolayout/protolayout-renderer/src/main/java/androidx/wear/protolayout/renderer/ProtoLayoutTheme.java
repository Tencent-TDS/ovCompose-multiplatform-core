/*
 * Copyright 2023 The Android Open Source Project
 *
 * Licensed under the Apache License, Version 2.0 (the "License");
 * you may not use this file except in compliance with the License.
 * You may obtain a copy of the License at
 *
 *      http://www.apache.org/licenses/LICENSE-2.0
 *
 * Unless required by applicable law or agreed to in writing, software
 * distributed under the License is distributed on an "AS IS" BASIS,
 * WITHOUT WARRANTIES OR CONDITIONS OF ANY KIND, either express or implied.
 * See the License for the specific language governing permissions and
 * limitations under the License.
 */

package androidx.wear.protolayout.renderer;

import android.content.res.Resources.Theme;
import android.graphics.Typeface;

import androidx.annotation.AttrRes;
import androidx.annotation.DrawableRes;
import androidx.annotation.NonNull;
import androidx.annotation.RestrictTo;
import androidx.annotation.RestrictTo.Scope;

/** Theme customization for ProtoLayout texts, which includes Font types and variants. */
@RestrictTo(Scope.LIBRARY)
public interface ProtoLayoutTheme {
    // These map to family names from androidx.wear.protolayout.LayoutElementBuilders.FontStyle
    String FONT_NAME_DEFAULT = "default";
    String FONT_NAME_ROBOTO = "roboto";
    String FONT_NAME_ROBOTO_FLEX = "roboto-flex";
    String FONT_NAME_LEGACY_VARIANT_TITLE = "protolayout-title";
    String FONT_NAME_LEGACY_VARIANT_BODY = "protolayout-body";

    /** Holder for different weights of the same font variant. */
    interface FontSet {

        @NonNull
        Typeface getNormalFont();

        @NonNull
        Typeface getMediumFont();

        @NonNull
        Typeface getBoldFont();
    }

    /**
     * Returns the {@link FontSet} for the first font family name that is supported. If none are
     * supported, defaults to the system font.
     *
     * <p>It's theme's responsibility to define which font family is supported by returning the
     * corresponding {@link FontSet}. The default one should be system font and always supported.
     * The Roboto Flex variable font from {@link
     * androidx.wear.protolayout.LayoutElementBuilders.FontStyle#ROBOTO_FLEX_FONT} and
     * standard Roboto font from {@link
     * androidx.wear.protolayout.LayoutElementBuilders.FontStyle#ROBOTO_FONT} should be
     * supported on renderers supporting versions 1.4 and above.
     *
     * @param preferredFontFamilies the ordered list of String values representing the preferred
     *     font families that should be used.
     */
    @NonNull
    FontSet getFontSet(@NonNull String... preferredFontFamilies);

    /** Gets an Android Theme object styled with TextAppearance attributes. */
    @NonNull
    Theme getTheme();

    /**
     * Gets an Attribute resource Id for a fallback TextAppearance. The resource with this id should
     * be present in the Android Theme returned by {@link ProtoLayoutTheme#getTheme()}.
     */
    @AttrRes
    int getFallbackTextAppearanceResId();

    /**
<<<<<<< HEAD
     * Gets a drawable resource Id for a custom ripple. The resource with this id should be
     * present in the Android Theme returned by {@link ProtoLayoutTheme#getTheme()}. If no custom
     * ripple is set, this method should return zero.
=======
     * Gets a drawable resource Id for a custom ripple. The resource with this id should be present
     * in the Android Theme returned by {@link ProtoLayoutTheme#getTheme()}. If no custom ripple is
     * set, this method should return zero.
>>>>>>> 3d4510a6
     */
    @DrawableRes
    int getRippleResId();
}<|MERGE_RESOLUTION|>--- conflicted
+++ resolved
@@ -78,15 +78,9 @@
     int getFallbackTextAppearanceResId();
 
     /**
-<<<<<<< HEAD
-     * Gets a drawable resource Id for a custom ripple. The resource with this id should be
-     * present in the Android Theme returned by {@link ProtoLayoutTheme#getTheme()}. If no custom
-     * ripple is set, this method should return zero.
-=======
      * Gets a drawable resource Id for a custom ripple. The resource with this id should be present
      * in the Android Theme returned by {@link ProtoLayoutTheme#getTheme()}. If no custom ripple is
      * set, this method should return zero.
->>>>>>> 3d4510a6
      */
     @DrawableRes
     int getRippleResId();
