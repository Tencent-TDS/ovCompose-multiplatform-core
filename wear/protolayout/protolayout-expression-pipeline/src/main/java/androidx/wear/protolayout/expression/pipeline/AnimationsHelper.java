/*
 * Copyright 2022 The Android Open Source Project
 *
 * Licensed under the Apache License, Version 2.0 (the "License");
 * you may not use this file except in compliance with the License.
 * You may obtain a copy of the License at
 *
 *      http://www.apache.org/licenses/LICENSE-2.0
 *
 * Unless required by applicable law or agreed to in writing, software
 * distributed under the License is distributed on an "AS IS" BASIS,
 * WITHOUT WARRANTIES OR CONDITIONS OF ANY KIND, either express or implied.
 * See the License for the specific language governing permissions and
 * limitations under the License.
 */

package androidx.wear.protolayout.expression.pipeline;

import android.animation.ValueAnimator;
import android.view.animation.Animation;
import android.view.animation.Interpolator;
import android.view.animation.LinearInterpolator;
import android.view.animation.PathInterpolator;

import androidx.annotation.NonNull;
import androidx.annotation.RestrictTo;
import androidx.wear.protolayout.expression.proto.AnimationParameterProto.AnimationSpec;
import androidx.wear.protolayout.expression.proto.AnimationParameterProto.CubicBezierEasing;
import androidx.wear.protolayout.expression.proto.AnimationParameterProto.RepeatMode;
import androidx.wear.protolayout.expression.proto.AnimationParameterProto.Repeatable;

import java.time.Duration;
import java.util.EnumMap;
import java.util.Map;

/**
 * Helper class for Animations in ProtoLayout. It contains helper methods used in rendered and
 * constants for default values.
 *
 * @hide
 */
@RestrictTo(RestrictTo.Scope.LIBRARY_GROUP)
public class AnimationsHelper {

    private static final Duration DEFAULT_ANIM_DURATION = Duration.ofMillis(300);
    private static final Interpolator DEFAULT_ANIM_INTERPOLATOR = new LinearInterpolator();
    private static final Duration DEFAULT_ANIM_DELAY = Duration.ZERO;
    private static final int DEFAULT_REPEAT_COUNT = 0;
    private static final int DEFAULT_REPEAT_MODE = ValueAnimator.RESTART;
    private static final Map<RepeatMode, Integer> sRepeatModeForAnimator =
            new EnumMap<>(RepeatMode.class);

    static {
        sRepeatModeForAnimator.put(RepeatMode.REPEAT_MODE_UNKNOWN, DEFAULT_REPEAT_MODE);
        sRepeatModeForAnimator.put(RepeatMode.REPEAT_MODE_RESTART, ValueAnimator.RESTART);
        sRepeatModeForAnimator.put(RepeatMode.REPEAT_MODE_REVERSE, ValueAnimator.REVERSE);
    }

    private AnimationsHelper() {}

    /** Returns the duration from the given {@link AnimationSpec} or default value if not set. */
    @NonNull
    public static Duration getDurationOrDefault(@NonNull AnimationSpec spec) {
        return spec.getDurationMillis() > 0
                ? Duration.ofMillis(spec.getDurationMillis())
                : DEFAULT_ANIM_DURATION;
    }

    /** Returns the delay from the given {@link AnimationSpec} or default value if not set. */
    @NonNull
    public static Duration getDelayOrDefault(@NonNull AnimationSpec spec) {
        return spec.getStartDelayMillis() > 0
                ? Duration.ofMillis(spec.getStartDelayMillis())
                : DEFAULT_ANIM_DELAY;
    }

    /**
     * Returns the easing converted to the Interpolator from the given {@link AnimationSpec} or
     * default value if not set.
     */
    @NonNull
    public static Interpolator getInterpolatorOrDefault(@NonNull AnimationSpec spec) {
        Interpolator interpolator = DEFAULT_ANIM_INTERPOLATOR;

        if (spec.hasEasing()) {
            switch (spec.getEasing().getInnerCase()) {
                case CUBIC_BEZIER:
                    if (spec.getEasing().hasCubicBezier()) {
                        CubicBezierEasing cbe = spec.getEasing().getCubicBezier();
                        interpolator =
                                new PathInterpolator(
                                        cbe.getX1(), cbe.getY1(), cbe.getX2(), cbe.getY2());
                    }
                    break;
                case INNER_NOT_SET:
                    break;
            }
        }

        return interpolator;
    }

    /**
     * Returns the repeat count from the given {@link AnimationSpec} or default value if not set.
     */
    public static int getRepeatCountOrDefault(@NonNull AnimationSpec spec) {
        int repeatCount = DEFAULT_REPEAT_COUNT;

        if (spec.hasRepeatable()) {
            Repeatable repeatable = spec.getRepeatable();
            if (repeatable.getIterations() <= 0) {
                repeatCount = ValueAnimator.INFINITE;
            } else {
                // -1 because ValueAnimator uses count as number of how many times will animation be
                // repeated in addition to the first play.
                repeatCount = repeatable.getIterations() - 1;
            }
        }

        return repeatCount;
    }

    /** Returns the repeat mode from the given {@link AnimationSpec} or default value if not set. */
    public static int getRepeatModeOrDefault(@NonNull AnimationSpec spec) {
        int repeatMode = DEFAULT_REPEAT_MODE;

        if (spec.hasRepeatable()) {
            Repeatable repeatable = spec.getRepeatable();
            Integer repeatModeFromMap = sRepeatModeForAnimator.get(repeatable.getRepeatMode());
            if (repeatModeFromMap != null) {
                repeatMode = repeatModeFromMap;
            }
        }

        return repeatMode;
    }

<<<<<<< HEAD
=======
    // public static Duration getOverrideForwardDurationOrDefault(@NonNull AnimationSpec spec) {...}

    @NonNull
    public static Duration getOverrideReverseDurationOrDefault(@NonNull AnimationSpec spec) {
        if (spec.hasRepeatable()) {
            Repeatable repeatable = spec.getRepeatable();
            if (repeatable.hasReverseRepeatOverride()) {
                AnimationParameters reverseParameters = repeatable.getReverseRepeatOverride();
                return reverseParameters.getDurationMillis() > 0
                        ? Duration.ofMillis(reverseParameters.getDurationMillis())
                        : getMainDurationOrDefault(spec);
            }
        }

        return getMainDurationOrDefault(spec);
    }

    /**
     * Returns true when a reverse duration which is different from forward duration is provided
     * for a reverse repeated animation.
     */
    static boolean hasCustomReverseDuration(@NonNull AnimationSpec spec) {
        return spec.hasRepeatable()
                && getRepeatCountOrDefault(spec) != 0
                && getRepeatModeOrDefault(spec) == ValueAnimator.REVERSE
                && getOverrideReverseDurationOrDefault(spec).toMillis()
                != getMainDurationOrDefault(spec).toMillis();
    }

    static class RepeatDelays {
        long mForwardRepeatDelay;
        long mReverseRepeatDelay;

        RepeatDelays(long forwardRepeatDelay, long reverseRepeatDelay) {
            mForwardRepeatDelay = forwardRepeatDelay;
            mReverseRepeatDelay = reverseRepeatDelay;
        }
    }

    /** Return the pair of forward repeat delay and reverse repeat delay */
    static RepeatDelays getRepeatDelays(AnimationSpec spec) {
        long mainDelay = getMainDelayOrDefault(spec).toMillis();
        long forwardRepeatDelay = mainDelay;
        long reverseRepeatDelay = mainDelay;
        int repeatCount = getRepeatCountOrDefault(spec);
        if (repeatCount > 0 || repeatCount == ValueAnimator.INFINITE) {
            if (spec.getRepeatable().getForwardRepeatOverride().hasDelayMillis()) {
                forwardRepeatDelay =
                        spec.getRepeatable().getForwardRepeatOverride().getDelayMillis();
            }

            if (getRepeatModeOrDefault(spec) == ValueAnimator.REVERSE
                    && spec.getRepeatable().getReverseRepeatOverride().hasDelayMillis()) {
                reverseRepeatDelay =
                        spec.getRepeatable().getReverseRepeatOverride().getDelayMillis();
            }
        }

        return new RepeatDelays(forwardRepeatDelay, reverseRepeatDelay);
    }

    /**
     * When a reverse duration which is different from forward duration is provided for a reverse
     * repeated animation, the spec would be split into main and aux specs. Main spec is for the
     * animator which require/release quota and plays the forward part of animation; and aux spec is
     * for the animator which plays the reverse part of animation, syncs with the main animator and
     * consumes no quota. These two specs are passed into {@link QuotaAwareAnimatorWithAux} to
     * create
     * main and aux animators which are played alternately. For other cases, null is returned as no
     * split would happen.
     */
    @Nullable
    static Pair<AnimationSpec, AnimationSpec> maybeSplitToMainAndAuxAnimationSpec(
            @NonNull AnimationSpec spec) {
        if (!hasCustomReverseDuration(spec)) {
            return null;
        }

        long forwardDuration = getMainDurationOrDefault(spec).toMillis();
        long reverseDuration = getOverrideReverseDurationOrDefault(spec).toMillis();
        Repeatable repeatable = spec.getRepeatable();
        RepeatDelays repeatDelays = getRepeatDelays(spec);

        Easing easing = null;
        if (spec.getAnimationParameters().hasEasing()) {
            easing = spec.getAnimationParameters().getEasing();
        }

        AnimationParameters.Builder mainParametersBuilder =
                AnimationParameters.newBuilder()
                        .setDurationMillis(forwardDuration)
                        .setDelayMillis(getMainDelayOrDefault(spec).toMillis());
        if (easing != null) {
            mainParametersBuilder.setEasing(easing);
        }
        AnimationSpec mainAnimatorSpec =
                AnimationSpec.newBuilder()
                        .setAnimationParameters(mainParametersBuilder.build())
                        .setRepeatable(
                                Repeatable.newBuilder()
                                        .setIterations((repeatable.getIterations() + 1) / 2)
                                        .setRepeatMode(RepeatMode.REPEAT_MODE_RESTART)
                                        .setForwardRepeatOverride(
                                                AnimationParameters.newBuilder()
                                                        .setDelayMillis(
                                                                repeatDelays.mReverseRepeatDelay)
                                                        .build())
                                        .build())
                        .build();

        AnimationParameters.Builder auxParametersBuilder =
                AnimationParameters.newBuilder()
                        .setDurationMillis(reverseDuration)
                        // The aux animator plays the reverse part of animation, so wait until
                        // the first pass of forward animation has run, plus repeat delay if any.
                        .setDelayMillis(forwardDuration + repeatDelays.mReverseRepeatDelay);
        if (spec.getRepeatable().getReverseRepeatOverride().hasEasing()) {
            easing = spec.getRepeatable().getReverseRepeatOverride().getEasing();
        }
        if (easing != null) {
            auxParametersBuilder.setEasing(easing);
        }
        AnimationSpec auxAnimatorSpec =
                AnimationSpec.newBuilder()
                        .setAnimationParameters(auxParametersBuilder.build())
                        .setRepeatable(
                                Repeatable.newBuilder()
                                        .setIterations(repeatable.getIterations() / 2)
                                        .setRepeatMode(RepeatMode.REPEAT_MODE_RESTART)
                                        .setForwardRepeatOverride(
                                                AnimationParameters.newBuilder()
                                                        .setDelayMillis(
                                                                repeatDelays.mForwardRepeatDelay)
                                                        .build())
                                        .build())
                        .build();
        return Pair.create(mainAnimatorSpec, auxAnimatorSpec);
    }

>>>>>>> fdff00cc
    /**
     * Sets animation parameters (duration, delay, easing, repeat mode and count) to the given
     * animator. These will be values from the given AnimationSpec if they are set and default
     * values otherwise.
     */
    public static void applyAnimationSpecToAnimator(
            @NonNull ValueAnimator animator, @NonNull AnimationSpec spec) {
        animator.setDuration(getDurationOrDefault(spec).toMillis());
        animator.setStartDelay(getDelayOrDefault(spec).toMillis());
        animator.setInterpolator(getInterpolatorOrDefault(spec));
        animator.setRepeatCount(getRepeatCountOrDefault(spec));
        animator.setRepeatMode(getRepeatModeOrDefault(spec));
    }

    /**
     * Sets animation parameters (duration, delay, easing, repeat mode and count) to the given
     * animation. These will be values from the given AnimationSpec if they are set and default
     * values otherwise.
     */
    public static void applyAnimationSpecToAnimation(
            @NonNull Animation animation, @NonNull AnimationSpec spec) {
        animation.setDuration(getDurationOrDefault(spec).toMillis());
        animation.setStartOffset(getDelayOrDefault(spec).toMillis());
        animation.setInterpolator(getInterpolatorOrDefault(spec));
        animation.setRepeatCount(getRepeatCountOrDefault(spec));
        animation.setRepeatMode(getRepeatModeOrDefault(spec));
    }
}<|MERGE_RESOLUTION|>--- conflicted
+++ resolved
@@ -23,9 +23,13 @@
 import android.view.animation.PathInterpolator;
 
 import androidx.annotation.NonNull;
+import androidx.annotation.Nullable;
 import androidx.annotation.RestrictTo;
+import androidx.core.util.Pair;
+import androidx.wear.protolayout.expression.proto.AnimationParameterProto.AnimationParameters;
 import androidx.wear.protolayout.expression.proto.AnimationParameterProto.AnimationSpec;
 import androidx.wear.protolayout.expression.proto.AnimationParameterProto.CubicBezierEasing;
+import androidx.wear.protolayout.expression.proto.AnimationParameterProto.Easing;
 import androidx.wear.protolayout.expression.proto.AnimationParameterProto.RepeatMode;
 import androidx.wear.protolayout.expression.proto.AnimationParameterProto.Repeatable;
 
@@ -36,8 +40,6 @@
 /**
  * Helper class for Animations in ProtoLayout. It contains helper methods used in rendered and
  * constants for default values.
- *
- * @hide
  */
 @RestrictTo(RestrictTo.Scope.LIBRARY_GROUP)
 public class AnimationsHelper {
@@ -56,40 +58,55 @@
         sRepeatModeForAnimator.put(RepeatMode.REPEAT_MODE_REVERSE, ValueAnimator.REVERSE);
     }
 
-    private AnimationsHelper() {}
-
-    /** Returns the duration from the given {@link AnimationSpec} or default value if not set. */
+    private AnimationsHelper() {
+    }
+
+    /** Returns the main duration from the given {@link AnimationSpec} or default value if not
+     * set. */
+    @SuppressWarnings("deprecation") // Make sure the deprecated method is valid for compatibility
     @NonNull
-    public static Duration getDurationOrDefault(@NonNull AnimationSpec spec) {
-        return spec.getDurationMillis() > 0
-                ? Duration.ofMillis(spec.getDurationMillis())
-                : DEFAULT_ANIM_DURATION;
-    }
-
-    /** Returns the delay from the given {@link AnimationSpec} or default value if not set. */
+    public static Duration getMainDurationOrDefault(@NonNull AnimationSpec spec) {
+        return spec.hasAnimationParameters()
+                && spec.getAnimationParameters().getDurationMillis() > 0
+                ? Duration.ofMillis(spec.getAnimationParameters().getDurationMillis())
+                : spec.getDurationMillis() > 0
+                        ? Duration.ofMillis(spec.getDurationMillis())
+                        : DEFAULT_ANIM_DURATION;
+    }
+
+    /** Returns the main delay from the given {@link AnimationSpec} or default value if not set. */
+    @SuppressWarnings("deprecation") // Make sure the deprecated method is valid for compatibility
     @NonNull
-    public static Duration getDelayOrDefault(@NonNull AnimationSpec spec) {
-        return spec.getStartDelayMillis() > 0
-                ? Duration.ofMillis(spec.getStartDelayMillis())
-                : DEFAULT_ANIM_DELAY;
-    }
-
-    /**
-     * Returns the easing converted to the Interpolator from the given {@link AnimationSpec} or
+    public static Duration getMainDelayOrDefault(@NonNull AnimationSpec spec) {
+        return spec.getAnimationParameters().hasDelayMillis()
+                ? Duration.ofMillis(spec.getAnimationParameters().getDelayMillis())
+                : spec.getStartDelayMillis() > 0
+                        ? Duration.ofMillis(spec.getStartDelayMillis())
+                        : DEFAULT_ANIM_DELAY;
+    }
+
+    /**
+     * Returns the main easing converted to the Interpolator from the given {@link AnimationSpec} or
      * default value if not set.
      */
+    @SuppressWarnings("deprecation") // Make sure the deprecated method is valid for compatibility
     @NonNull
-    public static Interpolator getInterpolatorOrDefault(@NonNull AnimationSpec spec) {
+    public static Interpolator getMainInterpolatorOrDefault(@NonNull AnimationSpec spec) {
         Interpolator interpolator = DEFAULT_ANIM_INTERPOLATOR;
 
-        if (spec.hasEasing()) {
-            switch (spec.getEasing().getInnerCase()) {
+        Easing easing = null;
+        if (spec.getAnimationParameters().hasEasing()) {
+            easing = spec.getAnimationParameters().getEasing();
+        } else if (spec.hasEasing()) {
+            easing = spec.getEasing();
+        }
+        if (easing != null) {
+            switch (easing.getInnerCase()) {
                 case CUBIC_BEZIER:
-                    if (spec.getEasing().hasCubicBezier()) {
-                        CubicBezierEasing cbe = spec.getEasing().getCubicBezier();
-                        interpolator =
-                                new PathInterpolator(
-                                        cbe.getX1(), cbe.getY1(), cbe.getX2(), cbe.getY2());
+                    if (easing.hasCubicBezier()) {
+                        CubicBezierEasing cbe = easing.getCubicBezier();
+                        interpolator = new PathInterpolator(cbe.getX1(), cbe.getY1(), cbe.getX2(),
+                                cbe.getY2());
                     }
                     break;
                 case INNER_NOT_SET:
@@ -101,7 +118,7 @@
     }
 
     /**
-     * Returns the repeat count from the given {@link AnimationSpec} or default value if not set.
+     * Returns the repeat count from the given {@link AnimationSpec} or default value if not set
      */
     public static int getRepeatCountOrDefault(@NonNull AnimationSpec spec) {
         int repeatCount = DEFAULT_REPEAT_COUNT;
@@ -135,8 +152,6 @@
         return repeatMode;
     }
 
-<<<<<<< HEAD
-=======
     // public static Duration getOverrideForwardDurationOrDefault(@NonNull AnimationSpec spec) {...}
 
     @NonNull
@@ -276,7 +291,6 @@
         return Pair.create(mainAnimatorSpec, auxAnimatorSpec);
     }
 
->>>>>>> fdff00cc
     /**
      * Sets animation parameters (duration, delay, easing, repeat mode and count) to the given
      * animator. These will be values from the given AnimationSpec if they are set and default
@@ -284,9 +298,9 @@
      */
     public static void applyAnimationSpecToAnimator(
             @NonNull ValueAnimator animator, @NonNull AnimationSpec spec) {
-        animator.setDuration(getDurationOrDefault(spec).toMillis());
-        animator.setStartDelay(getDelayOrDefault(spec).toMillis());
-        animator.setInterpolator(getInterpolatorOrDefault(spec));
+        animator.setDuration(getMainDurationOrDefault(spec).toMillis());
+        animator.setStartDelay(getMainDelayOrDefault(spec).toMillis());
+        animator.setInterpolator(getMainInterpolatorOrDefault(spec));
         animator.setRepeatCount(getRepeatCountOrDefault(spec));
         animator.setRepeatMode(getRepeatModeOrDefault(spec));
     }
@@ -298,9 +312,9 @@
      */
     public static void applyAnimationSpecToAnimation(
             @NonNull Animation animation, @NonNull AnimationSpec spec) {
-        animation.setDuration(getDurationOrDefault(spec).toMillis());
-        animation.setStartOffset(getDelayOrDefault(spec).toMillis());
-        animation.setInterpolator(getInterpolatorOrDefault(spec));
+        animation.setDuration(getMainDurationOrDefault(spec).toMillis());
+        animation.setStartOffset(getMainDelayOrDefault(spec).toMillis());
+        animation.setInterpolator(getMainInterpolatorOrDefault(spec));
         animation.setRepeatCount(getRepeatCountOrDefault(spec));
         animation.setRepeatMode(getRepeatModeOrDefault(spec));
     }
