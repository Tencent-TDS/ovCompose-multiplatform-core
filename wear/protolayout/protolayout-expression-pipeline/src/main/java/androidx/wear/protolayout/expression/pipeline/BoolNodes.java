/*
 * Copyright 2022 The Android Open Source Project
 *
 * Licensed under the Apache License, Version 2.0 (the "License");
 * you may not use this file except in compliance with the License.
 * You may obtain a copy of the License at
 *
 *      http://www.apache.org/licenses/LICENSE-2.0
 *
 * Unless required by applicable law or agreed to in writing, software
 * distributed under the License is distributed on an "AS IS" BASIS,
 * WITHOUT WARRANTIES OR CONDITIONS OF ANY KIND, either express or implied.
 * See the License for the specific language governing permissions and
 * limitations under the License.
 */

package androidx.wear.protolayout.expression.pipeline;

import android.util.Log;

import androidx.annotation.UiThread;
import androidx.wear.protolayout.expression.DynamicBuilders.DynamicBool;
import androidx.wear.protolayout.expression.proto.DynamicProto;
import androidx.wear.protolayout.expression.proto.DynamicProto.ComparisonFloatOp;
import androidx.wear.protolayout.expression.proto.DynamicProto.ComparisonInt32Op;
import androidx.wear.protolayout.expression.proto.DynamicProto.StateBoolSource;
import androidx.wear.protolayout.expression.proto.FixedProto.FixedBool;

/** Dynamic data nodes which yield boleans. */
class BoolNodes {
    private BoolNodes() {}

    /** Dynamic boolean node that has a fixed value. */
    static class FixedBoolNode implements DynamicDataSourceNode<Boolean> {
        private final boolean mValue;
        private final DynamicTypeValueReceiver<Boolean> mDownstream;

<<<<<<< HEAD
        FixedBoolNode(FixedBool protoNode, DynamicTypeValueReceiver<Boolean> downstream) {
=======
        FixedBoolNode(
                FixedBool protoNode, DynamicTypeValueReceiverWithPreUpdate<Boolean> downstream) {
>>>>>>> fdff00cc
            mValue = protoNode.getValue();
            mDownstream = downstream;
        }

        @Override
        @UiThread
        public void preInit() {
            mDownstream.onPreUpdate();
        }

        @Override
        @UiThread
        public void init() {
            mDownstream.onData(mValue);
        }

        @Override
        @UiThread
        public void destroy() {}
    }

    /** Dynamic boolean node that gets value from the state. */
    static class StateBoolNode extends StateSourceNode<Boolean> {
        StateBoolNode(
<<<<<<< HEAD
                ObservableStateStore stateStore,
=======
                DataStore dataStore,
>>>>>>> fdff00cc
                StateBoolSource protoNode,
                DynamicTypeValueReceiver<Boolean> downstream) {
            super(
                    dataStore,
                    StateSourceNode.<DynamicBool>createKey(
                            protoNode.getSourceNamespace(), protoNode.getSourceKey()),
                    se -> se.getBoolVal().getValue(),
                    downstream);
        }
    }

    /** Dynamic boolean node that gets value from comparing two integers. */
    static class ComparisonInt32Node extends DynamicDataBiTransformNode<Integer, Integer, Boolean> {
        private static final String TAG = "ComparisonInt32Node";

        ComparisonInt32Node(
                ComparisonInt32Op protoNode, DynamicTypeValueReceiver<Boolean> downstream) {
            super(
                    downstream,
                    (lhs, rhs) -> {
                        int unboxedLhs = lhs;
                        int unboxedRhs = rhs;

                        switch (protoNode.getOperationType()) {
                            case COMPARISON_OP_TYPE_EQUALS:
                                return unboxedLhs == unboxedRhs;
                            case COMPARISON_OP_TYPE_NOT_EQUALS:
                                return unboxedLhs != unboxedRhs;
                            case COMPARISON_OP_TYPE_LESS_THAN:
                                return unboxedLhs < unboxedRhs;
                            case COMPARISON_OP_TYPE_LESS_THAN_OR_EQUAL_TO:
                                return unboxedLhs <= unboxedRhs;
                            case COMPARISON_OP_TYPE_GREATER_THAN:
                                return unboxedLhs > unboxedRhs;
                            case COMPARISON_OP_TYPE_GREATER_THAN_OR_EQUAL_TO:
                                return unboxedLhs >= unboxedRhs;
                            default:
                                Log.e(TAG, "Unknown operation type in ComparisonInt32Node");
                                return false;
                        }
                    });
        }
    }

    /** Dynamic boolean node that gets value from comparing two floats. */
    static class ComparisonFloatNode extends DynamicDataBiTransformNode<Float, Float, Boolean> {
        private static final String TAG = "ComparisonFloatNode";
        public static final float EPSILON = 1e-6f;

        ComparisonFloatNode(
                ComparisonFloatOp protoNode, DynamicTypeValueReceiver<Boolean> downstream) {
            super(
                    downstream,
                    (lhs, rhs) -> {
                        float unboxedLhs = lhs;
                        float unboxedRhs = rhs;

                        switch (protoNode.getOperationType()) {
                            case COMPARISON_OP_TYPE_EQUALS:
                                return equalFloats(unboxedLhs, unboxedRhs);
                            case COMPARISON_OP_TYPE_NOT_EQUALS:
                                return !equalFloats(unboxedLhs, unboxedRhs);
                            case COMPARISON_OP_TYPE_LESS_THAN:
                                return (unboxedLhs < unboxedRhs)
                                        && !equalFloats(unboxedLhs, unboxedRhs);
                            case COMPARISON_OP_TYPE_LESS_THAN_OR_EQUAL_TO:
                                return (unboxedLhs < unboxedRhs)
                                        || equalFloats(unboxedLhs, unboxedRhs);
                            case COMPARISON_OP_TYPE_GREATER_THAN:
                                return (unboxedLhs > unboxedRhs)
                                        && !equalFloats(unboxedLhs, unboxedRhs);
                            case COMPARISON_OP_TYPE_GREATER_THAN_OR_EQUAL_TO:
                                return (unboxedLhs > unboxedRhs)
                                        || equalFloats(unboxedLhs, unboxedRhs);
                            default:
                                Log.e(TAG, "Unknown operation type in ComparisonInt32Node");
                                return false;
                        }
                    });
        }

        private static boolean equalFloats(float lhs, float rhs) {
            return Math.abs(lhs - rhs) < EPSILON;
        }
    }

    /** Dynamic boolean node that gets opposite value from another boolean node. */
    static class NotBoolOp extends DynamicDataTransformNode<Boolean, Boolean> {
        NotBoolOp(DynamicTypeValueReceiver<Boolean> downstream) {
            super(downstream, b -> !b);
        }
    }

    /** Dynamic boolean node that gets value from logical operation. */
    static class LogicalBoolOp extends DynamicDataBiTransformNode<Boolean, Boolean, Boolean> {
        private static final String TAG = "LogicalBooleanOp";

        LogicalBoolOp(
                DynamicProto.LogicalBoolOp protoNode,
                DynamicTypeValueReceiver<Boolean> downstream) {
            super(
                    downstream,
                    (a, b) -> {
                        switch (protoNode.getOperationType()) {
                            case LOGICAL_OP_TYPE_AND:
                                return a && b;
                            case LOGICAL_OP_TYPE_OR:
                                return a || b;
                            case LOGICAL_OP_TYPE_EQUAL:
                                return a.equals(b);
                            case LOGICAL_OP_TYPE_NOT_EQUAL:
                                return !a.equals(b);
                            default:
                                Log.e(TAG, "Unknown operation type in LogicalBoolOp");
                                return false;
                        }
                    });
        }
    }
}<|MERGE_RESOLUTION|>--- conflicted
+++ resolved
@@ -33,14 +33,10 @@
     /** Dynamic boolean node that has a fixed value. */
     static class FixedBoolNode implements DynamicDataSourceNode<Boolean> {
         private final boolean mValue;
-        private final DynamicTypeValueReceiver<Boolean> mDownstream;
+        private final DynamicTypeValueReceiverWithPreUpdate<Boolean> mDownstream;
 
-<<<<<<< HEAD
-        FixedBoolNode(FixedBool protoNode, DynamicTypeValueReceiver<Boolean> downstream) {
-=======
         FixedBoolNode(
                 FixedBool protoNode, DynamicTypeValueReceiverWithPreUpdate<Boolean> downstream) {
->>>>>>> fdff00cc
             mValue = protoNode.getValue();
             mDownstream = downstream;
         }
@@ -65,13 +61,9 @@
     /** Dynamic boolean node that gets value from the state. */
     static class StateBoolNode extends StateSourceNode<Boolean> {
         StateBoolNode(
-<<<<<<< HEAD
-                ObservableStateStore stateStore,
-=======
                 DataStore dataStore,
->>>>>>> fdff00cc
                 StateBoolSource protoNode,
-                DynamicTypeValueReceiver<Boolean> downstream) {
+                DynamicTypeValueReceiverWithPreUpdate<Boolean> downstream) {
             super(
                     dataStore,
                     StateSourceNode.<DynamicBool>createKey(
@@ -86,7 +78,8 @@
         private static final String TAG = "ComparisonInt32Node";
 
         ComparisonInt32Node(
-                ComparisonInt32Op protoNode, DynamicTypeValueReceiver<Boolean> downstream) {
+                ComparisonInt32Op protoNode,
+                DynamicTypeValueReceiverWithPreUpdate<Boolean> downstream) {
             super(
                     downstream,
                     (lhs, rhs) -> {
@@ -120,7 +113,8 @@
         public static final float EPSILON = 1e-6f;
 
         ComparisonFloatNode(
-                ComparisonFloatOp protoNode, DynamicTypeValueReceiver<Boolean> downstream) {
+                ComparisonFloatOp protoNode,
+                DynamicTypeValueReceiverWithPreUpdate<Boolean> downstream) {
             super(
                     downstream,
                     (lhs, rhs) -> {
@@ -158,7 +152,7 @@
 
     /** Dynamic boolean node that gets opposite value from another boolean node. */
     static class NotBoolOp extends DynamicDataTransformNode<Boolean, Boolean> {
-        NotBoolOp(DynamicTypeValueReceiver<Boolean> downstream) {
+        NotBoolOp(DynamicTypeValueReceiverWithPreUpdate<Boolean> downstream) {
             super(downstream, b -> !b);
         }
     }
@@ -169,7 +163,7 @@
 
         LogicalBoolOp(
                 DynamicProto.LogicalBoolOp protoNode,
-                DynamicTypeValueReceiver<Boolean> downstream) {
+                DynamicTypeValueReceiverWithPreUpdate<Boolean> downstream) {
             super(
                     downstream,
                     (a, b) -> {
