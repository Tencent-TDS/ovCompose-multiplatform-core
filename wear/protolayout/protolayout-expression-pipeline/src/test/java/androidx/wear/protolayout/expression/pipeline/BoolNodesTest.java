--- conflicted
+++ resolved
@@ -289,17 +289,10 @@
                 new BoolNodes.LogicalBoolOp(protoNode, new AddToListCallback<>(results));
 
         FixedBool lhsProtoNode = FixedBool.newBuilder().setValue(lhs).build();
-<<<<<<< HEAD
-        FixedBoolNode lhsNode = new FixedBoolNode(lhsProtoNode, node.getLhsUpstreamCallback());
-
-        FixedBool rhsProtoNode = FixedBool.newBuilder().setValue(rhs).build();
-        FixedBoolNode rhsNode = new FixedBoolNode(rhsProtoNode, node.getRhsUpstreamCallback());
-=======
         FixedBoolNode lhsNode = new FixedBoolNode(lhsProtoNode, node.getLhsIncomingCallback());
 
         FixedBool rhsProtoNode = FixedBool.newBuilder().setValue(rhs).build();
         FixedBoolNode rhsNode = new FixedBoolNode(rhsProtoNode, node.getRhsIncomingCallback());
->>>>>>> 3d4510a6
 
         lhsNode.preInit();
         rhsNode.preInit();
@@ -324,19 +317,11 @@
                 new BoolNodes.ComparisonInt32Node(protoNode, new AddToListCallback<>(results));
 
         FixedInt32 lhsProtoNode = FixedInt32.newBuilder().setValue(lhs).build();
-<<<<<<< HEAD
-        FixedInt32Node lhsNode = new FixedInt32Node(lhsProtoNode, node.getLhsUpstreamCallback());
-        lhsNode.preInit();
-
-        FixedInt32 rhsProtoNode = FixedInt32.newBuilder().setValue(rhs).build();
-        FixedInt32Node rhsNode = new FixedInt32Node(rhsProtoNode, node.getRhsUpstreamCallback());
-=======
         FixedInt32Node lhsNode = new FixedInt32Node(lhsProtoNode, node.getLhsIncomingCallback());
         lhsNode.preInit();
 
         FixedInt32 rhsProtoNode = FixedInt32.newBuilder().setValue(rhs).build();
         FixedInt32Node rhsNode = new FixedInt32Node(rhsProtoNode, node.getRhsIncomingCallback());
->>>>>>> 3d4510a6
         rhsNode.preInit();
 
         lhsNode.init();
@@ -359,19 +344,11 @@
                 new BoolNodes.ComparisonFloatNode(protoNode, new AddToListCallback<>(results));
 
         FixedFloat lhsProtoNode = FixedFloat.newBuilder().setValue(lhs).build();
-<<<<<<< HEAD
-        FixedFloatNode lhsNode = new FixedFloatNode(lhsProtoNode, node.getLhsUpstreamCallback());
-        lhsNode.preInit();
-
-        FixedFloat rhsProtoNode = FixedFloat.newBuilder().setValue(rhs).build();
-        FixedFloatNode rhsNode = new FixedFloatNode(rhsProtoNode, node.getRhsUpstreamCallback());
-=======
         FixedFloatNode lhsNode = new FixedFloatNode(lhsProtoNode, node.getLhsIncomingCallback());
         lhsNode.preInit();
 
         FixedFloat rhsProtoNode = FixedFloat.newBuilder().setValue(rhs).build();
         FixedFloatNode rhsNode = new FixedFloatNode(rhsProtoNode, node.getRhsIncomingCallback());
->>>>>>> 3d4510a6
         rhsNode.preInit();
 
         lhsNode.init();
