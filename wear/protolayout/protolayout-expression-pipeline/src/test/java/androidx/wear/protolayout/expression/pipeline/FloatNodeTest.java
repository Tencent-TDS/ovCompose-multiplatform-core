/*
 * Copyright 2023 The Android Open Source Project
 *
 * Licensed under the Apache License, Version 2.0 (the "License");
 * you may not use this file except in compliance with the License.
 * You may obtain a copy of the License at
 *
 *      http://www.apache.org/licenses/LICENSE-2.0
 *
 * Unless required by applicable law or agreed to in writing, software
 * distributed under the License is distributed on an "AS IS" BASIS,
 * WITHOUT WARRANTIES OR CONDITIONS OF ANY KIND, either express or implied.
 * See the License for the specific language governing permissions and
 * limitations under the License.
 */

package androidx.wear.protolayout.expression.pipeline;

import static androidx.wear.protolayout.expression.PlatformHealthSources.Keys.HEART_RATE_BPM;

import static com.google.common.truth.Truth.assertThat;

import static org.junit.Assert.assertThrows;
import static org.mockito.ArgumentMatchers.any;
import static org.mockito.Mockito.verify;
import static org.robolectric.Shadows.shadowOf;

import static java.lang.Integer.MAX_VALUE;

import android.os.Looper;

import androidx.test.ext.junit.runners.AndroidJUnit4;
import androidx.wear.protolayout.expression.AppDataKey;
import androidx.wear.protolayout.expression.DynamicBuilders.DynamicFloat;
import androidx.wear.protolayout.expression.DynamicDataBuilders;
import androidx.wear.protolayout.expression.PlatformDataValues;
import androidx.wear.protolayout.expression.pipeline.FloatNodes.AnimatableFixedFloatNode;
import androidx.wear.protolayout.expression.pipeline.FloatNodes.ArithmeticFloatNode;
import androidx.wear.protolayout.expression.pipeline.FloatNodes.DynamicAnimatedFloatNode;
import androidx.wear.protolayout.expression.pipeline.FloatNodes.FixedFloatNode;
import androidx.wear.protolayout.expression.pipeline.FloatNodes.Int32ToFloatNode;
import androidx.wear.protolayout.expression.pipeline.FloatNodes.StateFloatSourceNode;
import androidx.wear.protolayout.expression.pipeline.Int32Nodes.StateInt32SourceNode;
import androidx.wear.protolayout.expression.proto.AnimationParameterProto.AnimationSpec;
import androidx.wear.protolayout.expression.proto.DynamicDataProto.DynamicDataValue;
import androidx.wear.protolayout.expression.proto.DynamicProto.AnimatableFixedFloat;
import androidx.wear.protolayout.expression.proto.DynamicProto.ArithmeticFloatOp;
import androidx.wear.protolayout.expression.proto.DynamicProto.ArithmeticOpType;
import androidx.wear.protolayout.expression.proto.DynamicProto.StateFloatSource;
import androidx.wear.protolayout.expression.proto.DynamicProto.StateInt32Source;
import androidx.wear.protolayout.expression.proto.FixedProto.FixedFloat;
import androidx.wear.protolayout.expression.proto.FixedProto.FixedInt32;

import com.google.common.collect.ImmutableMap;
import com.google.common.collect.Iterables;

import org.junit.Rule;
import org.junit.Test;
import org.junit.runner.RunWith;
import org.mockito.ArgumentCaptor;
import org.mockito.Mock;
import org.mockito.junit.MockitoJUnit;
import org.mockito.junit.MockitoRule;

import java.util.ArrayList;
import java.util.Collections;
import java.util.List;

@RunWith(AndroidJUnit4.class)
public class FloatNodeTest {
    private static final AppDataKey<DynamicFloat> KEY_FOO = new AppDataKey<>("foo");
    @Rule public MockitoRule mMockitoRule = MockitoJUnit.rule();
    @Mock private PlatformDataProvider mMockDataProvider;

    @Test
    public void fixedFloatNodesTest_invalidateNotCalled() {
        List<Float> results = new ArrayList<>();
        List<Boolean> invalidList = new ArrayList<>();
        float testValue = 6.6f;

        FixedFloat protoNode = FixedFloat.newBuilder().setValue(testValue).build();
        FixedFloatNode node =
                new FixedFloatNode(protoNode, new AddToListCallback<>(results, invalidList));

        node.preInit();
        node.init();

        assertThat(results).containsExactly(testValue);
        assertThat(invalidList).isEmpty();
    }

    @Test
    public void fixedFloatNodes_receiveNaN_invalidate() {
        List<Float> results = new ArrayList<>();
        List<Boolean> invalidList = new ArrayList<>();
        AddToListCallback<Float> addToListCallback = new AddToListCallback<>(results, invalidList);
        float testValue = Float.NaN;

        FixedFloat protoNode = FixedFloat.newBuilder().setValue(testValue).build();
        FixedFloatNode node = new FixedFloatNode(protoNode, addToListCallback);

        node.preInit();
        node.init();

        assertThat(results).isEmpty();
        assertThat(invalidList).containsExactly(true);
    }

    @Test
    public void fixedFloatNodes_receiveInfinite_invalidate() {
        List<Float> results = new ArrayList<>();
        List<Boolean> invalidList = new ArrayList<>();
        AddToListCallback<Float> addToListCallback = new AddToListCallback<>(results, invalidList);
        float testValue = Float.POSITIVE_INFINITY;

        FixedFloat protoNode = FixedFloat.newBuilder().setValue(testValue).build();
        FixedFloatNode node = new FixedFloatNode(protoNode, addToListCallback);

        node.preInit();
        node.init();

        assertThat(results).isEmpty();
        assertThat(invalidList).containsExactly(true);
    }

    @Test
    public void stateFloatSourceNodeTest() {
        List<Float> results = new ArrayList<>();
        float testValue = 6.6f;
        StateStore oss =
                new StateStore(
                        ImmutableMap.of(
                                KEY_FOO,
                                DynamicDataValue.newBuilder()
                                        .setFloatVal(FixedFloat.newBuilder().setValue(testValue))
                                        .build()));

        StateFloatSource protoNode = StateFloatSource.newBuilder().setSourceKey("foo").build();
        StateFloatSourceNode node =
                new StateFloatSourceNode(oss, protoNode, new AddToListCallback<>(results));

        node.preInit();
        node.init();

        assertThat(results).containsExactly(testValue);
    }

    @Test
    public void stateFloatSourceNode_receiveNaN_invalidate() {
        List<Float> results = new ArrayList<>();
        List<Boolean> invalidList = new ArrayList<>();

        float testValue = Float.NaN;
        StateStore oss =
                new StateStore(
                        ImmutableMap.of(
                                KEY_FOO,
                                DynamicDataValue.newBuilder()
                                        .setFloatVal(FixedFloat.newBuilder().setValue(testValue))
                                        .build()));

        StateFloatSource protoNode = StateFloatSource.newBuilder().setSourceKey("foo").build();
        StateFloatSourceNode node =
                new StateFloatSourceNode(
                        oss, protoNode, new AddToListCallback<>(results, invalidList));

        node.preInit();
        node.init();

        assertThat(results).isEmpty();
        assertThat(invalidList).containsExactly(true);
    }

    @Test
    public void stateFloatSourceNode_receiveInfinite_invalidate() {
        List<Float> results = new ArrayList<>();
        List<Boolean> invalidList = new ArrayList<>();

        float testValue = Float.POSITIVE_INFINITY;
        StateStore oss =
                new StateStore(
                        ImmutableMap.of(
                                KEY_FOO,
                                DynamicDataValue.newBuilder()
                                        .setFloatVal(FixedFloat.newBuilder().setValue(testValue))
                                        .build()));

        StateFloatSource protoNode = StateFloatSource.newBuilder().setSourceKey("foo").build();
        StateFloatSourceNode node =
                new StateFloatSourceNode(
                        oss, protoNode, new AddToListCallback<>(results, invalidList));

        node.preInit();
        node.init();

        assertThat(results).isEmpty();
        assertThat(invalidList).containsExactly(true);
    }

    @Test
    public void stateFloatSourceNode_updatesWithStateChanges() {
        List<Float> results = new ArrayList<>();
        float oldValue = 6.5f;
        float newValue = 7.8f;

        StateStore oss =
                new StateStore(
                        ImmutableMap.of(
                                KEY_FOO,
                                DynamicDataValue.newBuilder()
                                        .setFloatVal(FixedFloat.newBuilder().setValue(oldValue))
                                        .build()));

        StateFloatSource protoNode = StateFloatSource.newBuilder().setSourceKey("foo").build();
        StateFloatSourceNode node =
                new StateFloatSourceNode(oss, protoNode, new AddToListCallback<>(results));

        node.preInit();
        node.init();
        assertThat(results).containsExactly(oldValue);

        oss.setAppStateEntryValuesProto(
                ImmutableMap.of(
                        KEY_FOO,
                        DynamicDataValue.newBuilder()
                                .setFloatVal(FixedFloat.newBuilder().setValue(newValue))
                                .build()));

        assertThat(results).containsExactly(oldValue, newValue).inOrder();
    }

    @Test
    public void stateFloatSource_canSubscribeToHeartRateUpdates() {
        PlatformDataStore platformDataStore =
                new PlatformDataStore(Collections.singletonMap(HEART_RATE_BPM, mMockDataProvider));
        StateFloatSource dailyStepsSource =
                StateFloatSource.newBuilder()
                        .setSourceKey(HEART_RATE_BPM.getKey())
                        .setSourceNamespace(HEART_RATE_BPM.getNamespace())
                        .build();
        List<Float> results = new ArrayList<>();
        StateFloatSourceNode dailyStepsSourceNode =
                new StateFloatSourceNode(
                        platformDataStore, dailyStepsSource, new AddToListCallback<>(results));

        dailyStepsSourceNode.preInit();
        dailyStepsSourceNode.init();
        ArgumentCaptor<PlatformDataReceiver> receiverCaptor =
                ArgumentCaptor.forClass(PlatformDataReceiver.class);
        verify(mMockDataProvider).setReceiver(any(), receiverCaptor.capture());

        PlatformDataReceiver receiver = receiverCaptor.getValue();
        receiver.onData(
                PlatformDataValues.of(
                        HEART_RATE_BPM, DynamicDataBuilders.DynamicDataValue.fromFloat(70.0f)));

        assertThat(results).hasSize(1);
        assertThat(results).containsExactly(70.0f);

        receiver.onData(
                PlatformDataValues.of(
                        HEART_RATE_BPM, DynamicDataBuilders.DynamicDataValue.fromFloat(80.0f)));

        assertThat(results).hasSize(2);
        assertThat(results).containsExactly(70.0f, 80.0f);
    }

    @Test
    public void stateFloatSourceNode_noUpdatesAfterDestroy() {
        List<Float> results = new ArrayList<>();
        float oldValue = 6.5f;
        float newValue = 7.8f;

        StateStore oss =
                new StateStore(
                        ImmutableMap.of(
                                KEY_FOO,
                                DynamicDataValue.newBuilder()
                                        .setFloatVal(FixedFloat.newBuilder().setValue(oldValue))
                                        .build()));

        StateFloatSource protoNode = StateFloatSource.newBuilder().setSourceKey("foo").build();
        StateFloatSourceNode node =
                new StateFloatSourceNode(oss, protoNode, new AddToListCallback<>(results));

        node.preInit();
        node.init();
        assertThat(results).containsExactly(oldValue);

        results.clear();
        node.destroy();

        oss.setAppStateEntryValuesProto(
                ImmutableMap.of(
                        KEY_FOO,
                        DynamicDataValue.newBuilder()
                                .setFloatVal(FixedFloat.newBuilder().setValue(newValue))
                                .build()));

        assertThat(results).isEmpty();
    }

    @Test
    public void arithmeticFloat_add() {
        List<Float> results = new ArrayList<>();
        ArithmeticFloatOp protoNode =
                ArithmeticFloatOp.newBuilder()
                        .setOperationType(ArithmeticOpType.ARITHMETIC_OP_TYPE_ADD)
                        .build();

        ArithmeticFloatNode node =
                new ArithmeticFloatNode(protoNode, new AddToListCallback<>(results));

        float lhsValue = 6.6f;
        FixedFloat lhsProtoNode = FixedFloat.newBuilder().setValue(lhsValue).build();
        FixedFloatNode lhsNode = new FixedFloatNode(lhsProtoNode, node.getLhsUpstreamCallback());
        lhsNode.init();

        float oldRhsValue = 6.5f;
        StateStore oss =
                new StateStore(
                        ImmutableMap.of(
                                KEY_FOO,
                                DynamicDataValue.newBuilder()
                                        .setFloatVal(FixedFloat.newBuilder().setValue(oldRhsValue))
                                        .build()));
        StateFloatSource rhsProtoNode = StateFloatSource.newBuilder().setSourceKey("foo").build();
        StateFloatSourceNode rhsNode =
                new StateFloatSourceNode(oss, rhsProtoNode, node.getRhsUpstreamCallback());

        rhsNode.preInit();
        rhsNode.init();

        assertThat(results).containsExactly(lhsValue + oldRhsValue);

        float newRhsValue = 7.8f;
        oss.setAppStateEntryValuesProto(
                ImmutableMap.of(
                        KEY_FOO,
                        DynamicDataValue.newBuilder()
                                .setFloatVal(FixedFloat.newBuilder().setValue(newRhsValue))
                                .build()));
        assertThat(results)
                .containsExactly(lhsValue + oldRhsValue, lhsValue + newRhsValue)
                .inOrder();
    }

    @Test
    public void arithmeticFloat_unknownOperation_throws() {
        assertThrows(
                IllegalArgumentException.class,
                () ->
                        evaluateArithmeticExpression(
                                /* lhs= */ 1,
                                /* rhs= */ 1,
                                ArithmeticOpType.ARITHMETIC_OP_TYPE_UNDEFINED,
                                new AddToListCallback<>(new ArrayList<>())));
        assertThrows(
                IllegalArgumentException.class,
                () ->
                        evaluateArithmeticExpression(
                                /* lhs= */ 1,
                                /* rhs= */ 1,
                                -1 /* UNRECOGNIZED */,
                                new AddToListCallback<>(new ArrayList<>())));
    }

    @Test
    public void arithmeticFloat_resultIsNaN_invalidate() {
        List<Float> results = new ArrayList<>();
        List<Boolean> invalidList = new ArrayList<>();

        evaluateArithmeticExpression(
                /* lhs= */ 0,
                /* rhs= */ 0,
                ArithmeticOpType.ARITHMETIC_OP_TYPE_DIVIDE,
                new AddToListCallback<>(results, invalidList));

        assertThat(results).isEmpty();
        assertThat(invalidList).containsExactly(true);
    }

    @Test
    public void arithmeticFloat_resultIsInfinite_invalidate() {
        List<Float> results = new ArrayList<>();
        List<Boolean> invalidList = new ArrayList<>();

        evaluateArithmeticExpression(
                /* lhs= */ 1,
                /* rhs= */ 0,
                ArithmeticOpType.ARITHMETIC_OP_TYPE_DIVIDE,
                new AddToListCallback<>(results, invalidList));

        assertThat(results).isEmpty();
        assertThat(invalidList).containsExactly(true);
    }

    @Test
    public void int32ToFloatTest() {
        List<Float> results = new ArrayList<>();
        Int32ToFloatNode node = new Int32ToFloatNode(new AddToListCallback<>(results));

        int oldIntValue = 65;
        StateStore oss =
                new StateStore(
                        ImmutableMap.of(
                                KEY_FOO,
                                DynamicDataValue.newBuilder()
                                        .setInt32Val(FixedInt32.newBuilder().setValue(oldIntValue))
                                        .build()));

        StateInt32Source protoNode = StateInt32Source.newBuilder().setSourceKey("foo").build();
        StateInt32SourceNode intNode =
                new StateInt32SourceNode(oss, protoNode, node.getIncomingCallback());

        intNode.preInit();
        intNode.init();

        assertThat(results).containsExactly((float) oldIntValue);

        int newIntValue = 12;
        oss.setAppStateEntryValuesProto(
                ImmutableMap.of(
                        KEY_FOO,
                        DynamicDataValue.newBuilder()
                                .setInt32Val(FixedInt32.newBuilder().setValue(newIntValue))
                                .build()));

        assertThat(results).containsExactly((float) oldIntValue, (float) newIntValue).inOrder();
    }

    @Test
    public void animatableFixedFloat_animates() {
        float startValue = 3.0f;
        float endValue = 33.0f;
        List<Float> results = new ArrayList<>();
        QuotaManager quotaManager = new FixedQuotaManagerImpl(MAX_VALUE);
        AnimatableFixedFloat protoNode =
                AnimatableFixedFloat.newBuilder()
                        .setFromValue(startValue)
                        .setToValue(endValue)
                        .build();
        AddToListCallback<Float> addToListCallback = new AddToListCallback<>(results);
        AnimatableFixedFloatNode node =
<<<<<<< HEAD
                new AnimatableFixedFloatNode(
                        protoNode, addToListCallback, quotaManager);
=======
                new AnimatableFixedFloatNode(protoNode, addToListCallback, quotaManager);
>>>>>>> 3d4510a6
        node.setVisibility(true);

        node.preInit();
        node.init();
        shadowOf(Looper.getMainLooper()).idle();

        assertThat(results.size()).isGreaterThan(2);
        assertThat(results.get(0)).isEqualTo(startValue);
        assertThat(Iterables.getLast(results)).isEqualTo(endValue);
        assertThat(addToListCallback.isPreUpdateAndUpdateInSync()).isTrue();
    }

    @Test
    public void animatableFixedFloat_whenInvisible_skipToEnd() {
        float startValue = 3.0f;
        float endValue = 33.0f;
        List<Float> results = new ArrayList<>();
        QuotaManager quotaManager = new FixedQuotaManagerImpl(MAX_VALUE);
        AnimatableFixedFloat protoNode =
                AnimatableFixedFloat.newBuilder()
                        .setFromValue(startValue)
                        .setToValue(endValue)
                        .build();
        AddToListCallback<Float> addToListCallback = new AddToListCallback<>(results);
        AnimatableFixedFloatNode node =
<<<<<<< HEAD
                new AnimatableFixedFloatNode(
                        protoNode, addToListCallback, quotaManager);
=======
                new AnimatableFixedFloatNode(protoNode, addToListCallback, quotaManager);
>>>>>>> 3d4510a6
        node.setVisibility(false);

        node.preInit();
        node.init();
        shadowOf(Looper.getMainLooper()).idle();

        assertThat(results).hasSize(1);
        assertThat(results).containsExactly(endValue);
        assertThat(addToListCallback.isPreUpdateAndUpdateInSync()).isTrue();
    }

    @Test
    public void animatableFixedFloat_whenNoQuota_skip() {
        float startValue = 3.0f;
        float endValue = 33.0f;
        List<Float> results = new ArrayList<>();
        QuotaManager quotaManager = new FixedQuotaManagerImpl(0);
        AnimatableFixedFloat protoNode =
                AnimatableFixedFloat.newBuilder()
                        .setFromValue(startValue)
                        .setToValue(endValue)
                        .build();
        AnimatableFixedFloatNode node =
                new AnimatableFixedFloatNode(
                        protoNode, new AddToListCallback<>(results), quotaManager);
        node.setVisibility(true);

        node.preInit();
        node.init();
        shadowOf(Looper.getMainLooper()).idle();

        assertThat(results).hasSize(1);
        assertThat(results).containsExactly(endValue);
    }

    @Test
    public void dynamicAnimatedFloat_onlyAnimateWhenVisible() {
        float value1 = 3.0f;
        float value2 = 11.0f;
        float value3 = 17.0f;
        List<Float> results = new ArrayList<>();
        QuotaManager quotaManager = new FixedQuotaManagerImpl(MAX_VALUE);
        StateStore oss =
                new StateStore(
                        ImmutableMap.of(
                                KEY_FOO,
                                DynamicDataValue.newBuilder()
                                        .setFloatVal(
                                                FixedFloat.newBuilder().setValue(value1).build())
                                        .build()));
        AddToListCallback<Float> addToListCallback = new AddToListCallback<>(results);
        DynamicAnimatedFloatNode floatNode =
                new DynamicAnimatedFloatNode(
<<<<<<< HEAD
                        addToListCallback,
                        AnimationSpec.getDefaultInstance(),
                        quotaManager);
=======
                        addToListCallback, AnimationSpec.getDefaultInstance(), quotaManager);
>>>>>>> 3d4510a6
        floatNode.setVisibility(false);
        StateFloatSourceNode stateNode =
                new StateFloatSourceNode(
                        oss,
                        StateFloatSource.newBuilder().setSourceKey("foo").build(),
                        floatNode.getInputCallback());

        stateNode.preInit();
        stateNode.init();

        results.clear();
        oss.setAppStateEntryValuesProto(
                ImmutableMap.of(
                        KEY_FOO,
                        DynamicDataValue.newBuilder()
                                .setFloatVal(FixedFloat.newBuilder().setValue(value2))
                                .build()));
        shadowOf(Looper.getMainLooper()).idle();

        // Only contains last value.
        assertThat(results).hasSize(1);
        assertThat(results).containsExactly(value2);

        floatNode.setVisibility(true);
        results.clear();
        oss.setAppStateEntryValuesProto(
                ImmutableMap.of(
                        KEY_FOO,
                        DynamicDataValue.newBuilder()
                                .setFloatVal(FixedFloat.newBuilder().setValue(value3))
                                .build()));
        shadowOf(Looper.getMainLooper()).idle();

        // Contains intermediate values besides the initial and last.
        assertThat(results.size()).isGreaterThan(2);
        assertThat(results.get(0)).isEqualTo(value2);
        assertThat(Iterables.getLast(results)).isEqualTo(value3);
        assertThat(results).isInOrder();
        assertThat(addToListCallback.isPreUpdateAndUpdateInSync()).isTrue();
    }

    private static void evaluateArithmeticExpression(
            float lhs,
            float rhs,
            ArithmeticOpType op,
            DynamicTypeValueReceiverWithPreUpdate<Float> receiver) {
        evaluateArithmeticExpression(lhs, rhs, op.getNumber(), receiver);
    }

    private static void evaluateArithmeticExpression(
            float lhs, float rhs, int op, DynamicTypeValueReceiverWithPreUpdate<Float> receiver) {
        ArithmeticFloatOp protoNode =
                ArithmeticFloatOp.newBuilder().setOperationTypeValue(op).build();

        ArithmeticFloatNode node = new ArithmeticFloatNode(protoNode, receiver);

        FixedFloat lhsProtoNode = FixedFloat.newBuilder().setValue(lhs).build();
<<<<<<< HEAD
        FixedFloatNode lhsNode = new FixedFloatNode(lhsProtoNode, node.getLhsUpstreamCallback());

        FixedFloat rhsProtoNode = FixedFloat.newBuilder().setValue(rhs).build();
        FixedFloatNode rhsNode = new FixedFloatNode(rhsProtoNode, node.getRhsUpstreamCallback());
=======
        FixedFloatNode lhsNode = new FixedFloatNode(lhsProtoNode, node.getLhsIncomingCallback());

        FixedFloat rhsProtoNode = FixedFloat.newBuilder().setValue(rhs).build();
        FixedFloatNode rhsNode = new FixedFloatNode(rhsProtoNode, node.getRhsIncomingCallback());
>>>>>>> 3d4510a6
        lhsNode.preInit();
        rhsNode.preInit();

        lhsNode.init();
        rhsNode.init();
    }
}<|MERGE_RESOLUTION|>--- conflicted
+++ resolved
@@ -313,7 +313,7 @@
 
         float lhsValue = 6.6f;
         FixedFloat lhsProtoNode = FixedFloat.newBuilder().setValue(lhsValue).build();
-        FixedFloatNode lhsNode = new FixedFloatNode(lhsProtoNode, node.getLhsUpstreamCallback());
+        FixedFloatNode lhsNode = new FixedFloatNode(lhsProtoNode, node.getLhsIncomingCallback());
         lhsNode.init();
 
         float oldRhsValue = 6.5f;
@@ -326,7 +326,7 @@
                                         .build()));
         StateFloatSource rhsProtoNode = StateFloatSource.newBuilder().setSourceKey("foo").build();
         StateFloatSourceNode rhsNode =
-                new StateFloatSourceNode(oss, rhsProtoNode, node.getRhsUpstreamCallback());
+                new StateFloatSourceNode(oss, rhsProtoNode, node.getRhsIncomingCallback());
 
         rhsNode.preInit();
         rhsNode.init();
@@ -442,12 +442,7 @@
                         .build();
         AddToListCallback<Float> addToListCallback = new AddToListCallback<>(results);
         AnimatableFixedFloatNode node =
-<<<<<<< HEAD
-                new AnimatableFixedFloatNode(
-                        protoNode, addToListCallback, quotaManager);
-=======
                 new AnimatableFixedFloatNode(protoNode, addToListCallback, quotaManager);
->>>>>>> 3d4510a6
         node.setVisibility(true);
 
         node.preInit();
@@ -473,12 +468,7 @@
                         .build();
         AddToListCallback<Float> addToListCallback = new AddToListCallback<>(results);
         AnimatableFixedFloatNode node =
-<<<<<<< HEAD
-                new AnimatableFixedFloatNode(
-                        protoNode, addToListCallback, quotaManager);
-=======
                 new AnimatableFixedFloatNode(protoNode, addToListCallback, quotaManager);
->>>>>>> 3d4510a6
         node.setVisibility(false);
 
         node.preInit();
@@ -532,13 +522,7 @@
         AddToListCallback<Float> addToListCallback = new AddToListCallback<>(results);
         DynamicAnimatedFloatNode floatNode =
                 new DynamicAnimatedFloatNode(
-<<<<<<< HEAD
-                        addToListCallback,
-                        AnimationSpec.getDefaultInstance(),
-                        quotaManager);
-=======
                         addToListCallback, AnimationSpec.getDefaultInstance(), quotaManager);
->>>>>>> 3d4510a6
         floatNode.setVisibility(false);
         StateFloatSourceNode stateNode =
                 new StateFloatSourceNode(
@@ -596,17 +580,10 @@
         ArithmeticFloatNode node = new ArithmeticFloatNode(protoNode, receiver);
 
         FixedFloat lhsProtoNode = FixedFloat.newBuilder().setValue(lhs).build();
-<<<<<<< HEAD
-        FixedFloatNode lhsNode = new FixedFloatNode(lhsProtoNode, node.getLhsUpstreamCallback());
-
-        FixedFloat rhsProtoNode = FixedFloat.newBuilder().setValue(rhs).build();
-        FixedFloatNode rhsNode = new FixedFloatNode(rhsProtoNode, node.getRhsUpstreamCallback());
-=======
         FixedFloatNode lhsNode = new FixedFloatNode(lhsProtoNode, node.getLhsIncomingCallback());
 
         FixedFloat rhsProtoNode = FixedFloat.newBuilder().setValue(rhs).build();
         FixedFloatNode rhsNode = new FixedFloatNode(rhsProtoNode, node.getRhsIncomingCallback());
->>>>>>> 3d4510a6
         lhsNode.preInit();
         rhsNode.preInit();
 
