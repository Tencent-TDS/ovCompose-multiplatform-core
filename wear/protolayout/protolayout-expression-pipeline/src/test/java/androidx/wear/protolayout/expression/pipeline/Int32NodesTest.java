--- conflicted
+++ resolved
@@ -21,11 +21,8 @@
 
 import static com.google.common.truth.Truth.assertThat;
 
-<<<<<<< HEAD
-=======
 import static org.mockito.ArgumentMatchers.any;
 import static org.mockito.Mockito.verify;
->>>>>>> fdff00cc
 import static org.robolectric.Shadows.shadowOf;
 
 import static java.lang.Integer.MAX_VALUE;
@@ -42,22 +39,16 @@
 import androidx.wear.protolayout.expression.pipeline.Int32Nodes.DynamicAnimatedInt32Node;
 import androidx.wear.protolayout.expression.pipeline.Int32Nodes.FixedInt32Node;
 import androidx.wear.protolayout.expression.pipeline.Int32Nodes.GetDurationPartOpNode;
-<<<<<<< HEAD
-=======
 import androidx.wear.protolayout.expression.pipeline.Int32Nodes.LegacyPlatformInt32SourceNode;
->>>>>>> fdff00cc
 import androidx.wear.protolayout.expression.pipeline.Int32Nodes.StateInt32SourceNode;
 import androidx.wear.protolayout.expression.proto.AnimationParameterProto.AnimationSpec;
 import androidx.wear.protolayout.expression.proto.DynamicDataProto.DynamicDataValue;
 import androidx.wear.protolayout.expression.proto.DynamicProto.AnimatableFixedInt32;
 import androidx.wear.protolayout.expression.proto.DynamicProto.DurationPartType;
 import androidx.wear.protolayout.expression.proto.DynamicProto.GetDurationPartOp;
-<<<<<<< HEAD
-=======
 import androidx.wear.protolayout.expression.proto.DynamicProto.GetZonedDateTimePartOp;
 import androidx.wear.protolayout.expression.proto.DynamicProto.PlatformInt32Source;
 import androidx.wear.protolayout.expression.proto.DynamicProto.PlatformInt32SourceType;
->>>>>>> fdff00cc
 import androidx.wear.protolayout.expression.proto.DynamicProto.StateInt32Source;
 import androidx.wear.protolayout.expression.proto.DynamicProto.ZonedDateTimePartType;
 import androidx.wear.protolayout.expression.proto.FixedProto.FixedInt32;
@@ -66,15 +57,13 @@
 import com.google.common.collect.ImmutableSet;
 import com.google.common.collect.Iterables;
 
+import org.junit.Rule;
 import org.junit.Test;
 import org.junit.runner.RunWith;
-<<<<<<< HEAD
-=======
 import org.mockito.ArgumentCaptor;
 import org.mockito.Mock;
 import org.mockito.junit.MockitoJUnit;
 import org.mockito.junit.MockitoRule;
->>>>>>> fdff00cc
 
 import java.time.Duration;
 import java.time.Instant;
@@ -86,8 +75,6 @@
 
 @RunWith(AndroidJUnit4.class)
 public class Int32NodesTest {
-<<<<<<< HEAD
-=======
     @Rule public final MockitoRule mockito = MockitoJUnit.rule();
 
     @Mock private DynamicTypeValueReceiverWithPreUpdate<Integer> mMockValueReceiver;
@@ -95,7 +82,6 @@
 
     private static final AppDataKey<DynamicInt32> KEY_FOO = new AppDataKey<>("foo");
 
->>>>>>> fdff00cc
     @Test
     public void testFixedInt32Node() {
         List<Integer> results = new ArrayList<>();
@@ -103,6 +89,7 @@
         FixedInt32 protoNode = FixedInt32.newBuilder().setValue(56).build();
         FixedInt32Node node = new FixedInt32Node(protoNode, new AddToListCallback<>(results));
 
+        node.preInit();
         node.init();
 
         assertThat(results).containsExactly(56);
@@ -212,8 +199,8 @@
     @Test
     public void stateInt32NodeTest() {
         List<Integer> results = new ArrayList<>();
-        ObservableStateStore oss =
-                new ObservableStateStore(
+        StateStore oss =
+                new StateStore(
                         ImmutableMap.of(
                                 KEY_FOO,
                                 DynamicDataValue.newBuilder()
@@ -233,8 +220,8 @@
     @Test
     public void stateInt32UpdatesWithStateChanges() {
         List<Integer> results = new ArrayList<>();
-        ObservableStateStore oss =
-                new ObservableStateStore(
+        StateStore oss =
+                new StateStore(
                         ImmutableMap.of(
                                 KEY_FOO,
                                 DynamicDataValue.newBuilder()
@@ -312,6 +299,7 @@
                         protoNode, new AddToListCallback<>(results), quotaManager);
         node.setVisibility(true);
 
+        node.preInit();
         node.init();
         shadowOf(Looper.getMainLooper()).idle();
 
@@ -336,6 +324,7 @@
                         protoNode, new AddToListCallback<>(results), quotaManager);
         node.setVisibility(false);
 
+        node.preInit();
         node.init();
         shadowOf(Looper.getMainLooper()).idle();
 
@@ -359,6 +348,7 @@
                         protoNode, new AddToListCallback<>(results), quotaManager);
         node.setVisibility(true);
 
+        node.preInit();
         node.init();
         shadowOf(Looper.getMainLooper()).idle();
 
@@ -373,8 +363,8 @@
         int value3 = 17;
         List<Integer> results = new ArrayList<>();
         QuotaManager quotaManager = new FixedQuotaManagerImpl(MAX_VALUE);
-        ObservableStateStore oss =
-                new ObservableStateStore(
+        StateStore oss =
+                new StateStore(
                         ImmutableMap.of(
                                 KEY_FOO,
                                 DynamicDataValue.newBuilder()
@@ -425,8 +415,6 @@
         assertThat(Iterables.getLast(results)).isEqualTo(value3);
         assertThat(results).isInOrder();
     }
-<<<<<<< HEAD
-=======
 
     @Test
     public void platformInt32Source_canSubscribeToHeartRateUpdates() {
@@ -581,5 +569,4 @@
                                 zonedDateTime, ZonedDateTimePartType.ZONED_DATE_TIME_PART_SECOND))
                 .isEqualTo(0);
     }
->>>>>>> fdff00cc
 }