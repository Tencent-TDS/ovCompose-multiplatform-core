/*
 * Copyright 2023 The Android Open Source Project
 *
 * Licensed under the Apache License, Version 2.0 (the "License");
 * you may not use this file except in compliance with the License.
 * You may obtain a copy of the License at
 *
 *      http://www.apache.org/licenses/LICENSE-2.0
 *
 * Unless required by applicable law or agreed to in writing, software
 * distributed under the License is distributed on an "AS IS" BASIS,
 * WITHOUT WARRANTIES OR CONDITIONS OF ANY KIND, either express or implied.
 * See the License for the specific language governing permissions and
 * limitations under the License.
 */

package androidx.wear.protolayout.expression.pipeline;

import static androidx.wear.protolayout.expression.PlatformHealthSources.Keys.DAILY_STEPS;
import static androidx.wear.protolayout.expression.PlatformHealthSources.Keys.HEART_RATE_BPM;
import static androidx.wear.protolayout.expression.proto.DynamicProto.ArithmeticOpType.ARITHMETIC_OP_TYPE_DIVIDE;
import static androidx.wear.protolayout.expression.proto.DynamicProto.ArithmeticOpType.ARITHMETIC_OP_TYPE_UNDEFINED;
import static androidx.wear.protolayout.expression.proto.DynamicProto.FloatToInt32RoundMode.ROUND_MODE_CEILING;
import static androidx.wear.protolayout.expression.proto.DynamicProto.FloatToInt32RoundMode.ROUND_MODE_FLOOR;
import static androidx.wear.protolayout.expression.proto.DynamicProto.FloatToInt32RoundMode.ROUND_MODE_ROUND;

import static com.google.common.truth.Truth.assertThat;

import static org.junit.Assert.assertThrows;
import static org.mockito.ArgumentMatchers.any;
import static org.mockito.Mockito.doAnswer;
import static org.mockito.Mockito.verify;
import static org.robolectric.Shadows.shadowOf;

import static java.lang.Integer.MAX_VALUE;

import android.os.Looper;

import androidx.test.ext.junit.runners.AndroidJUnit4;
import androidx.wear.protolayout.expression.AppDataKey;
import androidx.wear.protolayout.expression.DynamicBuilders.DynamicInt32;
import androidx.wear.protolayout.expression.DynamicDataBuilders;
import androidx.wear.protolayout.expression.PlatformDataValues;
import androidx.wear.protolayout.expression.PlatformHealthSources;
import androidx.wear.protolayout.expression.pipeline.Int32Nodes.AnimatableFixedInt32Node;
import androidx.wear.protolayout.expression.pipeline.Int32Nodes.ArithmeticInt32Node;
import androidx.wear.protolayout.expression.pipeline.Int32Nodes.DynamicAnimatedInt32Node;
import androidx.wear.protolayout.expression.pipeline.Int32Nodes.FixedInt32Node;
import androidx.wear.protolayout.expression.pipeline.Int32Nodes.GetDurationPartOpNode;
import androidx.wear.protolayout.expression.pipeline.Int32Nodes.LegacyPlatformInt32SourceNode;
import androidx.wear.protolayout.expression.pipeline.Int32Nodes.StateInt32SourceNode;
import androidx.wear.protolayout.expression.proto.AnimationParameterProto.AnimationSpec;
import androidx.wear.protolayout.expression.proto.DynamicDataProto.DynamicDataValue;
import androidx.wear.protolayout.expression.proto.DynamicProto;
import androidx.wear.protolayout.expression.proto.DynamicProto.AnimatableFixedInt32;
import androidx.wear.protolayout.expression.proto.DynamicProto.DurationPartType;
import androidx.wear.protolayout.expression.proto.DynamicProto.GetDurationPartOp;
import androidx.wear.protolayout.expression.proto.DynamicProto.GetZonedDateTimePartOp;
import androidx.wear.protolayout.expression.proto.DynamicProto.PlatformInt32Source;
import androidx.wear.protolayout.expression.proto.DynamicProto.PlatformInt32SourceType;
import androidx.wear.protolayout.expression.proto.DynamicProto.StateInt32Source;
import androidx.wear.protolayout.expression.proto.DynamicProto.ZonedDateTimePartType;
import androidx.wear.protolayout.expression.proto.FixedProto.FixedInt32;

import com.google.common.collect.ImmutableMap;
import com.google.common.collect.ImmutableSet;
import com.google.common.collect.Iterables;

import org.junit.Rule;
import org.junit.Test;
import org.junit.runner.RunWith;
import org.mockito.ArgumentCaptor;
import org.mockito.Mock;
import org.mockito.junit.MockitoJUnit;
import org.mockito.junit.MockitoRule;
import org.mockito.stubbing.Answer;

import java.time.Duration;
import java.time.Instant;
import java.time.ZoneId;
import java.time.ZonedDateTime;
import java.util.ArrayList;
import java.util.Collections;
import java.util.List;

@RunWith(AndroidJUnit4.class)
public class Int32NodesTest {
    private static final PlatformDataValues STEPS_70 =
            PlatformDataValues.of(DAILY_STEPS, DynamicDataBuilders.DynamicDataValue.fromInt(70));
    private static final PlatformDataValues STEPS_80 =
            PlatformDataValues.of(DAILY_STEPS, DynamicDataBuilders.DynamicDataValue.fromInt(80));

    @Rule public final MockitoRule mockito = MockitoJUnit.rule();

    @Mock private DynamicTypeValueReceiverWithPreUpdate<Integer> mMockValueReceiver;
    @Mock private PlatformDataProvider mMockDataProvider;

    private static final AppDataKey<DynamicInt32> KEY_FOO = new AppDataKey<>("foo");

    @Test
    public void testFixedInt32Node() {
        List<Integer> results = new ArrayList<>();

        FixedInt32 protoNode = FixedInt32.newBuilder().setValue(56).build();
        FixedInt32Node node = new FixedInt32Node(protoNode, new AddToListCallback<>(results));

        node.preInit();
        node.init();

        assertThat(results).containsExactly(56);
    }

    @Test
    public void testArithmeticOperation_unknownOp_throws() {
        assertThrows(
                IllegalArgumentException.class,
                () ->
                        evaluateArithmeticExpression(
                                1,
                                1,
                                ARITHMETIC_OP_TYPE_UNDEFINED.getNumber(),
                                new AddToListCallback<>(new ArrayList<>())));
        assertThrows(
                IllegalArgumentException.class,
                () ->
                        evaluateArithmeticExpression(
                                /* lhs= */ 1,
                                /* rhs= */ 1,
                                -1 /* UNRECOGNIZED */,
                                new AddToListCallback<>(new ArrayList<>())));
    }

    @Test
    public void testArithmeticOperation_validResult_invalidateNotCalled() {
        List<Integer> results = new ArrayList<>();
        List<Boolean> invalidList = new ArrayList<>();

        evaluateArithmeticExpression(
                /* lhs= */ 4,
                /* rhs= */ 3,
                ARITHMETIC_OP_TYPE_DIVIDE.getNumber(),
                new AddToListCallback<>(results, invalidList));

        assertThat(results).containsExactly(1);
        assertThat(invalidList).isEmpty();
    }

    @Test
    public void testArithmeticOperation_arithmeticExceptionThrown_invalidate() {
        List<Integer> results = new ArrayList<>();
        List<Boolean> invalidList = new ArrayList<>();

        evaluateArithmeticExpression(
                /* lhs= */ 0,
                /* rhs= */ 0,
                ARITHMETIC_OP_TYPE_DIVIDE.getNumber(),
                new AddToListCallback<>(results, invalidList));

        assertThat(results).isEmpty();
        assertThat(invalidList).containsExactly(true);
    }

    @Test
    public void testGetDurationPartOpNode_unknownPart_throws() {
        Duration duration = Duration.ofSeconds(123456);

        assertThrows(
                IllegalArgumentException.class,
                () ->
                        createGetDurationPartOpNodeAndGetPart(
                                duration, DurationPartType.DURATION_PART_TYPE_UNDEFINED));

        assertThrows(
                IllegalArgumentException.class,
                () -> createGetDurationPartOpNodeAndGetPart(duration, -1 /* UNRECOGNIZED */));
    }

    @Test
    public void testGetDurationPartOpNode_positiveDuration() {

        // Equivalent to 1day and 10h:17m:36s
        Duration duration = Duration.ofSeconds(123456);

        assertThat(
                        createGetDurationPartOpNodeAndGetPart(
                                duration, DurationPartType.DURATION_PART_TYPE_DAYS))
                .isEqualTo(1);
        assertThat(
                        createGetDurationPartOpNodeAndGetPart(
                                duration, DurationPartType.DURATION_PART_TYPE_HOURS))
                .isEqualTo(10);
        assertThat(
                        createGetDurationPartOpNodeAndGetPart(
                                duration, DurationPartType.DURATION_PART_TYPE_MINUTES))
                .isEqualTo(17);
        assertThat(
                        createGetDurationPartOpNodeAndGetPart(
                                duration, DurationPartType.DURATION_PART_TYPE_SECONDS))
                .isEqualTo(36);
        assertThat(
                        createGetDurationPartOpNodeAndGetPart(
                                duration, DurationPartType.DURATION_PART_TYPE_TOTAL_DAYS))
                .isEqualTo(1);
        assertThat(
                        createGetDurationPartOpNodeAndGetPart(
                                duration, DurationPartType.DURATION_PART_TYPE_TOTAL_HOURS))
                .isEqualTo(34);
        assertThat(
                        createGetDurationPartOpNodeAndGetPart(
                                duration, DurationPartType.DURATION_PART_TYPE_TOTAL_MINUTES))
                .isEqualTo(2057);
        assertThat(
                        createGetDurationPartOpNodeAndGetPart(
                                duration, DurationPartType.DURATION_PART_TYPE_TOTAL_SECONDS))
                .isEqualTo(123456);
    }

    @Test
    public void testGetDurationPartOpNode_negativeDuration() {

        // Equivalent to negative 1day and 10h:17m:36s
        Duration duration = Duration.ofSeconds(-123456);

        assertThat(
                        createGetDurationPartOpNodeAndGetPart(
                                duration, DurationPartType.DURATION_PART_TYPE_DAYS))
                .isEqualTo(1);
        assertThat(
                        createGetDurationPartOpNodeAndGetPart(
                                duration, DurationPartType.DURATION_PART_TYPE_HOURS))
                .isEqualTo(10);
        assertThat(
                        createGetDurationPartOpNodeAndGetPart(
                                duration, DurationPartType.DURATION_PART_TYPE_MINUTES))
                .isEqualTo(17);
        assertThat(
                        createGetDurationPartOpNodeAndGetPart(
                                duration, DurationPartType.DURATION_PART_TYPE_SECONDS))
                .isEqualTo(36);
        assertThat(
                        createGetDurationPartOpNodeAndGetPart(
                                duration, DurationPartType.DURATION_PART_TYPE_TOTAL_DAYS))
                .isEqualTo(-1);
        assertThat(
                        createGetDurationPartOpNodeAndGetPart(
                                duration, DurationPartType.DURATION_PART_TYPE_TOTAL_HOURS))
                .isEqualTo(-34);
        assertThat(
                        createGetDurationPartOpNodeAndGetPart(
                                duration, DurationPartType.DURATION_PART_TYPE_TOTAL_MINUTES))
                .isEqualTo(-2057);
        assertThat(
                        createGetDurationPartOpNodeAndGetPart(
                                duration, DurationPartType.DURATION_PART_TYPE_TOTAL_SECONDS))
                .isEqualTo(-123456);
    }

    private int createGetDurationPartOpNodeAndGetPart(Duration duration, DurationPartType part) {
        return createGetDurationPartOpNodeAndGetPart(duration, part.getNumber());
    }

    private int createGetDurationPartOpNodeAndGetPart(Duration duration, int part) {
        List<Integer> results = new ArrayList<>();
        GetDurationPartOpNode node =
                new GetDurationPartOpNode(
                        GetDurationPartOp.newBuilder().setDurationPartValue(part).build(),
                        new AddToListCallback<>(results));
        node.getIncomingCallback().onData(duration);
        return results.get(0);
    }

    private int createGetZonedDateTimeOpNodeAndGetPart(
            ZonedDateTime zdt, ZonedDateTimePartType partType) {
        List<Integer> results = new ArrayList<>();
        Int32Nodes.GetZonedDateTimePartOpNode node =
                new Int32Nodes.GetZonedDateTimePartOpNode(
                        GetZonedDateTimePartOp.newBuilder().setPartType(partType).build(),
                        new AddToListCallback<>(results));
        node.getIncomingCallback().onData(zdt);
        return results.get(0);
    }

    @Test
    public void stateInt32NodeTest() {
        List<Integer> results = new ArrayList<>();
        StateStore oss =
                new StateStore(
                        ImmutableMap.of(
                                KEY_FOO,
                                DynamicDataValue.newBuilder()
                                        .setInt32Val(FixedInt32.newBuilder().setValue(65))
                                        .build()));

        StateInt32Source protoNode = StateInt32Source.newBuilder().setSourceKey("foo").build();
        StateInt32SourceNode node =
                new StateInt32SourceNode(oss, protoNode, new AddToListCallback<>(results));

        node.preInit();
        node.init();

        assertThat(results).containsExactly(65);
    }

    @Test
    public void stateInt32UpdatesWithStateChanges() {
        List<Integer> results = new ArrayList<>();
        StateStore oss =
                new StateStore(
                        ImmutableMap.of(
                                KEY_FOO,
                                DynamicDataValue.newBuilder()
                                        .setInt32Val(FixedInt32.newBuilder().setValue(65))
                                        .build()));

        StateInt32Source protoNode = StateInt32Source.newBuilder().setSourceKey("foo").build();
        StateInt32SourceNode node =
                new StateInt32SourceNode(oss, protoNode, new AddToListCallback<>(results));

        node.preInit();
        node.init();

        results.clear();

        oss.setAppStateEntryValuesProto(
                ImmutableMap.of(
                        KEY_FOO,
                        DynamicDataValue.newBuilder()
                                .setInt32Val(FixedInt32.newBuilder().setValue(12))
                                .build()));

        assertThat(results).containsExactly(12);
    }

    @Test
    public void stateInt32Source_canSubscribeToDailyStepsUpdates() {
        PlatformDataStore platformDataStore =
                new PlatformDataStore(
                        Collections.singletonMap(
                                PlatformHealthSources.Keys.DAILY_STEPS, mMockDataProvider));
        StateInt32Source dailyStepsSource =
                StateInt32Source.newBuilder()
                        .setSourceKey(PlatformHealthSources.Keys.DAILY_STEPS.getKey())
                        .setSourceNamespace(PlatformHealthSources.Keys.DAILY_STEPS.getNamespace())
                        .build();
        List<Integer> results = new ArrayList<>();
        StateInt32SourceNode dailyStepsSourceNode =
                new StateInt32SourceNode(
                        platformDataStore, dailyStepsSource, new AddToListCallback<>(results));

        dailyStepsSourceNode.preInit();
        dailyStepsSourceNode.init();
        ArgumentCaptor<PlatformDataReceiver> receiverCaptor =
                ArgumentCaptor.forClass(PlatformDataReceiver.class);
        verify(mMockDataProvider).setReceiver(any(), receiverCaptor.capture());

        PlatformDataReceiver receiver = receiverCaptor.getValue();
        receiver.onData(STEPS_70);
        assertThat(results).containsExactly(70);

        receiver.onData(STEPS_80);
        assertThat(results).containsExactly(70, 80).inOrder();
    }

    @Test
    public void stateInt32Source_init_callsOnDataOnlyOnce() {
        doAnswer(
                        (Answer<Void>)
                                invocation -> {
                                    ((PlatformDataReceiver) invocation.getArgument(1))
                                            .onData(STEPS_70);
                                    return null;
                                })
                .when(mMockDataProvider)
                .setReceiver(any(), any());
        PlatformDataStore platformDataStore =
                new PlatformDataStore(
                        Collections.singletonMap(
                                PlatformHealthSources.Keys.DAILY_STEPS, mMockDataProvider));
        StateInt32Source dailyStepsSource =
                StateInt32Source.newBuilder()
                        .setSourceKey(PlatformHealthSources.Keys.DAILY_STEPS.getKey())
                        .setSourceNamespace(PlatformHealthSources.Keys.DAILY_STEPS.getNamespace())
                        .build();
        List<Integer> results = new ArrayList<>();
        AddToListCallback<Integer> addToListCallback = new AddToListCallback<>(results);
        StateInt32SourceNode dailyStepsSourceNode =
                new StateInt32SourceNode(platformDataStore, dailyStepsSource, addToListCallback);

        dailyStepsSourceNode.preInit();
        dailyStepsSourceNode.init();

        assertThat(results).containsExactly(70);
        assertThat(addToListCallback.isPreUpdateAndUpdateInSync()).isTrue();
    }

    @Test
    public void animatableFixedInt32_animates() {
        int startValue = 3;
        int endValue = 33;
        List<Integer> results = new ArrayList<>();
        QuotaManager quotaManager = new FixedQuotaManagerImpl(MAX_VALUE);
        AnimatableFixedInt32 protoNode =
                AnimatableFixedInt32.newBuilder()
                        .setFromValue(startValue)
                        .setToValue(endValue)
                        .build();
        AddToListCallback<Integer> addToListCallback = new AddToListCallback<>(results);
        AnimatableFixedInt32Node node =
                new AnimatableFixedInt32Node(protoNode, addToListCallback, quotaManager);
        node.setVisibility(true);

        node.preInit();
        node.init();
        shadowOf(Looper.getMainLooper()).idle();

        assertThat(results.size()).isGreaterThan(2);
        assertThat(results.get(0)).isEqualTo(startValue);
        assertThat(Iterables.getLast(results)).isEqualTo(endValue);
        assertThat(addToListCallback.isPreUpdateAndUpdateInSync()).isTrue();
    }

    @Test
    public void animatableFixedInt32_whenInvisible_skipToEnd() {
        int startValue = 3;
        int endValue = 33;
        List<Integer> results = new ArrayList<>();
        QuotaManager quotaManager = new FixedQuotaManagerImpl(MAX_VALUE);
        AnimatableFixedInt32 protoNode =
                AnimatableFixedInt32.newBuilder()
                        .setFromValue(startValue)
                        .setToValue(endValue)
                        .build();
        AddToListCallback<Integer> addToListCallback = new AddToListCallback<>(results);
        AnimatableFixedInt32Node node =
                new AnimatableFixedInt32Node(protoNode, addToListCallback, quotaManager);
        node.setVisibility(false);

        node.preInit();
        node.init();
        shadowOf(Looper.getMainLooper()).idle();

        assertThat(results).hasSize(1);
        assertThat(results).containsExactly(endValue);
        assertThat(addToListCallback.isPreUpdateAndUpdateInSync()).isTrue();
    }

    @Test
    public void animatableFixedInt32_whenNoQuota_skip() {
        int startValue = 3;
        int endValue = 33;
        List<Integer> results = new ArrayList<>();
        QuotaManager quotaManager = new FixedQuotaManagerImpl(0);
        AnimatableFixedInt32 protoNode =
                AnimatableFixedInt32.newBuilder()
                        .setFromValue(startValue)
                        .setToValue(endValue)
                        .build();
        AnimatableFixedInt32Node node =
                new AnimatableFixedInt32Node(
                        protoNode, new AddToListCallback<>(results), quotaManager);
        node.setVisibility(true);

        node.preInit();
        node.init();
        shadowOf(Looper.getMainLooper()).idle();

        assertThat(results).hasSize(1);
        assertThat(results).containsExactly(endValue);
    }

    @Test
    public void dynamicAnimatedInt32_onlyAnimateWhenVisible() {
        int value1 = 3;
        int value2 = 11;
        int value3 = 17;
        List<Integer> results = new ArrayList<>();
        QuotaManager quotaManager = new FixedQuotaManagerImpl(MAX_VALUE);
        StateStore oss =
                new StateStore(
                        ImmutableMap.of(
                                KEY_FOO,
                                DynamicDataValue.newBuilder()
                                        .setInt32Val(
                                                FixedInt32.newBuilder().setValue(value1).build())
                                        .build()));
        AddToListCallback<Integer> addToListCallback = new AddToListCallback<>(results);
        DynamicAnimatedInt32Node int32Node =
                new DynamicAnimatedInt32Node(
                        addToListCallback, AnimationSpec.getDefaultInstance(), quotaManager);
        int32Node.setVisibility(false);
        StateInt32SourceNode stateNode =
                new StateInt32SourceNode(
                        oss,
                        StateInt32Source.newBuilder().setSourceKey("foo").build(),
                        int32Node.getInputCallback());

        stateNode.preInit();
        stateNode.init();

        results.clear();
        oss.setAppStateEntryValuesProto(
                ImmutableMap.of(
                        KEY_FOO,
                        DynamicDataValue.newBuilder()
                                .setInt32Val(FixedInt32.newBuilder().setValue(value2))
                                .build()));
        shadowOf(Looper.getMainLooper()).idle();

        // Only contains last value.
        assertThat(results).containsExactly(value2);

        int32Node.setVisibility(true);
        results.clear();
        oss.setAppStateEntryValuesProto(
                ImmutableMap.of(
                        KEY_FOO,
                        DynamicDataValue.newBuilder()
                                .setInt32Val(FixedInt32.newBuilder().setValue(value3))
                                .build()));
        shadowOf(Looper.getMainLooper()).idle();

        // Contains intermediate values besides the initial and last.
        assertThat(results.size()).isGreaterThan(2);
        assertThat(results.get(0)).isEqualTo(value2);
        assertThat(Iterables.getLast(results)).isEqualTo(value3);
        assertThat(results).isInOrder();
        assertThat(addToListCallback.isPreUpdateAndUpdateInSync()).isTrue();
    }

    @Test
    public void platformInt32Source_canSubscribeToHeartRateUpdates() {
        PlatformDataStore platformDataStore =
                new PlatformDataStore(
                        Collections.singletonMap(
                                PlatformHealthSources.Keys.HEART_RATE_BPM, mMockDataProvider));
        PlatformInt32Source platformSource =
                PlatformInt32Source.newBuilder()
                        .setSourceType(
                                PlatformInt32SourceType
                                        .PLATFORM_INT32_SOURCE_TYPE_CURRENT_HEART_RATE)
                        .build();
        List<Integer> results = new ArrayList<>();
        LegacyPlatformInt32SourceNode platformSourceNode =
                new LegacyPlatformInt32SourceNode(
                        platformDataStore, platformSource, new AddToListCallback<>(results));

        platformSourceNode.preInit();
        platformSourceNode.init();
        ArgumentCaptor<PlatformDataReceiver> receiverCaptor =
                ArgumentCaptor.forClass(PlatformDataReceiver.class);
        verify(mMockDataProvider).setReceiver(any(), receiverCaptor.capture());

        PlatformDataReceiver receiver = receiverCaptor.getValue();
        receiver.onData(
                PlatformDataValues.of(
                        HEART_RATE_BPM, DynamicDataBuilders.DynamicDataValue.fromFloat(70.0f)));

        assertThat(results).hasSize(1);
        assertThat(results).containsExactly(70);

        receiver.onData(
                PlatformDataValues.of(
                        HEART_RATE_BPM, DynamicDataBuilders.DynamicDataValue.fromFloat(80.0f)));

        assertThat(results).containsExactly(70, 80).inOrder();
    }

    @Test
    public void platformInt32Source_canSubscribeToDailyStepsUpdates() {
        PlatformDataStore platformDataStore =
                new PlatformDataStore(
                        Collections.singletonMap(
                                PlatformHealthSources.Keys.DAILY_STEPS, mMockDataProvider));
        PlatformInt32Source platformSource =
                PlatformInt32Source.newBuilder()
                        .setSourceType(
                                PlatformInt32SourceType.PLATFORM_INT32_SOURCE_TYPE_DAILY_STEP_COUNT)
                        .build();
        List<Integer> results = new ArrayList<>();
        LegacyPlatformInt32SourceNode platformSourceNode =
                new LegacyPlatformInt32SourceNode(
                        platformDataStore, platformSource, new AddToListCallback<>(results));

        platformSourceNode.preInit();
        platformSourceNode.init();
        ArgumentCaptor<PlatformDataReceiver> receiverCaptor =
                ArgumentCaptor.forClass(PlatformDataReceiver.class);
        verify(mMockDataProvider).setReceiver(any(), receiverCaptor.capture());

        PlatformDataReceiver receiver = receiverCaptor.getValue();
        receiver.onData(STEPS_70);

        assertThat(results).containsExactly(70);

        receiver.onData(STEPS_80);

        assertThat(results).containsExactly(70, 80).inOrder();
    }

    @Test
    public void platformInt32Source_propagatesInvalidatedSignal() {
        PlatformDataStore platformDataStore =
                new PlatformDataStore(
                        Collections.singletonMap(
                                PlatformHealthSources.Keys.HEART_RATE_BPM, mMockDataProvider));
        PlatformInt32Source platformSource =
                PlatformInt32Source.newBuilder()
                        .setSourceType(
                                PlatformInt32SourceType
                                        .PLATFORM_INT32_SOURCE_TYPE_CURRENT_HEART_RATE)
                        .build();
        LegacyPlatformInt32SourceNode platformSourceNode =
                new LegacyPlatformInt32SourceNode(
                        platformDataStore, platformSource, mMockValueReceiver);

        platformSourceNode.preInit();
        verify(mMockValueReceiver).onPreUpdate();

        platformSourceNode.init();
        ArgumentCaptor<PlatformDataReceiver> receiverCaptor =
                ArgumentCaptor.forClass(PlatformDataReceiver.class);
        verify(mMockDataProvider).setReceiver(any(), receiverCaptor.capture());

        PlatformDataReceiver receiver = receiverCaptor.getValue();
        receiver.onInvalidated(ImmutableSet.of(HEART_RATE_BPM));

        verify(mMockValueReceiver).onInvalidated();
    }

    @Test
    public void testGetZonedDateTimePartOpNode() {

        // Thursday November 29, 1973 19:40:00 (pm) in time zone Europe/London (GMT)
        // Friday November 30, 1973 01:10:00 (am) in time zone Asia/Kathmandu (+0530)
        ZonedDateTime zonedDateTime =
                ZonedDateTime.ofInstant(
                        Instant.ofEpochSecond(123450000L), ZoneId.of("Asia/Katmandu"));

        assertThat(
                        createGetZonedDateTimeOpNodeAndGetPart(
                                zonedDateTime, ZonedDateTimePartType.ZONED_DATE_TIME_PART_YEAR))
                .isEqualTo(1973);

        assertThat(
                        createGetZonedDateTimeOpNodeAndGetPart(
                                zonedDateTime, ZonedDateTimePartType.ZONED_DATE_TIME_PART_MONTH))
                .isEqualTo(11);

        assertThat(
                        createGetZonedDateTimeOpNodeAndGetPart(
                                zonedDateTime,
                                ZonedDateTimePartType.ZONED_DATE_TIME_PART_DAY_OF_MONTH))
                .isEqualTo(30);

        assertThat(
                        createGetZonedDateTimeOpNodeAndGetPart(
                                zonedDateTime,
                                ZonedDateTimePartType.ZONED_DATE_TIME_PART_DAY_OF_WEEK))
                .isEqualTo(5);

        assertThat(
                        createGetZonedDateTimeOpNodeAndGetPart(
                                zonedDateTime, ZonedDateTimePartType.ZONED_DATE_TIME_PART_HOUR_24H))
                .isEqualTo(1);

        assertThat(
                        createGetZonedDateTimeOpNodeAndGetPart(
                                zonedDateTime, ZonedDateTimePartType.ZONED_DATE_TIME_PART_MINUTE))
                .isEqualTo(10);

        assertThat(
                        createGetZonedDateTimeOpNodeAndGetPart(
                                zonedDateTime, ZonedDateTimePartType.ZONED_DATE_TIME_PART_SECOND))
                .isEqualTo(0);
    }

    @Test
    public void testFloatToInt32Node() {
        assertThat(evaluateFloatToInt32Expression(12.49f, ROUND_MODE_CEILING)).isEqualTo(13);
        assertThat(evaluateFloatToInt32Expression(12.99f, ROUND_MODE_FLOOR)).isEqualTo(12);
        assertThat(evaluateFloatToInt32Expression(12.49f, ROUND_MODE_ROUND)).isEqualTo(12);
        assertThat(evaluateFloatToInt32Expression(12.50f, ROUND_MODE_ROUND)).isEqualTo(13);
    }

    @Test
    public void testFloatToInt32Node_unspecifiedRoundingMode_defaultsToFloor() {
        assertThat(evaluateFloatToInt32Expression(12.001f)).isEqualTo(12);
        assertThat(evaluateFloatToInt32Expression(12.999f)).isEqualTo(12);
        assertThat(evaluateFloatToInt32Expression(13.000f)).isEqualTo(13);
    }

    @Test
    public void testFloatToInt32Node__unrecognizedRoundType_throws() {
        assertThrows(
                IllegalArgumentException.class,
                () -> evaluateFloatToInt32Expression(12.34f, -1 /* UNRECOGNIZED */));
    }

    private static void evaluateArithmeticExpression(
            int lhs, int rhs, int opType, DynamicTypeValueReceiverWithPreUpdate<Integer> receiver) {
        DynamicProto.ArithmeticInt32Op protoNode =
                DynamicProto.ArithmeticInt32Op.newBuilder().setOperationTypeValue(opType).build();

        ArithmeticInt32Node node = new ArithmeticInt32Node(protoNode, receiver);

        FixedInt32 lhsProtoNode = FixedInt32.newBuilder().setValue(lhs).build();
<<<<<<< HEAD
        FixedInt32Node lhsNode = new FixedInt32Node(lhsProtoNode, node.getLhsUpstreamCallback());

        FixedInt32 rhsProtoNode = FixedInt32.newBuilder().setValue(rhs).build();
        FixedInt32Node rhsNode = new FixedInt32Node(rhsProtoNode, node.getRhsUpstreamCallback());
=======
        FixedInt32Node lhsNode = new FixedInt32Node(lhsProtoNode, node.getLhsIncomingCallback());

        FixedInt32 rhsProtoNode = FixedInt32.newBuilder().setValue(rhs).build();
        FixedInt32Node rhsNode = new FixedInt32Node(rhsProtoNode, node.getRhsIncomingCallback());
>>>>>>> 3d4510a6
        lhsNode.preInit();
        rhsNode.preInit();

        lhsNode.init();
        rhsNode.init();
    }

    private static int evaluateFloatToInt32Expression(
            float value, DynamicProto.FloatToInt32RoundMode roundMode) {
        return evaluateFloatToInt32Expression(value, roundMode.getNumber());
    }

    private static int evaluateFloatToInt32Expression(float value, int roundMode) {
        List<Integer> results = new ArrayList<>();
        Int32Nodes.FloatToInt32Node node =
                new Int32Nodes.FloatToInt32Node(
                        DynamicProto.FloatToInt32Op.newBuilder()
                                .setRoundModeValue(roundMode)
                                .build(),
                        new AddToListCallback<>(results));
        node.getIncomingCallback().onPreUpdate();
        node.getIncomingCallback().onData(value);

        return results.get(0);
    }

    private static int evaluateFloatToInt32Expression(float value) {
        List<Integer> results = new ArrayList<>();
        Int32Nodes.FloatToInt32Node node =
                new Int32Nodes.FloatToInt32Node(
                        DynamicProto.FloatToInt32Op.newBuilder().build(),
                        new AddToListCallback<>(results));
        node.getIncomingCallback().onPreUpdate();
        node.getIncomingCallback().onData(value);

        return results.get(0);
    }
}<|MERGE_RESOLUTION|>--- conflicted
+++ resolved
@@ -704,17 +704,10 @@
         ArithmeticInt32Node node = new ArithmeticInt32Node(protoNode, receiver);
 
         FixedInt32 lhsProtoNode = FixedInt32.newBuilder().setValue(lhs).build();
-<<<<<<< HEAD
-        FixedInt32Node lhsNode = new FixedInt32Node(lhsProtoNode, node.getLhsUpstreamCallback());
-
-        FixedInt32 rhsProtoNode = FixedInt32.newBuilder().setValue(rhs).build();
-        FixedInt32Node rhsNode = new FixedInt32Node(rhsProtoNode, node.getRhsUpstreamCallback());
-=======
         FixedInt32Node lhsNode = new FixedInt32Node(lhsProtoNode, node.getLhsIncomingCallback());
 
         FixedInt32 rhsProtoNode = FixedInt32.newBuilder().setValue(rhs).build();
         FixedInt32Node rhsNode = new FixedInt32Node(rhsProtoNode, node.getRhsIncomingCallback());
->>>>>>> 3d4510a6
         lhsNode.preInit();
         rhsNode.preInit();
 
