/*
 * Copyright 2023 The Android Open Source Project
 *
 * Licensed under the Apache License, Version 2.0 (the "License");
 * you may not use this file except in compliance with the License.
 * You may obtain a copy of the License at
 *
 *      http://www.apache.org/licenses/LICENSE-2.0
 *
 * Unless required by applicable law or agreed to in writing, software
 * distributed under the License is distributed on an "AS IS" BASIS,
 * WITHOUT WARRANTIES OR CONDITIONS OF ANY KIND, either express or implied.
 * See the License for the specific language governing permissions and
 * limitations under the License.
 */

/**
 * This file was created using the `create_project.py` script located in the
 * `<AndroidX root>/development/project-creator` directory.
 *
 * Please use that script when creating a new project, rather than copying an existing project and
 * modifying its settings.
 */
import androidx.build.LibraryType

plugins {
    id("AndroidXPlugin")
    id("com.android.library")
    id("kotlin-android")
}

dependencies {
    api("androidx.annotation:annotation:1.8.1")
    api(libs.kotlinStdlib)
}

android {
    namespace "androidx.wear.tooling.preview"
}

androidx {
    name = "Android Wear Preview Tools"
    inceptionYear = "2023"
    description = "Tools for Wear UI Previews"
    type = LibraryType.PUBLISHED_LIBRARY
    mavenVersion = LibraryVersions.WEAR_TOOLING_PREVIEW
<<<<<<< HEAD
    metalavaK2UastEnabled = true
=======
>>>>>>> 3d4510a6
    legacyDisableKotlinStrictApiMode = true
}<|MERGE_RESOLUTION|>--- conflicted
+++ resolved
@@ -44,9 +44,5 @@
     description = "Tools for Wear UI Previews"
     type = LibraryType.PUBLISHED_LIBRARY
     mavenVersion = LibraryVersions.WEAR_TOOLING_PREVIEW
-<<<<<<< HEAD
-    metalavaK2UastEnabled = true
-=======
->>>>>>> 3d4510a6
     legacyDisableKotlinStrictApiMode = true
 }