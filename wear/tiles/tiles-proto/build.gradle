--- conflicted
+++ resolved
@@ -36,11 +36,7 @@
     constraints {
         api(project(":wear:protolayout:protolayout-proto"))
     }
-<<<<<<< HEAD
-    implementation("androidx.annotation:annotation:1.1.0")
-=======
     implementation("androidx.annotation:annotation:1.8.1")
->>>>>>> 3d4510a6
     api(project(":wear:protolayout:protolayout-proto"))
     // Must be compileOnly to not bring in protobufLite in runtime
     // Repackaged protobufLite brought in by
