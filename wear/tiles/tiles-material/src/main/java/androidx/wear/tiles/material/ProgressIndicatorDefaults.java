/*
 * Copyright 2021 The Android Open Source Project
 *
 * Licensed under the Apache License, Version 2.0 (the "License");
 * you may not use this file except in compliance with the License.
 * You may obtain a copy of the License at
 *
 *      http://www.apache.org/licenses/LICENSE-2.0
 *
 * Unless required by applicable law or agreed to in writing, software
 * distributed under the License is distributed on an "AS IS" BASIS,
 * WITHOUT WARRANTIES OR CONDITIONS OF ANY KIND, either express or implied.
 * See the License for the specific language governing permissions and
 * limitations under the License.
 */

package androidx.wear.tiles.material;

import androidx.annotation.NonNull;
import androidx.annotation.RestrictTo;
import androidx.annotation.RestrictTo.Scope;

<<<<<<< HEAD
/** Contains the default values used by {@link CircularProgressIndicator} Tiles components. */
=======
/**
 * Contains the default values used by {@link CircularProgressIndicator} Tiles components.
 *
 * @deprecated Use the new class {@link
 *     androidx.wear.protolayout.material.CircularProgressIndicator} which provides the same API and
 *     functionality.
 */
@Deprecated
@SuppressWarnings("deprecation")
>>>>>>> fdff00cc
public class ProgressIndicatorDefaults {
    private ProgressIndicatorDefaults() {}

    /** The default stroke width for {@link CircularProgressIndicator} */
    @NonNull
    public static final androidx.wear.tiles.DimensionBuilders.DpProp DEFAULT_STROKE_WIDTH =
            androidx.wear.tiles.DimensionBuilders.dp(8);

<<<<<<< HEAD
    /**
     * The default padding for {@link CircularProgressIndicator}
     *
     * @hide
     */
=======
    /** The default padding for {@link CircularProgressIndicator} */
>>>>>>> fdff00cc
    @RestrictTo(Scope.LIBRARY_GROUP)
    @NonNull
    public static final androidx.wear.tiles.DimensionBuilders.DpProp DEFAULT_PADDING =
            androidx.wear.tiles.DimensionBuilders.dp(6);

    /** The recommended colors for {@link CircularProgressIndicator}. */
    @NonNull
    public static final ProgressIndicatorColors DEFAULT_COLORS =
            ProgressIndicatorColors.progressIndicatorColors(Colors.DEFAULT);

    static final float DEFAULT_GAP_LENGTH = 47.8f;

    /** The recommended start angle for {@link CircularProgressIndicator} if there's a gap. */
    public static final float GAP_START_ANGLE = 180 + DEFAULT_GAP_LENGTH / 2 - 360;

    /** The recommended end angle for {@link CircularProgressIndicator} if there's a gap. */
    public static final float GAP_END_ANGLE = 180 - DEFAULT_GAP_LENGTH / 2;

    /** Start angle for full length {@link CircularProgressIndicator}. */
    static final float DEFAULT_START_ANGLE = 0;

    /** End angle for full length {@link CircularProgressIndicator}. */
    static final float DEFAULT_END_ANGLE = 360;
}<|MERGE_RESOLUTION|>--- conflicted
+++ resolved
@@ -20,9 +20,6 @@
 import androidx.annotation.RestrictTo;
 import androidx.annotation.RestrictTo.Scope;
 
-<<<<<<< HEAD
-/** Contains the default values used by {@link CircularProgressIndicator} Tiles components. */
-=======
 /**
  * Contains the default values used by {@link CircularProgressIndicator} Tiles components.
  *
@@ -32,7 +29,6 @@
  */
 @Deprecated
 @SuppressWarnings("deprecation")
->>>>>>> fdff00cc
 public class ProgressIndicatorDefaults {
     private ProgressIndicatorDefaults() {}
 
@@ -41,15 +37,7 @@
     public static final androidx.wear.tiles.DimensionBuilders.DpProp DEFAULT_STROKE_WIDTH =
             androidx.wear.tiles.DimensionBuilders.dp(8);
 
-<<<<<<< HEAD
-    /**
-     * The default padding for {@link CircularProgressIndicator}
-     *
-     * @hide
-     */
-=======
     /** The default padding for {@link CircularProgressIndicator} */
->>>>>>> fdff00cc
     @RestrictTo(Scope.LIBRARY_GROUP)
     @NonNull
     public static final androidx.wear.tiles.DimensionBuilders.DpProp DEFAULT_PADDING =
