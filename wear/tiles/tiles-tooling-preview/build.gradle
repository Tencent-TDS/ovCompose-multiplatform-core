--- conflicted
+++ resolved
@@ -36,11 +36,7 @@
     api(project(":wear:protolayout:protolayout-expression"))
     api(project(":wear:tiles:tiles"))
     api("androidx.wear:wear-tooling-preview:1.0.0")
-<<<<<<< HEAD
-    api("androidx.annotation:annotation:1.6.0")
-=======
     api("androidx.annotation:annotation:1.8.1")
->>>>>>> 3d4510a6
 }
 
 android {
@@ -56,9 +52,5 @@
     inceptionYear = "2023"
     description = "Wear Tile tooling library. This library provides the API required to declare" +
             " @Preview on previewable methods in the IDE."
-<<<<<<< HEAD
-    metalavaK2UastEnabled = true
-=======
->>>>>>> 3d4510a6
     legacyDisableKotlinStrictApiMode = true
 }