/*
 * Copyright 2022 The Android Open Source Project
 *
 * Licensed under the Apache License, Version 2.0 (the "License");
 * you may not use this file except in compliance with the License.
 * You may obtain a copy of the License at
 *
 *      http://www.apache.org/licenses/LICENSE-2.0
 *
 * Unless required by applicable law or agreed to in writing, software
 * distributed under the License is distributed on an "AS IS" BASIS,
 * WITHOUT WARRANTIES OR CONDITIONS OF ANY KIND, either express or implied.
 * See the License for the specific language governing permissions and
 * limitations under the License.
 */

package androidx.wear.tiles;

import androidx.annotation.NonNull;
import androidx.annotation.Nullable;
import androidx.annotation.RestrictTo;
import androidx.annotation.RestrictTo.Scope;
import androidx.wear.protolayout.StateBuilders.State;
import androidx.wear.protolayout.TimelineBuilders.Timeline;
import androidx.wear.protolayout.expression.RequiresSchemaVersion;
import androidx.wear.protolayout.expression.proto.VersionProto.VersionInfo;
import androidx.wear.tiles.proto.TileProto;

/** Builders for the components of a tile that can be rendered by a tile renderer. */
public final class TileBuilders {
    private TileBuilders() {}

    /**
     * A holder for a tile. This specifies the resources to use for this delivery of the tile, and
     * the timeline for the tile.
     */
    @RequiresSchemaVersion(major = 1, minor = 0)
    public static final class Tile {
        private final TileProto.Tile mImpl;

        Tile(TileProto.Tile impl) {
            this.mImpl = impl;
        }

        /**
         * Gets the resource version required for these tiles. This can be any developer-defined
         * string; it is only used to cache resources, and is passed in {@link
         * androidx.wear.tiles.RequestBuilders.ResourcesRequest} if the system does not have a copy
         * of the specified resource version.
         */
        @NonNull
        public String getResourcesVersion() {
            return mImpl.getResourcesVersion();
        }

        /**
         * Gets the {@link androidx.wear.protolayout.TimelineBuilders.Timeline} containing the
         * layouts for the tiles to show in the carousel, along with their validity periods.
         */
        @Nullable
        public Timeline getTileTimeline() {
            if (mImpl.hasTileTimeline()) {
                return Timeline.fromProto(mImpl.getTileTimeline());
            } else {
                return null;
            }
        }

        /**
         * Gets how many milliseconds of elapsed time (**not** wall clock time) this tile can be
         * considered to be "fresh". The platform will attempt to refresh your tile at some point in
         * the future after this interval has lapsed. A value of 0 here signifies that
         * auto-refreshes should not be used (i.e. you will manually request updates via
         * TileService#getRequester).
         *
         * <p>This mechanism should not be used to update your tile more frequently than once a
         * minute, and the system may throttle your updates if you request updates faster than this
         * interval. This interval is also inexact; the system will generally update your tile if it
         * is on-screen, or about to be on-screen, although this is not guaranteed due to
         * system-level optimizations.
         */
        public long getFreshnessIntervalMillis() {
            return mImpl.getFreshnessIntervalMillis();
        }

        /** Gets {@link androidx.wear.protolayout.StateBuilders.State} for this tile. */
        @Nullable
        public State getState() {
            if (mImpl.hasState()) {
                return State.fromProto(mImpl.getState());
            } else {
                return null;
            }
        }

        /**
         * Gets the {@link androidx.wear.tiles.TimelineBuilders.Timeline} containing the layouts for
         * the tiles to show in the carousel, along with their validity periods.
         *
         * @deprecated Use {@link #getTileTimeline()} instead.
         */
        @Deprecated
        @Nullable
        @SuppressWarnings("deprecation") // for backward compatibility
        public androidx.wear.tiles.TimelineBuilders.Timeline getTimeline() {
            if (mImpl.hasTileTimeline()) {
                return androidx.wear.tiles.TimelineBuilders.Timeline.fromProto(
                        mImpl.getTileTimeline());
            } else {
                return null;
            }
        }

        /** Creates a new wrapper instance from the proto. */
        @RestrictTo(Scope.LIBRARY_GROUP)
        @NonNull
        public static Tile fromProto(@NonNull TileProto.Tile proto) {
            return new Tile(proto);
        }

        /** Returns the internal proto instance. */
        @RestrictTo(Scope.LIBRARY_GROUP)
        @NonNull
        public TileProto.Tile toProto() {
            return mImpl;
        }

        @Override
        @NonNull
        public String toString() {
            return "Tile{"
                    + "resourcesVersion="
                    + getResourcesVersion()
                    + ", tileTimeline="
                    + getTileTimeline()
                    + ", freshnessIntervalMillis="
                    + getFreshnessIntervalMillis()
                    + ", state="
                    + getState()
                    + "}";
        }

        /** Builder for {@link Tile} */
        public static final class Builder {
            private final TileProto.Tile.Builder mImpl = TileProto.Tile.newBuilder();

            /** Creates an instance of {@link Builder}. */
            @RequiresSchemaVersion(major = 1, minor = 0)
            public Builder() {}

            /**
             * Sets the resource version required for these tiles. This can be any developer-defined
             * string; it is only used to cache resources, and is passed in {@link
             * androidx.wear.tiles.RequestBuilders.ResourcesRequest} if the system does not have a
             * copy of the specified resource version.
             */
            @RequiresSchemaVersion(major = 1, minor = 0)
            @NonNull
            public Builder setResourcesVersion(@NonNull String resourcesVersion) {
                mImpl.setResourcesVersion(resourcesVersion);
                return this;
            }

            /**
             * Sets the {@link androidx.wear.protolayout.TimelineBuilders.Timeline} containing the
             * layouts for the tiles to show in the carousel, along with their validity periods.
             */
            @RequiresSchemaVersion(major = 1, minor = 0)
            @NonNull
            public Builder setTileTimeline(@NonNull Timeline tileTimeline) {
                mImpl.setTileTimeline(tileTimeline.toProto());
                return this;
            }

            /**
             * Sets how many milliseconds of elapsed time (**not** wall clock time) this tile can be
             * considered to be "fresh". The platform will attempt to refresh your tile at some
             * point in the future after this interval has lapsed. A value of 0 here signifies that
             * auto-refreshes should not be used (i.e. you will manually request updates via
             * TileService#getRequester).
             *
             * <p>This mechanism should not be used to update your tile more frequently than once a
             * minute, and the system may throttle your updates if you request updates faster than
             * this interval. This interval is also inexact; the system will generally update your
             * tile if it is on-screen, or about to be on-screen, although this is not guaranteed
             * due to system-level optimizations.
             */
            @RequiresSchemaVersion(major = 1, minor = 0)
            @NonNull
            public Builder setFreshnessIntervalMillis(long freshnessIntervalMillis) {
                mImpl.setFreshnessIntervalMillis(freshnessIntervalMillis);
                return this;
            }

            /** Sets {@link androidx.wear.protolayout.StateBuilders.State} for this tile. */
            @RequiresSchemaVersion(major = 1, minor = 200)
            @NonNull
            public Builder setState(@NonNull State state) {
                mImpl.setState(state.toProto());
                return this;
            }

            /**
             * Sets the {@link androidx.wear.tiles.TimelineBuilders.Timeline} containing the layouts
             * for the tiles to show in the carousel, along with their validity periods.
             *
             * @deprecated Use {@link #setTileTimeline(Timeline)} instead.
             */
            @Deprecated
            @NonNull
            public Builder setTimeline(
                    @NonNull androidx.wear.tiles.TimelineBuilders.Timeline timeline) {
                mImpl.setTileTimeline(timeline.toProto());
                return this;
            }

            /** Builds an instance from accumulated values. */
            @NonNull
            public Tile build() {
                return Tile.fromProto(mImpl.build());
            }
        }
    }

    /** Utility class with the current version of the Tile schema in use. */
    @RestrictTo(Scope.LIBRARY)
    public static final class Version {
        private Version() {}

        /** The current version of the Tiles schema in use. */
        public static final VersionInfo CURRENT =
<<<<<<< HEAD
                VersionInfo.newBuilder().setMajor(1).setMinor(400).build();
=======
                VersionInfo.newBuilder().setMajor(1).setMinor(500).build();
>>>>>>> 3d4510a6
    }
}<|MERGE_RESOLUTION|>--- conflicted
+++ resolved
@@ -229,10 +229,6 @@
 
         /** The current version of the Tiles schema in use. */
         public static final VersionInfo CURRENT =
-<<<<<<< HEAD
-                VersionInfo.newBuilder().setMajor(1).setMinor(400).build();
-=======
                 VersionInfo.newBuilder().setMajor(1).setMinor(500).build();
->>>>>>> 3d4510a6
     }
 }