--- conflicted
+++ resolved
@@ -55,11 +55,7 @@
             return mImpl.getArgb();
         }
 
-<<<<<<< HEAD
-        /** @hide */
-=======
         /** Get the fingerprint for this object, or null if unknown. */
->>>>>>> fdff00cc
         @RestrictTo(Scope.LIBRARY_GROUP)
         @Nullable
         public Fingerprint getFingerprint() {
@@ -71,11 +67,6 @@
             return new ColorProp(proto, null);
         }
 
-<<<<<<< HEAD
-        /** @hide */
-        @RestrictTo(Scope.LIBRARY_GROUP)
-=======
->>>>>>> fdff00cc
         @NonNull
         ColorProto.ColorProp toProto() {
             return mImpl;
