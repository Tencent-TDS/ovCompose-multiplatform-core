--- conflicted
+++ resolved
@@ -20,20 +20,14 @@
 import android.content.ComponentName;
 import android.content.Context;
 import android.content.Intent;
-<<<<<<< HEAD
-import android.content.SharedPreferences;
-=======
->>>>>>> 3d4510a6
 import android.content.pm.PackageManager;
 import android.os.Build;
 import android.os.Handler;
 import android.os.IBinder;
 import android.os.OutcomeReceiver;
 import android.os.RemoteException;
-import android.os.StrictMode;
 import android.util.Log;
 
-import androidx.annotation.DoNotInline;
 import androidx.annotation.MainThread;
 import androidx.annotation.NonNull;
 import androidx.annotation.Nullable;
@@ -287,28 +281,17 @@
      * changed by the time the result is received. {@link TileService#onTileAddEvent} and {@link
      * TileService#onTileRemoveEvent} should be used instead for live updates.
      *
-<<<<<<< HEAD
-     * Compatibility behavior:
-     * <p>On SDKs older than U, this method is a best-effort to match platform behavior, but may
-     * not always return all tiles present in the carousel. The possibly omitted tiles being the
-=======
      * <p>Compatibility behavior:
      *
      * <p>On SDKs older than U, this method is a best-effort to match platform behavior, but may not
      * always return all tiles present in the carousel. The possibly omitted tiles being the
->>>>>>> 3d4510a6
      * pre-installed tiles, all tiles if the user has cleared the app data, or the tiles a user
      * hasn't visited in the last 60 days, while tiles removed by an app update may be shown as
      * active for 60 days afterwards.
      *
      * @param context The application context.
      * @param executor The executor on which methods should be invoked. To dispatch events through
-<<<<<<< HEAD
-     *     the main thread of your application, you can use {@link
-     *     Context#getMainExecutor()}.
-=======
      *     the main thread of your application, you can use {@link Context#getMainExecutor()}.
->>>>>>> 3d4510a6
      * @return A list of {@link ActiveTileIdentifier} for the tiles belonging to the passed {@code
      *     context} present in the carousel, or a value based on platform-specific fallback
      *     behavior.
@@ -318,13 +301,8 @@
             @NonNull Context context, @NonNull Executor executor) {
         if (useWearSdkImpl(context)
                 && Build.VERSION.SDK_INT >= Build.VERSION_CODES.UPSIDE_DOWN_CAKE) {
-<<<<<<< HEAD
-            return Api34Impl.getActiveTilesAsync(Sdk.getWearManager(context, TilesManager.class),
-                    executor);
-=======
             return Api34Impl.getActiveTilesAsync(
                     Sdk.getWearManager(context, TilesManager.class), executor);
->>>>>>> 3d4510a6
         }
         return getActiveTilesAsyncLegacy(context, executor, sTimeSourceClock);
     }
@@ -705,28 +683,11 @@
 
     @RequiresApi(34)
     private static class Api34Impl {
-<<<<<<< HEAD
-        @DoNotInline
-=======
->>>>>>> 3d4510a6
         @NonNull
         static ListenableFuture<List<ActiveTileIdentifier>> getActiveTilesAsync(
                 @NonNull TilesManager tilesManager, @NonNull Executor executor) {
             return CallbackToFutureAdapter.getFuture(
                     completer -> {
-<<<<<<< HEAD
-                        tilesManager.getActiveTiles(executor,
-                                new OutcomeReceiver<List<TileInstance>, Exception>() {
-                                    @Override
-                                    public void onResult(List<TileInstance> tileInstanceList) {
-                                        completer.set(tileInstanceToActiveTileIdentifier(
-                                                tileInstanceList));
-                                    }
-
-                                    @Override
-                                    public void onError(
-                                            @NonNull Exception error) {
-=======
                         tilesManager.getActiveTiles(
                                 executor,
                                 new OutcomeReceiver<List<TileInstance>, Exception>() {
@@ -739,7 +700,6 @@
 
                                     @Override
                                     public void onError(@NonNull Exception error) {
->>>>>>> 3d4510a6
                                         completer.setException(error.getCause());
                                     }
                                 });
@@ -750,19 +710,12 @@
 
     private static List<ActiveTileIdentifier> tileInstanceToActiveTileIdentifier(
             @NonNull List<TileInstance> tileInstanceList) {
-<<<<<<< HEAD
-        return tileInstanceList.stream().map(
-                i -> new ActiveTileIdentifier(i.getTileProvider().getComponentName(),
-                        i.getId())).collect(
-                Collectors.toList());
-=======
         return tileInstanceList.stream()
                 .map(
                         i ->
                                 new ActiveTileIdentifier(
                                         i.getTileProvider().getComponentName(), i.getId()))
                 .collect(Collectors.toList());
->>>>>>> 3d4510a6
     }
 
     /**
@@ -778,18 +731,6 @@
     private void markTileAsActiveLegacy(int tileId) {
         if (!useWearSdkImpl(this)) {
             ComponentName componentName = new ComponentName(this, this.getClass().getName());
-<<<<<<< HEAD
-            SharedPreferences sharedPref = getActiveTilesSharedPrefLegacy(this);
-            cleanupActiveTilesSharedPrefLegacy(sharedPref, getTimeSourceClock());
-            String key = new ActiveTileIdentifier(componentName, tileId).flattenToString();
-            if (sharedPref.contains(key)
-                    && !timestampNeedsUpdateLegacy(sharedPref.getLong(key, -1L),
-                    getTimeSourceClock())) {
-                return;
-            }
-            sharedPref.edit().putLong(key,
-                    getTimeSourceClock().getCurrentTimestampMillis()).apply();
-=======
             DiskAccessAllowedPrefs sharedPref = getActiveTilesSharedPrefLegacy(this);
             cleanupActiveTilesSharedPrefLegacy(sharedPref, getTimeSourceClock());
             String key = new ActiveTileIdentifier(componentName, tileId).flattenToString();
@@ -799,7 +740,6 @@
                 return;
             }
             sharedPref.putLong(key, getTimeSourceClock().getCurrentTimestampMillis());
->>>>>>> 3d4510a6
         }
     }
 
@@ -812,26 +752,15 @@
      */
     private void markTileAsInactiveLegacy(int tileId) {
         if (!useWearSdkImpl(this)) {
-<<<<<<< HEAD
-            SharedPreferences sharedPref = getActiveTilesSharedPrefLegacy(this);
-            String key =
-                    new ActiveTileIdentifier(new ComponentName(this, this.getClass().getName()),
-                            tileId)
-=======
             DiskAccessAllowedPrefs sharedPref = getActiveTilesSharedPrefLegacy(this);
             String key =
                     new ActiveTileIdentifier(
                                     new ComponentName(this, this.getClass().getName()), tileId)
->>>>>>> 3d4510a6
                             .flattenToString();
             if (!sharedPref.contains(key)) {
                 return;
             }
-<<<<<<< HEAD
-            sharedPref.edit().remove(key).apply();
-=======
             sharedPref.remove(key);
->>>>>>> 3d4510a6
         }
     }
 
@@ -846,36 +775,17 @@
      * SharedPreferences are read.
      */
     private static void cleanupActiveTilesSharedPrefLegacy(
-<<<<<<< HEAD
-            @NonNull SharedPreferences activeTilesSharedPref,
-            @NonNull TimeSourceClock timeSourceClock) {
-        StrictMode.ThreadPolicy oldPolicy = StrictMode.allowThreadDiskReads();
-        try {
-            for (String key : activeTilesSharedPref.getAll().keySet()) {
-                if (isTileInactiveLegacy(activeTilesSharedPref.getLong(key, -1L),
-                        timeSourceClock)) {
-                    activeTilesSharedPref.edit().remove(key).apply();
-                }
-            }
-        } finally {
-            StrictMode.setThreadPolicy(oldPolicy);
-=======
             @NonNull DiskAccessAllowedPrefs activeTilesSharedPref,
             @NonNull TimeSourceClock timeSourceClock) {
         for (String key : activeTilesSharedPref.getAll().keySet()) {
             if (isTileInactiveLegacy(activeTilesSharedPref.getLong(key, -1L), timeSourceClock)) {
                 activeTilesSharedPref.remove(key);
             }
->>>>>>> 3d4510a6
         }
     }
 
     private static ListenableFuture<List<ActiveTileIdentifier>> readActiveTilesSharedPrefLegacy(
-<<<<<<< HEAD
-            @NonNull SharedPreferences activeTilesSharedPref,
-=======
             @NonNull DiskAccessAllowedPrefs activeTilesSharedPref,
->>>>>>> 3d4510a6
             @NonNull String packageName,
             @NonNull Executor executor,
             @NonNull TimeSourceClock timeSourceClock) {
@@ -914,18 +824,8 @@
                 });
     }
 
-<<<<<<< HEAD
-    private static SharedPreferences getActiveTilesSharedPrefLegacy(@NonNull Context context) {
-        StrictMode.ThreadPolicy oldPolicy = StrictMode.allowThreadDiskReads();
-        try {
-            return context.getSharedPreferences(ACTIVE_TILES_SHARED_PREF_NAME, MODE_PRIVATE);
-        } finally {
-            StrictMode.setThreadPolicy(oldPolicy);
-        }
-=======
     private static DiskAccessAllowedPrefs getActiveTilesSharedPrefLegacy(@NonNull Context context) {
         return DiskAccessAllowedPrefs.wrap(context, ACTIVE_TILES_SHARED_PREF_NAME);
->>>>>>> 3d4510a6
     }
 
     /**
