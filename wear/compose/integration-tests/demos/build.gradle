--- conflicted
+++ resolved
@@ -26,13 +26,8 @@
     defaultConfig {
         applicationId "androidx.wear.compose.integration.demos"
         minSdk 25
-<<<<<<< HEAD
-        versionCode 28
-        versionName "1.28"
-=======
         versionCode 39
         versionName "1.39"
->>>>>>> 3d4510a6
     }
 
     buildTypes {
