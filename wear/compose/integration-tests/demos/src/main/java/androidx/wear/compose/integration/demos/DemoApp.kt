/*
 * Copyright 2021 The Android Open Source Project
 *
 * Licensed under the Apache License, Version 2.0 (the "License");
 * you may not use this file except in compliance with the License.
 * You may obtain a copy of the License at
 *
 *      http://www.apache.org/licenses/LICENSE-2.0
 *
 * Unless required by applicable law or agreed to in writing, software
 * distributed under the License is distributed on an "AS IS" BASIS,
 * WITHOUT WARRANTIES OR CONDITIONS OF ANY KIND, either express or implied.
 * See the License for the specific language governing permissions and
 * limitations under the License.
 */

package androidx.wear.compose.integration.demos

import androidx.compose.foundation.layout.BoxScope
import androidx.compose.foundation.layout.fillMaxWidth
import androidx.compose.runtime.Composable
import androidx.compose.runtime.CompositionLocalProvider
import androidx.compose.runtime.LaunchedEffect
<<<<<<< HEAD
import androidx.compose.ui.Alignment
import androidx.compose.ui.Modifier
import androidx.compose.ui.graphics.Color
import androidx.compose.ui.platform.testTag
import androidx.compose.ui.text.style.TextAlign
=======
import androidx.compose.runtime.remember
import androidx.compose.ui.Alignment
import androidx.compose.ui.Modifier
import androidx.compose.ui.graphics.Color
import androidx.compose.ui.platform.LocalConfiguration
import androidx.compose.ui.platform.testTag
import androidx.compose.ui.text.style.TextAlign
import androidx.compose.ui.unit.dp
>>>>>>> 3d4510a6
import androidx.wear.compose.foundation.SwipeToDismissBoxState
import androidx.wear.compose.foundation.SwipeToDismissKeys
import androidx.wear.compose.foundation.SwipeToDismissValue
import androidx.wear.compose.foundation.lazy.AutoCenteringParams
import androidx.wear.compose.foundation.lazy.ScalingLazyColumn
import androidx.wear.compose.foundation.lazy.rememberScalingLazyListState
import androidx.wear.compose.foundation.rememberSwipeToDismissBoxState
import androidx.wear.compose.integration.demos.common.ActivityDemo
import androidx.wear.compose.integration.demos.common.ComposableDemo
import androidx.wear.compose.integration.demos.common.Demo
import androidx.wear.compose.integration.demos.common.DemoCategory
import androidx.wear.compose.integration.demos.common.DemoParameters
import androidx.wear.compose.material.Chip
import androidx.wear.compose.material.ChipDefaults
import androidx.wear.compose.material.ListHeader
import androidx.wear.compose.material.LocalTextStyle
import androidx.wear.compose.material.MaterialTheme
import androidx.wear.compose.material.SwipeToDismissBox
import androidx.wear.compose.material.Text

@Composable
fun DemoApp(
    currentDemo: Demo,
    parentDemo: Demo?,
    onNavigateTo: (Demo) -> Unit,
    onNavigateBack: () -> Unit,
) {
<<<<<<< HEAD
    val swipeToDismissState = swipeDismissStateWithNavigation(onNavigateBack)
    DisplayDemo(swipeToDismissState, currentDemo, parentDemo, onNavigateTo, onNavigateBack)
=======
    androidx.wear.compose.material3.AppScaffold(timeText = {}) {
        val swipeToDismissState = swipeDismissStateWithNavigation(onNavigateBack)
        DisplayDemo(swipeToDismissState, currentDemo, parentDemo, onNavigateTo, onNavigateBack)
    }
>>>>>>> 3d4510a6
}

@Composable
private fun DisplayDemo(
    state: SwipeToDismissBoxState,
    currentDemo: Demo,
    parentDemo: Demo?,
    onNavigateTo: (Demo) -> Unit,
    onNavigateBack: () -> Unit
) {
    SwipeToDismissBox(
        state = state,
        hasBackground = parentDemo != null,
        backgroundKey = parentDemo?.title ?: SwipeToDismissKeys.Background,
        contentKey = currentDemo.title,
    ) { isBackground ->
        BoxDemo(state, if (isBackground) parentDemo else currentDemo, onNavigateTo, onNavigateBack)
    }
}

@Composable
private fun BoxScope.BoxDemo(
    state: SwipeToDismissBoxState,
    demo: Demo?,
    onNavigateTo: (Demo) -> Unit,
    onNavigateBack: () -> Unit
) {
    when (demo) {
        is ActivityDemo<*> -> {
            /* should never get here as activity demos are not added to the backstack*/
        }
        is ComposableDemo -> {
            demo.content(DemoParameters(onNavigateBack, state))
        }
        is DemoCategory -> {
            DisplayDemoList(demo, onNavigateTo)
        }
        else -> {}
    }
}

@Composable
internal fun BoxScope.DisplayDemoList(category: DemoCategory, onNavigateTo: (Demo) -> Unit) {
    val state = category.getScrollStateOrInit { rememberScalingLazyListState() }
<<<<<<< HEAD

    ScalingLazyColumn(
        horizontalAlignment = Alignment.CenterHorizontally,
        modifier = Modifier.fillMaxWidth().testTag(DemoListTag),
        state = state,
        autoCentering = AutoCenteringParams(itemIndex = if (category.demos.size >= 2) 2 else 1),
    ) {
        item {
            ListHeader {
                Text(
                    text = category.title,
                    style = MaterialTheme.typography.caption1,
                    color = Color.White,
                    textAlign = TextAlign.Center,
                    modifier = Modifier.fillMaxWidth()
                )
=======
    val scaffoldWrapper =
        @Composable { it: @Composable () -> Unit ->
            // Only material3 demos benefit from the Material3 ScreenScaffold
            if (category.materialVersion == 3) {
                val timeText = @Composable { androidx.wear.compose.material3.TimeText { time() } }
                androidx.wear.compose.material3.ScreenScaffold(
                    scrollState = state,
                    timeText = remember { timeText },
                ) {
                    it()
                }
            } else {
                it()
>>>>>>> 3d4510a6
            }
        }
    scaffoldWrapper {
        ScalingLazyColumn(
            horizontalAlignment = Alignment.CenterHorizontally,
            modifier = Modifier.fillMaxWidth().testTag(DemoListTag),
            state = state,
            autoCentering = AutoCenteringParams(itemIndex = if (category.demos.size >= 2) 2 else 1),
            contentPadding =
                PaddingValues(horizontal = LocalConfiguration.current.screenWidthDp.dp * 0.052f),
        ) {
            item {
<<<<<<< HEAD
                Chip(
                    onClick = { onNavigateTo(demo) },
                    colors = ChipDefaults.secondaryChipColors(),
                    label = {
                        Text(text = demo.title, modifier = Modifier.fillMaxWidth(), maxLines = 2)
                    },
                    modifier = Modifier.fillMaxWidth()
                )
=======
                ListHeader {
                    Text(
                        text = category.title,
                        style = MaterialTheme.typography.caption1,
                        color = Color.White,
                        textAlign = TextAlign.Center,
                        modifier = Modifier.fillMaxWidth()
                    )
                }
>>>>>>> 3d4510a6
            }
            category.demos.forEach { demo ->
                item {
<<<<<<< HEAD
                    CompositionLocalProvider(
                        LocalTextStyle provides MaterialTheme.typography.caption3
                    ) {
                        Text(
                            text = description,
                            modifier = Modifier.fillMaxWidth().align(Alignment.Center),
                            textAlign = TextAlign.Center
                        )
=======
                    Chip(
                        onClick = { onNavigateTo(demo) },
                        colors = ChipDefaults.secondaryChipColors(),
                        label = {
                            Text(
                                text = demo.title,
                                modifier = Modifier.fillMaxWidth(),
                                maxLines = 2
                            )
                        },
                        modifier = Modifier.fillMaxWidth()
                    )
                }
                demo.description?.let { description ->
                    item {
                        CompositionLocalProvider(
                            LocalTextStyle provides MaterialTheme.typography.caption3
                        ) {
                            Text(
                                text = description,
                                modifier = Modifier.fillMaxWidth().align(Alignment.Center),
                                textAlign = TextAlign.Center
                            )
                        }
>>>>>>> 3d4510a6
                    }
                }
            }
        }
    }
}

@Composable
internal fun swipeDismissStateWithNavigation(onNavigateBack: () -> Unit): SwipeToDismissBoxState {
    val state = rememberSwipeToDismissBoxState()
    LaunchedEffect(state.currentValue) {
        if (state.currentValue == SwipeToDismissValue.Dismissed) {
            state.snapTo(SwipeToDismissValue.Default)
            onNavigateBack()
        }
    }
    return state
}<|MERGE_RESOLUTION|>--- conflicted
+++ resolved
@@ -17,17 +17,11 @@
 package androidx.wear.compose.integration.demos
 
 import androidx.compose.foundation.layout.BoxScope
+import androidx.compose.foundation.layout.PaddingValues
 import androidx.compose.foundation.layout.fillMaxWidth
 import androidx.compose.runtime.Composable
 import androidx.compose.runtime.CompositionLocalProvider
 import androidx.compose.runtime.LaunchedEffect
-<<<<<<< HEAD
-import androidx.compose.ui.Alignment
-import androidx.compose.ui.Modifier
-import androidx.compose.ui.graphics.Color
-import androidx.compose.ui.platform.testTag
-import androidx.compose.ui.text.style.TextAlign
-=======
 import androidx.compose.runtime.remember
 import androidx.compose.ui.Alignment
 import androidx.compose.ui.Modifier
@@ -36,7 +30,6 @@
 import androidx.compose.ui.platform.testTag
 import androidx.compose.ui.text.style.TextAlign
 import androidx.compose.ui.unit.dp
->>>>>>> 3d4510a6
 import androidx.wear.compose.foundation.SwipeToDismissBoxState
 import androidx.wear.compose.foundation.SwipeToDismissKeys
 import androidx.wear.compose.foundation.SwipeToDismissValue
@@ -64,15 +57,10 @@
     onNavigateTo: (Demo) -> Unit,
     onNavigateBack: () -> Unit,
 ) {
-<<<<<<< HEAD
-    val swipeToDismissState = swipeDismissStateWithNavigation(onNavigateBack)
-    DisplayDemo(swipeToDismissState, currentDemo, parentDemo, onNavigateTo, onNavigateBack)
-=======
     androidx.wear.compose.material3.AppScaffold(timeText = {}) {
         val swipeToDismissState = swipeDismissStateWithNavigation(onNavigateBack)
         DisplayDemo(swipeToDismissState, currentDemo, parentDemo, onNavigateTo, onNavigateBack)
     }
->>>>>>> 3d4510a6
 }
 
 @Composable
@@ -117,24 +105,6 @@
 @Composable
 internal fun BoxScope.DisplayDemoList(category: DemoCategory, onNavigateTo: (Demo) -> Unit) {
     val state = category.getScrollStateOrInit { rememberScalingLazyListState() }
-<<<<<<< HEAD
-
-    ScalingLazyColumn(
-        horizontalAlignment = Alignment.CenterHorizontally,
-        modifier = Modifier.fillMaxWidth().testTag(DemoListTag),
-        state = state,
-        autoCentering = AutoCenteringParams(itemIndex = if (category.demos.size >= 2) 2 else 1),
-    ) {
-        item {
-            ListHeader {
-                Text(
-                    text = category.title,
-                    style = MaterialTheme.typography.caption1,
-                    color = Color.White,
-                    textAlign = TextAlign.Center,
-                    modifier = Modifier.fillMaxWidth()
-                )
-=======
     val scaffoldWrapper =
         @Composable { it: @Composable () -> Unit ->
             // Only material3 demos benefit from the Material3 ScreenScaffold
@@ -148,7 +118,6 @@
                 }
             } else {
                 it()
->>>>>>> 3d4510a6
             }
         }
     scaffoldWrapper {
@@ -161,16 +130,6 @@
                 PaddingValues(horizontal = LocalConfiguration.current.screenWidthDp.dp * 0.052f),
         ) {
             item {
-<<<<<<< HEAD
-                Chip(
-                    onClick = { onNavigateTo(demo) },
-                    colors = ChipDefaults.secondaryChipColors(),
-                    label = {
-                        Text(text = demo.title, modifier = Modifier.fillMaxWidth(), maxLines = 2)
-                    },
-                    modifier = Modifier.fillMaxWidth()
-                )
-=======
                 ListHeader {
                     Text(
                         text = category.title,
@@ -180,20 +139,9 @@
                         modifier = Modifier.fillMaxWidth()
                     )
                 }
->>>>>>> 3d4510a6
             }
             category.demos.forEach { demo ->
                 item {
-<<<<<<< HEAD
-                    CompositionLocalProvider(
-                        LocalTextStyle provides MaterialTheme.typography.caption3
-                    ) {
-                        Text(
-                            text = description,
-                            modifier = Modifier.fillMaxWidth().align(Alignment.Center),
-                            textAlign = TextAlign.Center
-                        )
-=======
                     Chip(
                         onClick = { onNavigateTo(demo) },
                         colors = ChipDefaults.secondaryChipColors(),
@@ -218,7 +166,6 @@
                                 textAlign = TextAlign.Center
                             )
                         }
->>>>>>> 3d4510a6
                     }
                 }
             }
