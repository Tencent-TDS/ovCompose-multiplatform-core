/*
 * Copyright 2021 The Android Open Source Project
 *
 * Licensed under the Apache License, Version 2.0 (the "License");
 * you may not use this file except in compliance with the License.
 * You may obtain a copy of the License at
 *
 *      http://www.apache.org/licenses/LICENSE-2.0
 *
 * Unless required by applicable law or agreed to in writing, software
 * distributed under the License is distributed on an "AS IS" BASIS,
 * WITHOUT WARRANTIES OR CONDITIONS OF ANY KIND, either express or implied.
 * See the License for the specific language governing permissions and
 * limitations under the License.
 */

package androidx.wear.compose.integration.demos

import androidx.annotation.DrawableRes
import androidx.compose.foundation.background
import androidx.compose.foundation.border
import androidx.compose.foundation.clickable
import androidx.compose.foundation.layout.Box
import androidx.compose.foundation.layout.Column
import androidx.compose.foundation.layout.Row
import androidx.compose.foundation.layout.fillMaxSize
import androidx.compose.foundation.layout.height
import androidx.compose.foundation.layout.padding
import androidx.compose.foundation.layout.size
import androidx.compose.foundation.layout.width
import androidx.compose.foundation.shape.CircleShape
import androidx.compose.runtime.Composable
import androidx.compose.runtime.CompositionLocalProvider
import androidx.compose.runtime.getValue
import androidx.compose.runtime.mutableStateOf
import androidx.compose.runtime.remember
import androidx.compose.runtime.setValue
import androidx.compose.ui.Alignment
import androidx.compose.ui.Modifier
import androidx.compose.ui.draw.clip
import androidx.compose.ui.draw.paint
import androidx.compose.ui.graphics.Color
import androidx.compose.ui.layout.ContentScale
import androidx.compose.ui.platform.LocalLayoutDirection
import androidx.compose.ui.res.painterResource
import androidx.compose.ui.text.style.TextOverflow
import androidx.compose.ui.unit.LayoutDirection
import androidx.compose.ui.unit.dp
import androidx.compose.ui.unit.em
import androidx.compose.ui.unit.sp
import androidx.wear.compose.foundation.AnchorType
import androidx.wear.compose.foundation.CurvedAlignment
import androidx.wear.compose.foundation.CurvedDirection
import androidx.wear.compose.foundation.CurvedLayout
import androidx.wear.compose.foundation.CurvedModifier
import androidx.wear.compose.foundation.CurvedScope
import androidx.wear.compose.foundation.CurvedTextStyle
import androidx.wear.compose.foundation.angularSize
import androidx.wear.compose.foundation.angularSizeDp
import androidx.wear.compose.foundation.background
import androidx.wear.compose.foundation.basicCurvedText
import androidx.wear.compose.foundation.curvedBox
import androidx.wear.compose.foundation.curvedColumn
import androidx.wear.compose.foundation.curvedComposable
import androidx.wear.compose.foundation.curvedRow
import androidx.wear.compose.foundation.padding
import androidx.wear.compose.foundation.sizeIn
import androidx.wear.compose.foundation.weight
import androidx.wear.compose.material.MaterialTheme
import androidx.wear.compose.material.Text
import androidx.wear.compose.material.ToggleButton
import androidx.wear.compose.material.curvedText

@Composable
fun CurvedWorldDemo() {
    CurvedLayout(modifier = Modifier.fillMaxSize()) {
        curvedComposable { Box(modifier = Modifier.size(20.dp).background(Color.Red)) }
        curvedComposable {
            Column(
                modifier = Modifier.background(Color.Gray).padding(3.dp),
                horizontalAlignment = Alignment.CenterHorizontally
            ) {
                Text(
                    text = "A",
                    color = Color.Black,
                    fontSize = 16.sp,
                    modifier = Modifier.background(Color.Blue)
                )
                Row {
                    Text(
                        text = "B",
                        color = Color.Black,
                        fontSize = 16.sp,
                        modifier = Modifier.background(Color.Green).padding(2.dp)
                    )
                    Text(
                        text = "C",
                        color = Color.Black,
                        fontSize = 16.sp,
                        modifier = Modifier.background(Color.Red)
                    )
                }
            }
        }
        curvedComposable { Box(modifier = Modifier.size(20.dp).background(Color.Red)) }
    }
    CurvedLayout(
        anchor = 90F,
        anchorType = AnchorType.Start,
        angularDirection = CurvedDirection.Angular.Reversed
    ) {
        curvedComposable {
            Text(
                text = "Start",
                color = Color.Black,
                fontSize = 30.sp,
                modifier = Modifier.background(Color.White).padding(horizontal = 10.dp)
            )
        }
    }
    CurvedLayout(
        anchor = 90F,
        anchorType = AnchorType.End,
        angularDirection = CurvedDirection.Angular.Reversed
    ) {
        curvedComposable {
            Text(
                text = "End",
                color = Color.Black,
                fontSize = 30.sp,
                modifier = Modifier.background(Color.White).padding(horizontal = 10.dp)
            )
        }
    }
    CurvedLayout(
        modifier = Modifier.padding(50.dp),
        anchor = 90f,
        anchorType = AnchorType.Center,
        angularDirection = CurvedDirection.Angular.Reversed
    ) {
        listOf("A", "B", "C").forEach {
            curvedComposable {
                Text(
                    text = "$it",
                    color = Color.Black,
                    fontSize = 30.sp,
                    modifier = Modifier.background(Color.White).padding(horizontal = 10.dp)
                )
            }
        }
    }
}

private fun CurvedScope.SeparatorBlock() {
    curvedComposable(radialAlignment = CurvedAlignment.Radial.Outer) {
        Box(modifier = Modifier.size(10.dp, 40.dp).background(Color.Gray))
    }
}

private fun CurvedScope.RgbBlocks() {
    curvedComposable(radialAlignment = CurvedAlignment.Radial.Outer) {
        Box(modifier = Modifier.size(20.dp).background(Color.Red))
    }
    curvedComposable(radialAlignment = CurvedAlignment.Radial.Center) {
        Box(modifier = Modifier.size(20.dp).background(Color.Green))
    }
    curvedComposable(radialAlignment = CurvedAlignment.Radial.Inner) {
        Box(modifier = Modifier.size(20.dp).background(Color.Blue))
    }
}

@Composable
fun CurvedRowAlignmentDemo() {
    CurvedLayout(modifier = Modifier.fillMaxSize()) {
        SeparatorBlock()
        RgbBlocks()
        SeparatorBlock()
        (0..10).forEach {
            curvedComposable(radialAlignment = CurvedAlignment.Radial.Custom(it / 10.0f)) {
                Box(modifier = Modifier.size(10.dp).background(Color.White))
            }
        }
        SeparatorBlock()
    }
    CurvedLayout(anchor = 90f, angularDirection = CurvedDirection.Angular.Reversed) {
        SeparatorBlock()
        RgbBlocks()
        SeparatorBlock()
    }
}

@Composable
fun BasicCurvedTextDemo() {
    CurvedLayout(modifier = Modifier.fillMaxSize().background(Color.White)) {
        SeparatorBlock()
        basicCurvedText(
            "Curved Text",
            CurvedTextStyle(fontSize = 18.sp),
            // TODO: Re-add when we implement alignment modifiers.
            // modifier = Modifier.radialAlignment(RadialAlignment.Outer)
        )
        SeparatorBlock()
        basicCurvedText(
            "And More",
            CurvedTextStyle(fontSize = 24.sp),
            angularDirection = CurvedDirection.Angular.Reversed,
            modifier = CurvedModifier.padding(angular = 5.dp),
            // TODO: Re-add when we implement alignment modifiers.
            // modifier = Modifier.radialAlignment(RadialAlignment.Inner)
        )
        SeparatorBlock()
    }
}

@Composable
fun CurvedEllipsis() {
    CurvedLayout {
        curvedRow(modifier = CurvedModifier.sizeIn(maxSweepDegrees = 90f)) {
            curvedText(
                "This text too long to actually fit in the provided space",
                modifier = CurvedModifier.weight(1f),
                overflow = TextOverflow.Ellipsis
            )
            curvedText("10:00")
        }
    }
}

@Composable
fun CurvedLayoutDirection() {
    var layoutDirection by remember { mutableStateOf(false) }
    val actualLayoutDirection = if (layoutDirection) LayoutDirection.Rtl else LayoutDirection.Ltr
    CompositionLocalProvider(LocalLayoutDirection provides actualLayoutDirection) {
        Box {
            Row(modifier = Modifier.align(Alignment.Center)) {
                Text("LayoutDirection: ")
                ToggleButton(
                    checked = layoutDirection,
                    onCheckedChange = { layoutDirection = !layoutDirection }
                ) {
                    Text(if (layoutDirection) "Rtl" else "Ltr")
                }
            }
            repeat(2) { topDown ->
                CurvedLayout(
                    anchor = listOf(270f, 90f)[topDown],
                    angularDirection =
                        listOf(CurvedDirection.Angular.Normal, CurvedDirection.Angular.Reversed)[
                            topDown]
                ) {
                    curvedRow(CurvedModifier.background(Color.White)) {
                        basicCurvedText(
                            "Before",
                            CurvedTextStyle(fontSize = 24.sp),
                            modifier = CurvedModifier.padding(angular = 5.dp),
                        )
                        curvedColumn { repeat(3) { basicCurvedText("#$it") } }
                        curvedRow {
                            curvedComposable {
                                Text(
                                    "after",
                                    modifier = Modifier.padding(4.dp),
                                    color = Color.Black
                                )
                            }
                            basicCurvedText(
                                "end",
                                modifier = CurvedModifier.padding(angular = 4.dp),
                            )
                        }
                    }
                }
            }
        }
    }
}

@Composable
fun CurvedBoxDemo() {
    CurvedLayout(
        modifier = Modifier.fillMaxSize(),
        anchor = 90f,
    ) {
        curvedBox(
            modifier = CurvedModifier.background(Color.Red),
            radialAlignment = CurvedAlignment.Radial.Inner,
            angularAlignment = CurvedAlignment.Angular.End
        ) {
            curvedComposable {
                Box(modifier = Modifier.width(60.dp).height(40.dp).background(Color.Green))
            }
            curvedComposable { WhiteCircle() }
        }
    }
    CurvedLayout(
        modifier = Modifier.fillMaxSize(),
        anchor = 180f,
    ) {
        curvedBox(modifier = CurvedModifier.background(Color.Red)) {
            curvedComposable { Box(modifier = Modifier.size(60.dp).background(Color.Green)) }
            curvedComposable { WhiteCircle() }
        }
    }
    CurvedLayout(modifier = Modifier.fillMaxSize()) {
        curvedBox(
            modifier = CurvedModifier.background(Color.Red),
            radialAlignment = CurvedAlignment.Radial.Outer,
            angularAlignment = CurvedAlignment.Angular.Start
        ) {
            curvedComposable {
                Box(modifier = Modifier.width(40.dp).height(60.dp).background(Color.Green))
            }
            curvedComposable { WhiteCircle() }
        }
    }
}

@Composable
<<<<<<< HEAD
private fun WhiteCircle() {
    Box(modifier = Modifier.size(30.dp).clip(CircleShape).background(Color.White))
=======
private fun SampleIcon(
    @DrawableRes id: Int,
    modifier: Modifier = Modifier,
    onClick: (() -> Unit)? = null,
    background: Color = Color.Black,
) {
    Box(
        modifier
            .size(40.dp)
            .border(2.dp, Color.White, CircleShape)
            .clip(CircleShape)
            .then(if (onClick != null) Modifier.clickable(onClick = onClick) else Modifier)
            .background(background, CircleShape)
            .padding(3.dp)
            .paint(painterResource(id), contentScale = ContentScale.Fit)
    )
}

@Composable
fun CurvedIconsDemo() {
    Box(Modifier.fillMaxSize().padding(10.dp), contentAlignment = Alignment.Center) {
        CurvedLayout(
            modifier = Modifier.fillMaxSize(),
            anchor = 90f,
            angularDirection = CurvedDirection.Angular.CounterClockwise
        ) {
            curvedComposable(rotationLocked = true) { Text("Foo", color = Color.White) }
            listOf(R.drawable.ic_skip_previous, R.drawable.ic_play, R.drawable.ic_skip_next)
                .forEach {
                    curvedComposable(
                        modifier = CurvedModifier.angularSize(40f),
                        rotationLocked = true
                    ) {
                        SampleIcon(it)
                    }
                }
            curvedComposable(rotationLocked = true) { Text("Bar", color = Color.White) }
        }
    }
}

@Composable
private fun WhiteCircle() {
    Box(modifier = Modifier.size(30.dp).clip(CircleShape).background(Color.White))
}

@Composable
fun CurvedSpacingEmDemo() {
    val style = CurvedTextStyle(MaterialTheme.typography.body1)
    repeat(2) {
        CurvedLayout(
            anchor = if (it == 0) 270f else 90f,
            angularDirection =
                if (it == 0) CurvedDirection.Angular.Clockwise
                else CurvedDirection.Angular.CounterClockwise,
            modifier = Modifier.size(300.dp),
        ) {
            listOf(-0.1f, 0f, 0.05f, 0.1f, 0.15f).forEachIndexed { ix, spacing ->
                if (ix > 0) {
                    curvedBox(modifier = CurvedModifier.angularSizeDp(10.dp)) {}
                }
                basicCurvedText(
                    "| $spacing em |",
                    style = style.copy(letterSpacing = spacing.em),
                    modifier =
                        CurvedModifier.background(if (ix % 2 == 0) Color.DarkGray else Color.Gray)
                )
            }
        }
    }
}

@Composable
fun CurvedSpacingSpDemo() {
    val style = CurvedTextStyle(MaterialTheme.typography.body1)
    repeat(2) {
        CurvedLayout(
            anchor = if (it == 0) 270f else 90f,
            angularDirection =
                if (it == 0) CurvedDirection.Angular.Clockwise
                else CurvedDirection.Angular.CounterClockwise,
            modifier = Modifier.size(300.dp),
        ) {
            listOf(-1f, 0f, 1f, 2f).forEachIndexed { ix, spacing ->
                if (ix > 0) {
                    curvedBox(modifier = CurvedModifier.angularSizeDp(10.dp)) {}
                }
                basicCurvedText(
                    "| $spacing sp |",
                    style = style.copy(letterSpacing = spacing.sp),
                    modifier =
                        CurvedModifier.background(if (ix % 2 == 0) Color.DarkGray else Color.Gray)
                )
            }
        }
    }
>>>>>>> 3d4510a6
}<|MERGE_RESOLUTION|>--- conflicted
+++ resolved
@@ -316,10 +316,6 @@
 }
 
 @Composable
-<<<<<<< HEAD
-private fun WhiteCircle() {
-    Box(modifier = Modifier.size(30.dp).clip(CircleShape).background(Color.White))
-=======
 private fun SampleIcon(
     @DrawableRes id: Int,
     modifier: Modifier = Modifier,
@@ -416,5 +412,4 @@
             }
         }
     }
->>>>>>> 3d4510a6
 }