--- conflicted
+++ resolved
@@ -117,15 +117,11 @@
                     ComposableDemo("Curved layout direction") { CurvedLayoutDirection() },
                     ComposableDemo("Background") { CurvedBackground() },
                     ComposableDemo("Font Weight") { CurvedFontWeight() },
-<<<<<<< HEAD
-                    ComposableDemo("Fonts") { CurvedFonts() },
-=======
                     ComposableDemo("Font Height") { CurvedFontHeight() },
                     ComposableDemo("Fonts") { CurvedFonts() },
                     ComposableDemo("Curved Icons") { CurvedIconsDemo() },
                     ComposableDemo("Letter Spacing (em)") { CurvedSpacingEmDemo() },
                     ComposableDemo("Letter Spacing (sp)") { CurvedSpacingSpDemo() },
->>>>>>> 3d4510a6
                 )
             ),
             ComposableDemo("Scrollable Column") { ScrollableColumnDemo() },
@@ -192,8 +188,6 @@
                                     SwipeToRevealCardSample(params.swipeToDismissBoxState)
                                 }
                             },
-<<<<<<< HEAD
-=======
                             ComposableDemo("Material S2R Cards Inside SLC") { params ->
                                 Centralize {
                                     ScalingLazyColumn {
@@ -212,7 +206,6 @@
                                     }
                                 }
                             },
->>>>>>> 3d4510a6
                         )
                     ),
                     DemoCategory(
