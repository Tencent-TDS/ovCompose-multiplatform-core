/*
 * Copyright 2021 The Android Open Source Project
 *
 * Licensed under the Apache License, Version 2.0 (the "License");
 * you may not use this file except in compliance with the License.
 * You may obtain a copy of the License at
 *
 *      http://www.apache.org/licenses/LICENSE-2.0
 *
 * Unless required by applicable law or agreed to in writing, software
 * distributed under the License is distributed on an "AS IS" BASIS,
 * WITHOUT WARRANTIES OR CONDITIONS OF ANY KIND, either express or implied.
 * See the License for the specific language governing permissions and
 * limitations under the License.
 */

package androidx.wear.compose.material

import androidx.compose.animation.animateColorAsState
import androidx.compose.animation.core.animateFloatAsState
import androidx.compose.foundation.background
import androidx.compose.foundation.layout.Arrangement
import androidx.compose.foundation.layout.Box
import androidx.compose.foundation.layout.Row
import androidx.compose.foundation.layout.fillMaxHeight
import androidx.compose.foundation.layout.fillMaxWidth
import androidx.compose.foundation.layout.height
import androidx.compose.foundation.layout.padding
import androidx.compose.foundation.layout.width
import androidx.compose.material.icons.Icons
import androidx.compose.material.icons.filled.Add
import androidx.compose.runtime.Composable
import androidx.compose.runtime.CompositionLocalProvider
import androidx.compose.runtime.Immutable
import androidx.compose.runtime.Stable
import androidx.compose.runtime.State
import androidx.compose.runtime.getValue
import androidx.compose.runtime.remember
import androidx.compose.ui.Alignment
import androidx.compose.ui.Modifier
import androidx.compose.ui.draw.clip
import androidx.compose.ui.geometry.Offset
import androidx.compose.ui.graphics.Color
import androidx.compose.ui.graphics.drawscope.DrawScope
import androidx.compose.ui.graphics.vector.ImageVector
import androidx.compose.ui.platform.LocalLayoutDirection
import androidx.compose.ui.unit.LayoutDirection
import androidx.compose.ui.unit.dp
import androidx.wear.compose.materialcore.InlineSliderButton
import androidx.wear.compose.materialcore.RangeDefaults
import androidx.wear.compose.materialcore.directedValue
import androidx.wear.compose.materialcore.drawProgressBar
import kotlin.math.roundToInt

/**
 * [InlineSlider] allows users to make a selection from a range of values. The range of selections
 * is shown as a bar between the minimum and maximum values of the range, from which users may
 * select a single value. InlineSlider is ideal for adjusting settings such as volume or brightness.
 *
 * Value can be increased and decreased by clicking on the increase and decrease buttons, located
 * accordingly to the start and end of the control. Buttons can have custom icons - [decreaseIcon]
 * and [increaseIcon].
 *
 * The bar in the middle of control can have separators if [segmented] flag is set to true. A single
 * step value is calculated as the difference between min and max values of [valueRange] divided by
 * [steps] + 1 value.
 *
 * A continuous non-segmented slider sample:
 *
 * @sample androidx.wear.compose.material.samples.InlineSliderSample
 *
 * A segmented slider sample:
<<<<<<< HEAD
 *
 * @sample androidx.wear.compose.material.samples.InlineSliderSegmentedSample
=======
>>>>>>> 3d4510a6
 *
 * @sample androidx.wear.compose.material.samples.InlineSliderSegmentedSample
 * @param value Current value of the Slider. If outside of [valueRange] provided, value will be
 *   coerced to this range.
 * @param onValueChange Lambda in which value should be updated
 * @param steps Specifies the number of discrete values, excluding min and max values, evenly
 *   distributed across the whole value range. Must not be negative. If 0, slider will have only min
 *   and max values and no steps in between
 * @param decreaseIcon A slot for an icon which is placed on the decrease (start) button
 * @param increaseIcon A slot for an icon which is placed on the increase (end) button
 * @param modifier Modifiers for the Slider layout
 * @param enabled Controls the enabled state of the slider. When `false`, this slider will not be
 *   clickable
 * @param valueRange Range of values that Slider value can take. Passed [value] will be coerced to
 *   this range
 * @param segmented A boolean value which specifies whether a bar will be split into segments or
 *   not. Recommendation is while using this flag do not have more than 8 [steps] as it might affect
 *   user experience. By default true if number of [steps] is <=8.
 * @param colors [InlineSliderColors] that will be used to resolve the background and content color
 *   for this slider in different states
 */
@Composable
public fun InlineSlider(
    value: Float,
    onValueChange: (Float) -> Unit,
    steps: Int,
    decreaseIcon: @Composable () -> Unit,
    increaseIcon: @Composable () -> Unit,
    modifier: Modifier = Modifier,
    enabled: Boolean = true,
    valueRange: ClosedFloatingPointRange<Float> = 0f..(steps + 1).toFloat(),
    segmented: Boolean = steps <= 8,
    colors: InlineSliderColors = InlineSliderDefaults.colors(),
) {
    require(steps >= 0) { "steps should be >= 0" }
    val currentStep =
        remember(value, valueRange, steps) {
            RangeDefaults.snapValueToStep(value, valueRange, steps)
        }
    Box(
        modifier =
            modifier
                .fillMaxWidth()
                .rangeSemantics(value, enabled, onValueChange, valueRange, steps)
                .height(InlineSliderDefaults.SliderHeight)
                .clip(MaterialTheme.shapes.small),
    ) {
        val visibleSegments = if (segmented) steps + 1 else 1

        val updateValue: (Int) -> Unit = { stepDiff ->
            val newValue =
                RangeDefaults.calculateCurrentStepValue(currentStep + stepDiff, steps, valueRange)
            if (newValue != value) onValueChange(newValue)
        }
        val selectedBarColor = colors.barColor(enabled, true)
        val unselectedBarColor = colors.barColor(enabled, false)
        val backgroundColor = colors.backgroundColor(enabled)

        Row(
            verticalAlignment = Alignment.CenterVertically,
            horizontalArrangement = Arrangement.Start,
            modifier = Modifier.fillMaxWidth().background(backgroundColor.value)
        ) {
            val increaseButtonEnabled = enabled && currentStep < steps + 1
            val decreaseButtonEnabled = enabled && currentStep > 0

            InlineSliderButton(
                enabled = decreaseButtonEnabled,
                onClick = { updateValue(-1) },
                contentAlignment = Alignment.CenterStart,
                buttonControlSize = InlineSliderDefaults.ControlSize,
                modifier = Modifier.padding(start = InlineSliderDefaults.OuterHorizontalMargin),
                content = { InlineSliderButtonContent(decreaseButtonEnabled, decreaseIcon) }
            )

            Box(
                Modifier.width(InlineSliderDefaults.SpacersWidth)
                    .fillMaxHeight()
                    .background(colors.spacerColor(enabled).value)
            )

            val valueRatio by animateFloatAsState(currentStep.toFloat() / (steps + 1).toFloat())

            Box(
                modifier =
                    Modifier.padding(horizontal = InlineSliderDefaults.BarMargin)
                        .height(InlineSliderDefaults.BarHeight)
                        .weight(1f)
                        .clip(MaterialTheme.shapes.small)
                        .drawProgressBar(
                            selectedBarColor = selectedBarColor,
                            unselectedBarColor = unselectedBarColor,
                            barSeparatorColor = backgroundColor,
                            visibleSegments = visibleSegments,
                            valueRatio = valueRatio,
                            direction = LocalLayoutDirection.current,
                            drawSelectedProgressBar = { color, ratio, direction, drawScope ->
                                drawScope.drawSelectedProgressBar(color, ratio, direction)
                            },
                            drawUnselectedProgressBar = { color, ratio, direction, drawScope ->
                                drawScope.drawUnselectedProgressBar(color, ratio, direction)
                            },
                            drawProgressBarSeparator = { color, position, drawScope ->
                                drawScope.drawProgressBarSeparator(color, position)
                            }
                        )
            )

            Box(
                Modifier.width(InlineSliderDefaults.SpacersWidth)
                    .fillMaxHeight()
                    .background(colors.spacerColor(enabled).value)
            )

            InlineSliderButton(
                enabled = increaseButtonEnabled,
                onClick = { updateValue(1) },
                contentAlignment = Alignment.CenterEnd,
                buttonControlSize = InlineSliderDefaults.ControlSize,
                modifier = Modifier.padding(end = InlineSliderDefaults.OuterHorizontalMargin),
                content = { InlineSliderButtonContent(increaseButtonEnabled, increaseIcon) }
            )
        }
    }
}

/**
 * [InlineSlider] allows users to make a selection from a range of values. The range of selections
 * is shown as a bar between the minimum and maximum values of the range, from which users may
 * select a single value. InlineSlider is ideal for adjusting settings such as volume or brightness.
 *
 * Value can be increased and decreased by clicking on the increase and decrease buttons, located
 * accordingly to the start and end of the control. Buttons can have custom icons - [decreaseIcon]
 * and [increaseIcon].
 *
 * The bar in the middle of control can have separators if [segmented] flag is set to true. A number
 * of steps is calculated as the difference between max and min values of [valueProgression] divided
 * by [valueProgression].step - 1. For example, with a range of 100..120 and a step 5, number of
 * steps will be (120-100)/ 5 - 1 = 3. Steps are 100(first), 105, 110, 115, 120(last)
 *
 * If [valueProgression] range is not equally divisible by [valueProgression].step, then
 * [valueProgression].last will be adjusted to the closest divisible value in the range. For
 * example, 1..13 range and a step = 5, steps will be 1(first) , 6 , 11(last)
 *
 * A continuous non-segmented slider sample:
 *
 * @sample androidx.wear.compose.material.samples.InlineSliderWithIntegerSample
 *
 * A segmented slider sample:
<<<<<<< HEAD
 *
 * @sample androidx.wear.compose.material.samples.InlineSliderSegmentedSample
 *
=======
 *
 * @sample androidx.wear.compose.material.samples.InlineSliderSegmentedSample
>>>>>>> 3d4510a6
 * @param value Current value of the Slider. If outside of [valueProgression] provided, value will
 *   be coerced to this range.
 * @param onValueChange Lambda in which value should be updated
 * @param valueProgression Progression of values that Slider value can take. Consists of rangeStart,
 *   rangeEnd and step. Range will be equally divided by step size
 * @param decreaseIcon A slot for an icon which is placed on the decrease (start) button
 * @param increaseIcon A slot for an icon which is placed on the increase (end) button
 * @param modifier Modifiers for the Slider layout
 * @param enabled Controls the enabled state of the slider. When `false`, this slider will not be
 *   clickable
 * @param segmented A boolean value which specifies whether a bar will be split into segments or
 *   not. Recommendation is while using this flag do not have more than 8 steps as it might affect
 *   user experience. By default true if number of steps is <=8.
 * @param colors [InlineSliderColors] that will be used to resolve the background and content color
 *   for this slider in different states
 */
@Composable
public fun InlineSlider(
    value: Int,
    onValueChange: (Int) -> Unit,
    valueProgression: IntProgression,
    decreaseIcon: @Composable () -> Unit,
    increaseIcon: @Composable () -> Unit,
    modifier: Modifier = Modifier,
    enabled: Boolean = true,
    segmented: Boolean = valueProgression.stepsNumber() <= 8,
    colors: InlineSliderColors = InlineSliderDefaults.colors(),
) {
    InlineSlider(
        value = value.toFloat(),
        onValueChange = { onValueChange(it.roundToInt()) },
        steps = valueProgression.stepsNumber(),
        modifier = modifier,
        enabled = enabled,
        valueRange = valueProgression.first.toFloat()..valueProgression.last.toFloat(),
        segmented = segmented,
        decreaseIcon = decreaseIcon,
        increaseIcon = increaseIcon,
        colors = colors
    )
}

/** Represents the background and content colors used in [InlineSlider] in different states. */
@Stable
public interface InlineSliderColors {
    /**
     * Represents the background color for this slider, depending on [enabled].
     *
     * @param enabled Whether the slider is enabled
     */
    @Composable public fun backgroundColor(enabled: Boolean): State<Color>

    /**
     * Represents the color of the progress bar in the middle of the slider, depending on the
     * [enabled] and [selected].
     *
     * @param enabled Whether the slider is enabled
     * @param selected Whether color is for selected part of the slider
     */
    @Composable public fun barColor(enabled: Boolean, selected: Boolean): State<Color>

    /**
     * Represents the color of the spacer between buttons and a progress bar, depending on the
     * [enabled]
     *
     * @param enabled Whether the slider is enabled
     */
    @Composable public fun spacerColor(enabled: Boolean): State<Color>
}

/** Defaults used by slider */
public object InlineSliderDefaults {

    /**
     * The default height applied for the [InlineSlider]. Note that you can override it by applying
     * Modifier.size directly on [InlineSlider].
     */
    internal val SliderHeight = 52.dp

    internal val ControlSize = 36.dp

    internal val OuterHorizontalMargin = 8.dp

    internal val SpacersWidth = 1.dp

    internal val BarMargin = 7.dp

    internal val BarHeight = 6.dp

    internal val BarSeparatorWidth = 1.dp

    /**
     * Creates a [InlineSliderColors] that represents the default background and content colors used
     * in an [InlineSlider].
     *
     * @param backgroundColor The background color of this [InlineSlider] when enabled
     * @param spacerColor The color of the spacer between buttons and a progress bar when enabled
     * @param selectedBarColor The color of the progress bar when enabled
     * @param unselectedBarColor The background color of the progress bar when enabled
     * @param disabledBackgroundColor The background color of this [InlineSlider] when disabled
     * @param disabledSpacerColor The color of the spacer between buttons and a progress bar when
     *   disabled
     * @param disabledSelectedBarColor The color of the progress bar when disabled
     * @param disabledUnselectedBarColor The background color of the progress bar when disabled
     */
    @Composable
    public fun colors(
        backgroundColor: Color = MaterialTheme.colors.surface,
        spacerColor: Color = MaterialTheme.colors.background,
        selectedBarColor: Color = MaterialTheme.colors.secondary,
        unselectedBarColor: Color = MaterialTheme.colors.onSurface.copy(0.1f),
        disabledBackgroundColor: Color = backgroundColor.copy(alpha = ContentAlpha.disabled),
        disabledSpacerColor: Color = spacerColor.copy(alpha = ContentAlpha.disabled),
        disabledSelectedBarColor: Color = selectedBarColor.copy(alpha = ContentAlpha.disabled),
        disabledUnselectedBarColor: Color = unselectedBarColor.copy(alpha = 0.05f),
    ): InlineSliderColors =
        DefaultInlineSliderColors(
            backgroundColor = backgroundColor,
            spacerColor = spacerColor,
            selectedBarColor = selectedBarColor,
            unselectedBarColor = unselectedBarColor,
            disabledBackgroundColor = disabledBackgroundColor,
            disabledSpacerColor = disabledSpacerColor,
            disabledSelectedBarColor = disabledSelectedBarColor,
            disabledUnselectedBarColor = disabledUnselectedBarColor
        )

    /** Decrease [ImageVector] */
    public val Decrease = androidx.wear.compose.materialcore.RangeIcons.Minus

    /** Increase [ImageVector] */
    public val Increase = Icons.Filled.Add
}

@Immutable
private class DefaultInlineSliderColors(
    private val backgroundColor: Color,
    private val spacerColor: Color,
    private val selectedBarColor: Color,
    private val unselectedBarColor: Color,
    private val disabledBackgroundColor: Color,
    private val disabledSpacerColor: Color,
    private val disabledSelectedBarColor: Color,
    private val disabledUnselectedBarColor: Color,
) : InlineSliderColors {
    @Composable
    override fun backgroundColor(enabled: Boolean): State<Color> =
        animateColorAsState(if (enabled) backgroundColor else disabledBackgroundColor)

    @Composable
    override fun spacerColor(enabled: Boolean): State<Color> =
        animateColorAsState(if (enabled) spacerColor else disabledSpacerColor)

    @Composable
    override fun barColor(enabled: Boolean, selected: Boolean): State<Color> =
        animateColorAsState(
            if (enabled) {
                if (selected) selectedBarColor else unselectedBarColor
            } else {
                if (selected) disabledSelectedBarColor else disabledUnselectedBarColor
            }
        )

    override fun equals(other: Any?): Boolean {
        if (this === other) return true
        if (other == null || this::class != other::class) return false

        other as DefaultInlineSliderColors

        if (backgroundColor != other.backgroundColor) return false
        if (spacerColor != other.spacerColor) return false
        if (selectedBarColor != other.selectedBarColor) return false
        if (unselectedBarColor != other.unselectedBarColor) return false
        if (disabledBackgroundColor != other.disabledBackgroundColor) return false
        if (disabledSpacerColor != other.disabledSpacerColor) return false
        if (disabledSelectedBarColor != other.disabledSelectedBarColor) return false
        if (disabledUnselectedBarColor != other.disabledUnselectedBarColor) return false

        return true
    }

    override fun hashCode(): Int {
        var result = backgroundColor.hashCode()
        result = 31 * result + spacerColor.hashCode()
        result = 31 * result + selectedBarColor.hashCode()
        result = 31 * result + unselectedBarColor.hashCode()
        result = 31 * result + disabledBackgroundColor.hashCode()
        result = 31 * result + disabledSpacerColor.hashCode()
        result = 31 * result + disabledSelectedBarColor.hashCode()
        result = 31 * result + disabledUnselectedBarColor.hashCode()
        return result
    }
}

private fun DrawScope.drawSelectedProgressBar(
    color: Color,
    valueRatio: Float,
    direction: LayoutDirection
) {
    drawLine(
        color,
        Offset(directedValue(direction, 0f, size.width * (1 - valueRatio)), size.height / 2),
        Offset(directedValue(direction, size.width * valueRatio, size.width), size.height / 2),
        strokeWidth = InlineSliderDefaults.BarHeight.toPx()
    )
}

private fun DrawScope.drawUnselectedProgressBar(
    color: Color,
    valueRatio: Float,
    direction: LayoutDirection,
) {
    drawLine(
        color,
        Offset(directedValue(direction, size.width * valueRatio, 0f), size.height / 2),
        Offset(
            directedValue(direction, size.width, size.width * (1 - valueRatio)),
            size.height / 2
        ),
        strokeWidth = InlineSliderDefaults.BarHeight.toPx()
    )
}

private fun DrawScope.drawProgressBarSeparator(color: Color, position: Float) {
    drawLine(
        color,
        Offset(position, size.height / 2 - InlineSliderDefaults.BarHeight.toPx() / 2),
        Offset(position, size.height / 2 + InlineSliderDefaults.BarHeight.toPx() / 2),
        strokeWidth = InlineSliderDefaults.BarSeparatorWidth.toPx()
    )
}

@Composable
private fun InlineSliderButtonContent(enabled: Boolean, content: @Composable () -> Unit) =
    CompositionLocalProvider(
        LocalContentAlpha provides
            if (enabled) LocalContentAlpha.current else ContentAlpha.disabled,
        content = content
    )<|MERGE_RESOLUTION|>--- conflicted
+++ resolved
@@ -70,11 +70,6 @@
  * @sample androidx.wear.compose.material.samples.InlineSliderSample
  *
  * A segmented slider sample:
-<<<<<<< HEAD
- *
- * @sample androidx.wear.compose.material.samples.InlineSliderSegmentedSample
-=======
->>>>>>> 3d4510a6
  *
  * @sample androidx.wear.compose.material.samples.InlineSliderSegmentedSample
  * @param value Current value of the Slider. If outside of [valueRange] provided, value will be
@@ -224,14 +219,8 @@
  * @sample androidx.wear.compose.material.samples.InlineSliderWithIntegerSample
  *
  * A segmented slider sample:
-<<<<<<< HEAD
  *
  * @sample androidx.wear.compose.material.samples.InlineSliderSegmentedSample
- *
-=======
- *
- * @sample androidx.wear.compose.material.samples.InlineSliderSegmentedSample
->>>>>>> 3d4510a6
  * @param value Current value of the Slider. If outside of [valueProgression] provided, value will
  *   be coerced to this range.
  * @param onValueChange Lambda in which value should be updated
