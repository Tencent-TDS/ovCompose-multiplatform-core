/*
 * Copyright 2021 The Android Open Source Project
 *
 * Licensed under the Apache License, Version 2.0 (the "License");
 * you may not use this file except in compliance with the License.
 * You may obtain a copy of the License at
 *
 *      http://www.apache.org/licenses/LICENSE-2.0
 *
 * Unless required by applicable law or agreed to in writing, software
 * distributed under the License is distributed on an "AS IS" BASIS,
 * WITHOUT WARRANTIES OR CONDITIONS OF ANY KIND, either express or implied.
 * See the License for the specific language governing permissions and
 * limitations under the License.
 */
package androidx.wear.compose.material

import androidx.annotation.FloatRange
import androidx.compose.animation.core.CubicBezierEasing
import androidx.compose.animation.core.DecayAnimationSpec
import androidx.compose.animation.core.Easing
import androidx.compose.animation.core.exponentialDecay
import androidx.compose.foundation.MutatePriority
import androidx.compose.foundation.gestures.FlingBehavior
import androidx.compose.foundation.gestures.ScrollScope
import androidx.compose.foundation.gestures.ScrollableState
import androidx.compose.foundation.layout.Arrangement
import androidx.compose.foundation.layout.Box
import androidx.compose.foundation.layout.BoxScope
import androidx.compose.foundation.layout.PaddingValues
import androidx.compose.foundation.layout.padding
import androidx.compose.runtime.Composable
import androidx.compose.runtime.LaunchedEffect
import androidx.compose.runtime.SideEffect
import androidx.compose.runtime.Stable
import androidx.compose.runtime.getValue
import androidx.compose.runtime.mutableIntStateOf
import androidx.compose.runtime.mutableStateOf
import androidx.compose.runtime.remember
import androidx.compose.runtime.rememberCoroutineScope
import androidx.compose.runtime.saveable.Saver
import androidx.compose.runtime.saveable.listSaver
import androidx.compose.runtime.saveable.rememberSaveable
import androidx.compose.runtime.setValue
import androidx.compose.ui.Alignment
import androidx.compose.ui.Modifier
import androidx.compose.ui.draw.drawWithContent
import androidx.compose.ui.geometry.Offset
import androidx.compose.ui.geometry.Size
import androidx.compose.ui.graphics.Brush
import androidx.compose.ui.graphics.Color
import androidx.compose.ui.graphics.CompositingStrategy
import androidx.compose.ui.graphics.drawscope.ContentDrawScope
import androidx.compose.ui.graphics.graphicsLayer
import androidx.compose.ui.semantics.clearAndSetSemantics
import androidx.compose.ui.semantics.contentDescription
import androidx.compose.ui.semantics.focused
import androidx.compose.ui.semantics.onClick
import androidx.compose.ui.semantics.scrollToIndex
import androidx.compose.ui.unit.Constraints
import androidx.compose.ui.unit.Dp
import androidx.compose.ui.unit.dp
import androidx.compose.ui.util.fastFirstOrNull
import androidx.wear.compose.foundation.ExperimentalWearFoundationApi
import androidx.wear.compose.foundation.lazy.AutoCenteringParams
import androidx.wear.compose.foundation.lazy.ScalingLazyColumn
import androidx.wear.compose.foundation.lazy.ScalingLazyColumnDefaults
import androidx.wear.compose.foundation.lazy.ScalingLazyListState
import androidx.wear.compose.foundation.lazy.ScalingParams
import androidx.wear.compose.foundation.rotary.RotaryScrollableBehavior
import androidx.wear.compose.foundation.rotary.RotaryScrollableDefaults
import androidx.wear.compose.foundation.rotary.RotarySnapLayoutInfoProvider
import kotlinx.coroutines.launch

/**
 * A scrollable list of items to pick from. By default, items will be repeated "infinitely" in both
 * directions, unless [PickerState#repeatItems] is specified as false.
 *
 * This overload has default support for rotary side button (crown) and bezel input devices. The
 * content will be scrolled when the rotary device is rotated with a snap motion which will snap
 * each item to the centre of the list while it is rotated. It uses
 * [RotaryScrollableDefaults.snapBehavior]. This behavior can be modified using the alternative
 * Picker overload that takes a custom `rotaryBehavior` parameter.
 *
 * Example of a simple picker to select one of five options:
 *
 * @sample androidx.wear.compose.material.samples.SimplePicker
 *
 * Example of dual pickers, where clicking switches which one is editable and which is read-only:
<<<<<<< HEAD
 *
 * @sample androidx.wear.compose.material.samples.DualPicker
=======
>>>>>>> 3d4510a6
 *
 * @sample androidx.wear.compose.material.samples.DualPicker
 * @param state The state of the component
 * @param contentDescription Text used by accessibility services to describe what the selected
 *   option represents. This text should be localized, such as by using
 *   [androidx.compose.ui.res.stringResource] or similar. Typically, the content description is
 *   inferred via derivedStateOf to avoid unnecessary recompositions, like this: val description by
 *   remember { derivedStateOf { /* expression using state.selectedOption */ } }
 * @param modifier Modifier to be applied to the Picker
 * @param readOnly Determines whether the Picker should display other available options for this
 *   field, inviting the user to scroll to change the value. When readOnly = true, only displays the
 *   currently selected option (and optionally a label). This is intended to be used for screens
 *   that display multiple Pickers, only one of which has the focus at a time.
 * @param readOnlyLabel A slot for providing a label, displayed above the selected option when the
 *   [Picker] is read-only. The label is overlaid with the currently selected option within a Box,
 *   so it is recommended that the label is given [Alignment.TopCenter].
 * @param onSelected Action triggered when the Picker is selected by clicking. Used by accessibility
 *   semantics, which facilitates implementation of multi-picker screens.
 * @param scalingParams The parameters to configure the scaling and transparency effects for the
 *   component. See [ScalingParams]
 * @param separation The amount of separation in [Dp] between items. Can be negative, which can be
 *   useful for Text if it has plenty of whitespace.
 * @param gradientRatio The size relative to the Picker height that the top and bottom gradients
 *   take. These gradients blur the picker content on the top and bottom. The default is 0.33, so
 *   the top 1/3 and the bottom 1/3 of the picker are taken by gradients. Should be between 0.0 and
 *   0.5. Use 0.0 to disable the gradient.
 * @param gradientColor Should be the color outside of the Picker, so there is continuity.
 * @param flingBehavior logic describing fling behavior.
 * @param userScrollEnabled Determines whether the picker should be scrollable or not. When
 *   userScrollEnabled = true, picker is scrollable. This is different from [readOnly] as it changes
 *   the scrolling behaviour.
 * @param option A block which describes the content. Inside this block you can reference
 *   [PickerScope.selectedOption] and other properties in [PickerScope]. When read-only mode is in
 *   use on a screen, it is recommended that this content is given [Alignment.Center] in order to
 *   align with the centrally selected Picker value.
 */
@Deprecated(
    "Please use the new overload with additional rotaryBehavior parameter",
    level = DeprecationLevel.HIDDEN
)
@Composable
fun Picker(
    state: PickerState,
    contentDescription: String?,
    modifier: Modifier = Modifier,
    readOnly: Boolean = false,
    readOnlyLabel: @Composable (BoxScope.() -> Unit)? = null,
    onSelected: () -> Unit = {},
    scalingParams: ScalingParams = PickerDefaults.defaultScalingParams(),
    separation: Dp = 0.dp,
    @FloatRange(from = 0.0, to = 0.5) gradientRatio: Float = PickerDefaults.DefaultGradientRatio,
    gradientColor: Color = MaterialTheme.colors.background,
    flingBehavior: FlingBehavior = PickerDefaults.flingBehavior(state),
    userScrollEnabled: Boolean = true,
    option: @Composable PickerScope.(optionIndex: Int) -> Unit
) {
    Picker(
        state = state,
        contentDescription = contentDescription,
        modifier = modifier,
        readOnly = readOnly,
        readOnlyLabel = readOnlyLabel,
        onSelected = onSelected,
        scalingParams = scalingParams,
        separation = separation,
        gradientRatio = gradientRatio,
        gradientColor = gradientColor,
        flingBehavior = flingBehavior,
        userScrollEnabled = userScrollEnabled,
        rotaryScrollableBehavior =
            RotaryScrollableDefaults.snapBehavior(state, state.toRotarySnapLayoutInfoProvider()),
        option = option
    )
}

/**
 * A scrollable list of items to pick from. By default, items will be repeated "infinitely" in both
 * directions, unless [PickerState#repeatItems] is specified as false.
 *
 * This overload supports rotary input. Rotary input allows users to scroll the content of the
 * [Picker] - by using a crown or a rotating bezel on their Wear OS device. It can be modified with
 * [rotaryScrollableBehavior] param. Note that rotary scroll and touch scroll should be aligned. If
 * [rotaryScrollableBehavior] is set for snap (using [RotaryScrollableDefaults.snapBehavior]),
 * [flingBehavior] should be set for snap as well (using [PickerDefaults.flingBehavior]).
 *
 * Example of a simple picker to select one of five options:
 *
 * @sample androidx.wear.compose.material.samples.SimplePicker
 *
 * Example of dual pickers, where clicking switches which one is editable and which is read-only:
 *
 * @sample androidx.wear.compose.material.samples.DualPicker
<<<<<<< HEAD
 *
=======
>>>>>>> 3d4510a6
 * @param state The state of the component
 * @param contentDescription Text used by accessibility services to describe what the selected
 *   option represents. This text should be localized, such as by using
 *   [androidx.compose.ui.res.stringResource] or similar. Typically, the content description is
 *   inferred via derivedStateOf to avoid unnecessary recompositions, like this: val description by
 *   remember { derivedStateOf { /* expression using state.selectedOption */ } }
 * @param modifier Modifier to be applied to the Picker
 * @param readOnly Determines whether the Picker should display other available options for this
 *   field, inviting the user to scroll to change the value. When readOnly = true, only displays the
 *   currently selected option (and optionally a label). This is intended to be used for screens
 *   that display multiple Pickers, only one of which has the focus at a time.
 * @param readOnlyLabel A slot for providing a label, displayed above the selected option when the
 *   [Picker] is read-only. The label is overlaid with the currently selected option within a Box,
 *   so it is recommended that the label is given [Alignment.TopCenter].
 * @param onSelected Action triggered when the Picker is selected by clicking. Used by accessibility
 *   semantics, which facilitates implementation of multi-picker screens.
 * @param scalingParams The parameters to configure the scaling and transparency effects for the
 *   component. See [ScalingParams]
 * @param separation The amount of separation in [Dp] between items. Can be negative, which can be
 *   useful for Text if it has plenty of whitespace.
 * @param gradientRatio The size relative to the Picker height that the top and bottom gradients
 *   take. These gradients blur the picker content on the top and bottom. The default is 0.33, so
 *   the top 1/3 and the bottom 1/3 of the picker are taken by gradients. Should be between 0.0 and
 *   0.5. Use 0.0 to disable the gradient.
 * @param gradientColor Should be the color outside of the Picker, so there is continuity.
 * @param flingBehavior logic describing fling behavior. Note that when configuring fling or snap
 *   behavior, this flingBehavior parameter and the [rotaryScrollableBehavior] parameter that
 *   controls rotary scroll are expected to be consistent.
 * @param userScrollEnabled Determines whether the picker should be scrollable or not. When
 *   userScrollEnabled = true, picker is scrollable. This is different from [readOnly] as it changes
 *   the scrolling behaviour.
 * @param rotaryScrollableBehavior Parameter for changing rotary behavior. Supports scroll
 *   [RotaryScrollableDefaults.behavior] and snap [RotaryScrollableDefaults.snapBehavior]. We do
 *   recommend to use [RotaryScrollableDefaults.snapBehavior] as this is a recommended behavior for
 *   Pickers. Note that when configuring fling or snap behavior, this rotaryBehavior parameter and
 *   the [flingBehavior] parameter that controls touch scroll are expected to be consistent. Can be
 *   null if rotary support is not required.
 * @param option A block which describes the content. Inside this block you can reference
 *   [PickerScope.selectedOption] and other properties in [PickerScope]. When read-only mode is in
 *   use on a screen, it is recommended that this content is given [Alignment.Center] in order to
 *   align with the centrally selected Picker value.
 */
@OptIn(ExperimentalWearFoundationApi::class)
@Composable
fun Picker(
    state: PickerState,
    contentDescription: String?,
    modifier: Modifier = Modifier,
    readOnly: Boolean = false,
    readOnlyLabel: @Composable (BoxScope.() -> Unit)? = null,
    onSelected: () -> Unit = {},
    scalingParams: ScalingParams = PickerDefaults.defaultScalingParams(),
    separation: Dp = 0.dp,
    @FloatRange(from = 0.0, to = 0.5) gradientRatio: Float = PickerDefaults.DefaultGradientRatio,
    gradientColor: Color = MaterialTheme.colors.background,
    flingBehavior: FlingBehavior = PickerDefaults.flingBehavior(state),
    userScrollEnabled: Boolean = true,
    rotaryScrollableBehavior: RotaryScrollableBehavior? =
        RotaryScrollableDefaults.snapBehavior(state, state.toRotarySnapLayoutInfoProvider()),
    option: @Composable PickerScope.(optionIndex: Int) -> Unit
) {
    require(gradientRatio in 0f..0.5f) { "gradientRatio should be between 0.0 and 0.5" }
    val pickerScope = remember(state) { PickerScopeImpl(state) }
    var forceScrollWhenReadOnly by remember { mutableStateOf(false) }
    val coroutineScope = rememberCoroutineScope()
    Box(modifier = modifier) {
        ScalingLazyColumn(
            modifier =
                Modifier.clearAndSetSemantics {
                        onClick {
                            coroutineScope.launch { onSelected() }
                            true
                        }
                        scrollToIndex {
                            coroutineScope.launch {
                                state.scrollToOption(it)
                                onSelected()
                            }
                            true
                        }
                        if (!state.isScrollInProgress && contentDescription != null) {
                            this.contentDescription = contentDescription
                        }
                        focused = !readOnly
                    }
                    .then(
                        if (!readOnly && gradientRatio > 0.0f) {
                            Modifier.drawWithContent {
                                    drawContent()
                                    drawGradient(gradientColor, gradientRatio)
                                }
                                // b/223386180 - add padding when drawing rectangles to
                                // prevent jitter on screen.
                                .padding(vertical = 1.dp)
                                .align(Alignment.Center)
                        } else if (readOnly) {
                            Modifier.drawWithContent {
                                    drawContent()
                                    val visibleItems =
                                        state.scalingLazyListState.layoutInfo.visibleItemsInfo
                                    if (visibleItems.isNotEmpty()) {
                                        val centerItem =
                                            visibleItems.fastFirstOrNull { info ->
                                                info.index ==
                                                    state.scalingLazyListState.centerItemIndex
                                            } ?: visibleItems[visibleItems.size / 2]
                                        val shimHeight =
                                            (size.height -
                                                centerItem.unadjustedSize.toFloat() -
                                                separation.toPx()) / 2.0f
                                        drawShim(gradientColor, shimHeight)
                                    }
                                }
                                // b/223386180 - add padding when drawing rectangles to
                                // prevent jitter on screen.
                                .padding(vertical = 1.dp)
                                .align(Alignment.Center)
                        } else {
                            Modifier.align(Alignment.Center)
                        }
                    ),
            state = state.scalingLazyListState,
            content = {
                items(state.numberOfItems()) { ix ->
                    with(pickerScope) {
                        Box(
                            Modifier.graphicsLayer {
                                compositingStrategy = CompositingStrategy.Offscreen
                            }
                        ) {
                            option((ix + state.optionsOffset) % state.numberOfOptions)
                        }
                    }
                }
            },
            rotaryScrollableBehavior = rotaryScrollableBehavior,
            contentPadding = PaddingValues(0.dp),
            scalingParams = scalingParams,
            horizontalAlignment = Alignment.CenterHorizontally,
            verticalArrangement = Arrangement.spacedBy(space = separation),
            flingBehavior = flingBehavior,
            autoCentering = AutoCenteringParams(itemIndex = 0),
            userScrollEnabled = userScrollEnabled
        )
        if (readOnly && readOnlyLabel != null) {
            readOnlyLabel()
        }
    }
    SideEffect {
        if (!readOnly) {
            forceScrollWhenReadOnly = true
        }
    }
    // If a Picker switches to read-only during animation, the ScalingLazyColumn can be
    // out of position, so we force an instant scroll to the selected option so that it is
    // correctly lined up when the Picker is next displayed.
    LaunchedEffect(readOnly, forceScrollWhenReadOnly) {
        if (readOnly && forceScrollWhenReadOnly) {
            state.scrollToOption(state.selectedOption)
            forceScrollWhenReadOnly = false
        }
    }
}

@Suppress("DEPRECATION")
@Deprecated(
    "This overload is provided for backwards compatibility with Compose for Wear OS 1.1." +
        "A newer overload is available which uses ScalingParams from " +
        "androidx.wear.compose.foundation.lazy package",
    level = DeprecationLevel.HIDDEN
)
@Composable
public fun Picker(
    state: PickerState,
    contentDescription: String?,
    modifier: Modifier = Modifier,
    readOnly: Boolean = false,
    readOnlyLabel: @Composable (BoxScope.() -> Unit)? = null,
    onSelected: () -> Unit = {},
    scalingParams: androidx.wear.compose.material.ScalingParams = PickerDefaults.scalingParams(),
    separation: Dp = 0.dp,
    @FloatRange(from = 0.0, to = 0.5) gradientRatio: Float = PickerDefaults.DefaultGradientRatio,
    gradientColor: Color = MaterialTheme.colors.background,
    flingBehavior: FlingBehavior = PickerDefaults.flingBehavior(state),
    userScrollEnabled: Boolean = true,
    option: @Composable PickerScope.(optionIndex: Int) -> Unit
) =
    Picker(
        state = state,
        contentDescription = contentDescription,
        modifier = modifier,
        readOnly = readOnly,
        readOnlyLabel = readOnlyLabel,
        onSelected = onSelected,
        scalingParams = convertToDefaultFoundationScalingParams(scalingParams),
        separation = separation,
        gradientRatio = gradientRatio,
        gradientColor = gradientColor,
        flingBehavior = flingBehavior,
        userScrollEnabled = userScrollEnabled,
        option = option
    )

/**
 * A scrollable list of items to pick from. By default, items will be repeated "infinitely" in both
 * directions, unless [PickerState#repeatItems] is specified as false.
 *
 * Example of a simple picker to select one of five options:
 *
 * @sample androidx.wear.compose.material.samples.SimplePicker
 *
 * Example of dual pickers, where clicking switches which one is editable and which is read-only:
<<<<<<< HEAD
 *
 * @sample androidx.wear.compose.material.samples.DualPicker
=======
>>>>>>> 3d4510a6
 *
 * @sample androidx.wear.compose.material.samples.DualPicker
 * @param state The state of the component
 * @param contentDescription Text used by accessibility services to describe what the selected
 *   option represents. This text should be localized, such as by using
 *   [androidx.compose.ui.res.stringResource] or similar. Typically, the content description is
 *   inferred via derivedStateOf to avoid unnecessary recompositions, like this: val description by
 *   remember { derivedStateOf { /* expression using state.selectedOption */ } }
 * @param modifier Modifier to be applied to the Picker
 * @param readOnly Determines whether the Picker should display other available options for this
 *   field, inviting the user to scroll to change the value. When readOnly = true, only displays the
 *   currently selected option (and optionally a label). This is intended to be used for screens
 *   that display multiple Pickers, only one of which has the focus at a time.
 * @param readOnlyLabel A slot for providing a label, displayed above the selected option when the
 *   [Picker] is read-only. The label is overlaid with the currently selected option within a Box,
 *   so it is recommended that the label is given [Alignment.TopCenter].
 * @param onSelected Action triggered when the Picker is selected by clicking. Used by accessibility
 *   semantics, which facilitates implementation of multi-picker screens.
 * @param scalingParams The parameters to configure the scaling and transparency effects for the
 *   component. See [ScalingParams]
 * @param separation The amount of separation in [Dp] between items. Can be negative, which can be
 *   useful for Text if it has plenty of whitespace.
 * @param gradientRatio The size relative to the Picker height that the top and bottom gradients
 *   take. These gradients blur the picker content on the top and bottom. The default is 0.33, so
 *   the top 1/3 and the bottom 1/3 of the picker are taken by gradients. Should be between 0.0 and
 *   0.5. Use 0.0 to disable the gradient.
 * @param gradientColor Should be the color outside of the Picker, so there is continuity.
 * @param flingBehavior logic describing fling behavior.
 * @param option A block which describes the content. Inside this block you can reference
 *   [PickerScope.selectedOption] and other properties in [PickerScope]. When read-only mode is in
 *   use on a screen, it is recommended that this content is given [Alignment.Center] in order to
 *   align with the centrally selected Picker value.
 */
@Suppress("DEPRECATION")
@Deprecated(
    "This overload is provided for backwards compatibility with Compose for Wear OS 1.1." +
        "A newer overload is available with additional userScrollEnabled parameter which improves " +
        "accessibility of [Picker].",
    level = DeprecationLevel.HIDDEN
)
@Composable
public fun Picker(
    state: PickerState,
    contentDescription: String?,
    modifier: Modifier = Modifier,
    readOnly: Boolean = false,
    readOnlyLabel: @Composable (BoxScope.() -> Unit)? = null,
    onSelected: () -> Unit = {},
    scalingParams: androidx.wear.compose.material.ScalingParams = PickerDefaults.scalingParams(),
    separation: Dp = 0.dp,
    @FloatRange(from = 0.0, to = 0.5) gradientRatio: Float = PickerDefaults.DefaultGradientRatio,
    gradientColor: Color = MaterialTheme.colors.background,
    flingBehavior: FlingBehavior = PickerDefaults.flingBehavior(state),
    option: @Composable PickerScope.(optionIndex: Int) -> Unit
) =
    Picker(
        state = state,
        contentDescription = contentDescription,
        modifier = modifier,
        readOnly = readOnly,
        readOnlyLabel = readOnlyLabel,
        onSelected = onSelected,
        scalingParams = convertToDefaultFoundationScalingParams(scalingParams),
        separation = separation,
        gradientRatio = gradientRatio,
        gradientColor = gradientColor,
        flingBehavior = flingBehavior,
        userScrollEnabled = true,
        option = option
    )

/**
 * A scrollable list of items to pick from. By default, items will be repeated "infinitely" in both
 * directions, unless [PickerState#repeatItems] is specified as false.
 *
 * Example of a simple picker to select one of five options:
 *
 * @sample androidx.wear.compose.material.samples.SimplePicker
 *
 * Example of dual pickers, where clicking switches which one is editable and which is read-only:
<<<<<<< HEAD
 *
 * @sample androidx.wear.compose.material.samples.DualPicker
=======
>>>>>>> 3d4510a6
 *
 * @sample androidx.wear.compose.material.samples.DualPicker
 * @param state The state of the component
 * @param modifier Modifier to be applied to the Picker
 * @param readOnly Determines whether the Picker should display other available options for this
 *   field, inviting the user to scroll to change the value. When readOnly = true, only displays the
 *   currently selected option (and optionally a label). This is intended to be used for screens
 *   that display multiple Pickers, only one of which has the focus at a time.
 * @param readOnlyLabel A slot for providing a label, displayed above the selected option when the
 *   [Picker] is read-only. The label is overlaid with the currently selected option within a Box,
 *   so it is recommended that the label is given [Alignment.TopCenter].
 * @param scalingParams The parameters to configure the scaling and transparency effects for the
 *   component. See [ScalingParams]
 * @param separation The amount of separation in [Dp] between items. Can be negative, which can be
 *   useful for Text if it has plenty of whitespace.
 * @param gradientRatio The size relative to the Picker height that the top and bottom gradients
 *   take. These gradients blur the picker content on the top and bottom. The default is 0.33, so
 *   the top 1/3 and the bottom 1/3 of the picker are taken by gradients. Should be between 0.0 and
 *   0.5. Use 0.0 to disable the gradient.
 * @param gradientColor Should be the color outside of the Picker, so there is continuity.
 * @param flingBehavior logic describing fling behavior.
 * @param option A block which describes the content. Inside this block you can reference
 *   [PickerScope.selectedOption] and other properties in [PickerScope]. When read-only mode is in
 *   use on a screen, it is recommended that this content is given [Alignment.Center] in order to
 *   align with the centrally selected Picker value.
 */
@Suppress("DEPRECATION")
@Deprecated(
    "This overload is provided for backwards compatibility with Compose for Wear OS 1.0." +
        "A newer overload is available with additional contentDescription, onSelected and " +
        "userScrollEnabled parameters, which improves accessibility of [Picker]."
)
@Composable
public fun Picker(
    state: PickerState,
    modifier: Modifier = Modifier,
    readOnly: Boolean = false,
    readOnlyLabel: @Composable (BoxScope.() -> Unit)? = null,
    scalingParams: androidx.wear.compose.material.ScalingParams = PickerDefaults.scalingParams(),
    separation: Dp = 0.dp,
    @FloatRange(from = 0.0, to = 0.5) gradientRatio: Float = PickerDefaults.DefaultGradientRatio,
    gradientColor: Color = MaterialTheme.colors.background,
    flingBehavior: FlingBehavior = PickerDefaults.flingBehavior(state),
    option: @Composable PickerScope.(optionIndex: Int) -> Unit
) =
    Picker(
        state = state,
        contentDescription = null,
        modifier = modifier,
        readOnly = readOnly,
        readOnlyLabel = readOnlyLabel,
        scalingParams = convertToDefaultFoundationScalingParams(scalingParams),
        separation = separation,
        gradientRatio = gradientRatio,
        gradientColor = gradientColor,
        flingBehavior = flingBehavior,
        userScrollEnabled = true,
        option = option
    )

// Apply a shim on the top and bottom of the Picker to hide all but the selected option.
private fun ContentDrawScope.drawShim(gradientColor: Color, height: Float) {
    drawRect(color = gradientColor, size = Size(size.width, height))
    drawRect(
        color = gradientColor,
        topLeft = Offset(0f, size.height - height),
        size = Size(size.width, height)
    )
}

// Apply a fade-out gradient on the top and bottom of the Picker.
private fun ContentDrawScope.drawGradient(gradientColor: Color, gradientRatio: Float) {
    drawRect(
        Brush.linearGradient(
            colors = listOf(gradientColor, Color.Transparent),
            start = Offset(size.width / 2, 0f),
            end = Offset(size.width / 2, size.height * gradientRatio)
        )
    )
    drawRect(
        Brush.linearGradient(
            colors = listOf(Color.Transparent, gradientColor),
            start = Offset(size.width / 2, size.height * (1 - gradientRatio)),
            end = Offset(size.width / 2, size.height)
        )
    )
}

/**
 * Creates a [PickerState] that is remembered across compositions.
 *
 * @param initialNumberOfOptions the number of options
 * @param initiallySelectedOption the option to show in the center at the start
 * @param repeatItems if true (the default), the contents of the component will be repeated
 */
@Composable
public fun rememberPickerState(
    initialNumberOfOptions: Int,
    initiallySelectedOption: Int = 0,
    repeatItems: Boolean = true
): PickerState =
    rememberSaveable(
        initialNumberOfOptions,
        initiallySelectedOption,
        repeatItems,
        saver = PickerState.Saver
    ) {
        PickerState(initialNumberOfOptions, initiallySelectedOption, repeatItems)
    }

/**
 * A state object that can be hoisted to observe item selection.
 *
 * In most cases, this will be created via [rememberPickerState].
 *
 * @param initialNumberOfOptions the number of options
 * @param initiallySelectedOption the option to show in the center at the start
 * @param repeatItems if true (the default), the contents of the component will be repeated
 */
@Stable
public class PickerState
constructor(
    /*@IntRange(from = 1)*/
    initialNumberOfOptions: Int,
    initiallySelectedOption: Int = 0,
    val repeatItems: Boolean = true
) : ScrollableState {
    init {
        verifyNumberOfOptions(initialNumberOfOptions)
    }

    private var _numberOfOptions by mutableIntStateOf(initialNumberOfOptions)

    var numberOfOptions
        get() = _numberOfOptions
        set(newNumberOfOptions) {
            verifyNumberOfOptions(newNumberOfOptions)
            // We need to maintain the mapping between the currently selected item and the
            // currently selected option.
            optionsOffset =
                positiveModulo(
                    selectedOption.coerceAtMost(newNumberOfOptions - 1) -
                        scalingLazyListState.centerItemIndex,
                    newNumberOfOptions
                )
            _numberOfOptions = newNumberOfOptions
        }

    internal fun numberOfItems() = if (!repeatItems) numberOfOptions else LARGE_NUMBER_OF_ITEMS

    // The difference between the option we want to select for the current numberOfOptions
    // and the selection with the initial numberOfOptions.
    // Note that if repeatItems is true (the default), we have a large number of items, and a
    // smaller number of options, so many items map to the same options. This variable is part of
    // that mapping since we need to adjust it when the number of options change.
    // The mapping is that given an item index, subtracting optionsOffset and doing modulo the
    // current number of options gives the option index:
    // itemIndex - optionsOffset =(mod numberOfOptions) optionIndex
    internal var optionsOffset = 0

    internal val scalingLazyListState = run {
        val repeats = if (repeatItems) LARGE_NUMBER_OF_ITEMS / numberOfOptions else 1
        val centerOffset = numberOfOptions * (repeats / 2)
        ScalingLazyListState(centerOffset + initiallySelectedOption, 0)
    }

    /** Index of the option selected (i.e., at the center) */
    public val selectedOption: Int
        get() = (scalingLazyListState.centerItemIndex + optionsOffset) % numberOfOptions

    /**
     * Instantly scroll to an item.
     *
     * @sample androidx.wear.compose.material.samples.OptionChangePicker
     * @param index The index of the option to scroll to.
     */
    public suspend fun scrollToOption(index: Int) {
        scalingLazyListState.scrollToItem(getClosestTargetItemIndex(index), 0)
    }

    /**
     * Animate (smooth scroll) to the given item at [index]
     *
     * A smooth scroll always happens to the closest item if PickerState has repeatItems=true. For
     * example, picker values are : 0 1 2 3 0 1 2 [3] 0 1 2 3 Target value is [0]. 0 1 2 3 >0< 1 2
     * [3] >0< 1 2 3 Picker can be scrolled forwards or backwards. To get to the target 0 it
     * requires 1 step to scroll forwards and 3 steps to scroll backwards. Picker will be scrolled
     * forwards as this is the closest destination.
     *
     * If the distance between possible targets is the same, picker will be scrolled backwards.
     *
     * @sample androidx.wear.compose.material.samples.AnimateOptionChangePicker
     * @param index The index of the option to scroll to.
     */
    public suspend fun animateScrollToOption(index: Int) {
        scalingLazyListState.animateScrollToItem(getClosestTargetItemIndex(index), 0)
    }

    public companion object {
        /** The default [Saver] implementation for [PickerState]. */
        val Saver =
            listSaver<PickerState, Any?>(
                save = { listOf(it.numberOfOptions, it.selectedOption, it.repeatItems) },
                restore = { saved ->
                    PickerState(
                        initialNumberOfOptions = saved[0] as Int,
                        initiallySelectedOption = saved[1] as Int,
                        repeatItems = saved[2] as Boolean
                    )
                }
            )
    }

    public override suspend fun scroll(
        scrollPriority: MutatePriority,
        block: suspend ScrollScope.() -> Unit
    ) {
        scalingLazyListState.scroll(scrollPriority, block)
    }

    public override fun dispatchRawDelta(delta: Float): Float {
        return scalingLazyListState.dispatchRawDelta(delta)
    }

    public override val isScrollInProgress: Boolean
        get() = scalingLazyListState.isScrollInProgress

    override val canScrollForward: Boolean
        get() = scalingLazyListState.canScrollForward

    override val canScrollBackward: Boolean
        get() = scalingLazyListState.canScrollBackward

    /** Function which calculates the real position of an option */
    private fun getClosestTargetItemIndex(option: Int): Int =
        if (!repeatItems) {
            option
        } else {
            // Calculating the distance to the target option in front or back.
            // The minimum distance is then selected and picker is scrolled in that direction.
            val stepsPrev = positiveModulo(selectedOption - option, numberOfOptions)
            val stepsNext = positiveModulo(option - selectedOption, numberOfOptions)
            scalingLazyListState.centerItemIndex +
                if (stepsPrev <= stepsNext) -stepsPrev else stepsNext
        }

    private fun verifyNumberOfOptions(numberOfOptions: Int) {
        require(numberOfOptions > 0) { "The picker should have at least one item." }
        require(numberOfOptions < LARGE_NUMBER_OF_ITEMS / 3) {
            // Set an upper limit to ensure there are at least 3 repeats of all the options
            "The picker should have less than ${LARGE_NUMBER_OF_ITEMS / 3} items"
        }
    }
}

/** Contains the default values used by [Picker] */
public object PickerDefaults {

    /**
     * Scaling params are used to determine when items start to be scaled down and alpha applied,
     * and how much. For details, see [ScalingParams]
     */
    @Suppress("DEPRECATION")
    @Deprecated(
        "This overload is provided for backwards compatibility with Compose for" +
            " Wear OS 1.1 and was deprecated. Use [defaultScalingParams] instead",
        replaceWith =
            ReplaceWith(
                "PickerDefaults.defaultScalingParams(edgeScale," +
                    " edgeAlpha, minElementHeight, maxElementHeight, minTransitionArea, " +
                    "maxTransitionArea, scaleInterpolator, viewportVerticalOffsetResolver)"
            ),
        level = DeprecationLevel.WARNING
    )
    public fun scalingParams(
        edgeScale: Float = 0.45f,
        edgeAlpha: Float = 1.0f,
        minElementHeight: Float = 0.0f,
        maxElementHeight: Float = 0.0f,
        minTransitionArea: Float = 0.45f,
        maxTransitionArea: Float = 0.45f,
        scaleInterpolator: Easing = CubicBezierEasing(0.25f, 0.00f, 0.75f, 1.00f),
        viewportVerticalOffsetResolver: (Constraints) -> Int = { (it.maxHeight / 5f).toInt() }
    ): androidx.wear.compose.material.ScalingParams =
        androidx.wear.compose.material.ScalingLazyColumnDefaults.scalingParams(
            edgeScale = edgeScale,
            edgeAlpha = edgeAlpha,
            minElementHeight = minElementHeight,
            maxElementHeight = maxElementHeight,
            minTransitionArea = minTransitionArea,
            maxTransitionArea = maxTransitionArea,
            scaleInterpolator = scaleInterpolator,
            viewportVerticalOffsetResolver = viewportVerticalOffsetResolver
        )

    /**
     * Scaling params are used to determine when items start to be scaled down and alpha applied,
     * and how much. For details, see [ScalingParams]
     */
    public fun defaultScalingParams(
        edgeScale: Float = 0.45f,
        edgeAlpha: Float = 1.0f,
        minElementHeight: Float = 0.0f,
        maxElementHeight: Float = 0.0f,
        minTransitionArea: Float = 0.45f,
        maxTransitionArea: Float = 0.45f,
        scaleInterpolator: Easing = CubicBezierEasing(0.25f, 0.00f, 0.75f, 1.00f),
        viewportVerticalOffsetResolver: (Constraints) -> Int = { (it.maxHeight / 5f).toInt() }
    ): ScalingParams =
        ScalingLazyColumnDefaults.scalingParams(
            edgeScale = edgeScale,
            edgeAlpha = edgeAlpha,
            minElementHeight = minElementHeight,
            maxElementHeight = maxElementHeight,
            minTransitionArea = minTransitionArea,
            maxTransitionArea = maxTransitionArea,
            scaleInterpolator = scaleInterpolator,
            viewportVerticalOffsetResolver = viewportVerticalOffsetResolver
        )

    /**
     * Create and remember a [FlingBehavior] that will represent natural fling curve with snap to
     * central item as the fling decays.
     *
     * @param state the state of the [Picker]
     * @param decay the decay to use
     */
    @Composable
    public fun flingBehavior(
        state: PickerState,
        decay: DecayAnimationSpec<Float> = exponentialDecay()
    ): FlingBehavior {
        return ScalingLazyColumnDefaults.snapFlingBehavior(
            state = state.scalingLazyListState,
            snapOffset = 0.dp,
            decay = decay
        )
    }

    /**
     * Default Picker gradient ratio - the proportion of the Picker height allocated to each of the
     * of the top and bottom gradients.
     */
    public val DefaultGradientRatio = 0.33f
}

/** Receiver scope which is used by [Picker]. */
public interface PickerScope {
    /** Index of the item selected (i.e., at the center) */
    public val selectedOption: Int
}

private fun positiveModulo(n: Int, mod: Int) = ((n % mod) + mod) % mod

private fun convertToDefaultFoundationScalingParams(
    @Suppress("DEPRECATION") scalingParams: androidx.wear.compose.material.ScalingParams
): ScalingParams =
    PickerDefaults.defaultScalingParams(
        edgeScale = scalingParams.edgeScale,
        edgeAlpha = scalingParams.edgeAlpha,
        minElementHeight = scalingParams.minElementHeight,
        maxElementHeight = scalingParams.maxElementHeight,
        minTransitionArea = scalingParams.minTransitionArea,
        maxTransitionArea = scalingParams.maxTransitionArea,
        scaleInterpolator = scalingParams.scaleInterpolator,
        viewportVerticalOffsetResolver = { viewportConstraints ->
            scalingParams.resolveViewportVerticalOffset(viewportConstraints)
        }
    )

/** An extension function for creating [RotarySnapLayoutInfoProvider] from [Picker] */
@OptIn(ExperimentalWearFoundationApi::class)
@Composable
internal fun PickerState.toRotarySnapLayoutInfoProvider(): RotarySnapLayoutInfoProvider =
    remember(this) { PickerRotarySnapLayoutInfoProvider(this) }

/** An implementation of RotaryScrollableAdapter for [Picker] */
@ExperimentalWearFoundationApi
internal class PickerRotarySnapLayoutInfoProvider(private val scrollableState: PickerState) :
    RotarySnapLayoutInfoProvider {

    /** Returns a height of a first item, as all items in picker have the same height. */
    override val averageItemSize: Float
        get() =
            scrollableState.scalingLazyListState.layoutInfo.visibleItemsInfo
                .firstOrNull()
                ?.unadjustedSize
                ?.toFloat() ?: 0f

    /** Current (centred) item index */
    override val currentItemIndex: Int
        get() = scrollableState.scalingLazyListState.centerItemIndex

    /** An offset from the item centre */
    override val currentItemOffset: Float
        get() = scrollableState.scalingLazyListState.centerItemScrollOffset.toFloat()

    override val totalItemCount: Int
        get() = scrollableState.scalingLazyListState.layoutInfo.totalItemsCount
}

@Stable
private class PickerScopeImpl(private val pickerState: PickerState) : PickerScope {
    override val selectedOption: Int
        get() = pickerState.selectedOption
}

private const val LARGE_NUMBER_OF_ITEMS = 100_000_000<|MERGE_RESOLUTION|>--- conflicted
+++ resolved
@@ -87,11 +87,6 @@
  * @sample androidx.wear.compose.material.samples.SimplePicker
  *
  * Example of dual pickers, where clicking switches which one is editable and which is read-only:
-<<<<<<< HEAD
- *
- * @sample androidx.wear.compose.material.samples.DualPicker
-=======
->>>>>>> 3d4510a6
  *
  * @sample androidx.wear.compose.material.samples.DualPicker
  * @param state The state of the component
@@ -184,10 +179,6 @@
  * Example of dual pickers, where clicking switches which one is editable and which is read-only:
  *
  * @sample androidx.wear.compose.material.samples.DualPicker
-<<<<<<< HEAD
- *
-=======
->>>>>>> 3d4510a6
  * @param state The state of the component
  * @param contentDescription Text used by accessibility services to describe what the selected
  *   option represents. This text should be localized, such as by using
@@ -400,11 +391,6 @@
  * @sample androidx.wear.compose.material.samples.SimplePicker
  *
  * Example of dual pickers, where clicking switches which one is editable and which is read-only:
-<<<<<<< HEAD
- *
- * @sample androidx.wear.compose.material.samples.DualPicker
-=======
->>>>>>> 3d4510a6
  *
  * @sample androidx.wear.compose.material.samples.DualPicker
  * @param state The state of the component
@@ -485,11 +471,6 @@
  * @sample androidx.wear.compose.material.samples.SimplePicker
  *
  * Example of dual pickers, where clicking switches which one is editable and which is read-only:
-<<<<<<< HEAD
- *
- * @sample androidx.wear.compose.material.samples.DualPicker
-=======
->>>>>>> 3d4510a6
  *
  * @sample androidx.wear.compose.material.samples.DualPicker
  * @param state The state of the component
