/*
 * Copyright 2021 The Android Open Source Project
 *
 * Licensed under the Apache License, Version 2.0 (the "License");
 * you may not use this file except in compliance with the License.
 * You may obtain a copy of the License at
 *
 *      http://www.apache.org/licenses/LICENSE-2.0
 *
 * Unless required by applicable law or agreed to in writing, software
 * distributed under the License is distributed on an "AS IS" BASIS,
 * WITHOUT WARRANTIES OR CONDITIONS OF ANY KIND, either express or implied.
 * See the License for the specific language governing permissions and
 * limitations under the License.
 */

package androidx.wear.compose.material

import androidx.annotation.FloatRange
import androidx.compose.animation.core.Animatable
import androidx.compose.animation.core.AnimationSpec
import androidx.compose.animation.core.CubicBezierEasing
import androidx.compose.animation.core.Spring
import androidx.compose.animation.core.animate
import androidx.compose.animation.core.spring
import androidx.compose.animation.core.tween
import androidx.compose.foundation.ScrollState
import androidx.compose.foundation.layout.Box
import androidx.compose.foundation.layout.BoxScope
import androidx.compose.foundation.layout.Column
import androidx.compose.foundation.layout.absoluteOffset
import androidx.compose.foundation.layout.fillMaxSize
import androidx.compose.foundation.lazy.LazyListState
import androidx.compose.runtime.Composable
import androidx.compose.runtime.Immutable
import androidx.compose.runtime.LaunchedEffect
import androidx.compose.runtime.MutableFloatState
import androidx.compose.runtime.Stable
import androidx.compose.runtime.getValue
import androidx.compose.runtime.mutableFloatStateOf
import androidx.compose.runtime.mutableStateOf
import androidx.compose.runtime.remember
import androidx.compose.runtime.setValue
import androidx.compose.runtime.snapshotFlow
import androidx.compose.ui.AbsoluteAlignment
import androidx.compose.ui.Modifier
import androidx.compose.ui.draw.drawWithCache
import androidx.compose.ui.geometry.Offset
import androidx.compose.ui.geometry.Size
import androidx.compose.ui.geometry.lerp
import androidx.compose.ui.graphics.Color
import androidx.compose.ui.graphics.StrokeCap
import androidx.compose.ui.graphics.drawscope.ContentDrawScope
import androidx.compose.ui.graphics.drawscope.Stroke
import androidx.compose.ui.graphics.graphicsLayer
import androidx.compose.ui.layout.LayoutModifier
import androidx.compose.ui.layout.Measurable
import androidx.compose.ui.layout.MeasureResult
import androidx.compose.ui.layout.MeasureScope
import androidx.compose.ui.layout.onSizeChanged
import androidx.compose.ui.platform.LocalLayoutDirection
import androidx.compose.ui.unit.Constraints
import androidx.compose.ui.unit.Density
import androidx.compose.ui.unit.Dp
import androidx.compose.ui.unit.IntOffset
import androidx.compose.ui.unit.IntSize
import androidx.compose.ui.unit.LayoutDirection
import androidx.compose.ui.unit.dp
import androidx.wear.compose.foundation.lazy.ScalingLazyColumn
import androidx.wear.compose.foundation.lazy.ScalingLazyListAnchorType
import androidx.wear.compose.foundation.lazy.ScalingLazyListItemInfo
import androidx.wear.compose.foundation.lazy.ScalingLazyListState
import androidx.wear.compose.materialcore.isRoundDevice
import kotlin.math.PI
import kotlin.math.asin
import kotlin.math.max
import kotlin.math.roundToInt
import kotlin.math.sqrt
import kotlinx.coroutines.channels.BufferOverflow
import kotlinx.coroutines.channels.Channel
import kotlinx.coroutines.delay
import kotlinx.coroutines.flow.collectLatest
import kotlinx.coroutines.flow.distinctUntilChanged
import kotlinx.coroutines.flow.receiveAsFlow
import kotlinx.coroutines.launch

/**
 * Enum used by adapters to specify if the Position Indicator needs to be shown, hidden,
 * or hidden after a small delay.
 */
@kotlin.jvm.JvmInline
public value class PositionIndicatorVisibility internal constructor(internal val value: Int) {
    companion object {
        /**
         * Show the Position Indicator.
         */
        val Show = PositionIndicatorVisibility(1)

        /**
         * Hide the Position Indicator.
         */
        val Hide = PositionIndicatorVisibility(2)

        /**
         * Hide the Position Indicator after a short delay.
         */
        val AutoHide = PositionIndicatorVisibility(3)
    }
}

/**
 * An object representing the relative position of a scrollbar or rolling side button or rotating
 * bezel position. This interface is implemented by classes that adapt other state information such
 * as [ScalingLazyListState] or [ScrollState] of scrollable containers or to represent the
 * position of say a volume control that can be 'ticked' using a rolling side button or rotating
 * bezel.
 *
 * Implementing classes provide [positionFraction] to determine where in the range [0..1] that the
 * indicator should be displayed and [sizeFraction] to determine the size of the indicator in the
 * range [0..1]. E.g. If a [ScalingLazyListState] had 50 items and the last 5 were visible it
 * would have a position of 1.0f to show that the scroll is positioned at the end of the list and a
 * size of 5 / 50 = 0.1f to indicate that 10% of the visible items are currently visible.
 */
@Stable
interface PositionIndicatorState {
    /**
     * Position of the indicator in the range [0f,1f]. 0f means it is at the top|start, 1f means
     * it is positioned at the bottom|end.
     */
    @get:FloatRange(from = 0.0, to = 1.0)
    val positionFraction: Float

    /**
     * Size of the indicator in the range [0f,1f]. 1f means it takes the whole space.
     *
     * @param scrollableContainerSizePx the height or width of the container
     * in pixels depending on orientation of the indicator, (height for vertical, width for
     * horizontal)
     */
    @FloatRange(from = 0.0, to = 1.0)
    fun sizeFraction(
        @FloatRange(from = 0.0)
        scrollableContainerSizePx: Float
    ): Float

    /**
     * Should we show the Position Indicator
     *
     * @param scrollableContainerSizePx the height or width of the container
     * in pixels depending on orientation of the indicator, (height for vertical, width for
     * horizontal)
     */
    fun visibility(
        @FloatRange(from = 0.0)
        scrollableContainerSizePx: Float
    ): PositionIndicatorVisibility
}

/**
 * Creates an [PositionIndicator] based on the values in a [ScrollState] object.
 * e.g. a [Column] implementing [Modifier.verticalScroll] provides a [ScrollState].
 *
 * For more information, see the
 * [Scroll indicators](https://developer.android.com/training/wearables/components/scroll)
 * guide.
 *
 * @param scrollState The scrollState to use as the basis for the PositionIndicatorState.
 * @param modifier The modifier to be applied to the component
 * @param reverseDirection Reverses direction of PositionIndicator if true
 * @param showFadeInAnimation turns on the "Fade-in" animation of [PositionIndicator].
 * If true, the Fade-in animation is triggered when the [PositionIndicator] becomes
 * visible - either when state.visibility changes to Show, or state.visibility
 * is AutoHide and state.positionFraction/state.sizeFraction are changed.
 * @param showFadeOutAnimation turns on the "Fade-out" animation of PositionIndicator.
 * The Fade-out animation is used for hiding the [PositionIndicator] and making it invisible.
<<<<<<< HEAD
 * If true, the Fade-out animation is triggered after a delay if no changes in
 * state.positionFraction or state.sizeFraction were detected,
 * hiding the [PositionIndicator] with animation.
 * @param showPositionAnimation turns on the "Position" animation of [PositionIndicator].
=======
 * [PositionIndicator] will be hidden after a specified delay if no changes
 * in state.positionFraction or state.sizeFraction were detected.
 * If [fadeOutAnimationSpec] is [snap], then after a delay it will be instantly hidden.
 * @param positionAnimationSpec [AnimationSpec] for position animation.
>>>>>>> b76585a2
 * The Position animation is used for animating changes between state.positionFraction
 * and state.sizeFraction of [PositionIndicatorState].
 * If true, the Position animation will be triggered on any change of
 * state.positionFraction or state.sizeFraction.
 */
@Composable
public fun PositionIndicator(
    scrollState: ScrollState,
    modifier: Modifier = Modifier,
    reverseDirection: Boolean = false,
    showFadeInAnimation: Boolean = true,
    showFadeOutAnimation: Boolean = true,
    showPositionAnimation: Boolean = true
) = PositionIndicator(
    ScrollStateAdapter(scrollState),
    indicatorHeight = 50.dp,
    indicatorWidth = 4.dp,
    paddingHorizontal = 5.dp,
    modifier = modifier,
    reverseDirection = reverseDirection,
    showFadeInAnimation = showFadeInAnimation,
    showFadeOutAnimation = showFadeOutAnimation,
    showPositionAnimation = showPositionAnimation
)

/**
 * Creates an [PositionIndicator] based on the values in a [ScrollState] object.
 * e.g. a [Column] implementing [Modifier.verticalScroll] provides a [ScrollState].
 *
 * For more information, see the
 * [Scroll indicators](https://developer.android.com/training/wearables/components/scroll)
 * guide.
 *
 * @param scrollState The scrollState to use as the basis for the PositionIndicatorState.
 * @param modifier The modifier to be applied to the component
 * @param reverseDirection Reverses direction of PositionIndicator if true
 */
@Deprecated(
    "This overload is provided for backwards compatibility with " +
        "Compose for Wear OS 1.2." +
        "A newer overload is available with additional showFadeInAnimation, " +
        "showFadeOutAnimation and showPositionAnimation parameters.",
    level = DeprecationLevel.HIDDEN
)
@Composable
public fun PositionIndicator(
    scrollState: ScrollState,
    modifier: Modifier = Modifier,
    reverseDirection: Boolean = false
) = PositionIndicator(
    scrollState = scrollState,
    modifier = modifier,
    reverseDirection = reverseDirection,
    showFadeInAnimation = true,
    showFadeOutAnimation = true,
    showPositionAnimation = true
)

/**
 * Creates an [PositionIndicator] based on the values in a [ScalingLazyListState] object that
 * a [ScalingLazyColumn] uses.
 *
 * For more information, see the
 * [Scroll indicators](https://developer.android.com/training/wearables/components/scroll)
 * guide.
 *
 * @param scalingLazyListState the [ScalingLazyListState] to use as the basis for the
 * PositionIndicatorState.
 * @param modifier The modifier to be applied to the component
 * @param reverseDirection Reverses direction of PositionIndicator if true
 * @param showFadeInAnimation turns on the "Fade-in" animation of [PositionIndicator].
 * If true, the Fade-in animation is triggered when the [PositionIndicator] becomes
 * visible - either when state.visibility changes to Show, or state.visibility
 * is AutoHide and state.positionFraction/state.sizeFraction are changed.
 * @param showFadeOutAnimation turns on the "Fade-out" animation of PositionIndicator.
 * The Fade-out animation is used for hiding the [PositionIndicator] and making it invisible.
<<<<<<< HEAD
 * If true, the Fade-out animation is triggered after a delay if no changes in
 * state.positionFraction or state.sizeFraction were detected,
 * hiding the [PositionIndicator] with animation.
 * @param showPositionAnimation turns on the "Position" animation of [PositionIndicator].
=======
 * [PositionIndicator] will be hidden after a specified delay if no changes
 * in state.positionFraction or state.sizeFraction were detected.
 * If [fadeOutAnimationSpec] is [snap], then after a delay it will be instantly hidden.
 * @param positionAnimationSpec [AnimationSpec] for position animation.
>>>>>>> b76585a2
 * The Position animation is used for animating changes between state.positionFraction
 * and state.sizeFraction of [PositionIndicatorState].
 * If true, the Position animation will be triggered on any change of
 * state.positionFraction or state.sizeFraction.
 */
@Composable
public fun PositionIndicator(
    scalingLazyListState: ScalingLazyListState,
    modifier: Modifier = Modifier,
    reverseDirection: Boolean = false,
    showFadeInAnimation: Boolean = true,
    showFadeOutAnimation: Boolean = true,
    showPositionAnimation: Boolean = true
) = PositionIndicator(
    state = ScalingLazyColumnStateAdapter(
        state = scalingLazyListState
    ),
    indicatorHeight = 50.dp,
    indicatorWidth = 4.dp,
    paddingHorizontal = 5.dp,
    modifier = modifier,
    reverseDirection = reverseDirection,
    showFadeInAnimation = showFadeInAnimation,
    showFadeOutAnimation = showFadeOutAnimation,
    showPositionAnimation = showPositionAnimation
)

/**
 * Creates an [PositionIndicator] based on the values in a [ScalingLazyListState] object that
 * a [ScalingLazyColumn] uses.
 *
 * For more information, see the
 * [Scroll indicators](https://developer.android.com/training/wearables/components/scroll)
 * guide.
 *
 * @param scalingLazyListState the [ScalingLazyListState] to use as the basis for the
 * PositionIndicatorState.
 * @param modifier The modifier to be applied to the component
 * @param reverseDirection Reverses direction of PositionIndicator if true
 */
@Deprecated(
    "This overload is provided for backwards compatibility with " +
        "Compose for Wear OS 1.2." +
        "A newer overload is available with additional showFadeInAnimation, " +
        "showFadeOutAnimation and showPositionAnimation parameters.",
    level = DeprecationLevel.HIDDEN
)
@Composable
public fun PositionIndicator(
    scalingLazyListState: ScalingLazyListState,
    modifier: Modifier = Modifier,
    reverseDirection: Boolean = false
) = PositionIndicator(
    scalingLazyListState = scalingLazyListState,
    modifier = modifier,
    reverseDirection = reverseDirection,
    showFadeInAnimation = true,
    showFadeOutAnimation = true,
    showPositionAnimation = true
)

/**
 * Creates an [PositionIndicator] based on the values in a [ScalingLazyListState] object that
 * a [ScalingLazyColumn] uses.
 *
 * For more information, see the
 * [Scroll indicators](https://developer.android.com/training/wearables/components/scroll)
 * guide.
 *
 * @param scalingLazyListState the [ScalingLazyListState] to use as the basis for the
 * PositionIndicatorState.
 * @param modifier The modifier to be applied to the component
 * @param reverseDirection Reverses direction of PositionIndicator if true
 */
@Suppress("DEPRECATION")
@Deprecated(
    "This overload is provided for backwards compatibility with Compose for Wear OS 1.1." +
        "A newer overload is available which uses ScalingLazyListState from " +
        "androidx.wear.compose.foundation.lazy package", level = DeprecationLevel.WARNING
)
@Composable
public fun PositionIndicator(
    scalingLazyListState: androidx.wear.compose.material.ScalingLazyListState,
    modifier: Modifier = Modifier,
    reverseDirection: Boolean = false
) = PositionIndicator(
    state = MaterialScalingLazyColumnStateAdapter(
        state = scalingLazyListState
    ),
    indicatorHeight = 50.dp,
    indicatorWidth = 4.dp,
    paddingHorizontal = 5.dp,
    modifier = modifier,
    reverseDirection = reverseDirection
)

/**
 * Creates an [PositionIndicator] based on the values in a [LazyListState] object that
 * a [LazyColumn] uses.
 *
 * For more information, see the
 * [Scroll indicators](https://developer.android.com/training/wearables/components/scroll)
 * guide.
 *
 * @param lazyListState the [LazyListState] to use as the basis for the
 * PositionIndicatorState.
 * @param modifier The modifier to be applied to the component
 * @param reverseDirection Reverses direction of PositionIndicator if true
 * @param showFadeInAnimation turns on the "Fade-in" animation of [PositionIndicator].
 * If true, the Fade-in animation is triggered when the [PositionIndicator] becomes
 * visible - either when state.visibility changes to Show, or state.visibility
 * is AutoHide and state.positionFraction/state.sizeFraction are changed.
 * @param showFadeOutAnimation turns on the "Fade-out" animation of PositionIndicator.
 * The Fade-out animation is used for hiding the [PositionIndicator] and making it invisible.
<<<<<<< HEAD
 * If true, the Fade-out animation is triggered after a delay if no changes in
 * state.positionFraction or state.sizeFraction were detected,
 * hiding the [PositionIndicator] with animation.
 * @param showPositionAnimation turns on the "Position" animation of [PositionIndicator].
=======
 * [PositionIndicator] will be hidden after a specified delay if no changes
 * in state.positionFraction or state.sizeFraction were detected.
 * If [fadeOutAnimationSpec] is [snap], then after a delay it will be instantly hidden.
 * @param positionAnimationSpec [AnimationSpec] for position animation.
>>>>>>> b76585a2
 * The Position animation is used for animating changes between state.positionFraction
 * and state.sizeFraction of [PositionIndicatorState].
 * If true, the Position animation will be triggered on any change of
 * state.positionFraction or state.sizeFraction.
 */
@Composable
public fun PositionIndicator(
    lazyListState: LazyListState,
    modifier: Modifier = Modifier,
    reverseDirection: Boolean = false,
    showFadeInAnimation: Boolean = true,
    showFadeOutAnimation: Boolean = true,
    showPositionAnimation: Boolean = true
) = PositionIndicator(
    state = LazyColumnStateAdapter(
        state = lazyListState
    ),
    indicatorHeight = 50.dp,
    indicatorWidth = 4.dp,
    paddingHorizontal = 5.dp,
    modifier = modifier,
    reverseDirection = reverseDirection,
    showFadeInAnimation = showFadeInAnimation,
    showFadeOutAnimation = showFadeOutAnimation,
    showPositionAnimation = showPositionAnimation
)

/**
 * Creates an [PositionIndicator] based on the values in a [LazyListState] object that
 * a [LazyColumn] uses.
 *
 * For more information, see the
 * [Scroll indicators](https://developer.android.com/training/wearables/components/scroll)
 * guide.
 *
 * @param lazyListState the [LazyListState] to use as the basis for the
 * PositionIndicatorState.
 * @param modifier The modifier to be applied to the component
 * @param reverseDirection Reverses direction of PositionIndicator if true
 */
@Deprecated(
    "This overload is provided for backwards compatibility with " +
        "Compose for Wear OS 1.2." +
        "A newer overload is available with additional showFadeInAnimation, " +
        "showFadeOutAnimation and showPositionAnimation parameters.",
    level = DeprecationLevel.HIDDEN
)
@Composable
public fun PositionIndicator(
    lazyListState: LazyListState,
    modifier: Modifier = Modifier,
    reverseDirection: Boolean = false
) = PositionIndicator(
    lazyListState = lazyListState,
    modifier = modifier,
    reverseDirection = reverseDirection,
    showFadeInAnimation = true,
    showFadeOutAnimation = true,
    showPositionAnimation = true
)

/**
 * Specifies where in the screen the Position indicator will be.
 */
@kotlin.jvm.JvmInline
value class PositionIndicatorAlignment internal constructor(internal val pos: Int) {
    companion object {
        /**
         * Position the indicator at the end of the layout (at the right for LTR and left for RTL)
         * This is the norm for scroll indicators.
         */
        val End = PositionIndicatorAlignment(0)

        // TODO(b/224770222): Add tests.
        /**
         * Position the indicator opposite to the physical rotating side button (RSB). (at the left
         * by default and at the right if the device is rotated 180 degrees)
         * This is the default for RSB indicators as we want to avoid it being obscured when the
         * user is interacting with the RSB.
         */
        val OppositeRsb = PositionIndicatorAlignment(1)

        /**
         * Position the indicator at the left of the screen.
         * This is useful to implement custom positioning, but usually
         * [PositionIndicatorAlignment#End] or [PositionIndicatorAlignment#OppositeRsb] should be
         * used.
         */
        val Left = PositionIndicatorAlignment(2)

        /**
         * Position the indicator at the right of the screen
         * This is useful to implement custom positioning, but usually
         * [PositionIndicatorAlignment#End] or [PositionIndicatorAlignment#OppositeRsb] should be
         * used.
         */
        val Right = PositionIndicatorAlignment(3)
    }

    override fun toString(): String {
        return when (this) {
            End -> "PositionIndicatorAlignment.End"
            OppositeRsb -> "PositionIndicatorAlignment.OppositeRsb"
            Left -> "PositionIndicatorAlignment.Left"
            Right -> "PositionIndicatorAlignment.Right"
            else -> "PositionIndicatorAlignment.unknown"
        }
    }
}

/**
 * Creates a [PositionIndicator] for controls like rotating side button, rotating bezel or slider.
 *
 * For more information, see the
 * [Scroll indicators](https://developer.android.com/training/wearables/components/scroll)
 * guide.
 *
 * @param value Value of the indicator in the [range] where 1 represents the
 * maximum value. E.g. If displaying a volume value from 0..11 then the [value] will be
 * volume/11.
 * @param range range of values that [value] can take
 * @param modifier Modifier to be applied to the component
 * @param color Color to draw the indicator on.
 * @param reverseDirection Reverses direction of PositionIndicator if true
 * @param position indicates where to put the PositionIndicator in the screen, default is
 * [PositionIndicatorPosition#OppositeRsb]
 * @param showFadeInAnimation turns on the "Fade-in" animation of [PositionIndicator].
 * If true, the Fade-in animation is triggered when the [PositionIndicator] becomes
 * visible - either when state.visibility changes to Show, or state.visibility
 * is AutoHide and state.positionFraction/state.sizeFraction are changed.
 * @param showFadeOutAnimation turns on the "Fade-out" animation of PositionIndicator.
 * The Fade-out animation is used for hiding the [PositionIndicator] and making it invisible.
<<<<<<< HEAD
 * If true, the Fade-out animation is triggered after a delay if no changes in
 * state.positionFraction or state.sizeFraction were detected,
 * hiding the [PositionIndicator] with animation.
 * @param showPositionAnimation turns on the "Position" animation of [PositionIndicator].
=======
 * [PositionIndicator] will be hidden after a specified delay if no changes
 * in state.positionFraction or state.sizeFraction were detected.
 * If [fadeOutAnimationSpec] is [snap], then after a delay it will be instantly hidden.
 * @param positionAnimationSpec [AnimationSpec] for position animation.
>>>>>>> b76585a2
 * The Position animation is used for animating changes between state.positionFraction
 * and state.sizeFraction of [PositionIndicatorState].
 * If true, the Position animation will be triggered on any change of
 * state.positionFraction or state.sizeFraction.
 */
@Composable
public fun PositionIndicator(
    @Suppress("PrimitiveInLambda")
    value: () -> Float,
    modifier: Modifier = Modifier,
    range: ClosedFloatingPointRange<Float> = 0f..1f,
    color: Color = MaterialTheme.colors.onBackground,
    reverseDirection: Boolean = false,
    position: PositionIndicatorAlignment = PositionIndicatorAlignment.OppositeRsb,
    showFadeInAnimation: Boolean = true,
    showFadeOutAnimation: Boolean = true,
    showPositionAnimation: Boolean = true
) = PositionIndicator(
    state = FractionPositionIndicatorState {
        (value() - range.start) / (range.endInclusive - range.start)
    },
    indicatorHeight = 76.dp,
    indicatorWidth = 6.dp,
    paddingHorizontal = 5.dp,
    color = color,
    modifier = modifier,
    reverseDirection = reverseDirection,
    position = position,
    showFadeInAnimation = showFadeInAnimation,
    showFadeOutAnimation = showFadeOutAnimation,
    showPositionAnimation = showPositionAnimation
)

/**
 * Creates a [PositionIndicator] for controls like rotating side button, rotating bezel or slider.
 *
 * For more information, see the
 * [Scroll indicators](https://developer.android.com/training/wearables/components/scroll)
 * guide.
 *
 * @param value Value of the indicator in the [range] where 1 represents the
 * maximum value. E.g. If displaying a volume value from 0..11 then the [value] will be
 * volume/11.
 * @param range range of values that [value] can take
 * @param modifier Modifier to be applied to the component
 * @param color Color to draw the indicator on.
 * @param reverseDirection Reverses direction of PositionIndicator if true
 * @param position indicates where to put the PositionIndicator in the screen, default is
 * [PositionIndicatorPosition#OppositeRsb]
 */
@Deprecated(
    "This overload is provided for backwards compatibility with " +
        "Compose for Wear OS 1.2." +
        "A newer overload is available with additional showFadeInAnimation, " +
        "showFadeOutAnimation and showPositionAnimation parameters.",
    level = DeprecationLevel.HIDDEN
)
@Composable
public fun PositionIndicator(
    @Suppress("PrimitiveInLambda")
    value: () -> Float,
    modifier: Modifier = Modifier,
    range: ClosedFloatingPointRange<Float> = 0f..1f,
    color: Color = MaterialTheme.colors.onBackground,
    reverseDirection: Boolean = false,
    position: PositionIndicatorAlignment = PositionIndicatorAlignment.OppositeRsb
) = PositionIndicator(
    value = value,
    modifier = modifier,
    range = range,
    color = color,
    reverseDirection = reverseDirection,
    position = position,
    showFadeInAnimation = true,
    showFadeOutAnimation = true,
    showPositionAnimation = true
)

/**
 * An indicator on one side of the screen to show the current [PositionIndicatorState].
 *
 * Typically used with the [Scaffold] but can be used to decorate any full screen situation.
 *
 * This composable should only be used to fill the whole screen as Wear Material Design language
 * requires the placement of the position indicator to be right center of the screen as the
 * indicator is curved on circular devices.
 *
 * It detects if the screen is round or square and draws itself as a curve or line.
 *
 * Note that the composable will take the whole screen, but it will be drawn with the given
 * dimensions [indicatorHeight] and [indicatorWidth], and position with respect to the edge of the
 * screen according to [paddingHorizontal]
 *
 * This [PositionIndicator] has 3 separate flags to control different animations.
 * - [showFadeInAnimation] - controls fade-in animation.
 * - [showFadeOutAnimation] - controls fade-out animation.
 * - [showPositionAnimation] - controls position change animation.
 *
 * For performance reasons and for UX consistency, when [PositionIndicator] is used with scrollable
 * list, we recommend to switch off [showFadeInAnimation] and [showPositionAnimation] flags.
 * If [PositionIndicator] is used as a standalone indicator, for example as volume control,
 * then we recommend to have all 3 animations turned on.
 *
 * For more information, see the
 * [Scroll indicators](https://developer.android.com/training/wearables/components/scroll)
 * guide.
 *
 * @param state the [PositionIndicatorState] of the state we are displaying.
 * @param indicatorHeight the height of the position indicator in Dp.
 * @param indicatorWidth the width of the position indicator in Dp.
 * @param paddingHorizontal the padding to apply between the indicator and the border of the screen.
 * @param modifier The modifier to be applied to the component.
 * @param background the color to draw the non-active part of the position indicator.
 * @param color the color to draw the active part of the indicator in.
 * @param reverseDirection Reverses direction of PositionIndicator if true.
 * @param position indicates where to put the PositionIndicator on the screen, default is
 * [PositionIndicatorPosition#End]
 * @param showFadeInAnimation turns on the "Fade-in" animation of [PositionIndicator].
 * If true, the Fade-in animation is triggered when the [PositionIndicator] becomes
 * visible - either when state.visibility changes to Show, or state.visibility
 * is AutoHide and state.positionFraction/state.sizeFraction are changed.
 * @param showFadeOutAnimation turns on the "Fade-out" animation of PositionIndicator.
 * The Fade-out animation is used for hiding the [PositionIndicator] and making it invisible.
<<<<<<< HEAD
 * If true, the Fade-out animation is triggered after a delay if no changes in
 * state.positionFraction or state.sizeFraction were detected,
 * hiding the [PositionIndicator] with animation.
 * @param showPositionAnimation turns on the "Position" animation of [PositionIndicator].
=======
 * [PositionIndicator] will be hidden after a specified delay if no changes
 * in state.positionFraction or state.sizeFraction were detected.
 * If [fadeOutAnimationSpec] is [snap], then after a delay it will be instantly hidden.
 * @param positionAnimationSpec [AnimationSpec] for position animation.
>>>>>>> b76585a2
 * The Position animation is used for animating changes between state.positionFraction
 * and state.sizeFraction of [PositionIndicatorState].
 * If true, the Position animation will be triggered on any change of
 * state.positionFraction or state.sizeFraction.
 */
@Composable
public fun PositionIndicator(
    state: PositionIndicatorState,
    indicatorHeight: Dp,
    indicatorWidth: Dp,
    paddingHorizontal: Dp,
    modifier: Modifier = Modifier,
    background: Color = MaterialTheme.colors.onBackground.copy(alpha = 0.3f),
    color: Color = MaterialTheme.colors.onBackground,
    reverseDirection: Boolean = false,
    position: PositionIndicatorAlignment = PositionIndicatorAlignment.End,
    showFadeInAnimation: Boolean = true,
    showFadeOutAnimation: Boolean = true,
    showPositionAnimation: Boolean = true
) {
    val isScreenRound = isRoundDevice()
    val layoutDirection = LocalLayoutDirection.current
    val leftyMode = isLeftyModeEnabled()
    var containerSize by remember { mutableStateOf(IntSize.Zero) }

    val alphaValue = remember { mutableFloatStateOf(0f) }
    val animateAlphaChannel = remember { Channel<Float>(2, BufferOverflow.DROP_OLDEST) }

    val positionFractionAnimatable = remember { Animatable(0f) }
    val sizeFractionAnimatable = remember { Animatable(0f) }

    val positionChangeAnimationSpec: AnimationSpec<Float> =
        tween(
            durationMillis = 500,
            easing = CubicBezierEasing(0f, 0f, 0f, 1f)
        )

    val alphaChangeAnimationSpec: AnimationSpec<Float> =
        spring(stiffness = Spring.StiffnessMediumLow)

    val indicatorOnTheRight = when (position) {
        PositionIndicatorAlignment.End -> layoutDirection == LayoutDirection.Ltr
        PositionIndicatorAlignment.Left -> false
        PositionIndicatorAlignment.Right -> true
        PositionIndicatorAlignment.OppositeRsb -> leftyMode
        else -> true
    }

    val boundsSize: Density.() -> IntSize = {
        IntSize(
            ((if (isScreenRound) {
                // r is the distance from the center of the container to the arc we draw the
                // position indicator on (the center of the arc, which is indicatorWidth wide).
                val r = containerSize.width.toFloat() / 2 - paddingHorizontal.toPx() -
                    indicatorWidth.toPx() / 2
                // The sqrt is the size of the projection on the x axis of line between center of
                // the container and the point where we start the arc.
                // The coerceAtLeast is needed while initializing since containerSize.width is 0
                r - sqrt((sqr(r) - sqr(indicatorHeight.toPx() / 2)).coerceAtLeast(0f))
            } else 0f) +
                paddingHorizontal.toPx() + indicatorWidth.toPx()
                ).roundToInt(),
            (indicatorHeight.toPx() + indicatorWidth.toPx()).roundToInt()
        )
    }

    val boundsOffset: Density.() -> IntOffset = {
        // Note that indicators are on right or left, centered vertically.
        val indicatorSize = boundsSize()
        IntOffset(
            if (indicatorOnTheRight) containerSize.width - indicatorSize.width else 0,
            (containerSize.height - indicatorSize.height) / 2
        )
    }

    LaunchedEffect(state, showFadeInAnimation, showPositionAnimation, showFadeOutAnimation) {
        var beforeFirstAnimation = true

        // Skip first alpha animation only when initial visibility is not Hide
        var skipFirstAlphaAnimation = state.visibility(containerSize.height.toFloat()) !=
            PositionIndicatorVisibility.Hide

        launch {
            // This snapshotFlow listens to changes in position, size and visibility
            // of PositionIndicatorState and starts necessary animations if needed
            snapshotFlow {
                DisplayState(
                    state.positionFraction,
                    state.sizeFraction(containerSize.height.toFloat()),
                    state.visibility(containerSize.height.toFloat())
                )
            }.collectLatest {
                if (beforeFirstAnimation || !showPositionAnimation) {
                    sizeFractionAnimatable.snapTo(it.size)
                    positionFractionAnimatable.snapTo(it.position)
                    beforeFirstAnimation = false
                } else {
                    launch {
                        sizeFractionAnimatable
                            .animateTo(
                                it.size,
                                animationSpec = positionChangeAnimationSpec
                            )
                    }
                    launch {
                        positionFractionAnimatable
                            .animateTo(
                                it.position,
                                animationSpec = positionChangeAnimationSpec
                            )
                    }
                }

                when (it.visibility) {
                    PositionIndicatorVisibility.Hide -> {
                        handleFadeOut(showFadeOutAnimation, animateAlphaChannel, alphaValue)
                    }

                    PositionIndicatorVisibility.Show -> {
                        // If showFadeInAnimation is true and we don't skip the first animation,
                        // then we send event to animation channel
                        if (showFadeInAnimation && !skipFirstAlphaAnimation) {
                            // Otherwise we change alphaValue directly here
                            animateAlphaChannel.trySend(1f)
                        } else {
                            alphaValue.floatValue = 1f
                            skipFirstAlphaAnimation = false
                        }
                    }

                    // PositionIndicatorVisibility.AutoHide case
                    else -> {
                        skipFirstAlphaAnimation = false

                        if (it.visibility == PositionIndicatorVisibility.AutoHide) {
                            // Waiting for 2000ms and changing alpha value to 0f
                            delay(2000)
                            handleFadeOut(showFadeOutAnimation, animateAlphaChannel, alphaValue)
                        }
                    }
                }
            }
        }
    }

    LaunchedEffect(Unit) {
        // Listens to events in [animateAlphaChannel] and triggers
        // alpha animations to specified value.
        animateAlphaChannel
            .receiveAsFlow()
            .distinctUntilChanged()
            .collectLatest { targetValue ->
                animate(
                    alphaValue.floatValue,
                    targetValue,
                    animationSpec = alphaChangeAnimationSpec
                ) { value, _ ->
                    alphaValue.floatValue = value
                }
            }
    }

    BoundsLimiter(boundsOffset, boundsSize, modifier, onSizeChanged = {
        containerSize = it
    }) {
        Box(
            modifier = Modifier
                .fillMaxSize()
                .graphicsLayer {
                    alpha = alphaValue.floatValue
                }
                .drawWithCache {
                    // We need to invert reverseDirection when the screen is round and we are on
                    // the left.
                    val actualReverseDirection =
                        if (isScreenRound && !indicatorOnTheRight) {
                            !reverseDirection
                        } else {
                            reverseDirection
                        }

                    val indicatorPosition = if (actualReverseDirection) {
                        1 - positionFractionAnimatable.value
                    } else {
                        positionFractionAnimatable.value
                    }

                    val indicatorWidthPx = indicatorWidth.toPx()

                    // We want position = 0 be the indicator aligned at the top of its area and
                    // position = 1 be aligned at the bottom of the area.
                    val indicatorStart = indicatorPosition * (1 - sizeFractionAnimatable.value)

                    val diameter =
                        max(containerSize.width.toFloat(), containerSize.height.toFloat())

                    val paddingHorizontalPx = paddingHorizontal.toPx()
                    onDrawWithContent {
                        if (isScreenRound) {
                            val usableHalf = diameter / 2f - paddingHorizontalPx
                            val sweepDegrees =
                                (2 * asin((indicatorHeight.toPx() / 2) / usableHalf)).toDegrees()

                            drawCurvedIndicator(
                                color,
                                background,
                                paddingHorizontalPx,
                                indicatorOnTheRight,
                                sweepDegrees,
                                indicatorWidthPx,
                                indicatorStart,
                                sizeFractionAnimatable.value,
                            )
                        } else {
                            drawStraightIndicator(
                                color,
                                background,
                                paddingHorizontalPx,
                                indicatorOnTheRight,
                                indicatorWidthPx,
                                indicatorHeight.toPx(),
                                indicatorStart,
                                sizeFractionAnimatable.value,
                            )
                        }
                    }
                }
        )
    }
}

/**
 * An indicator on one side of the screen to show the current [PositionIndicatorState].
 *
 * Typically used with the [Scaffold] but can be used to decorate any full screen situation.
 *
 * This composable should only be used to fill the whole screen as Wear Material Design language
 * requires the placement of the position indicator to be right center of the screen as the
 * indicator is curved on circular devices.
 *
 * It detects if the screen is round or square and draws itself as a curve or line.
 *
 * Note that the composable will take the whole screen, but it will be drawn with the given
 * dimensions [indicatorHeight] and [indicatorWidth], and position with respect to the edge of the
 * screen according to [paddingHorizontal]
 *
 * For more information, see the
 * [Scroll indicators](https://developer.android.com/training/wearables/components/scroll)
 * guide.
 *
 * @param state the [PositionIndicatorState] of the state we are displaying.
 * @param indicatorHeight the height of the position indicator in Dp.
 * @param indicatorWidth the width of the position indicator in Dp.
 * @param paddingHorizontal the padding to apply between the indicator and the border of the screen.
 * @param modifier The modifier to be applied to the component.
 * @param background the color to draw the non-active part of the position indicator.
 * @param color the color to draw the active part of the indicator in.
 * @param reverseDirection Reverses direction of PositionIndicator if true.
 * @param position indicates where to put the PositionIndicator on the screen, default is
 * [PositionIndicatorPosition#End]
 */
@Deprecated(
    "This overload is provided for backwards compatibility with " +
        "Compose for Wear OS 1.2." +
        "A newer overload is available with additional showFadeInAnimation, " +
        "showFadeOutAnimation and showPositionAnimation parameters.",
    level = DeprecationLevel.HIDDEN
)
@Composable
public fun PositionIndicator(
    state: PositionIndicatorState,
    indicatorHeight: Dp,
    indicatorWidth: Dp,
    paddingHorizontal: Dp,
    modifier: Modifier = Modifier,
    background: Color = MaterialTheme.colors.onBackground.copy(alpha = 0.3f),
    color: Color = MaterialTheme.colors.onBackground,
    reverseDirection: Boolean = false,
    position: PositionIndicatorAlignment = PositionIndicatorAlignment.End
) {
    PositionIndicator(
        state = state,
        indicatorHeight = indicatorHeight,
        indicatorWidth = indicatorWidth,
        paddingHorizontal = paddingHorizontal,
        modifier = modifier,
        background = background,
        color = color,
        reverseDirection = reverseDirection,
        position = position,
        showFadeInAnimation = true,
        showFadeOutAnimation = true,
        showPositionAnimation = true
    )
}

internal suspend fun handleFadeOut(
    showFadeOutAnimation: Boolean,
    animateAlphaChannel: Channel<Float>,
    alphaValue: MutableFloatState
) {
    // Sending 0f to the channel, or changing alphaValue directly here
    if (showFadeOutAnimation) {
        animateAlphaChannel.trySend(0f)
    } else {
        alphaValue.floatValue = 0f
    }
}

@Immutable
internal class DisplayState(
    val position: Float,
    val size: Float,
    val visibility: PositionIndicatorVisibility
) {
    override fun hashCode(): Int {
        var result = position.hashCode()
        result = 31 * result + size.hashCode()
        result = 31 * result + visibility.hashCode()
        return result
    }

    override fun equals(other: Any?): Boolean {
        if (this === other) return true
        if (other == null) return false
        if (this::class != other::class) return false

        other as DisplayState

        if (position != other.position) return false
        if (size != other.size) return false
        if (visibility != other.visibility) return false

        return true
    }
}

/**
 * An implementation of [PositionIndicatorState] to display a value that is being incremented or
 * decremented with a rolling side button, rotating bezel or a slider e.g. a volume control.
 *
 * @param fraction Value of the indicator in the range 0..1 where 1 represents the
 * maximum value. E.g. If displaying a volume value from 0..11 then the [fraction] will be
 * volume/11.
 *
 * @VisibleForTesting
 */
internal class FractionPositionIndicatorState(
    private val fraction: () -> Float
) : PositionIndicatorState {
    override val positionFraction = 1f // Position indicator always starts at the bottom|end

    override fun sizeFraction(scrollableContainerSizePx: Float) = fraction()

    override fun equals(other: Any?) =
        (other as? FractionPositionIndicatorState)?.fraction?.invoke() == fraction()

    override fun hashCode(): Int = fraction().hashCode()

    override fun visibility(scrollableContainerSizePx: Float) = PositionIndicatorVisibility.Show
}

/**
 * An implementation of [PositionIndicatorState] to display the amount and position of a component
 * implementing the [ScrollState] class such as a [Column] implementing [Modifier.verticalScroll].
 *
 * @param scrollState the [ScrollState] to adapt
 *
 * @VisibleForTesting
 */
internal class ScrollStateAdapter(private val scrollState: ScrollState) : PositionIndicatorState {
    override val positionFraction: Float
        get() {
            return if (scrollState.maxValue == 0) {
                0f
            } else {
                scrollState.value.toFloat() / scrollState.maxValue
            }
        }

    override fun sizeFraction(scrollableContainerSizePx: Float) =
        if (scrollableContainerSizePx + scrollState.maxValue == 0.0f) {
            1.0f
        } else {
            scrollableContainerSizePx / (scrollableContainerSizePx + scrollState.maxValue)
        }

    override fun visibility(scrollableContainerSizePx: Float) = if (scrollState.maxValue == 0) {
        PositionIndicatorVisibility.Hide
    } else if (scrollState.isScrollInProgress)
        PositionIndicatorVisibility.Show
    else
        PositionIndicatorVisibility.AutoHide

    override fun equals(other: Any?): Boolean {
        return (other as? ScrollStateAdapter)?.scrollState == scrollState
    }

    override fun hashCode(): Int {
        return scrollState.hashCode()
    }
}

/**
 * An implementation of [PositionIndicatorState] to display the amount and position of a
 * [ScalingLazyColumn] component via its [ScalingLazyListState].
 *
 * Note that size and position calculations ignore spacing between list items both for determining
 * the number and the number of visible items.

 * @param state the [ScalingLazyListState] to adapt.
 *
 * @VisibleForTesting
 */
internal class ScalingLazyColumnStateAdapter(
    private val state: ScalingLazyListState
) : BaseScalingLazyColumnStateAdapter() {

    override fun noVisibleItems(): Boolean = state.layoutInfo.visibleItemsInfo.isEmpty()

    override fun totalItemsCount(): Int = state.layoutInfo.totalItemsCount

    override fun isScrollInProgress(): Boolean = state.isScrollInProgress

    override fun hashCode(): Int {
        return state.hashCode()
    }

    override fun equals(other: Any?): Boolean {
        return (other as? ScalingLazyColumnStateAdapter)?.state == state
    }

    /**
     * Provide a float value that represents the index of the last visible list item in a scaling
     * lazy column. The value should be in the range from [n,n+1] for a given index n, where n is
     * the index of the last visible item and a value of n represents that only the very start|top
     * of the item is visible, and n+1 means that whole of the item is visible in the viewport.
     *
     * Note that decimal index calculations ignore spacing between list items both for determining
     * the number and the number of visible items.
     */
    override fun decimalLastItemIndex(): Float {
        if (state.layoutInfo.visibleItemsInfo.isEmpty()) return 0f
        val lastItem = state.layoutInfo.visibleItemsInfo.last()
        // This is the offset of the last item w.r.t. the ScalingLazyColumn coordinate system where
        // 0 in the center of the visible viewport and +/-(state.viewportHeightPx / 2f) are the
        // start and end of the viewport.
        //
        // Note that [ScalingLazyListAnchorType] determines how the list items are anchored to the
        // center of the viewport, it does not change viewport coordinates. As a result this
        // calculation needs to take the anchorType into account to calculate the correct end
        // of list item offset.
        val lastItemEndOffset = lastItem.startOffset(state.layoutInfo.anchorType) + lastItem.size
        val viewportEndOffset = state.layoutInfo.viewportSize.height / 2f
        // Coerce item size to at least 1 to avoid divide by zero for zero height items
        val lastItemVisibleFraction =
            (1f - ((lastItemEndOffset - viewportEndOffset) /
                lastItem.size.coerceAtLeast(1))).coerceAtMost(1f)

        return lastItem.index.toFloat() + lastItemVisibleFraction
    }

    /**
     * Provide a float value that represents the index of first visible list item in a scaling lazy
     * column. The value should be in the range from [n,n+1] for a given index n, where n is the
     * index of the first visible item and a value of n represents that all of the item is visible
     * in the viewport and a value of n+1 means that only the very end|bottom of the list item is
     * visible at the start|top of the viewport.
     *
     * Note that decimal index calculations ignore spacing between list items both for determining
     * the number and the number of visible items.
     */
    override fun decimalFirstItemIndex(): Float {
        if (state.layoutInfo.visibleItemsInfo.isEmpty()) return 0f
        val firstItem = state.layoutInfo.visibleItemsInfo.first()
        val firstItemStartOffset = firstItem.startOffset(state.layoutInfo.anchorType)
        val viewportStartOffset = -(state.layoutInfo.viewportSize.height / 2f)
        // Coerce item size to at least 1 to avoid divide by zero for zero height items
        val firstItemInvisibleFraction =
            ((viewportStartOffset - firstItemStartOffset) /
                firstItem.size.coerceAtLeast(1)).coerceAtLeast(0f)

        return firstItem.index.toFloat() + firstItemInvisibleFraction
    }

    override fun canScrollBackwardsOrForwards(): Boolean =
        state.canScrollBackward || state.canScrollForward
}

/**
 * An implementation of [PositionIndicatorState] to display the amount and position of a
 * [ScalingLazyColumn] component via its [ScalingLazyListState].
 *
 * Note that size and position calculations ignore spacing between list items both for determining
 * the number and the number of visible items.

 * @param state the [ScalingLazyListState] to adapt.
 */
@Deprecated("Use [ScalingLazyColumnStateAdapter] instead")
internal class MaterialScalingLazyColumnStateAdapter(
    @Suppress("DEPRECATION")
    private val state: androidx.wear.compose.material.ScalingLazyListState
) : BaseScalingLazyColumnStateAdapter() {

    override fun noVisibleItems(): Boolean = state.layoutInfo.visibleItemsInfo.isEmpty()

    override fun totalItemsCount(): Int = state.layoutInfo.totalItemsCount

    override fun isScrollInProgress(): Boolean = state.isScrollInProgress

    override fun canScrollBackwardsOrForwards(): Boolean =
        state.canScrollBackward || state.canScrollForward

    override fun hashCode(): Int {
        return state.hashCode()
    }

    @Suppress("DEPRECATION")
    override fun equals(other: Any?): Boolean {
        return (other as? MaterialScalingLazyColumnStateAdapter)?.state == state
    }

    /**
     * Provide a float value that represents the index of the last visible list item in a scaling
     * lazy column. The value should be in the range from [n,n+1] for a given index n, where n is
     * the index of the last visible item and a value of n represents that only the very start|top
     * of the item is visible, and n+1 means that whole of the item is visible in the viewport.
     *
     * Note that decimal index calculations ignore spacing between list items both for determining
     * the number and the number of visible items.
     */
    override fun decimalLastItemIndex(): Float {
        if (state.layoutInfo.visibleItemsInfo.isEmpty()) return 0f
        val lastItem = state.layoutInfo.visibleItemsInfo.last()
        // This is the offset of the last item w.r.t. the ScalingLazyColumn coordinate system where
        // 0 in the center of the visible viewport and +/-(state.viewportHeightPx / 2f) are the
        // start and end of the viewport.
        //
        // Note that [ScalingLazyListAnchorType] determines how the list items are anchored to the
        // center of the viewport, it does not change viewport coordinates. As a result this
        // calculation needs to take the anchorType into account to calculate the correct end
        // of list item offset.
        val lastItemEndOffset = lastItem.startOffset(state.anchorType.value!!) + lastItem.size
        val viewportEndOffset = state.viewportHeightPx.value!! / 2f
        // Coerce item size to at least 1 to avoid divide by zero for zero height items
        val lastItemVisibleFraction =
            (1f - ((lastItemEndOffset - viewportEndOffset) /
                lastItem.size.coerceAtLeast(1))).coerceAtMost(1f)

        return lastItem.index.toFloat() + lastItemVisibleFraction
    }

    /**
     * Provide a float value that represents the index of first visible list item in a scaling lazy
     * column. The value should be in the range from [n,n+1] for a given index n, where n is the
     * index of the first visible item and a value of n represents that all of the item is visible
     * in the viewport and a value of n+1 means that only the very end|bottom of the list item is
     * visible at the start|top of the viewport.
     *
     * Note that decimal index calculations ignore spacing between list items both for determining
     * the number and the number of visible items.
     */
    override fun decimalFirstItemIndex(): Float {
        if (state.layoutInfo.visibleItemsInfo.isEmpty()) return 0f
        val firstItem = state.layoutInfo.visibleItemsInfo.first()
        val firstItemStartOffset = firstItem.startOffset(state.anchorType.value!!)
        val viewportStartOffset = -(state.viewportHeightPx.value!! / 2f)
        // Coerce item size to at least 1 to avoid divide by zero for zero height items
        val firstItemInvisibleFraction =
            ((viewportStartOffset - firstItemStartOffset) /
                firstItem.size.coerceAtLeast(1)).coerceAtLeast(0f)

        return firstItem.index.toFloat() + firstItemInvisibleFraction
    }
}

internal abstract class BaseScalingLazyColumnStateAdapter : PositionIndicatorState {
    override val positionFraction: Float
        get() {
            return if (noVisibleItems()) {
                0.0f
            } else {
                val decimalFirstItemIndex = decimalFirstItemIndex()
                val decimalLastItemIndex = decimalLastItemIndex()
                val decimalLastItemIndexDistanceFromEnd = totalItemsCount() -
                    decimalLastItemIndex

                if (decimalFirstItemIndex + decimalLastItemIndexDistanceFromEnd == 0.0f) {
                    0.0f
                } else {
                    decimalFirstItemIndex /
                        (decimalFirstItemIndex + decimalLastItemIndexDistanceFromEnd)
                }
            }
        }

    override fun sizeFraction(scrollableContainerSizePx: Float) =
        if (totalItemsCount() == 0) {
            1.0f
        } else {
            val decimalFirstItemIndex = decimalFirstItemIndex()
            val decimalLastItemIndex = decimalLastItemIndex()

            (decimalLastItemIndex - decimalFirstItemIndex) /
                totalItemsCount().toFloat()
        }

    override fun visibility(scrollableContainerSizePx: Float): PositionIndicatorVisibility {
        val canScroll = !noVisibleItems() && canScrollBackwardsOrForwards()
        return if (canScroll) {
            if (isScrollInProgress())
                PositionIndicatorVisibility.Show
            else
                PositionIndicatorVisibility.AutoHide
        } else {
            PositionIndicatorVisibility.Hide
        }
    }

    abstract fun noVisibleItems(): Boolean

    abstract fun totalItemsCount(): Int

    abstract fun isScrollInProgress(): Boolean

    abstract fun decimalLastItemIndex(): Float

    abstract fun decimalFirstItemIndex(): Float

    abstract fun canScrollBackwardsOrForwards(): Boolean
}

/**
 * An implementation of [PositionIndicatorState] to display the amount and position of a
 * [LazyColumn] component via its [LazyListState].
 *
 * @param state the [LazyListState] to adapt.
 *
 * @VisibleForTesting
 */
internal class LazyColumnStateAdapter(
    private val state: LazyListState
) : PositionIndicatorState {
    override val positionFraction: Float
        get() {
            return if (state.layoutInfo.visibleItemsInfo.isEmpty()) {
                0.0f
            } else {
                val decimalFirstItemIndex = decimalFirstItemIndex()
                val decimalLastItemIndex = decimalLastItemIndex()

                val decimalLastItemIndexDistanceFromEnd = state.layoutInfo.totalItemsCount -
                    decimalLastItemIndex

                if (decimalFirstItemIndex + decimalLastItemIndexDistanceFromEnd == 0.0f) {
                    0.0f
                } else {
                    decimalFirstItemIndex /
                        (decimalFirstItemIndex + decimalLastItemIndexDistanceFromEnd)
                }
            }
        }

    override fun sizeFraction(scrollableContainerSizePx: Float) =
        if (state.layoutInfo.totalItemsCount == 0) {
            1.0f
        } else {
            val decimalFirstItemIndex = decimalFirstItemIndex()
            val decimalLastItemIndex = decimalLastItemIndex()

            (decimalLastItemIndex - decimalFirstItemIndex) /
                state.layoutInfo.totalItemsCount.toFloat()
        }

    override fun visibility(scrollableContainerSizePx: Float): PositionIndicatorVisibility {
        return if (sizeFraction(scrollableContainerSizePx) < 0.999f) {
            if (state.isScrollInProgress)
                PositionIndicatorVisibility.Show
            else
                PositionIndicatorVisibility.AutoHide
        } else {
            PositionIndicatorVisibility.Hide
        }
    }

    override fun hashCode(): Int {
        return state.hashCode()
    }

    override fun equals(other: Any?): Boolean {
        return (other as? LazyColumnStateAdapter)?.state == state
    }

    private fun decimalLastItemIndex(): Float {
        if (state.layoutInfo.visibleItemsInfo.isEmpty()) return 0f
        val lastItem = state.layoutInfo.visibleItemsInfo.last()
        // Coerce item sizes to at least 1 to avoid divide by zero for zero height items
        val lastItemVisibleSize =
            (state.layoutInfo.viewportEndOffset - lastItem.offset)
                .coerceAtMost(lastItem.size).coerceAtLeast(1)
        return lastItem.index.toFloat() +
            lastItemVisibleSize.toFloat() / lastItem.size.coerceAtLeast(1).toFloat()
    }

    private fun decimalFirstItemIndex(): Float {
        if (state.layoutInfo.visibleItemsInfo.isEmpty()) return 0f
        val firstItem = state.layoutInfo.visibleItemsInfo.first()
        val firstItemOffset = firstItem.offset - state.layoutInfo.viewportStartOffset
        // Coerce item size to at least 1 to avoid divide by zero for zero height items
        return firstItem.index.toFloat() -
            firstItemOffset.coerceAtMost(0).toFloat() /
            firstItem.size.coerceAtLeast(1).toFloat()
    }
}

// TODO(ssancho): implement min/max thumb size (1/10 & 9/10)
private fun ContentDrawScope.drawCurvedIndicator(
    color: Color,
    background: Color,
    paddingHorizontalPx: Float,
    indicatorOnTheRight: Boolean,
    sweepDegrees: Float,
    indicatorWidthPx: Float,
    indicatorStart: Float,
    indicatorSize: Float
) {
    val diameter = max(size.width, size.height)
    val arcSize = Size(
        diameter - 2 * paddingHorizontalPx - indicatorWidthPx,
        diameter - 2 * paddingHorizontalPx - indicatorWidthPx
    )
    val arcTopLeft = Offset(
        size.width - diameter + paddingHorizontalPx + indicatorWidthPx / 2f,
        (size.height - diameter) / 2f + paddingHorizontalPx + indicatorWidthPx / 2f,
    )
    val startAngleOffset = if (indicatorOnTheRight) 0f else 180f
    drawArc(
        background,
        startAngle = startAngleOffset - sweepDegrees / 2,
        sweepDegrees,
        useCenter = false,
        topLeft = arcTopLeft,
        size = arcSize,
        style = Stroke(width = indicatorWidthPx, cap = StrokeCap.Round)
    )
    drawArc(
        color = color,
        startAngle = startAngleOffset + sweepDegrees * (-0.5f + indicatorStart),
        sweepAngle = sweepDegrees * indicatorSize,
        useCenter = false,
        topLeft = arcTopLeft,
        size = arcSize,
        style = Stroke(width = indicatorWidthPx, cap = StrokeCap.Round)
    )
}

private fun ContentDrawScope.drawStraightIndicator(
    color: Color,
    background: Color,
    paddingHorizontalPx: Float,
    indicatorOnTheRight: Boolean,
    indicatorWidthPx: Float,
    indicatorHeightPx: Float,
    indicatorStart: Float,
    indicatorSize: Float
) {
    val x = if (indicatorOnTheRight) {
        size.width - paddingHorizontalPx - indicatorWidthPx / 2
    } else {
        paddingHorizontalPx + indicatorWidthPx / 2
    }
    val lineTop = Offset(x, (size.height - indicatorHeightPx) / 2f)
    val lineBottom = lineTop + Offset(0f, indicatorHeightPx)
    drawLine(
        color = background,
        lineTop,
        lineBottom,
        strokeWidth = indicatorWidthPx,
        cap = StrokeCap.Round
    )
    drawLine(
        color,
        lerp(lineTop, lineBottom, indicatorStart),
        lerp(lineTop, lineBottom, indicatorStart + indicatorSize),
        strokeWidth = indicatorWidthPx,
        cap = StrokeCap.Round
    )
}

internal fun Float.toDegrees() = this * 180f / PI.toFloat()

// Make the content believe it's using the full dimensions of the parent, but limit it
// to the given bounds. This is used to limit the space used on screen for "full-screen" components
// like PositionIndicator, so it doesn't interfere with a11y on the whole screen.
@Composable
private fun BoundsLimiter(
    offset: Density.() -> IntOffset,
    size: Density.() -> IntSize,
    modifier: Modifier = Modifier,
    onSizeChanged: (IntSize) -> Unit = { },
    content: @Composable BoxScope.() -> Unit
) = Box(
    modifier = Modifier
        .fillMaxSize()
        .onSizeChanged(onSizeChanged)
        .absoluteOffset(offset),
    // We handle layout direction the main PositionIndicator function, according to the position
    // parameter.
    contentAlignment = AbsoluteAlignment.TopLeft
) {
    // This Box has the position and size we need, so any modifiers passed in should be applied
    // here. We set the size using a custom modifier (that passes the constraints transparently to
    // the content), and add a negative offset to make the content believe is drawing at the top
    // left (position 0, 0).
    Box(
        modifier
            .transparentSizeModifier(size)
            .absoluteOffset { -offset() }, content = content,
        contentAlignment = AbsoluteAlignment.TopLeft
    )
}

// Sets the size of this element, but lets the child measure using the constraints
// of the element containing this.
private fun Modifier.transparentSizeModifier(size: Density.() -> IntSize): Modifier = this.then(
    object : LayoutModifier {
        override fun MeasureScope.measure(
            measurable: Measurable,
            constraints: Constraints
        ): MeasureResult {
            val placeable = measurable.measure(constraints)
            val actualSize = size()
            return layout(actualSize.width, actualSize.height) {
                placeable.place(0, 0)
            }
        }
    }
)

private fun sqr(x: Float) = x * x

/**
 * Find the start offset of the list item w.r.t. the
 */
internal fun ScalingLazyListItemInfo.startOffset(anchorType: ScalingLazyListAnchorType) =
    offset - if (anchorType == ScalingLazyListAnchorType.ItemCenter) {
        (size / 2f)
    } else {
        0f
    }<|MERGE_RESOLUTION|>--- conflicted
+++ resolved
@@ -173,17 +173,10 @@
  * is AutoHide and state.positionFraction/state.sizeFraction are changed.
  * @param showFadeOutAnimation turns on the "Fade-out" animation of PositionIndicator.
  * The Fade-out animation is used for hiding the [PositionIndicator] and making it invisible.
-<<<<<<< HEAD
- * If true, the Fade-out animation is triggered after a delay if no changes in
- * state.positionFraction or state.sizeFraction were detected,
- * hiding the [PositionIndicator] with animation.
- * @param showPositionAnimation turns on the "Position" animation of [PositionIndicator].
-=======
  * [PositionIndicator] will be hidden after a specified delay if no changes
  * in state.positionFraction or state.sizeFraction were detected.
  * If [fadeOutAnimationSpec] is [snap], then after a delay it will be instantly hidden.
  * @param positionAnimationSpec [AnimationSpec] for position animation.
->>>>>>> b76585a2
  * The Position animation is used for animating changes between state.positionFraction
  * and state.sizeFraction of [PositionIndicatorState].
  * If true, the Position animation will be triggered on any change of
@@ -260,17 +253,10 @@
  * is AutoHide and state.positionFraction/state.sizeFraction are changed.
  * @param showFadeOutAnimation turns on the "Fade-out" animation of PositionIndicator.
  * The Fade-out animation is used for hiding the [PositionIndicator] and making it invisible.
-<<<<<<< HEAD
- * If true, the Fade-out animation is triggered after a delay if no changes in
- * state.positionFraction or state.sizeFraction were detected,
- * hiding the [PositionIndicator] with animation.
- * @param showPositionAnimation turns on the "Position" animation of [PositionIndicator].
-=======
  * [PositionIndicator] will be hidden after a specified delay if no changes
  * in state.positionFraction or state.sizeFraction were detected.
  * If [fadeOutAnimationSpec] is [snap], then after a delay it will be instantly hidden.
  * @param positionAnimationSpec [AnimationSpec] for position animation.
->>>>>>> b76585a2
  * The Position animation is used for animating changes between state.positionFraction
  * and state.sizeFraction of [PositionIndicatorState].
  * If true, the Position animation will be triggered on any change of
@@ -385,17 +371,10 @@
  * is AutoHide and state.positionFraction/state.sizeFraction are changed.
  * @param showFadeOutAnimation turns on the "Fade-out" animation of PositionIndicator.
  * The Fade-out animation is used for hiding the [PositionIndicator] and making it invisible.
-<<<<<<< HEAD
- * If true, the Fade-out animation is triggered after a delay if no changes in
- * state.positionFraction or state.sizeFraction were detected,
- * hiding the [PositionIndicator] with animation.
- * @param showPositionAnimation turns on the "Position" animation of [PositionIndicator].
-=======
  * [PositionIndicator] will be hidden after a specified delay if no changes
  * in state.positionFraction or state.sizeFraction were detected.
  * If [fadeOutAnimationSpec] is [snap], then after a delay it will be instantly hidden.
  * @param positionAnimationSpec [AnimationSpec] for position animation.
->>>>>>> b76585a2
  * The Position animation is used for animating changes between state.positionFraction
  * and state.sizeFraction of [PositionIndicatorState].
  * If true, the Position animation will be triggered on any change of
@@ -528,17 +507,10 @@
  * is AutoHide and state.positionFraction/state.sizeFraction are changed.
  * @param showFadeOutAnimation turns on the "Fade-out" animation of PositionIndicator.
  * The Fade-out animation is used for hiding the [PositionIndicator] and making it invisible.
-<<<<<<< HEAD
- * If true, the Fade-out animation is triggered after a delay if no changes in
- * state.positionFraction or state.sizeFraction were detected,
- * hiding the [PositionIndicator] with animation.
- * @param showPositionAnimation turns on the "Position" animation of [PositionIndicator].
-=======
  * [PositionIndicator] will be hidden after a specified delay if no changes
  * in state.positionFraction or state.sizeFraction were detected.
  * If [fadeOutAnimationSpec] is [snap], then after a delay it will be instantly hidden.
  * @param positionAnimationSpec [AnimationSpec] for position animation.
->>>>>>> b76585a2
  * The Position animation is used for animating changes between state.positionFraction
  * and state.sizeFraction of [PositionIndicatorState].
  * If true, the Position animation will be triggered on any change of
@@ -662,17 +634,10 @@
  * is AutoHide and state.positionFraction/state.sizeFraction are changed.
  * @param showFadeOutAnimation turns on the "Fade-out" animation of PositionIndicator.
  * The Fade-out animation is used for hiding the [PositionIndicator] and making it invisible.
-<<<<<<< HEAD
- * If true, the Fade-out animation is triggered after a delay if no changes in
- * state.positionFraction or state.sizeFraction were detected,
- * hiding the [PositionIndicator] with animation.
- * @param showPositionAnimation turns on the "Position" animation of [PositionIndicator].
-=======
  * [PositionIndicator] will be hidden after a specified delay if no changes
  * in state.positionFraction or state.sizeFraction were detected.
  * If [fadeOutAnimationSpec] is [snap], then after a delay it will be instantly hidden.
  * @param positionAnimationSpec [AnimationSpec] for position animation.
->>>>>>> b76585a2
  * The Position animation is used for animating changes between state.positionFraction
  * and state.sizeFraction of [PositionIndicatorState].
  * If true, the Position animation will be triggered on any change of
