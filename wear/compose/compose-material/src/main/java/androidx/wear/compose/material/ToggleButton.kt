/*
 * Copyright 2021 The Android Open Source Project
 *
 * Licensed under the Apache License, Version 2.0 (the "License");
 * you may not use this file except in compliance with the License.
 * You may obtain a copy of the License at
 *
 *      http://www.apache.org/licenses/LICENSE-2.0
 *
 * Unless required by applicable law or agreed to in writing, software
 * distributed under the License is distributed on an "AS IS" BASIS,
 * WITHOUT WARRANTIES OR CONDITIONS OF ANY KIND, either express or implied.
 * See the License for the specific language governing permissions and
 * limitations under the License.
 */
package androidx.wear.compose.material

import androidx.compose.foundation.interaction.Interaction
import androidx.compose.foundation.interaction.MutableInteractionSource
import androidx.compose.foundation.layout.BoxScope
import androidx.compose.foundation.shape.CircleShape
import androidx.compose.runtime.Composable
import androidx.compose.runtime.Immutable
import androidx.compose.runtime.Stable
import androidx.compose.runtime.State
import androidx.compose.runtime.remember
import androidx.compose.runtime.rememberUpdatedState
import androidx.compose.ui.Modifier
import androidx.compose.ui.graphics.Color
import androidx.compose.ui.graphics.Shape
import androidx.compose.ui.semantics.Role
import androidx.compose.ui.semantics.role
import androidx.compose.ui.semantics.semantics
import androidx.compose.ui.unit.dp

/**
 * Wear Material [ToggleButton] that offers a single slot to take any content (text, icon or image).
 *
 * The [ToggleButton] is circular in shape and defaults to size
 * [ToggleButtonDefaults.DefaultToggleButtonSize] or [ToggleButtonDefaults.SmallToggleButtonSize].
 * Icon content should be of size [ToggleButtonDefaults.DefaultIconSize] or
 * [ToggleButtonDefaults.SmallIconSize] respectively.
 *
 * The recommended set of checked and unchecked [ToggleButtonColors] can be obtained from
 * [ToggleButtonDefaults.toggleButtonColors], which defaults to checked colors being a solid
 * background of [Colors.primary] with content color of [Colors.onPrimary] and unchecked colors
 * being a solid background of [Colors.surface] with content color of [Colors.onSurface].
 *
 * [ToggleButton]s can be enabled or disabled. A disabled toggle button will not respond to click
 * events.
 *
 * Example of a [ToggleButton] with an icon:
 *
 * @sample androidx.wear.compose.material.samples.ToggleButtonWithIcon
 *
 * For more information, see the
 * [Buttons](https://developer.android.com/training/wearables/components/buttons#toggle-button)
 * guide.
 *
 * @param checked Boolean flag indicating whether this toggle button is currently checked.
 * @param onCheckedChange Callback to be invoked when this toggle button is clicked.
 * @param modifier Modifier to be applied to the toggle button.
 * @param enabled Controls the enabled state of the toggle button. When `false`, this toggle button
 *   will not be clickable.
 * @param colors [ToggleButtonColors] that will be used to resolve the background and content color
 *   for this toggle button. See [ToggleButtonDefaults.toggleButtonColors].
 * @param interactionSource The [MutableInteractionSource] representing the stream of [Interaction]s
 *   for this toggle button. You can create and pass in your own remembered
 *   [MutableInteractionSource] if you want to observe [Interaction]s and customize the appearance /
 *   behavior of this ToggleButton in different [Interaction]s.
 * @param content The icon, image or text to be drawn inside the toggle button.
 */
@Deprecated(
    "This overload is provided for backwards compatibility with Compose for Wear OS 1.0." +
        "A newer overload is available with an additional shape parameter.",
    level = DeprecationLevel.HIDDEN
)
@Composable
public fun ToggleButton(
    checked: Boolean,
    onCheckedChange: (Boolean) -> Unit,
    modifier: Modifier = Modifier,
    enabled: Boolean = true,
    colors: ToggleButtonColors = ToggleButtonDefaults.toggleButtonColors(),
    interactionSource: MutableInteractionSource = remember { MutableInteractionSource() },
    content: @Composable BoxScope.() -> Unit,
) =
    ToggleButton(
        checked,
        onCheckedChange,
        modifier,
        enabled,
        colors,
        interactionSource,
        CircleShape,
        ToggleButtonDefaults.DefaultRole,
        content
    )

/**
 * Wear Material [ToggleButton] that offers a single slot to take any content (text, icon or image).
 *
 * The [ToggleButton] defaults to size [ToggleButtonDefaults.DefaultToggleButtonSize] or
 * [ToggleButtonDefaults.SmallToggleButtonSize]. Icon content should be of size
 * [ToggleButtonDefaults.DefaultIconSize] or [ToggleButtonDefaults.SmallIconSize] respectively.
 *
 * The recommended set of checked and unchecked [ToggleButtonColors] can be obtained from
 * [ToggleButtonDefaults.toggleButtonColors], which defaults to checked colors being a solid
 * background of [Colors.primary] with content color of [Colors.onPrimary] and unchecked colors
 * being a solid background of [Colors.surface] with content color of [Colors.onSurface].
 *
 * [ToggleButton]s can be enabled or disabled. A disabled toggle button will not respond to click
 * events.
 *
 * Example of a [ToggleButton] with an icon:
 *
 * @sample androidx.wear.compose.material.samples.ToggleButtonWithIcon
 *
 * For more information, see the
 * [Buttons](https://developer.android.com/training/wearables/components/buttons#toggle-button)
 * guide.
 *
 * @param checked Boolean flag indicating whether this toggle button is currently checked.
 * @param onCheckedChange Callback to be invoked when this toggle button is clicked.
 * @param modifier Modifier to be applied to the toggle button.
 * @param enabled Controls the enabled state of the toggle button. When `false`, this toggle button
 *   will not be clickable.
 * @param colors [ToggleButtonColors] that will be used to resolve the background and content color
 *   for this toggle button. See [ToggleButtonDefaults.toggleButtonColors].
 * @param interactionSource The [MutableInteractionSource] representing the stream of [Interaction]s
 *   for this toggle button. You can create and pass in your own remembered
 *   [MutableInteractionSource] if you want to observe [Interaction]s and customize the appearance /
 *   behavior of this ToggleButton in different [Interaction]s.
 * @param shape Defines the shape for this toggle button. It is strongly recommended to use the
 *   default as this shape is a key characteristic of the Wear Material Theme.
 * @param content The icon, image or text to be drawn inside the toggle button.
 */
@Deprecated(
    "This overload is provided for backwards compatibility with Compose for Wear OS 1.1." +
        "A newer overload is available with an additional semantic role parameter.",
    level = DeprecationLevel.HIDDEN
)
@Composable
public fun ToggleButton(
    checked: Boolean,
    onCheckedChange: (Boolean) -> Unit,
    modifier: Modifier = Modifier,
    enabled: Boolean = true,
    colors: ToggleButtonColors = ToggleButtonDefaults.toggleButtonColors(),
    interactionSource: MutableInteractionSource = remember { MutableInteractionSource() },
    shape: Shape = CircleShape,
    content: @Composable BoxScope.() -> Unit,
) =
    ToggleButton(
        checked,
        onCheckedChange,
        modifier,
        enabled,
        colors,
        interactionSource,
        shape,
        ToggleButtonDefaults.DefaultRole,
        content
    )

/**
 * Wear Material [ToggleButton] that offers a single slot to take any content (text, icon or image).
 *
 * The [ToggleButton] defaults to size [ToggleButtonDefaults.DefaultToggleButtonSize] or
 * [ToggleButtonDefaults.SmallToggleButtonSize]. Icon content should be of size
 * [ToggleButtonDefaults.DefaultIconSize] or [ToggleButtonDefaults.SmallIconSize] respectively.
 *
 * The recommended set of checked and unchecked [ToggleButtonColors] can be obtained from
 * [ToggleButtonDefaults.toggleButtonColors], which defaults to checked colors being a solid
 * background of [Colors.primary] with content color of [Colors.onPrimary] and unchecked colors
 * being a solid background of [Colors.surface] with content color of [Colors.onSurface].
 *
 * [ToggleButton]s can be enabled or disabled. A disabled toggle button will not respond to click
 * events.
 *
 * Example of a [ToggleButton] with an icon:
 *
 * @sample androidx.wear.compose.material.samples.ToggleButtonWithIcon
 *
 * For more information, see the
 * [Buttons](https://developer.android.com/training/wearables/components/buttons#toggle-button)
 * guide.
 *
 * @param checked Boolean flag indicating whether this toggle button is currently checked.
 * @param onCheckedChange Callback to be invoked when this toggle button is clicked.
 * @param modifier Modifier to be applied to the toggle button.
 * @param enabled Controls the enabled state of the toggle button. When `false`, this toggle button
 *   will not be clickable.
 * @param colors [ToggleButtonColors] that will be used to resolve the background and content color
 *   for this toggle button. See [ToggleButtonDefaults.toggleButtonColors].
 * @param interactionSource an optional hoisted [MutableInteractionSource] for observing and
 *   emitting [Interaction]s for this toggle button. You can use this to change the toggle button's
 *   appearance or preview the toggle button in different states. Note that if `null` is provided,
 *   interactions will still happen internally.
 * @param shape Defines the shape for this toggle button. It is strongly recommended to use the
 *   default as this shape is a key characteristic of the Wear Material Theme.
 * @param role Role semantics that accessibility services can use to provide more context to users.
 * @param content The icon, image or text to be drawn inside the toggle button.
 */
@Composable
public fun ToggleButton(
    checked: Boolean,
    onCheckedChange: (Boolean) -> Unit,
    modifier: Modifier = Modifier,
    enabled: Boolean = true,
    colors: ToggleButtonColors = ToggleButtonDefaults.toggleButtonColors(),
    interactionSource: MutableInteractionSource? = null,
    shape: Shape = CircleShape,
    role: Role = ToggleButtonDefaults.DefaultRole,
    content: @Composable BoxScope.() -> Unit,
) {
    androidx.wear.compose.materialcore.ToggleButton(
        checked = checked,
        onCheckedChange = onCheckedChange,
        modifier = modifier.semantics { this.role = role },
        enabled = enabled,
        backgroundColor = { isEnabled, isChecked ->
            colors.backgroundColor(enabled = isEnabled, checked = isChecked)
        },
        border = { _, _ -> null },
        toggleButtonSize = ToggleButtonDefaults.DefaultToggleButtonSize,
        interactionSource = interactionSource,
        shape = shape,
<<<<<<< HEAD
        ripple = rippleOrFallbackImplementation(),
=======
        ripple = ripple(),
>>>>>>> 3d4510a6
        content =
            provideScopeContent(
                colors.contentColor(enabled = enabled, checked = checked),
                MaterialTheme.typography.button,
                content
            )
    )
}

/**
 * Represents the background and content colors used in a toggle button in different states.
 *
 * See [ToggleButtonDefaults.toggleButtonColors] for the default colors used, which are
 * primary-styled for a checked toggle button and surface-styled for unchecked.
 */
@Stable
public interface ToggleButtonColors {
    /**
     * Represents the background color for this toggle button, depending on [enabled] and [checked].
     *
     * @param enabled whether the toggle button is enabled
     * @param checked whether the toggle button is checked
     */
    @Composable public fun backgroundColor(enabled: Boolean, checked: Boolean): State<Color>

    /**
     * Represents the content color for this toggle button, depending on [enabled] and [checked].
     *
     * @param enabled whether the toggle button is enabled
     * @param checked whether the toggle button is checked
     */
    @Composable public fun contentColor(enabled: Boolean, checked: Boolean): State<Color>
}

/** Contains the default values used by [ToggleButton]. */
public object ToggleButtonDefaults {
    /**
     * The recommended size for a small [ToggleButton]. You can apply this value for the size by
     * overriding Modifier.size directly on [ToggleButton].
     */
    public val SmallToggleButtonSize = 48.dp

    /**
     * The default size applied for the [ToggleButton]. Note that you can override it by applying
     * Modifier.size directly on [ToggleButton].
     */
    public val DefaultToggleButtonSize = 52.dp

    /** The size of an icon when used inside a small-sized [ToggleButton]. */
    public val SmallIconSize = 24.dp

    /** The default size of an icon when used inside a default-sized [ToggleButton]. */
    public val DefaultIconSize = 26.dp

    /** Role semantics that accessibility services can use to provide more context to users. */
    public val DefaultRole = Role.Checkbox

    /**
     * Creates a [ToggleButtonColors] that represents the background and content colors used in a
     * [ToggleButton]. Defaults to primary-styled checked colors and surface-styled unchecked
     * colors.
     *
     * @param checkedBackgroundColor the background color of this [ToggleButton] when enabled and
     *   checked
     * @param checkedContentColor the content color of this [ToggleButton] when enabled and checked
     * @param disabledCheckedBackgroundColor the background color of this [ToggleButton] when
     *   checked and not enabled
     * @param disabledCheckedContentColor the content color of this [ToggleButton] when checked and
     *   not enabled
     * @param uncheckedBackgroundColor the background color of this [ToggleButton] when enabled and
     *   unchecked
     * @param uncheckedContentColor the content color of this [ToggleButton] when enabled and
     *   unchecked
     * @param disabledUncheckedBackgroundColor the background color of this [ToggleButton] when
     *   unchecked and not enabled
     * @param disabledUncheckedContentColor the content color of this [ToggleButton] when unchecked
     *   and not enabled
     */
    @Composable
    public fun toggleButtonColors(
        checkedBackgroundColor: Color = MaterialTheme.colors.primary,
        checkedContentColor: Color = contentColorFor(checkedBackgroundColor),
        disabledCheckedBackgroundColor: Color =
            checkedBackgroundColor.copy(alpha = ContentAlpha.disabled),
        disabledCheckedContentColor: Color = MaterialTheme.colors.background,
        uncheckedBackgroundColor: Color = MaterialTheme.colors.surface,
        uncheckedContentColor: Color = contentColorFor(uncheckedBackgroundColor),
        disabledUncheckedBackgroundColor: Color =
            uncheckedBackgroundColor.copy(alpha = ContentAlpha.disabled),
        disabledUncheckedContentColor: Color =
            uncheckedContentColor.copy(alpha = ContentAlpha.disabled),
    ): ToggleButtonColors =
        DefaultToggleButtonColors(
            checkedBackgroundColor = checkedBackgroundColor,
            checkedContentColor = checkedContentColor,
            disabledCheckedBackgroundColor = disabledCheckedBackgroundColor,
            disabledCheckedContentColor = disabledCheckedContentColor,
            uncheckedBackgroundColor = uncheckedBackgroundColor,
            uncheckedContentColor = uncheckedContentColor,
            disabledUncheckedBackgroundColor = disabledUncheckedBackgroundColor,
            disabledUncheckedContentColor = disabledUncheckedContentColor,
        )
}

/** Default [ToggleButtonColors] implementation. */
@Immutable
private class DefaultToggleButtonColors(
    private val checkedBackgroundColor: Color,
    private val checkedContentColor: Color,
    private val disabledCheckedBackgroundColor: Color,
    private val disabledCheckedContentColor: Color,
    private val uncheckedBackgroundColor: Color,
    private val uncheckedContentColor: Color,
    private val disabledUncheckedBackgroundColor: Color,
    private val disabledUncheckedContentColor: Color,
) : ToggleButtonColors {
    @Composable
    override fun backgroundColor(enabled: Boolean, checked: Boolean): State<Color> {
        return rememberUpdatedState(
            if (enabled) {
                if (checked) checkedBackgroundColor else uncheckedBackgroundColor
            } else {
                if (checked) disabledCheckedBackgroundColor else disabledUncheckedBackgroundColor
            }
        )
    }

    @Composable
    override fun contentColor(enabled: Boolean, checked: Boolean): State<Color> {
        return rememberUpdatedState(
            if (enabled) {
                if (checked) checkedContentColor else uncheckedContentColor
            } else {
                if (checked) disabledCheckedContentColor else disabledUncheckedContentColor
            }
        )
    }

    override fun equals(other: Any?): Boolean {
        if (this === other) return true
        if (other == null) return false
        if (this::class != other::class) return false

        other as DefaultToggleButtonColors

        if (checkedBackgroundColor != other.checkedBackgroundColor) return false
        if (checkedContentColor != other.checkedContentColor) return false
        if (disabledCheckedBackgroundColor != other.disabledCheckedBackgroundColor) return false
        if (disabledCheckedContentColor != other.disabledCheckedContentColor) return false
        if (uncheckedBackgroundColor != other.uncheckedBackgroundColor) return false
        if (uncheckedContentColor != other.uncheckedContentColor) return false
        if (disabledUncheckedBackgroundColor != other.disabledUncheckedBackgroundColor) return false
        if (disabledUncheckedContentColor != other.disabledUncheckedContentColor) return false

        return true
    }

    override fun hashCode(): Int {
        var result = checkedBackgroundColor.hashCode()
        result = 31 * result + checkedContentColor.hashCode()
        result = 31 * result + disabledCheckedBackgroundColor.hashCode()
        result = 31 * result + disabledCheckedContentColor.hashCode()
        result = 31 * result + uncheckedBackgroundColor.hashCode()
        result = 31 * result + uncheckedContentColor.hashCode()
        result = 31 * result + disabledUncheckedBackgroundColor.hashCode()
        result = 31 * result + disabledUncheckedContentColor.hashCode()
        return result
    }
}<|MERGE_RESOLUTION|>--- conflicted
+++ resolved
@@ -226,11 +226,7 @@
         toggleButtonSize = ToggleButtonDefaults.DefaultToggleButtonSize,
         interactionSource = interactionSource,
         shape = shape,
-<<<<<<< HEAD
-        ripple = rippleOrFallbackImplementation(),
-=======
         ripple = ripple(),
->>>>>>> 3d4510a6
         content =
             provideScopeContent(
                 colors.contentColor(enabled = enabled, checked = checked),
