/*
 * Copyright 2021 The Android Open Source Project
 *
 * Licensed under the Apache License, Version 2.0 (the "License");
 * you may not use this file except in compliance with the License.
 * You may obtain a copy of the License at
 *
 *      http://www.apache.org/licenses/LICENSE-2.0
 *
 * Unless required by applicable law or agreed to in writing, software
 * distributed under the License is distributed on an "AS IS" BASIS,
 * WITHOUT WARRANTIES OR CONDITIONS OF ANY KIND, either express or implied.
 * See the License for the specific language governing permissions and
 * limitations under the License.
 */

package androidx.wear.compose.material

import androidx.compose.ui.graphics.Color
import androidx.compose.ui.graphics.takeOrElse
import androidx.compose.ui.text.TextStyle
import androidx.compose.ui.text.font.FontFamily
import androidx.compose.ui.text.font.FontStyle
import androidx.compose.ui.text.font.FontSynthesis
import androidx.compose.ui.text.font.FontWeight
import androidx.compose.ui.text.style.TextOverflow
import androidx.compose.ui.unit.TextUnit
import androidx.compose.ui.unit.em
import androidx.wear.compose.foundation.CurvedDirection
import androidx.wear.compose.foundation.CurvedLayout
import androidx.wear.compose.foundation.CurvedModifier
import androidx.wear.compose.foundation.CurvedScope
import androidx.wear.compose.foundation.CurvedTextStyle
import androidx.wear.compose.foundation.basicCurvedText
import androidx.wear.compose.foundation.curvedRow

/**
 * CurvedText is a component allowing developers to easily write curved text following the curvature
 * a circle (usually at the edge of a circular screen). CurvedText can be only created within the
 * CurvedLayout to ensure the best experience, like being able to specify to positioning.
 *
 * The default [style] uses the [LocalTextStyle] provided by the [MaterialTheme] / components,
 * converting it to a [CurvedTextStyle]. Note that not all parameters are used by [curvedText].
 *
 * If you are setting your own style, you may want to consider first retrieving [LocalTextStyle],
 * and using [TextStyle.copy] to keep any theme defined attributes, only modifying the specific
 * attributes you want to override, then convert to [CurvedTextStyle]
 *
 * For ease of use, commonly used parameters from [CurvedTextStyle] are also present here. The order
 * of precedence is as follows:
 * - If a parameter is explicitly set here (i.e, it is _not_ `null` or [TextUnit.Unspecified]), then
 *   this parameter will always be used.
 * - If a parameter is _not_ set, (`null` or [TextUnit.Unspecified]), then the corresponding value
 *   from [style] will be used instead.
 *
 * Additionally, for [color], if [color] is not set, and [style] does not have a color, then
 * [LocalContentColor] will be used with an alpha of [LocalContentAlpha]- this allows this
 * [curvedText] or element containing this [curvedText] to adapt to different background colors and
 * still maintain contrast and accessibility.
 *
 * For samples explicitly specifying style see:
 *
 * @sample androidx.wear.compose.material.samples.CurvedTextDemo
 *
 * For examples using CompositionLocal to specify the style, see:
 *
 * @sample androidx.wear.compose.material.samples.CurvedTextProviderDemo
 *
 * For more information, see the
 * [Curved Text](https://developer.android.com/training/wearables/compose/curved-text) guide.
 *
 * @param text The text to display
 * @param modifier The [CurvedModifier] to apply to this curved text.
 * @param background The background color for the text.
 * @param color [Color] to apply to the text. If [Color.Unspecified], and [style] has no color set,
 *   this will be [LocalContentColor].
 * @param fontSize The size of glyphs to use when painting the text. See [TextStyle.fontSize].
 * @param fontFamily The font family to be used when rendering the text.
 * @param fontWeight The thickness of the glyphs, in a range of [1, 1000]. see [FontWeight]
 * @param fontStyle The typeface variant to use when drawing the letters (e.g. italic).
 * @param fontSynthesis Whether to synthesize font weight and/or style when the requested weight or
 *   style cannot be found in the provided font family.
 * @param style Specifies the style to use.
 * @param angularDirection Specify if the text is laid out clockwise or anti-clockwise, and if those
 *   needs to be reversed in a Rtl layout. If not specified, it will be inherited from the enclosing
 *   [curvedRow] or [CurvedLayout] See [CurvedDirection.Angular].
 * @param overflow How visual overflow should be handled.
 */
public fun CurvedScope.curvedText(
    text: String,
    modifier: CurvedModifier = CurvedModifier,
    background: Color = Color.Unspecified,
    color: Color = Color.Unspecified,
    fontSize: TextUnit = TextUnit.Unspecified,
    fontFamily: FontFamily? = null,
    fontWeight: FontWeight? = null,
    fontStyle: FontStyle? = null,
    fontSynthesis: FontSynthesis? = null,
    style: CurvedTextStyle? = null,
    angularDirection: CurvedDirection.Angular? = null,
    overflow: TextOverflow = TextOverflow.Clip,
) =
    basicCurvedText(text, modifier, angularDirection, overflow) {
        val baseStyle = style ?: CurvedTextStyle(LocalTextStyle.current)
        val textColor =
            color.takeOrElse {
                baseStyle.color.takeOrElse {
                    LocalContentColor.current.copy(alpha = LocalContentAlpha.current)
                }
            }
        baseStyle.merge(
            CurvedTextStyle(
                color = textColor,
                fontSize = fontSize,
                fontFamily = fontFamily,
                fontWeight = fontWeight,
                fontStyle = fontStyle,
                fontSynthesis = fontSynthesis,
<<<<<<< HEAD
                background = background
=======
                background = background,
                letterSpacing = 0.em // keep backward compatibility.
>>>>>>> 3d4510a6
            )
        )
    }

/**
 * CurvedText is a component allowing developers to easily write curved text following the curvature
 * a circle (usually at the edge of a circular screen). CurvedText can be only created within the
 * CurvedLayout to ensure the best experience, like being able to specify to positioning.
 *
 * The default [style] uses the [LocalTextStyle] provided by the [MaterialTheme] / components,
 * converting it to a [CurvedTextStyle]. Note that not all parameters are used by [curvedText].
 *
 * If you are setting your own style, you may want to consider first retrieving [LocalTextStyle],
 * and using [TextStyle.copy] to keep any theme defined attributes, only modifying the specific
 * attributes you want to override, then convert to [CurvedTextStyle]
 *
 * For ease of use, commonly used parameters from [CurvedTextStyle] are also present here. The order
 * of precedence is as follows:
 * - If a parameter is explicitly set here (i.e, it is _not_ `null` or [TextUnit.Unspecified]), then
 *   this parameter will always be used.
 * - If a parameter is _not_ set, (`null` or [TextUnit.Unspecified]), then the corresponding value
 *   from [style] will be used instead.
 *
 * Additionally, for [color], if [color] is not set, and [style] does not have a color, then
 * [LocalContentColor] will be used with an alpha of [LocalContentAlpha]- this allows this
 * [curvedText] or element containing this [curvedText] to adapt to different background colors and
 * still maintain contrast and accessibility.
 *
 * @sample androidx.wear.compose.material.samples.CurvedTextDemo
 *
 * For more information, see the
 * [Curved Text](https://developer.android.com/training/wearables/compose/curved-text) guide.
 *
 * @param text The text to display
 * @param modifier The [CurvedModifier] to apply to this curved text.
 * @param background The background color for the text.
 * @param color [Color] to apply to the text. If [Color.Unspecified], and [style] has no color set,
 *   this will be [LocalContentColor].
 * @param fontSize The size of glyphs to use when painting the text. See [TextStyle.fontSize].
 * @param style Specifies the style to use.
 * @param angularDirection Specify if the text is laid out clockwise or anti-clockwise, and if those
 *   needs to be reversed in a Rtl layout. If not specified, it will be inherited from the enclosing
 *   [curvedRow] or [CurvedLayout] See [CurvedDirection.Angular].
 * @param overflow How visual overflow should be handled.
 */
@Deprecated(
    "This overload is provided for backwards compatibility with Compose for " +
        "Wear OS 1.0. A newer overload is available with additional font parameters.",
    level = DeprecationLevel.HIDDEN
)
public fun CurvedScope.curvedText(
    text: String,
    modifier: CurvedModifier = CurvedModifier,
    background: Color = Color.Unspecified,
    color: Color = Color.Unspecified,
    fontSize: TextUnit = TextUnit.Unspecified,
    style: CurvedTextStyle? = null,
    angularDirection: CurvedDirection.Angular? = null,
    overflow: TextOverflow = TextOverflow.Clip,
) =
    basicCurvedText(text, modifier, angularDirection, overflow) {
        val baseStyle = style ?: CurvedTextStyle(LocalTextStyle.current)
        val textColor =
            color.takeOrElse {
                baseStyle.color.takeOrElse {
                    LocalContentColor.current.copy(alpha = LocalContentAlpha.current)
                }
            }
        baseStyle.merge(
            CurvedTextStyle(color = textColor, fontSize = fontSize, background = background)
        )
    }<|MERGE_RESOLUTION|>--- conflicted
+++ resolved
@@ -116,12 +116,8 @@
                 fontWeight = fontWeight,
                 fontStyle = fontStyle,
                 fontSynthesis = fontSynthesis,
-<<<<<<< HEAD
-                background = background
-=======
                 background = background,
                 letterSpacing = 0.em // keep backward compatibility.
->>>>>>> 3d4510a6
             )
         )
     }
