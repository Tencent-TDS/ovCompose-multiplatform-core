--- conflicted
+++ resolved
@@ -1389,11 +1389,7 @@
                     enabled = enabled,
                     onClick = onClick,
                     role = role,
-<<<<<<< HEAD
-                    indication = rippleOrFallbackImplementation(),
-=======
                     indication = ripple(),
->>>>>>> 3d4510a6
                     interactionSource = interactionSource,
                 )
                 .padding(contentPadding),
