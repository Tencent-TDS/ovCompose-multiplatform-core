/*
 * Copyright 2021 The Android Open Source Project
 *
 * Licensed under the Apache License, Version 2.0 (the "License");
 * you may not use this file except in compliance with the License.
 * You may obtain a copy of the License at
 *
 *      http://www.apache.org/licenses/LICENSE-2.0
 *
 * Unless required by applicable law or agreed to in writing, software
 * distributed under the License is distributed on an "AS IS" BASIS,
 * WITHOUT WARRANTIES OR CONDITIONS OF ANY KIND, either express or implied.
 * See the License for the specific language governing permissions and
 * limitations under the License.
 */
package androidx.wear.compose.material

import androidx.compose.foundation.BorderStroke
import androidx.compose.foundation.interaction.Interaction
import androidx.compose.foundation.interaction.MutableInteractionSource
import androidx.compose.foundation.layout.BoxScope
import androidx.compose.foundation.layout.padding
import androidx.compose.foundation.layout.requiredSize
import androidx.compose.foundation.shape.CircleShape
import androidx.compose.runtime.Composable
import androidx.compose.runtime.Immutable
import androidx.compose.runtime.Stable
import androidx.compose.runtime.State
import androidx.compose.runtime.remember
import androidx.compose.runtime.rememberUpdatedState
import androidx.compose.ui.Modifier
import androidx.compose.ui.graphics.Color
import androidx.compose.ui.graphics.Shape
import androidx.compose.ui.unit.Dp
import androidx.compose.ui.unit.dp

/**
 * Wear Material [Button] that offers a single slot to take any content (text, icon or image).
 *
 * The [Button] is circular in shape. The recommended [Button] sizes can be obtained from
 * [ButtonDefaults] - see [ButtonDefaults.DefaultButtonSize], [ButtonDefaults.LargeButtonSize],
 * [ButtonDefaults.SmallButtonSize]. Icon content should be of size
 * [ButtonDefaults.DefaultIconSize], [ButtonDefaults.LargeIconSize] or
 * [ButtonDefaults.SmallIconSize] respectively.
 *
 * The recommended set of [ButtonColors] styles can be obtained from [ButtonDefaults], e.g.
 * [ButtonDefaults.primaryButtonColors] to get a color scheme for a primary [Button] which by
 * default will have a solid background of [Colors.primary] and content color of [Colors.onPrimary].
 *
 * [Button]s can be enabled or disabled. A disabled button will not respond to click events.
 *
 * Example of a [Button] displaying an icon:
 *
 * @sample androidx.wear.compose.material.samples.ButtonWithIcon
 *
 * Example of a large [Button] displaying an icon:
 *
 * @sample androidx.wear.compose.material.samples.LargeButtonWithIcon
 *
 * Example of a [Button] with text content and size modified to LargeButtonSize:
 *
 * @sample androidx.wear.compose.material.samples.ButtonWithText
 *
 * For more information, see the
 * [Buttons](https://developer.android.com/training/wearables/components/buttons) guide.
 *
 * @param onClick Will be called when the user clicks the button.
 * @param modifier Modifier to be applied to the button.
 * @param enabled Controls the enabled state of the button. When `false`, this button will not be
 *   clickable.
 * @param colors [ButtonColors] that will be used to resolve the background and content color for
 *   this button in different states. See [ButtonDefaults.buttonColors].
 * @param interactionSource The [MutableInteractionSource] representing the stream of [Interaction]s
 *   for this Button. You can create and pass in your own remembered [MutableInteractionSource] if
 *   you want to observe [Interaction]s and customize the appearance / behavior of this Button in
 *   different [Interaction]s.
 * @param content The content displayed on the [Button] such as text, icon or image.
 */
@Deprecated(
    "This overload is provided for backwards compatibility with Compose for Wear OS 1.0." +
        "A newer overload is available with an additional shape parameter.",
    level = DeprecationLevel.HIDDEN
)
@Composable
public fun Button(
    onClick: () -> Unit,
    modifier: Modifier = Modifier,
    enabled: Boolean = true,
    colors: ButtonColors = ButtonDefaults.primaryButtonColors(),
    interactionSource: MutableInteractionSource = remember { MutableInteractionSource() },
    content: @Composable BoxScope.() -> Unit,
) =
    Button(
        onClick = onClick,
        modifier = modifier,
        enabled = enabled,
        colors = colors,
        interactionSource = interactionSource,
        shape = CircleShape,
        border = ButtonDefaults.buttonBorder(),
        content = content
    )

/**
 * Wear Material [Button] that offers a single slot to take any content (text, icon or image).
 *
 * The recommended [Button] sizes can be obtained from [ButtonDefaults] - see
 * [ButtonDefaults.DefaultButtonSize], [ButtonDefaults.LargeButtonSize],
 * [ButtonDefaults.SmallButtonSize]. Icon content should be of size
 * [ButtonDefaults.DefaultIconSize], [ButtonDefaults.LargeIconSize] or
 * [ButtonDefaults.SmallIconSize] respectively.
 *
 * The recommended set of [ButtonColors] styles can be obtained from [ButtonDefaults], e.g.
 * [ButtonDefaults.primaryButtonColors] to get a color scheme for a primary [Button] which by
 * default will have a solid background of [Colors.primary] and content color of [Colors.onPrimary].
 *
 * [Button]s can be enabled or disabled. A disabled button will not respond to click events.
 *
 * Example of a [Button] displaying an icon:
 *
 * @sample androidx.wear.compose.material.samples.ButtonWithIcon
 *
 * Example of a large [Button] displaying an icon:
 *
 * @sample androidx.wear.compose.material.samples.LargeButtonWithIcon
 *
 * Example of a [Button] with text content and size modified to LargeButtonSize:
 *
 * @sample androidx.wear.compose.material.samples.ButtonWithText
 *
 * For more information, see the
 * [Buttons](https://developer.android.com/training/wearables/components/buttons) guide.
 *
 * @param onClick Will be called when the user clicks the button.
 * @param modifier Modifier to be applied to the button.
 * @param enabled Controls the enabled state of the button. When `false`, this button will not be
 *   clickable.
 * @param colors [ButtonColors] that will be used to resolve the background and content color for
 *   this button in different states. See [ButtonDefaults.buttonColors].
 * @param interactionSource an optional hoisted [MutableInteractionSource] for observing and
 *   emitting [Interaction]s for this button. You can use this to change the button's appearance or
 *   preview the button in different states. Note that if `null` is provided, interactions will
 *   still happen internally.
 * @param shape Defines the button's shape. It is strongly recommended to use the default as this
 *   shape is a key characteristic of the Wear Material Theme.
 * @param border [ButtonBorder] that will be used to resolve the button border in different states.
 *   See [ButtonDefaults.buttonBorder].
 * @param content The content displayed on the [Button] such as text, icon or image.
 */
@Composable
public fun Button(
    onClick: () -> Unit,
    modifier: Modifier = Modifier,
    enabled: Boolean = true,
    colors: ButtonColors = ButtonDefaults.primaryButtonColors(),
    interactionSource: MutableInteractionSource? = null,
    shape: Shape = CircleShape,
    border: ButtonBorder = ButtonDefaults.buttonBorder(),
    content: @Composable BoxScope.() -> Unit,
) {
    androidx.wear.compose.materialcore.RoundButton(
        onClick = onClick,
        modifier = modifier,
        enabled = enabled,
        backgroundColor = { colors.backgroundColor(it).value },
        interactionSource = interactionSource,
        shape = shape,
        border = { border.borderStroke(enabled = it).value },
        buttonSize = ButtonDefaults.DefaultButtonSize,
<<<<<<< HEAD
        ripple = rippleOrFallbackImplementation(),
=======
        ripple = ripple(),
>>>>>>> 3d4510a6
        content =
            provideScopeContent(
                colors.contentColor(enabled = enabled),
                MaterialTheme.typography.button,
                content
            )
    )
}

/**
 * Wear Material [OutlinedButton] that offers a single slot to take any content (text, icon or
 * image).
 *
 * The recommended [Button] sizes can be obtained from [ButtonDefaults] - see
 * [ButtonDefaults.DefaultButtonSize], [ButtonDefaults.LargeButtonSize],
 * [ButtonDefaults.SmallButtonSize]. Icon content should be of size
 * [ButtonDefaults.DefaultIconSize], [ButtonDefaults.LargeIconSize] or
 * [ButtonDefaults.SmallIconSize] respectively.
 *
 * [Button]s can be enabled or disabled. A disabled button will not respond to click events.
 *
 * An [OutlinedButton] has a transparent background and a thin border by default with content taking
 * the theme primary color.
 *
 * Example of a [OutlinedButton] displaying an icon:
 *
 * @sample androidx.wear.compose.material.samples.OutlinedButtonWithIcon
 *
 * For more information, see the
 * [Buttons](https://developer.android.com/training/wearables/components/buttons) guide.
 *
 * @param onClick Will be called when the user clicks the button.
 * @param modifier Modifier to be applied to the button.
 * @param enabled Controls the enabled state of the button. When `false`, this button will not be
 *   clickable.
 * @param colors [ButtonColors] that will be used to resolve the background and content color for
 *   this button in different states. See [ButtonDefaults.outlinedButtonColors].
 * @param interactionSource an optional hoisted [MutableInteractionSource] for observing and
 *   emitting [Interaction]s for this button. You can use this to change the button's appearance or
 *   preview the button in different states. Note that if `null` is provided, interactions will
 *   still happen internally.
 * @param shape Defines the button's shape. It is strongly recommended to use the default as this
 *   shape is a key characteristic of the Wear Material Theme.
 * @param border [ButtonBorder] that will be used to resolve the button border in different states.
 *   See [ButtonDefaults.outlinedButtonBorder].
 * @param content The content displayed on the [OutlinedButton] such as text, icon or image.
 */
@Composable
public fun OutlinedButton(
    onClick: () -> Unit,
    modifier: Modifier = Modifier,
    enabled: Boolean = true,
    colors: ButtonColors = ButtonDefaults.outlinedButtonColors(),
    interactionSource: MutableInteractionSource? = null,
    shape: Shape = CircleShape,
    border: ButtonBorder = ButtonDefaults.outlinedButtonBorder(),
    content: @Composable BoxScope.() -> Unit,
) = Button(onClick, modifier, enabled, colors, interactionSource, shape, border, content)

/**
 * Wear Material [CompactButton] that offers a single slot to take any content (text, icon or
 * image).
 *
 * The [CompactButton] is circular in shape and has background size
 * [ButtonDefaults.ExtraSmallButtonSize]. There is an optional transparent padding around the
 * background, defaulted to [ButtonDefaults.CompactButtonBackgroundPadding], which increases the
 * clickable area. Icon content should have size [ButtonDefaults.SmallIconSize].
 *
 * The recommended set of [ButtonColors] styles can be obtained from [ButtonDefaults], e.g.
 * [ButtonDefaults.primaryButtonColors] to get a color scheme for a primary [Button] which by
 * default will have a solid background of [Colors.primary] and content color of [Colors.onPrimary].
 *
 * [CompactButton]s can be enabled or disabled. A disabled button will not respond to click events.
 *
 * Example usage:
 *
 * @sample androidx.wear.compose.material.samples.CompactButtonWithIcon
 *
 * For more information, see the
 * [Buttons](https://developer.android.com/training/wearables/components/buttons) guide.
 *
 * @param onClick Will be called when the user clicks the button.
 * @param modifier Modifier to be applied to the button.
 * @param enabled Controls the enabled state of the button. When `false`, this button will not be
 *   clickable.
 * @param colors [ButtonColors] that will be used to resolve the background and content color for
 *   this button in different states. See [ButtonDefaults.buttonColors].
 * @param backgroundPadding Increases the transparent clickable area around the background, defaults
 *   to [ButtonDefaults.CompactButtonBackgroundPadding]
 * @param interactionSource The [MutableInteractionSource] representing the stream of [Interaction]s
 *   for this Button. You can create and pass in your own remembered [MutableInteractionSource] if
 *   you want to observe [Interaction]s and customize the appearance / behavior of this Button in
 *   different [Interaction]s.
 * @param content The content displayed on the [CompactButton] such as text, icon or image.
 */
@Deprecated(
    "This overload is provided for backwards compatibility with Compose for Wear OS 1.0." +
        "A newer overload is available with an additional shape parameter.",
    level = DeprecationLevel.HIDDEN
)
@Composable
public fun CompactButton(
    onClick: () -> Unit,
    modifier: Modifier = Modifier,
    enabled: Boolean = true,
    colors: ButtonColors = ButtonDefaults.primaryButtonColors(),
    backgroundPadding: Dp = ButtonDefaults.CompactButtonBackgroundPadding,
    interactionSource: MutableInteractionSource = remember { MutableInteractionSource() },
    content: @Composable BoxScope.() -> Unit,
) =
    CompactButton(
        onClick,
        modifier,
        enabled,
        colors,
        backgroundPadding,
        interactionSource,
        CircleShape,
        ButtonDefaults.buttonBorder(),
        content
    )

/**
 * Wear Material [CompactButton] that offers a single slot to take any content (text, icon or
 * image).
 *
 * The [CompactButton] has background size [ButtonDefaults.ExtraSmallButtonSize]. There is an
 * optional transparent padding around the background, defaulted to
 * [ButtonDefaults.CompactButtonBackgroundPadding], which increases the clickable area. Icon content
 * should have size [ButtonDefaults.SmallIconSize].
 *
 * The recommended set of [ButtonColors] styles can be obtained from [ButtonDefaults], e.g.
 * [ButtonDefaults.primaryButtonColors] to get a color scheme for a primary [Button] which by
 * default will have a solid background of [Colors.primary] and content color of [Colors.onPrimary].
 *
 * [CompactButton]s can be enabled or disabled. A disabled button will not respond to click events.
 *
 * Example usage:
 *
 * @sample androidx.wear.compose.material.samples.CompactButtonWithIcon
 *
 * For more information, see the
 * [Buttons](https://developer.android.com/training/wearables/components/buttons) guide.
 *
 * @param onClick Will be called when the user clicks the button.
 * @param modifier Modifier to be applied to the button.
 * @param enabled Controls the enabled state of the button. When `false`, this button will not be
 *   clickable.
 * @param colors [ButtonColors] that will be used to resolve the background and content color for
 *   this button in different states. See [ButtonDefaults.buttonColors].
 * @param backgroundPadding Increases the transparent clickable area around the background, defaults
 *   to [ButtonDefaults.CompactButtonBackgroundPadding]
 * @param interactionSource an optional hoisted [MutableInteractionSource] for observing and
 *   emitting [Interaction]s for this button. You can use this to change the button's appearance or
 *   preview the button in different states. Note that if `null` is provided, interactions will
 *   still happen internally.
 * @param shape Defines the button's shape. It is strongly recommended to use the default as this
 *   shape is a key characteristic of the Wear Material Theme.
 * @param border [ButtonBorder] that will be used to resolve the button border in different states.
 *   See [ButtonDefaults.outlinedButtonBorder].
 * @param content The content displayed on the [CompactButton] such as text, icon or image.
 */
@Composable
public fun CompactButton(
    onClick: () -> Unit,
    modifier: Modifier = Modifier,
    enabled: Boolean = true,
    colors: ButtonColors = ButtonDefaults.primaryButtonColors(),
    backgroundPadding: Dp = ButtonDefaults.CompactButtonBackgroundPadding,
    interactionSource: MutableInteractionSource? = null,
    shape: Shape = CircleShape,
    border: ButtonBorder = ButtonDefaults.buttonBorder(),
    content: @Composable BoxScope.() -> Unit,
) {
    androidx.wear.compose.materialcore.RoundButton(
        onClick = onClick,
        modifier =
            modifier.padding(backgroundPadding).requiredSize(ButtonDefaults.ExtraSmallButtonSize),
        enabled = enabled,
        backgroundColor = { colors.backgroundColor(it).value },
        interactionSource = interactionSource,
        shape = shape,
        border = { border.borderStroke(it).value },
        buttonSize = ButtonDefaults.ExtraSmallButtonSize,
<<<<<<< HEAD
        ripple = rippleOrFallbackImplementation(),
=======
        ripple = ripple(),
>>>>>>> 3d4510a6
        content =
            provideScopeContent(
                colors.contentColor(enabled = enabled),
                MaterialTheme.typography.button,
                content
            )
    )
}

/**
 * Wear Material [OutlinedCompactButton] that offers a single slot to take any content (text, icon
 * or image).
 *
 * The [OutlinedCompactButton] has background size [ButtonDefaults.ExtraSmallButtonSize]. There is
 * an transparent padding around the background, defaulted to
 * [ButtonDefaults.CompactButtonBackgroundPadding], which increases the clickable area. Icon content
 * should have size [ButtonDefaults.SmallIconSize].
 *
 * An [OutlinedCompactButton] has a transparent background and a thin border by default with content
 * taking the theme primary color.
 *
 * [OutlinedCompactButton]s can be enabled or disabled. A disabled button will not respond to click
 * events.
 *
 * Example usage:
 *
 * @sample androidx.wear.compose.material.samples.OutlinedCompactButtonWithIcon
 *
 * For more information, see the
 * [Buttons](https://developer.android.com/training/wearables/components/buttons) guide.
 *
 * @param onClick Will be called when the user clicks the button.
 * @param modifier Modifier to be applied to the button.
 * @param enabled Controls the enabled state of the button. When `false`, this button will not be
 *   clickable.
 * @param colors [ButtonColors] that will be used to resolve the background and content color for
 *   this button in different states. See [ButtonDefaults.outlinedButtonColors].
 * @param backgroundPadding Increases the transparent clickable area around the background, defaults
 *   to [ButtonDefaults.CompactButtonBackgroundPadding]
 * @param interactionSource an optional hoisted [MutableInteractionSource] for observing and
 *   emitting [Interaction]s for this button. You can use this to change the button's appearance or
 *   preview the button in different states. Note that if `null` is provided, interactions will
 *   still happen internally.
 * @param shape Defines the button's shape. It is strongly recommended to use the default as this
 *   shape is a key characteristic of the Wear Material Theme.
 * @param border [ButtonBorder] that will be used to resolve the button border in different states.
 *   See [ButtonDefaults.outlinedButtonBorder].
 * @param content The content displayed on the [OutlinedCompactButton] such as text, icon or image.
 */
@Composable
public fun OutlinedCompactButton(
    onClick: () -> Unit,
    modifier: Modifier = Modifier,
    enabled: Boolean = true,
    colors: ButtonColors = ButtonDefaults.outlinedButtonColors(),
    backgroundPadding: Dp = ButtonDefaults.CompactButtonBackgroundPadding,
    interactionSource: MutableInteractionSource? = null,
    shape: Shape = CircleShape,
    border: ButtonBorder = ButtonDefaults.outlinedButtonBorder(),
    content: @Composable BoxScope.() -> Unit,
) =
    CompactButton(
        onClick = onClick,
        modifier = modifier,
        enabled = enabled,
        colors = colors,
        backgroundPadding = backgroundPadding,
        interactionSource = interactionSource,
        shape = shape,
        border = border,
        content = content
    )

/**
 * Represents the background and content colors used in a button in different states.
 *
 * See [ButtonDefaults.primaryButtonColors] for the default colors used in a primary styled
 * [Button]. See [ButtonDefaults.secondaryButtonColors] for the default colors used in a secondary
 * styled [Button].
 */
@Stable
public interface ButtonColors {
    /**
     * Represents the background color for this button, depending on [enabled].
     *
     * @param enabled whether the button is enabled
     */
    @Composable public fun backgroundColor(enabled: Boolean): State<Color>

    /**
     * Represents the content color for this button, depending on [enabled].
     *
     * @param enabled whether the button is enabled
     */
    @Composable public fun contentColor(enabled: Boolean): State<Color>
}

/** Represents the border stroke used in a [Button] in different states. */
@Stable
public interface ButtonBorder {
    @Composable
    /**
     * Represents the border stroke for this border, depending on [enabled] or null if no border
     *
     * @param enabled Whether the button is enabled
     */
    public fun borderStroke(enabled: Boolean): State<BorderStroke?>
}

/** Contains the default values used by [Button]. */
public object ButtonDefaults {
    /**
     * Creates a [ButtonColors] that represents the default background and content colors for a
     * primary [Button]. Primary buttons have a colored background with a contrasting content color.
     * If a button is disabled then the colors will have an alpha ([ContentAlpha.disabled]) value
     * applied.
     *
     * @param backgroundColor The background color of this [Button] when enabled
     * @param contentColor The content color of this [Button] when enabled
     */
    @Composable
    public fun primaryButtonColors(
        backgroundColor: Color = MaterialTheme.colors.primary,
        contentColor: Color = contentColorFor(backgroundColor)
    ): ButtonColors {
        // For light background colors, the default disabled content colors do not provide
        // sufficient contrast. Instead, we default to using background for disabled content.
        // See b/254025377
        return buttonColors(
            backgroundColor = backgroundColor,
            contentColor = contentColor,
            disabledContentColor = MaterialTheme.colors.background
        )
    }

    /**
     * Creates a [ButtonColors] that represents the default background and content colors for a
     * secondary [Button]. Secondary buttons have a muted background with a contrasting content
     * color. If a button is disabled then the colors will have an alpha ([ContentAlpha.disabled])
     * value applied.
     *
     * @param backgroundColor The background color of this [Button] when enabled
     * @param contentColor The content color of this [Button] when enabled
     */
    @Composable
    public fun secondaryButtonColors(
        backgroundColor: Color = MaterialTheme.colors.surface,
        contentColor: Color = contentColorFor(backgroundColor)
    ): ButtonColors {
        return buttonColors(backgroundColor = backgroundColor, contentColor = contentColor)
    }

    /**
     * Creates a [ButtonColors] that represents the content colors for an icon-only [Button]. If a
     * button is disabled then the colors will have an alpha ([ContentAlpha.disabled]) value
     * applied.
     *
     * @param contentColor The content color of this [Button] when enabled
     */
    @Composable
    public fun iconButtonColors(
        contentColor: Color = MaterialTheme.colors.onSurface,
    ): ButtonColors {
        return buttonColors(
            backgroundColor = Color.Transparent,
            contentColor = contentColor,
        )
    }

    /**
     * Creates a [ButtonColors] that represents the content colors for an [OutlinedButton]. If a
     * button is disabled then the colors will have an alpha ([ContentAlpha.disabled]) value
     * applied.
     *
     * @param contentColor The content color of this [OutlinedButton] when enabled
     */
    @Composable
    public fun outlinedButtonColors(
        contentColor: Color = MaterialTheme.colors.primary,
    ): ButtonColors {
        return buttonColors(backgroundColor = Color.Transparent, contentColor = contentColor)
    }

    /**
     * Creates a [ButtonBorder] for the default border used in most [Button]
     *
     * @param borderStroke The border of this [Button] when enabled - or no border if null
     * @param disabledBorderStroke The border of this [Button] when disabled - or no border if null
     */
    @Composable
    public fun buttonBorder(
        borderStroke: BorderStroke? = null,
        disabledBorderStroke: BorderStroke? = borderStroke
    ): ButtonBorder {
        return DefaultButtonBorder(
            borderStroke = borderStroke,
            disabledBorderStroke = disabledBorderStroke
        )
    }

    /**
     * Creates a [ButtonBorder] for the [OutlinedButton]
     *
     * @param borderColor The color to use for the border for this [OutlinedButton] when enabled
     * @param disabledBorderColor The color to use for the border for this [OutlinedButton] when
     *   disabled
     * @param borderWidth The width to use for the border for this [OutlinedButton]
     */
    @Composable
    public fun outlinedButtonBorder(
        borderColor: Color = MaterialTheme.colors.primaryVariant.copy(alpha = 0.6f),
        disabledBorderColor: Color = borderColor.copy(alpha = ContentAlpha.disabled),
        borderWidth: Dp = 1.dp
    ): ButtonBorder {
        return DefaultButtonBorder(
            borderStroke = BorderStroke(borderWidth, borderColor),
            disabledBorderStroke = BorderStroke(borderWidth, disabledBorderColor)
        )
    }

    /** The default background size of a [CompactButton]. */
    public val ExtraSmallButtonSize = 32.dp

    /**
     * The recommended size for a small [Button]. You can apply this value for the size by
     * overriding Modifier.size directly on [Button].
     */
    public val SmallButtonSize = 48.dp

    /**
     * The default size applied for the [Button]. Note that you can override it by applying
     * Modifier.size directly on [Button].
     */
    public val DefaultButtonSize = 52.dp

    /**
     * The recommended size for a large [Button]. You can apply this value for the size by
     * overriding Modifier.size directly on [Button].
     */
    public val LargeButtonSize = 60.dp

    /** The size of an icon when used inside a small-sized [Button] or a [CompactButton]. */
    public val SmallIconSize = 24.dp

    /** The default size of an icon when used inside a default-sized [Button]. */
    public val DefaultIconSize = 26.dp

    /** The size of an icon when used inside a large-sized [Button]. */
    public val LargeIconSize = 30.dp

    /**
     * The default padding for a [CompactButton]. This will result in a larger tap area than visible
     * area.
     */
    public val CompactButtonBackgroundPadding = 8.dp

    /**
     * Creates a [ButtonColors] that represents the default background and content colors used in a
     * [Button].
     *
     * @param backgroundColor the background color of this [Button] when enabled
     * @param contentColor the content color of this [Button] when enabled
     * @param disabledBackgroundColor the background color of this [Button] when not enabled
     * @param disabledContentColor the content color of this [Button] when not enabled
     */
    @Composable
    public fun buttonColors(
        backgroundColor: Color = MaterialTheme.colors.primary,
        contentColor: Color = contentColorFor(backgroundColor),
        disabledBackgroundColor: Color = backgroundColor.copy(alpha = ContentAlpha.disabled),
        disabledContentColor: Color = contentColor.copy(alpha = ContentAlpha.disabled)
    ): ButtonColors =
        DefaultButtonColors(
            backgroundColor = backgroundColor,
            contentColor = contentColor,
            disabledBackgroundColor = disabledBackgroundColor,
            disabledContentColor = disabledContentColor
        )
}

/** Default [ButtonColors] implementation. */
@Immutable
private class DefaultButtonColors(
    private val backgroundColor: Color,
    private val contentColor: Color,
    private val disabledBackgroundColor: Color,
    private val disabledContentColor: Color
) : ButtonColors {
    @Composable
    override fun backgroundColor(enabled: Boolean): State<Color> {
        return rememberUpdatedState(if (enabled) backgroundColor else disabledBackgroundColor)
    }

    @Composable
    override fun contentColor(enabled: Boolean): State<Color> {
        return rememberUpdatedState(if (enabled) contentColor else disabledContentColor)
    }

    override fun equals(other: Any?): Boolean {
        if (this === other) return true
        if (other == null) return false
        if (this::class != other::class) return false

        other as DefaultButtonColors

        if (backgroundColor != other.backgroundColor) return false
        if (contentColor != other.contentColor) return false
        if (disabledBackgroundColor != other.disabledBackgroundColor) return false
        if (disabledContentColor != other.disabledContentColor) return false

        return true
    }

    override fun hashCode(): Int {
        var result = backgroundColor.hashCode()
        result = 31 * result + contentColor.hashCode()
        result = 31 * result + disabledBackgroundColor.hashCode()
        result = 31 * result + disabledContentColor.hashCode()
        return result
    }
}

/** Default [ButtonBorder] implementation. */
@Immutable
private class DefaultButtonBorder(
    private val borderStroke: BorderStroke? = null,
    private val disabledBorderStroke: BorderStroke? = null
) : ButtonBorder {
    @Composable
    override fun borderStroke(enabled: Boolean): State<BorderStroke?> {
        return rememberUpdatedState(if (enabled) borderStroke else disabledBorderStroke)
    }

    override fun equals(other: Any?): Boolean {
        if (this === other) return true
        if (other == null) return false
        if (this::class != other::class) return false

        other as DefaultButtonBorder

        if (borderStroke != other.borderStroke) return false
        if (disabledBorderStroke != other.disabledBorderStroke) return false

        return true
    }

    override fun hashCode(): Int {
        var result = borderStroke.hashCode()
        result = 31 * result + disabledBorderStroke.hashCode()
        return result
    }
}<|MERGE_RESOLUTION|>--- conflicted
+++ resolved
@@ -167,11 +167,7 @@
         shape = shape,
         border = { border.borderStroke(enabled = it).value },
         buttonSize = ButtonDefaults.DefaultButtonSize,
-<<<<<<< HEAD
-        ripple = rippleOrFallbackImplementation(),
-=======
         ripple = ripple(),
->>>>>>> 3d4510a6
         content =
             provideScopeContent(
                 colors.contentColor(enabled = enabled),
@@ -356,11 +352,7 @@
         shape = shape,
         border = { border.borderStroke(it).value },
         buttonSize = ButtonDefaults.ExtraSmallButtonSize,
-<<<<<<< HEAD
-        ripple = rippleOrFallbackImplementation(),
-=======
         ripple = ripple(),
->>>>>>> 3d4510a6
         content =
             provideScopeContent(
                 colors.contentColor(enabled = enabled),
