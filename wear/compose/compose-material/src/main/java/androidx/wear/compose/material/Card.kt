--- conflicted
+++ resolved
@@ -116,11 +116,7 @@
         shape = shape,
         interactionSource = interactionSource,
         role = role,
-<<<<<<< HEAD
-        ripple = rippleOrFallbackImplementation(),
-=======
         ripple = ripple(),
->>>>>>> 3d4510a6
     ) {
         CompositionLocalProvider(
             LocalContentColor provides contentColor,
@@ -212,11 +208,7 @@
         containerPainter = backgroundPainter,
         interactionSource = null,
         shape = MaterialTheme.shapes.large,
-<<<<<<< HEAD
-        ripple = rippleOrFallbackImplementation(),
-=======
         ripple = ripple(),
->>>>>>> 3d4510a6
         appImage = appImage?.let { { appImage() } },
         appName = {
             CompositionLocalProvider(
@@ -326,11 +318,7 @@
         interactionSource = null,
         role = null,
         shape = MaterialTheme.shapes.large,
-<<<<<<< HEAD
-        ripple = rippleOrFallbackImplementation(),
-=======
         ripple = ripple(),
->>>>>>> 3d4510a6
     ) {
         Column {
             Row(
