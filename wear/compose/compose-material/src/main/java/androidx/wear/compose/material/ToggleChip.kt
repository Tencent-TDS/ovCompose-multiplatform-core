/*
 * Copyright 2021 The Android Open Source Project
 *
 * Licensed under the Apache License, Version 2.0 (the "License");
 * you may not use this file except in compliance with the License.
 * You may obtain a copy of the License at
 *
 *      http://www.apache.org/licenses/LICENSE-2.0
 *
 * Unless required by applicable law or agreed to in writing, software
 * distributed under the License is distributed on an "AS IS" BASIS,
 * WITHOUT WARRANTIES OR CONDITIONS OF ANY KIND, either express or implied.
 * See the License for the specific language governing permissions and
 * limitations under the License.
 */
package androidx.wear.compose.material

import androidx.compose.foundation.interaction.Interaction
import androidx.compose.foundation.interaction.MutableInteractionSource
import androidx.compose.foundation.layout.BoxScope
import androidx.compose.foundation.layout.IntrinsicSize
import androidx.compose.foundation.layout.PaddingValues
import androidx.compose.foundation.layout.RowScope
import androidx.compose.foundation.layout.defaultMinSize
import androidx.compose.foundation.layout.height
import androidx.compose.material.icons.materialIcon
import androidx.compose.material.icons.materialPath
import androidx.compose.runtime.Composable
import androidx.compose.runtime.Immutable
import androidx.compose.runtime.Stable
import androidx.compose.runtime.State
import androidx.compose.runtime.rememberUpdatedState
import androidx.compose.ui.Modifier
import androidx.compose.ui.draw.paint
import androidx.compose.ui.graphics.Brush
import androidx.compose.ui.graphics.Color
import androidx.compose.ui.graphics.PathFillType
import androidx.compose.ui.graphics.Shape
import androidx.compose.ui.graphics.compositeOver
import androidx.compose.ui.graphics.painter.BrushPainter
import androidx.compose.ui.graphics.painter.Painter
import androidx.compose.ui.graphics.vector.ImageVector
import androidx.compose.ui.layout.ContentScale
import androidx.compose.ui.platform.LocalLayoutDirection
import androidx.compose.ui.unit.Dp
import androidx.compose.ui.unit.LayoutDirection
import androidx.compose.ui.unit.dp

/**
 * A [ToggleChip] is a specialized type of [Chip] that includes a slot for a bi-state toggle control
 * such as a toggle or checkbox. This overload provides suitable accessibility semantics for a
 * toggleable control like [Checkbox] and [Switch]. For selectable controls like [RadioButton], use
 * [SelectableChip] in order to provide the correct semantics for accessibility.
 *
 * The Wear Material [ToggleChip] offers four slots and a specific layout for an application icon, a
 * label, a secondaryLabel and toggle control. The application icon and secondaryLabel are optional.
 * The items are laid out in a row with the optional icon at the start, a column containing the two
 * label slots in the middle and a slot for the toggle control at the end.
 *
 * The [ToggleChip] is Stadium shaped and has a max height designed to take no more than two lines
 * of text of [Typography.button] style. With localisation and/or large font sizes, the [ToggleChip]
 * height adjusts to accommodate the contents. The label and secondary label should be consistently
 * aligned.
 *
 * The recommended set of [ToggleChipColors] can be obtained from [ToggleChipDefaults], e.g.
 * [ToggleChipDefaults.toggleChipColors].
 *
 * Chips can be enabled or disabled. A disabled chip will not respond to click events.
 *
 * Example of a [ToggleChip] with an icon, label and secondary label (defaults to switch toggle):
 *
 * @sample androidx.wear.compose.material.samples.ToggleChipWithSwitch
 *
 * For more information, see the
 * [Toggle Chips](https://developer.android.com/training/wearables/components/toggle-chips) guide.
 *
 * @param checked Boolean flag indicating whether this button is currently checked.
 * @param onCheckedChange Callback to be invoked when this button's checked status changes
 * @param label A slot for providing the chip's main label. The contents are expected to be text
 *   which is "start" aligned.
 * @param toggleControl A slot for providing the chip's toggle control. Two built-in types of toggle
 *   control are supported - [Checkbox] and [Switch]. For [RadioButton], use [SelectableChip], in
 *   order to provide the correct semantics for accessibility.
 * @param modifier Modifier to be applied to the chip
 * @param appIcon An optional slot for providing an icon to indicate the purpose of the chip. The
 *   contents are expected to be a horizontally and vertically centre aligned icon of size
 *   [ToggleChipDefaults.IconSize]. In order to correctly render when the Chip is not enabled the
 *   icon must set its alpha value to [LocalContentAlpha].
 * @param secondaryLabel A slot for providing the chip's secondary label. The contents are expected
 *   to be text which is "start" aligned if there is an icon preset and "start" or "center" aligned
 *   if not. label and secondaryLabel contents should be consistently aligned.
 * @param colors [ToggleChipColors] that will be used to resolve the background and content color
 *   for this chip in different states, see [ToggleChipDefaults.toggleChipColors].
 * @param enabled Controls the enabled state of the chip. When `false`, this chip will not be
 *   clickable
 * @param interactionSource an optional hoisted [MutableInteractionSource] for observing and
 *   emitting [Interaction]s for this chip's "toggleable" tap area. You can use this to change the
 *   chip's appearance or preview the chip in different states. Note that if `null` is provided,
 *   interactions will still happen internally.
 * @param contentPadding The spacing values to apply internally between the container and the
 *   content
 * @param shape Defines the chip's shape. It is strongly recommended to use the default as this
 *   shape is a key characteristic of the Wear Material Theme
 */
@Composable
public fun ToggleChip(
    checked: Boolean,
    onCheckedChange: (Boolean) -> Unit,
    label: @Composable RowScope.() -> Unit,
    toggleControl: @Composable () -> Unit,
    modifier: Modifier = Modifier,
    appIcon: @Composable (BoxScope.() -> Unit)? = null,
    secondaryLabel: @Composable (RowScope.() -> Unit)? = null,
    colors: ToggleChipColors = ToggleChipDefaults.toggleChipColors(),
    enabled: Boolean = true,
    interactionSource: MutableInteractionSource? = null,
    contentPadding: PaddingValues = ToggleChipDefaults.ContentPadding,
    shape: Shape = MaterialTheme.shapes.large,
) =
    androidx.wear.compose.materialcore.ToggleButton(
        checked = checked,
        onCheckedChange = onCheckedChange,
        label =
            provideScopeContent(
                contentColor = colors.contentColor(enabled = enabled, checked),
                textStyle = MaterialTheme.typography.button,
                content = label
            ),
        toggleControl =
            provideContent(
                contentColor = colors.toggleControlColor(enabled, checked),
                content = toggleControl
            ),
        selectionControl = null,
        modifier =
            modifier
                .defaultMinSize(minHeight = ToggleChipDefaults.Height)
                .height(IntrinsicSize.Min),
        icon =
            provideNullableScopeContent(
                contentColor = colors.contentColor(enabled = enabled, checked = checked),
                content = appIcon
            ),
        secondaryLabel =
            provideNullableScopeContent(
                contentColor = colors.secondaryContentColor(enabled = enabled, checked),
                textStyle = MaterialTheme.typography.caption2,
                content = secondaryLabel
            ),
        background = { isEnabled, isChecked ->
            val painter = colors.background(enabled = isEnabled, checked = isChecked).value

            Modifier.paint(painter = painter, contentScale = ContentScale.Crop)
        },
        enabled = enabled,
        interactionSource = interactionSource,
        contentPadding = contentPadding,
        shape = shape,
        toggleControlHeight = TOGGLE_CONTROL_HEIGHT,
        toggleControlWidth = TOGGLE_CONTROL_WIDTH,
        labelSpacerSize = 0.dp,
        toggleControlSpacing = TOGGLE_CONTROL_SPACING,
        iconSpacing = ICON_SPACING,
<<<<<<< HEAD
        ripple = rippleOrFallbackImplementation()
=======
        ripple = ripple()
>>>>>>> 3d4510a6
    )

/**
 * A [SplitToggleChip] is a specialized type of [Chip] that includes a slot for a toggle control,
 * such as a toggle or checkbox. The [SplitToggleChip] differs from the [ToggleChip] by having two
 * "tappable" areas, one clickable and one toggleable.
 *
 * This overload provides suitable accessibility semantics for a toggleable control like [Checkbox]
 * and [Switch]. For selectable controls like [RadioButton], use [SelectableChip] instead.
 *
 * The Wear Material [SplitToggleChip] offers three slots and a specific layout for a label,
 * secondaryLabel and toggle control. The secondaryLabel is optional. The items are laid out with a
 * column containing the two label slots and a slot for the toggle control at the end.
 *
 * A [SplitToggleChip] has two tappable areas, one tap area for the labels and another for the
 * toggle control. The [onClick] listener will be associated with the main body of the split toggle
 * chip with the [onCheckedChange] listener associated with the toggle control area only.
 *
 * For a split toggle chip the background of the tappable background area behind the toggle control
 * will have a visual effect applied to provide a "divider" between the two tappable areas.
 *
 * The [SplitToggleChip] is Stadium shaped and has a max height designed to take no more than two
 * lines of text of [Typography.button] style. With localisation and/or large font sizes, the
 * [SplitToggleChip] height adjusts to accommodate the contents. The label and secondary label
 * should be consistently aligned.
 *
 * The recommended set of [SplitToggleChipColors] can be obtained from [ToggleChipDefaults], e.g.
 * [ToggleChipDefaults.splitToggleChipColors].
 *
 * Chips can be enabled or disabled. A disabled chip will not respond to click events.
 *
 * Example of a [SplitToggleChip] with a label and the toggle control changed to checkbox:
 *
 * @sample androidx.wear.compose.material.samples.SplitToggleChipWithCheckbox
 *
 * For more information, see the
 * [Toggle Chips](https://developer.android.com/training/wearables/components/toggle-chips) guide.
 *
 * @param checked Boolean flag indicating whether this button is currently checked.
 * @param onCheckedChange Callback to be invoked when this buttons checked status is changed.
 * @param label A slot for providing the chip's main label. The contents are expected to be text
 *   which is "start" aligned.
 * @param onClick Click listener called when the user clicks the main body of the chip, the area
 *   behind the labels.
 * @param toggleControl A slot for providing the chip's toggle controls(s). Two built-in types of
 *   toggle control are supported, see [Checkbox] and [Switch]. For [RadioButton], use
 *   [SelectableChip] instead. [ImageVector]s can be obtained from [ToggleChipDefaults.switchIcon],
 *   [ToggleChipDefaults.radioIcon] and [ToggleChipDefaults.checkboxIcon]. In order to correctly
 *   render when the Chip is not enabled the icon must set its alpha value to [LocalContentAlpha].
 * @param modifier Modifier to be applied to the chip
 * @param secondaryLabel A slot for providing the chip's secondary label. The contents are expected
 *   to be "start" or "center" aligned. label and secondaryLabel contents should be consistently
 *   aligned.
 * @param colors [SplitToggleChipColors] that will be used to resolve the background and content
 *   color for this chip in different states, see [ToggleChipDefaults.splitToggleChipColors].
 * @param enabled Controls the enabled state of the chip. When `false`, this chip will not be
 *   clickable
 * @param checkedInteractionSource an optional hoisted [MutableInteractionSource] for observing and
 *   emitting [Interaction]s for this chip's "toggleable" tap area. You can use this to change the
 *   chip's appearance or preview the chip in different states. Note that if `null` is provided,
 *   interactions will still happen internally.
 * @param clickInteractionSource an optional hoisted [MutableInteractionSource] for observing and
 *   emitting [Interaction]s for this chip's "clickable" tap area. You can use this to change the
 *   chip's appearance or preview the chip in different states. Note that if `null` is provided,
 *   interactions will still happen internally.
 * @param contentPadding The spacing values to apply internally between the container and the
 *   content
 * @param shape Defines the chip's shape. It is strongly recommended to use the default as this
 *   shape is a key characteristic of the Wear Material Theme
 */
@Composable
public fun SplitToggleChip(
    checked: Boolean,
    onCheckedChange: (Boolean) -> Unit,
    label: @Composable RowScope.() -> Unit,
    onClick: () -> Unit,
    toggleControl: @Composable BoxScope.() -> Unit,
    modifier: Modifier = Modifier,
    secondaryLabel: @Composable (RowScope.() -> Unit)? = null,
    colors: SplitToggleChipColors = ToggleChipDefaults.splitToggleChipColors(),
    enabled: Boolean = true,
    checkedInteractionSource: MutableInteractionSource? = null,
    clickInteractionSource: MutableInteractionSource? = null,
    contentPadding: PaddingValues = ToggleChipDefaults.ContentPadding,
    shape: Shape = MaterialTheme.shapes.large,
) =
    androidx.wear.compose.materialcore.SplitToggleButton(
        checked = checked,
        onCheckedChange = onCheckedChange,
        label =
            provideScopeContent(
                contentColor = colors.contentColor(enabled = enabled),
                textStyle = MaterialTheme.typography.button,
                content = label
            ),
        onClick = onClick,
        toggleControl =
            provideScopeContent(
                contentColor = colors.toggleControlColor(enabled = enabled, checked = checked),
                content = toggleControl
            ),
        selectionControl = null,
        modifier =
            modifier
                .defaultMinSize(minHeight = ToggleChipDefaults.Height)
                .height(IntrinsicSize.Min),
        secondaryLabel =
            provideNullableScopeContent(
                contentColor = colors.secondaryContentColor(enabled = enabled),
                textStyle = MaterialTheme.typography.caption2,
                content = secondaryLabel
            ),
        backgroundColor = { isEnabled, _ -> colors.backgroundColor(enabled = isEnabled) },
        splitBackgroundColor = { isEnabled, isChecked ->
            colors.splitBackgroundOverlay(enabled = isEnabled, checked = isChecked)
        },
        enabled = enabled,
        checkedInteractionSource = checkedInteractionSource,
        clickInteractionSource = clickInteractionSource,
<<<<<<< HEAD
        contentPadding = contentPadding,
        shape = shape,
        labelSpacerSize = 0.dp,
        ripple = rippleOrFallbackImplementation()
=======
        onClickLabel = null,
        contentPadding = contentPadding,
        shape = shape,
        labelSpacerSize = 0.dp,
        ripple = ripple()
>>>>>>> 3d4510a6
    )

/** Represents the background and content colors used in [ToggleChip]s in different states. */
@Stable
public interface ToggleChipColors {
    /**
     * Represents the background treatment for this chip, depending on the [enabled] and [checked]
     * properties. Backgrounds are typically a linear gradient when the chip is checked and solid
     * when it is not.
     *
     * @param enabled Whether the chip is enabled
     * @param checked Whether the chip is currently checked or unchecked
     */
    @Composable public fun background(enabled: Boolean, checked: Boolean): State<Painter>

    /**
     * Represents the content color for this chip, depending on the [enabled] and [checked]
     * properties.
     *
     * @param enabled Whether the chip is enabled
     * @param checked Whether the chip is currently checked or unchecked
     */
    @Composable public fun contentColor(enabled: Boolean, checked: Boolean): State<Color>

    /**
     * Represents the secondary content color for this chip, depending on the [enabled] and
     * [checked] properties.
     *
     * @param enabled Whether the chip is enabled
     * @param checked Whether the chip is currently checked or unchecked
     */
    @Composable public fun secondaryContentColor(enabled: Boolean, checked: Boolean): State<Color>

    /**
     * Represents the color for the toggle control content for this chip, depending on the [enabled]
     * and [checked] properties.
     *
     * @param enabled Whether the chip is enabled
     * @param checked Whether the chip is currently checked or unchecked
     */
    @Composable public fun toggleControlColor(enabled: Boolean, checked: Boolean): State<Color>
}

/** Represents the background and content colors used in [SplitToggleChip]s in different states. */
@Stable
public interface SplitToggleChipColors {
    /**
     * Represents the background color for this chip, depending on whether it is [enabled].
     *
     * @param enabled Whether the chip is enabled
     */
    @Composable public fun backgroundColor(enabled: Boolean): State<Color>

    /**
     * Represents the content color for this chip, depending on whether it is [enabled]
     *
     * @param enabled Whether the chip is enabled
     */
    @Composable public fun contentColor(enabled: Boolean): State<Color>

    /**
     * Represents the secondary content color for this chip, depending on whether it is [enabled]
     *
     * @param enabled Whether the chip is enabled
     */
    @Composable public fun secondaryContentColor(enabled: Boolean): State<Color>

    /**
     * Represents the color for the toggle control content for this chip, depending on the [enabled]
     * and [checked] properties.
     *
     * @param enabled Whether the chip is enabled
     * @param checked Whether the chip is currently checked or unchecked
     */
    @Composable public fun toggleControlColor(enabled: Boolean, checked: Boolean): State<Color>

    /**
     * Represents the overlay to apply to a split background SplitToggleChip to distinguish between
     * the two tappable areas. The overlay will be applied to "lighten" the background of area under
     * the toggle control, depending on the [enabled] and [checked] properties.
     *
     * @param enabled Whether the chip is enabled
     * @param checked Whether the chip is currently checked or unchecked
     */
    @Composable public fun splitBackgroundOverlay(enabled: Boolean, checked: Boolean): State<Color>
}

/** Contains the default values used by [ToggleChip]s and [SplitToggleChip]s */
public object ToggleChipDefaults {

    /**
     * Creates a [ToggleChipColors] for use in a [ToggleChip]. [ToggleChip]s are expected to have a
     * linear gradient background when checked, similar to a
     * [ChipDefaults.gradientBackgroundChipColors] and a solid neutral background when not checked
     * (similar to a [ChipDefaults.secondaryChipColors])
     *
     * @param checkedStartBackgroundColor The background color used at the start of the gradient of
     *   a [ToggleChip] when enabled and checked.
     * @param checkedEndBackgroundColor The background color used at the end of the gradient of a
     *   [ToggleChip] when enabled and checked.
     * @param checkedContentColor The content color of a [ToggleChip] when enabled and checked.
     * @param checkedSecondaryContentColor The secondary content color of this [ToggleChip] when
     *   enabled and checked, used for secondaryLabel content
     * @param checkedToggleControlColor The toggle control color of this [ToggleChip] when enabled
     *   and checked, used for toggleControl content
     * @param uncheckedStartBackgroundColor The background color used at the start of the gradient
     *   of a [ToggleChip] when enabled and unchecked.
     * @param uncheckedEndBackgroundColor The background color used at the end of the gradient of a
     *   [ToggleChip] when enabled and unchecked.
     * @param uncheckedContentColor The content color of a [ToggleChip] when enabled and checked.
     * @param uncheckedSecondaryContentColor The secondary content color of this [ToggleChip] when
     *   enabled and unchecked, used for secondaryLabel content
     * @param uncheckedToggleControlColor The toggle control color of this [ToggleChip] when enabled
     *   and unchecked.
     * @param gradientDirection Whether the chips gradient should be start to end (indicated by
     *   [LayoutDirection.Ltr]) or end to start (indicated by [LayoutDirection.Rtl]).
     */
    @Composable
    public fun toggleChipColors(
        checkedStartBackgroundColor: Color =
            MaterialTheme.colors.surface
                .copy(alpha = 0f)
                .compositeOver(MaterialTheme.colors.surface),
        checkedEndBackgroundColor: Color =
            MaterialTheme.colors.primary
                .copy(alpha = 0.5f)
                .compositeOver(MaterialTheme.colors.surface),
        checkedContentColor: Color = MaterialTheme.colors.onSurface,
        checkedSecondaryContentColor: Color = MaterialTheme.colors.onSurfaceVariant,
        checkedToggleControlColor: Color = MaterialTheme.colors.secondary,
        uncheckedStartBackgroundColor: Color = MaterialTheme.colors.surface,
        uncheckedEndBackgroundColor: Color = uncheckedStartBackgroundColor,
        uncheckedContentColor: Color = contentColorFor(checkedEndBackgroundColor),
        uncheckedSecondaryContentColor: Color = uncheckedContentColor,
        uncheckedToggleControlColor: Color = uncheckedContentColor,
        gradientDirection: LayoutDirection = LocalLayoutDirection.current
    ): ToggleChipColors {
        val checkedBackgroundColors: List<Color>
        val disabledCheckedBackgroundColors: List<Color>
        if (gradientDirection == LayoutDirection.Ltr) {
            checkedBackgroundColors = listOf(checkedStartBackgroundColor, checkedEndBackgroundColor)
            disabledCheckedBackgroundColors =
                listOf(
                    checkedStartBackgroundColor.copy(alpha = ContentAlpha.disabled),
                    checkedEndBackgroundColor.copy(alpha = ContentAlpha.disabled)
                )
        } else {
            checkedBackgroundColors = listOf(checkedEndBackgroundColor, checkedStartBackgroundColor)
            disabledCheckedBackgroundColors =
                listOf(
                    checkedEndBackgroundColor.copy(alpha = ContentAlpha.disabled),
                    checkedStartBackgroundColor.copy(alpha = ContentAlpha.disabled),
                )
        }
        val uncheckedBackgroundColors: List<Color>
        val disabledUncheckedBackgroundColors: List<Color>
        if (gradientDirection == LayoutDirection.Ltr) {
            uncheckedBackgroundColors =
                listOf(uncheckedStartBackgroundColor, uncheckedEndBackgroundColor)
            disabledUncheckedBackgroundColors =
                listOf(
                    uncheckedStartBackgroundColor.copy(alpha = ContentAlpha.disabled),
                    uncheckedEndBackgroundColor.copy(alpha = ContentAlpha.disabled)
                )
        } else {
            uncheckedBackgroundColors =
                listOf(uncheckedEndBackgroundColor, uncheckedStartBackgroundColor)
            disabledUncheckedBackgroundColors =
                listOf(
                    uncheckedEndBackgroundColor.copy(alpha = ContentAlpha.disabled),
                    uncheckedStartBackgroundColor.copy(alpha = ContentAlpha.disabled),
                )
        }

        return DefaultToggleChipColors(
            checkedBackgroundPainter = BrushPainter(Brush.linearGradient(checkedBackgroundColors)),
            checkedContentColor = checkedContentColor,
            checkedSecondaryContentColor = checkedSecondaryContentColor,
            checkedIconColor = checkedToggleControlColor,
            uncheckedBackgroundPainter =
                BrushPainter(Brush.linearGradient(uncheckedBackgroundColors)),
            uncheckedContentColor = uncheckedContentColor,
            uncheckedSecondaryContentColor = uncheckedSecondaryContentColor,
            uncheckedIconColor = uncheckedToggleControlColor,
            disabledCheckedBackgroundPainter =
                BrushPainter(Brush.linearGradient(disabledCheckedBackgroundColors)),
            disabledCheckedContentColor = checkedContentColor.copy(alpha = ContentAlpha.disabled),
            disabledCheckedSecondaryContentColor =
                checkedSecondaryContentColor.copy(alpha = ContentAlpha.disabled),
            disabledCheckedIconColor =
                checkedToggleControlColor.copy(alpha = ContentAlpha.disabled),
            disabledUncheckedBackgroundPainter =
                BrushPainter(Brush.linearGradient(disabledUncheckedBackgroundColors)),
            disabledUncheckedContentColor =
                uncheckedContentColor.copy(alpha = ContentAlpha.disabled),
            disabledUncheckedSecondaryContentColor =
                uncheckedSecondaryContentColor.copy(alpha = ContentAlpha.disabled),
            disabledUncheckedIconColor =
                uncheckedToggleControlColor.copy(alpha = ContentAlpha.disabled),
        )
    }

    /**
     * Creates a [SplitToggleChipColors] for use in a [SplitToggleChip].
     *
     * @param backgroundColor The background color of this [SplitToggleChip] when enabled
     * @param contentColor The content color of this [SplitToggleChip] when enabled.
     * @param secondaryContentColor The secondary content color of this[SplitToggleChip] when
     *   enabled
     * @param checkedToggleControlColor The toggle control content color of this [SplitToggleChip]
     *   when enabled.
     * @param uncheckedToggleControlColor The toggle control content color of this [SplitToggleChip]
     *   when enabled.
     * @param splitBackgroundOverlayColor The color to use to lighten/distinguish the background
     *   behind the ToggleControl for a split background chip. A split background chip has two
     *   tappable areas, one for the main body of the chip and one for area around the toggle
     *   control icon.
     */
    @Composable
    public fun splitToggleChipColors(
        backgroundColor: Color = MaterialTheme.colors.surface,
        contentColor: Color = MaterialTheme.colors.onSurface,
        secondaryContentColor: Color = MaterialTheme.colors.onSurfaceVariant,
        checkedToggleControlColor: Color = MaterialTheme.colors.secondary,
        uncheckedToggleControlColor: Color = contentColor,
        splitBackgroundOverlayColor: Color = Color.White.copy(alpha = 0.05f),
    ): SplitToggleChipColors {
        return DefaultSplitToggleChipColors(
            backgroundColor = backgroundColor,
            contentColor = contentColor,
            secondaryContentColor = secondaryContentColor,
            checkedIconColor = checkedToggleControlColor,
            checkedSplitBackgroundOverlay = splitBackgroundOverlayColor,
            uncheckedIconColor = uncheckedToggleControlColor,
            uncheckedSplitBackgroundOverlay = splitBackgroundOverlayColor,
            disabledBackgroundColor = backgroundColor.copy(alpha = ContentAlpha.disabled),
            disabledContentColor = contentColor.copy(alpha = ContentAlpha.disabled),
            disabledSecondaryContentColor =
                secondaryContentColor.copy(alpha = ContentAlpha.disabled),
            disabledCheckedIconColor =
                checkedToggleControlColor.copy(alpha = ContentAlpha.disabled),
            disabledCheckedSplitBackgroundOverlay = splitBackgroundOverlayColor,
            disabledUncheckedIconColor =
                uncheckedToggleControlColor.copy(alpha = ContentAlpha.disabled),
            disabledUncheckedSplitBackgroundOverlay = splitBackgroundOverlayColor,
        )
    }

    /** The Wear Material UX recommended color to use for an unchecked switch icon. */
    public val SwitchUncheckedIconColor: Color
        @Composable get() = MaterialTheme.colors.onSurface.copy(0.6f)

    private val ChipHorizontalPadding = 14.dp
    private val ChipVerticalPadding = 6.dp

    /** The default content padding used by [ToggleChip] and [SplitToggleChip] */
    public val ContentPadding: PaddingValues =
        PaddingValues(
            start = ChipHorizontalPadding,
            top = ChipVerticalPadding,
            end = ChipHorizontalPadding,
            bottom = ChipVerticalPadding
        )

    /**
     * Creates switch style toggle [ImageVector]s for use in the toggleControl slot of a
     * [ToggleChip] or [SplitToggleChip]. Depending on [checked] will return either an 'on'
     * (checked) or 'off' (unchecked) switch icon.
     *
     * @param checked whether the [ToggleChip] or [SplitToggleChip] is currently 'on' (checked/true)
     *   or 'off' (unchecked/false)
     */
    public fun switchIcon(
        checked: Boolean,
    ): ImageVector = if (checked) SwitchOn else SwitchOff

    /**
     * Creates a radio button style toggle [ImageVector]s for use in the toggleControl slot of a
     * [ToggleChip] or [SplitToggleChip]. Depending on [checked] will return either an 'on'
     * (checked) or 'off' (unchecked) radio button icon.
     *
     * @param checked whether the [ToggleChip] or [SplitToggleChip] is currently 'on' (checked/true)
     *   or 'off' (unchecked/false)
     */
    public fun radioIcon(
        checked: Boolean,
    ): ImageVector = if (checked) RadioOn else RadioOff

    /**
     * Creates checkbox style toggle [ImageVector]s for use in the toggleControl slot of a
     * [ToggleChip] or [SplitToggleChip]. Depending on [checked] will return either an 'on'
     * (ticked/checked) or 'off' (unticked/unchecked) checkbox image.
     *
     * @param checked whether the [ToggleChip] or [SplitToggleChip] is currently 'on' (checked/true)
     *   or 'off' (unchecked/false)
     */
    public fun checkboxIcon(
        checked: Boolean,
    ): ImageVector = if (checked) CheckboxOn else CheckboxOff

    /**
     * The default height applied for the [ToggleChip] or [SplitToggleChip]. Note that you can
     * override it by applying Modifier.heightIn directly on [ToggleChip] or [SplitToggleChip].
     */
    public val Height = 52.dp

    /**
     * The default size of app icons or toggle controls when used inside a [ToggleChip] or
     * [SplitToggleChip].
     */
    public val IconSize: Dp = 24.dp

    private val SwitchOn: ImageVector
        get() {
            if (_switchOn != null) {
                return _switchOn!!
            }
            _switchOn =
                materialIcon(name = "SwitchOn") {
                    materialPath(fillAlpha = 0.38f, strokeAlpha = 0.38f) {
                        moveTo(5.0f, 7.0f)
                        lineTo(19.0f, 7.0f)
                        arcTo(5.0f, 5.0f, 0.0f, false, true, 24.0f, 12.0f)
                        lineTo(24.0f, 12.0f)
                        arcTo(5.0f, 5.0f, 0.0f, false, true, 19.0f, 17.0f)
                        lineTo(5.0f, 17.0f)
                        arcTo(5.0f, 5.0f, 0.0f, false, true, 0.0f, 12.0f)
                        lineTo(0.0f, 12.0f)
                        arcTo(5.0f, 5.0f, 0.0f, false, true, 5.0f, 7.0f)
                        close()
                    }
                    materialPath(pathFillType = PathFillType.EvenOdd) {
                        moveTo(17.0f, 19.0f)
                        curveTo(20.866f, 19.0f, 24.0f, 15.866f, 24.0f, 12.0f)
                        curveTo(24.0f, 8.134f, 20.866f, 5.0f, 17.0f, 5.0f)
                        curveTo(13.134f, 5.0f, 10.0f, 8.134f, 10.0f, 12.0f)
                        curveTo(10.0f, 15.866f, 13.134f, 19.0f, 17.0f, 19.0f)
                        close()
                    }
                }
            return _switchOn!!
        }

    private var _switchOn: ImageVector? = null

    private val SwitchOff: ImageVector
        get() {
            if (_switchOff != null) {
                return _switchOff!!
            }
            _switchOff =
                materialIcon(name = "SwitchOff") {
                    materialPath(fillAlpha = 0.38f, strokeAlpha = 0.38f) {
                        moveTo(5.0f, 7.0f)
                        lineTo(19.0f, 7.0f)
                        arcTo(5.0f, 5.0f, 0.0f, false, true, 24.0f, 12.0f)
                        lineTo(24.0f, 12.0f)
                        arcTo(5.0f, 5.0f, 0.0f, false, true, 19.0f, 17.0f)
                        lineTo(5.0f, 17.0f)
                        arcTo(5.0f, 5.0f, 0.0f, false, true, 0.0f, 12.0f)
                        lineTo(0.0f, 12.0f)
                        arcTo(5.0f, 5.0f, 0.0f, false, true, 5.0f, 7.0f)
                        close()
                    }
                    materialPath(pathFillType = PathFillType.EvenOdd) {
                        moveTo(7.0f, 19.0f)
                        curveTo(10.866f, 19.0f, 14.0f, 15.866f, 14.0f, 12.0f)
                        curveTo(14.0f, 8.134f, 10.866f, 5.0f, 7.0f, 5.0f)
                        curveTo(3.134f, 5.0f, 0.0f, 8.134f, 0.0f, 12.0f)
                        curveTo(0.0f, 15.866f, 3.134f, 19.0f, 7.0f, 19.0f)
                        close()
                    }
                }
            return _switchOff!!
        }

    private var _switchOff: ImageVector? = null

    public val RadioOn: ImageVector
        get() {
            if (_radioOn != null) {
                return _radioOn!!
            }
            _radioOn =
                materialIcon(name = "RadioOn") {
                    materialPath {
                        moveTo(12.0f, 2.0f)
                        curveTo(6.48f, 2.0f, 2.0f, 6.48f, 2.0f, 12.0f)
                        curveTo(2.0f, 17.52f, 6.48f, 22.0f, 12.0f, 22.0f)
                        curveTo(17.52f, 22.0f, 22.0f, 17.52f, 22.0f, 12.0f)
                        curveTo(22.0f, 6.48f, 17.52f, 2.0f, 12.0f, 2.0f)
                        close()
                        moveTo(12.0f, 20.0f)
                        curveTo(7.58f, 20.0f, 4.0f, 16.42f, 4.0f, 12.0f)
                        curveTo(4.0f, 7.58f, 7.58f, 4.0f, 12.0f, 4.0f)
                        curveTo(16.42f, 4.0f, 20.0f, 7.58f, 20.0f, 12.0f)
                        curveTo(20.0f, 16.42f, 16.42f, 20.0f, 12.0f, 20.0f)
                        close()
                    }
                    materialPath {
                        moveTo(12.0f, 12.0f)
                        moveToRelative(-5.0f, 0.0f)
                        arcToRelative(5.0f, 5.0f, 0.0f, true, true, 10.0f, 0.0f)
                        arcToRelative(5.0f, 5.0f, 0.0f, true, true, -10.0f, 0.0f)
                    }
                }
            return _radioOn!!
        }

    private var _radioOn: ImageVector? = null

    public val RadioOff: ImageVector
        get() {
            if (_radioOff != null) {
                return _radioOff!!
            }
            _radioOff =
                materialIcon(name = "RadioOff") {
                    materialPath {
                        moveTo(12.0f, 2.0f)
                        curveTo(6.48f, 2.0f, 2.0f, 6.48f, 2.0f, 12.0f)
                        curveTo(2.0f, 17.52f, 6.48f, 22.0f, 12.0f, 22.0f)
                        curveTo(17.52f, 22.0f, 22.0f, 17.52f, 22.0f, 12.0f)
                        curveTo(22.0f, 6.48f, 17.52f, 2.0f, 12.0f, 2.0f)
                        close()
                        moveTo(12.0f, 20.0f)
                        curveTo(7.58f, 20.0f, 4.0f, 16.42f, 4.0f, 12.0f)
                        curveTo(4.0f, 7.58f, 7.58f, 4.0f, 12.0f, 4.0f)
                        curveTo(16.42f, 4.0f, 20.0f, 7.58f, 20.0f, 12.0f)
                        curveTo(20.0f, 16.42f, 16.42f, 20.0f, 12.0f, 20.0f)
                        close()
                    }
                }
            return _radioOff!!
        }

    private var _radioOff: ImageVector? = null

    public val CheckboxOn: ImageVector
        get() {
            if (_checkboxOn != null) {
                return _checkboxOn!!
            }
            _checkboxOn =
                materialIcon(name = "CheckboxOn") {
                    materialPath {
                        moveTo(19.0f, 3.0f)
                        horizontalLineTo(5.0f)
                        curveTo(3.9f, 3.0f, 3.0f, 3.9f, 3.0f, 5.0f)
                        verticalLineTo(19.0f)
                        curveTo(3.0f, 20.1f, 3.9f, 21.0f, 5.0f, 21.0f)
                        horizontalLineTo(19.0f)
                        curveTo(20.1f, 21.0f, 21.0f, 20.1f, 21.0f, 19.0f)
                        verticalLineTo(5.0f)
                        curveTo(21.0f, 3.9f, 20.1f, 3.0f, 19.0f, 3.0f)
                        close()
                        moveTo(19.0f, 19.0f)
                        horizontalLineTo(5.0f)
                        verticalLineTo(5.0f)
                        horizontalLineTo(19.0f)
                        verticalLineTo(19.0f)
                        close()
                        moveTo(18.0f, 9.0f)
                        lineTo(16.6f, 7.6f)
                        lineTo(13.3f, 10.9f)
                        lineTo(10.0f, 14.2f)
                        lineTo(7.4f, 11.6f)
                        lineTo(6.0f, 13.0f)
                        lineTo(10.0f, 17.0f)
                        lineTo(18.0f, 9.0f)
                        close()
                    }
                }
            return _checkboxOn!!
        }

    private var _checkboxOn: ImageVector? = null

    private val CheckboxOff: ImageVector
        get() {
            if (_checkboxOff != null) {
                return _checkboxOff!!
            }
            _checkboxOff =
                materialIcon(name = "CheckboxOff") {
                    materialPath {
                        moveTo(19.0f, 5.0f)
                        verticalLineTo(19.0f)
                        horizontalLineTo(5.0f)
                        verticalLineTo(5.0f)
                        horizontalLineTo(19.0f)
                        close()
                        moveTo(19.0f, 3.0f)
                        horizontalLineTo(5.0f)
                        curveTo(3.9f, 3.0f, 3.0f, 3.9f, 3.0f, 5.0f)
                        verticalLineTo(19.0f)
                        curveTo(3.0f, 20.1f, 3.9f, 21.0f, 5.0f, 21.0f)
                        horizontalLineTo(19.0f)
                        curveTo(20.1f, 21.0f, 21.0f, 20.1f, 21.0f, 19.0f)
                        verticalLineTo(5.0f)
                        curveTo(21.0f, 3.9f, 20.1f, 3.0f, 19.0f, 3.0f)
                        close()
                    }
                }
            return _checkboxOff!!
        }

    private var _checkboxOff: ImageVector? = null
}

/** Default [ToggleChipColors] implementation. */
@Immutable
private class DefaultToggleChipColors(
    private val checkedBackgroundPainter: Painter,
    private val checkedContentColor: Color,
    private val checkedSecondaryContentColor: Color,
    private val checkedIconColor: Color,
    private val disabledCheckedBackgroundPainter: Painter,
    private val disabledCheckedContentColor: Color,
    private val disabledCheckedSecondaryContentColor: Color,
    private val disabledCheckedIconColor: Color,
    private val uncheckedBackgroundPainter: Painter,
    private val uncheckedContentColor: Color,
    private val uncheckedSecondaryContentColor: Color,
    private val uncheckedIconColor: Color,
    private val disabledUncheckedBackgroundPainter: Painter,
    private val disabledUncheckedContentColor: Color,
    private val disabledUncheckedSecondaryContentColor: Color,
    private val disabledUncheckedIconColor: Color,
) : ToggleChipColors {

    @Composable
    override fun background(enabled: Boolean, checked: Boolean): State<Painter> {
        return rememberUpdatedState(
            if (enabled) {
                if (checked) checkedBackgroundPainter else uncheckedBackgroundPainter
            } else {
                if (checked) disabledCheckedBackgroundPainter
                else disabledUncheckedBackgroundPainter
            }
        )
    }

    @Composable
    override fun contentColor(enabled: Boolean, checked: Boolean): State<Color> {
        return rememberUpdatedState(
            if (enabled) {
                if (checked) checkedContentColor else uncheckedContentColor
            } else {
                if (checked) disabledCheckedContentColor else disabledUncheckedContentColor
            }
        )
    }

    @Composable
    override fun secondaryContentColor(enabled: Boolean, checked: Boolean): State<Color> {
        return rememberUpdatedState(
            if (enabled) {
                if (checked) checkedSecondaryContentColor else uncheckedSecondaryContentColor
            } else {
                if (checked) disabledCheckedSecondaryContentColor
                else disabledUncheckedSecondaryContentColor
            }
        )
    }

    @Composable
    override fun toggleControlColor(enabled: Boolean, checked: Boolean): State<Color> {
        return rememberUpdatedState(
            if (enabled) {
                if (checked) checkedIconColor else uncheckedIconColor
            } else {
                if (checked) disabledCheckedIconColor else disabledUncheckedIconColor
            }
        )
    }

    override fun equals(other: Any?): Boolean {
        if (this === other) return true
        if (other == null) return false
        if (this::class != other::class) return false

        other as DefaultToggleChipColors

        if (checkedBackgroundPainter != other.checkedBackgroundPainter) return false
        if (checkedContentColor != other.checkedContentColor) return false
        if (checkedIconColor != other.checkedIconColor) return false
        if (checkedSecondaryContentColor != other.checkedSecondaryContentColor) return false
        if (uncheckedBackgroundPainter != other.uncheckedBackgroundPainter) return false
        if (uncheckedContentColor != other.uncheckedContentColor) return false
        if (uncheckedIconColor != other.uncheckedIconColor) return false
        if (uncheckedSecondaryContentColor != other.uncheckedSecondaryContentColor) return false
        if (disabledCheckedBackgroundPainter != other.disabledCheckedBackgroundPainter) return false
        if (disabledCheckedContentColor != other.disabledCheckedContentColor) return false
        if (disabledCheckedIconColor != other.disabledCheckedIconColor) return false
        if (disabledCheckedSecondaryContentColor != other.disabledCheckedSecondaryContentColor)
            return false
        if (disabledUncheckedBackgroundPainter != other.disabledUncheckedBackgroundPainter)
            return false
        if (disabledUncheckedContentColor != other.disabledUncheckedContentColor) return false
        if (disabledUncheckedIconColor != other.disabledUncheckedIconColor) return false
        if (disabledUncheckedSecondaryContentColor != other.disabledUncheckedSecondaryContentColor)
            return false

        return true
    }

    override fun hashCode(): Int {
        var result = checkedBackgroundPainter.hashCode()
        result = 31 * result + checkedContentColor.hashCode()
        result = 31 * result + checkedSecondaryContentColor.hashCode()
        result = 31 * result + checkedIconColor.hashCode()
        result = 31 * result + uncheckedBackgroundPainter.hashCode()
        result = 31 * result + uncheckedContentColor.hashCode()
        result = 31 * result + uncheckedSecondaryContentColor.hashCode()
        result = 31 * result + uncheckedIconColor.hashCode()
        result = 31 * result + disabledCheckedBackgroundPainter.hashCode()
        result = 31 * result + disabledCheckedContentColor.hashCode()
        result = 31 * result + disabledCheckedSecondaryContentColor.hashCode()
        result = 31 * result + disabledCheckedIconColor.hashCode()
        result = 31 * result + disabledUncheckedBackgroundPainter.hashCode()
        result = 31 * result + disabledUncheckedContentColor.hashCode()
        result = 31 * result + disabledUncheckedSecondaryContentColor.hashCode()
        result = 31 * result + disabledUncheckedIconColor.hashCode()
        return result
    }
}

/** Default [SplitToggleChipColors] implementation. */
@Immutable
private class DefaultSplitToggleChipColors(
    private val backgroundColor: Color,
    private val contentColor: Color,
    private val secondaryContentColor: Color,
    private val checkedIconColor: Color,
    private val checkedSplitBackgroundOverlay: Color,
    private val disabledBackgroundColor: Color,
    private val disabledContentColor: Color,
    private val disabledSecondaryContentColor: Color,
    private val disabledCheckedIconColor: Color,
    private val disabledCheckedSplitBackgroundOverlay: Color,
    private val uncheckedIconColor: Color,
    private val uncheckedSplitBackgroundOverlay: Color,
    private val disabledUncheckedIconColor: Color,
    private val disabledUncheckedSplitBackgroundOverlay: Color,
) : SplitToggleChipColors {

    @Composable
    override fun backgroundColor(enabled: Boolean): State<Color> {
        return rememberUpdatedState(if (enabled) backgroundColor else disabledBackgroundColor)
    }

    @Composable
    override fun contentColor(enabled: Boolean): State<Color> {
        return rememberUpdatedState(if (enabled) contentColor else disabledContentColor)
    }

    @Composable
    override fun secondaryContentColor(enabled: Boolean): State<Color> {
        return rememberUpdatedState(
            if (enabled) secondaryContentColor else disabledSecondaryContentColor
        )
    }

    @Composable
    override fun toggleControlColor(enabled: Boolean, checked: Boolean): State<Color> {
        return rememberUpdatedState(
            if (enabled) {
                if (checked) checkedIconColor else uncheckedIconColor
            } else {
                if (checked) disabledCheckedIconColor else disabledUncheckedIconColor
            }
        )
    }

    @Composable
    override fun splitBackgroundOverlay(enabled: Boolean, checked: Boolean): State<Color> {
        return rememberUpdatedState(
            if (enabled) {
                if (checked) checkedSplitBackgroundOverlay else uncheckedSplitBackgroundOverlay
            } else {
                if (checked) disabledCheckedSplitBackgroundOverlay
                else disabledUncheckedSplitBackgroundOverlay
            }
        )
    }

    override fun equals(other: Any?): Boolean {
        if (this === other) return true
        if (other == null) return false
        if (this::class != other::class) return false

        other as DefaultSplitToggleChipColors

        if (backgroundColor != other.backgroundColor) return false
        if (contentColor != other.contentColor) return false
        if (checkedIconColor != other.checkedIconColor) return false
        if (checkedSplitBackgroundOverlay != other.checkedSplitBackgroundOverlay) return false
        if (uncheckedIconColor != other.uncheckedIconColor) return false
        if (uncheckedSplitBackgroundOverlay != other.uncheckedSplitBackgroundOverlay) return false
        if (disabledBackgroundColor != other.disabledBackgroundColor) return false
        if (disabledContentColor != other.disabledContentColor) return false
        if (disabledCheckedIconColor != other.disabledCheckedIconColor) return false
        if (disabledSecondaryContentColor != other.disabledSecondaryContentColor) return false
        if (disabledCheckedSplitBackgroundOverlay != other.disabledCheckedSplitBackgroundOverlay)
            return false
        if (disabledUncheckedIconColor != other.disabledUncheckedIconColor) return false
        if (
            disabledUncheckedSplitBackgroundOverlay != other.disabledUncheckedSplitBackgroundOverlay
        )
            return false

        return true
    }

    override fun hashCode(): Int {
        var result = backgroundColor.hashCode()
        result = 31 * result + contentColor.hashCode()
        result = 31 * result + secondaryContentColor.hashCode()
        result = 31 * result + checkedIconColor.hashCode()
        result = 31 * result + checkedSplitBackgroundOverlay.hashCode()
        result = 31 * result + uncheckedIconColor.hashCode()
        result = 31 * result + uncheckedSplitBackgroundOverlay.hashCode()
        result = 31 * result + disabledBackgroundColor.hashCode()
        result = 31 * result + disabledContentColor.hashCode()
        result = 31 * result + disabledSecondaryContentColor.hashCode()
        result = 31 * result + disabledCheckedIconColor.hashCode()
        result = 31 * result + disabledCheckedSplitBackgroundOverlay.hashCode()
        result = 31 * result + disabledUncheckedIconColor.hashCode()
        result = 31 * result + disabledUncheckedSplitBackgroundOverlay.hashCode()
        return result
    }
}

private val TOGGLE_CONTROL_HEIGHT = 24.dp
private val TOGGLE_CONTROL_WIDTH = 24.dp
private val TOGGLE_CONTROL_SPACING = 4.dp
private val ICON_SPACING = 6.dp<|MERGE_RESOLUTION|>--- conflicted
+++ resolved
@@ -161,11 +161,7 @@
         labelSpacerSize = 0.dp,
         toggleControlSpacing = TOGGLE_CONTROL_SPACING,
         iconSpacing = ICON_SPACING,
-<<<<<<< HEAD
-        ripple = rippleOrFallbackImplementation()
-=======
         ripple = ripple()
->>>>>>> 3d4510a6
     )
 
 /**
@@ -285,18 +281,11 @@
         enabled = enabled,
         checkedInteractionSource = checkedInteractionSource,
         clickInteractionSource = clickInteractionSource,
-<<<<<<< HEAD
-        contentPadding = contentPadding,
-        shape = shape,
-        labelSpacerSize = 0.dp,
-        ripple = rippleOrFallbackImplementation()
-=======
         onClickLabel = null,
         contentPadding = contentPadding,
         shape = shape,
         labelSpacerSize = 0.dp,
         ripple = ripple()
->>>>>>> 3d4510a6
     )
 
 /** Represents the background and content colors used in [ToggleChip]s in different states. */
