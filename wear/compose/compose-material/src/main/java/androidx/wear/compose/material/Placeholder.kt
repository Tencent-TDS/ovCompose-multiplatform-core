/*
 * Copyright 2022 The Android Open Source Project
 *
 * Licensed under the Apache License, Version 2.0 (the "License");
 * you may not use this file except in compliance with the License.
 * You may obtain a copy of the License at
 *
 *      http://www.apache.org/licenses/LICENSE-2.0
 *
 * Unless required by applicable law or agreed to in writing, software
 * distributed under the License is distributed on an "AS IS" BASIS,
 * WITHOUT WARRANTIES OR CONDITIONS OF ANY KIND, either express or implied.
 * See the License for the specific language governing permissions and
 * limitations under the License.
 */
package androidx.wear.compose.material

import androidx.compose.animation.core.CubicBezierEasing
import androidx.compose.animation.core.Easing
import androidx.compose.animation.core.withInfiniteAnimationFrameMillis
import androidx.compose.runtime.Composable
import androidx.compose.runtime.Immutable
import androidx.compose.runtime.Stable
import androidx.compose.runtime.State
import androidx.compose.runtime.derivedStateOf
import androidx.compose.runtime.getValue
import androidx.compose.runtime.mutableLongStateOf
import androidx.compose.runtime.mutableStateOf
import androidx.compose.runtime.remember
import androidx.compose.runtime.rememberUpdatedState
import androidx.compose.runtime.setValue
import androidx.compose.ui.Modifier
import androidx.compose.ui.geometry.Offset
import androidx.compose.ui.geometry.Size
import androidx.compose.ui.graphics.Brush
import androidx.compose.ui.graphics.Color
import androidx.compose.ui.graphics.ColorFilter
import androidx.compose.ui.graphics.Outline
import androidx.compose.ui.graphics.RectangleShape
import androidx.compose.ui.graphics.Shape
import androidx.compose.ui.graphics.SolidColor
import androidx.compose.ui.graphics.compositeOver
import androidx.compose.ui.graphics.drawOutline
import androidx.compose.ui.graphics.drawscope.ContentDrawScope
import androidx.compose.ui.graphics.drawscope.DrawScope
import androidx.compose.ui.graphics.painter.Painter
import androidx.compose.ui.layout.LayoutCoordinates
import androidx.compose.ui.layout.OnGloballyPositionedModifier
import androidx.compose.ui.layout.positionInRoot
import androidx.compose.ui.node.DrawModifierNode
import androidx.compose.ui.node.GlobalPositionAwareModifierNode
import androidx.compose.ui.node.ModifierNodeElement
import androidx.compose.ui.node.ObserverModifierNode
import androidx.compose.ui.node.invalidateDraw
import androidx.compose.ui.node.observeReads
import androidx.compose.ui.platform.InspectorInfo
import androidx.compose.ui.platform.LocalDensity
import androidx.compose.ui.platform.debugInspectorInfo
import androidx.compose.ui.unit.Dp
import androidx.compose.ui.unit.LayoutDirection
import androidx.compose.ui.util.lerp
import androidx.wear.compose.foundation.ExperimentalWearFoundationApi
import androidx.wear.compose.foundation.LocalReduceMotion
import androidx.wear.compose.materialcore.screenHeightDp
import androidx.wear.compose.materialcore.screenWidthDp
import kotlin.math.max
import kotlin.math.pow
import kotlinx.coroutines.coroutineScope
import kotlinx.coroutines.isActive

/**
 * A state object that can be used to control placeholders. Placeholders are used when the content
 * that needs to be displayed in a component is not yet available, e.g. it is loading
 * asynchronously.
 *
 * A [PlaceholderState] should be created for each component that has placeholder data. The state is
 * used to coordinate all of the different placeholder effects and animations.
 *
 * Placeholder has a number of different effects designed to work together. [Modifier.placeholder]
 * draws a placeholder shape on top of content that is waiting to load. There can be multiple
 * placeholders in a component. [Modifier.placeholderShimmer] does a shimmer animation over the
 * whole component that includes the placeholders. There should only be one placeholderShimmer for
 * each component.
 *
 * NOTE: The order of modifiers is important. If you are adding both [Modifier.placeholder] and
 * [Modifier.placeholderShimmer] to the same composable then the shimmer must be before in the
 * modifier chain. Example of [Text] composable with both placeholderShimmer and placeholder
 * modifiers.
 *
 * @sample androidx.wear.compose.material.samples.TextPlaceholder
 *
 * Background placeholder effects are used to mask the background of components like chips and cards
 * until all of the data has loaded. Use [PlaceholderDefaults.placeholderChipColors]
 * [PlaceholderDefaults.placeholderBackgroundBrush] and
 * [PlaceholderDefaults.painterWithPlaceholderOverlayBackgroundBrush] to draw the component
 * background.
 *
 * Once all of the components content is loaded the shimmer will stop and a wipe off animation will
 * remove the placeholders.
 */
@ExperimentalWearMaterialApi
@Stable
public class PlaceholderState
internal constructor(
    private val isContentReady: State<() -> Boolean>,
    private val maxScreenDimension: Float,
    private val isReduceMotionEnabled: Boolean
) {

    /**
     * The offset to apply for any background placeholder animations. This is the global offset of
     * the component which is having its background painted with
     * [PlaceholderDefaults.painterWithPlaceholderOverlayBackgroundBrush],
     * [PlaceholderDefaults.placeholderBackgroundBrush] or
     * [PlaceholderDefaults.placeholderChipColors].
     *
     * The offset values should be retrieved with [OnGloballyPositionedModifier].
     *
     * The offset is used to coordinate placeholder effects such as wipe-off between the difference
     * placeholder layers.
     */
    internal var backgroundOffset: Offset = Offset.Zero

    /** Start the animation of the placeholder state. */
    public suspend fun startPlaceholderAnimation() {
        if (!isReduceMotionEnabled) {
            coroutineScope {
                while (isActive) {
                    withInfiniteAnimationFrameMillis { frameMillis.longValue = it }
                }
            }
        }
    }

    /**
     * The current value of the placeholder wipe-off visual effect gradient progression. The
     * progression is a 45 degree angle sweep across the whole screen running from outside of the
     * Top|Left of the screen to Bottom|Right used as the anchor for wipe-off gradient effects.
     *
     * The progression represents the x and y coordinates in pixels of the Top|Left part of the
     * gradient that flows across the screen. The progression will start at -maxScreenDimension (max
     * of height/width to create a 45 degree angle) * 1.75f and progress to the
     * maximumScreenDimension * 0.75f.
     *
     * The time taken for this progression to reach the edge of visible screen is
     * [PLACEHOLDER_WIPE_OFF_PROGRESSION_DURATION_MS]
     */
    internal val placeholderWipeOffProgression: Float by derivedStateOf {
        val absoluteProgression =
            ((frameMillis.longValue - startOfWipeOffAnimation)
                    .coerceAtMost(PLACEHOLDER_WIPE_OFF_PROGRESSION_DURATION_MS)
                    .toFloat() / PLACEHOLDER_WIPE_OFF_PROGRESSION_DURATION_MS)
                .coerceAtMost(1f)
        val easedProgression = wipeOffInterpolator.transform(absoluteProgression)
        lerp(-maxScreenDimension * 1.75f, maxScreenDimension * 0.75f, easedProgression)
    }

    /**
     * The current value of the placeholder wipe off visual effect gradient progression alpha. The
     * progression is a 45 degree angle sweep across the whole screen running from outside of the
     * Top|Left of the screen to Bottom|Right used as the anchor for wipe-off gradient effects.
     *
     * The progression represents the x and y coordinates in pixels of the Top|Left part of the
     * gradient that flows across the screen. The progression will start at -maxScreenDimension (max
     * of height/width to create a 45 degree angle) and progress to the maximumScreenDimension.
     *
     * The time taken for this progression is [PLACEHOLDER_WIPE_OFF_PROGRESSION_ALPHA_DURATION_MS]
     */
    @ExperimentalWearMaterialApi
    internal val placeholderWipeOffAlpha: Float by derivedStateOf {
        val absoluteProgression =
            ((frameMillis.longValue - startOfWipeOffAnimation)
                    .coerceAtMost(PLACEHOLDER_WIPE_OFF_PROGRESSION_ALPHA_DURATION_MS)
                    .toFloat() / PLACEHOLDER_WIPE_OFF_PROGRESSION_ALPHA_DURATION_MS)
                .coerceAtMost(1f)

        val alpha = lerp(0f, 1f, absoluteProgression)
        wipeOffInterpolator.transform(alpha)
    }

    /**
     * The current value of the placeholder visual effect gradient progression. The progression
     * gives the x coordinate to be applied to the placeholder gradient as it moves across the
     * screen. Starting off screen to the left and progressing across the screen and finishing off
     * the screen to the right after [PLACEHOLDER_SHIMMER_DURATION_MS].
     */
    @ExperimentalWearMaterialApi
    public val placeholderProgression: Float by derivedStateOf {
        val absoluteProgression =
            (frameMillis.longValue
                .mod(PLACEHOLDER_SHIMMER_GAP_BETWEEN_ANIMATION_LOOPS_MS)
                .coerceAtMost(PLACEHOLDER_SHIMMER_DURATION_MS)
                .toFloat() / PLACEHOLDER_SHIMMER_DURATION_MS)
        val easedProgression = progressionInterpolator.transform(absoluteProgression)
        lerp(-maxScreenDimension * 0.5f, maxScreenDimension * 1.5f, easedProgression)
    }

    /**
     * The current value of the placeholder visual effect gradient progression alpha/opacity. The
     * progression gives the alpha to apply during the period of the placeholder effect. This allows
     * the effect to be faded in and then out during the [PLACEHOLDER_SHIMMER_DURATION_MS].
     */
    @ExperimentalWearMaterialApi
    internal val placeholderShimmerAlpha: Float by derivedStateOf {
        val absoluteProgression =
            (frameMillis.longValue
                .mod(PLACEHOLDER_SHIMMER_GAP_BETWEEN_ANIMATION_LOOPS_MS)
                .coerceAtMost(PLACEHOLDER_SHIMMER_DURATION_MS)
                .toFloat() / PLACEHOLDER_SHIMMER_DURATION_MS)

        if (absoluteProgression <= 0.5f) {
            val alpha = lerp(0f, 0.15f, absoluteProgression * 2f)
            progressionInterpolator.transform(alpha)
        } else {
            val alpha = lerp(0.15f, 0f, (absoluteProgression - 0.5f) * 2f)
            progressionInterpolator.transform(alpha)
        }
    }

    /**
     * The current value of the placeholder visual effect gradient progression alpha/opacity during
     * the fade-in part of reset placeholder animation. This allows the effect to be faded in during
     * the [PLACEHOLDER_RESET_ANIMATION_DURATION].
     */
    internal val resetPlaceholderFadeInAlpha: Float by derivedStateOf {
        val absoluteProgression =
            (frameMillis.longValue - startOfResetAnimation - RAPID)
                .coerceAtMost(QUICK.toLong())
                .toFloat() / QUICK.toFloat()
        if (absoluteProgression < 0f) {
            0f
        } else {
            val alpha = lerp(0.1f, 1f, absoluteProgression)
            resetFadeInInterpolator.transform(alpha)
        }
    }

    /**
     * The current value of the placeholder visual effect gradient progression alpha/opacity during
     * the fade-out part of reset placeholder animation. This allows the effect to be faded out
     * during the [PLACEHOLDER_RESET_ANIMATION_DURATION].
     */
    internal val resetPlaceholderFadeOutAlpha: Float by derivedStateOf {
        val absoluteProgression =
            (frameMillis.longValue - startOfResetAnimation).coerceAtMost(RAPID.toLong()).toFloat() /
                RAPID.toFloat()
        val alpha = lerp(1f, 0f, absoluteProgression)
        resetFadeOutInterpolator.transform(alpha)
    }

    /**
     * Returns true if the placeholder content should be shown with no placeholders effects and
     * false if either the placeholder or the wipe-off effect are being shown.
     */
    public val isShowContent: Boolean by derivedStateOf {
        placeholderStage == PlaceholderStage.ShowContent
    }

    /**
     * Should only be called when [isShowContent] is false. Returns true if the wipe-off effect that
     * reveals content should be shown and false if the placeholder effect should be shown.
     */
    public val isWipeOff: Boolean by derivedStateOf { placeholderStage == PlaceholderStage.WipeOff }

    /**
     * The width of the gradient to use for the placeholder shimmer and wipe-off effects. This is
     * the value in pixels that should be used in either horizontal or vertical direction to be
     * equivalent to a gradient width of 2 x maxScreenDimension rotated through 45 degrees.
     */
    internal val gradientXYWidth: Float by derivedStateOf { maxScreenDimension * 2f.pow(1.5f) }

    internal var placeholderStage: PlaceholderStage =
        if (isContentReady.value.invoke()) PlaceholderStage.ShowContent
        else PlaceholderStage.ShowPlaceholder
        get() =
            derivedStateOf {
                    if (
                        field == PlaceholderStage.WipeOff ||
                            field == PlaceholderStage.ShowPlaceholder
                    ) {
                        // WipeOff
                        if (startOfWipeOffAnimation != 0L) {
                            if (
                                (frameMillis.longValue - startOfWipeOffAnimation) >=
                                    PLACEHOLDER_WIPE_OFF_PROGRESSION_DURATION_MS
                            ) {
                                field = PlaceholderStage.ShowContent
                            }
                            // Placeholder
                        } else if (isContentReady.value()) {
                            if (isReduceMotionEnabled) {
                                field = PlaceholderStage.ShowContent
                            } else {
                                startOfWipeOffAnimation = frameMillis.longValue
                                field = PlaceholderStage.WipeOff
                            }
                        }
                    } else {
                        if (!isContentReady.value()) {
                            // Reset
                            if (startOfResetAnimation != 0L) {
                                if (
                                    frameMillis.longValue - startOfResetAnimation >=
                                        PLACEHOLDER_RESET_ANIMATION_DURATION
                                ) {
                                    startOfResetAnimation = 0L
                                    field = PlaceholderStage.ShowPlaceholder
                                }
                            } else {
                                // ShowContent
                                startOfWipeOffAnimation = 0L
                                if (isReduceMotionEnabled) {
                                    field = PlaceholderStage.ShowPlaceholder
                                } else {
                                    startOfResetAnimation = frameMillis.longValue
                                    field = PlaceholderStage.ResetContent
                                }
                            }
                        }
                    }
                    field
                }
                .value

    /**
     * The frame time in milliseconds in the calling context of frame dispatch. Used to coordinate
     * the placeholder state and effects. Usually provided by [withInfiniteAnimationFrameMillis].
     */
    internal val frameMillis = mutableLongStateOf(0L)

    private var startOfResetAnimation = 0L
    private var startOfWipeOffAnimation = 0L

    private val progressionInterpolator: Easing = CubicBezierEasing(0.3f, 0f, 0.7f, 1f)
    private val wipeOffInterpolator: Easing = CubicBezierEasing(0f, 0.2f, 1f, 0.6f)
    private val resetFadeInInterpolator: Easing = CubicBezierEasing(0.2f, 0f, 0f, 1f)
    private val resetFadeOutInterpolator: Easing = CubicBezierEasing(0.3f, 0f, 1f, 1f)
}

/**
 * Creates a [PlaceholderState] that is remembered across compositions. To start placeholder
 * animations run [PlaceholderState.startPlaceholderAnimation].
 *
 * A [PlaceholderState] should be created for each component that has placeholder data. The state is
 * used to coordinate all of the different placeholder effects and animations.
 *
 * Placeholder has a number of different effects designed to work together. [Modifier.placeholder]
 * draws a placeholder shape on top of content that is waiting to load. There can be multiple
 * placeholders in a component. [Modifier.placeholderShimmer] does a shimmer animation over the
 * whole component that includes the placeholders. There should only be one placeholderShimmer for
 * each component.
 *
 * Background placeholder effects are used to mask the background of components like chips and cards
 * until all of the data has loaded. Use [PlaceholderDefaults.placeholderChipColors]
 * [PlaceholderDefaults.placeholderBackgroundBrush] and
 * [PlaceholderDefaults.painterWithPlaceholderOverlayBackgroundBrush] to draw the component
 * background.
 *
 * Once all of the components content is loaded, [isContentReady] is `true` the shimmer will stop
 * and a wipe off animation will remove the placeholders to reveal the content.
 *
 * @param isContentReady a lambda to determine whether all of the data/content has been loaded for a
 *   given component and is ready to be displayed.
 */
@OptIn(ExperimentalWearFoundationApi::class)
@ExperimentalWearMaterialApi
@Composable
public fun rememberPlaceholderState(isContentReady: () -> Boolean): PlaceholderState {
    val maxScreenDimension =
        with(LocalDensity.current) { Dp(max(screenHeightDp(), screenWidthDp()).toFloat()).toPx() }
    val isReduceMotionEnabled = LocalReduceMotion.current.enabled()
    val myLambdaState = rememberUpdatedState(isContentReady)
    return remember { PlaceholderState(myLambdaState, maxScreenDimension, isReduceMotionEnabled) }
}

/**
 * Draws a placeholder shape over the top of a composable and animates a wipe off effect to remove
 * the placeholder. Typically used whilst content is 'loading' and then 'revealed'.
 *
 * Example of a [Chip] with icon and a label that put placeholders over individual content slots:
 *
 * @sample androidx.wear.compose.material.samples.ChipWithIconAndLabelAndPlaceholders
 *
 * Example of a [Chip] with icon and a primary and secondary labels that draws another [Chip] over
 * the top of it when waiting for placeholder data to load:
 *
 * @sample androidx.wear.compose.material.samples.ChipWithIconAndLabelsAndOverlaidPlaceholder
 *
 * The [placeholderState] determines when to 'show' and 'wipe off' the placeholder.
 *
 * NOTE: The order of modifiers is important. If you are adding both [Modifier.placeholder] and
 * [Modifier.placeholderShimmer] to the same composable then the shimmer must be first in the
 * modifier chain. Example of [Text] composable with both placeholderShimmer and placeholder
 * modifiers.
<<<<<<< HEAD
 *
 * @sample androidx.wear.compose.material.samples.TextPlaceholder
=======
>>>>>>> 3d4510a6
 *
 * @sample androidx.wear.compose.material.samples.TextPlaceholder
 * @param placeholderState determines whether the placeholder is visible and controls animation
 *   effects for the placeholder.
 * @param shape the shape to apply to the placeholder
 * @param color the color of the placeholder.
 */
@ExperimentalWearMaterialApi
@Composable
public fun Modifier.placeholder(
    placeholderState: PlaceholderState,
    shape: Shape = MaterialTheme.shapes.small,
    color: Color =
        MaterialTheme.colors.onSurface
            .copy(alpha = 0.1f)
            .compositeOver(MaterialTheme.colors.surface)
): Modifier =
    this then
        PlaceholderElement(
            placeholderState = placeholderState,
            color = color,
            shape = shape,
            inspectorInfo =
                debugInspectorInfo {
                    name = "placeholder"
                    properties["placeholderState"] = placeholderState
                    properties["shape"] = shape
                    properties["color"] = color
                }
        )

/**
 * Modifier to draw a placeholder shimmer over a component. The placeholder shimmer is a 45 degree
 * gradient from Top|Left of the screen to Bottom|Right. The shimmer is coordinated via the
 * animation frame clock which orchestrates the shimmer so that every component will shimmer as the
 * gradient progresses across the screen.
 *
 * Example of a [Chip] with icon and a label that put placeholders over individual content slots and
 * then draws a placeholder shimmer over the result:
 *
 * @sample androidx.wear.compose.material.samples.ChipWithIconAndLabelAndPlaceholders
 *
 * Example of a [Chip] with icon and a primary and secondary labels that draws another [Chip] over
 * the top of it when waiting for placeholder data to load and then draws a placeholder shimmer over
 * the top:
 *
 * @sample androidx.wear.compose.material.samples.ChipWithIconAndLabelsAndOverlaidPlaceholder
 *
 * NOTE: The order of modifiers is important. If you are adding both [Modifier.placeholder] and
 * [Modifier.placeholderShimmer] to the same composable then the shimmer must be before in the
 * modifier chain. Example of [Text] composable with both placeholderShimmer and placeholder
 * modifiers.
<<<<<<< HEAD
 *
 * @sample androidx.wear.compose.material.samples.TextPlaceholder
=======
>>>>>>> 3d4510a6
 *
 * @sample androidx.wear.compose.material.samples.TextPlaceholder
 * @param placeholderState the current placeholder state that determine whether the placeholder
 *   shimmer should be shown.
 * @param shape the shape of the component.
 * @param color the color to use in the shimmer.
 */
@ExperimentalWearMaterialApi
@OptIn(ExperimentalWearFoundationApi::class)
@Composable
public fun Modifier.placeholderShimmer(
    placeholderState: PlaceholderState,
    shape: Shape = MaterialTheme.shapes.small,
    color: Color = MaterialTheme.colors.onSurface,
): Modifier =
    this.then(
        if (LocalReduceMotion.current.enabled()) {
            Modifier
        } else {
            PlaceholderShimmerElement(
                placeholderState = placeholderState,
                color = color,
                shape = shape,
                inspectorInfo =
                    debugInspectorInfo {
                        name = "placeholderShimmer"
                        properties["placeholderState"] = placeholderState
                        properties["shape"] = shape
                        properties["color"] = color
                    }
            )
        }
    )

/**
 * Contains the default values used for providing placeholders.
 *
 * There are three distinct but coordinated aspects to placeholders in Compose for Wear OS. Firstly
 * placeholder [Modifier.placeholder] which is drawn over content that is not yet loaded. Secondly a
 * placeholder background which provides a background brush to cover the usual background of
 * containers such as [Chip] or [Card] until all of the content has loaded. Thirdly a placeholder
 * shimmer effect [Modifier.placeholderShimmer] effect which runs in an animation loop while waiting
 * for the data to load.
 */
@ExperimentalWearMaterialApi
public object PlaceholderDefaults {

    /**
     * Create a [ChipColors] that can be used in placeholder mode. This will provide the placeholder
     * background effect that covers the normal chip background with a solid background of [color]
     * when the [placeholderState] is set to show the placeholder and a wipe off gradient brush when
     * the state is in wipe-off mode. If the state is [PlaceholderState.isShowContent] then the
     * normal background will be used. All other colors will be delegated to [originalChipColors].
     *
     * Example of a [Chip] with icon and a label that put placeholders over individual content slots
     * and then draws a placeholder shimmer over the result and draws over the [Chip]s normal
     * background color with [color] as the placeholder background color which will be wiped away
     * once all of the placeholder data is loaded:
<<<<<<< HEAD
     *
     * @sample androidx.wear.compose.material.samples.ChipWithIconAndLabelAndPlaceholders
=======
>>>>>>> 3d4510a6
     *
     * @sample androidx.wear.compose.material.samples.ChipWithIconAndLabelAndPlaceholders
     * @param originalChipColors the chip colors to use when not in placeholder mode.
     * @param placeholderState the placeholder state of the component
     * @param color the color to use for the placeholder background brush
     */
    @Composable
    public fun placeholderChipColors(
        originalChipColors: ChipColors,
        placeholderState: PlaceholderState,
        color: Color = MaterialTheme.colors.surface
    ): ChipColors {
        return if (!placeholderState.isShowContent) {
            ChipDefaults.chipColors(
                backgroundPainter =
                    PlaceholderBackgroundPainter(
                        painter = originalChipColors.background(enabled = true).value,
                        placeholderState = placeholderState,
                        color = color
                    ),
                contentColor = originalChipColors.contentColor(enabled = true).value,
                secondaryContentColor =
                    originalChipColors.secondaryContentColor(enabled = true).value,
                iconColor = originalChipColors.iconColor(enabled = true).value,
                disabledBackgroundPainter =
                    PlaceholderBackgroundPainter(
                        painter = originalChipColors.background(enabled = false).value,
                        placeholderState = placeholderState,
                        color = color
                    ),
                disabledContentColor = originalChipColors.contentColor(enabled = false).value,
                disabledSecondaryContentColor =
                    originalChipColors.secondaryContentColor(enabled = false).value,
                disabledIconColor = originalChipColors.iconColor(enabled = false).value,
            )
        } else {
            originalChipColors
        }
    }

    /**
     * Create a [ChipColors] that can be used for a [Chip] that is used as a placeholder drawn on
     * top of another [Chip]. When not drawing a placeholder background brush the chip will be
     * transparent allowing the contents of the chip below to be displayed.
     *
     * Example of a [Chip] with icon and a primary and secondary labels that draws another [Chip]
     * over the top of it when waiting for placeholder data to load and draws over the [Chip]s
     * normal background color with [color] as the placeholder background color which will be wiped
     * away once all of the placeholder data is loaded:
<<<<<<< HEAD
     *
     * @sample androidx.wear.compose.material.samples.ChipWithIconAndLabelsAndOverlaidPlaceholder
=======
>>>>>>> 3d4510a6
     *
     * @sample androidx.wear.compose.material.samples.ChipWithIconAndLabelsAndOverlaidPlaceholder
     * @param color the color to use for the placeholder background brush.
     * @param placeholderState the current placeholder state.
     */
    @Composable
    public fun placeholderChipColors(
        placeholderState: PlaceholderState,
        color: Color = MaterialTheme.colors.surface,
    ): ChipColors {
        return ChipDefaults.chipColors(
            backgroundPainter =
                PlaceholderBackgroundPainter(
                    painter = null,
                    placeholderState = placeholderState,
                    color = color
                ),
            contentColor = Color.Transparent,
            secondaryContentColor = Color.Transparent,
            iconColor = Color.Transparent,
            disabledBackgroundPainter =
                PlaceholderBackgroundPainter(
                    painter = null,
                    placeholderState = placeholderState,
                    color = color
                ),
            disabledContentColor = Color.Transparent,
            disabledSecondaryContentColor = Color.Transparent,
            disabledIconColor = Color.Transparent,
        )
    }

    /**
     * Create a [Painter] that wraps another painter and overlays a placeholder background brush on
     * top. If the [placeholderState] is [PlaceholderState.isShowContent] the original painter will
     * be used. Otherwise the [painter] will be drawn and then a placeholder background will be
     * drawn over it or a wipe-off brush will be used to reveal the background when the state is
     * [PlaceholderState.isWipeOff].
     *
     * @param placeholderState the state of the placeholder
     * @param painter the original painter that will be drawn over when in placeholder mode.
     * @param color the color to use for the placeholder background brush
     */
    @Composable
    public fun painterWithPlaceholderOverlayBackgroundBrush(
        placeholderState: PlaceholderState,
        painter: Painter,
        color: Color = MaterialTheme.colors.surface,
    ): Painter {
        return if (!placeholderState.isShowContent) {
            PlaceholderBackgroundPainter(
                painter = painter,
                placeholderState = placeholderState,
                color = color
            )
        } else {
            painter
        }
    }

    /**
     * Create a [Painter] that paints with a placeholder background brush. If the [placeholderState]
     * is [PlaceholderState.isShowContent] then a transparent background will be shown. Otherwise a
     * placeholder background will be drawn or a wipe-off brush will be used to reveal the content
     * underneath when [PlaceholderState.isWipeOff] is true.
     *
     * @param placeholderState the state of the placeholder
     * @param color the color to use for the placeholder background brush
     */
    @Composable
    public fun placeholderBackgroundBrush(
        placeholderState: PlaceholderState,
        color: Color = MaterialTheme.colors.surface,
    ): Painter {
        return PlaceholderBackgroundPainter(
            painter = null,
            placeholderState = placeholderState,
            color = color,
        )
    }
}

@ExperimentalWearMaterialApi
@Immutable
@JvmInline
/** Enumerate the possible stages (states) that a placeholder can be in. */
internal value class PlaceholderStage internal constructor(internal val type: Int) {

    companion object {
        /** Show placeholders and placeholder effects. Use when waiting for content to load. */
        val ShowPlaceholder = PlaceholderStage(0)

        /**
         * Wipe off placeholder effects. Used to animate the wiping away of placeholders and
         * revealing the content underneath. Enter this stage from [ShowPlaceholder] when the next
         * animation loop is started and the content is ready.
         */
        val WipeOff = PlaceholderStage(1)

        /**
         * Indicates that placeholders no longer to be shown. Enter this stage from [WipeOff] in the
         * loop after the wire-off animation.
         */
        val ShowContent = PlaceholderStage(2)

        /**
         * Resets the component to remove the content and reinstate the placeholders so that new
         * content can be loaded. Enter this stage from [ShowContent] and exit to [ShowPlaceholder].
         */
        val ResetContent = PlaceholderStage(3)
    }

    override fun toString(): String {
        return when (this) {
            ShowPlaceholder -> "PlaceholderStage.ShowPlaceholder"
            WipeOff -> "PlaceholderStage.WipeOff"
            ResetContent -> "PlaceholderStage.ResetContent"
            else -> "PlaceholderStage.ShowContent"
        }
    }
}

@OptIn(ExperimentalWearMaterialApi::class)
private fun wipeOffBrush(color: Color, offset: Offset, placeholderState: PlaceholderState): Brush {
    val halfGradientWidth = placeholderState.gradientXYWidth / 2f
    return Brush.linearGradient(
        colorStops =
            listOf(
                    0f to Color.Transparent,
                    0.75f to color,
                )
                .toTypedArray(),
        start =
            Offset(
                x = placeholderState.placeholderWipeOffProgression - halfGradientWidth - offset.x,
                y = placeholderState.placeholderWipeOffProgression - halfGradientWidth - offset.y
            ),
        end =
            Offset(
                x = placeholderState.placeholderWipeOffProgression + halfGradientWidth - offset.x,
                y = placeholderState.placeholderWipeOffProgression + halfGradientWidth - offset.y
            ),
    )
}

/**
 * A painter which wraps an optional [Painter] and is used to create an effect over the [Painter]
 * such as a solid placeholder color or a placeholder wipe off effect.
 */
@ExperimentalWearMaterialApi
internal class PlaceholderBackgroundPainter(
    val painter: Painter?,
    private val placeholderState: PlaceholderState,
    val color: Color,
    private var alpha: Float = 1.0f
) : Painter() {
    override fun DrawScope.onDraw() {
        // Due to anti aliasing we can not use a SolidColor brush over the top of the background
        // painter without seeing some background color bleeding through. As a result we use
        // the colorFilter to tint the normal background painter instead - b/253667329
        val (brush, colorFilter) =
            when (placeholderState.placeholderStage) {
                PlaceholderStage.WipeOff -> {
                    wipeOffBrush(color, placeholderState.backgroundOffset, placeholderState) to null
                }
                PlaceholderStage.ShowPlaceholder,
                PlaceholderStage.ResetContent -> {
                    if (painter == null) {
                        SolidColor(color) to null
                    } else {
                        null to ColorFilter.tint(color = color)
                    }
                }
                // For the ShowContent case
                else -> {
                    null to null
                }
            }

        alpha =
            if (placeholderState.placeholderStage == PlaceholderStage.ResetContent) {
                1f - placeholderState.resetPlaceholderFadeOutAlpha
            } else {
                1f
            }

        val size = this.size
        if (painter != null) {
            with(painter) { draw(size = size, alpha = alpha, colorFilter = colorFilter) }
        }
        if (brush != null) {
            drawRect(brush = brush, alpha = alpha, colorFilter = colorFilter)
        }
    }

    override fun applyAlpha(alpha: Float): Boolean = true.also { this.alpha = alpha }

    override fun applyColorFilter(colorFilter: ColorFilter?): Boolean {
        // This is not a generic painter that we want to be configurable from the outside.
        // We need to control the colorFilter to do the painting over of normal background color
        // to avoid anti-aliasing
        return false
    }

    override fun equals(other: Any?): Boolean {
        if (this === other) return true
        if (javaClass != other?.javaClass) return false

        other as PlaceholderBackgroundPainter

        if (painter != other.painter) return false
        if (placeholderState != other.placeholderState) return false
        if (color != other.color) return false
        if (alpha != other.alpha) return false
        if (intrinsicSize != other.intrinsicSize) return false

        return true
    }

    override fun hashCode(): Int {
        var result = painter.hashCode()
        result = 31 * result + placeholderState.hashCode()
        result = 31 * result + color.hashCode()
        result = 31 * result + alpha.hashCode()
        result = 31 * result + intrinsicSize.hashCode()
        return result
    }

    override fun toString(): String {
        return "PlaceholderBackgroundPainter(painter=$painter, " +
            "placeholderState=$placeholderState, color=$color, alpha=$alpha, " +
            "intrinsicSize=$intrinsicSize)"
    }

    /** Size of the combined painter, return Unspecified to allow us to fill the available space */
    override val intrinsicSize: Size = painter?.intrinsicSize ?: Size.Unspecified
}

private abstract class AbstractPlaceholderModifierNode(
    private val alpha: Float = 1.0f,
    private val shape: Shape
) : DrawModifierNode, Modifier.Node(), GlobalPositionAwareModifierNode, ObserverModifierNode {

    private var offset by mutableStateOf(Offset.Zero)

    // naive cache outline calculation if size is the same
    private var lastSize: Size = Size.Unspecified
    private var lastLayoutDirection: LayoutDirection? = null
    private var lastOutline: Outline? = null
    private var lastShape: Shape? = null

    override fun onGloballyPositioned(coordinates: LayoutCoordinates) {
        offset = coordinates.positionInRoot()
    }

    override fun onObservedReadsChanged() {
        // Reset cached properties
        lastOutline = null
        lastSize = Size.Unspecified
        lastLayoutDirection = null
        lastShape = null

        // Invalidate draw so we build the cache again - this is needed because observeReads within
        // the draw scope obscures the state reads from the draw scope's observer.
        invalidateDraw()
    }

    abstract fun generateBrush(offset: Offset): Brush?

    override fun ContentDrawScope.draw() {
        val brush = generateBrush(offset)

        drawContent()
        if (brush != null) {
            if (shape === RectangleShape) {
                // shortcut to avoid Outline calculation and allocation
                drawRect(brush)
            } else {
                drawOutline(brush)
            }
        }
    }

    private fun ContentDrawScope.drawOutline(brush: Brush) {
        var outline: Outline? = null
        if (size == lastSize && layoutDirection == lastLayoutDirection && lastShape == shape) {
            outline = lastOutline!!
        } else {
            // Manually observe reads so we can directly invalidate the outline when it changes
            observeReads { outline = shape.createOutline(size, layoutDirection, this) }
        }
        drawOutline(outline!!, brush = brush, alpha = alpha)
        lastOutline = outline
        lastSize = size
        lastLayoutDirection = layoutDirection
        lastShape = shape
    }
}

@ExperimentalWearMaterialApi
private class PlaceholderElement(
    private val placeholderState: PlaceholderState,
    private val color: Color,
    private val shape: Shape,
    private val alpha: Float = 1.0f,
    private val inspectorInfo: InspectorInfo.() -> Unit
) : ModifierNodeElement<PlaceholderModifierNode>() {

    override fun create(): PlaceholderModifierNode {
        return PlaceholderModifierNode(placeholderState, color, shape, alpha)
    }

    override fun update(node: PlaceholderModifierNode) {
        node.placeholderState = placeholderState
        node.color = color
        node.shape = shape
        node.alpha = alpha
    }

    override fun InspectorInfo.inspectableProperties() {
        inspectorInfo()
    }

    override fun equals(other: Any?): Boolean {
        if (this === other) return true
        if (other == null) return false
        if (this::class != other::class) return false

        other as PlaceholderElement

        if (placeholderState != other.placeholderState) return false
        if (color != other.color) return false
        if (shape != other.shape) return false
        if (alpha != other.alpha) return false

        return true
    }

    override fun hashCode(): Int {
        var result = placeholderState.hashCode()
        result = 31 * result + color.hashCode()
        result = 31 * result + shape.hashCode()
        result = 31 * result + alpha.hashCode()
        return result
    }
}

@ExperimentalWearMaterialApi
private class PlaceholderModifierNode(
    var placeholderState: PlaceholderState,
    var color: Color,
    var shape: Shape,
    var alpha: Float,
) : AbstractPlaceholderModifierNode(alpha, shape) {
    override fun generateBrush(offset: Offset): Brush? {
        return when (placeholderState.placeholderStage) {
            PlaceholderStage.ShowPlaceholder,
            PlaceholderStage.ResetContent -> {
                SolidColor(
                    color.copy(
                        alpha =
                            if (
                                placeholderState.placeholderStage == PlaceholderStage.ResetContent
                            ) {
                                placeholderState.resetPlaceholderFadeInAlpha * color.alpha
                            } else color.alpha
                    )
                )
            }
            PlaceholderStage.WipeOff -> {
                wipeOffBrush(color, offset, placeholderState)
            }
            else -> {
                null
            }
        }
    }
}

@ExperimentalWearMaterialApi
private class PlaceholderShimmerElement(
    private val placeholderState: PlaceholderState,
    private val color: Color,
    private val shape: Shape,
    private val alpha: Float = 1.0f,
    private val inspectorInfo: InspectorInfo.() -> Unit
) : ModifierNodeElement<PlaceholderShimmerModifierNode>() {

    override fun create(): PlaceholderShimmerModifierNode {
        return PlaceholderShimmerModifierNode(placeholderState, color, shape, alpha)
    }

    override fun update(node: PlaceholderShimmerModifierNode) {
        node.placeholderState = placeholderState
        node.color = color
        node.shape = shape
        node.alpha = alpha
    }

    override fun InspectorInfo.inspectableProperties() {
        inspectorInfo()
    }

    override fun equals(other: Any?): Boolean {
        if (this === other) return true
        if (other == null) return false
        if (this::class != other::class) return false

        other as PlaceholderShimmerElement

        if (placeholderState != other.placeholderState) return false
        if (color != other.color) return false
        if (shape != other.shape) return false
        if (alpha != other.alpha) return false

        return true
    }

    override fun hashCode(): Int {
        var result = placeholderState.hashCode()
        result = 31 * result + color.hashCode()
        result = 31 * result + shape.hashCode()
        result = 31 * result + alpha.hashCode()
        return result
    }
}

@ExperimentalWearMaterialApi
private class PlaceholderShimmerModifierNode(
    var placeholderState: PlaceholderState,
    var color: Color,
    var shape: Shape,
    var alpha: Float,
) : AbstractPlaceholderModifierNode(alpha, shape) {

    override fun onGloballyPositioned(coordinates: LayoutCoordinates) {
        placeholderState.backgroundOffset = coordinates.positionInRoot()
        super.onGloballyPositioned(coordinates)
    }

    override fun generateBrush(offset: Offset): Brush? {
        return if (placeholderState.placeholderStage == PlaceholderStage.ShowPlaceholder) {
            val halfGradientWidth = placeholderState.gradientXYWidth / 2f
            Brush.linearGradient(
                start =
                    Offset(
                        x = placeholderState.placeholderProgression - halfGradientWidth - offset.x,
                        y = placeholderState.placeholderProgression - halfGradientWidth - offset.y
                    ),
                end =
                    Offset(
                        x = placeholderState.placeholderProgression + halfGradientWidth - offset.x,
                        y = placeholderState.placeholderProgression + halfGradientWidth - offset.y
                    ),
                colorStops =
                    listOf(
                            0.1f to color.copy(alpha = 0f),
                            0.65f to color.copy(alpha = placeholderState.placeholderShimmerAlpha),
                            0.9f to color.copy(alpha = 0f),
                        )
                        .toTypedArray()
            )
        } else {
            null
        }
    }
}

internal const val PLACEHOLDER_SHIMMER_DURATION_MS = 800L
internal const val PLACEHOLDER_WIPE_OFF_PROGRESSION_DURATION_MS = 300L
internal const val PLACEHOLDER_SHIMMER_GAP_BETWEEN_ANIMATION_LOOPS_MS = 2000L
internal const val PLACEHOLDER_WIPE_OFF_PROGRESSION_ALPHA_DURATION_MS = 80L
internal const val PLACEHOLDER_RESET_ANIMATION_DURATION = 400L<|MERGE_RESOLUTION|>--- conflicted
+++ resolved
@@ -392,11 +392,6 @@
  * [Modifier.placeholderShimmer] to the same composable then the shimmer must be first in the
  * modifier chain. Example of [Text] composable with both placeholderShimmer and placeholder
  * modifiers.
-<<<<<<< HEAD
- *
- * @sample androidx.wear.compose.material.samples.TextPlaceholder
-=======
->>>>>>> 3d4510a6
  *
  * @sample androidx.wear.compose.material.samples.TextPlaceholder
  * @param placeholderState determines whether the placeholder is visible and controls animation
@@ -449,11 +444,6 @@
  * [Modifier.placeholderShimmer] to the same composable then the shimmer must be before in the
  * modifier chain. Example of [Text] composable with both placeholderShimmer and placeholder
  * modifiers.
-<<<<<<< HEAD
- *
- * @sample androidx.wear.compose.material.samples.TextPlaceholder
-=======
->>>>>>> 3d4510a6
  *
  * @sample androidx.wear.compose.material.samples.TextPlaceholder
  * @param placeholderState the current placeholder state that determine whether the placeholder
@@ -512,11 +502,6 @@
      * and then draws a placeholder shimmer over the result and draws over the [Chip]s normal
      * background color with [color] as the placeholder background color which will be wiped away
      * once all of the placeholder data is loaded:
-<<<<<<< HEAD
-     *
-     * @sample androidx.wear.compose.material.samples.ChipWithIconAndLabelAndPlaceholders
-=======
->>>>>>> 3d4510a6
      *
      * @sample androidx.wear.compose.material.samples.ChipWithIconAndLabelAndPlaceholders
      * @param originalChipColors the chip colors to use when not in placeholder mode.
@@ -566,11 +551,6 @@
      * over the top of it when waiting for placeholder data to load and draws over the [Chip]s
      * normal background color with [color] as the placeholder background color which will be wiped
      * away once all of the placeholder data is loaded:
-<<<<<<< HEAD
-     *
-     * @sample androidx.wear.compose.material.samples.ChipWithIconAndLabelsAndOverlaidPlaceholder
-=======
->>>>>>> 3d4510a6
      *
      * @sample androidx.wear.compose.material.samples.ChipWithIconAndLabelsAndOverlaidPlaceholder
      * @param color the color to use for the placeholder background brush.
