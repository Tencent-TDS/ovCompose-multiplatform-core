--- conflicted
+++ resolved
@@ -67,10 +67,6 @@
  * Example of content using [Dialog] to trigger a confirmation dialog using [Confirmation]:
  *
  * @sample androidx.wear.compose.material.samples.ConfirmationDialogSample
-<<<<<<< HEAD
- *
-=======
->>>>>>> 3d4510a6
  * @param showDialog Controls whether to display the [Dialog]. Set to true initially to trigger an
  *   'intro' animation and display the [Dialog]. Subsequently, setting to false triggers an 'outro'
  *   animation, then [Dialog] calls [onDismissRequest] and hides itself.
@@ -114,10 +110,6 @@
  * Example of content using [Dialog] to trigger a confirmation dialog using [Confirmation]:
  *
  * @sample androidx.wear.compose.material.samples.ConfirmationDialogSample
-<<<<<<< HEAD
- *
-=======
->>>>>>> 3d4510a6
  * @param showDialog Controls whether to display the [Dialog]. Set to true initially to trigger an
  *   'intro' animation and display the [Dialog]. Subsequently, setting to false triggers an 'outro'
  *   animation, then [Dialog] calls [onDismissRequest] and hides itself.
