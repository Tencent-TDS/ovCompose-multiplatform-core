/*
 * Copyright 2021 The Android Open Source Project
 *
 * Licensed under the Apache License, Version 2.0 (the "License");
 * you may not use this file except in compliance with the License.
 * You may obtain a copy of the License at
 *
 *      http://www.apache.org/licenses/LICENSE-2.0
 *
 * Unless required by applicable law or agreed to in writing, software
 * distributed under the License is distributed on an "AS IS" BASIS,
 * WITHOUT WARRANTIES OR CONDITIONS OF ANY KIND, either express or implied.
 * See the License for the specific language governing permissions and
 * limitations under the License.
 */

/**
 * This file was created using the `create_project.py` script located in the
 * `<AndroidX root>/development/project-creator` directory.
 *
 * Please use that script when creating a new project, rather than copying an existing project and
 * modifying its settings.
 */
import androidx.build.LibraryType

plugins {
    id("AndroidXPlugin")
    id("com.android.library")
    id("AndroidXComposePlugin")
    id("org.jetbrains.kotlin.android")
}

dependencies {
<<<<<<< HEAD
    api("androidx.compose.foundation:foundation:1.6.0")
    api("androidx.compose.ui:ui:1.6.0")
    api("androidx.compose.ui:ui-text:1.6.0")
    api("androidx.compose.runtime:runtime:1.6.0")
    api(project(":wear:compose:compose-foundation"))

    implementation(libs.kotlinStdlib)
    implementation("androidx.compose.animation:animation:1.6.0")
    implementation("androidx.compose.material:material-icons-core:1.6.0")
    implementation("androidx.compose.material:material-ripple:1.7.0-beta02")
    implementation("androidx.compose.ui:ui-util:1.6.0")
    implementation(project(":wear:compose:compose-material-core"))
    implementation("androidx.profileinstaller:profileinstaller:1.3.1")
=======
    api("androidx.compose.foundation:foundation:1.7.0")
    api("androidx.compose.ui:ui:1.7.0")
    api("androidx.compose.ui:ui-text:1.7.0")
    api("androidx.compose.runtime:runtime:1.7.0")
    api(project(":wear:compose:compose-foundation"))

    implementation(libs.kotlinStdlib)
    implementation("androidx.compose.animation:animation:1.7.0")
    implementation("androidx.compose.material:material-icons-core:1.7.0")
    implementation("androidx.compose.material:material-ripple:1.7.0")
    implementation("androidx.compose.ui:ui-util:1.7.0")
    implementation(project(":wear:compose:compose-material-core"))
    implementation("androidx.profileinstaller:profileinstaller:1.4.0")
>>>>>>> 3d4510a6
    implementation("androidx.lifecycle:lifecycle-common:2.7.0")

    // This :foundation dependency can be removed once the material libraries are updated to use
    // 1.7.0 stable.
    androidTestImplementation(project(":compose:foundation:foundation"))
    androidTestImplementation(project(":compose:ui:ui-test"))
    androidTestImplementation(project(":compose:ui:ui-test-junit4"))
    androidTestImplementation(project(":compose:test-utils"))
    androidTestImplementation(project(":test:screenshot:screenshot"))
    androidTestImplementation(libs.testRunner)
    androidTestImplementation(libs.truth)

    testImplementation(libs.testRules)
    testImplementation(libs.testRunner)
    testImplementation(libs.junit)
}

android {
    compileSdk 35

    defaultConfig {
        minSdkVersion 25
    }
    // Use Robolectric 4.+
    testOptions.unitTests.includeAndroidResources = true
    sourceSets.androidTest.assets.srcDirs +=
            project.rootDir.absolutePath + "/../../golden/wear/compose/material"
    buildTypes.configureEach {
        consumerProguardFiles("proguard-rules.pro")
    }
    namespace "androidx.wear.compose.material"
    lint {
        baseline = file("lint-baseline.xml")
    }
}

androidx {
    name = "Android Wear Compose Material"
    type = LibraryType.PUBLISHED_LIBRARY_ONLY_USED_BY_KOTLIN_CONSUMERS
    inceptionYear = "2021"
    description = "WearOS Compose Material Library. This library makes it easier for developers " +
            "to write Jetpack Compose applications for Wearable devices that implement Wear " +
            "Material Design UX guidelines and specifications. It builds upon the Jetpack Compose" +
            " libraries."
    legacyDisableKotlinStrictApiMode = true
<<<<<<< HEAD
=======
    metalavaK2UastEnabled = false
>>>>>>> 3d4510a6
    samples(project(":wear:compose:compose-material-samples"))
}<|MERGE_RESOLUTION|>--- conflicted
+++ resolved
@@ -31,21 +31,6 @@
 }
 
 dependencies {
-<<<<<<< HEAD
-    api("androidx.compose.foundation:foundation:1.6.0")
-    api("androidx.compose.ui:ui:1.6.0")
-    api("androidx.compose.ui:ui-text:1.6.0")
-    api("androidx.compose.runtime:runtime:1.6.0")
-    api(project(":wear:compose:compose-foundation"))
-
-    implementation(libs.kotlinStdlib)
-    implementation("androidx.compose.animation:animation:1.6.0")
-    implementation("androidx.compose.material:material-icons-core:1.6.0")
-    implementation("androidx.compose.material:material-ripple:1.7.0-beta02")
-    implementation("androidx.compose.ui:ui-util:1.6.0")
-    implementation(project(":wear:compose:compose-material-core"))
-    implementation("androidx.profileinstaller:profileinstaller:1.3.1")
-=======
     api("androidx.compose.foundation:foundation:1.7.0")
     api("androidx.compose.ui:ui:1.7.0")
     api("androidx.compose.ui:ui-text:1.7.0")
@@ -59,7 +44,6 @@
     implementation("androidx.compose.ui:ui-util:1.7.0")
     implementation(project(":wear:compose:compose-material-core"))
     implementation("androidx.profileinstaller:profileinstaller:1.4.0")
->>>>>>> 3d4510a6
     implementation("androidx.lifecycle:lifecycle-common:2.7.0")
 
     // This :foundation dependency can be removed once the material libraries are updated to use
@@ -105,9 +89,6 @@
             "Material Design UX guidelines and specifications. It builds upon the Jetpack Compose" +
             " libraries."
     legacyDisableKotlinStrictApiMode = true
-<<<<<<< HEAD
-=======
     metalavaK2UastEnabled = false
->>>>>>> 3d4510a6
     samples(project(":wear:compose:compose-material-samples"))
 }