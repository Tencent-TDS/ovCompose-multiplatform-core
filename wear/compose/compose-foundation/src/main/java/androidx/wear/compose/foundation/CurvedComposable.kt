/*
 * Copyright 2022 The Android Open Source Project
 *
 * Licensed under the Apache License, Version 2.0 (the "License");
 * you may not use this file except in compliance with the License.
 * You may obtain a copy of the License at
 *
 *      http://www.apache.org/licenses/LICENSE-2.0
 *
 * Unless required by applicable law or agreed to in writing, software
 * distributed under the License is distributed on an "AS IS" BASIS,
 * WITHOUT WARRANTIES OR CONDITIONS OF ANY KIND, either express or implied.
 * See the License for the specific language governing permissions and
 * limitations under the License.
 */

package androidx.wear.compose.foundation

import androidx.compose.foundation.layout.Box
import androidx.compose.foundation.layout.BoxScope
import androidx.compose.runtime.Composable
import androidx.compose.ui.geometry.Offset
import androidx.compose.ui.graphics.GraphicsLayerScope
import androidx.compose.ui.graphics.TransformOrigin
import androidx.compose.ui.layout.Measurable
import androidx.compose.ui.layout.Placeable
import androidx.compose.ui.unit.Constraints
import androidx.compose.ui.util.lerp
import kotlin.math.PI
import kotlin.math.asin
import kotlin.math.cos
import kotlin.math.roundToInt
import kotlin.math.sin
import kotlin.math.sqrt

/**
 * Component that allows normal composables to be part of a [CurvedLayout].
 *
 * @param modifier The [CurvedModifier] to apply to this curved composable.
 * @param radialAlignment How to align this component if it's thinner than the container.
 * @param rotationLocked by default (when this is false), the component will be rotated as it moves
 *   around the circle, so its base always faces the center. If set to true, it won't be rotated and
 *   only moved into position, for example, an upwards pointing arrow will remain pointing upwards
 *   wherever it appears on the circle. Note that this is not taken into account when computing the
 *   size this will take in the layout, so it's best suited for square/circular things and may
 *   require manual sizing when used in other contexts.
 * @param content The composable(s) that will be wrapped and laid out as part of the parent
 *   container. This has a [BoxScope], since it's wrapped inside a Box.
 */
public fun CurvedScope.curvedComposable(
    modifier: CurvedModifier = CurvedModifier,
    radialAlignment: CurvedAlignment.Radial = CurvedAlignment.Radial.Center,
    rotationLocked: Boolean = false,
    content: @Composable BoxScope.() -> Unit
) =
    add(
<<<<<<< HEAD
        CurvedComposableChild(curvedLayoutDirection.absoluteClockwise(), radialAlignment, content),
=======
        CurvedComposableChild(
            curvedLayoutDirection.absoluteClockwise(),
            radialAlignment,
            rotationLocked,
            content
        ),
        modifier
    )

/**
 * Component that allows normal composables to be part of a [CurvedLayout].
 *
 * @param modifier The [CurvedModifier] to apply to this curved composable.
 * @param radialAlignment How to align this component if it's thinner than the container.
 * @param content The composable(s) that will be wrapped and laid out as part of the parent
 *   container. This has a [BoxScope], since it's wrapped inside a Box.
 */
@Deprecated(
    "This overload is provided for backwards compatibility with Compose for " +
        "Wear OS 1.4. A newer overload is available with additional parameter to control rotation.",
    level = DeprecationLevel.HIDDEN
)
public fun CurvedScope.curvedComposable(
    modifier: CurvedModifier = CurvedModifier,
    radialAlignment: CurvedAlignment.Radial = CurvedAlignment.Radial.Center,
    content: @Composable BoxScope.() -> Unit
) =
    add(
        CurvedComposableChild(
            curvedLayoutDirection.absoluteClockwise(),
            radialAlignment,
            false,
            content
        ),
>>>>>>> 3d4510a6
        modifier
    )

internal class CurvedComposableChild(
    val clockwise: Boolean,
    val radialAlignment: CurvedAlignment.Radial,
    val rotationLocked: Boolean,
    val content: @Composable BoxScope.() -> Unit
) : CurvedChild() {
    lateinit var placeable: Placeable

    @Composable
    override fun SubComposition() {
        // Ensure we have a 1-1 match between CurvedComposable and composable child
        Box(content = content)
    }

    override fun CurvedMeasureScope.initializeMeasure(measurables: Iterator<Measurable>) {
        // TODO: check that we actually match adding a parent data modifier to the Box in
        // composeIfNeeded and verifying this measurable has it?
        placeable = measurables.next().measure(Constraints())
    }

    override fun doEstimateThickness(maxRadius: Float): Float {
        // Compute the annulus we need as if the child was top aligned, this gives as an upper
        // bound on the thickness, but we need to recompute later, when we know the actual position.
        val (innerRadius, outerRadius) = computeAnnulusRadii(maxRadius, 0f)
        return outerRadius - innerRadius
    }

    override fun doRadialPosition(
        parentOuterRadius: Float,
        parentThickness: Float
    ): PartialLayoutInfo {
        val parentInnerRadius = parentOuterRadius - parentThickness

        // We know where we want it and the radial alignment, so we can compute it's positioning now
        val (myInnerRadius, myOuterRadius) =
            computeAnnulusRadii(
                lerp(parentOuterRadius, parentInnerRadius, radialAlignment.ratio),
                radialAlignment.ratio
            )

        val sweepRadians = 2f * asin(placeable.width / 2f / myInnerRadius)
        return PartialLayoutInfo(
            sweepRadians,
            myOuterRadius,
            thickness = myOuterRadius - myInnerRadius,
            measureRadius = (myInnerRadius + myOuterRadius) / 2 // !?
        )
    }

    private var parentSweepRadians: Float = 0f

    override fun doAngularPosition(
        parentStartAngleRadians: Float,
        parentSweepRadians: Float,
        centerOffset: Offset
    ): Float = parentStartAngleRadians.also { this.parentSweepRadians = parentSweepRadians }

    override fun (Placeable.PlacementScope).placeIfNeeded() =
        place(placeable, layoutInfo!!, parentSweepRadians, clockwise, rotationLocked)

    /**
     * Compute the inner and outer radii of the annulus sector required to fit the given box.
     *
     * @param targetRadius The distance we want, from the center of the circle the annulus is part
     *   of, to a point on the side of the box (which point is determined with the radiusAlpha
     *   parameter.)
     * @param radiusAlpha Which point on the side of the box we are measuring the radius to. 0 means
     *   radius is to the outer point in the box, 1 means that it's to the inner point. (And
     *   interpolation in-between)
     */
    private fun computeAnnulusRadii(targetRadius: Float, radiusAlpha: Float): Pair<Float, Float> {
        // The top side of the triangles we use, squared.
        val topSquared = pow2(placeable.width / 2f)

        // Project the radius we know to the line going from the center to the circle to the center
        // of the box
        val radiusInBox = sqrt(pow2(targetRadius) - topSquared)

        // Move to the top/bottom of the child box, then project back
        val outerRadius = sqrt(topSquared + pow2(radiusInBox + radiusAlpha * placeable.height))
        val innerRadius =
            sqrt(topSquared + pow2(radiusInBox - (1 - radiusAlpha) * placeable.height))

        return innerRadius to outerRadius
    }
}

internal fun (Placeable.PlacementScope).place(
    placeable: Placeable,
    layoutInfo: CurvedLayoutInfo,
    parentSweepRadians: Float,
    clockwise: Boolean,
    rotationLocked: Boolean = false
) {
    with(layoutInfo) {
        // Distance from the center of the CurvedRow to the top left of the component.
        val radiusToTopLeft = outerRadius

        // Distance from the center of the CurvedRow to the top center of the component.
        val radiusToTopCenter =
            sqrt((pow2(radiusToTopLeft) - pow2(placeable.width / 2f)).coerceAtLeast(0f))

        // To position this child, we move its center rotating it around the CurvedRow's center.
        val radiusToCenter = radiusToTopCenter - placeable.height / 2f
        val centerAngle = startAngleRadians + parentSweepRadians / 2f
        val childCenterX = centerOffset.x + radiusToCenter * cos(centerAngle)
        val childCenterY = centerOffset.y + radiusToCenter * sin(centerAngle)

        // Then compute the position of the top left corner given that center.
        val positionX = (childCenterX - placeable.width / 2f).roundToInt()
        val positionY = (childCenterY - placeable.height / 2f).roundToInt()

        val rotationAngle = centerAngle + if (clockwise) 0f else PI.toFloat()

        placeable.placeWithLayer(
            x = positionX,
            y = positionY,
            layerBlock =
                if (rotationLocked) DefaultLayerBlock
                else {
                    {
                        rotationZ = rotationAngle.toDegrees() - 270f
                        // Rotate around the center of the placeable.
                        transformOrigin = TransformOrigin.Center
                    }
                }
        )
    }
}

private val DefaultLayerBlock: GraphicsLayerScope.() -> Unit = {}

private fun pow2(x: Float): Float = x * x<|MERGE_RESOLUTION|>--- conflicted
+++ resolved
@@ -54,9 +54,6 @@
     content: @Composable BoxScope.() -> Unit
 ) =
     add(
-<<<<<<< HEAD
-        CurvedComposableChild(curvedLayoutDirection.absoluteClockwise(), radialAlignment, content),
-=======
         CurvedComposableChild(
             curvedLayoutDirection.absoluteClockwise(),
             radialAlignment,
@@ -91,7 +88,6 @@
             false,
             content
         ),
->>>>>>> 3d4510a6
         modifier
     )
 
