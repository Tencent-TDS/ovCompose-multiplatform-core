--- conflicted
+++ resolved
@@ -45,11 +45,6 @@
  * @sample androidx.wear.compose.foundation.samples.ExpandableWithItemsSample
  *
  * Example of an expandable text:
-<<<<<<< HEAD
- *
- * @sample androidx.wear.compose.foundation.samples.ExpandableTextSample
-=======
->>>>>>> 3d4510a6
  *
  * @sample androidx.wear.compose.foundation.samples.ExpandableTextSample
  * @param initiallyExpanded The initial value of the state.
@@ -101,11 +96,6 @@
  * Adds a series of items, that will be expanded/collapsed according to the [ExpandableState]
  *
  * Example of an expandable list:
-<<<<<<< HEAD
- *
- * @sample androidx.wear.compose.foundation.samples.ExpandableWithItemsSample
-=======
->>>>>>> 3d4510a6
  *
  * @sample androidx.wear.compose.foundation.samples.ExpandableWithItemsSample
  * @param state The [ExpandableState] connected to these items.
@@ -175,11 +165,6 @@
  * out when the corresponding expandables are expanded.
  *
  * Example of an expandable text:
-<<<<<<< HEAD
- *
- * @sample androidx.wear.compose.foundation.samples.ExpandableTextSample
-=======
->>>>>>> 3d4510a6
  *
  * @sample androidx.wear.compose.foundation.samples.ExpandableTextSample
  * @param state The [ExpandableState] to connect this button to.
