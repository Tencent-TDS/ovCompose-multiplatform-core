--- conflicted
+++ resolved
@@ -36,12 +36,8 @@
         background = Color.Transparent,
         fontWeight = FontWeight.Normal,
         fontStyle = FontStyle.Normal,
-<<<<<<< HEAD
-        fontSynthesis = FontSynthesis.All
-=======
         fontSynthesis = FontSynthesis.All,
         letterSpacing = 0f.em,
->>>>>>> 3d4510a6
     )
 
 /**
@@ -57,10 +53,7 @@
  * @param fontStyle The typeface variant to use when drawing the letters (e.g. italic).
  * @param fontSynthesis Whether to synthesize font weight and/or style when the requested weight or
  *   style cannot be found in the provided font family.
-<<<<<<< HEAD
-=======
  * @param letterSpacing The amount of space (in em) to add between each letter.
->>>>>>> 3d4510a6
  */
 class CurvedTextStyle(
     val background: Color = Color.Unspecified,
@@ -124,11 +117,7 @@
      *
      * Note that not all parameters in the text style will be used, only [TextStyle.color],
      * [TextStyle.fontSize], [TextStyle.background], [TextStyle.fontFamily], [TextStyle.fontWeight],
-<<<<<<< HEAD
-     * [TextStyle.fontStyle] and [TextStyle.fontSynthesis].
-=======
      * [TextStyle.fontStyle], [TextStyle.fontSynthesis] and [TextStyle.letterSpacing].
->>>>>>> 3d4510a6
      */
     constructor(
         style: TextStyle
@@ -174,12 +163,8 @@
 
     @Deprecated(
         "This overload is provided for backwards compatibility with Compose for " +
-<<<<<<< HEAD
-            "Wear OS 1.0. A newer overload is available with additional font parameters."
-=======
             "Wear OS 1.0. A newer overload is available with additional font parameters.",
         level = DeprecationLevel.HIDDEN
->>>>>>> 3d4510a6
     )
     fun copy(
         background: Color = this.background,
