--- conflicted
+++ resolved
@@ -155,11 +155,7 @@
     override fun doEstimateThickness(maxRadius: Float) =
         wrapped.estimateThickness(maxRadius).coerceIn(minThicknessPx, maxThicknessPx)
 
-<<<<<<< HEAD
-    protected abstract fun calculateSweepRadians(partialLayoutInfo: PartialLayoutInfo): Float
-=======
     protected abstract fun calculateSweepRadians(sweepRadians: Float, measureRadius: Float): Float
->>>>>>> 3d4510a6
 
     override fun doAngularPosition(
         parentStartAngleRadians: Float,
