--- conflicted
+++ resolved
@@ -35,23 +35,6 @@
 /**
  * Coordinates focus for any composables in [content] and determines which composable will get
  * focus. [HierarchicalFocusCoordinator]s can be nested, and form a tree, with an implicit root.
-<<<<<<< HEAD
- * Focus-requiring components (i.e. components using [OnFocusChange] or [RequestFocusWhenActive])
- * should only be in the leaf [HierarchicalFocusCoordinator]s, and there should be at most one per
- * [HierarchicalFocusCoordinator]. For [HierarchicalFocusCoordinator] elements sharing a parent (or
- * at the top level, sharing the implicit root parent), only one should have focus enabled. The
- * selected [HierarchicalFocusCoordinator] is the one that has focus enabled for itself and all
- * ancestors, it will pass focus to its focus-requiring component if it has one, or call
- * FocusManager#clearFocus() otherwise. If no [HierarchicalFocusCoordinator] is selected, there will
- * be no change on the focus state.
- *
- * Example usage:
- *
- * @sample androidx.wear.compose.foundation.samples.HierarchicalFocusCoordinatorSample
- *
- * @param requiresFocus a function that returns true when the [content] is active in the composition
- *   and requires the focus
-=======
  * Focus-requiring components (i.e. components using [ActiveFocusListener] or
  * [ActiveFocusRequester]) should only be in the leaf [HierarchicalFocusCoordinator]s, and there
  * should be at most one per [HierarchicalFocusCoordinator]. For [HierarchicalFocusCoordinator]
@@ -68,7 +51,6 @@
  *   is active and may requires the focus (and false when it's not). For example, a pager can
  *   enclose each page's content with a call to [HierarchicalFocusCoordinator], marking only the
  *   current page as requiring focus.
->>>>>>> 3d4510a6
  * @param content The content of this component.
  */
 @Composable
@@ -92,12 +74,7 @@
  *   new state (if true, we are becoming active and should request focus).
  */
 @Composable
-<<<<<<< HEAD
-@ExperimentalWearFoundationApi
-public fun OnFocusChange(onFocusChanged: CoroutineScope.(Boolean) -> Unit) {
-=======
 public fun ActiveFocusListener(onFocusChanged: CoroutineScope.(Boolean) -> Unit) {
->>>>>>> 3d4510a6
     FocusComposableImpl(focusEnabled = { true }, onFocusChanged = onFocusChanged, content = {})
 }
 
@@ -120,14 +97,8 @@
  * @param focusRequester The associated [FocusRequester] to request focus on.
  */
 @Composable
-<<<<<<< HEAD
-@ExperimentalWearFoundationApi
-public fun RequestFocusWhenActive(focusRequester: FocusRequester) {
-    OnFocusChange { if (it) focusRequester.requestFocus() }
-=======
 public fun ActiveFocusRequester(focusRequester: FocusRequester) {
     ActiveFocusListener { if (it) focusRequester.requestFocus() }
->>>>>>> 3d4510a6
 }
 
 @Deprecated(
@@ -153,11 +124,7 @@
 
 /**
  * Implements a node in the Focus control tree (either a [HierarchicalFocusCoordinator] or
-<<<<<<< HEAD
- * [OnFocusChange]). Each [FocusComposableImpl] maps to a [FocusNode] in our internal
-=======
  * [ActiveFocusListener]). Each [FocusComposableImpl] maps to a [FocusNode] in our internal
->>>>>>> 3d4510a6
  * representation, this is used to:
  * 1) Check that our parent is focused (or we have no explicit parent), to see if we can be focused.
  * 2) See if we have children. If not, we are a leaf node and will forward focus status updates to
