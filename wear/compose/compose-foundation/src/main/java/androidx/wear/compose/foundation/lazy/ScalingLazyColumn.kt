/*
 * Copyright 2022 The Android Open Source Project
 *
 * Licensed under the Apache License, Version 2.0 (the "License");
 * you may not use this file except in compliance with the License.
 * You may obtain a copy of the License at
 *
 *      http://www.apache.org/licenses/LICENSE-2.0
 *
 * Unless required by applicable law or agreed to in writing, software
 * distributed under the License is distributed on an "AS IS" BASIS,
 * WITHOUT WARRANTIES OR CONDITIONS OF ANY KIND, either express or implied.
 * See the License for the specific language governing permissions and
 * limitations under the License.
 */

package androidx.wear.compose.foundation.lazy

import androidx.annotation.RestrictTo
import androidx.compose.animation.core.CubicBezierEasing
import androidx.compose.animation.core.DecayAnimationSpec
import androidx.compose.animation.core.Easing
import androidx.compose.animation.core.exponentialDecay
import androidx.compose.foundation.gestures.FlingBehavior
import androidx.compose.foundation.gestures.ScrollableDefaults
import androidx.compose.foundation.layout.Arrangement
import androidx.compose.foundation.layout.Box
import androidx.compose.foundation.layout.BoxWithConstraints
import androidx.compose.foundation.layout.PaddingValues
import androidx.compose.foundation.layout.Spacer
import androidx.compose.foundation.layout.calculateEndPadding
import androidx.compose.foundation.layout.calculateStartPadding
import androidx.compose.foundation.lazy.LazyColumn
import androidx.compose.foundation.lazy.LazyListScope
import androidx.compose.runtime.Composable
import androidx.compose.runtime.Immutable
import androidx.compose.runtime.LaunchedEffect
import androidx.compose.runtime.Stable
import androidx.compose.runtime.getValue
import androidx.compose.runtime.mutableStateOf
import androidx.compose.runtime.remember
import androidx.compose.runtime.setValue
import androidx.compose.ui.Alignment
import androidx.compose.ui.Modifier
import androidx.compose.ui.draw.clipToBounds
import androidx.compose.ui.graphics.TransformOrigin
import androidx.compose.ui.graphics.graphicsLayer
import androidx.compose.ui.layout.layout
import androidx.compose.ui.layout.onGloballyPositioned
import androidx.compose.ui.platform.LocalDensity
import androidx.compose.ui.platform.LocalInspectionMode
import androidx.compose.ui.platform.LocalLayoutDirection
import androidx.compose.ui.unit.Constraints
import androidx.compose.ui.unit.Dp
import androidx.compose.ui.unit.IntOffset
import androidx.compose.ui.unit.LayoutDirection
import androidx.compose.ui.unit.dp
import androidx.compose.ui.unit.offset
import androidx.compose.ui.util.fastFirstOrNull
import androidx.wear.compose.foundation.BasicSwipeToDismissBox
import androidx.wear.compose.foundation.ExperimentalWearFoundationApi
import androidx.wear.compose.foundation.HierarchicalFocusCoordinator
import androidx.wear.compose.foundation.LocalReduceMotion
import androidx.wear.compose.foundation.rememberActiveFocusRequester
import androidx.wear.compose.foundation.rotary.RotaryScrollableBehavior
import androidx.wear.compose.foundation.rotary.RotaryScrollableDefaults
import androidx.wear.compose.foundation.rotary.rotaryScrollable

/** Receiver scope which is used by [ScalingLazyColumn]. */
@ScalingLazyScopeMarker
public sealed interface ScalingLazyListScope {
    /**
     * Adds a single item.
     *
     * @param key a stable and unique key representing the item. Using the same key for multiple
     *   items in the list is not allowed. Type of the key should be saveable via Bundle on Android.
     *   If null is passed the position in the list will represent the key. When you specify the key
     *   the scroll position will be maintained based on the key, which means if you add/remove
     *   items before the current visible item the item with the given key will be kept as the first
     *   visible one.
     * @param content the content of the item
     */
    fun item(key: Any? = null, content: @Composable ScalingLazyListItemScope.() -> Unit)

    /**
     * Adds a [count] of items.
     *
     * @param count the items count
     * @param key a factory of stable and unique keys representing the item. Using the same key for
     *   multiple items in the list is not allowed. Type of the key should be saveable via Bundle on
     *   Android. If null is passed the position in the list will represent the key. When you
     *   specify the key the scroll position will be maintained based on the key, which means if you
     *   add/remove items before the current visible item the item with the given key will be kept
     *   as the first visible one.
     * @param itemContent the content displayed by a single item
     */
    fun items(
        count: Int,
        key: ((index: Int) -> Any)? = null,
        itemContent: @Composable ScalingLazyListItemScope.(index: Int) -> Unit
    )
}

/**
 * Adds a list of items.
 *
 * @param items the data list
 * @param key a factory of stable and unique keys representing the item. Using the same key for
 *   multiple items in the list is not allowed. Type of the key should be saveable via Bundle on
 *   Android. If null is passed the position in the list will represent the key. When you specify
 *   the key the scroll position will be maintained based on the key, which means if you add/remove
 *   items before the current visible item the item with the given key will be kept as the first
 *   visible one.
 * @param itemContent the content displayed by a single item
 */
inline fun <T> ScalingLazyListScope.items(
    items: List<T>,
    noinline key: ((item: T) -> Any)? = null,
    crossinline itemContent: @Composable ScalingLazyListItemScope.(item: T) -> Unit
) =
    items(items.size, if (key != null) { index: Int -> key(items[index]) } else null) {
        itemContent(items[it])
    }

/**
 * Adds a list of items where the content of an item is aware of its index.
 *
 * @param items the data list
 * @param key a factory of stable and unique keys representing the item. Using the same key for
 *   multiple items in the list is not allowed. Type of the key should be saveable via Bundle on
 *   Android. If null is passed the position in the list will represent the key. When you specify
 *   the key the scroll position will be maintained based on the key, which means if you add/remove
 *   items before the current visible item the item with the given key will be kept as the first
 *   visible one.
 * @param itemContent the content displayed by a single item
 */
inline fun <T> ScalingLazyListScope.itemsIndexed(
    items: List<T>,
    noinline key: ((index: Int, item: T) -> Any)? = null,
    crossinline itemContent: @Composable ScalingLazyListItemScope.(index: Int, item: T) -> Unit
) =
    items(items.size, if (key != null) { index: Int -> key(index, items[index]) } else null) {
        itemContent(it, items[it])
    }

/**
 * Adds an array of items.
 *
 * @param items the data array
 * @param key a factory of stable and unique keys representing the item. Using the same key for
 *   multiple items in the list is not allowed. Type of the key should be saveable via Bundle on
 *   Android. If null is passed the position in the list will represent the key. When you specify
 *   the key the scroll position will be maintained based on the key, which means if you add/remove
 *   items before the current visible item the item with the given key will be kept as the first
 *   visible one.
 * @param itemContent the content displayed by a single item
 */
inline fun <T> ScalingLazyListScope.items(
    items: Array<T>,
    noinline key: ((item: T) -> Any)? = null,
    crossinline itemContent: @Composable ScalingLazyListItemScope.(item: T) -> Unit
) =
    items(items.size, if (key != null) { index: Int -> key(items[index]) } else null) {
        itemContent(items[it])
    }

/**
 * Adds an array of items where the content of an item is aware of its index.
 *
 * @param items the data array
 * @param key a factory of stable and unique keys representing the item. Using the same key for
 *   multiple items in the list is not allowed. Type of the key should be saveable via Bundle on
 *   Android. If null is passed the position in the list will represent the key. When you specify
 *   the key the scroll position will be maintained based on the key, which means if you add/remove
 *   items before the current visible item the item with the given key will be kept as the first
 *   visible one.
 * @param itemContent the content displayed by a single item
 */
public inline fun <T> ScalingLazyListScope.itemsIndexed(
    items: Array<T>,
    noinline key: ((index: Int, item: T) -> Any)? = null,
    crossinline itemContent: @Composable ScalingLazyListItemScope.(index: Int, item: T) -> Unit
) =
    items(items.size, if (key != null) { index: Int -> key(index, items[index]) } else null) {
        itemContent(it, items[it])
    }

@Immutable
@kotlin.jvm.JvmInline
public value class ScalingLazyListAnchorType internal constructor(internal val type: Int) {

    companion object {
        /** Place the center of the item on (or as close to) the center line of the viewport */
        val ItemCenter = ScalingLazyListAnchorType(0)

        /**
         * Place the start (edge) of the item on, or as close to as possible, the center line of the
         * viewport. For normal layout this will be the top edge of the item, for reverseLayout it
         * will be the bottom edge.
         */
        val ItemStart = ScalingLazyListAnchorType(1)
    }

    override fun toString(): String {
        return when (this) {
            ItemStart -> "ScalingLazyListAnchorType.ItemStart"
            else -> "ScalingLazyListAnchorType.ItemCenter"
        }
    }
}

/**
 * Parameters to determine which list item and offset to calculate auto-centering spacing for. The
 * default values are [itemIndex] = 1 and [itemOffset] = 0. This will provide sufficient padding for
 * the second item (index = 1) in the list being centerable. This is to match the Wear UX guidelines
 * that a typical list will have a ListHeader item as the first item in the list (index = 0) and
 * that this should not be scrollable into the middle of the viewport, instead the first list item
 * that a user can interact with (index = 1) would be the first that would be in the center.
 *
 * If your use case is different and you want all list items to be able to be scrolled to the
 * viewport middle, including the first item in the list then set [itemIndex] = 0.
 *
 * The higher the value for [itemIndex] you provide the less auto centering padding will be provided
 * as the amount of padding needed to allow that item to be centered will reduce. Even for a list of
 * short items setting [itemIndex] above 3 or 4 is likely to result in no auto-centering padding
 * being provided as items with index 3 or 4 will probably already be naturally scrollable to the
 * center of the viewport.
 *
 * [itemOffset] allows adjustment of the items position relative the [ScalingLazyColumn]s
 * [ScalingLazyListAnchorType]. This can be useful if you need fine grained control over item
 * positioning and spacing, e.g. If you are lining up the gaps between two items on the viewport
 * center line where you would want to set the offset to half the distance between listItems in
 * pixels.
 *
 * See also [rememberScalingLazyListState] where similar fields are provided to allow control over
 * the initially selected centered item index and offset. By default these match the auto centering
 * defaults meaning that the second item (index = 1) will be the item scrolled to the viewport
 * center.
 *
 * @param itemIndex Which list item index to enable auto-centering from. Space (padding) will be
 *   added such that items with index [itemIndex] or greater will be able to be scrolled to the
 *   center of the viewport. If the developer wants to add additional space to allow other list
 *   items to also be scrollable to the center they can use contentPadding on the ScalingLazyColumn.
 *   If the developer wants custom control over position and spacing they can switch off
 *   autoCentering and provide contentPadding.
 * @param itemOffset What offset, if any, to apply when calculating space for auto-centering the
 *   [itemIndex] item. E.g. itemOffset can be used if the developer wants to align the viewport
 *   center in the gap between two list items.
 *
 * For an example of a [ScalingLazyColumn] with an explicit itemOffset see:
 *
 * @sample androidx.wear.compose.foundation.samples.ScalingLazyColumnEdgeAnchoredAndAnimatedScrollTo
 */
@Immutable
public class AutoCenteringParams(
    // @IntRange(from = 0)
    internal val itemIndex: Int = 1,
    internal val itemOffset: Int = 0,
) {
    override fun equals(other: Any?): Boolean {
        if (this === other) return true
        return (other is AutoCenteringParams) &&
            itemIndex == other.itemIndex &&
            itemOffset == other.itemOffset
    }

    override fun hashCode(): Int {
        var result = itemIndex
        result = 31 * result + itemOffset
        return result
    }
}

/**
 * A scrolling scaling/fisheye list component that forms a key part of the Wear Material Design
 * language. Provides scaling and transparency effects to the content items.
 *
 * [ScalingLazyColumn] is designed to be able to handle potentially large numbers of content items.
 * Content items are only materialized and composed when needed.
 *
 * If scaling/fisheye functionality is not required then a [LazyColumn] should be considered instead
 * to avoid any overhead of measuring and calculating scaling and transparency effects for the
 * content items.
 *
 * This overload supports rotary input. Rotary input allows users to scroll the content of the
 * [ScalingLazyColumn] - by using a crown or a rotating bezel on their Wear OS device. If you want
 * to modify its behavior please use another ScalingLazyColumn overload with rotaryBehavior
 * parameter.
 *
 * Example of a [ScalingLazyColumn] with default parameters:
 *
 * @sample androidx.wear.compose.foundation.samples.SimpleScalingLazyColumn
 *
 * Example of a [ScalingLazyColumn] using [ScalingLazyListAnchorType.ItemStart] anchoring, in this
 * configuration the edge of list items is aligned to the center of the screen. Also this example
 * shows scrolling to a clicked list item with [ScalingLazyListState.animateScrollToItem]:
 *
 * @sample androidx.wear.compose.foundation.samples.ScalingLazyColumnEdgeAnchoredAndAnimatedScrollTo
 *
 * Example of a [ScalingLazyColumn] with snap of items to the viewport center:
 *
 * @sample androidx.wear.compose.foundation.samples.SimpleScalingLazyColumnWithSnap
 *
 * Example of a [ScalingLazyColumn] where [autoCentering] has been disabled and explicit
 * [contentPadding] provided to ensure there is space above the first and below the last list item
 * to allow them to be scrolled into view on circular screens:
 *
 * @sample androidx.wear.compose.foundation.samples.SimpleScalingLazyColumnWithContentPadding
 *
 * For more information, see the
 * [Lists](https://developer.android.com/training/wearables/components/lists) guide.
 *
 * @param modifier The modifier to be applied to the component
 * @param state The state of the component
 * @param contentPadding The padding to apply around the contents
 * @param reverseLayout reverse the direction of scrolling and layout, when `true` items will be
 *   composed from the bottom to the top
 * @param verticalArrangement The vertical arrangement of the layout's children. This allows us to
 *   add spacing between items and specify the arrangement of the items when we have not enough of
 *   them to fill the whole minimum size
 * @param horizontalAlignment the horizontal alignment applied to the items
 * @param flingBehavior Logic describing fling behavior. If snapping is required use
 *   [ScalingLazyColumnDefaults.snapFlingBehavior].
 * @param userScrollEnabled whether the scrolling via the user gestures or accessibility actions is
 *   allowed. You can still scroll programmatically using the state even when it is disabled.
 * @param scalingParams The parameters to configure the scaling and transparency effects for the
 *   component
 * @param anchorType How to anchor list items to the center-line of the viewport
 * @param autoCentering AutoCenteringParams parameter to control whether space/padding should be
 *   automatically added to make sure that list items can be scrolled into the center of the
 *   viewport (based on their [anchorType]). If non-null then space will be added before the first
 *   list item, if needed, to ensure that items with indexes greater than or equal to the itemIndex
 *   (offset by itemOffset pixels) will be able to be scrolled to the center of the viewport.
 *   Similarly space will be added at the end of the list to ensure that items can be scrolled up to
 *   the center. If null no automatic space will be added and instead the developer can use
 *   [contentPadding] to manually arrange the items.
 * @param content The content of the [ScalingLazyColumn]
 */
@Deprecated(
    "Please use the new overload with additional rotaryBehavior parameter",
    level = DeprecationLevel.HIDDEN
)
@Composable
public fun ScalingLazyColumn(
    modifier: Modifier = Modifier,
    state: ScalingLazyListState = rememberScalingLazyListState(),
    contentPadding: PaddingValues = PaddingValues(horizontal = 10.dp),
    reverseLayout: Boolean = false,
    verticalArrangement: Arrangement.Vertical =
        Arrangement.spacedBy(
            space = 4.dp,
            alignment = if (!reverseLayout) Alignment.Top else Alignment.Bottom
        ),
    horizontalAlignment: Alignment.Horizontal = Alignment.CenterHorizontally,
    flingBehavior: FlingBehavior = ScrollableDefaults.flingBehavior(),
    userScrollEnabled: Boolean = true,
    scalingParams: ScalingParams = ScalingLazyColumnDefaults.scalingParams(),
    anchorType: ScalingLazyListAnchorType = ScalingLazyListAnchorType.ItemCenter,
    autoCentering: AutoCenteringParams? = AutoCenteringParams(),
    content: ScalingLazyListScope.() -> Unit
) {
    ScalingLazyColumn(
        modifier = modifier,
        state = state,
        contentPadding = contentPadding,
        reverseLayout = reverseLayout,
        verticalArrangement = verticalArrangement,
        horizontalAlignment = horizontalAlignment,
        flingBehavior = flingBehavior,
        userScrollEnabled = userScrollEnabled,
        scalingParams = scalingParams,
        anchorType = anchorType,
        autoCentering = autoCentering,
        rotaryScrollableBehavior = RotaryScrollableDefaults.behavior(state),
        content = content
    )
}

/**
 * A scrolling scaling/fisheye list component that forms a key part of the Wear Material Design
 * language. Provides scaling and transparency effects to the content items.
 *
 * [ScalingLazyColumn] is designed to be able to handle potentially large numbers of content items.
 * Content items are only materialized and composed when needed.
 *
 * If scaling/fisheye functionality is not required then a [LazyColumn] should be considered instead
 * to avoid any overhead of measuring and calculating scaling and transparency effects for the
 * content items.
 *
 * This overload supports rotary input. Rotary input allows users to scroll the content of the
 * [ScalingLazyColumn] - by using a crown or a rotating bezel on their Wear OS device. It can be
 * modified with [rotaryScrollableBehavior] param. If scroll with fling is required use
 * [RotaryScrollableDefaults.behavior]. If snapping is required use
 * [RotaryScrollableDefaults.snapBehavior]. Note that rotary scroll and touch scroll should be
 * aligned. If [rotaryScrollableBehavior] is set for snap (using
 * [RotaryScrollableDefaults.snapBehavior]), [flingBehavior] should be set for snap as well (using
 * [ScalingLazyColumnDefaults.snapFlingBehavior]). This composable uses
 * [rememberActiveFocusRequester] as FocusRequester for rotary support. It requires that this
 * [ScalingLazyColumn] should be wrapped by [HierarchicalFocusCoordinator]. By default
 * [HierarchicalFocusCoordinator] is already implemented in [BasicSwipeToDismissBox], which is a
 * part of material Scaffold - meaning that rotary will be able to request a focus without any
<<<<<<< HEAD
 * additional changes. Another FocusRequester can be added through Modifier chain by adding
 * `.focusRequester(focusRequester)`. Do not call `focusable()` or `focusTarget()` after it as this
 * will reset the focusRequester chain and rotary support will not be available.
=======
 * additional changes.
>>>>>>> 3d4510a6
 *
 * Example of a [ScalingLazyColumn] with default parameters:
 *
 * @sample androidx.wear.compose.foundation.samples.SimpleScalingLazyColumn
 *
 * Example of a [ScalingLazyColumn] using [ScalingLazyListAnchorType.ItemStart] anchoring, in this
 * configuration the edge of list items is aligned to the center of the screen. Also this example
 * shows scrolling to a clicked list item with [ScalingLazyListState.animateScrollToItem]:
 *
 * @sample androidx.wear.compose.foundation.samples.ScalingLazyColumnEdgeAnchoredAndAnimatedScrollTo
 *
 * Example of a [ScalingLazyColumn] with snap of items to the viewport center:
 *
 * @sample androidx.wear.compose.foundation.samples.SimpleScalingLazyColumnWithSnap
 *
 * Example of a [ScalingLazyColumn] where [autoCentering] has been disabled and explicit
 * [contentPadding] provided to ensure there is space above the first and below the last list item
 * to allow them to be scrolled into view on circular screens:
 *
 * @sample androidx.wear.compose.foundation.samples.SimpleScalingLazyColumnWithContentPadding
 *
 * For more information, see the
 * [Lists](https://developer.android.com/training/wearables/components/lists) guide.
 *
 * @param modifier The modifier to be applied to the component
 * @param state The state of the component
 * @param contentPadding The padding to apply around the contents
 * @param reverseLayout reverse the direction of scrolling and layout, when `true` items will be
 *   composed from the bottom to the top
 * @param verticalArrangement The vertical arrangement of the layout's children. This allows us to
 *   add spacing between items and specify the arrangement of the items when we have not enough of
 *   them to fill the whole minimum size
 * @param horizontalAlignment the horizontal alignment applied to the items
 * @param flingBehavior Logic describing fling behavior for touch scroll. If snapping is required
 *   use [ScalingLazyColumnDefaults.snapFlingBehavior]. Note that when configuring fling or snap
 *   behavior, this flingBehavior parameter and the [rotaryScrollableBehavior] parameter that
 *   controls rotary scroll are expected to produce similar list scrolling. For example, if
 *   [rotaryScrollableBehavior] is set for snap (using [RotaryScrollableDefaults.snapBehavior]),
 *   [flingBehavior] should be set for snap as well (using
 *   [ScalingLazyColumnDefaults.snapFlingBehavior])
 * @param userScrollEnabled whether the scrolling via the user gestures or accessibility actions is
 *   allowed. You can still scroll programmatically using the state even when it is disabled.
 * @param scalingParams The parameters to configure the scaling and transparency effects for the
 *   component
 * @param anchorType How to anchor list items to the center-line of the viewport
 * @param autoCentering AutoCenteringParams parameter to control whether space/padding should be
 *   automatically added to make sure that list items can be scrolled into the center of the
 *   viewport (based on their [anchorType]). If non-null then space will be added before the first
 *   list item, if needed, to ensure that items with indexes greater than or equal to the itemIndex
 *   (offset by itemOffset pixels) will be able to be scrolled to the center of the viewport.
 *   Similarly space will be added at the end of the list to ensure that items can be scrolled up to
 *   the center. If null no automatic space will be added and instead the developer can use
 *   [contentPadding] to manually arrange the items.
 * @param rotaryScrollableBehavior Parameter for changing rotary scrollable behavior. Supports
 *   scroll [RotaryScrollableDefaults.behavior] and snap [RotaryScrollableDefaults.snapBehavior].
 *   Note that when configuring fling or snap behavior, this rotaryBehavior parameter and the
 *   [flingBehavior] parameter that controls touch scroll are expected to produce similar list
 *   scrolling. For example, if [rotaryScrollableBehavior] is set for snap (using
 *   [RotaryScrollableDefaults.snapBehavior]), [flingBehavior] should be set for snap as well (using
<<<<<<< HEAD
 *   [ScalingLazyColumnDefaults.snapFlingBehavior]). Can be null if rotary support is not required.
=======
 *   [ScalingLazyColumnDefaults.snapFlingBehavior]). Can be null if rotary support is not required
 *   or when it should be handled externally - with a separate .rotary modifier.
>>>>>>> 3d4510a6
 * @param content The content of the [ScalingLazyColumn]
 */
@OptIn(ExperimentalWearFoundationApi::class)
@Composable
fun ScalingLazyColumn(
    modifier: Modifier = Modifier,
    state: ScalingLazyListState = rememberScalingLazyListState(),
    contentPadding: PaddingValues = PaddingValues(horizontal = 10.dp),
    reverseLayout: Boolean = false,
    verticalArrangement: Arrangement.Vertical =
        Arrangement.spacedBy(
            space = 4.dp,
            alignment = if (!reverseLayout) Alignment.Top else Alignment.Bottom
        ),
    horizontalAlignment: Alignment.Horizontal = Alignment.CenterHorizontally,
    flingBehavior: FlingBehavior = ScrollableDefaults.flingBehavior(),
    userScrollEnabled: Boolean = true,
    scalingParams: ScalingParams = ScalingLazyColumnDefaults.scalingParams(),
    anchorType: ScalingLazyListAnchorType = ScalingLazyListAnchorType.ItemCenter,
    autoCentering: AutoCenteringParams? = AutoCenteringParams(),
    rotaryScrollableBehavior: RotaryScrollableBehavior? = RotaryScrollableDefaults.behavior(state),
    content: ScalingLazyListScope.() -> Unit
) {
    var initialized by remember { mutableStateOf(false) }
    BoxWithConstraints(
        modifier =
<<<<<<< HEAD
            if (rotaryScrollableBehavior != null)
=======
            if (rotaryScrollableBehavior != null && userScrollEnabled)
>>>>>>> 3d4510a6
                modifier.rotaryScrollable(
                    behavior = rotaryScrollableBehavior,
                    focusRequester = rememberActiveFocusRequester(),
                    reverseDirection = reverseLayout
                )
            else modifier,
        propagateMinConstraints = true
    ) {
        val density = LocalDensity.current
        val layoutDirection = LocalLayoutDirection.current
        val reduceMotion = LocalReduceMotion.current
        val extraPaddingInPixels = scalingParams.resolveViewportVerticalOffset(constraints)

        val actualScalingParams =
            if (reduceMotion.enabled()) ReduceMotionScalingParams(scalingParams) else scalingParams

        with(density) {
            val extraPadding = extraPaddingInPixels.toDp()
            val combinedPaddingValues =
                CombinedPaddingValues(contentPadding = contentPadding, extraPadding = extraPadding)

            val beforeContentPaddingInPx =
                if (reverseLayout) contentPadding.calculateBottomPadding().roundToPx()
                else contentPadding.calculateTopPadding().roundToPx()

            val afterContentPaddingInPx =
                if (reverseLayout) contentPadding.calculateTopPadding().roundToPx()
                else contentPadding.calculateBottomPadding().roundToPx()

            val itemScope =
                ScalingLazyListItemScopeImpl(
                    density = density,
                    constraints =
                        constraints.offset(
                            horizontal =
                                -(contentPadding.calculateStartPadding(layoutDirection) +
                                        contentPadding.calculateEndPadding(layoutDirection))
                                    .toPx()
                                    .toInt(),
                            vertical =
                                -(contentPadding.calculateTopPadding() +
                                        contentPadding.calculateBottomPadding())
                                    .roundToPx()
                        )
                )

            // Set up transient state
            state.config.value =
                ScalingLazyListState.Configuration(
                    scalingParams = actualScalingParams,
                    extraPaddingPx = extraPaddingInPixels,
                    beforeContentPaddingPx = beforeContentPaddingInPx,
                    afterContentPaddingPx = afterContentPaddingInPx,
                    viewportHeightPx = constraints.maxHeight,
                    gapBetweenItemsPx = verticalArrangement.spacing.roundToPx(),
                    anchorType = anchorType,
                    autoCentering = autoCentering,
                    reverseLayout = reverseLayout,
                    localInspectionMode = LocalInspectionMode.current
                )

            LazyColumn(
                modifier =
                    Modifier.clipToBounds()
                        .verticalNegativePadding(extraPadding)
                        .onGloballyPositioned {
                            val layoutInfo = state.layoutInfo
                            if (
                                !initialized &&
                                    layoutInfo is DefaultScalingLazyListLayoutInfo &&
                                    layoutInfo.readyForInitialScroll
                            ) {
                                initialized = true
                            }
                        },
                horizontalAlignment = horizontalAlignment,
                contentPadding = combinedPaddingValues,
                reverseLayout = reverseLayout,
                verticalArrangement = verticalArrangement,
                state = state.lazyListState,
                flingBehavior = flingBehavior,
                userScrollEnabled = userScrollEnabled,
            ) {
                val scope =
                    ScalingLazyListScopeImpl(state = state, scope = this, itemScope = itemScope)
                // Only add spacers if autoCentering == true as we have to consider the impact of
                // vertical spacing between items.
                if (autoCentering != null) {
                    item {
                        Spacer(
                            modifier =
                                remember(state) {
                                    Modifier.autoCenteringHeight {
                                        state.topAutoCenteringItemSizePx
                                    }
                                }
                        )
                    }
                }
                scope.content()
                if (autoCentering != null) {
                    item {
                        Spacer(
                            modifier =
                                remember(state) {
                                    Modifier.autoCenteringHeight {
                                        state.bottomAutoCenteringItemSizePx
                                    }
                                }
                        )
                    }
                }
            }
            if (initialized) {
                LaunchedEffect(state) { state.scrollToInitialItem() }
            }
        }
    }
}

/** Contains the default values used by [ScalingLazyColumn] */
public object ScalingLazyColumnDefaults {
    /**
     * Creates a [ScalingParams] that represents the scaling and alpha properties for a
     * [ScalingLazyColumn].
     *
     * Items in the ScalingLazyColumn have scaling and alpha effects applied to them depending on
     * their position in the viewport. The closer to the edge (top or bottom) of the viewport that
     * they are the greater the down scaling and transparency that is applied. Note that scaling and
     * transparency effects are applied from the center of the viewport (nearest to full size and
     * normal transparency) towards the edge (items can be smaller and more transparent).
     *
     * Deciding how much scaling and alpha to apply is based on the position and size of the item
     * and on a series of properties that are used to determine the transition area for each item.
     *
     * The transition area is defined by the edge of the screen and a transition line which is
     * calculated for each item in the list. The items transition line is based upon its size with
     * the potential for larger list items to start their transition earlier (closer to the center)
     * than smaller items.
     *
     * [minTransitionArea] and [maxTransitionArea] are both in the range [0f..1f] and are the
     * fraction of the distance between the edges of the viewport. E.g. a value of 0.2f for
     * minTransitionArea and 0.75f for maxTransitionArea determines that all transition lines will
     * fall between 1/5th (20%) and 3/4s (75%) of the height of the viewport.
     *
     * The size of the each item is used to determine where within the transition area range
     * minTransitionArea..maxTransitionArea the actual transition line will be. [minElementHeight]
     * and [maxElementHeight] are used along with the item height (as a fraction of the viewport
     * height in the range [0f..1f]) to find the transition line. So if the items size is 0.25f
     * (25%) of way between minElementSize..maxElementSize then the transition line will be 0.25f
     * (25%) of the way between minTransitionArea..maxTransitionArea.
     *
     * A list item smaller than minElementHeight is rounded up to minElementHeight and larger than
     * maxElementHeight is rounded down to maxElementHeight. Whereabouts the items height sits
     * between minElementHeight..maxElementHeight is then used to determine where the transition
     * line sits between minTransitionArea..maxTransition area.
     *
     * If an item is smaller than or equal to minElementSize its transition line with be at
     * minTransitionArea and if it is larger than or equal to maxElementSize its transition line
     * will be at maxTransitionArea.
     *
     * For example, if we take the default values for minTransitionArea = 0.2f and maxTransitionArea
     * = 0.6f and minElementSize = 0.2f and maxElementSize= 0.8f then an item with a height of 0.4f
     * (40%) of the viewport height is one third of way between minElementSize and maxElementSize,
     * (0.4f - 0.2f) / (0.8f - 0.2f) = 0.33f. So its transition line would be one third of way
     * between 0.2f and 0.6f, transition line = 0.2f + (0.6f - 0.2f) * 0.33f = 0.33f.
     *
     * Once the position of the transition line is established we now have a transition area for the
     * item, e.g. in the example above the item will start/finish its transitions when it is 0.33f
     * (33%) of the distance from the edge of the viewport and will start/finish its transitions at
     * the viewport edge.
     *
     * The scaleInterpolator is used to determine how much of the scaling and alpha to apply as the
     * item transits through the transition area.
     *
     * The edge of the item furthest from the edge of the screen is used as a scaling trigger point
     * for each item.
     *
     * @param edgeScale What fraction of the full size of the item to scale it by when most scaled,
     *   e.g. at the edge of the viewport. A value between [0f,1f], so a value of 0.2f means to
     *   scale an item to 20% of its normal size.
     * @param edgeAlpha What fraction of the full transparency of the item to draw it with when
     *   closest to the edge of the screen. A value between [0f,1f], so a value of 0.2f means to set
     *   the alpha of an item to 20% of its normal value.
     * @param minElementHeight The minimum element height as a ratio of the viewport size to use for
     *   determining the transition point within ([minTransitionArea], [maxTransitionArea]) that a
     *   given content item will start to be transitioned. Items smaller than [minElementHeight]
     *   will be treated as if [minElementHeight]. Must be less than or equal to [maxElementHeight].
     * @param maxElementHeight The maximum element height as a ratio of the viewport size to use for
     *   determining the transition point within ([minTransitionArea], [maxTransitionArea]) that a
     *   given content item will start to be transitioned. Items larger than [maxElementHeight] will
     *   be treated as if [maxElementHeight]. Must be greater than or equal to [minElementHeight].
     * @param minTransitionArea The lower bound of the transition line area, closest to the edge of
     *   the viewport. Defined as a fraction (value between 0f..1f) of the distance between the
     *   viewport edges. Must be less than or equal to [maxTransitionArea].
     * @param maxTransitionArea The upper bound of the transition line area, closest to the center
     *   of the viewport. The fraction (value between 0f..1f) of the distance between the viewport
     *   edges. Must be greater than or equal to [minTransitionArea].
     * @param scaleInterpolator An interpolator to use to determine how to apply scaling as a item
     *   transitions across the scaling transition area.
     * @param viewportVerticalOffsetResolver The additional padding to consider above and below the
     *   viewport of a [ScalingLazyColumn] when considering which items to draw in the viewport. If
     *   set to 0 then no additional padding will be provided and only the items which would appear
     *   in the viewport before any scaling is applied will be considered for drawing, this may
     *   leave blank space at the top and bottom of the viewport where the next available item could
     *   have been drawn once other items have been scaled down in size. The larger this value is
     *   set to will allow for more content items to be considered for drawing in the viewport,
     *   however there is a performance cost associated with materializing items that are
     *   subsequently not drawn. The higher/more extreme the scaling parameters that are applied to
     *   the [ScalingLazyColumn] the more padding may be needed to ensure there are always enough
     *   content items available to be rendered. By default will be 5% of the maxHeight of the
     *   viewport above and below the content.
     */
    fun scalingParams(
        edgeScale: Float = 0.7f,
        edgeAlpha: Float = 0.5f,
        minElementHeight: Float = 0.2f,
        maxElementHeight: Float = 0.6f,
        minTransitionArea: Float = 0.35f,
        maxTransitionArea: Float = 0.55f,
        scaleInterpolator: Easing = CubicBezierEasing(0.3f, 0f, 0.7f, 1f),
        viewportVerticalOffsetResolver: (Constraints) -> Int = { (it.maxHeight / 20f).toInt() }
    ): ScalingParams =
        DefaultScalingParams(
            edgeScale = edgeScale,
            edgeAlpha = edgeAlpha,
            minElementHeight = minElementHeight,
            maxElementHeight = maxElementHeight,
            minTransitionArea = minTransitionArea,
            maxTransitionArea = maxTransitionArea,
            scaleInterpolator = scaleInterpolator,
            viewportVerticalOffsetResolver = viewportVerticalOffsetResolver
        )

    /**
     * Create and remember a [FlingBehavior] that will represent natural fling curve with snap to
     * central item as the fling decays.
     *
     * @param state the state of the [ScalingLazyColumn]
     * @param snapOffset an optional offset to be applied when snapping the item. After the snap the
     *   snapped items offset will be [snapOffset].
     * @param decay the decay to use
     */
    @Composable
    public fun snapFlingBehavior(
        state: ScalingLazyListState,
        snapOffset: Dp = 0.dp,
        decay: DecayAnimationSpec<Float> = exponentialDecay()
    ): FlingBehavior {
        val snapOffsetPx = with(LocalDensity.current) { snapOffset.roundToPx() }
        return remember(state, snapOffset, decay) {
            ScalingLazyColumnSnapFlingBehavior(
                state = state,
                snapOffset = snapOffsetPx,
                decay = decay
            )
        }
    }
}

private class ScalingLazyListScopeImpl(
    private val state: ScalingLazyListState,
    private val scope: LazyListScope,
    private val itemScope: ScalingLazyListItemScope
) : ScalingLazyListScope {

    private var currentStartIndex = 0

    override fun item(key: Any?, content: @Composable (ScalingLazyListItemScope.() -> Unit)) {
        val startIndex = currentStartIndex
        scope.item(key = key) {
            ScalingLazyColumnItemWrapper(startIndex, state, itemScope, content)
        }
        currentStartIndex++
    }

    override fun items(
        count: Int,
        key: ((index: Int) -> Any)?,
        itemContent: @Composable (ScalingLazyListItemScope.(index: Int) -> Unit)
    ) {
        val startIndex = currentStartIndex
        scope.items(count = count, key = key) {
            ScalingLazyColumnItemWrapper(startIndex + it, state = state, itemScope = itemScope) {
                itemContent(it)
            }
        }
        currentStartIndex += count
    }
}

@Composable
private fun ScalingLazyColumnItemWrapper(
    index: Int,
    state: ScalingLazyListState,
    itemScope: ScalingLazyListItemScope,
    content: @Composable (ScalingLazyListItemScope.() -> Unit)
) {
    Box(
        modifier =
            Modifier.graphicsLayer {
                val config = state.config.value!!
                val reverseLayout = config.reverseLayout
                val anchorType = config.anchorType
                val items = state.layoutInfo.internalVisibleItemInfo()
                val currentItem = items.fastFirstOrNull { it.index == index }
                if (currentItem != null) {
                    alpha = currentItem.alpha
                    scaleX = currentItem.scale
                    scaleY = currentItem.scale
                    // Calculate how much to adjust/translate the position of the list item by
                    // determining the different between the unadjusted start position based on the
                    // underlying LazyList layout and the start position adjusted to take into
                    // account
                    // scaling of the list items. Items further from the middle of the visible
                    // viewport
                    // will be subject to more adjustment.
                    if (currentItem.scale > 0f) {
                        val offsetAdjust =
                            currentItem.startOffset(anchorType) -
                                currentItem.unadjustedStartOffset(anchorType)
                        translationY = if (reverseLayout) -offsetAdjust else offsetAdjust
                        transformOrigin =
                            TransformOrigin(
                                pivotFractionX = 0.5f,
                                pivotFractionY = if (reverseLayout) 1.0f else 0.0f
                            )
                    }
                }
            }
    ) {
        itemScope.content()
    }
}

@RestrictTo(RestrictTo.Scope.LIBRARY_GROUP)
@Immutable
public class CombinedPaddingValues(
    @Stable val contentPadding: PaddingValues,
    @Stable val extraPadding: Dp
) : PaddingValues {
    override fun calculateLeftPadding(layoutDirection: LayoutDirection): Dp =
        contentPadding.calculateLeftPadding(layoutDirection)

    override fun calculateTopPadding(): Dp = contentPadding.calculateTopPadding() + extraPadding

    override fun calculateRightPadding(layoutDirection: LayoutDirection): Dp =
        contentPadding.calculateRightPadding(layoutDirection)

    override fun calculateBottomPadding(): Dp =
        contentPadding.calculateBottomPadding() + extraPadding

    override fun equals(other: Any?): Boolean {
        if (this === other) return true
        if (other == null) return false
        if (this::class != other::class) return false

        other as CombinedPaddingValues

        if (contentPadding != other.contentPadding) return false
        if (extraPadding != other.extraPadding) return false

        return true
    }

    override fun hashCode(): Int {
        var result = contentPadding.hashCode()
        result = 31 * result + extraPadding.hashCode()
        return result
    }

    override fun toString(): String {
        return "CombinedPaddingValuesImpl(contentPadding=$contentPadding, " +
            "extraPadding=$extraPadding)"
    }
}

@RestrictTo(RestrictTo.Scope.LIBRARY_GROUP)
public fun Modifier.verticalNegativePadding(
    extraPadding: Dp,
) = layout { measurable, constraints ->
    require(constraints.hasBoundedHeight) { "height should be bounded" }
    val topAndBottomPadding = (extraPadding * 2).roundToPx()
    val placeable =
        measurable.measure(
            constraints.copy(
                minHeight = constraints.minHeight + topAndBottomPadding,
                maxHeight = constraints.maxHeight + topAndBottomPadding
            )
        )

    layout(placeable.measuredWidth, constraints.maxHeight) {
        placeable.place(0, -extraPadding.roundToPx())
    }
}

private fun Modifier.autoCenteringHeight(getHeight: () -> Int) = layout { measurable, constraints ->
    val height = getHeight()
    val placeable = measurable.measure(constraints.copy(minHeight = height, maxHeight = height))

    layout(placeable.width, placeable.height) { placeable.place(IntOffset.Zero) }
}<|MERGE_RESOLUTION|>--- conflicted
+++ resolved
@@ -399,13 +399,7 @@
  * [ScalingLazyColumn] should be wrapped by [HierarchicalFocusCoordinator]. By default
  * [HierarchicalFocusCoordinator] is already implemented in [BasicSwipeToDismissBox], which is a
  * part of material Scaffold - meaning that rotary will be able to request a focus without any
-<<<<<<< HEAD
- * additional changes. Another FocusRequester can be added through Modifier chain by adding
- * `.focusRequester(focusRequester)`. Do not call `focusable()` or `focusTarget()` after it as this
- * will reset the focusRequester chain and rotary support will not be available.
-=======
  * additional changes.
->>>>>>> 3d4510a6
  *
  * Example of a [ScalingLazyColumn] with default parameters:
  *
@@ -465,12 +459,8 @@
  *   [flingBehavior] parameter that controls touch scroll are expected to produce similar list
  *   scrolling. For example, if [rotaryScrollableBehavior] is set for snap (using
  *   [RotaryScrollableDefaults.snapBehavior]), [flingBehavior] should be set for snap as well (using
-<<<<<<< HEAD
- *   [ScalingLazyColumnDefaults.snapFlingBehavior]). Can be null if rotary support is not required.
-=======
  *   [ScalingLazyColumnDefaults.snapFlingBehavior]). Can be null if rotary support is not required
  *   or when it should be handled externally - with a separate .rotary modifier.
->>>>>>> 3d4510a6
  * @param content The content of the [ScalingLazyColumn]
  */
 @OptIn(ExperimentalWearFoundationApi::class)
@@ -497,11 +487,7 @@
     var initialized by remember { mutableStateOf(false) }
     BoxWithConstraints(
         modifier =
-<<<<<<< HEAD
-            if (rotaryScrollableBehavior != null)
-=======
             if (rotaryScrollableBehavior != null && userScrollEnabled)
->>>>>>> 3d4510a6
                 modifier.rotaryScrollable(
                     behavior = rotaryScrollableBehavior,
                     focusRequester = rememberActiveFocusRequester(),
