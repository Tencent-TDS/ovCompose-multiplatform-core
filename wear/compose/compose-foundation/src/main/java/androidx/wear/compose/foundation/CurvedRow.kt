--- conflicted
+++ resolved
@@ -31,11 +31,6 @@
  * as the thickest child, and the total angle taken is the sum of the children's angles.
  *
  * Example usage:
-<<<<<<< HEAD
- *
- * @sample androidx.wear.compose.foundation.samples.CurvedRowAndColumn
-=======
->>>>>>> 3d4510a6
  *
  * @sample androidx.wear.compose.foundation.samples.CurvedRowAndColumn
  * @param modifier The [CurvedModifier] to apply to this curved row.
