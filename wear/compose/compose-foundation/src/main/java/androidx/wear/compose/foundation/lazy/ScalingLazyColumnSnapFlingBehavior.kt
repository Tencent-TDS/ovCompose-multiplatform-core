--- conflicted
+++ resolved
@@ -41,8 +41,6 @@
 ) : FlingBehavior {
 
     override suspend fun ScrollScope.performFling(initialVelocity: Float): Float {
-<<<<<<< HEAD
-=======
         if (initialVelocity.isNaN()) {
             Log.w(
                 "WearCompose",
@@ -51,7 +49,6 @@
             return Float.NaN
         }
 
->>>>>>> 3d4510a6
         val animationState =
             AnimationState(
                 initialValue = 0f,
