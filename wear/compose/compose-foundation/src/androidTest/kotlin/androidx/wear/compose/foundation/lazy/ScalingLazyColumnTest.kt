--- conflicted
+++ resolved
@@ -945,8 +945,6 @@
                 modifier = Modifier.horizontalScroll(horizontalScrollState),
             ) {
                 ScalingLazyColumn { item { Box(Modifier.size(10.dp)) } }
-<<<<<<< HEAD
-=======
             }
         }
     }
@@ -1031,7 +1029,6 @@
                 items(100) {
                     BasicText(text = "item $it", modifier = Modifier.requiredSize(itemSizeDp))
                 }
->>>>>>> 3d4510a6
             }
         }
         rule.onNodeWithTag(scalingLazyColumnTag).performRotaryScrollInput {
