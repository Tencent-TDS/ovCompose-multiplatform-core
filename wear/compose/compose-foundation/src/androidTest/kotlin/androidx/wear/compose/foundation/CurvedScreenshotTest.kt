--- conflicted
+++ resolved
@@ -258,8 +258,6 @@
         }
     }
 
-<<<<<<< HEAD
-=======
     @Test
     fun composable_rotationLock() {
         verify_composable_screenshot {
@@ -272,7 +270,6 @@
         }
     }
 
->>>>>>> 3d4510a6
     private fun CurvedScope.layout_direction_block() {
         basicCurvedText("A")
         curvedColumn {
