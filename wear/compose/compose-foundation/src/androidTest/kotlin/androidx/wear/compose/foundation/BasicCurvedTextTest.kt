/*
 * Copyright 2021 The Android Open Source Project
 *
 * Licensed under the Apache License, Version 2.0 (the "License");
 * you may not use this file except in compliance with the License.
 * You may obtain a copy of the License at
 *
 *      http://www.apache.org/licenses/LICENSE-2.0
 *
 * Unless required by applicable law or agreed to in writing, software
 * distributed under the License is distributed on an "AS IS" BASIS,
 * WITHOUT WARRANTIES OR CONDITIONS OF ANY KIND, either express or implied.
 * See the License for the specific language governing permissions and
 * limitations under the License.
 */

package androidx.wear.compose.foundation

<<<<<<< HEAD
=======
import androidx.compose.foundation.layout.Box
>>>>>>> 3d4510a6
import androidx.compose.foundation.layout.size
import androidx.compose.runtime.CompositionLocalProvider
import androidx.compose.runtime.mutableStateOf
import androidx.compose.ui.Modifier
import androidx.compose.ui.platform.LocalDensity
import androidx.compose.ui.test.assertWidthIsEqualTo
import androidx.compose.ui.test.junit4.createComposeRule
import androidx.compose.ui.test.onNodeWithTag
import androidx.compose.ui.unit.Density
import androidx.compose.ui.unit.dp
<<<<<<< HEAD
=======
import androidx.compose.ui.unit.em
>>>>>>> 3d4510a6
import androidx.compose.ui.unit.sp
import org.junit.Assert.assertEquals
import org.junit.Rule
import org.junit.Test

class BasicCurvedTextTest {
    @get:Rule val rule = createComposeRule()

    @Test
    fun modifying_curved_text_forces_curved_row_remeasure() {
        val capturedInfo = CapturedInfo()
        val text = mutableStateOf("Initial")
        rule.setContent {
            CurvedLayout {
                curvedRow(modifier = CurvedModifier.spy(capturedInfo)) {
                    basicCurvedText(text = text.value, style = CurvedTextStyle(fontSize = 14.sp))
                }
            }
        }

        rule.runOnIdle {
            capturedInfo.reset()
            text.value = "New Value"
        }

        rule.runOnIdle {
            // TODO(b/219885899): Investigate why we need the extra passes.
            assertEquals(CapturedInfo(2, 3, 1), capturedInfo)
        }
    }

    @Test
    fun curved_text_sized_appropriately() {
        rule.setContent {
            CompositionLocalProvider(LocalDensity provides Density(1f, 1f)) {
                CurvedLayout(modifier = Modifier.size(200.dp)) {
                    curvedRow(modifier = CurvedModifier.testTag(TEST_TAG)) {
                        basicCurvedText(
                            text = "Test text",
                            style = CurvedTextStyle(fontSize = 24.sp),
                        )
                    }
                }
            }
        }

        // This is a pre-calculated value. It was calculated for specific container size,
        // density and font.
        rule.onNodeWithTag(TEST_TAG).assertWidthIsEqualTo(93.dp)
    }
<<<<<<< HEAD
=======

    @Test
    fun letter_spacing_increases_size() {
        val TAG1 = TEST_TAG + "1"
        val TAG2 = TEST_TAG + "2"
        rule.setContent {
            Box {
                repeat(2) {
                    val tag = if (it == 0) TAG1 else TAG2
                    val style =
                        if (it == 0) CurvedTextStyle(fontSize = 24.sp)
                        else CurvedTextStyle(fontSize = 24.sp, letterSpacing = 0.5f.em)
                    CurvedLayout(modifier = Modifier.size(200.dp)) {
                        curvedRow(modifier = CurvedModifier.testTag(tag)) {
                            basicCurvedText(
                                // Use a small text so we can see its width increase, instead of it
                                // just wrapping around the circle.
                                text = "Text",
                                style = style,
                            )
                        }
                    }
                }
            }
        }

        val width1 = rule.onNodeWithTag(TAG1).fetchSemanticsNode().size.width
        val width2 = rule.onNodeWithTag(TAG2).fetchSemanticsNode().size.width
        // We added 0.5 em spacing, it should be much bigger
        assert(width2 > 1.4f * width1)
    }
>>>>>>> 3d4510a6
}<|MERGE_RESOLUTION|>--- conflicted
+++ resolved
@@ -16,10 +16,7 @@
 
 package androidx.wear.compose.foundation
 
-<<<<<<< HEAD
-=======
 import androidx.compose.foundation.layout.Box
->>>>>>> 3d4510a6
 import androidx.compose.foundation.layout.size
 import androidx.compose.runtime.CompositionLocalProvider
 import androidx.compose.runtime.mutableStateOf
@@ -30,10 +27,7 @@
 import androidx.compose.ui.test.onNodeWithTag
 import androidx.compose.ui.unit.Density
 import androidx.compose.ui.unit.dp
-<<<<<<< HEAD
-=======
 import androidx.compose.ui.unit.em
->>>>>>> 3d4510a6
 import androidx.compose.ui.unit.sp
 import org.junit.Assert.assertEquals
 import org.junit.Rule
@@ -84,8 +78,6 @@
         // density and font.
         rule.onNodeWithTag(TEST_TAG).assertWidthIsEqualTo(93.dp)
     }
-<<<<<<< HEAD
-=======
 
     @Test
     fun letter_spacing_increases_size() {
@@ -117,5 +109,4 @@
         // We added 0.5 em spacing, it should be much bigger
         assert(width2 > 1.4f * width1)
     }
->>>>>>> 3d4510a6
 }