--- conflicted
+++ resolved
@@ -32,19 +32,6 @@
 }
 
 dependencies {
-<<<<<<< HEAD
-    api("androidx.compose.foundation:foundation:1.6.0")
-    api("androidx.compose.ui:ui:1.6.0")
-    api("androidx.compose.ui:ui-text:1.6.0")
-    api("androidx.compose.runtime:runtime:1.6.0")
-
-    implementation(libs.kotlinStdlib)
-    implementation("androidx.compose.foundation:foundation-layout:1.6.0")
-    implementation("androidx.compose.ui:ui-util:1.6.0")
-    implementation("androidx.lifecycle:lifecycle-runtime-compose:2.7.0")
-    implementation("androidx.core:core:1.12.0")
-    implementation("androidx.profileinstaller:profileinstaller:1.3.1")
-=======
     api("androidx.compose.foundation:foundation:1.7.0")
     api("androidx.compose.ui:ui:1.7.0")
     api("androidx.compose.ui:ui-text:1.7.0")
@@ -56,7 +43,6 @@
     implementation("androidx.lifecycle:lifecycle-runtime-compose:2.7.0")
     implementation("androidx.core:core:1.12.0")
     implementation("androidx.profileinstaller:profileinstaller:1.4.0")
->>>>>>> 3d4510a6
 
     testImplementation(libs.testRules)
     testImplementation(libs.testRunner)
@@ -105,8 +91,5 @@
             "gestures. It builds upon the Jetpack Compose libraries."
     samples(project(":wear:compose:compose-foundation-samples"))
     legacyDisableKotlinStrictApiMode = true
-<<<<<<< HEAD
-=======
     metalavaK2UastEnabled = false
->>>>>>> 3d4510a6
 }