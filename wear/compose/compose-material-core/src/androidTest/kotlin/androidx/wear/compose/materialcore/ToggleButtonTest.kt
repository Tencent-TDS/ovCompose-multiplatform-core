--- conflicted
+++ resolved
@@ -970,10 +970,7 @@
     enabled: Boolean = true,
     checkedInteractionSource: MutableInteractionSource? = null,
     clickInteractionSource: MutableInteractionSource? = null,
-<<<<<<< HEAD
-=======
     onClickLabel: String? = "click",
->>>>>>> 3d4510a6
     contentPadding: PaddingValues =
         PaddingValues(
             start = CHIP_HORIZONTAL_PADDING,
@@ -997,10 +994,7 @@
         enabled = enabled,
         checkedInteractionSource = checkedInteractionSource,
         clickInteractionSource = clickInteractionSource,
-<<<<<<< HEAD
-=======
         onClickLabel = onClickLabel,
->>>>>>> 3d4510a6
         contentPadding = contentPadding,
         shape = shape,
         labelSpacerSize = 0.dp,
