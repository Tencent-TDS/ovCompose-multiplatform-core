--- conflicted
+++ resolved
@@ -21,15 +21,9 @@
 import androidx.compose.foundation.layout.size
 import androidx.compose.material.icons.Icons
 import androidx.compose.material.icons.filled.ArrowDropDown
-<<<<<<< HEAD
-import androidx.compose.material.icons.filled.Favorite
-import androidx.compose.runtime.Composable
-import androidx.compose.ui.Modifier
-=======
 import androidx.compose.runtime.Composable
 import androidx.compose.ui.Modifier
 import androidx.compose.ui.res.painterResource
->>>>>>> 3d4510a6
 import androidx.compose.ui.text.style.TextOverflow
 import androidx.wear.compose.material3.Button
 import androidx.wear.compose.material3.ButtonDefaults
@@ -48,14 +42,6 @@
 
 @Sampled
 @Composable
-<<<<<<< HEAD
-fun ButtonWithOnLongClickSample(onClickHandler: () -> Unit, onLongClickHandler: () -> Unit) {
-    Button(
-        onClick = onClickHandler,
-        onLongClick = onLongClickHandler,
-        onLongClickLabel = "OnLongClick action",
-        label = { Text("With onLongClick") }
-=======
 fun ButtonSample(modifier: Modifier = Modifier.fillMaxWidth()) {
     Button(
         onClick = { /* Do something */ },
@@ -69,7 +55,6 @@
             )
         },
         modifier = modifier
->>>>>>> 3d4510a6
     )
 }
 
@@ -122,29 +107,11 @@
 
 @Sampled
 @Composable
-<<<<<<< HEAD
-fun SimpleFilledTonalButtonSample() {
-    FilledTonalButton(onClick = { /* Do something */ }, label = { Text("Filled Tonal Button") })
-}
-
-@Sampled
-@Composable
-fun FilledTonalButtonWithOnLongClickSample(
-    onClickHandler: () -> Unit,
-    onLongClickHandler: () -> Unit
-) {
-    FilledTonalButton(
-        onClick = onClickHandler,
-        onLongClick = onLongClickHandler,
-        onLongClickLabel = "OnLongClick action",
-        label = { Text("With onLongClick") }
-=======
 fun SimpleFilledTonalButtonSample(modifier: Modifier = Modifier.fillMaxWidth()) {
     FilledTonalButton(
         onClick = { /* Do something */ },
         label = { Text("Filled Tonal Button") },
         modifier = modifier,
->>>>>>> 3d4510a6
     )
 }
 
@@ -179,10 +146,6 @@
 
 @Sampled
 @Composable
-<<<<<<< HEAD
-fun SimpleOutlinedButtonSample() {
-    OutlinedButton(onClick = { /* Do something */ }, label = { Text("Outlined Button") })
-=======
 fun FilledVariantButtonSample(modifier: Modifier = Modifier.fillMaxWidth()) {
     Button(
         onClick = { /* Do something */ },
@@ -198,28 +161,15 @@
         },
         modifier = modifier
     )
->>>>>>> 3d4510a6
-}
-
-@Sampled
-@Composable
-<<<<<<< HEAD
-fun OutlinedButtonWithOnLongClickSample(
-    onClickHandler: () -> Unit,
-    onLongClickHandler: () -> Unit
-) {
-    OutlinedButton(
-        onClick = onClickHandler,
-        onLongClick = onLongClickHandler,
-        onLongClickLabel = "OnLongClick action",
-        label = { Text("With onLongClick") }
-=======
+}
+
+@Sampled
+@Composable
 fun SimpleOutlinedButtonSample(modifier: Modifier = Modifier.fillMaxWidth()) {
     OutlinedButton(
         onClick = { /* Do something */ },
         label = { Text("Outlined Button") },
         modifier = modifier,
->>>>>>> 3d4510a6
     )
 }
 
@@ -243,26 +193,11 @@
 
 @Sampled
 @Composable
-<<<<<<< HEAD
-fun SimpleChildButtonSample() {
-    ChildButton(onClick = { /* Do something */ }, label = { Text("Child Button") })
-}
-
-@Sampled
-@Composable
-fun ChildButtonWithOnLongClickSample(onClickHandler: () -> Unit, onLongClickHandler: () -> Unit) {
-    ChildButton(
-        onClick = onClickHandler,
-        onLongClick = onLongClickHandler,
-        onLongClickLabel = "OnLongClick action",
-        label = { Text("With onLongClick") }
-=======
 fun SimpleChildButtonSample(modifier: Modifier = Modifier.fillMaxWidth()) {
     ChildButton(
         onClick = { /* Do something */ },
         label = { Text("Child Button") },
         modifier = modifier,
->>>>>>> 3d4510a6
     )
 }
 
@@ -286,29 +221,17 @@
 
 @Sampled
 @Composable
-<<<<<<< HEAD
-fun CompactButtonSample() {
-=======
 fun CompactButtonSample(modifier: Modifier = Modifier.fillMaxWidth()) {
->>>>>>> 3d4510a6
-    CompactButton(
-        onClick = { /* Do something */ },
-        icon = {
-            Icon(
-<<<<<<< HEAD
-                Icons.Filled.Favorite,
+    CompactButton(
+        onClick = { /* Do something */ },
+        icon = {
+            Icon(
+                painter = painterResource(R.drawable.ic_favorite_rounded),
                 contentDescription = "Favorite icon",
                 modifier = Modifier.size(ButtonDefaults.SmallIconSize)
             )
-        }
-=======
-                painter = painterResource(R.drawable.ic_favorite_rounded),
-                contentDescription = "Favorite icon",
-                modifier = Modifier.size(ButtonDefaults.SmallIconSize)
-            )
-        },
-        modifier = modifier,
->>>>>>> 3d4510a6
+        },
+        modifier = modifier,
     ) {
         Text("Compact Button", maxLines = 1, overflow = TextOverflow.Ellipsis)
     }
@@ -316,14 +239,6 @@
 
 @Sampled
 @Composable
-<<<<<<< HEAD
-fun CompactButtonWithOnLongClickSample(onClickHandler: () -> Unit, onLongClickHandler: () -> Unit) {
-    CompactButton(
-        onClick = onClickHandler,
-        onLongClick = onLongClickHandler,
-        onLongClickLabel = "OnLongClick action",
-        label = { Text("With onLongClick") }
-=======
 fun CompactButtonWithOnLongClickSample(
     onClickHandler: () -> Unit,
     onLongClickHandler: () -> Unit,
@@ -335,36 +250,23 @@
         onLongClickLabel = "Long click",
         label = { Text("Long clickable") },
         modifier = modifier,
->>>>>>> 3d4510a6
-    )
-}
-
-@Sampled
-@Composable
-<<<<<<< HEAD
-fun FilledTonalCompactButtonSample() {
-=======
+    )
+}
+
+@Sampled
+@Composable
 fun FilledTonalCompactButtonSample(modifier: Modifier = Modifier.fillMaxWidth()) {
->>>>>>> 3d4510a6
-    CompactButton(
-        onClick = { /* Do something */ },
-        icon = {
-            Icon(
-<<<<<<< HEAD
-                Icons.Filled.Favorite,
-=======
-                painter = painterResource(R.drawable.ic_favorite_rounded),
->>>>>>> 3d4510a6
+    CompactButton(
+        onClick = { /* Do something */ },
+        icon = {
+            Icon(
+                painter = painterResource(R.drawable.ic_favorite_rounded),
                 contentDescription = "Favorite icon",
                 modifier = Modifier.size(ButtonDefaults.SmallIconSize)
             )
         },
-<<<<<<< HEAD
-        colors = ButtonDefaults.filledTonalButtonColors()
-=======
         colors = ButtonDefaults.filledTonalButtonColors(),
         modifier = modifier,
->>>>>>> 3d4510a6
     ) {
         Text("Filled Tonal Compact Button", maxLines = 1, overflow = TextOverflow.Ellipsis)
     }
@@ -372,11 +274,7 @@
 
 @Sampled
 @Composable
-<<<<<<< HEAD
-fun OutlinedCompactButtonSample() {
-=======
 fun OutlinedCompactButtonSample(modifier: Modifier = Modifier.fillMaxWidth()) {
->>>>>>> 3d4510a6
     CompactButton(
         onClick = { /* Do something */ },
         icon = {
@@ -387,12 +285,8 @@
             )
         },
         colors = ButtonDefaults.outlinedButtonColors(),
-<<<<<<< HEAD
-        border = ButtonDefaults.outlinedButtonBorder(enabled = true)
-=======
         border = ButtonDefaults.outlinedButtonBorder(enabled = true),
         modifier = modifier,
->>>>>>> 3d4510a6
     ) {
         Text("Show More", maxLines = 1, overflow = TextOverflow.Ellipsis)
     }
