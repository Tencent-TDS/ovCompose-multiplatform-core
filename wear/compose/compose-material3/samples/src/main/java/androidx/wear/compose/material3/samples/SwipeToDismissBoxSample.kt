/*
 * Copyright 2023 The Android Open Source Project
 *
 * Licensed under the Apache License, Version 2.0 (the "License");
 * you may not use this file except in compliance with the License.
 * You may obtain a copy of the License at
 *
 *      http://www.apache.org/licenses/LICENSE-2.0
 *
 * Unless required by applicable law or agreed to in writing, software
 * distributed under the License is distributed on an "AS IS" BASIS,
 * WITHOUT WARRANTIES OR CONDITIONS OF ANY KIND, either express or implied.
 * See the License for the specific language governing permissions and
 * limitations under the License.
 */

package androidx.wear.compose.material3.samples

import androidx.annotation.Sampled
import androidx.compose.foundation.background
import androidx.compose.foundation.clickable
import androidx.compose.foundation.horizontalScroll
import androidx.compose.foundation.layout.Arrangement
import androidx.compose.foundation.layout.Box
import androidx.compose.foundation.layout.Column
import androidx.compose.foundation.layout.Row
import androidx.compose.foundation.layout.fillMaxSize
import androidx.compose.foundation.layout.height
import androidx.compose.foundation.layout.padding
import androidx.compose.foundation.rememberScrollState
import androidx.compose.foundation.shape.CircleShape
import androidx.compose.runtime.Composable
import androidx.compose.runtime.LaunchedEffect
import androidx.compose.runtime.getValue
import androidx.compose.runtime.mutableStateOf
import androidx.compose.runtime.remember
import androidx.compose.runtime.saveable.rememberSaveable
import androidx.compose.runtime.saveable.rememberSaveableStateHolder
import androidx.compose.runtime.setValue
import androidx.compose.ui.Alignment
import androidx.compose.ui.Modifier
import androidx.compose.ui.unit.dp
import androidx.wear.compose.foundation.SwipeToDismissValue
import androidx.wear.compose.foundation.edgeSwipeToDismiss
import androidx.wear.compose.foundation.rememberSwipeToDismissBoxState
import androidx.wear.compose.material3.CheckboxButton
import androidx.wear.compose.material3.MaterialTheme
import androidx.wear.compose.material3.SwipeToDismissBox
import androidx.wear.compose.material3.Text
import androidx.wear.compose.material3.ToggleButton

@Sampled
@Composable
fun SimpleSwipeToDismissBox(navigateBack: () -> Unit) {
    SwipeToDismissBox(onDismissed = navigateBack) { isBackground ->
        if (isBackground) {
            Box(
                modifier =
                    Modifier.fillMaxSize().background(MaterialTheme.colorScheme.secondaryContainer)
            )
        } else {
            Column(
                modifier = Modifier.fillMaxSize().background(MaterialTheme.colorScheme.primary),
                horizontalAlignment = Alignment.CenterHorizontally,
                verticalArrangement = Arrangement.Center,
            ) {
                Text("Swipe right to dismiss", color = MaterialTheme.colorScheme.onPrimary)
            }
        }
    }
}

@Sampled
@Composable
fun StatefulSwipeToDismissBox() {
    // State for managing a 2-level navigation hierarchy between
    // MainScreen and ItemScreen composables.
    // Alternatively, use SwipeDismissableNavHost from wear.compose.navigation.
    var showMainScreen by remember { mutableStateOf(true) }
    val saveableStateHolder = rememberSaveableStateHolder()

    // Swipe gesture dismisses ItemScreen to return to MainScreen.
    val state = rememberSwipeToDismissBoxState()
    LaunchedEffect(state.currentValue) {
        if (state.currentValue == SwipeToDismissValue.Dismissed) {
            state.snapTo(SwipeToDismissValue.Default)
            showMainScreen = !showMainScreen
        }
    }

    // Hierarchy is ListScreen -> ItemScreen, so we show ListScreen as the background behind
    // the ItemScreen, otherwise there's no background to show.
    SwipeToDismissBox(
        state = state,
        userSwipeEnabled = !showMainScreen,
        backgroundKey = if (!showMainScreen) "MainKey" else "Background",
        contentKey = if (showMainScreen) "MainKey" else "ItemKey",
    ) { isBackground ->
        if (isBackground || showMainScreen) {
            // Best practice would be to use State Hoisting and leave this composable stateless.
            // Here, we want to support MainScreen being shown from different destinations
            // (either in the foreground or in the background during swiping) - that can be achieved
            // using SaveableStateHolder and rememberSaveable as shown below.
            saveableStateHolder.SaveableStateProvider(
                key = "MainKey",
                content = {
                    // Composable that maintains its own state
                    // and can be shown in foreground or background.
                    val checked = rememberSaveable { mutableStateOf(true) }
                    Column(
                        modifier =
                            Modifier.fillMaxSize().padding(horizontal = 8.dp, vertical = 8.dp),
                        verticalArrangement =
                            Arrangement.spacedBy(4.dp, Alignment.CenterVertically),
                    ) {
                        Row(
                            modifier =
                                Modifier.height(40.dp)
                                    .background(
                                        color = MaterialTheme.colorScheme.surfaceContainer,
                                        shape = CircleShape
                                    )
                                    .padding(horizontal = 12.dp),
                            verticalAlignment = Alignment.CenterVertically,
                        ) {
                            Box(modifier = Modifier.clickable { showMainScreen = false }) {
                                Text("Item details")
                            }
<<<<<<< HEAD
                            ToggleButton(
                                label = { Text("Checkbox", maxLines = 1) },
                                checked = checked.value,
                                toggleControl = { Checkbox() },
=======
                            CheckboxButton(
                                label = { Text("Checkbox", maxLines = 1) },
                                checked = checked.value,
>>>>>>> 3d4510a6
                                onCheckedChange = { checked.value = it },
                            )
                        }
                    }
                }
            )
        } else {
            Column(
                modifier = Modifier.fillMaxSize().background(MaterialTheme.colorScheme.primary),
                horizontalAlignment = Alignment.CenterHorizontally,
                verticalArrangement = Arrangement.Center,
            ) {
                Text("Show details here...", color = MaterialTheme.colorScheme.onPrimary)
                Text("Swipe right to dismiss", color = MaterialTheme.colorScheme.onPrimary)
            }
        }
    }
}

@Sampled
@Composable
fun EdgeSwipeForSwipeToDismiss(navigateBack: () -> Unit) {
    val state = rememberSwipeToDismissBoxState()

    // When using Modifier.edgeSwipeToDismiss, it is required that the element on which the
    // modifier applies exists within a SwipeToDismissBox which shares the same state.
    SwipeToDismissBox(state = state, onDismissed = navigateBack) { isBackground ->
        val horizontalScrollState = rememberScrollState(0)
        if (isBackground) {
            Box(
                modifier =
                    Modifier.fillMaxSize().background(MaterialTheme.colorScheme.secondaryContainer)
            )
        } else {
            Box(modifier = Modifier.fillMaxSize()) {
                Text(
                    modifier =
                        Modifier.align(Alignment.Center)
                            .edgeSwipeToDismiss(state)
                            .horizontalScroll(horizontalScrollState),
                    text =
                        "This text can be scrolled horizontally - to dismiss, swipe " +
                            "right from the left edge of the screen (called Edge Swiping)",
                )
            }
        }
    }
}<|MERGE_RESOLUTION|>--- conflicted
+++ resolved
@@ -47,7 +47,6 @@
 import androidx.wear.compose.material3.MaterialTheme
 import androidx.wear.compose.material3.SwipeToDismissBox
 import androidx.wear.compose.material3.Text
-import androidx.wear.compose.material3.ToggleButton
 
 @Sampled
 @Composable
@@ -126,16 +125,9 @@
                             Box(modifier = Modifier.clickable { showMainScreen = false }) {
                                 Text("Item details")
                             }
-<<<<<<< HEAD
-                            ToggleButton(
-                                label = { Text("Checkbox", maxLines = 1) },
-                                checked = checked.value,
-                                toggleControl = { Checkbox() },
-=======
                             CheckboxButton(
                                 label = { Text("Checkbox", maxLines = 1) },
                                 checked = checked.value,
->>>>>>> 3d4510a6
                                 onCheckedChange = { checked.value = it },
                             )
                         }
