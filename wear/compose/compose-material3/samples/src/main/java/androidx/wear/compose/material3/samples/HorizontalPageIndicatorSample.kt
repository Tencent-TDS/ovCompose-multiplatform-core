--- conflicted
+++ resolved
@@ -20,10 +20,6 @@
 import androidx.compose.animation.core.animateFloatAsState
 import androidx.compose.foundation.layout.Box
 import androidx.compose.foundation.layout.fillMaxSize
-<<<<<<< HEAD
-import androidx.compose.foundation.layout.padding
-=======
->>>>>>> 3d4510a6
 import androidx.compose.foundation.pager.HorizontalPager
 import androidx.compose.foundation.pager.rememberPagerState
 import androidx.compose.runtime.Composable
@@ -33,10 +29,6 @@
 import androidx.compose.runtime.setValue
 import androidx.compose.ui.Alignment
 import androidx.compose.ui.Modifier
-<<<<<<< HEAD
-import androidx.compose.ui.unit.dp
-=======
->>>>>>> 3d4510a6
 import androidx.wear.compose.foundation.SwipeToDismissBoxState
 import androidx.wear.compose.foundation.edgeSwipeToDismiss
 import androidx.wear.compose.material3.ExperimentalWearMaterial3Api
@@ -59,11 +51,7 @@
             label = "animateSelectedPage",
         )
 
-<<<<<<< HEAD
-    Box(modifier = Modifier.fillMaxSize().padding(6.dp)) {
-=======
     Box(modifier = Modifier.fillMaxSize()) {
->>>>>>> 3d4510a6
         InlineSlider(
             modifier = Modifier.align(Alignment.Center),
             value = selectedPage,
