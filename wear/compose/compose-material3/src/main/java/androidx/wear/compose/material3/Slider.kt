/*
 * Copyright 2023 The Android Open Source Project
 *
 * Licensed under the Apache License, Version 2.0 (the "License");
 * you may not use this file except in compliance with the License.
 * You may obtain a copy of the License at
 *
 *      http://www.apache.org/licenses/LICENSE-2.0
 *
 * Unless required by applicable law or agreed to in writing, software
 * distributed under the License is distributed on an "AS IS" BASIS,
 * WITHOUT WARRANTIES OR CONDITIONS OF ANY KIND, either express or implied.
 * See the License for the specific language governing permissions and
 * limitations under the License.
 */

package androidx.wear.compose.material3

import androidx.compose.animation.animateColorAsState
import androidx.compose.animation.core.animateFloatAsState
import androidx.compose.animation.core.tween
import androidx.compose.foundation.LocalIndication
import androidx.compose.foundation.background
import androidx.compose.foundation.layout.Arrangement
import androidx.compose.foundation.layout.Box
import androidx.compose.foundation.layout.BoxWithConstraints
import androidx.compose.foundation.layout.Row
import androidx.compose.foundation.layout.fillMaxWidth
import androidx.compose.foundation.layout.height
import androidx.compose.foundation.layout.padding
import androidx.compose.foundation.shape.CircleShape
import androidx.compose.material.icons.Icons
import androidx.compose.material.icons.filled.Add
import androidx.compose.runtime.Composable
import androidx.compose.runtime.CompositionLocalProvider
import androidx.compose.runtime.Immutable
import androidx.compose.runtime.State
import androidx.compose.runtime.getValue
import androidx.compose.runtime.remember
import androidx.compose.ui.Alignment
import androidx.compose.ui.Modifier
import androidx.compose.ui.draw.clip
import androidx.compose.ui.geometry.CornerRadius
import androidx.compose.ui.geometry.Offset
import androidx.compose.ui.geometry.Size
import androidx.compose.ui.graphics.BlendMode
import androidx.compose.ui.graphics.Color
import androidx.compose.ui.graphics.drawscope.DrawScope
import androidx.compose.ui.graphics.vector.ImageVector
import androidx.compose.ui.platform.LocalLayoutDirection
import androidx.compose.ui.unit.LayoutDirection
import androidx.compose.ui.unit.dp
import androidx.wear.compose.material3.tokens.MotionTokens
import androidx.wear.compose.materialcore.InlineSliderButton
import androidx.wear.compose.materialcore.RangeDefaults.calculateCurrentStepValue
import androidx.wear.compose.materialcore.RangeDefaults.snapValueToStep
import androidx.wear.compose.materialcore.RangeIcons
import androidx.wear.compose.materialcore.directedValue
import androidx.wear.compose.materialcore.drawProgressBar
import kotlin.math.roundToInt

/**
 * [InlineSlider] allows users to make a selection from a range of values. The range of selections
 * is shown as a bar between the minimum and maximum values of the range, from which users may
 * select a single value. InlineSlider is ideal for adjusting settings such as volume or brightness.
 *
 * Value can be increased and decreased by clicking on the increase and decrease buttons, located
 * accordingly to the start and end of the control. Buttons can have custom icons - [decreaseIcon]
 * and [increaseIcon].
 *
 * The bar in the middle of control can have separators if [segmented] flag is set to true. A single
 * step value is calculated as the difference between min and max values of [valueRange] divided by
 * [steps] + 1 value.
 *
 * A continuous non-segmented slider sample:
 *
 * @sample androidx.wear.compose.material3.samples.InlineSliderSample
 *
 * A segmented slider sample:
<<<<<<< HEAD
 *
 * @sample androidx.wear.compose.material3.samples.InlineSliderSegmentedSample
=======
>>>>>>> 3d4510a6
 *
 * @sample androidx.wear.compose.material3.samples.InlineSliderSegmentedSample
 * @param value Current value of the Slider. If outside of [valueRange] provided, value will be
 *   coerced to this range.
 * @param onValueChange Lambda in which value should be updated.
 * @param steps Specifies the number of discrete values, excluding min and max values, evenly
 *   distributed across the whole value range. Must not be negative. If 0, slider will have only min
 *   and max values and no steps in between.
 * @param decreaseIcon A slot for an icon which is placed on the decrease (start) button such as
 *   [InlineSliderDefaults.Decrease].
 * @param increaseIcon A slot for an icon which is placed on the increase (end) button such as
 *   [InlineSliderDefaults.Increase].
 * @param modifier Modifiers for the Slider layout.
 * @param enabled Controls the enabled state of the slider. When `false`, this slider will not be
 *   clickable.
 * @param valueRange Range of values that Slider value can take. Passed [value] will be coerced to
 *   this range.
 * @param segmented A boolean value which specifies whether a bar will be split into segments or
 *   not. Recommendation is while using this flag do not have more than 8 [steps] as it might affect
 *   user experience. By default true if number of [steps] is <=8.
 * @param colors [InlineSliderColors] that will be used to resolve the background and content color
 *   for this slider in different states.
 */
@ExperimentalWearMaterial3Api
@Composable
fun InlineSlider(
    value: Float,
    onValueChange: (Float) -> Unit,
    steps: Int,
    decreaseIcon: @Composable () -> Unit,
    increaseIcon: @Composable () -> Unit,
    modifier: Modifier = Modifier,
    enabled: Boolean = true,
    valueRange: ClosedFloatingPointRange<Float> = 0f..(steps + 1).toFloat(),
    segmented: Boolean = steps <= 8,
    colors: InlineSliderColors = InlineSliderDefaults.colors(),
) {
    require(steps >= 0) { "steps should be >= 0" }
    val currentStep =
        remember(value, valueRange, steps) { snapValueToStep(value, valueRange, steps) }
    BoxWithConstraints(
        modifier =
            modifier
                .fillMaxWidth()
                .rangeSemantics(value, enabled, onValueChange, valueRange, steps)
                .height(InlineSliderDefaults.SliderHeight)
                .clip(CircleShape) // TODO(b/290625297) Replace with tokens
    ) {
        val visibleSegments = if (segmented) steps + 1 else 1

        val updateValue: (Int) -> Unit = { stepDiff ->
            val newValue = calculateCurrentStepValue(currentStep + stepDiff, steps, valueRange)
            if (newValue != value) onValueChange(newValue)
        }
        val selectedBarColor = colors.barColor(enabled, true)
        val unselectedBarColor = colors.barColor(enabled, false)
        val containerColor = colors.containerColor(enabled)
        val barSeparatorColor = colors.barSeparatorColor(enabled)
        CompositionLocalProvider(
<<<<<<< HEAD
            LocalIndication provides
                rippleOrFallbackImplementation(bounded = false, radius = this.maxWidth / 2)
=======
            LocalIndication provides ripple(bounded = false, radius = this.maxWidth / 2)
>>>>>>> 3d4510a6
        ) {
            Row(
                verticalAlignment = Alignment.CenterVertically,
                horizontalArrangement = Arrangement.Start,
                modifier = Modifier.fillMaxWidth().background(containerColor.value)
            ) {
                val increaseButtonEnabled = enabled && currentStep < steps + 1
                val decreaseButtonEnabled = enabled && currentStep > 0

                InlineSliderButton(
                    enabled = decreaseButtonEnabled,
                    onClick = { updateValue(-1) },
                    contentAlignment = Alignment.CenterStart,
                    buttonControlSize = InlineSliderDefaults.ControlSize,
                    modifier = Modifier.padding(start = InlineSliderDefaults.OuterHorizontalMargin),
                    content = {
                        InlineSliderButtonContent(
                            decreaseButtonEnabled,
                            { enabled -> colors.buttonIconColor(enabled) },
                            decreaseIcon
                        )
                    }
                )

                val valueRatio by
                    animateFloatAsState(
                        targetValue = currentStep.toFloat() / (steps + 1).toFloat(),
                        animationSpec =
                            tween(
                                durationMillis = MotionTokens.DurationShort3,
                                delayMillis = 0,
                                easing = MotionTokens.EasingStandardDecelerate
                            )
                    )

                Box(
                    modifier =
                        Modifier.height(InlineSliderDefaults.BarHeight)
                            .weight(1f)
                            .clip(CircleShape) // TODO(b/290625297) Replace with token
                            .drawProgressBar(
                                selectedBarColor = selectedBarColor,
                                unselectedBarColor = unselectedBarColor,
                                barSeparatorColor = barSeparatorColor,
                                visibleSegments = visibleSegments,
                                valueRatio = valueRatio,
                                direction = LocalLayoutDirection.current,
                                drawSelectedProgressBar = { color, ratio, direction, drawScope ->
                                    drawScope.drawSelectedProgressBar(color, ratio, direction)
                                },
                                drawUnselectedProgressBar = { color, ratio, direction, drawScope ->
                                    drawScope.drawUnselectedProgressBar(color, ratio, direction)
                                },
                                drawProgressBarSeparator = { color, position, drawScope ->
                                    drawScope.drawProgressBarSeparator(color, position)
                                }
                            )
                )

                InlineSliderButton(
                    enabled = increaseButtonEnabled,
                    onClick = { updateValue(1) },
                    contentAlignment = Alignment.CenterEnd,
                    buttonControlSize = InlineSliderDefaults.ControlSize,
                    modifier = Modifier.padding(end = InlineSliderDefaults.OuterHorizontalMargin),
                    content = {
                        InlineSliderButtonContent(
                            increaseButtonEnabled,
                            { enabled -> colors.buttonIconColor(enabled) },
                            increaseIcon
                        )
                    }
                )
            }
        }
    }
}

/**
 * [InlineSlider] allows users to make a selection from a range of values. The range of selections
 * is shown as a bar between the minimum and maximum values of the range, from which users may
 * select a single value. InlineSlider is ideal for adjusting settings such as volume or brightness.
 *
 * Value can be increased and decreased by clicking on the increase and decrease buttons, located
 * accordingly to the start and end of the control. Buttons can have custom icons - [decreaseIcon]
 * and [increaseIcon].
 *
 * The bar in the middle of control can have separators if [segmented] flag is set to true. A number
 * of steps is calculated as the difference between max and min values of [valueProgression] divided
 * by [valueProgression].step - 1. For example, with a range of 100..120 and a step 5, number of
 * steps will be (120-100)/ 5 - 1 = 3. Steps are 100(first), 105, 110, 115, 120(last)
 *
 * If [valueProgression] range is not equally divisible by [valueProgression].step, then
 * [valueProgression].last will be adjusted to the closest divisible value in the range. For
 * example, 1..13 range and a step = 5, steps will be 1(first) , 6 , 11(last)
 *
 * A continuous non-segmented slider sample:
 *
 * @sample androidx.wear.compose.material3.samples.InlineSliderWithIntegerSample
 *
 * A segmented slider sample:
<<<<<<< HEAD
 *
 * @sample androidx.wear.compose.material3.samples.InlineSliderSegmentedSample
=======
>>>>>>> 3d4510a6
 *
 * @sample androidx.wear.compose.material3.samples.InlineSliderSegmentedSample
 * @param value Current value of the Slider. If outside of [valueProgression] provided, value will
 *   be coerced to this range.
 * @param onValueChange Lambda in which value should be updated.
 * @param valueProgression Progression of values that Slider value can take. Consists of rangeStart,
 *   rangeEnd and step. Range will be equally divided by step size.
 * @param decreaseIcon A slot for an icon which is placed on the decrease (start) button such as
 *   [InlineSliderDefaults.Decrease].
 * @param increaseIcon A slot for an icon which is placed on the increase (end) button such as
 *   [InlineSliderDefaults.Increase].
 * @param modifier Modifiers for the Slider layout.
 * @param enabled Controls the enabled state of the slider. When `false`, this slider will not be
 *   clickable.
 * @param segmented A boolean value which specifies whether a bar will be split into segments or
 *   not. Recommendation is while using this flag do not have more than 8 steps as it might affect
 *   user experience. By default true if number of steps is <=8.
 * @param colors [InlineSliderColors] that will be used to resolve the background and content color
 *   for this slider in different states.
 */
@ExperimentalWearMaterial3Api
@Composable
fun InlineSlider(
    value: Int,
    onValueChange: (Int) -> Unit,
    valueProgression: IntProgression,
    decreaseIcon: @Composable () -> Unit,
    increaseIcon: @Composable () -> Unit,
    modifier: Modifier = Modifier,
    enabled: Boolean = true,
    segmented: Boolean = valueProgression.stepsNumber() <= 8,
    colors: InlineSliderColors = InlineSliderDefaults.colors(),
) {
    InlineSlider(
        value = value.toFloat(),
        onValueChange = { onValueChange(it.roundToInt()) },
        steps = valueProgression.stepsNumber(),
        modifier = modifier,
        enabled = enabled,
        valueRange = valueProgression.first.toFloat()..valueProgression.last.toFloat(),
        segmented = segmented,
        decreaseIcon = decreaseIcon,
        increaseIcon = increaseIcon,
        colors = colors
    )
}

/** Defaults used by slider. */
@ExperimentalWearMaterial3Api
object InlineSliderDefaults {
    /** Default slider measurements. */
    internal val SliderHeight = 52.dp

    internal val ControlSize = 36.dp

    internal val OuterHorizontalMargin = 6.dp

    internal val BarHeight = 10.dp

    internal val SelectedBarHeight = 10.dp

    internal val UnselectedBarHeight = 4.dp

    internal val BarSeparatorRadius = 2.dp

    /** The recommended size for Slider [Decrease] and [Increase] button icons. */
    val IconSize = 24.dp

    /**
     * Creates a [InlineSliderColors] that represents the default background and content colors used
     * in an [InlineSlider].
     *
     * @param containerColor The background color of this [InlineSlider] when enabled
     * @param buttonIconColor The color of the icon of buttons when enabled
     * @param selectedBarColor The color of the progress bar when enabled
     * @param unselectedBarColor The background color of the progress bar when enabled
     * @param barSeparatorColor The color of separator between visible segments when enabled
     * @param disabledContainerColor The background color of this [InlineSlider] when disabled
     * @param disabledButtonIconColor The color of the icon of buttons when disabled
     * @param disabledSelectedBarColor The color of the progress bar when disabled
     * @param disabledUnselectedBarColor The background color of the progress bar when disabled
     * @param disabledBarSeparatorColor The color of separator between visible segments when
     *   disabled
     */
    @Composable
    fun colors(
        containerColor: Color = MaterialTheme.colorScheme.surfaceContainer,
        buttonIconColor: Color = MaterialTheme.colorScheme.secondary,
        selectedBarColor: Color = MaterialTheme.colorScheme.primary,
        unselectedBarColor: Color = MaterialTheme.colorScheme.background.copy(alpha = 0.3f),
        barSeparatorColor: Color = MaterialTheme.colorScheme.primaryDim,
        disabledContainerColor: Color =
            containerColor.toDisabledColor(disabledAlpha = DisabledContainerAlpha),
        disabledButtonIconColor: Color = buttonIconColor.toDisabledColor(),
        disabledSelectedBarColor: Color = selectedBarColor.toDisabledColor(),
        disabledUnselectedBarColor: Color = unselectedBarColor.toDisabledColor(),
        disabledBarSeparatorColor: Color =
            barSeparatorColor.toDisabledColor(disabledAlpha = DisabledContainerAlpha)
    ): InlineSliderColors =
        InlineSliderColors(
            containerColor = containerColor,
            buttonIconColor = buttonIconColor,
            selectedBarColor = selectedBarColor,
            unselectedBarColor = unselectedBarColor,
            barSeparatorColor = barSeparatorColor,
            disabledContainerColor = disabledContainerColor,
            disabledButtonIconColor = disabledButtonIconColor,
            disabledSelectedBarColor = disabledSelectedBarColor,
            disabledUnselectedBarColor = disabledUnselectedBarColor,
            disabledBarSeparatorColor = disabledBarSeparatorColor
        )

    /** Decrease [ImageVector]. */
    val Decrease = RangeIcons.Minus

    /** Increase [ImageVector]. */
    val Increase = Icons.Filled.Add
}

/**
 * Represents the background and content colors used in [InlineSlider] in different states.
 *
 * @param containerColor The background color of this [InlineSlider] when enabled.
 * @param buttonIconColor The color of the icon of buttons when enabled.
 * @param selectedBarColor The color of the progress bar when enabled.
 * @param unselectedBarColor The background color of the progress bar when enabled.
 * @param barSeparatorColor The color of separator between visible segments when enabled.
 * @param disabledContainerColor The background color of this [InlineSlider] when disabled.
 * @param disabledButtonIconColor The color of the icon of buttons when disabled.
 * @param disabledSelectedBarColor The color of the progress bar when disabled.
 * @param disabledUnselectedBarColor The background color of the progress bar when disabled.
 * @param disabledBarSeparatorColor The color of separator between visible segments when disabled.
 * @constructor create an instance with arbitrary colors. See [InlineSliderDefaults.colors] for the
 *   default implementation that follows Material specifications.
 */
@ExperimentalWearMaterial3Api
@Immutable
class InlineSliderColors
constructor(
    val containerColor: Color,
    val buttonIconColor: Color,
    val selectedBarColor: Color,
    val unselectedBarColor: Color,
    val barSeparatorColor: Color,
    val disabledContainerColor: Color,
    val disabledButtonIconColor: Color,
    val disabledSelectedBarColor: Color,
    val disabledUnselectedBarColor: Color,
    val disabledBarSeparatorColor: Color
) {
    @Composable
    internal fun containerColor(enabled: Boolean): State<Color> =
        animateColorAsState(
            if (enabled) containerColor else disabledContainerColor,
            label = "sliderContainerColorAnimation"
        )

    @Composable
    internal fun buttonIconColor(enabled: Boolean): State<Color> =
        animateColorAsState(
            if (enabled) buttonIconColor else disabledButtonIconColor,
            label = "sliderButtonIconColorAnimation"
        )

    @Composable
    internal fun barSeparatorColor(enabled: Boolean): State<Color> =
        animateColorAsState(
            if (enabled) barSeparatorColor else disabledBarSeparatorColor,
            label = "sliderBarSeparatorColorAnimation"
        )

    @Composable
    internal fun barColor(enabled: Boolean, selected: Boolean): State<Color> =
        animateColorAsState(
            if (enabled) {
                if (selected) selectedBarColor else unselectedBarColor
            } else {
                if (selected) disabledSelectedBarColor else disabledUnselectedBarColor
            },
            label = "sliderBarColorAnimation"
        )

    override fun equals(other: Any?): Boolean {
        if (this === other) return true
        if (other == null) return false
        if (this::class != other::class) return false

        other as InlineSliderColors

        if (containerColor != other.containerColor) return false
        if (buttonIconColor != other.buttonIconColor) return false
        if (selectedBarColor != other.selectedBarColor) return false
        if (unselectedBarColor != other.unselectedBarColor) return false
        if (barSeparatorColor != other.barSeparatorColor) return false
        if (disabledContainerColor != other.disabledContainerColor) return false
        if (disabledButtonIconColor != other.disabledButtonIconColor) return false
        if (disabledSelectedBarColor != other.disabledSelectedBarColor) return false
        if (disabledUnselectedBarColor != other.disabledUnselectedBarColor) return false
        if (disabledBarSeparatorColor != other.disabledBarSeparatorColor) return false

        return true
    }

    override fun hashCode(): Int {
        var result = containerColor.hashCode()
        result = 31 * result + buttonIconColor.hashCode()
        result = 31 * result + selectedBarColor.hashCode()
        result = 31 * result + unselectedBarColor.hashCode()
        result = 31 * result + barSeparatorColor.hashCode()
        result = 31 * result + disabledContainerColor.hashCode()
        result = 31 * result + disabledButtonIconColor.hashCode()
        result = 31 * result + disabledSelectedBarColor.hashCode()
        result = 31 * result + disabledUnselectedBarColor.hashCode()
        result = 31 * result + disabledBarSeparatorColor.hashCode()
        return result
    }
}

@OptIn(ExperimentalWearMaterial3Api::class)
internal fun DrawScope.drawSelectedProgressBar(
    color: Color,
    valueRatio: Float,
    direction: LayoutDirection
) {
    val barHeightInPx = InlineSliderDefaults.SelectedBarHeight.toPx()
    drawRoundRect(
        color = color,
        topLeft =
            Offset(
                directedValue(direction, 0f, size.width * (1 - valueRatio)),
                (size.height - barHeightInPx) / 2
            ),
        size = Size(size.width * valueRatio, barHeightInPx),
        cornerRadius = CornerRadius(barHeightInPx / 2)
    )
}

@OptIn(ExperimentalWearMaterial3Api::class)
internal fun DrawScope.drawUnselectedProgressBar(
    color: Color,
    valueRatio: Float,
    direction: LayoutDirection,
) {
    val barHeightInPx = InlineSliderDefaults.UnselectedBarHeight.toPx()
    drawRoundRect(
        color = color,
        topLeft =
            Offset(
                directedValue(direction, size.width * valueRatio, 0f),
                (size.height - barHeightInPx) / 2
            ),
        size = Size(size.width * (1 - valueRatio), barHeightInPx),
        cornerRadius = CornerRadius(barHeightInPx / 2)
    )
}

@OptIn(ExperimentalWearMaterial3Api::class)
internal fun DrawScope.drawProgressBarSeparator(color: Color, position: Float) {
    drawCircle(
        color = color,
        radius = InlineSliderDefaults.BarSeparatorRadius.toPx(),
        center = Offset(position, size.height / 2),
        blendMode = BlendMode.Src
    )
}

@Composable
private fun InlineSliderButtonContent(
    enabled: Boolean,
    buttonIconColor: @Composable (enabled: Boolean) -> State<Color>,
    content: @Composable () -> Unit
) =
    CompositionLocalProvider(
        LocalContentColor provides buttonIconColor(enabled).value,
        content = content
    )<|MERGE_RESOLUTION|>--- conflicted
+++ resolved
@@ -77,11 +77,6 @@
  * @sample androidx.wear.compose.material3.samples.InlineSliderSample
  *
  * A segmented slider sample:
-<<<<<<< HEAD
- *
- * @sample androidx.wear.compose.material3.samples.InlineSliderSegmentedSample
-=======
->>>>>>> 3d4510a6
  *
  * @sample androidx.wear.compose.material3.samples.InlineSliderSegmentedSample
  * @param value Current value of the Slider. If outside of [valueRange] provided, value will be
@@ -141,12 +136,7 @@
         val containerColor = colors.containerColor(enabled)
         val barSeparatorColor = colors.barSeparatorColor(enabled)
         CompositionLocalProvider(
-<<<<<<< HEAD
-            LocalIndication provides
-                rippleOrFallbackImplementation(bounded = false, radius = this.maxWidth / 2)
-=======
             LocalIndication provides ripple(bounded = false, radius = this.maxWidth / 2)
->>>>>>> 3d4510a6
         ) {
             Row(
                 verticalAlignment = Alignment.CenterVertically,
@@ -248,11 +238,6 @@
  * @sample androidx.wear.compose.material3.samples.InlineSliderWithIntegerSample
  *
  * A segmented slider sample:
-<<<<<<< HEAD
- *
- * @sample androidx.wear.compose.material3.samples.InlineSliderSegmentedSample
-=======
->>>>>>> 3d4510a6
  *
  * @sample androidx.wear.compose.material3.samples.InlineSliderSegmentedSample
  * @param value Current value of the Slider. If outside of [valueProgression] provided, value will
