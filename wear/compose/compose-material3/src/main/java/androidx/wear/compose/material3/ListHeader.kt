/*
 * Copyright 2023 The Android Open Source Project
 *
 * Licensed under the Apache License, Version 2.0 (the "License");
 * you may not use this file except in compliance with the License.
 * You may obtain a copy of the License at
 *
 *      http://www.apache.org/licenses/LICENSE-2.0
 *
 * Unless required by applicable law or agreed to in writing, software
 * distributed under the License is distributed on an "AS IS" BASIS,
 * WITHOUT WARRANTIES OR CONDITIONS OF ANY KIND, either express or implied.
 * See the License for the specific language governing permissions and
 * limitations under the License.
 */

package androidx.wear.compose.material3

import androidx.compose.foundation.background
import androidx.compose.foundation.layout.Arrangement
import androidx.compose.foundation.layout.Box
import androidx.compose.foundation.layout.BoxScope
import androidx.compose.foundation.layout.IntrinsicSize
import androidx.compose.foundation.layout.PaddingValues
import androidx.compose.foundation.layout.Row
import androidx.compose.foundation.layout.RowScope
import androidx.compose.foundation.layout.Spacer
import androidx.compose.foundation.layout.defaultMinSize
import androidx.compose.foundation.layout.fillMaxWidth
import androidx.compose.foundation.layout.height
import androidx.compose.foundation.layout.padding
import androidx.compose.foundation.layout.width
import androidx.compose.foundation.layout.wrapContentSize
import androidx.compose.runtime.Composable
import androidx.compose.runtime.CompositionLocalProvider
import androidx.compose.ui.Alignment
import androidx.compose.ui.Modifier
import androidx.compose.ui.graphics.Color
import androidx.compose.ui.semantics.heading
import androidx.compose.ui.semantics.semantics
import androidx.compose.ui.unit.dp
import androidx.wear.compose.material3.tokens.ListHeaderTokens
import androidx.wear.compose.material3.tokens.ListSubHeaderTokens

/**
 * A slot based composable for creating a list header item. [ListHeader]s are typically expected to
 * be a few words of text on a single line. The contents will be start and end padded.
 *
 * Example of a [ListHeader]:
<<<<<<< HEAD
 *
 * @sample androidx.wear.compose.material3.samples.ListHeaderSample
=======
>>>>>>> 3d4510a6
 *
 * @sample androidx.wear.compose.material3.samples.ListHeaderSample
 * @param modifier The modifier for the [ListHeader].
 * @param backgroundColor The background color to apply - typically Color.Transparent
 * @param contentColor The color to apply to content.
 * @param contentPadding The spacing values to apply internally between the container and the
 *   content.
 * @param content Slot for [ListHeader] content, expected to be a single line of text.
 *
 * TODO(b/261838497) Add Material3 UX guidance links
 */
@Composable
fun ListHeader(
    modifier: Modifier = Modifier,
    backgroundColor: Color = Color.Transparent,
    contentColor: Color = ListHeaderTokens.ContentColor.value,
    contentPadding: PaddingValues = ListHeaderDefaults.HeaderContentPadding,
    content: @Composable RowScope.() -> Unit
) {
    Row(
        horizontalArrangement = Arrangement.Center,
        modifier =
            modifier
                .defaultMinSize(minHeight = ListHeaderTokens.Height)
                .height(IntrinsicSize.Min)
                .wrapContentSize()
                .background(backgroundColor)
                .padding(contentPadding)
                .semantics(mergeDescendants = true) { heading() }
    ) {
        CompositionLocalProvider(
            LocalContentColor provides contentColor,
            LocalTextStyle provides ListHeaderTokens.ContentTypography.value,
        ) {
            content()
        }
    }
}

/**
 * A two slot based composable for creating a list subheader item. [ListSubheader]s offer slots for
 * an icon and for a text label. The contents will be start and end padded.
 *
 * Example of a [ListSubheader]:
 *
 * @sample androidx.wear.compose.material3.samples.ListSubheaderSample
 *
 * Example of a [ListSubheader] with an icon:
<<<<<<< HEAD
 *
 * @sample androidx.wear.compose.material3.samples.ListSubheaderWithIconSample
=======
>>>>>>> 3d4510a6
 *
 * @sample androidx.wear.compose.material3.samples.ListSubheaderWithIconSample
 * @param modifier The modifier for the [ListSubheader].
 * @param backgroundColor The background color to apply - typically Color.Transparent
 * @param contentColor The color to apply to content.
 * @param contentPadding The spacing values to apply internally between the container and the
 *   content.
 * @param icon A slot for providing icon to the [ListSubheader].
 * @param label A slot for providing label to the [ListSubheader].
 *
 * TODO(b/261838497) Add Material3 UX guidance links
 */
@Composable
fun ListSubheader(
    modifier: Modifier = Modifier,
    backgroundColor: Color = Color.Transparent,
    contentColor: Color = ListSubHeaderTokens.ContentColor.value,
    contentPadding: PaddingValues = ListHeaderDefaults.SubheaderContentPadding,
    icon: (@Composable BoxScope.() -> Unit)? = null,
    label: @Composable RowScope.() -> Unit,
) {
    Row(
        verticalAlignment = Alignment.CenterVertically,
        horizontalArrangement = Arrangement.Start,
        modifier =
            modifier
                .defaultMinSize(minHeight = ListSubHeaderTokens.Height)
                .height(IntrinsicSize.Min)
                .fillMaxWidth()
                .wrapContentSize(align = Alignment.CenterStart)
                .background(backgroundColor)
                .padding(contentPadding)
                .semantics(mergeDescendants = true) { heading() }
    ) {
        CompositionLocalProvider(
            LocalContentColor provides contentColor,
            LocalTextStyle provides ListSubHeaderTokens.ContentTypography.value
        ) {
            if (icon != null) {
                Box(
                    modifier = Modifier.wrapContentSize(align = Alignment.CenterStart),
                    content = icon
                )
                Spacer(modifier = Modifier.width(6.dp))
            }
            label()
        }
    }
}

object ListHeaderDefaults {
    private val TopPadding = 16.dp
    private val SubheaderBottomPadding = 8.dp
    private val HeaderBottomPadding = 12.dp
    private val HorizontalPadding = 14.dp

    val HeaderContentPadding =
        PaddingValues(HorizontalPadding, TopPadding, HorizontalPadding, HeaderBottomPadding)
    val SubheaderContentPadding =
        PaddingValues(HorizontalPadding, TopPadding, HorizontalPadding, SubheaderBottomPadding)
}<|MERGE_RESOLUTION|>--- conflicted
+++ resolved
@@ -47,11 +47,6 @@
  * be a few words of text on a single line. The contents will be start and end padded.
  *
  * Example of a [ListHeader]:
-<<<<<<< HEAD
- *
- * @sample androidx.wear.compose.material3.samples.ListHeaderSample
-=======
->>>>>>> 3d4510a6
  *
  * @sample androidx.wear.compose.material3.samples.ListHeaderSample
  * @param modifier The modifier for the [ListHeader].
@@ -100,11 +95,6 @@
  * @sample androidx.wear.compose.material3.samples.ListSubheaderSample
  *
  * Example of a [ListSubheader] with an icon:
-<<<<<<< HEAD
- *
- * @sample androidx.wear.compose.material3.samples.ListSubheaderWithIconSample
-=======
->>>>>>> 3d4510a6
  *
  * @sample androidx.wear.compose.material3.samples.ListSubheaderWithIconSample
  * @param modifier The modifier for the [ListSubheader].
