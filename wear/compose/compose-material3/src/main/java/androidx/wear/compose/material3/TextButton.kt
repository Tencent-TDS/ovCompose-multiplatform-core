/*
 * Copyright 2023 The Android Open Source Project
 *
 * Licensed under the Apache License, Version 2.0 (the "License");
 * you may not use this file except in compliance with the License.
 * You may obtain a copy of the License at
 *
 *      http://www.apache.org/licenses/LICENSE-2.0
 *
 * Unless required by applicable law or agreed to in writing, software
 * distributed under the License is distributed on an "AS IS" BASIS,
 * WITHOUT WARRANTIES OR CONDITIONS OF ANY KIND, either express or implied.
 * See the License for the specific language governing permissions and
 * limitations under the License.
 */

package androidx.wear.compose.material3

import androidx.compose.animation.core.AnimationSpec
import androidx.compose.animation.core.FiniteAnimationSpec
import androidx.compose.animation.core.tween
import androidx.compose.foundation.BorderStroke
import androidx.compose.foundation.interaction.Interaction
import androidx.compose.foundation.interaction.InteractionSource
import androidx.compose.foundation.interaction.MutableInteractionSource
import androidx.compose.foundation.interaction.collectIsPressedAsState
import androidx.compose.foundation.layout.BoxScope
import androidx.compose.foundation.layout.size
import androidx.compose.foundation.shape.CornerBasedShape
import androidx.compose.foundation.shape.CornerSize
import androidx.compose.foundation.shape.RoundedCornerShape
import androidx.compose.runtime.Composable
import androidx.compose.runtime.Immutable
import androidx.compose.runtime.ReadOnlyComposable
import androidx.compose.runtime.Stable
<<<<<<< HEAD
=======
import androidx.compose.runtime.State
>>>>>>> 3d4510a6
import androidx.compose.ui.Modifier
import androidx.compose.ui.graphics.Color
import androidx.compose.ui.graphics.Shape
import androidx.compose.ui.graphics.takeOrElse
import androidx.wear.compose.material3.tokens.FilledTextButtonTokens
import androidx.wear.compose.material3.tokens.FilledTonalTextButtonTokens
import androidx.wear.compose.material3.tokens.MotionTokens
import androidx.wear.compose.material3.tokens.OutlinedTextButtonTokens
import androidx.wear.compose.material3.tokens.ShapeTokens
import androidx.wear.compose.material3.tokens.TextButtonTokens
import androidx.wear.compose.material3.tokens.TextToggleButtonTokens
import androidx.wear.compose.materialcore.animateSelectionColor

/**
 * Wear Material [TextButton] is a circular, text-only button with transparent background and no
 * border. It offers a single slot for text.
 *
 * Set the size of the [TextButton] with [Modifier.touchTargetAwareSize] to ensure that the
 * recommended minimum touch target size is available. The recommended [TextButton] sizes are
 * [TextButtonDefaults.DefaultButtonSize], [TextButtonDefaults.LargeButtonSize] and
 * [TextButtonDefaults.SmallButtonSize]. The recommended text styles for each corresponding button
 * size are [TextButtonDefaults.defaultButtonTextStyle], [TextButtonDefaults.largeButtonTextStyle]
 * and [TextButtonDefaults.smallButtonTextStyle].
 *
 * The default [TextButton] has no border and a transparent background for low emphasis actions. For
 * actions that require high emphasis, set [colors] to [TextButtonDefaults.filledTextButtonColors].
 * For a medium-emphasis, outlined [TextButton], set [border] to
 * [ButtonDefaults.outlinedButtonBorder]. For a middle ground between outlined and filled, set
 * [colors] to [TextButtonDefaults.filledTonalTextButtonColors].
 *
 * [TextButton] can be enabled or disabled. A disabled button will not respond to click events.
 *
 * Example of a [TextButton]:
 *
 * @sample androidx.wear.compose.material3.samples.TextButtonSample
 *
 * Example of a large, filled tonal [TextButton]:
 *
 * @sample androidx.wear.compose.material3.samples.LargeFilledTonalTextButtonSample
 *
 * Example of [TextButton] with onLongClick:
 *
 * @sample androidx.wear.compose.material3.samples.TextButtonWithOnLongClickSample
 *
<<<<<<< HEAD
=======
 * Example of an [TextButton] with shape animation of rounded corners on press:
 *
 * @sample androidx.wear.compose.material3.samples.TextButtonWithCornerAnimationSample
>>>>>>> 3d4510a6
 * @param onClick Will be called when the user clicks the button.
 * @param modifier Modifier to be applied to the button.
 * @param onLongClick Called when this button is long clicked (long-pressed). When this callback is
 *   set, [onLongClickLabel] should be set as well.
 * @param onLongClickLabel Semantic / accessibility label for the [onLongClick] action.
 * @param enabled Controls the enabled state of the button. When `false`, this button will not be
 *   clickable.
 * @param shape Defines the text button's shape. It is strongly recommended to use the default as
 *   this shape is a key characteristic of the Wear Material3 Theme.
 * @param colors [TextButtonColors] that will be used to resolve the background and content color
 *   for this button in different states.
 * @param border Optional [BorderStroke] that will be used to resolve the text button border in
 *   different states. See [ButtonDefaults.outlinedButtonBorder].
 * @param interactionSource an optional hoisted [MutableInteractionSource] for observing and
 *   emitting [Interaction]s for this button. You can use this to change the button's appearance or
 *   preview the button in different states. Note that if `null` is provided, interactions will
 *   still happen internally.
 * @param content The content displayed on the text button, expected to be text or image.
 *
 * TODO(b/261838497) Add Material3 UX guidance links
 */
@Composable
fun TextButton(
    onClick: () -> Unit,
    modifier: Modifier = Modifier,
    onLongClick: (() -> Unit)? = null,
    onLongClickLabel: String? = null,
    enabled: Boolean = true,
    shape: Shape = TextButtonDefaults.shape,
    colors: TextButtonColors = TextButtonDefaults.textButtonColors(),
    border: BorderStroke? = null,
    interactionSource: MutableInteractionSource? = null,
    content: @Composable BoxScope.() -> Unit,
) {
    RoundButton(
        onClick = onClick,
<<<<<<< HEAD
        modifier.minimumInteractiveComponentSize(),
=======
        modifier.minimumInteractiveComponentSize().size(TextButtonDefaults.DefaultButtonSize),
>>>>>>> 3d4510a6
        onLongClick = onLongClick,
        onLongClickLabel = onLongClickLabel,
        enabled = enabled,
        backgroundColor = { colors.containerColor(enabled = it) },
        interactionSource = interactionSource,
        shape = shape,
        border = { border },
<<<<<<< HEAD
        buttonSize = TextButtonDefaults.DefaultButtonSize,
        ripple = rippleOrFallbackImplementation(),
=======
        ripple = ripple(),
>>>>>>> 3d4510a6
        content =
            provideScopeContent(
                colors.contentColor(enabled = enabled),
                TextButtonTokens.ContentFont.value,
                content
            )
    )
}

/**
 * Wear Material [TextToggleButton] is a filled text toggle button which switches between primary
 * colors and tonal colors depending on [checked] value, and offers a single slot for text.
<<<<<<< HEAD
 *
 * Set the size of the [TextToggleButton] with Modifier.[touchTargetAwareSize] to ensure that the
 * background padding will correctly reach the edge of the minimum touch target. The recommended
 * [TextToggleButton] sizes are [TextButtonDefaults.DefaultButtonSize],
 * [TextButtonDefaults.LargeButtonSize] and [TextButtonDefaults.SmallButtonSize]. The recommended
 * text styles for each corresponding button size are [TextButtonDefaults.defaultButtonTextStyle],
 * [TextButtonDefaults.largeButtonTextStyle] and [TextButtonDefaults.smallButtonTextStyle].
 *
 * [TextToggleButton] can be enabled or disabled. A disabled button will not respond to click
 * events. When enabled, the checked and unchecked events are propagated by [onCheckedChange].
 *
 * A simple text toggle button using the default colors:
 *
=======
 *
 * Set the size of the [TextToggleButton] with Modifier.[touchTargetAwareSize] to ensure that the
 * background padding will correctly reach the edge of the minimum touch target. The recommended
 * [TextToggleButton] sizes are [TextButtonDefaults.DefaultButtonSize],
 * [TextButtonDefaults.LargeButtonSize] and [TextButtonDefaults.SmallButtonSize]. The recommended
 * text styles for each corresponding button size are [TextButtonDefaults.defaultButtonTextStyle],
 * [TextButtonDefaults.largeButtonTextStyle] and [TextButtonDefaults.smallButtonTextStyle].
 *
 * [TextToggleButton] can be enabled or disabled. A disabled button will not respond to click
 * events. When enabled, the checked and unchecked events are propagated by [onCheckedChange].
 *
 * A simple text toggle button using the default colors, animated when pressed.
 *
>>>>>>> 3d4510a6
 * @sample androidx.wear.compose.material3.samples.TextToggleButtonSample
 *
 * A simple text toggle button using the default colors, animated when pressed and with different
 * shapes for the checked and unchecked states.
 *
 * @sample androidx.wear.compose.material3.samples.TextToggleButtonVariantSample
 *
 * Example of a large text toggle button:
<<<<<<< HEAD
 *
 * @sample androidx.wear.compose.material3.samples.LargeTextToggleButtonSample
=======
>>>>>>> 3d4510a6
 *
 * @sample androidx.wear.compose.material3.samples.LargeTextToggleButtonSample
 * @param checked Boolean flag indicating whether this toggle button is currently checked.
 * @param onCheckedChange Callback to be invoked when this toggle button is clicked.
 * @param modifier Modifier to be applied to the toggle button.
 * @param enabled Controls the enabled state of the toggle button. When `false`, this toggle button
 *   will not be clickable.
<<<<<<< HEAD
 * @param colors [ToggleButtonColors] that will be used to resolve the container and content color
 *   for this toggle button.
=======
 * @param colors [TextToggleButtonColors] that will be used to resolve the container and content
 *   color for this toggle button.
>>>>>>> 3d4510a6
 * @param interactionSource an optional hoisted [MutableInteractionSource] for observing and
 *   emitting [Interaction]s for this toggle button. You can use this to change the toggle button's
 *   appearance or preview the toggle button in different states. Note that if `null` is provided,
 *   interactions will still happen internally.
 * @param shape Defines the shape for this toggle button. It is strongly recommended to use the
 *   default as this shape is a key characteristic of the Wear Material 3 Theme.
 * @param border Optional [BorderStroke] for the [TextToggleButton].
 * @param content The text to be drawn inside the toggle button.
 */
@Composable
fun TextToggleButton(
    checked: Boolean,
    onCheckedChange: (Boolean) -> Unit,
    modifier: Modifier = Modifier,
    enabled: Boolean = true,
<<<<<<< HEAD
    colors: ToggleButtonColors = TextButtonDefaults.textToggleButtonColors(),
=======
    colors: TextToggleButtonColors = TextToggleButtonDefaults.textToggleButtonColors(),
>>>>>>> 3d4510a6
    interactionSource: MutableInteractionSource? = null,
    shape: Shape = TextButtonDefaults.shape,
    border: BorderStroke? = null,
    content: @Composable BoxScope.() -> Unit,
) {
    androidx.wear.compose.materialcore.ToggleButton(
        checked = checked,
        onCheckedChange = onCheckedChange,
        modifier = modifier.minimumInteractiveComponentSize(),
        enabled = enabled,
        backgroundColor = { isEnabled, isChecked ->
            colors.containerColor(enabled = isEnabled, checked = isChecked)
        },
        border = { _, _ -> border },
        toggleButtonSize = TextButtonDefaults.DefaultButtonSize,
        interactionSource = interactionSource,
        shape = shape,
<<<<<<< HEAD
        ripple = rippleOrFallbackImplementation(),
=======
        ripple = ripple(),
>>>>>>> 3d4510a6
        content =
            provideScopeContent(
                colors.contentColor(enabled = enabled, checked = checked),
                TextToggleButtonTokens.ContentFont.value,
                content
            )
    )
}

/** Contains the default values used by [TextButton]. */
object TextButtonDefaults {
    /** Recommended [Shape] for [TextButton]. */
<<<<<<< HEAD
    val shape: Shape
        @Composable get() = TextButtonTokens.ContainerShape.value

    /**
     * Creates a [TextButtonColors] with the colors for a filled [TextButton]- by default, a colored
     * background with a contrasting content color. If the text button is disabled then the colors
     * will default to [ColorScheme.onSurface] with suitable alpha values applied.
     */
    @Composable
=======
    val shape: RoundedCornerShape
        @Composable get() = ShapeTokens.CornerFull

    /** Recommended pressed [Shape] for [TextButton]. */
    val pressedShape: CornerBasedShape
        @Composable get() = MaterialTheme.shapes.small

    /**
     * Creates a [Shape] with a animation between two CornerBasedShapes.
     *
     * A simple text button using the default colors, animated when pressed.
     *
     * @sample androidx.wear.compose.material3.samples.TextButtonWithCornerAnimationSample
     *
     * A simple text toggle button using the default colors, animated when pressed.
     *
     * @sample androidx.wear.compose.material3.samples.TextToggleButtonSample
     * @param interactionSource the interaction source applied to the Button.
     * @param shape The normal shape of the TextButton.
     * @param pressedShape The pressed shape of the TextButton.
     */
    @Composable
    fun animatedShape(
        interactionSource: InteractionSource,
        shape: CornerBasedShape = TextButtonDefaults.shape,
        pressedShape: CornerBasedShape = TextButtonDefaults.pressedShape,
    ) = animatedPressedButtonShape(interactionSource, shape, pressedShape)

    /**
     * Creates a [TextButtonColors] with the colors for a filled [TextButton]- by default, a colored
     * background with a contrasting content color. If the text button is disabled then the colors
     * will default to [ColorScheme.onSurface] with suitable alpha values applied.
     */
    @Composable
>>>>>>> 3d4510a6
    fun filledTextButtonColors() = MaterialTheme.colorScheme.defaultFilledTextButtonColors

    /**
     * Creates a [TextButtonColors] with the colors for a filled [TextButton]- by default, a colored
     * background with a contrasting content color. If the text button is disabled then the colors
     * will default to [ColorScheme.onSurface] with suitable alpha values applied.
     *
     * Example of [TextButton] with [filledTextButtonColors]:
<<<<<<< HEAD
     *
     * @sample androidx.wear.compose.material3.samples.FilledTextButtonSample
=======
>>>>>>> 3d4510a6
     *
     * @sample androidx.wear.compose.material3.samples.FilledTextButtonSample
     * @param containerColor The background color of this text button when enabled
     * @param contentColor The content color of this text button when enabled
     * @param disabledContainerColor the background color of this text button when not enabled
     * @param disabledContentColor the content color of this text button when not enabled
     */
    @Composable
    fun filledTextButtonColors(
        containerColor: Color = Color.Unspecified,
        contentColor: Color = Color.Unspecified,
        disabledContainerColor: Color = Color.Unspecified,
        disabledContentColor: Color = Color.Unspecified,
    ): TextButtonColors =
        MaterialTheme.colorScheme.defaultFilledTextButtonColors.copy(
            containerColor = containerColor,
            contentColor = contentColor,
            disabledContainerColor = disabledContainerColor,
            disabledContentColor = disabledContentColor
        )

    /**
<<<<<<< HEAD
=======
     * Creates a [TextButtonColors] as an alternative to the [filledTonal TextButtonColors], giving
     * a surface with more chroma to indicate selected or highlighted states that are not primary
     * calls-to-action. If the text button is disabled then the colors will default to the
     * MaterialTheme onSurface color with suitable alpha values applied.
     *
     * Example of creating a [TextButton] with [filledVariantTextButtonColors]:
     *
     * @sample androidx.wear.compose.material3.samples.FilledVariantTextButtonSample
     */
    @Composable
    fun filledVariantTextButtonColors() =
        MaterialTheme.colorScheme.defaultFilledVariantTextButtonColors

    /**
     * Creates a [TextButtonColors] as an alternative to the [filledTonal TextButtonColors], giving
     * a surface with more chroma to indicate selected or highlighted states that are not primary
     * calls-to-action. If the text button is disabled then the colors will default to the
     * MaterialTheme onSurface color with suitable alpha values applied.
     *
     * Example of creating a [TextButton] with [filledVariantTextButtonColors]:
     *
     * @sample androidx.wear.compose.material3.samples.FilledVariantTextButtonSample
     * @param containerColor The background color of this text button when enabled
     * @param contentColor The content color of this text button when enabled
     * @param disabledContainerColor the background color of this text button when not enabled
     * @param disabledContentColor the content color of this text button when not enabled
     */
    @Composable
    fun filledVariantTextButtonColors(
        containerColor: Color = Color.Unspecified,
        contentColor: Color = Color.Unspecified,
        disabledContainerColor: Color = Color.Unspecified,
        disabledContentColor: Color = Color.Unspecified,
    ): TextButtonColors =
        MaterialTheme.colorScheme.defaultFilledVariantTextButtonColors.copy(
            containerColor = containerColor,
            contentColor = contentColor,
            disabledContainerColor = disabledContainerColor,
            disabledContentColor = disabledContentColor
        )

    /**
>>>>>>> 3d4510a6
     * Creates a [TextButtonColors] with the colors for a filled, tonal [TextButton]- by default, a
     * muted colored background with a contrasting content color. If the text button is disabled
     * then the colors will default to [ColorScheme.onSurface] with suitable alpha values applied.
     */
    @Composable
    fun filledTonalTextButtonColors() = MaterialTheme.colorScheme.defaultFilledTonalTextButtonColors

    /**
     * Creates a [TextButtonColors] with the colors for a filled, tonal [TextButton]- by default, a
     * muted colored background with a contrasting content color. If the text button is disabled
     * then the colors will default to [ColorScheme.onSurface] with suitable alpha values applied.
     *
     * Example of [TextButton] with [filledTonalTextButtonColors]:
<<<<<<< HEAD
     *
     * @sample androidx.wear.compose.material3.samples.FilledTonalTextButtonSample
=======
>>>>>>> 3d4510a6
     *
     * @sample androidx.wear.compose.material3.samples.FilledTonalTextButtonSample
     * @param containerColor The background color of this text button when enabled
     * @param contentColor The content color of this text button when enabled
     * @param disabledContainerColor the background color of this text button when not enabled
     * @param disabledContentColor the content color of this text button when not enabled
     */
    @Composable
    fun filledTonalTextButtonColors(
        containerColor: Color = Color.Unspecified,
        contentColor: Color = Color.Unspecified,
        disabledContainerColor: Color = Color.Unspecified,
        disabledContentColor: Color = Color.Unspecified,
    ): TextButtonColors =
        MaterialTheme.colorScheme.defaultFilledTextButtonColors.copy(
            containerColor = containerColor,
            contentColor = contentColor,
            disabledContainerColor = disabledContainerColor,
            disabledContentColor = disabledContentColor
        )

    /**
     * Creates a [TextButtonColors] with the colors for an outlined [TextButton]- by default, a
     * transparent background with contrasting content color. If the button is disabled, then the
     * colors will default to [ColorScheme.onSurface] with suitable alpha values applied.
     */
    @Composable
    fun outlinedTextButtonColors() = MaterialTheme.colorScheme.defaultOutlinedTextButtonColors

    /**
     * Creates a [TextButtonColors] with the colors for an outlined [TextButton]- by default, a
     * transparent background with contrasting content color. If the button is disabled, then the
     * colors will default to [ColorScheme.onSurface] with suitable alpha values applied.
     *
     * Example of [TextButton] with [outlinedTextButtonColors] and
     * [ButtonDefaults.outlinedButtonBorder]:
<<<<<<< HEAD
     *
     * @sample androidx.wear.compose.material3.samples.OutlinedTextButtonSample
=======
>>>>>>> 3d4510a6
     *
     * @sample androidx.wear.compose.material3.samples.OutlinedTextButtonSample
     * @param contentColor The content color of this text button when enabled
     * @param disabledContentColor The content color of this text button when not enabled
     */
    @Composable
    fun outlinedTextButtonColors(
        contentColor: Color = Color.Unspecified,
        disabledContentColor: Color = Color.Unspecified,
    ): TextButtonColors =
        MaterialTheme.colorScheme.defaultOutlinedTextButtonColors.copy(
            containerColor = Color.Transparent,
            contentColor = contentColor,
            disabledContainerColor = Color.Transparent,
            disabledContentColor = disabledContentColor
        )

    /**
     * Creates a [TextButtonColors] for a text button - by default, a transparent background with
     * contrasting content color. If the button is disabled then the colors default to
     * [ColorScheme.onSurface] with suitable alpha values applied.
     */
    @Composable fun textButtonColors() = MaterialTheme.colorScheme.defaultTextButtonColors

    /**
     * Creates a [TextButtonColors] for a text button - by default, a transparent background with
     * contrasting content color. If the button is disabled then the colors default to
     * [ColorScheme.onSurface] with suitable alpha values applied.
     *
     * @param containerColor the background color of this text button when enabled
     * @param contentColor the content color of this text button when enabled
     * @param disabledContainerColor the background color of this text button when not enabled
     * @param disabledContentColor the content color of this text button when not enabled
     */
    @Composable
    fun textButtonColors(
        containerColor: Color = Color.Transparent,
        contentColor: Color = Color.Unspecified,
        disabledContainerColor: Color = Color.Transparent,
        disabledContentColor: Color = Color.Unspecified,
    ): TextButtonColors =
        MaterialTheme.colorScheme.defaultTextButtonColors.copy(
            containerColor = containerColor,
            contentColor = contentColor,
            disabledContainerColor = disabledContainerColor,
            disabledContentColor = disabledContentColor,
<<<<<<< HEAD
        )

    /**
     * Creates a [ToggleButtonColors] for a [TextToggleButton]
     * - by default, a colored background with a contrasting content color. If the button is
     *   disabled, then the colors will have an alpha ([DisabledContainerAlpha] or
     *   [DisabledContentAlpha]) value applied.
     */
    @Composable
    fun textToggleButtonColors() = MaterialTheme.colorScheme.defaultTextToggleButtonColors

    /**
     * Creates a [ToggleButtonColors] for a [TextToggleButton]
     * - by default, a colored background with a contrasting content color. If the button is
     *   disabled, then the colors will have an alpha ([DisabledContainerAlpha] or
     *   [DisabledContentAlpha]) value applied.
     *
     * @param checkedContainerColor the container color of this [TextToggleButton] when enabled and
     *   checked
     * @param checkedContentColor the content color of this [TextToggleButton] when enabled and
     *   checked
     * @param uncheckedContainerColor the container color of this [TextToggleButton] when enabled
     *   and unchecked
     * @param uncheckedContentColor the content color of this [TextToggleButton] when enabled and
     *   unchecked
     * @param disabledCheckedContainerColor the container color of this [TextToggleButton] when
     *   checked and not enabled
     * @param disabledCheckedContentColor the content color of this [TextToggleButton] when checked
     *   and not enabled
     * @param disabledUncheckedContainerColor the container color of this [TextToggleButton] when
     *   unchecked and not enabled
     * @param disabledUncheckedContentColor the content color of this [TextToggleButton] when
     *   unchecked and not enabled
     */
    @Composable
    fun textToggleButtonColors(
        checkedContainerColor: Color = Color.Unspecified,
        checkedContentColor: Color = Color.Unspecified,
        uncheckedContainerColor: Color = Color.Unspecified,
        uncheckedContentColor: Color = Color.Unspecified,
        disabledCheckedContainerColor: Color = Color.Unspecified,
        disabledCheckedContentColor: Color = Color.Unspecified,
        disabledUncheckedContainerColor: Color = Color.Unspecified,
        disabledUncheckedContentColor: Color = Color.Unspecified,
    ): ToggleButtonColors =
        MaterialTheme.colorScheme.defaultTextToggleButtonColors.copy(
            checkedContainerColor = checkedContainerColor,
            checkedContentColor = checkedContentColor,
            uncheckedContainerColor = uncheckedContainerColor,
            uncheckedContentColor = uncheckedContentColor,
            disabledCheckedContainerColor = disabledCheckedContainerColor,
            disabledCheckedContentColor = disabledCheckedContentColor,
            disabledUncheckedContainerColor = disabledUncheckedContainerColor,
            disabledUncheckedContentColor = disabledUncheckedContentColor,
=======
>>>>>>> 3d4510a6
        )

    /**
     * The recommended size for a small button. It is recommended to apply this size using
     * [Modifier.touchTargetAwareSize].
     */
    val SmallButtonSize = TextButtonTokens.ContainerSmallSize

    /**
     * The default size applied for buttons. It is recommended to apply this size using
     * [Modifier.touchTargetAwareSize].
     */
    val DefaultButtonSize = TextButtonTokens.ContainerDefaultSize

    /**
     * The recommended size for a large button. It is recommended to apply this size using
     * [Modifier.touchTargetAwareSize].
     */
    val LargeButtonSize = TextButtonTokens.ContainerLargeSize

    /** The recommended text style for a small button. */
    val smallButtonTextStyle
        @ReadOnlyComposable @Composable get() = MaterialTheme.typography.labelMedium

    /** The default text style applied for buttons. */
    val defaultButtonTextStyle
        @ReadOnlyComposable @Composable get() = MaterialTheme.typography.labelMedium

    /** The recommended text style for a large button. */
    val largeButtonTextStyle
        @ReadOnlyComposable @Composable get() = MaterialTheme.typography.labelLarge

    private val ColorScheme.defaultFilledTextButtonColors: TextButtonColors
        get() {
            return defaultFilledTextButtonColorsCached
                ?: TextButtonColors(
                        containerColor = fromToken(FilledTextButtonTokens.ContainerColor),
                        contentColor = fromToken(FilledTextButtonTokens.ContentColor),
                        disabledContainerColor =
                            fromToken(FilledTextButtonTokens.DisabledContainerColor)
                                .toDisabledColor(
                                    disabledAlpha = FilledTextButtonTokens.DisabledContainerOpacity
                                ),
                        disabledContentColor =
                            fromToken(FilledTextButtonTokens.DisabledContentColor)
                                .toDisabledColor(
                                    disabledAlpha = FilledTextButtonTokens.DisabledContentOpacity
                                )
                    )
                    .also { defaultFilledTextButtonColorsCached = it }
        }

<<<<<<< HEAD
=======
    private val ColorScheme.defaultFilledVariantTextButtonColors: TextButtonColors
        get() {
            return defaultFilledVariantTextButtonColorsCached
                ?: TextButtonColors(
                        containerColor = fromToken(FilledTextButtonTokens.VariantContainerColor),
                        contentColor = fromToken(FilledTextButtonTokens.VariantContentColor),
                        disabledContainerColor =
                            fromToken(FilledTextButtonTokens.DisabledContainerColor)
                                .toDisabledColor(
                                    disabledAlpha = FilledTextButtonTokens.DisabledContainerOpacity
                                ),
                        disabledContentColor =
                            fromToken(FilledTextButtonTokens.DisabledContentColor)
                                .toDisabledColor(
                                    disabledAlpha = FilledTextButtonTokens.DisabledContentOpacity
                                )
                    )
                    .also { defaultFilledVariantTextButtonColorsCached = it }
        }

>>>>>>> 3d4510a6
    private val ColorScheme.defaultFilledTonalTextButtonColors: TextButtonColors
        get() {
            return defaultFilledTonalTextButtonColorsCached
                ?: TextButtonColors(
                        containerColor = fromToken(FilledTonalTextButtonTokens.ContainerColor),
                        contentColor = fromToken(FilledTonalTextButtonTokens.ContentColor),
                        disabledContainerColor =
                            fromToken(FilledTonalTextButtonTokens.DisabledContainerColor)
                                .toDisabledColor(
                                    disabledAlpha =
                                        FilledTonalTextButtonTokens.DisabledContainerOpacity
                                ),
                        disabledContentColor =
                            fromToken(FilledTonalTextButtonTokens.DisabledContentColor)
                                .toDisabledColor(
                                    disabledAlpha =
                                        FilledTonalTextButtonTokens.DisabledContentOpacity
                                )
                    )
                    .also { defaultFilledTonalTextButtonColorsCached = it }
        }

    private val ColorScheme.defaultOutlinedTextButtonColors: TextButtonColors
        get() {
            return defaultOutlinedTextButtonColorsCached
                ?: TextButtonColors(
                        containerColor = Color.Transparent,
                        contentColor = fromToken(OutlinedTextButtonTokens.ContentColor),
                        disabledContainerColor = Color.Transparent,
                        disabledContentColor =
                            fromToken(OutlinedTextButtonTokens.DisabledContentColor)
                                .toDisabledColor(
                                    disabledAlpha = OutlinedTextButtonTokens.DisabledContentOpacity
                                )
                    )
                    .also { defaultOutlinedTextButtonColorsCached = it }
        }

    private val ColorScheme.defaultTextButtonColors: TextButtonColors
        get() {
            return defaultTextButtonColorsCached
                ?: TextButtonColors(
                        containerColor = Color.Transparent,
                        contentColor = fromToken(TextButtonTokens.ContentColor),
                        disabledContainerColor = Color.Transparent,
                        disabledContentColor =
                            fromToken(TextButtonTokens.DisabledContentColor)
                                .toDisabledColor(
                                    disabledAlpha = TextButtonTokens.DisabledContentOpacity
                                )
                    )
                    .also { defaultTextButtonColorsCached = it }
        }
<<<<<<< HEAD

    private val ColorScheme.defaultTextToggleButtonColors: ToggleButtonColors
        get() {
            return defaultTextToggleButtonColorsCached
                ?: ToggleButtonColors(
                        checkedContainerColor =
                            fromToken(TextToggleButtonTokens.CheckedContainerColor),
                        checkedContentColor = fromToken(TextToggleButtonTokens.CheckedContentColor),
                        uncheckedContainerColor =
                            fromToken(TextToggleButtonTokens.UncheckedContainerColor),
                        uncheckedContentColor =
                            fromToken(TextToggleButtonTokens.UncheckedContentColor),
                        disabledCheckedContainerColor =
                            fromToken(TextToggleButtonTokens.DisabledCheckedContainerColor)
                                .toDisabledColor(
                                    disabledAlpha =
                                        TextToggleButtonTokens.DisabledCheckedContainerOpacity
                                ),
                        disabledCheckedContentColor =
                            fromToken(TextToggleButtonTokens.DisabledCheckedContentColor)
                                .toDisabledColor(
                                    disabledAlpha =
                                        TextToggleButtonTokens.DisabledCheckedContentOpacity
                                ),
                        disabledUncheckedContainerColor =
                            fromToken(TextToggleButtonTokens.DisabledUncheckedContainerColor)
                                .toDisabledColor(
                                    disabledAlpha =
                                        TextToggleButtonTokens.DisabledUncheckedContainerOpacity
                                ),
                        disabledUncheckedContentColor =
                            fromToken(TextToggleButtonTokens.DisabledUncheckedContentColor)
                                .toDisabledColor(
                                    disabledAlpha =
                                        TextToggleButtonTokens.DisabledUncheckedContentOpacity
                                ),
                    )
                    .also { defaultTextToggleButtonColorsCached = it }
        }
=======
>>>>>>> 3d4510a6
}

/**
 * Represents the container and content colors used in a text button in different states.
 *
 * See [TextButtonDefaults.filledTextButtonColors],
 * [TextButtonDefaults.filledTonalTextButtonColors], [TextButtonDefaults.textButtonColors] and
 * [TextButtonDefaults.outlinedTextButtonColors] for [TextButtonColors] with different levels of
 * emphasis.
 *
 * @param containerColor the background color of this text button when enabled.
 * @param contentColor the content color of this text button when enabled.
 * @param disabledContainerColor the background color of this text button when not enabled.
 * @param disabledContentColor the content color of this text button when not enabled.
 */
@Immutable
class TextButtonColors(
    val containerColor: Color,
    val contentColor: Color,
    val disabledContainerColor: Color,
    val disabledContentColor: Color,
) {

    internal fun copy(
        containerColor: Color,
        contentColor: Color,
        disabledContainerColor: Color,
        disabledContentColor: Color
    ) =
        TextButtonColors(
            containerColor = containerColor.takeOrElse { this.containerColor },
            contentColor = contentColor.takeOrElse { this.contentColor },
            disabledContainerColor =
                disabledContainerColor.takeOrElse { this.disabledContainerColor },
            disabledContentColor = disabledContentColor.takeOrElse { this.disabledContentColor }
        )

    /**
     * Represents the container color for this text button, depending on [enabled].
     *
     * @param enabled whether the text button is enabled
     */
    @Stable
    internal fun containerColor(enabled: Boolean): Color {
        return if (enabled) containerColor else disabledContainerColor
    }

    /**
     * Represents the content color for this text button, depending on [enabled].
     *
     * @param enabled whether the text button is enabled
     */
    @Stable
    internal fun contentColor(enabled: Boolean): Color {
        return if (enabled) contentColor else disabledContentColor
    }

    override fun equals(other: Any?): Boolean {
        if (this === other) return true
        if (other == null || other !is TextButtonColors) return false

        if (containerColor != other.containerColor) return false
        if (contentColor != other.contentColor) return false
        if (disabledContainerColor != other.disabledContainerColor) return false
        if (disabledContentColor != other.disabledContentColor) return false

        return true
    }

    override fun hashCode(): Int {
        var result = containerColor.hashCode()
        result = 31 * result + contentColor.hashCode()
        result = 31 * result + disabledContainerColor.hashCode()
        result = 31 * result + disabledContentColor.hashCode()

        return result
    }
}

/** Contains the default values used by [TextToggleButton]. */
object TextToggleButtonDefaults {

    /**
     * Creates a [Shape] with an animation between three [CornerSize]s based on the pressed state
     * and checked/unchecked.
     *
     * A simple text toggle button using the default colors, animated on Press and Check/Uncheck:
     *
     * @sample androidx.wear.compose.material3.samples.TextToggleButtonVariantSample
     * @param interactionSource the interaction source applied to the Button.
     * @param checked the current checked/unchecked state.
     * @param uncheckedCornerSize the size of the corner when unchecked.
     * @param checkedCornerSize the size of the corner when checked.
     * @param pressedCornerSize the size of the corner when pressed.
     * @param onPressAnimationSpec the spec for press animation.
     * @param onReleaseAnimationSpec the spec for release animation.
     */
    @Composable
    fun animatedToggleButtonShape(
        interactionSource: InteractionSource,
        checked: Boolean,
        uncheckedCornerSize: CornerSize = UncheckedCornerSize,
        checkedCornerSize: CornerSize = CheckedCornerSize,
        pressedCornerSize: CornerSize = PressedCornerSize,
        onPressAnimationSpec: FiniteAnimationSpec<Float> =
            MaterialTheme.motionScheme.rememberFastSpatialSpec(),
        onReleaseAnimationSpec: FiniteAnimationSpec<Float> =
            MaterialTheme.motionScheme.slowSpatialSpec(),
    ): Shape {
        val pressed = interactionSource.collectIsPressedAsState()

        return rememberAnimatedToggleRoundedCornerShape(
            uncheckedCornerSize = uncheckedCornerSize,
            checkedCornerSize = checkedCornerSize,
            pressedCornerSize = pressedCornerSize,
            pressed = pressed.value,
            checked = checked,
            onPressAnimationSpec = onPressAnimationSpec,
            onReleaseAnimationSpec = onReleaseAnimationSpec,
        )
    }

    /** The recommended size for an Unchecked button when animated. */
    val UncheckedCornerSize: CornerSize = ShapeTokens.CornerFull.topEnd

    /** The recommended size for a Checked button when animated. */
    val CheckedCornerSize: CornerSize = CornerSize(percent = 30)

    /** The recommended size for a Pressed button when animated. */
    val PressedCornerSize: CornerSize = ShapeDefaults.Small.topEnd

    /**
     * Creates a [TextToggleButtonColors] for a [TextToggleButton]
     * - by default, a colored background with a contrasting content color. If the button is
     *   disabled, then the colors will have an alpha ([DisabledContainerAlpha] or
     *   [DisabledContentAlpha]) value applied.
     */
    @Composable
    fun textToggleButtonColors() = MaterialTheme.colorScheme.defaultTextToggleButtonColors

    /**
     * Creates a [TextToggleButtonColors] for a [TextToggleButton]
     * - by default, a colored background with a contrasting content color. If the button is
     *   disabled, then the colors will have an alpha ([DisabledContainerAlpha] or
     *   [DisabledContentAlpha]) value applied.
     *
     * @param checkedContainerColor the container color of this [TextToggleButton] when enabled and
     *   checked
     * @param checkedContentColor the content color of this [TextToggleButton] when enabled and
     *   checked
     * @param uncheckedContainerColor the container color of this [TextToggleButton] when enabled
     *   and unchecked
     * @param uncheckedContentColor the content color of this [TextToggleButton] when enabled and
     *   unchecked
     * @param disabledCheckedContainerColor the container color of this [TextToggleButton] when
     *   checked and not enabled
     * @param disabledCheckedContentColor the content color of this [TextToggleButton] when checked
     *   and not enabled
     * @param disabledUncheckedContainerColor the container color of this [TextToggleButton] when
     *   unchecked and not enabled
     * @param disabledUncheckedContentColor the content color of this [TextToggleButton] when
     *   unchecked and not enabled
     */
    @Composable
    fun textToggleButtonColors(
        checkedContainerColor: Color = Color.Unspecified,
        checkedContentColor: Color = Color.Unspecified,
        uncheckedContainerColor: Color = Color.Unspecified,
        uncheckedContentColor: Color = Color.Unspecified,
        disabledCheckedContainerColor: Color = Color.Unspecified,
        disabledCheckedContentColor: Color = Color.Unspecified,
        disabledUncheckedContainerColor: Color = Color.Unspecified,
        disabledUncheckedContentColor: Color = Color.Unspecified,
    ): TextToggleButtonColors =
        MaterialTheme.colorScheme.defaultTextToggleButtonColors.copy(
            checkedContainerColor = checkedContainerColor,
            checkedContentColor = checkedContentColor,
            uncheckedContainerColor = uncheckedContainerColor,
            uncheckedContentColor = uncheckedContentColor,
            disabledCheckedContainerColor = disabledCheckedContainerColor,
            disabledCheckedContentColor = disabledCheckedContentColor,
            disabledUncheckedContainerColor = disabledUncheckedContainerColor,
            disabledUncheckedContentColor = disabledUncheckedContentColor,
        )

    private val ColorScheme.defaultTextToggleButtonColors: TextToggleButtonColors
        get() {
            return defaultTextToggleButtonColorsCached
                ?: TextToggleButtonColors(
                        checkedContainerColor =
                            fromToken(TextToggleButtonTokens.CheckedContainerColor),
                        checkedContentColor = fromToken(TextToggleButtonTokens.CheckedContentColor),
                        uncheckedContainerColor =
                            fromToken(TextToggleButtonTokens.UncheckedContainerColor),
                        uncheckedContentColor =
                            fromToken(TextToggleButtonTokens.UncheckedContentColor),
                        disabledCheckedContainerColor =
                            fromToken(TextToggleButtonTokens.DisabledCheckedContainerColor)
                                .toDisabledColor(
                                    disabledAlpha =
                                        TextToggleButtonTokens.DisabledCheckedContainerOpacity
                                ),
                        disabledCheckedContentColor =
                            fromToken(TextToggleButtonTokens.DisabledCheckedContentColor)
                                .toDisabledColor(
                                    disabledAlpha =
                                        TextToggleButtonTokens.DisabledCheckedContentOpacity
                                ),
                        disabledUncheckedContainerColor =
                            fromToken(TextToggleButtonTokens.DisabledUncheckedContainerColor)
                                .toDisabledColor(
                                    disabledAlpha =
                                        TextToggleButtonTokens.DisabledUncheckedContainerOpacity
                                ),
                        disabledUncheckedContentColor =
                            fromToken(TextToggleButtonTokens.DisabledUncheckedContentColor)
                                .toDisabledColor(
                                    disabledAlpha =
                                        TextToggleButtonTokens.DisabledUncheckedContentOpacity
                                ),
                    )
                    .also { defaultTextToggleButtonColorsCached = it }
        }
}

/**
 * Represents the different container and content colors used for [TextToggleButton] in various
 * states, that are checked, unchecked, enabled and disabled.
 *
 * @param checkedContainerColor Container or background color when the toggle button is checked
 * @param checkedContentColor Color of the content (text or icon) when the toggle button is checked
 * @param uncheckedContainerColor Container or background color when the toggle button is unchecked
 * @param uncheckedContentColor Color of the content (text or icon) when the toggle button is
 *   unchecked
 * @param disabledCheckedContainerColor Container or background color when the toggle button is
 *   disabled and checked
 * @param disabledCheckedContentColor Color of content (text or icon) when the toggle button is
 *   disabled and checked
 * @param disabledUncheckedContainerColor Container or background color when the toggle button is
 *   disabled and unchecked
 * @param disabledUncheckedContentColor Color of the content (text or icon) when the toggle button
 *   is disabled and unchecked
 */
@Immutable
class TextToggleButtonColors(
    val checkedContainerColor: Color,
    val checkedContentColor: Color,
    val uncheckedContainerColor: Color,
    val uncheckedContentColor: Color,
    val disabledCheckedContainerColor: Color,
    val disabledCheckedContentColor: Color,
    val disabledUncheckedContainerColor: Color,
    val disabledUncheckedContentColor: Color,
) {
    internal fun copy(
        checkedContainerColor: Color,
        checkedContentColor: Color,
        uncheckedContainerColor: Color,
        uncheckedContentColor: Color,
        disabledCheckedContainerColor: Color,
        disabledCheckedContentColor: Color,
        disabledUncheckedContainerColor: Color,
        disabledUncheckedContentColor: Color,
    ): TextToggleButtonColors =
        TextToggleButtonColors(
            checkedContainerColor = checkedContainerColor.takeOrElse { this.checkedContainerColor },
            checkedContentColor = checkedContentColor.takeOrElse { this.checkedContentColor },
            uncheckedContainerColor =
                uncheckedContainerColor.takeOrElse { this.uncheckedContainerColor },
            uncheckedContentColor = uncheckedContentColor.takeOrElse { this.uncheckedContentColor },
            disabledCheckedContainerColor =
                disabledCheckedContainerColor.takeOrElse { this.disabledCheckedContainerColor },
            disabledCheckedContentColor =
                disabledCheckedContentColor.takeOrElse { this.disabledCheckedContentColor },
            disabledUncheckedContainerColor =
                disabledUncheckedContainerColor.takeOrElse { this.disabledUncheckedContainerColor },
            disabledUncheckedContentColor =
                disabledUncheckedContentColor.takeOrElse { this.disabledUncheckedContentColor },
        )

    /**
     * Determines the container color based on whether the toggle button is [enabled] and [checked].
     *
     * @param enabled Whether the toggle button is enabled
     * @param checked Whether the toggle button is checked
     */
    @Composable
    internal fun containerColor(enabled: Boolean, checked: Boolean): State<Color> =
        animateSelectionColor(
            enabled = enabled,
            checked = checked,
            checkedColor = checkedContainerColor,
            uncheckedColor = uncheckedContainerColor,
            disabledCheckedColor = disabledCheckedContainerColor,
            disabledUncheckedColor = disabledUncheckedContainerColor,
            animationSpec = COLOR_ANIMATION_SPEC
        )

    /**
     * Determines the content color based on whether the toggle button is [enabled] and [checked].
     *
     * @param enabled Whether the toggle button is enabled
     * @param checked Whether the toggle button is checked
     */
    @Composable
    internal fun contentColor(enabled: Boolean, checked: Boolean): State<Color> =
        animateSelectionColor(
            enabled = enabled,
            checked = checked,
            checkedColor = checkedContentColor,
            uncheckedColor = uncheckedContentColor,
            disabledCheckedColor = disabledCheckedContentColor,
            disabledUncheckedColor = disabledUncheckedContentColor,
            animationSpec = COLOR_ANIMATION_SPEC
        )

    override fun equals(other: Any?): Boolean {
        if (this === other) return true
        if (other == null) return false
        if (this::class != other::class) return false

        other as TextToggleButtonColors

        if (checkedContainerColor != other.checkedContainerColor) return false
        if (checkedContentColor != other.checkedContentColor) return false
        if (uncheckedContainerColor != other.uncheckedContainerColor) return false
        if (uncheckedContentColor != other.uncheckedContentColor) return false
        if (disabledCheckedContainerColor != other.disabledCheckedContainerColor) return false
        if (disabledCheckedContentColor != other.disabledCheckedContentColor) return false
        if (disabledUncheckedContainerColor != other.disabledUncheckedContainerColor) return false
        if (disabledUncheckedContentColor != other.disabledUncheckedContentColor) return false

        return true
    }

    override fun hashCode(): Int {
        var result = checkedContainerColor.hashCode()
        result = 31 * result + checkedContentColor.hashCode()
        result = 31 * result + uncheckedContainerColor.hashCode()
        result = 31 * result + uncheckedContentColor.hashCode()
        result = 31 * result + disabledCheckedContainerColor.hashCode()
        result = 31 * result + disabledCheckedContentColor.hashCode()
        result = 31 * result + disabledUncheckedContainerColor.hashCode()
        result = 31 * result + disabledUncheckedContentColor.hashCode()
        return result
    }
}

private val COLOR_ANIMATION_SPEC: AnimationSpec<Color> =
    tween(MotionTokens.DurationMedium1, 0, MotionTokens.EasingStandardDecelerate)<|MERGE_RESOLUTION|>--- conflicted
+++ resolved
@@ -33,10 +33,7 @@
 import androidx.compose.runtime.Immutable
 import androidx.compose.runtime.ReadOnlyComposable
 import androidx.compose.runtime.Stable
-<<<<<<< HEAD
-=======
 import androidx.compose.runtime.State
->>>>>>> 3d4510a6
 import androidx.compose.ui.Modifier
 import androidx.compose.ui.graphics.Color
 import androidx.compose.ui.graphics.Shape
@@ -81,12 +78,9 @@
  *
  * @sample androidx.wear.compose.material3.samples.TextButtonWithOnLongClickSample
  *
-<<<<<<< HEAD
-=======
  * Example of an [TextButton] with shape animation of rounded corners on press:
  *
  * @sample androidx.wear.compose.material3.samples.TextButtonWithCornerAnimationSample
->>>>>>> 3d4510a6
  * @param onClick Will be called when the user clicks the button.
  * @param modifier Modifier to be applied to the button.
  * @param onLongClick Called when this button is long clicked (long-pressed). When this callback is
@@ -123,11 +117,7 @@
 ) {
     RoundButton(
         onClick = onClick,
-<<<<<<< HEAD
-        modifier.minimumInteractiveComponentSize(),
-=======
         modifier.minimumInteractiveComponentSize().size(TextButtonDefaults.DefaultButtonSize),
->>>>>>> 3d4510a6
         onLongClick = onLongClick,
         onLongClickLabel = onLongClickLabel,
         enabled = enabled,
@@ -135,12 +125,7 @@
         interactionSource = interactionSource,
         shape = shape,
         border = { border },
-<<<<<<< HEAD
-        buttonSize = TextButtonDefaults.DefaultButtonSize,
-        ripple = rippleOrFallbackImplementation(),
-=======
         ripple = ripple(),
->>>>>>> 3d4510a6
         content =
             provideScopeContent(
                 colors.contentColor(enabled = enabled),
@@ -153,7 +138,6 @@
 /**
  * Wear Material [TextToggleButton] is a filled text toggle button which switches between primary
  * colors and tonal colors depending on [checked] value, and offers a single slot for text.
-<<<<<<< HEAD
  *
  * Set the size of the [TextToggleButton] with Modifier.[touchTargetAwareSize] to ensure that the
  * background padding will correctly reach the edge of the minimum touch target. The recommended
@@ -165,23 +149,8 @@
  * [TextToggleButton] can be enabled or disabled. A disabled button will not respond to click
  * events. When enabled, the checked and unchecked events are propagated by [onCheckedChange].
  *
- * A simple text toggle button using the default colors:
- *
-=======
- *
- * Set the size of the [TextToggleButton] with Modifier.[touchTargetAwareSize] to ensure that the
- * background padding will correctly reach the edge of the minimum touch target. The recommended
- * [TextToggleButton] sizes are [TextButtonDefaults.DefaultButtonSize],
- * [TextButtonDefaults.LargeButtonSize] and [TextButtonDefaults.SmallButtonSize]. The recommended
- * text styles for each corresponding button size are [TextButtonDefaults.defaultButtonTextStyle],
- * [TextButtonDefaults.largeButtonTextStyle] and [TextButtonDefaults.smallButtonTextStyle].
- *
- * [TextToggleButton] can be enabled or disabled. A disabled button will not respond to click
- * events. When enabled, the checked and unchecked events are propagated by [onCheckedChange].
- *
  * A simple text toggle button using the default colors, animated when pressed.
  *
->>>>>>> 3d4510a6
  * @sample androidx.wear.compose.material3.samples.TextToggleButtonSample
  *
  * A simple text toggle button using the default colors, animated when pressed and with different
@@ -190,11 +159,6 @@
  * @sample androidx.wear.compose.material3.samples.TextToggleButtonVariantSample
  *
  * Example of a large text toggle button:
-<<<<<<< HEAD
- *
- * @sample androidx.wear.compose.material3.samples.LargeTextToggleButtonSample
-=======
->>>>>>> 3d4510a6
  *
  * @sample androidx.wear.compose.material3.samples.LargeTextToggleButtonSample
  * @param checked Boolean flag indicating whether this toggle button is currently checked.
@@ -202,13 +166,8 @@
  * @param modifier Modifier to be applied to the toggle button.
  * @param enabled Controls the enabled state of the toggle button. When `false`, this toggle button
  *   will not be clickable.
-<<<<<<< HEAD
- * @param colors [ToggleButtonColors] that will be used to resolve the container and content color
- *   for this toggle button.
-=======
  * @param colors [TextToggleButtonColors] that will be used to resolve the container and content
  *   color for this toggle button.
->>>>>>> 3d4510a6
  * @param interactionSource an optional hoisted [MutableInteractionSource] for observing and
  *   emitting [Interaction]s for this toggle button. You can use this to change the toggle button's
  *   appearance or preview the toggle button in different states. Note that if `null` is provided,
@@ -224,11 +183,7 @@
     onCheckedChange: (Boolean) -> Unit,
     modifier: Modifier = Modifier,
     enabled: Boolean = true,
-<<<<<<< HEAD
-    colors: ToggleButtonColors = TextButtonDefaults.textToggleButtonColors(),
-=======
     colors: TextToggleButtonColors = TextToggleButtonDefaults.textToggleButtonColors(),
->>>>>>> 3d4510a6
     interactionSource: MutableInteractionSource? = null,
     shape: Shape = TextButtonDefaults.shape,
     border: BorderStroke? = null,
@@ -246,11 +201,7 @@
         toggleButtonSize = TextButtonDefaults.DefaultButtonSize,
         interactionSource = interactionSource,
         shape = shape,
-<<<<<<< HEAD
-        ripple = rippleOrFallbackImplementation(),
-=======
         ripple = ripple(),
->>>>>>> 3d4510a6
         content =
             provideScopeContent(
                 colors.contentColor(enabled = enabled, checked = checked),
@@ -263,17 +214,6 @@
 /** Contains the default values used by [TextButton]. */
 object TextButtonDefaults {
     /** Recommended [Shape] for [TextButton]. */
-<<<<<<< HEAD
-    val shape: Shape
-        @Composable get() = TextButtonTokens.ContainerShape.value
-
-    /**
-     * Creates a [TextButtonColors] with the colors for a filled [TextButton]- by default, a colored
-     * background with a contrasting content color. If the text button is disabled then the colors
-     * will default to [ColorScheme.onSurface] with suitable alpha values applied.
-     */
-    @Composable
-=======
     val shape: RoundedCornerShape
         @Composable get() = ShapeTokens.CornerFull
 
@@ -308,7 +248,6 @@
      * will default to [ColorScheme.onSurface] with suitable alpha values applied.
      */
     @Composable
->>>>>>> 3d4510a6
     fun filledTextButtonColors() = MaterialTheme.colorScheme.defaultFilledTextButtonColors
 
     /**
@@ -317,11 +256,6 @@
      * will default to [ColorScheme.onSurface] with suitable alpha values applied.
      *
      * Example of [TextButton] with [filledTextButtonColors]:
-<<<<<<< HEAD
-     *
-     * @sample androidx.wear.compose.material3.samples.FilledTextButtonSample
-=======
->>>>>>> 3d4510a6
      *
      * @sample androidx.wear.compose.material3.samples.FilledTextButtonSample
      * @param containerColor The background color of this text button when enabled
@@ -344,8 +278,6 @@
         )
 
     /**
-<<<<<<< HEAD
-=======
      * Creates a [TextButtonColors] as an alternative to the [filledTonal TextButtonColors], giving
      * a surface with more chroma to indicate selected or highlighted states that are not primary
      * calls-to-action. If the text button is disabled then the colors will default to the
@@ -388,7 +320,6 @@
         )
 
     /**
->>>>>>> 3d4510a6
      * Creates a [TextButtonColors] with the colors for a filled, tonal [TextButton]- by default, a
      * muted colored background with a contrasting content color. If the text button is disabled
      * then the colors will default to [ColorScheme.onSurface] with suitable alpha values applied.
@@ -402,11 +333,6 @@
      * then the colors will default to [ColorScheme.onSurface] with suitable alpha values applied.
      *
      * Example of [TextButton] with [filledTonalTextButtonColors]:
-<<<<<<< HEAD
-     *
-     * @sample androidx.wear.compose.material3.samples.FilledTonalTextButtonSample
-=======
->>>>>>> 3d4510a6
      *
      * @sample androidx.wear.compose.material3.samples.FilledTonalTextButtonSample
      * @param containerColor The background color of this text button when enabled
@@ -443,11 +369,6 @@
      *
      * Example of [TextButton] with [outlinedTextButtonColors] and
      * [ButtonDefaults.outlinedButtonBorder]:
-<<<<<<< HEAD
-     *
-     * @sample androidx.wear.compose.material3.samples.OutlinedTextButtonSample
-=======
->>>>>>> 3d4510a6
      *
      * @sample androidx.wear.compose.material3.samples.OutlinedTextButtonSample
      * @param contentColor The content color of this text button when enabled
@@ -494,63 +415,6 @@
             contentColor = contentColor,
             disabledContainerColor = disabledContainerColor,
             disabledContentColor = disabledContentColor,
-<<<<<<< HEAD
-        )
-
-    /**
-     * Creates a [ToggleButtonColors] for a [TextToggleButton]
-     * - by default, a colored background with a contrasting content color. If the button is
-     *   disabled, then the colors will have an alpha ([DisabledContainerAlpha] or
-     *   [DisabledContentAlpha]) value applied.
-     */
-    @Composable
-    fun textToggleButtonColors() = MaterialTheme.colorScheme.defaultTextToggleButtonColors
-
-    /**
-     * Creates a [ToggleButtonColors] for a [TextToggleButton]
-     * - by default, a colored background with a contrasting content color. If the button is
-     *   disabled, then the colors will have an alpha ([DisabledContainerAlpha] or
-     *   [DisabledContentAlpha]) value applied.
-     *
-     * @param checkedContainerColor the container color of this [TextToggleButton] when enabled and
-     *   checked
-     * @param checkedContentColor the content color of this [TextToggleButton] when enabled and
-     *   checked
-     * @param uncheckedContainerColor the container color of this [TextToggleButton] when enabled
-     *   and unchecked
-     * @param uncheckedContentColor the content color of this [TextToggleButton] when enabled and
-     *   unchecked
-     * @param disabledCheckedContainerColor the container color of this [TextToggleButton] when
-     *   checked and not enabled
-     * @param disabledCheckedContentColor the content color of this [TextToggleButton] when checked
-     *   and not enabled
-     * @param disabledUncheckedContainerColor the container color of this [TextToggleButton] when
-     *   unchecked and not enabled
-     * @param disabledUncheckedContentColor the content color of this [TextToggleButton] when
-     *   unchecked and not enabled
-     */
-    @Composable
-    fun textToggleButtonColors(
-        checkedContainerColor: Color = Color.Unspecified,
-        checkedContentColor: Color = Color.Unspecified,
-        uncheckedContainerColor: Color = Color.Unspecified,
-        uncheckedContentColor: Color = Color.Unspecified,
-        disabledCheckedContainerColor: Color = Color.Unspecified,
-        disabledCheckedContentColor: Color = Color.Unspecified,
-        disabledUncheckedContainerColor: Color = Color.Unspecified,
-        disabledUncheckedContentColor: Color = Color.Unspecified,
-    ): ToggleButtonColors =
-        MaterialTheme.colorScheme.defaultTextToggleButtonColors.copy(
-            checkedContainerColor = checkedContainerColor,
-            checkedContentColor = checkedContentColor,
-            uncheckedContainerColor = uncheckedContainerColor,
-            uncheckedContentColor = uncheckedContentColor,
-            disabledCheckedContainerColor = disabledCheckedContainerColor,
-            disabledCheckedContentColor = disabledCheckedContentColor,
-            disabledUncheckedContainerColor = disabledUncheckedContainerColor,
-            disabledUncheckedContentColor = disabledUncheckedContentColor,
-=======
->>>>>>> 3d4510a6
         )
 
     /**
@@ -603,8 +467,6 @@
                     .also { defaultFilledTextButtonColorsCached = it }
         }
 
-<<<<<<< HEAD
-=======
     private val ColorScheme.defaultFilledVariantTextButtonColors: TextButtonColors
         get() {
             return defaultFilledVariantTextButtonColorsCached
@@ -625,7 +487,6 @@
                     .also { defaultFilledVariantTextButtonColorsCached = it }
         }
 
->>>>>>> 3d4510a6
     private val ColorScheme.defaultFilledTonalTextButtonColors: TextButtonColors
         get() {
             return defaultFilledTonalTextButtonColorsCached
@@ -679,48 +540,6 @@
                     )
                     .also { defaultTextButtonColorsCached = it }
         }
-<<<<<<< HEAD
-
-    private val ColorScheme.defaultTextToggleButtonColors: ToggleButtonColors
-        get() {
-            return defaultTextToggleButtonColorsCached
-                ?: ToggleButtonColors(
-                        checkedContainerColor =
-                            fromToken(TextToggleButtonTokens.CheckedContainerColor),
-                        checkedContentColor = fromToken(TextToggleButtonTokens.CheckedContentColor),
-                        uncheckedContainerColor =
-                            fromToken(TextToggleButtonTokens.UncheckedContainerColor),
-                        uncheckedContentColor =
-                            fromToken(TextToggleButtonTokens.UncheckedContentColor),
-                        disabledCheckedContainerColor =
-                            fromToken(TextToggleButtonTokens.DisabledCheckedContainerColor)
-                                .toDisabledColor(
-                                    disabledAlpha =
-                                        TextToggleButtonTokens.DisabledCheckedContainerOpacity
-                                ),
-                        disabledCheckedContentColor =
-                            fromToken(TextToggleButtonTokens.DisabledCheckedContentColor)
-                                .toDisabledColor(
-                                    disabledAlpha =
-                                        TextToggleButtonTokens.DisabledCheckedContentOpacity
-                                ),
-                        disabledUncheckedContainerColor =
-                            fromToken(TextToggleButtonTokens.DisabledUncheckedContainerColor)
-                                .toDisabledColor(
-                                    disabledAlpha =
-                                        TextToggleButtonTokens.DisabledUncheckedContainerOpacity
-                                ),
-                        disabledUncheckedContentColor =
-                            fromToken(TextToggleButtonTokens.DisabledUncheckedContentColor)
-                                .toDisabledColor(
-                                    disabledAlpha =
-                                        TextToggleButtonTokens.DisabledUncheckedContentOpacity
-                                ),
-                    )
-                    .also { defaultTextToggleButtonColorsCached = it }
-        }
-=======
->>>>>>> 3d4510a6
 }
 
 /**
