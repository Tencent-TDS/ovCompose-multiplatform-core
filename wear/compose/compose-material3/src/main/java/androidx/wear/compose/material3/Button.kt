--- conflicted
+++ resolved
@@ -46,10 +46,7 @@
 import androidx.compose.ui.Modifier
 import androidx.compose.ui.draw.clip
 import androidx.compose.ui.draw.paint
-<<<<<<< HEAD
-=======
 import androidx.compose.ui.geometry.Size
->>>>>>> 3d4510a6
 import androidx.compose.ui.graphics.Brush
 import androidx.compose.ui.graphics.Color
 import androidx.compose.ui.graphics.Shape
@@ -93,18 +90,8 @@
  * Button can be enabled or disabled. A disabled button will not respond to click events.
  *
  * Example of a [Button]:
-<<<<<<< HEAD
  *
  * @sample androidx.wear.compose.material3.samples.SimpleButtonSample
- *
- * Example of a [Button] with onLongClick:
- *
- * @sample androidx.wear.compose.material3.samples.ButtonWithOnLongClickSample
- *
-=======
- *
- * @sample androidx.wear.compose.material3.samples.SimpleButtonSample
->>>>>>> 3d4510a6
  * @param onClick Will be called when the user clicks the button
  * @param modifier Modifier to be applied to the button
  * @param onLongClick Called when this button is long clicked (long-pressed). When this callback is
@@ -182,18 +169,8 @@
  * Button can be enabled or disabled. A disabled button will not respond to click events.
  *
  * Example of a [FilledTonalButton]:
-<<<<<<< HEAD
  *
  * @sample androidx.wear.compose.material3.samples.SimpleFilledTonalButtonSample
- *
- * Example of a [FilledTonalButton] with onLongClick:
- *
- * @sample androidx.wear.compose.material3.samples.FilledTonalButtonWithOnLongClickSample
- *
-=======
- *
- * @sample androidx.wear.compose.material3.samples.SimpleFilledTonalButtonSample
->>>>>>> 3d4510a6
  * @param onClick Will be called when the user clicks the button
  * @param modifier Modifier to be applied to the button
  * @param onLongClick Called when this button is long clicked (long-pressed). When this callback is
@@ -270,18 +247,8 @@
  * Button can be enabled or disabled. A disabled button will not respond to click events.
  *
  * Example of an [OutlinedButton]:
-<<<<<<< HEAD
  *
  * @sample androidx.wear.compose.material3.samples.SimpleOutlinedButtonSample
- *
- * Example of a [OutlinedButton] with onLongClick:
- *
- * @sample androidx.wear.compose.material3.samples.OutlinedButtonWithOnLongClickSample
- *
-=======
- *
- * @sample androidx.wear.compose.material3.samples.SimpleOutlinedButtonSample
->>>>>>> 3d4510a6
  * @param onClick Will be called when the user clicks the button
  * @param modifier Modifier to be applied to the button
  * @param onLongClick Called when this button is long clicked (long-pressed). When this callback is
@@ -358,18 +325,8 @@
  * Button can be enabled or disabled. A disabled button will not respond to click events.
  *
  * Example of a [ChildButton]:
-<<<<<<< HEAD
  *
  * @sample androidx.wear.compose.material3.samples.SimpleChildButtonSample
- *
- * Example of a [ChildButton] with onLongClick:
- *
- * @sample androidx.wear.compose.material3.samples.ChildButtonWithOnLongClickSample
- *
-=======
- *
- * @sample androidx.wear.compose.material3.samples.SimpleChildButtonSample
->>>>>>> 3d4510a6
  * @param onClick Will be called when the user clicks the button
  * @param modifier Modifier to be applied to the button
  * @param onLongClick Called when this button is long clicked (long-pressed). When this callback is
@@ -510,9 +467,6 @@
         modifier = modifier.buttonSizeModifier(),
         onLongClick = onLongClick,
         onLongClickLabel = onLongClickLabel,
-<<<<<<< HEAD
-        secondaryLabel = secondaryLabel,
-=======
         secondaryLabelContent =
             provideNullableScopeContent(
                 contentColor = colors.secondaryContentColor(enabled),
@@ -525,22 +479,14 @@
                     ),
                 content = secondaryLabel
             ),
->>>>>>> 3d4510a6
         icon = icon,
         enabled = enabled,
         shape = shape,
         labelFont = FilledButtonTokens.LabelFont.value,
-<<<<<<< HEAD
-        secondaryLabelFont = FilledButtonTokens.SecondaryLabelFont.value,
-=======
->>>>>>> 3d4510a6
         colors = colors,
         border = border,
         contentPadding = contentPadding,
         interactionSource = interactionSource,
-<<<<<<< HEAD
-        label = label
-=======
         labelContent =
             provideScopeContent(
                 contentColor = colors.contentColor(enabled),
@@ -555,7 +501,6 @@
                     ),
                 content = label
             )
->>>>>>> 3d4510a6
     )
 
 /**
@@ -590,11 +535,6 @@
  * events.
  *
  * Example of a [FilledTonalButton] with an icon and secondary label:
-<<<<<<< HEAD
- *
- * @sample androidx.wear.compose.material3.samples.FilledTonalButtonSample
-=======
->>>>>>> 3d4510a6
  *
  * @sample androidx.wear.compose.material3.samples.FilledTonalButtonSample
  * @param onClick Will be called when the user clicks the button
@@ -648,9 +588,6 @@
         modifier = modifier.buttonSizeModifier(),
         onLongClick = onLongClick,
         onLongClickLabel = onLongClickLabel,
-<<<<<<< HEAD
-        secondaryLabel = secondaryLabel,
-=======
         secondaryLabelContent =
             provideNullableScopeContent(
                 contentColor = colors.secondaryContentColor(enabled),
@@ -663,22 +600,14 @@
                     ),
                 content = secondaryLabel
             ),
->>>>>>> 3d4510a6
         icon = icon,
         enabled = enabled,
         shape = shape,
         labelFont = FilledTonalButtonTokens.LabelFont.value,
-<<<<<<< HEAD
-        secondaryLabelFont = FilledTonalButtonTokens.SecondaryLabelFont.value,
-=======
->>>>>>> 3d4510a6
         colors = colors,
         border = border,
         contentPadding = contentPadding,
         interactionSource = interactionSource,
-<<<<<<< HEAD
-        label = label
-=======
         labelContent =
             provideScopeContent(
                 contentColor = colors.contentColor(enabled),
@@ -693,7 +622,6 @@
                     ),
                 content = label
             )
->>>>>>> 3d4510a6
     )
 
 /**
@@ -723,11 +651,6 @@
  * [OutlinedButton] can be enabled or disabled. A disabled button will not respond to click events.
  *
  * Example of an [OutlinedButton] with an icon and secondary label:
-<<<<<<< HEAD
- *
- * @sample androidx.wear.compose.material3.samples.OutlinedButtonSample
-=======
->>>>>>> 3d4510a6
  *
  * @sample androidx.wear.compose.material3.samples.OutlinedButtonSample
  * @param onClick Will be called when the user clicks the button
@@ -781,9 +704,6 @@
         modifier = modifier.buttonSizeModifier(),
         onLongClick = onLongClick,
         onLongClickLabel = onLongClickLabel,
-<<<<<<< HEAD
-        secondaryLabel = secondaryLabel,
-=======
         secondaryLabelContent =
             provideNullableScopeContent(
                 contentColor = colors.secondaryContentColor(enabled),
@@ -796,22 +716,14 @@
                     ),
                 content = secondaryLabel
             ),
->>>>>>> 3d4510a6
         icon = icon,
         enabled = enabled,
         shape = shape,
         labelFont = OutlinedButtonTokens.LabelFont.value,
-<<<<<<< HEAD
-        secondaryLabelFont = OutlinedButtonTokens.SecondaryLabelFont.value,
-=======
->>>>>>> 3d4510a6
         colors = colors,
         border = border,
         contentPadding = contentPadding,
         interactionSource = interactionSource,
-<<<<<<< HEAD
-        label = label
-=======
         labelContent =
             provideScopeContent(
                 contentColor = colors.contentColor(enabled),
@@ -826,7 +738,6 @@
                     ),
                 content = label
             )
->>>>>>> 3d4510a6
     )
 
 /**
@@ -856,11 +767,6 @@
  * [Button] can be enabled or disabled. A disabled button will not respond to click events.
  *
  * Example of a [ChildButton] with an icon and secondary label:
-<<<<<<< HEAD
- *
- * @sample androidx.wear.compose.material3.samples.ChildButtonSample
-=======
->>>>>>> 3d4510a6
  *
  * @sample androidx.wear.compose.material3.samples.ChildButtonSample
  * @param onClick Will be called when the user clicks the button
@@ -914,9 +820,6 @@
         modifier = modifier.buttonSizeModifier(),
         onLongClick = onLongClick,
         onLongClickLabel = onLongClickLabel,
-<<<<<<< HEAD
-        secondaryLabel = secondaryLabel,
-=======
         secondaryLabelContent =
             provideNullableScopeContent(
                 contentColor = colors.secondaryContentColor(enabled),
@@ -929,22 +832,14 @@
                     ),
                 content = secondaryLabel
             ),
->>>>>>> 3d4510a6
         icon = icon,
         enabled = enabled,
         shape = shape,
         labelFont = ChildButtonTokens.LabelFont.value,
-<<<<<<< HEAD
-        secondaryLabelFont = ChildButtonTokens.SecondaryLabelFont.value,
-=======
->>>>>>> 3d4510a6
         colors = colors,
         border = border,
         contentPadding = contentPadding,
         interactionSource = interactionSource,
-<<<<<<< HEAD
-        label = label
-=======
         labelContent =
             provideScopeContent(
                 contentColor = colors.contentColor(enabled),
@@ -959,7 +854,6 @@
                     ),
                 content = label
             )
->>>>>>> 3d4510a6
     )
 
 /**
@@ -1014,23 +908,14 @@
  * Example of a [CompactButton] with onLongClick:
  *
  * @sample androidx.wear.compose.material3.samples.CompactButtonWithOnLongClickSample
-<<<<<<< HEAD
- *
-=======
->>>>>>> 3d4510a6
  * @param onClick Will be called when the user clicks the button
  * @param modifier Modifier to be applied to the button
  * @param onLongClick Called when this button is long clicked (long-pressed). When this callback is
  *   set, [onLongClickLabel] should be set as well.
  * @param onLongClickLabel Semantic / accessibility label for the [onLongClick] action.
-<<<<<<< HEAD
- * @param label A slot for providing the button's main label. The contents are expected to be text
- *   which is "start" aligned if there is an icon preset and "center" aligned if not.
-=======
  * @param label A slot for providing the button's main label. The contents are expected to be a
  *   single line of text which is "start" aligned if there is an icon preset and "center" aligned if
  *   not.
->>>>>>> 3d4510a6
  * @param icon A slot for providing the button's icon. The contents are expected to be a
  *   horizontally and vertically aligned icon of size [ButtonDefaults.SmallIconSize] when used with
  *   a label or [ButtonDefaults.IconSize] when used as the only content in the button.
@@ -1075,26 +960,15 @@
                     .padding(ButtonDefaults.CompactButtonTapTargetPadding),
             onLongClick = onLongClick,
             onLongClickLabel = onLongClickLabel,
-<<<<<<< HEAD
-            secondaryLabel = null,
-=======
             secondaryLabelContent = null,
->>>>>>> 3d4510a6
             icon = icon,
             enabled = enabled,
             shape = shape,
             labelFont = CompactButtonTokens.LabelFont.value,
-<<<<<<< HEAD
-            secondaryLabelFont = null,
-=======
->>>>>>> 3d4510a6
             colors = colors,
             border = border,
             contentPadding = contentPadding,
             interactionSource = interactionSource,
-<<<<<<< HEAD
-            label = label
-=======
             labelContent =
                 provideScopeContent(
                     contentColor = colors.contentColor(enabled),
@@ -1107,7 +981,6 @@
                         ),
                     label
                 )
->>>>>>> 3d4510a6
         )
     } else {
         // Icon only compact buttons have their own layout with a specific width and center aligned
@@ -1150,8 +1023,6 @@
     val compactButtonShape: Shape
         @Composable get() = CompactButtonTokens.ContainerShape.value
 
-<<<<<<< HEAD
-=======
     /**
      * Creates a [ButtonColors] with a muted background and contrasting content color, the defaults
      * for medium emphasis buttons like [FilledTonalButton]. Use [filledTonalButtonColors] for
@@ -1164,26 +1035,11 @@
     @Composable
     fun filledTonalButtonColors() = MaterialTheme.colorScheme.defaultFilledTonalButtonColors
 
->>>>>>> 3d4510a6
     /**
      * Creates a [ButtonColors] with a muted background and contrasting content color, the defaults
      * for medium emphasis buttons like [FilledTonalButton]. Use [filledTonalButtonColors] for
      * important actions that don't distract from other onscreen elements, such as final or
      * unblocking actions in a flow with less emphasis than [buttonColors].
-<<<<<<< HEAD
-     *
-     * If a button is disabled then the content will have an alpha([DisabledContentAlpha]) value
-     * applied and container will have alpha ([DisabledContainerAlpha]) value applied.
-     */
-    @Composable
-    fun filledTonalButtonColors() = MaterialTheme.colorScheme.defaultFilledTonalButtonColors
-
-    /**
-     * Creates a [ButtonColors] with a muted background and contrasting content color, the defaults
-     * for medium emphasis buttons like [FilledTonalButton]. Use [filledTonalButtonColors] for
-     * important actions that don't distract from other onscreen elements, such as final or
-     * unblocking actions in a flow with less emphasis than [buttonColors].
-=======
      *
      * If a button is disabled then the content will have an alpha([DisabledContentAlpha]) value
      * applied and container will have alpha ([DisabledContainerAlpha]) value applied.
@@ -1242,7 +1098,6 @@
      * with more chroma to indicate selected or highlighted states that are not primary
      * calls-to-action. If the icon button is disabled then the colors will default to the
      * MaterialTheme onSurface color with suitable alpha values applied.
->>>>>>> 3d4510a6
      *
      * If a button is disabled then the content will have an alpha([DisabledContentAlpha]) value
      * applied and container will have alpha ([DisabledContainerAlpha]) value applied.
@@ -1262,11 +1117,7 @@
      * @param disabledIconColor The content color of this [Button] when not enabled
      */
     @Composable
-<<<<<<< HEAD
-    fun filledTonalButtonColors(
-=======
     fun filledVariantButtonColors(
->>>>>>> 3d4510a6
         containerColor: Color = Color.Unspecified,
         contentColor: Color = Color.Unspecified,
         secondaryContentColor: Color = Color.Unspecified,
@@ -1276,11 +1127,7 @@
         disabledSecondaryContentColor: Color = Color.Unspecified,
         disabledIconColor: Color = Color.Unspecified
     ): ButtonColors =
-<<<<<<< HEAD
-        MaterialTheme.colorScheme.defaultFilledTonalButtonColors.copy(
-=======
         MaterialTheme.colorScheme.defaultFilledVariantButtonColors.copy(
->>>>>>> 3d4510a6
             containerColor = containerColor,
             contentColor = contentColor,
             secondaryContentColor = secondaryContentColor,
@@ -1295,7 +1142,6 @@
      * Creates a [ButtonColors] with a transparent background (typically paired with
      * [ButtonDefaults.outlinedButtonBorder]), the defaults for medium emphasis buttons like
      * [OutlinedButton], for important, non-primary actions that need attention.
-<<<<<<< HEAD
      *
      * If a button is disabled then the content will have an alpha([DisabledContentAlpha]) value
      * applied and container will have an alpha([DisabledContainerAlpha]) applied.
@@ -1309,21 +1155,6 @@
      *
      * If a button is disabled then the content will have an alpha([DisabledContentAlpha]) value
      * applied and container will have an alpha([DisabledContainerAlpha]) applied.
-=======
-     *
-     * If a button is disabled then the content will have an alpha([DisabledContentAlpha]) value
-     * applied and container will have an alpha([DisabledContainerAlpha]) applied.
-     */
-    @Composable fun outlinedButtonColors() = MaterialTheme.colorScheme.defaultOutlinedButtonColors
-
-    /**
-     * Creates a [ButtonColors] with a transparent background (typically paired with
-     * [ButtonDefaults.outlinedButtonBorder]), the defaults for medium emphasis buttons like
-     * [OutlinedButton], for important, non-primary actions that need attention.
-     *
-     * If a button is disabled then the content will have an alpha([DisabledContentAlpha]) value
-     * applied and container will have an alpha([DisabledContainerAlpha]) applied.
->>>>>>> 3d4510a6
      *
      * @param contentColor The content color of this [Button] when enabled
      * @param secondaryContentColor The secondary content color of this [Button] when enabled, used
@@ -1358,7 +1189,6 @@
      * Creates a [ButtonColors] with transparent background, the defaults for low emphasis buttons
      * like [ChildButton]. Use [childButtonColors] for optional or supplementary actions with the
      * least amount of prominence.
-<<<<<<< HEAD
      *
      * If a button is disabled then the content will have an alpha([DisabledContentAlpha]) value
      * applied and container will have an alpha([DisabledContainerAlpha]) value applied.
@@ -1372,21 +1202,6 @@
      *
      * If a button is disabled then the content will have an alpha([DisabledContentAlpha]) value
      * applied and container will have an alpha([DisabledContainerAlpha]) value applied.
-=======
-     *
-     * If a button is disabled then the content will have an alpha([DisabledContentAlpha]) value
-     * applied and container will have an alpha([DisabledContainerAlpha]) value applied.
-     */
-    @Composable fun childButtonColors() = MaterialTheme.colorScheme.defaultChildButtonColors
-
-    /**
-     * Creates a [ButtonColors] with transparent background, the defaults for low emphasis buttons
-     * like [ChildButton]. Use [childButtonColors] for optional or supplementary actions with the
-     * least amount of prominence.
-     *
-     * If a button is disabled then the content will have an alpha([DisabledContentAlpha]) value
-     * applied and container will have an alpha([DisabledContainerAlpha]) value applied.
->>>>>>> 3d4510a6
      *
      * @param contentColor The content color of this [Button] when enabled
      * @param secondaryContentColor The secondary content color of this [Button] when enabled, used
@@ -1420,11 +1235,7 @@
     /**
      * Creates a [ButtonColors] for a [Button] with an image background, typically with a scrim over
      * the image to ensure that the content is visible. Uses a default content color of
-<<<<<<< HEAD
-     * [ColorScheme.onSurface].
-=======
      * [ColorScheme.onBackground].
->>>>>>> 3d4510a6
      *
      * @param backgroundImagePainter The [Painter] to use to draw the background of the [Button]
      * @param backgroundImageScrimBrush The [Brush] to use to paint a scrim over the background
@@ -1437,12 +1248,9 @@
      * @param disabledSecondaryContentColor The secondary content color of this [Button] when
      *   disabled, used for secondary label content
      * @param disabledIconColor The icon color of this [Button] when disabled, used for icon content
-<<<<<<< HEAD
-=======
      * @param forcedSize The value for [Painter.intrinsicSize], a value of null will respect the
      *   [backgroundImagePainter] size. Defaults to [Size.Unspecified] which does not affect
      *   component size.
->>>>>>> 3d4510a6
      */
     @Composable
     fun imageBackgroundButtonColors(
@@ -1460,14 +1268,10 @@
                     )
             ),
         contentColor: Color = ImageButtonTokens.ContentColor.value,
-<<<<<<< HEAD
-        secondaryContentColor: Color = ImageButtonTokens.SecondaryContentColor.value,
-=======
         secondaryContentColor: Color =
             ImageButtonTokens.SecondaryContentColor.value.copy(
                 alpha = ImageButtonTokens.SecondaryContentOpacity
             ),
->>>>>>> 3d4510a6
         iconColor: Color = ImageButtonTokens.IconColor.value,
         disabledContentColor: Color =
             ImageButtonTokens.DisabledContentColor.value.toDisabledColor(
@@ -1480,12 +1284,8 @@
         disabledIconColor: Color =
             ImageButtonTokens.DisabledContentColor.value.toDisabledColor(
                 disabledAlpha = ImageButtonTokens.DisabledContentOpacity
-<<<<<<< HEAD
-            )
-=======
             ),
         forcedSize: Size? = Size.Unspecified,
->>>>>>> 3d4510a6
     ): ButtonColors {
         val backgroundPainter =
             remember(backgroundImagePainter, backgroundImageScrimBrush) {
@@ -1496,11 +1296,7 @@
                 )
             }
 
-<<<<<<< HEAD
-        val disabledContentAlpha = ImageButtonTokens.DisabledContentOpacity
-=======
         val disabledContainerAlpha = ImageButtonTokens.DisabledContainerOpacity
->>>>>>> 3d4510a6
         val disabledBackgroundPainter =
             remember(backgroundImagePainter, backgroundImageScrimBrush, disabledContainerAlpha) {
                 androidx.wear.compose.materialcore.ImageWithScrimPainter(
@@ -1587,25 +1383,6 @@
             disabledContentColor = disabledContentColor,
             disabledSecondaryContentColor = disabledSecondaryContentColor,
             disabledIconColor = disabledIconColor
-<<<<<<< HEAD
-        )
-
-    val ButtonHorizontalPadding = 14.dp
-    val ButtonVerticalPadding = 6.dp
-
-    /** The default content padding used by [Button] */
-    val ContentPadding: PaddingValues =
-        PaddingValues(
-            horizontal = ButtonHorizontalPadding,
-            vertical = ButtonVerticalPadding,
-        )
-
-    /** The default size of the icon when used inside a [Button]. */
-    val IconSize: Dp = FilledButtonTokens.IconSize
-
-    /** The size of the icon when used inside a Large "Avatar" [Button]. */
-    val LargeIconSize: Dp = FilledButtonTokens.IconLargeSize
-=======
         )
 
     /** The recommended horizontal padding used by [Button] by default */
@@ -1656,7 +1433,6 @@
 
     /** The recommended icon size when used in [Button]s for icons such as an avatar icon */
     val ExtraLargeIconSize: Dp = FilledButtonTokens.IconExtraLargeSize
->>>>>>> 3d4510a6
 
     /**
      * The default height applied for the [Button]. Note that you can override it by applying
@@ -1686,10 +1462,6 @@
      */
     val CompactButtonHeight = CompactButtonTokens.ContainerHeight
 
-<<<<<<< HEAD
-    /** The size of the icon when used inside a "[CompactButton]. */
-    val SmallIconSize: Dp = CompactButtonTokens.IconSize
-=======
     /** The height to be applied for an extra small [EdgeButton]. */
     val EdgeButtonHeightExtraSmall = 46.dp
 
@@ -1701,7 +1473,6 @@
 
     /** The height to be applied for a large [EdgeButton]. */
     val EdgeButtonHeightLarge = 96.dp
->>>>>>> 3d4510a6
 
     /**
      * The default padding to be provided around a [CompactButton] in order to ensure that its
@@ -1709,71 +1480,6 @@
      */
     val CompactButtonTapTargetPadding: PaddingValues = PaddingValues(top = 8.dp, bottom = 8.dp)
 
-<<<<<<< HEAD
-    private val ColorScheme.defaultFilledButtonColors: ButtonColors
-        get() {
-            return defaultFilledButtonColorsCached
-                ?: ButtonColors(
-                        containerColor = fromToken(FilledButtonTokens.ContainerColor),
-                        contentColor = fromToken(FilledButtonTokens.LabelColor),
-                        secondaryContentColor = fromToken(FilledButtonTokens.SecondaryLabelColor),
-                        iconColor = fromToken(FilledButtonTokens.IconColor),
-                        disabledContainerColor =
-                            fromToken(FilledButtonTokens.DisabledContainerColor)
-                                .toDisabledColor(
-                                    disabledAlpha = FilledButtonTokens.DisabledContainerOpacity
-                                ),
-                        disabledContentColor =
-                            fromToken(FilledButtonTokens.DisabledContentColor)
-                                .toDisabledColor(
-                                    disabledAlpha = FilledButtonTokens.DisabledContentOpacity
-                                ),
-                        disabledSecondaryContentColor =
-                            fromToken(FilledButtonTokens.DisabledContentColor)
-                                .toDisabledColor(
-                                    disabledAlpha = FilledButtonTokens.DisabledContentOpacity
-                                ),
-                        disabledIconColor =
-                            fromToken(FilledButtonTokens.DisabledContentColor)
-                                .toDisabledColor(
-                                    disabledAlpha = FilledButtonTokens.DisabledContentOpacity
-                                )
-                    )
-                    .also { defaultFilledButtonColorsCached = it }
-        }
-
-    private val ColorScheme.defaultFilledTonalButtonColors: ButtonColors
-        get() {
-            return defaultFilledTonalButtonColorsCached
-                ?: ButtonColors(
-                        containerColor = fromToken(FilledTonalButtonTokens.ContainerColor),
-                        contentColor = fromToken(FilledTonalButtonTokens.LabelColor),
-                        secondaryContentColor =
-                            fromToken(FilledTonalButtonTokens.SecondaryLabelColor),
-                        iconColor = fromToken(FilledTonalButtonTokens.IconColor),
-                        disabledContainerColor =
-                            fromToken(FilledTonalButtonTokens.DisabledContainerColor)
-                                .toDisabledColor(
-                                    disabledAlpha = FilledTonalButtonTokens.DisabledContainerOpacity
-                                ),
-                        disabledContentColor =
-                            fromToken(FilledTonalButtonTokens.DisabledContentColor)
-                                .toDisabledColor(
-                                    disabledAlpha = FilledTonalButtonTokens.DisabledContentOpacity
-                                ),
-                        disabledSecondaryContentColor =
-                            fromToken(FilledTonalButtonTokens.DisabledContentColor)
-                                .toDisabledColor(
-                                    disabledAlpha = FilledTonalButtonTokens.DisabledContentOpacity
-                                ),
-                        disabledIconColor =
-                            fromToken(FilledTonalButtonTokens.DisabledContentColor)
-                                .toDisabledColor(
-                                    disabledAlpha = FilledTonalButtonTokens.DisabledContentOpacity
-                                )
-                    )
-                    .also { defaultFilledTonalButtonColorsCached = it }
-=======
     private val ColorScheme.defaultFilledTonalButtonColors: ButtonColors
         get() {
             return defaultFilledTonalButtonColorsCached
@@ -1839,7 +1545,6 @@
                                 )
                     )
                     .also { defaultFilledVariantButtonColorsCached = it }
->>>>>>> 3d4510a6
         }
 
     private val ColorScheme.defaultOutlinedButtonColors: ButtonColors
@@ -2125,17 +1830,12 @@
     val borderModifier =
         if (border != null) modifier.border(border = border, shape = shape) else modifier
     Row(
-<<<<<<< HEAD
-        modifier =
-            borderModifier
-=======
         verticalAlignment = Alignment.CenterVertically,
         // Fill the container height but not its width as buttons have fixed size height but we
         // want them to be able to fit their content
         modifier =
             borderModifier
                 .fillMaxHeight()
->>>>>>> 3d4510a6
                 .clip(shape = shape)
                 .width(intrinsicSize = IntrinsicSize.Max)
                 .paint(
@@ -2148,11 +1848,7 @@
                     onLongClick = onLongClick,
                     onLongClickLabel = onLongClickLabel,
                     role = Role.Button,
-<<<<<<< HEAD
-                    indication = rippleOrFallbackImplementation(),
-=======
                     indication = ripple(),
->>>>>>> 3d4510a6
                     interactionSource = interactionSource,
                 )
                 .padding(contentPadding),
@@ -2170,28 +1866,16 @@
     modifier: Modifier,
     onLongClick: (() -> Unit)?,
     onLongClickLabel: String?,
-<<<<<<< HEAD
-    secondaryLabel: (@Composable RowScope.() -> Unit)?,
-=======
     secondaryLabelContent: (@Composable RowScope.() -> Unit)?,
->>>>>>> 3d4510a6
     icon: (@Composable BoxScope.() -> Unit)?,
     enabled: Boolean,
     shape: Shape,
     labelFont: TextStyle,
-<<<<<<< HEAD
-    secondaryLabelFont: TextStyle?,
-=======
->>>>>>> 3d4510a6
     colors: ButtonColors,
     border: BorderStroke?,
     contentPadding: PaddingValues,
     interactionSource: MutableInteractionSource?,
-<<<<<<< HEAD
-    label: @Composable RowScope.() -> Unit
-=======
     labelContent: @Composable RowScope.() -> Unit
->>>>>>> 3d4510a6
 ) {
     ButtonImpl(
         onClick = onClick,
@@ -2206,34 +1890,6 @@
         contentPadding = contentPadding,
         interactionSource = interactionSource,
     ) {
-<<<<<<< HEAD
-        Row(
-            verticalAlignment = Alignment.CenterVertically,
-            // Fill the container height but not its width as buttons have fixed size height but we
-            // want them to be able to fit their content
-            modifier = Modifier.fillMaxHeight()
-        ) {
-            if (icon != null) {
-                Box(
-                    modifier = Modifier.wrapContentSize(align = Alignment.Center),
-                    content = provideScopeContent(colors.iconColor(enabled), icon)
-                )
-                Spacer(modifier = Modifier.size(ButtonDefaults.IconSpacing))
-            }
-            Column {
-                Row(content = provideScopeContent(colors.contentColor(enabled), labelFont, label))
-                if (secondaryLabel != null && secondaryLabelFont != null) {
-                    Spacer(modifier = Modifier.size(2.dp))
-                    Row(
-                        content =
-                            provideScopeContent(
-                                colors.secondaryContentColor(enabled),
-                                secondaryLabelFont,
-                                secondaryLabel
-                            )
-                    )
-                }
-=======
         if (icon != null) {
             Box(
                 modifier = Modifier.wrapContentSize(align = Alignment.Center),
@@ -2246,7 +1902,6 @@
             if (secondaryLabelContent != null) {
                 Spacer(modifier = Modifier.size(2.dp))
                 Row(content = secondaryLabelContent)
->>>>>>> 3d4510a6
             }
         }
     }
