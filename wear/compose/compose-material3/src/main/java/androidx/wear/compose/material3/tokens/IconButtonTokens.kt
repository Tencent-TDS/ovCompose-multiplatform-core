--- conflicted
+++ resolved
@@ -27,11 +27,7 @@
     val ContainerLargeSize = 60.0.dp
     val ContainerShape = ShapeKeyTokens.CornerFull
     val ContainerSmallSize = 48.0.dp
-<<<<<<< HEAD
-    val ContentColor = ColorSchemeKeyTokens.OnSurface
-=======
     val ContentColor = ColorSchemeKeyTokens.Primary
->>>>>>> 3d4510a6
     val DisabledContentColor = ColorSchemeKeyTokens.OnSurface
     val DisabledContentOpacity = 0.38f
     val IconDefaultSize = 26.0.dp
