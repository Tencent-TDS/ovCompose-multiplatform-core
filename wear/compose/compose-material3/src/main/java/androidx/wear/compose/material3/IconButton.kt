--- conflicted
+++ resolved
@@ -32,10 +32,7 @@
 import androidx.compose.runtime.Composable
 import androidx.compose.runtime.Immutable
 import androidx.compose.runtime.Stable
-<<<<<<< HEAD
-=======
 import androidx.compose.runtime.State
->>>>>>> 3d4510a6
 import androidx.compose.ui.Modifier
 import androidx.compose.ui.graphics.Color
 import androidx.compose.ui.graphics.Shape
@@ -76,8 +73,6 @@
  *
  * @sample androidx.wear.compose.material3.samples.IconButtonWithOnLongClickSample
  *
-<<<<<<< HEAD
-=======
  * Example of an [IconButton] with shape animation of rounded corners on press:
  *
  * @sample androidx.wear.compose.material3.samples.IconButtonWithCornerAnimationSample
@@ -85,7 +80,6 @@
  * Example of an [IconButton] with image content:
  *
  * @sample androidx.wear.compose.material3.samples.IconButtonWithImageSample
->>>>>>> 3d4510a6
  * @param onClick Will be called when the user clicks the button.
  * @param modifier Modifier to be applied to the button.
  * @param onLongClick Called when this button is long clicked (long-pressed). When this callback is
@@ -121,11 +115,7 @@
 ) =
     RoundButton(
         onClick = onClick,
-<<<<<<< HEAD
-        modifier.minimumInteractiveComponentSize(),
-=======
         modifier.minimumInteractiveComponentSize().size(IconButtonDefaults.DefaultButtonSize),
->>>>>>> 3d4510a6
         onLongClick = onLongClick,
         onLongClickLabel = onLongClickLabel,
         enabled = enabled,
@@ -133,12 +123,7 @@
         interactionSource = interactionSource,
         shape = shape,
         border = { border },
-<<<<<<< HEAD
-        buttonSize = IconButtonDefaults.DefaultButtonSize,
-        ripple = rippleOrFallbackImplementation(),
-=======
         ripple = ripple(),
->>>>>>> 3d4510a6
         content = provideScopeContent(colors.contentColor(enabled = enabled), content)
     )
 
@@ -161,11 +146,6 @@
  * events.
  *
  * Example of [FilledIconButton]:
-<<<<<<< HEAD
- *
- * @sample androidx.wear.compose.material3.samples.FilledIconButtonSample
-=======
->>>>>>> 3d4510a6
  *
  * @sample androidx.wear.compose.material3.samples.FilledIconButtonSample
  * @param onClick Will be called when the user clicks the button.
@@ -203,12 +183,8 @@
 ) =
     RoundButton(
         onClick = onClick,
-<<<<<<< HEAD
-        modifier = modifier.minimumInteractiveComponentSize(),
-=======
         modifier =
             modifier.minimumInteractiveComponentSize().size(IconButtonDefaults.DefaultButtonSize),
->>>>>>> 3d4510a6
         onLongClick = onLongClick,
         onLongClickLabel = onLongClickLabel,
         enabled = enabled,
@@ -216,12 +192,7 @@
         interactionSource = interactionSource,
         shape = shape,
         border = { border },
-<<<<<<< HEAD
-        buttonSize = IconButtonDefaults.DefaultButtonSize,
-        ripple = rippleOrFallbackImplementation(),
-=======
         ripple = ripple(),
->>>>>>> 3d4510a6
         content = provideScopeContent(colors.contentColor(enabled = enabled), content)
     )
 
@@ -244,11 +215,6 @@
  * events.
  *
  * Example of [FilledTonalIconButton]:
-<<<<<<< HEAD
- *
- * @sample androidx.wear.compose.material3.samples.FilledTonalIconButtonSample
-=======
->>>>>>> 3d4510a6
  *
  * @sample androidx.wear.compose.material3.samples.FilledTonalIconButtonSample
  * @param onClick Will be called when the user clicks the button.
@@ -286,12 +252,8 @@
 ) =
     RoundButton(
         onClick = onClick,
-<<<<<<< HEAD
-        modifier = modifier.minimumInteractiveComponentSize(),
-=======
         modifier =
             modifier.minimumInteractiveComponentSize().size(IconButtonDefaults.DefaultButtonSize),
->>>>>>> 3d4510a6
         onLongClick = onLongClick,
         onLongClickLabel = onLongClickLabel,
         enabled = enabled,
@@ -299,12 +261,7 @@
         interactionSource = interactionSource,
         shape = shape,
         border = { border },
-<<<<<<< HEAD
-        buttonSize = IconButtonDefaults.DefaultButtonSize,
-        ripple = rippleOrFallbackImplementation(),
-=======
         ripple = ripple(),
->>>>>>> 3d4510a6
         content = provideScopeContent(colors.contentColor(enabled = enabled), content)
     )
 
@@ -330,11 +287,6 @@
  * taking the theme primary color.
  *
  * Example of [OutlinedIconButton]:
-<<<<<<< HEAD
- *
- * @sample androidx.wear.compose.material3.samples.OutlinedIconButtonSample
-=======
->>>>>>> 3d4510a6
  *
  * @sample androidx.wear.compose.material3.samples.OutlinedIconButtonSample
  * @param onClick Will be called when the user clicks the button.
@@ -373,12 +325,8 @@
 ) =
     RoundButton(
         onClick = onClick,
-<<<<<<< HEAD
-        modifier = modifier.minimumInteractiveComponentSize(),
-=======
         modifier =
             modifier.minimumInteractiveComponentSize().size(IconButtonDefaults.DefaultButtonSize),
->>>>>>> 3d4510a6
         onLongClick = onLongClick,
         onLongClickLabel = onLongClickLabel,
         enabled = enabled,
@@ -386,12 +334,7 @@
         interactionSource = interactionSource,
         shape = shape,
         border = { border },
-<<<<<<< HEAD
-        buttonSize = IconButtonDefaults.DefaultButtonSize,
-        ripple = rippleOrFallbackImplementation(),
-=======
         ripple = ripple(),
->>>>>>> 3d4510a6
         content = provideScopeContent(colors.contentColor(enabled = enabled), content)
     )
 
@@ -411,15 +354,9 @@
  *
  * [IconToggleButton] can be enabled or disabled. A disabled button will not respond to click
  * events. When enabled, the checked and unchecked events are propagated by [onCheckedChange].
-<<<<<<< HEAD
- *
- * A simple icon toggle button using the default colors
- *
-=======
  *
  * A simple icon toggle button using the default colors, animated when pressed.
  *
->>>>>>> 3d4510a6
  * @sample androidx.wear.compose.material3.samples.IconToggleButtonSample
  *
  * A simple icon toggle button using the default colors, animated when pressed and with different
@@ -431,13 +368,8 @@
  * @param modifier Modifier to be applied to the toggle button.
  * @param enabled Controls the enabled state of the toggle button. When `false`, this toggle button
  *   will not be clickable.
-<<<<<<< HEAD
- * @param colors [ToggleButtonColors] that will be used to resolve the container and content color
- *   for this toggle button.
-=======
  * @param colors [IconToggleButtonColors] that will be used to resolve the container and content
  *   color for this toggle button.
->>>>>>> 3d4510a6
  * @param interactionSource an optional hoisted [MutableInteractionSource] for observing and
  *   emitting [Interaction]s for this button. You can use this to change the button's appearance or
  *   preview the button in different states. Note that if `null` is provided, interactions will
@@ -453,11 +385,7 @@
     onCheckedChange: (Boolean) -> Unit,
     modifier: Modifier = Modifier,
     enabled: Boolean = true,
-<<<<<<< HEAD
-    colors: ToggleButtonColors = IconButtonDefaults.iconToggleButtonColors(),
-=======
     colors: IconToggleButtonColors = IconToggleButtonDefaults.iconToggleButtonColors(),
->>>>>>> 3d4510a6
     interactionSource: MutableInteractionSource? = null,
     shape: Shape = IconButtonDefaults.shape,
     border: BorderStroke? = null,
@@ -475,11 +403,7 @@
         toggleButtonSize = IconButtonDefaults.DefaultButtonSize,
         interactionSource = interactionSource,
         shape = shape,
-<<<<<<< HEAD
-        ripple = rippleOrFallbackImplementation(),
-=======
         ripple = ripple(),
->>>>>>> 3d4510a6
         content =
             provideScopeContent(colors.contentColor(enabled = enabled, checked = checked), content)
     )
@@ -488,10 +412,6 @@
 /** Contains the default values used by [IconButton]. */
 object IconButtonDefaults {
     /** Recommended [Shape] for [IconButton]. */
-<<<<<<< HEAD
-    val shape: Shape
-        @Composable get() = IconButtonTokens.ContainerShape.value
-=======
     val shape: RoundedCornerShape
         @Composable get() = ShapeTokens.CornerFull
 
@@ -522,7 +442,6 @@
         shape: CornerBasedShape = IconButtonDefaults.shape,
         pressedShape: CornerBasedShape = IconButtonDefaults.pressedShape,
     ) = animatedPressedButtonShape(interactionSource, shape, pressedShape)
->>>>>>> 3d4510a6
 
     /**
      * Recommended icon size for a given icon button size.
@@ -567,8 +486,6 @@
         disabledContentColor: Color = Color.Unspecified
     ): IconButtonColors =
         MaterialTheme.colorScheme.defaultFilledIconButtonColors.copy(
-<<<<<<< HEAD
-=======
             containerColor = containerColor,
             contentColor = contentColor,
             disabledContainerColor = disabledContainerColor,
@@ -611,7 +528,6 @@
         disabledContentColor: Color = Color.Unspecified
     ): IconButtonColors =
         MaterialTheme.colorScheme.defaultFilledVariantIconButtonColors.copy(
->>>>>>> 3d4510a6
             containerColor = containerColor,
             contentColor = contentColor,
             disabledContainerColor = disabledContainerColor,
@@ -707,65 +623,6 @@
             contentColor = contentColor,
             disabledContainerColor = disabledContainerColor,
             disabledContentColor = disabledContentColor,
-<<<<<<< HEAD
-        )
-
-    /**
-     * Creates a [ToggleButtonColors] for a [IconToggleButton]
-     * - by default, a colored background with a contrasting content color.
-     *
-     * If the button is disabled, then the colors will have an alpha ([DisabledContentAlpha] and
-     * [DisabledContainerAlpha]) value applied.
-     */
-    @Composable
-    fun iconToggleButtonColors() = MaterialTheme.colorScheme.defaultIconToggleButtonColors
-
-    /**
-     * Creates a [ToggleButtonColors] for a [IconToggleButton]
-     * - by default, a colored background with a contrasting content color.
-     *
-     * If the button is disabled, then the colors will have an alpha ([DisabledContentAlpha] and
-     * [DisabledContainerAlpha]) value applied.
-     *
-     * @param checkedContainerColor The container color of this [IconToggleButton] when enabled and
-     *   checked
-     * @param checkedContentColor The content color of this [IconToggleButton] when enabled and
-     *   checked
-     * @param uncheckedContainerColor The container color of this [IconToggleButton] when enabled
-     *   and unchecked
-     * @param uncheckedContentColor The content color of this [IconToggleButton] when enabled and
-     *   unchecked
-     * @param disabledCheckedContainerColor The container color of this [IconToggleButton] when
-     *   checked and not enabled
-     * @param disabledCheckedContentColor The content color of this [IconToggleButton] when checked
-     *   and not enabled
-     * @param disabledUncheckedContainerColor The container color of this [IconToggleButton] when
-     *   unchecked and not enabled
-     * @param disabledUncheckedContentColor The content color of this [IconToggleButton] when
-     *   unchecked and not enabled
-     */
-    @Composable
-    fun iconToggleButtonColors(
-        checkedContainerColor: Color = Color.Unspecified,
-        checkedContentColor: Color = Color.Unspecified,
-        uncheckedContainerColor: Color = Color.Unspecified,
-        uncheckedContentColor: Color = Color.Unspecified,
-        disabledCheckedContainerColor: Color = Color.Unspecified,
-        disabledCheckedContentColor: Color = Color.Unspecified,
-        disabledUncheckedContainerColor: Color = Color.Unspecified,
-        disabledUncheckedContentColor: Color = Color.Unspecified,
-    ): ToggleButtonColors =
-        MaterialTheme.colorScheme.defaultIconToggleButtonColors.copy(
-            checkedContainerColor = checkedContainerColor,
-            checkedContentColor = checkedContentColor,
-            uncheckedContainerColor = uncheckedContainerColor,
-            uncheckedContentColor = uncheckedContentColor,
-            disabledCheckedContainerColor = disabledCheckedContainerColor,
-            disabledCheckedContentColor = disabledCheckedContentColor,
-            disabledUncheckedContainerColor = disabledUncheckedContainerColor,
-            disabledUncheckedContentColor = disabledUncheckedContentColor,
-=======
->>>>>>> 3d4510a6
         )
 
     /**
@@ -830,8 +687,6 @@
                     .also { defaultFilledIconButtonColorsCached = it }
         }
 
-<<<<<<< HEAD
-=======
     private val ColorScheme.defaultFilledVariantIconButtonColors: IconButtonColors
         get() {
             return defaultFilledVariantIconButtonColorsCached
@@ -852,7 +707,6 @@
                     .also { defaultFilledVariantIconButtonColorsCached = it }
         }
 
->>>>>>> 3d4510a6
     private val ColorScheme.defaultFilledTonalIconButtonColors: IconButtonColors
         get() {
             return defaultFilledTonalIconButtonColorsCached
@@ -906,48 +760,6 @@
                     )
                     .also { defaultIconButtonColorsCached = it }
         }
-<<<<<<< HEAD
-
-    private val ColorScheme.defaultIconToggleButtonColors: ToggleButtonColors
-        get() {
-            return defaultIconToggleButtonColorsCached
-                ?: ToggleButtonColors(
-                        checkedContainerColor =
-                            fromToken(IconToggleButtonTokens.CheckedContainerColor),
-                        checkedContentColor = fromToken(IconToggleButtonTokens.CheckedContentColor),
-                        uncheckedContainerColor =
-                            fromToken(IconToggleButtonTokens.UncheckedContainerColor),
-                        uncheckedContentColor =
-                            fromToken(IconToggleButtonTokens.UncheckedContentColor),
-                        disabledCheckedContainerColor =
-                            fromToken(IconToggleButtonTokens.DisabledCheckedContainerColor)
-                                .toDisabledColor(
-                                    disabledAlpha =
-                                        IconToggleButtonTokens.DisabledCheckedContainerOpacity
-                                ),
-                        disabledCheckedContentColor =
-                            fromToken(IconToggleButtonTokens.DisabledCheckedContentColor)
-                                .toDisabledColor(
-                                    disabledAlpha =
-                                        IconToggleButtonTokens.DisabledCheckedContentOpacity
-                                ),
-                        disabledUncheckedContainerColor =
-                            fromToken(IconToggleButtonTokens.DisabledUncheckedContainerColor)
-                                .toDisabledColor(
-                                    disabledAlpha =
-                                        IconToggleButtonTokens.DisabledUncheckedContainerOpacity
-                                ),
-                        disabledUncheckedContentColor =
-                            fromToken(IconToggleButtonTokens.DisabledUncheckedContentColor)
-                                .toDisabledColor(
-                                    disabledAlpha =
-                                        IconToggleButtonTokens.DisabledUncheckedContentOpacity
-                                ),
-                    )
-                    .also { defaultIconToggleButtonColorsCached = it }
-        }
-=======
->>>>>>> 3d4510a6
 }
 
 /**
