/*
 * Copyright 2023 The Android Open Source Project
 *
 * Licensed under the Apache License, Version 2.0 (the "License");
 * you may not use this file except in compliance with the License.
 * You may obtain a copy of the License at
 *
 *      http://www.apache.org/licenses/LICENSE-2.0
 *
 * Unless required by applicable law or agreed to in writing, software
 * distributed under the License is distributed on an "AS IS" BASIS,
 * WITHOUT WARRANTIES OR CONDITIONS OF ANY KIND, either express or implied.
 * See the License for the specific language governing permissions and
 * limitations under the License.
 */

// VERSION: v0_65
// GENERATED CODE - DO NOT MODIFY BY HAND

package androidx.wear.compose.material3.tokens
internal object IconToggleButtonTokens {
    val CheckedContainerColor = ColorSchemeKeyTokens.Primary
    val CheckedContentColor = ColorSchemeKeyTokens.OnPrimary
    val DisabledCheckedContainerColor = ColorSchemeKeyTokens.OnSurface
    val DisabledCheckedContainerOpacity = 0.12f
    val DisabledCheckedContentColor = ColorSchemeKeyTokens.OnSurface
    val DisabledCheckedContentOpacity = 0.38f
    val DisabledUncheckedContainerColor = ColorSchemeKeyTokens.OnSurface
    val DisabledUncheckedContainerOpacity = 0.12f
    val DisabledUncheckedContentColor = ColorSchemeKeyTokens.OnSurface
    val DisabledUncheckedContentOpacity = 0.38f
<<<<<<< HEAD
=======
    val IconDisabledCheckedContainerShape = ShapeKeyTokens.CornerExtraLarge
>>>>>>> 3d4510a6
    val UncheckedContainerColor = ColorSchemeKeyTokens.SurfaceContainer
    val UncheckedContentColor = ColorSchemeKeyTokens.OnSurfaceVariant
}<|MERGE_RESOLUTION|>--- conflicted
+++ resolved
@@ -29,10 +29,7 @@
     val DisabledUncheckedContainerOpacity = 0.12f
     val DisabledUncheckedContentColor = ColorSchemeKeyTokens.OnSurface
     val DisabledUncheckedContentOpacity = 0.38f
-<<<<<<< HEAD
-=======
     val IconDisabledCheckedContainerShape = ShapeKeyTokens.CornerExtraLarge
->>>>>>> 3d4510a6
     val UncheckedContainerColor = ColorSchemeKeyTokens.SurfaceContainer
     val UncheckedContentColor = ColorSchemeKeyTokens.OnSurfaceVariant
 }