/*
 * Copyright 2023 The Android Open Source Project
 *
 * Licensed under the Apache License, Version 2.0 (the "License");
 * you may not use this file except in compliance with the License.
 * You may obtain a copy of the License at
 *
 *      http://www.apache.org/licenses/LICENSE-2.0
 *
 * Unless required by applicable law or agreed to in writing, software
 * distributed under the License is distributed on an "AS IS" BASIS,
 * WITHOUT WARRANTIES OR CONDITIONS OF ANY KIND, either express or implied.
 * See the License for the specific language governing permissions and
 * limitations under the License.
 */
package androidx.wear.compose.material3

import androidx.compose.runtime.Composable
import androidx.compose.runtime.Immutable
import androidx.compose.runtime.ReadOnlyComposable
import androidx.compose.runtime.Stable
import androidx.compose.runtime.staticCompositionLocalOf
import androidx.compose.ui.graphics.Color
import androidx.compose.ui.graphics.takeOrElse
import androidx.wear.compose.material3.tokens.ColorSchemeKeyTokens
import androidx.wear.compose.material3.tokens.ColorTokens

/**
 * A [ColorScheme] holds all the named color parameters for a [MaterialTheme].
 *
 * Color schemes are designed to be harmonious, ensure accessible text, and distinguish UI elements
 * and surfaces from one another.
 *
 * The Material color system and custom schemes provide default values for color as a starting point
 * for customization.
 *
 * To learn more about color schemes, see
 * [Material Design Color System](https://m3.material.io/styles/color/the-color-system/color-roles).
 *
 * @property primary The primary color is the color displayed most frequently across your app’s
 *   screens and components.
 * @property primaryDim is less prominent than [primary] for component backgrounds
 * @property primaryContainer is a standout container color for key components.
 * @property onPrimary Color used for text and icons displayed on top of the primary color.
 * @property onPrimaryContainer The color (and state variants) that should be used for content on
 *   top of [primaryContainer].
 * @property secondary The secondary color provides more ways to accent and distinguish your
 *   product.
 * @property secondaryDim is less prominent than [secondary] for component backgrounds.
 * @property secondaryContainer A tonal color to be used in containers.
 * @property onSecondary Color used for text and icons displayed on top of the secondary color.
 * @property onSecondaryContainer The color (and state variants) that should be used for content on
 *   top of [secondaryContainer].
 * @property tertiary The tertiary color that can be used to balance primary and secondary colors,
 *   or bring heightened attention to an element.
 * @property tertiaryDim A less prominent tertiary color that can be used to balance primary and
 *   secondary colors, or bring heightened attention to an element.
 * @property tertiaryContainer A tonal color to be used in containers.
 * @property onTertiary Color used for text and icons displayed on top of the tertiary color.
 * @property onTertiaryContainer The color (and state variants) that should be used for content on
 *   top of [tertiaryContainer].
 * @property surfaceContainerLow A surface color used for large containment components such as Card
 *   and Button with low prominence.
 * @property surfaceContainer The main surface color that affect surfaces of components with large
 *   containment areas, such as Card and Button.
 * @property surfaceContainerHigh A surface color used for large containment components such Card
 *   and Button with high prominence.
 * @property onSurface Color used for text and icons displayed on top of the surface color.
 * @property onSurfaceVariant The color for secondary text and icons on top of [surfaceContainer].
 * @property outline The main color for primary outline components. The outline color role adds
 *   contrast for accessibility purposes.
 * @property outlineVariant The secondary color for secondary outline components.
 * @property background The background color that appears behind other content.
 * @property onBackground Color used for text and icons displayed on top of the background color.
 * @property error Color that indicates remove, delete, close or dismiss actions, such as Swipe to
 *   Reveal. Added as an errorContainer alternative that is slightly less alarming and urgent color.
 * @property onError Color used for text and icons displayed on top of the error color.
 * @property errorContainer Color that indicates errors or emergency actions, such as safety alerts.
 *   This color is for use-cases that are more alarming and urgent than the error color.
 * @property onErrorContainer Color used for text and icons on the errorContainer color.
 */
@Immutable
@Stable
class ColorScheme(
    val primary: Color = ColorTokens.Primary,
    val primaryDim: Color = ColorTokens.PrimaryDim,
    val primaryContainer: Color = ColorTokens.PrimaryContainer,
    val onPrimary: Color = ColorTokens.OnPrimary,
    val onPrimaryContainer: Color = ColorTokens.OnPrimaryContainer,
    val secondary: Color = ColorTokens.Secondary,
    val secondaryDim: Color = ColorTokens.SecondaryDim,
    val secondaryContainer: Color = ColorTokens.SecondaryContainer,
    val onSecondary: Color = ColorTokens.OnSecondary,
    val onSecondaryContainer: Color = ColorTokens.OnSecondaryContainer,
    val tertiary: Color = ColorTokens.Tertiary,
    val tertiaryDim: Color = ColorTokens.TertiaryDim,
    val tertiaryContainer: Color = ColorTokens.TertiaryContainer,
    val onTertiary: Color = ColorTokens.OnTertiary,
    val onTertiaryContainer: Color = ColorTokens.OnTertiaryContainer,
    val surfaceContainerLow: Color = ColorTokens.SurfaceContainerLow,
    val surfaceContainer: Color = ColorTokens.SurfaceContainer,
    val surfaceContainerHigh: Color = ColorTokens.SurfaceContainerHigh,
    val onSurface: Color = ColorTokens.OnSurface,
    val onSurfaceVariant: Color = ColorTokens.OnSurfaceVariant,
    val outline: Color = ColorTokens.Outline,
    val outlineVariant: Color = ColorTokens.OutlineVariant,
    val background: Color = ColorTokens.Background,
    val onBackground: Color = ColorTokens.OnBackground,
    val error: Color = ColorTokens.Error,
    val onError: Color = ColorTokens.OnError,
    val errorContainer: Color = ColorTokens.ErrorContainer,
    val onErrorContainer: Color = ColorTokens.OnErrorContainer,
) {
    /** Returns a copy of this Colors, optionally overriding some of the values. */
    fun copy(
        primary: Color = this.primary,
        primaryDim: Color = this.primaryDim,
        primaryContainer: Color = this.primaryContainer,
        onPrimary: Color = this.onPrimary,
        onPrimaryContainer: Color = this.onPrimaryContainer,
        secondary: Color = this.secondary,
        secondaryDim: Color = this.secondaryDim,
        secondaryContainer: Color = this.secondaryContainer,
        onSecondary: Color = this.onSecondary,
        onSecondaryContainer: Color = this.onSecondaryContainer,
        tertiary: Color = this.tertiary,
        tertiaryDim: Color = this.tertiaryDim,
        tertiaryContainer: Color = this.tertiaryContainer,
        onTertiary: Color = this.onTertiary,
        onTertiaryContainer: Color = this.onTertiaryContainer,
        surfaceContainerLow: Color = this.surfaceContainerLow,
        surfaceContainer: Color = this.surfaceContainer,
        surfaceContainerHigh: Color = this.surfaceContainerHigh,
        onSurface: Color = this.onSurface,
        onSurfaceVariant: Color = this.onSurfaceVariant,
        outline: Color = this.outline,
        outlineVariant: Color = this.outlineVariant,
        background: Color = this.background,
        onBackground: Color = this.onBackground,
        error: Color = this.error,
        onError: Color = this.onError,
        errorContainer: Color = this.errorContainer,
        onErrorContainer: Color = this.onErrorContainer,
    ): ColorScheme =
        ColorScheme(
            primary = primary,
            primaryDim = primaryDim,
            primaryContainer = primaryContainer,
            onPrimary = onPrimary,
            onPrimaryContainer = onPrimaryContainer,
            secondary = secondary,
            secondaryDim = secondaryDim,
            secondaryContainer = secondaryContainer,
            onSecondary = onSecondary,
            onSecondaryContainer = onSecondaryContainer,
            tertiary = tertiary,
            tertiaryDim = tertiaryDim,
            tertiaryContainer = tertiaryContainer,
            onTertiary = onTertiary,
            onTertiaryContainer = onTertiaryContainer,
            surfaceContainerLow = surfaceContainerLow,
            surfaceContainer = surfaceContainer,
            surfaceContainerHigh = surfaceContainerHigh,
            onSurface = onSurface,
            onSurfaceVariant = onSurfaceVariant,
            outline = outline,
            outlineVariant = outlineVariant,
            background = background,
            onBackground = onBackground,
            error = error,
            onError = onError,
            errorContainer = errorContainer,
            onErrorContainer = onErrorContainer,
        )

    override fun toString(): String {
        return "Colors(" +
            "primary=$primary, " +
            "primaryDim=$primaryDim, " +
            "primaryContainer=$primaryContainer, " +
            "onPrimary=$onPrimary, " +
            "onPrimaryContainer=$onPrimaryContainer, " +
            "secondary=$secondary, " +
            "secondaryDim=$secondaryDim, " +
            "secondaryContainer=$secondaryContainer, " +
            "onSecondary=$onSecondary, " +
            "onSecondaryContainer=$onSecondaryContainer, " +
            "tertiary=$tertiary, " +
            "tertiaryDim=$tertiaryDim, " +
            "tertiaryContainer=$tertiaryContainer, " +
            "onTertiary=$onTertiary, " +
            "onTertiaryContainer=$onTertiaryContainer, " +
            "surfaceContainerLow=$surfaceContainerLow, " +
            "surfaceContainer=$surfaceContainer, " +
            "surfaceContainerHigh=$surfaceContainerHigh, " +
            "onSurface=$onSurface, " +
            "onSurfaceVariant=$onSurfaceVariant, " +
            "outline=$outline, " +
            "outlineVariant=$outlineVariant, " +
            "background=$background, " +
            "onBackground=$onBackground, " +
            "onError=$onError," +
            "errorContainer=$errorContainer, " +
            "onErrorContainer=$onErrorContainer" +
            ")"
    }

    // Button Colors
    internal var defaultButtonColorsCached: ButtonColors? = null
<<<<<<< HEAD
    internal var defaultFilledButtonColorsCached: ButtonColors? = null
=======
    internal var defaultFilledVariantButtonColorsCached: ButtonColors? = null
>>>>>>> 3d4510a6
    internal var defaultFilledTonalButtonColorsCached: ButtonColors? = null
    internal var defaultOutlinedButtonColorsCached: ButtonColors? = null
    internal var defaultChildButtonColorsCached: ButtonColors? = null

    // Icon Button
    internal var defaultIconButtonColorsCached: IconButtonColors? = null
    internal var defaultFilledIconButtonColorsCached: IconButtonColors? = null
<<<<<<< HEAD
=======
    internal var defaultFilledVariantIconButtonColorsCached: IconButtonColors? = null
>>>>>>> 3d4510a6
    internal var defaultFilledTonalIconButtonColorsCached: IconButtonColors? = null
    internal var defaultOutlinedIconButtonColorsCached: IconButtonColors? = null

    // Icon Toggle Button
<<<<<<< HEAD
    internal var defaultIconToggleButtonColorsCached: ToggleButtonColors? = null
=======
    internal var defaultIconToggleButtonColorsCached: IconToggleButtonColors? = null
>>>>>>> 3d4510a6

    // Text Button
    internal var defaultTextButtonColorsCached: TextButtonColors? = null
    internal var defaultFilledTextButtonColorsCached: TextButtonColors? = null
<<<<<<< HEAD
=======
    internal var defaultFilledVariantTextButtonColorsCached: TextButtonColors? = null
>>>>>>> 3d4510a6
    internal var defaultFilledTonalTextButtonColorsCached: TextButtonColors? = null
    internal var defaultOutlinedTextButtonColorsCached: TextButtonColors? = null

    // Text Toggle Button
<<<<<<< HEAD
    internal var defaultTextToggleButtonColorsCached: ToggleButtonColors? = null
=======
    internal var defaultTextToggleButtonColorsCached: TextToggleButtonColors? = null
>>>>>>> 3d4510a6

    // Card
    internal var defaultCardColorsCached: CardColors? = null
    internal var defaultOutlinedCardColorsCached: CardColors? = null

    // Toggle Button
<<<<<<< HEAD
    internal var defaultToggleButtonColorsCached: ToggleButtonColors? = null
    internal var defaultSplitToggleButtonColorsCached: SplitToggleButtonColors? = null

    // Radio Button
    internal var defaultSelectableButtonColorsCached: SelectableButtonColors? = null
    internal var defaultSplitSelectableButtonColorsCached: SplitSelectableButtonColors? = null

    // Progress Indicator
    internal var defaultProgressIndicatorColorsCached: ProgressIndicatorColors? = null
=======
    internal var defaultSwitchButtonColorsCached: SwitchButtonColors? = null
    internal var defaultSplitSwitchButtonColorsCached: SplitSwitchButtonColors? = null

    // Checkbox Button
    internal var defaultCheckboxButtonColorsCached: CheckboxButtonColors? = null
    internal var defaultSplitCheckboxButtonColorsCached: SplitCheckboxButtonColors? = null

    // Radio Button
    internal var defaultRadioButtonColorsCached: RadioButtonColors? = null
    internal var defaultSplitRadioButtonColorsCached: SplitRadioButtonColors? = null

    // Progress Indicator
    internal var defaultProgressIndicatorColorsCached: ProgressIndicatorColors? = null

    // Level Indicator
    internal var defaultLevelIndicatorColorsCached: LevelIndicatorColors? = null

    // Confirmation
    internal var defaultConfirmationColorsCached: ConfirmationColors? = null
    internal var defaultSuccessConfirmationColorsCached: ConfirmationColors? = null
    internal var defaultFailureConfirmationColorsCached: ConfirmationColors? = null

    // Open on Phone dialog
    internal var mDefaultOpenOnPhoneDialogColorsCached: OpenOnPhoneDialogColors? = null

    // Picker
    internal var defaultTimePickerColorsCached: TimePickerColors? = null
    internal var defaultDatePickerColorsCached: DatePickerColors? = null
>>>>>>> 3d4510a6
}

/**
 * The Material color system contains pairs of colors that are typically used for the background and
 * content color inside a component. For example, a Button typically uses `primary` for its
 * background, and `onPrimary` for the color of its content (usually text or iconography).
 *
 * This function tries to match the provided [backgroundColor] to a 'background' color in this
 * [ColorScheme], and then will return the corresponding color used for content. For example, when
 * [backgroundColor] is [ColorScheme.primary], this will return [ColorScheme.onPrimary].
 *
 * If [backgroundColor] does not match a background color in the theme, this will return
 * [Color.Unspecified].
 *
 * @return the matching content color for [backgroundColor]. If [backgroundColor] is not present in
 *   the theme's [ColorScheme], then returns [Color.Unspecified].
 * @see contentColorFor
 */
fun ColorScheme.contentColorFor(backgroundColor: Color): Color {
    return when (backgroundColor) {
        primary,
        primaryDim -> onPrimary
        primaryContainer -> onPrimaryContainer
        secondary,
        secondaryDim -> onSecondary
        secondaryContainer -> onSecondaryContainer
        tertiary,
        tertiaryDim -> onTertiary
        tertiaryContainer -> onTertiaryContainer
        surfaceContainer,
        surfaceContainerLow,
        surfaceContainerHigh -> onSurface
        background -> onBackground
        error -> onError
        errorContainer -> onErrorContainer
        else -> Color.Unspecified
    }
}

/**
 * The Material color system contains pairs of colors that are typically used for the background and
 * content color inside a component. For example, a Button typically uses `primary` for its
 * background, and `onPrimary` for the color of its content (usually text or iconography).
 *
 * This function tries to match the provided [backgroundColor] to a 'background' color in this
 * [ColorScheme], and then will return the corresponding color used for content. For example, when
 * [backgroundColor] is [ColorScheme.primary], this will return [ColorScheme.onPrimary].
 *
 * If [backgroundColor] does not match a background color in the theme, this will return the current
 * value of [LocalContentColor] as a best-effort color.
 *
 * @return the matching content color for [backgroundColor]. If [backgroundColor] is not present in
 *   the theme's [ColorScheme], then returns the current value of [LocalContentColor].
 * @see ColorScheme.contentColorFor
 */
@Composable
@ReadOnlyComposable
fun contentColorFor(backgroundColor: Color): Color =
    MaterialTheme.colorScheme.contentColorFor(backgroundColor).takeOrElse {
        LocalContentColor.current
    }

/**
 * Helper function for component color tokens. Here is an example on how to use component color
 * tokens: ``MaterialTheme.colorScheme.fromToken(FilledButtonTokens.ContainerColor)``
 */
internal fun ColorScheme.fromToken(value: ColorSchemeKeyTokens): Color {
    return when (value) {
        ColorSchemeKeyTokens.Primary -> primary
        ColorSchemeKeyTokens.PrimaryDim -> primaryDim
        ColorSchemeKeyTokens.PrimaryContainer -> primaryContainer
        ColorSchemeKeyTokens.OnPrimary -> onPrimary
        ColorSchemeKeyTokens.OnPrimaryContainer -> onPrimaryContainer
        ColorSchemeKeyTokens.Secondary -> secondary
        ColorSchemeKeyTokens.SecondaryDim -> secondaryDim
        ColorSchemeKeyTokens.SecondaryContainer -> secondaryContainer
        ColorSchemeKeyTokens.OnSecondary -> onSecondary
        ColorSchemeKeyTokens.OnSecondaryContainer -> onSecondaryContainer
        ColorSchemeKeyTokens.Tertiary -> tertiary
        ColorSchemeKeyTokens.TertiaryDim -> tertiaryDim
        ColorSchemeKeyTokens.TertiaryContainer -> tertiaryContainer
        ColorSchemeKeyTokens.OnTertiary -> onTertiary
        ColorSchemeKeyTokens.OnTertiaryContainer -> onTertiaryContainer
        ColorSchemeKeyTokens.SurfaceContainerLow -> surfaceContainerLow
        ColorSchemeKeyTokens.SurfaceContainer -> surfaceContainer
        ColorSchemeKeyTokens.SurfaceContainerHigh -> surfaceContainerHigh
        ColorSchemeKeyTokens.OnSurface -> onSurface
        ColorSchemeKeyTokens.OnSurfaceVariant -> onSurfaceVariant
        ColorSchemeKeyTokens.Outline -> outline
        ColorSchemeKeyTokens.OutlineVariant -> outlineVariant
        ColorSchemeKeyTokens.Background -> background
        ColorSchemeKeyTokens.OnBackground -> onBackground
        ColorSchemeKeyTokens.Error -> error
        ColorSchemeKeyTokens.OnError -> onError
        ColorSchemeKeyTokens.ErrorContainer -> errorContainer
        ColorSchemeKeyTokens.OnErrorContainer -> onErrorContainer
    }
}

/**
 * CompositionLocal used to pass [ColorScheme] down the tree.
 *
 * Setting the value here is typically done as part of [MaterialTheme]. To retrieve the current
 * value of this CompositionLocal, use [MaterialTheme.colorScheme].
 */
internal val LocalColorScheme = staticCompositionLocalOf<ColorScheme> { ColorScheme() }

/**
 * Convert given color to disabled color.
 *
 * @param disabledAlpha Alpha used to represent disabled colors.
 */
internal fun Color.toDisabledColor(disabledAlpha: Float = DisabledContentAlpha) =
    this.copy(alpha = this.alpha * disabledAlpha)

/**
 * Converts a color token key to the local color scheme provided by the theme. The color references
 * the [LocalColorScheme].
 */
internal val ColorSchemeKeyTokens.value: Color
    @ReadOnlyComposable @Composable get() = MaterialTheme.colorScheme.fromToken(this)

internal const val DisabledContentAlpha = 0.38f
internal const val DisabledContainerAlpha = 0.12f
internal const val DisabledBorderAlpha = 0.20f<|MERGE_RESOLUTION|>--- conflicted
+++ resolved
@@ -207,11 +207,7 @@
 
     // Button Colors
     internal var defaultButtonColorsCached: ButtonColors? = null
-<<<<<<< HEAD
-    internal var defaultFilledButtonColorsCached: ButtonColors? = null
-=======
     internal var defaultFilledVariantButtonColorsCached: ButtonColors? = null
->>>>>>> 3d4510a6
     internal var defaultFilledTonalButtonColorsCached: ButtonColors? = null
     internal var defaultOutlinedButtonColorsCached: ButtonColors? = null
     internal var defaultChildButtonColorsCached: ButtonColors? = null
@@ -219,53 +215,28 @@
     // Icon Button
     internal var defaultIconButtonColorsCached: IconButtonColors? = null
     internal var defaultFilledIconButtonColorsCached: IconButtonColors? = null
-<<<<<<< HEAD
-=======
     internal var defaultFilledVariantIconButtonColorsCached: IconButtonColors? = null
->>>>>>> 3d4510a6
     internal var defaultFilledTonalIconButtonColorsCached: IconButtonColors? = null
     internal var defaultOutlinedIconButtonColorsCached: IconButtonColors? = null
 
     // Icon Toggle Button
-<<<<<<< HEAD
-    internal var defaultIconToggleButtonColorsCached: ToggleButtonColors? = null
-=======
     internal var defaultIconToggleButtonColorsCached: IconToggleButtonColors? = null
->>>>>>> 3d4510a6
 
     // Text Button
     internal var defaultTextButtonColorsCached: TextButtonColors? = null
     internal var defaultFilledTextButtonColorsCached: TextButtonColors? = null
-<<<<<<< HEAD
-=======
     internal var defaultFilledVariantTextButtonColorsCached: TextButtonColors? = null
->>>>>>> 3d4510a6
     internal var defaultFilledTonalTextButtonColorsCached: TextButtonColors? = null
     internal var defaultOutlinedTextButtonColorsCached: TextButtonColors? = null
 
     // Text Toggle Button
-<<<<<<< HEAD
-    internal var defaultTextToggleButtonColorsCached: ToggleButtonColors? = null
-=======
     internal var defaultTextToggleButtonColorsCached: TextToggleButtonColors? = null
->>>>>>> 3d4510a6
 
     // Card
     internal var defaultCardColorsCached: CardColors? = null
     internal var defaultOutlinedCardColorsCached: CardColors? = null
 
     // Toggle Button
-<<<<<<< HEAD
-    internal var defaultToggleButtonColorsCached: ToggleButtonColors? = null
-    internal var defaultSplitToggleButtonColorsCached: SplitToggleButtonColors? = null
-
-    // Radio Button
-    internal var defaultSelectableButtonColorsCached: SelectableButtonColors? = null
-    internal var defaultSplitSelectableButtonColorsCached: SplitSelectableButtonColors? = null
-
-    // Progress Indicator
-    internal var defaultProgressIndicatorColorsCached: ProgressIndicatorColors? = null
-=======
     internal var defaultSwitchButtonColorsCached: SwitchButtonColors? = null
     internal var defaultSplitSwitchButtonColorsCached: SplitSwitchButtonColors? = null
 
@@ -294,7 +265,6 @@
     // Picker
     internal var defaultTimePickerColorsCached: TimePickerColors? = null
     internal var defaultDatePickerColorsCached: DatePickerColors? = null
->>>>>>> 3d4510a6
 }
 
 /**
