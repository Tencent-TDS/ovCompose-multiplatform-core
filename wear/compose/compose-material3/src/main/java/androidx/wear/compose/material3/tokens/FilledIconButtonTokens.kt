/*
 * Copyright 2023 The Android Open Source Project
 *
 * Licensed under the Apache License, Version 2.0 (the "License");
 * you may not use this file except in compliance with the License.
 * You may obtain a copy of the License at
 *
 *      http://www.apache.org/licenses/LICENSE-2.0
 *
 * Unless required by applicable law or agreed to in writing, software
 * distributed under the License is distributed on an "AS IS" BASIS,
 * WITHOUT WARRANTIES OR CONDITIONS OF ANY KIND, either express or implied.
 * See the License for the specific language governing permissions and
 * limitations under the License.
 */

// VERSION: v0_67
// GENERATED CODE - DO NOT MODIFY BY HAND

package androidx.wear.compose.material3.tokens
internal object FilledIconButtonTokens {
    val ContainerColor = ColorSchemeKeyTokens.Primary
    val ContentColor = ColorSchemeKeyTokens.OnPrimary
    val DisabledContainerColor = ColorSchemeKeyTokens.OnSurface
    val DisabledContainerOpacity = 0.12f
    val DisabledContentColor = ColorSchemeKeyTokens.OnSurface
    val DisabledContentOpacity = 0.38f
<<<<<<< HEAD
=======
    val VariantContainerColor = ColorSchemeKeyTokens.PrimaryContainer
    val VariantContentColor = ColorSchemeKeyTokens.OnPrimaryContainer
>>>>>>> 3d4510a6
}<|MERGE_RESOLUTION|>--- conflicted
+++ resolved
@@ -25,9 +25,6 @@
     val DisabledContainerOpacity = 0.12f
     val DisabledContentColor = ColorSchemeKeyTokens.OnSurface
     val DisabledContentOpacity = 0.38f
-<<<<<<< HEAD
-=======
     val VariantContainerColor = ColorSchemeKeyTokens.PrimaryContainer
     val VariantContentColor = ColorSchemeKeyTokens.OnPrimaryContainer
->>>>>>> 3d4510a6
 }