--- conflicted
+++ resolved
@@ -19,10 +19,7 @@
 import android.os.Build
 import androidx.compose.foundation.background
 import androidx.compose.foundation.layout.Box
-<<<<<<< HEAD
-=======
 import androidx.compose.foundation.layout.PaddingValues
->>>>>>> 3d4510a6
 import androidx.compose.runtime.Composable
 import androidx.compose.runtime.CompositionLocalProvider
 import androidx.compose.testutils.assertAgainstGolden
@@ -56,32 +53,11 @@
 
     @Test
     fun toggle_button_checked_checkbox() = verifyScreenshot {
-<<<<<<< HEAD
-        sampleToggleButton(checked = true, toggleControl = { Checkbox() })
-=======
         sampleCheckboxButton(enabled = true, checked = true)
->>>>>>> 3d4510a6
     }
 
     @Test
     fun toggle_button_unchecked_checkbox() = verifyScreenshot {
-<<<<<<< HEAD
-        sampleToggleButton(
-            checked = false,
-            toggleControl = { Checkbox() },
-        )
-    }
-
-    @Test
-    fun toggle_button_checked_switch() = verifyScreenshot {
-        sampleToggleButton(checked = true, toggleControl = { Switch() })
-    }
-
-    @Test
-    fun toggle_button_unchecked_switch() = verifyScreenshot {
-        sampleToggleButton(checked = false, toggleControl = { Switch() })
-    }
-=======
         sampleCheckboxButton(enabled = true, checked = false)
     }
 
@@ -90,277 +66,160 @@
 
     @Test
     fun toggle_button_unchecked_switch() = verifyScreenshot { sampleSwitchButton(checked = false) }
->>>>>>> 3d4510a6
 
     @Test
     fun toggle_button_checked_checkbox_rtl() =
         verifyScreenshot(layoutDirection = LayoutDirection.Rtl) {
-<<<<<<< HEAD
-            sampleToggleButton(checked = true, toggleControl = { Checkbox() })
-=======
             sampleCheckboxButton(enabled = true, checked = true)
->>>>>>> 3d4510a6
         }
 
     @Test
     fun toggle_button_unchecked_checkbox_rtl() =
         verifyScreenshot(layoutDirection = LayoutDirection.Rtl) {
-<<<<<<< HEAD
-            sampleToggleButton(checked = false, toggleControl = { Checkbox() })
-=======
             sampleCheckboxButton(enabled = true, checked = false)
->>>>>>> 3d4510a6
         }
 
     @Test
     fun toggle_button_checked_switch_rtl() =
         verifyScreenshot(layoutDirection = LayoutDirection.Rtl) {
-<<<<<<< HEAD
-            sampleToggleButton(checked = true, toggleControl = { Switch() })
-=======
             sampleSwitchButton(checked = true)
->>>>>>> 3d4510a6
         }
 
     @Test
     fun toggle_button_unchecked_switch_rtl() =
         verifyScreenshot(layoutDirection = LayoutDirection.Rtl) {
-<<<<<<< HEAD
-            sampleToggleButton(checked = false, toggleControl = { Switch() })
-=======
             sampleSwitchButton(checked = false)
->>>>>>> 3d4510a6
         }
 
     @Test
     fun disabled_toggle_button_checked_checkbox() = verifyScreenshot {
-<<<<<<< HEAD
-        sampleToggleButton(checked = true, enabled = false, toggleControl = { Checkbox() })
-=======
         sampleCheckboxButton(checked = true, enabled = false)
->>>>>>> 3d4510a6
     }
 
     @Test
     fun disabled_toggle_button_unchecked_checkbox() = verifyScreenshot {
-<<<<<<< HEAD
-        sampleToggleButton(checked = false, enabled = false, toggleControl = { Checkbox() })
-=======
         sampleCheckboxButton(checked = false, enabled = false)
->>>>>>> 3d4510a6
     }
 
     @Test
     fun disabled_toggle_button_checked_switch() = verifyScreenshot {
-<<<<<<< HEAD
-        sampleToggleButton(checked = true, enabled = false, toggleControl = { Switch() })
-=======
         sampleSwitchButton(checked = true, enabled = false)
->>>>>>> 3d4510a6
     }
 
     @Test
     fun disabled_toggle_button_unchecked_switch() = verifyScreenshot {
-<<<<<<< HEAD
-        sampleToggleButton(checked = false, enabled = false, toggleControl = { Switch() })
-=======
         sampleSwitchButton(checked = false, enabled = false)
->>>>>>> 3d4510a6
     }
 
     @Test
     fun disabled_toggle_button_checked_checkbox_rtl() =
         verifyScreenshot(layoutDirection = LayoutDirection.Rtl) {
-<<<<<<< HEAD
-            sampleToggleButton(checked = true, enabled = false, toggleControl = { Checkbox() })
-=======
             sampleCheckboxButton(checked = true, enabled = false)
->>>>>>> 3d4510a6
         }
 
     @Test
     fun disabled_toggle_button_unchecked_checkbox_rtl() =
         verifyScreenshot(layoutDirection = LayoutDirection.Rtl) {
-<<<<<<< HEAD
-            sampleToggleButton(checked = false, enabled = false, toggleControl = { Checkbox() })
-=======
             sampleCheckboxButton(checked = false, enabled = false)
->>>>>>> 3d4510a6
         }
 
     @Test
     fun disabled_toggle_button_checked_switch_rtl() =
         verifyScreenshot(layoutDirection = LayoutDirection.Rtl) {
-<<<<<<< HEAD
-            sampleToggleButton(checked = true, enabled = false, toggleControl = { Switch() })
-=======
             sampleSwitchButton(checked = true, enabled = false)
->>>>>>> 3d4510a6
         }
 
     @Test
     fun disabled_toggle_button_unchecked_switch_rtl() =
         verifyScreenshot(layoutDirection = LayoutDirection.Rtl) {
-<<<<<<< HEAD
-            sampleToggleButton(checked = false, enabled = false, toggleControl = { Switch() })
-=======
             sampleSwitchButton(checked = false, enabled = false)
->>>>>>> 3d4510a6
         }
 
     @Test
     fun split_toggle_button_checked_checkbox() = verifyScreenshot {
-<<<<<<< HEAD
-        sampleSplitToggleButton(checked = true, toggleControl = { Checkbox() })
-=======
         sampleSplitCheckboxButton(checked = true)
->>>>>>> 3d4510a6
     }
 
     @Test
     fun split_toggle_button_unchecked_checkbox() = verifyScreenshot {
-<<<<<<< HEAD
-        sampleSplitToggleButton(checked = false, toggleControl = { Checkbox() })
-=======
         sampleSplitCheckboxButton(checked = false)
->>>>>>> 3d4510a6
     }
 
     @Test
     fun split_toggle_button_checked_switch() = verifyScreenshot {
-<<<<<<< HEAD
-        sampleSplitToggleButton(checked = true, toggleControl = { Switch() })
-=======
         sampleSplitSwitchButton(checked = true)
->>>>>>> 3d4510a6
     }
 
     @Test
     fun split_toggle_button_unchecked_switch() = verifyScreenshot {
-<<<<<<< HEAD
-        sampleSplitToggleButton(checked = false, toggleControl = { Switch() })
-=======
         sampleSplitSwitchButton(checked = false)
->>>>>>> 3d4510a6
     }
 
     @Test
     fun split_toggle_button_checked_checkbox_rtl() =
         verifyScreenshot(layoutDirection = LayoutDirection.Rtl) {
-<<<<<<< HEAD
-            sampleSplitToggleButton(checked = true, toggleControl = { Checkbox() })
-=======
             sampleSplitCheckboxButton(checked = true)
->>>>>>> 3d4510a6
         }
 
     @Test
     fun split_toggle_button_unchecked_checkbox_rtl() =
         verifyScreenshot(layoutDirection = LayoutDirection.Rtl) {
-<<<<<<< HEAD
-            sampleSplitToggleButton(checked = false, toggleControl = { Checkbox() })
-=======
             sampleSplitCheckboxButton(checked = false)
->>>>>>> 3d4510a6
         }
 
     @Test
     fun split_toggle_button_checked_switch_rtl() =
         verifyScreenshot(layoutDirection = LayoutDirection.Rtl) {
-<<<<<<< HEAD
-            sampleSplitToggleButton(checked = true, toggleControl = { Switch() })
-=======
             sampleSplitSwitchButton(checked = true)
->>>>>>> 3d4510a6
         }
 
     @Test
     fun split_toggle_button_unchecked_switch_rtl() =
         verifyScreenshot(layoutDirection = LayoutDirection.Rtl) {
-<<<<<<< HEAD
-            sampleSplitToggleButton(checked = false, toggleControl = { Switch() })
-=======
             sampleSplitSwitchButton(checked = false)
->>>>>>> 3d4510a6
         }
 
     @Test
     fun disabled_split_toggle_button_checked_checkbox() = verifyScreenshot {
-<<<<<<< HEAD
-        sampleSplitToggleButton(checked = true, enabled = false, toggleControl = { Checkbox() })
-=======
         sampleSplitCheckboxButton(checked = true, enabled = false)
->>>>>>> 3d4510a6
     }
 
     @Test
     fun disabled_split_toggle_button_unchecked_checkbox() = verifyScreenshot {
-<<<<<<< HEAD
-        sampleSplitToggleButton(checked = false, enabled = false, toggleControl = { Checkbox() })
-=======
         sampleSplitCheckboxButton(checked = false, enabled = false)
->>>>>>> 3d4510a6
     }
 
     @Test
     fun disabled_split_toggle_button_checked_switch() = verifyScreenshot {
-<<<<<<< HEAD
-        sampleSplitToggleButton(checked = true, enabled = false, toggleControl = { Switch() })
-=======
         sampleSplitSwitchButton(checked = true, enabled = false)
->>>>>>> 3d4510a6
     }
 
     @Test
     fun disabled_split_toggle_button_unchecked_switch() = verifyScreenshot {
-<<<<<<< HEAD
-        sampleSplitToggleButton(checked = false, enabled = false, toggleControl = { Switch() })
-=======
         sampleSplitSwitchButton(checked = false, enabled = false)
->>>>>>> 3d4510a6
     }
 
     @Test
     fun disabled_split_toggle_button_checked_checkbox_rtl() =
         verifyScreenshot(layoutDirection = LayoutDirection.Rtl) {
-<<<<<<< HEAD
-            sampleSplitToggleButton(checked = true, enabled = false, toggleControl = { Checkbox() })
-=======
             sampleSplitCheckboxButton(checked = true, enabled = false)
->>>>>>> 3d4510a6
         }
 
     @Test
     fun disabled_split_toggle_button_unchecked_checkbox_rtl() =
         verifyScreenshot(layoutDirection = LayoutDirection.Rtl) {
-<<<<<<< HEAD
-            sampleSplitToggleButton(
-                checked = false,
-                enabled = false,
-                toggleControl = { Checkbox() }
-            )
-=======
             sampleSplitCheckboxButton(checked = false, enabled = false)
->>>>>>> 3d4510a6
         }
 
     @Test
     fun disabled_split_toggle_button_checked_switch_rtl() =
         verifyScreenshot(layoutDirection = LayoutDirection.Rtl) {
-<<<<<<< HEAD
-            sampleSplitToggleButton(checked = true, enabled = false, toggleControl = { Switch() })
-=======
             sampleSplitSwitchButton(checked = true, enabled = false)
->>>>>>> 3d4510a6
         }
 
     @Test
     fun disabled_split_toggle_button_unchecked_switch_rtl() =
         verifyScreenshot(layoutDirection = LayoutDirection.Rtl) {
-<<<<<<< HEAD
-            sampleSplitToggleButton(checked = false, enabled = false, toggleControl = { Switch() })
-        }
-=======
             sampleSplitSwitchButton(checked = false, enabled = false)
         }
 
@@ -385,16 +244,11 @@
     fun split_switch_button_customized_horizontal_padding_24dp() = verifyScreenshot {
         sampleSplitSwitchButton(contentPadding = PaddingValues(horizontal = 24.dp, vertical = 8.dp))
     }
->>>>>>> 3d4510a6
 
     @Composable
     private fun sampleCheckboxButton(
         enabled: Boolean = true,
         checked: Boolean = true,
-<<<<<<< HEAD
-        toggleControl: @Composable ToggleControlScope.() -> Unit = { Checkbox() },
-=======
->>>>>>> 3d4510a6
     ) {
         CheckboxButton(
             icon = { TestIcon() },
@@ -402,10 +256,6 @@
             secondaryLabel = { Text("Secondary label") },
             checked = checked,
             enabled = enabled,
-<<<<<<< HEAD
-            toggleControl = toggleControl,
-=======
->>>>>>> 3d4510a6
             onCheckedChange = {},
             modifier = Modifier.testTag(TEST_TAG),
         )
@@ -415,11 +265,6 @@
     private fun sampleSplitCheckboxButton(
         checked: Boolean = true,
         enabled: Boolean = true,
-<<<<<<< HEAD
-        toggleControl: @Composable ToggleControlScope.() -> Unit = {}
-    ) {
-        SplitToggleButton(
-=======
         contentPadding: PaddingValues = CheckboxButtonDefaults.ContentPadding,
     ) {
         SplitCheckboxButton(
@@ -458,15 +303,10 @@
         contentPadding: PaddingValues = SwitchButtonDefaults.ContentPadding
     ) {
         SplitSwitchButton(
->>>>>>> 3d4510a6
             label = { Text("SplitToggleButton") },
             secondaryLabel = { Text("Secondary label") },
             checked = checked,
             enabled = enabled,
-<<<<<<< HEAD
-            toggleControl = toggleControl,
-=======
->>>>>>> 3d4510a6
             onCheckedChange = {},
             onContainerClick = {},
             toggleContentDescription = "",
