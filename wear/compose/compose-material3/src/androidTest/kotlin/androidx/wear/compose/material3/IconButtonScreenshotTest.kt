/*
 * Copyright 2023 The Android Open Source Project
 *
 * Licensed under the Apache License, Version 2.0 (the "License");
 * you may not use this file except in compliance with the License.
 * You may obtain a copy of the License at
 *
 *      http://www.apache.org/licenses/LICENSE-2.0
 *
 * Unless required by applicable law or agreed to in writing, software
 * distributed under the License is distributed on an "AS IS" BASIS,
 * WITHOUT WARRANTIES OR CONDITIONS OF ANY KIND, either express or implied.
 * See the License for the specific language governing permissions and
 * limitations under the License.
 */

package androidx.wear.compose.material3.test

import android.os.Build
import androidx.compose.foundation.background
import androidx.compose.foundation.interaction.MutableInteractionSource
import androidx.compose.foundation.layout.Box
import androidx.compose.foundation.layout.fillMaxSize
import androidx.compose.foundation.layout.offset
import androidx.compose.foundation.layout.size
import androidx.compose.foundation.shape.CutCornerShape
import androidx.compose.foundation.shape.RoundedCornerShape
import androidx.compose.material.icons.Icons
import androidx.compose.material.icons.outlined.Home
import androidx.compose.runtime.Composable
import androidx.compose.runtime.mutableStateOf
import androidx.compose.runtime.remember
import androidx.compose.testutils.assertAgainstGolden
import androidx.compose.ui.Modifier
import androidx.compose.ui.graphics.Shape
import androidx.compose.ui.platform.testTag
import androidx.compose.ui.test.captureToImage
import androidx.compose.ui.test.junit4.createComposeRule
import androidx.compose.ui.test.onNodeWithTag
import androidx.compose.ui.unit.dp
import androidx.test.ext.junit.runners.AndroidJUnit4
import androidx.test.filters.MediumTest
import androidx.test.filters.SdkSuppress
import androidx.test.screenshot.AndroidXScreenshotTestRule
import androidx.wear.compose.material3.FilledIconButton
import androidx.wear.compose.material3.FilledTonalIconButton
import androidx.wear.compose.material3.Icon
import androidx.wear.compose.material3.IconButton
import androidx.wear.compose.material3.IconButtonDefaults
import androidx.wear.compose.material3.MaterialTheme
import androidx.wear.compose.material3.OutlinedIconButton
import androidx.wear.compose.material3.SCREENSHOT_GOLDEN_PATH
import androidx.wear.compose.material3.TEST_TAG
import androidx.wear.compose.material3.rememberAnimatedCornerBasedShape
import androidx.wear.compose.material3.rememberAnimatedRoundedCornerShape
import androidx.wear.compose.material3.setContentWithTheme
import androidx.wear.compose.material3.touchTargetAwareSize
import org.junit.Rule
import org.junit.Test
import org.junit.rules.TestName
import org.junit.runner.RunWith

@MediumTest
@RunWith(AndroidJUnit4::class)
@SdkSuppress(minSdkVersion = Build.VERSION_CODES.O)
class IconButtonScreenshotTest {

    @get:Rule val rule = createComposeRule()

    @get:Rule val screenshotRule = AndroidXScreenshotTestRule(SCREENSHOT_GOLDEN_PATH)

    @get:Rule val testName = TestName()

    @Test
    fun filled_icon_button_enabled() = verifyScreenshot {
        sampleFilledIconButton(enabled = true, isCompact = false)
    }

    @Test
    fun filled_icon_button_disabled() = verifyScreenshot {
        sampleFilledIconButton(enabled = false, isCompact = false)
    }

    @Test
    fun filled_tonal_icon_button_enabled() = verifyScreenshot {
        sampleFilledTonalIconButton(enabled = true, isCompact = false)
    }

    @Test
    fun filled_tonal_icon_button_disabled() = verifyScreenshot {
        sampleFilledTonalIconButton(enabled = false, isCompact = false)
    }

    @Test
    fun outlined_icon_button_enabled() = verifyScreenshot {
        sampleOutlinedIconButton(enabled = true, isCompact = false)
    }

    @Test
    fun outlined_icon_button_disabled() = verifyScreenshot {
        sampleOutlinedIconButton(enabled = false, isCompact = false)
    }

    @Test
    fun icon_button_enabled() = verifyScreenshot {
        sampleIconButton(enabled = true, isCompact = false)
    }

    @Test
    fun icon_button_disabled() = verifyScreenshot {
        sampleIconButton(enabled = false, isCompact = false)
    }

    @Test
    fun filled_compact_icon_button_enabled() = verifyScreenshot {
        sampleFilledIconButton(enabled = true, isCompact = true)
    }

    @Test
    fun filled_compact_icon_button_disabled() = verifyScreenshot {
        sampleFilledIconButton(enabled = false, isCompact = true)
    }

    @Test
    fun filled_tonal_compact_icon_button_enabled() = verifyScreenshot {
        sampleFilledTonalIconButton(enabled = true, isCompact = true)
    }

    @Test
    fun filled_tonal_compact_icon_button_disabled() = verifyScreenshot {
        sampleFilledTonalIconButton(enabled = false, isCompact = true)
    }

    @Test
    fun outlined_compact_icon_button_enabled() = verifyScreenshot {
        sampleOutlinedIconButton(enabled = true, isCompact = true)
    }

    @Test
    fun outlined_compact_icon_button_disabled() = verifyScreenshot {
        sampleOutlinedIconButton(enabled = false, isCompact = true)
    }

    @Test
    fun compact_icon_button_enabled() = verifyScreenshot {
        sampleIconButton(enabled = true, isCompact = true)
    }

    @Test
    fun compact_icon_button_disabled() = verifyScreenshot {
        sampleIconButton(enabled = false, isCompact = true)
    }

    @Test
    fun icon_button_with_offset() = verifyScreenshot {
        sampleIconButton(enabled = true, isCompact = false, modifier = Modifier.offset(10.dp))
    }

    @Test
    fun button_with_corner_animation() = verifyScreenshot {
        val interactionSource = remember { MutableInteractionSource() }
        sampleOutlinedIconButton(
            shape = IconButtonDefaults.animatedShape(interactionSource),
            interactionSource = interactionSource
        )
    }

    @Test
    fun button_with_corner_animation_50pct() {
        verifyScreenshot { sampleOutlinedIconButton(shape = animatedShapesAtPct(0.5f)) }
    }

    @Test
    fun button_with_corner_animation_100pct() {
        verifyScreenshot { sampleOutlinedIconButton(shape = animatedShapesAtPct(1.0f)) }
    }

    @Test
    fun button_with_morph_animation() = verifyScreenshot {
        val interactionSource = remember { MutableInteractionSource() }
        sampleOutlinedIconButton(
            shape =
                IconButtonDefaults.animatedShape(
                    interactionSource,
                    shape = CutCornerShape(15.dp),
                    pressedShape = RoundedCornerShape(15.dp)
                ),
            interactionSource = interactionSource,
        )
    }

    @Test
    fun button_with_morph_animation_50pct() = verifyScreenshot {
        sampleOutlinedIconButton(shape = morphShapesAtPct(0.5f))
    }

    @Test
    fun button_with_morph_animation_100pct() = verifyScreenshot {
        sampleOutlinedIconButton(shape = morphShapesAtPct(1.0f))
    }

    @Composable
    private fun animatedShapesAtPct(progress: Float): Shape {
        val progressShape =
            rememberAnimatedRoundedCornerShape(
                IconButtonDefaults.shape,
                MaterialTheme.shapes.small as RoundedCornerShape,
                mutableStateOf(progress)
            )

        return progressShape
    }

    @Composable
    private fun morphShapesAtPct(progress: Float): Shape {
        val progressShape =
            rememberAnimatedCornerBasedShape(
                CutCornerShape(15.dp),
                RoundedCornerShape(15.dp),
                mutableStateOf(progress)
            )

        return progressShape
    }

    @Composable
    private fun sampleFilledIconButton(enabled: Boolean, isCompact: Boolean) {
        FilledIconButton(
            onClick = {},
            enabled = enabled,
            modifier =
                Modifier.testTag(TEST_TAG)
                    .then(
                        if (isCompact)
                            Modifier.touchTargetAwareSize(IconButtonDefaults.ExtraSmallButtonSize)
                        else Modifier
                    )
        ) {
            Icon(
                imageVector = Icons.Outlined.Home,
                contentDescription = "Home",
                modifier =
                    if (isCompact)
                        Modifier.size(
                            IconButtonDefaults.iconSizeFor(IconButtonDefaults.SmallIconSize)
                        )
                    else Modifier
            )
        }
    }

    @Composable
    private fun sampleFilledTonalIconButton(enabled: Boolean, isCompact: Boolean) {
        FilledTonalIconButton(
            onClick = {},
            enabled = enabled,
            modifier =
                Modifier.testTag(TEST_TAG)
                    .then(
                        if (isCompact)
                            Modifier.touchTargetAwareSize(IconButtonDefaults.ExtraSmallButtonSize)
                        else Modifier
                    )
        ) {
            Icon(
                imageVector = Icons.Outlined.Home,
                contentDescription = "Home",
                modifier =
                    if (isCompact)
                        Modifier.size(
                            IconButtonDefaults.iconSizeFor(IconButtonDefaults.SmallIconSize)
                        )
                    else Modifier
            )
        }
    }

    @Composable
    private fun sampleOutlinedIconButton(
        enabled: Boolean = true,
        isCompact: Boolean = false,
        shape: Shape = IconButtonDefaults.shape,
        modifier: Modifier = Modifier,
        interactionSource: MutableInteractionSource? = null
    ) {
        OutlinedIconButton(
            onClick = {},
            enabled = enabled,
<<<<<<< HEAD
            modifier =
                Modifier.testTag(TEST_TAG)
=======
            shape = shape,
            interactionSource = interactionSource,
            modifier =
                modifier
                    .testTag(TEST_TAG)
>>>>>>> 3d4510a6
                    .then(
                        if (isCompact)
                            Modifier.touchTargetAwareSize(IconButtonDefaults.ExtraSmallButtonSize)
                        else Modifier
                    )
        ) {
            Icon(
                imageVector = Icons.Outlined.Home,
                contentDescription = "Home",
                modifier =
                    if (isCompact)
                        Modifier.size(
                            IconButtonDefaults.iconSizeFor(IconButtonDefaults.SmallIconSize)
                        )
                    else Modifier
            )
        }
    }

    @Composable
    private fun sampleIconButton(
        enabled: Boolean = true,
        isCompact: Boolean = false,
        shape: Shape = IconButtonDefaults.shape,
        modifier: Modifier = Modifier,
        interactionSource: MutableInteractionSource? = null
    ) {
        IconButton(
            onClick = {},
            enabled = enabled,
<<<<<<< HEAD
=======
            shape = shape,
            interactionSource = interactionSource,
>>>>>>> 3d4510a6
            modifier =
                modifier
                    .testTag(TEST_TAG)
                    .then(
                        if (isCompact)
                            Modifier.touchTargetAwareSize(IconButtonDefaults.ExtraSmallButtonSize)
                        else Modifier
                    )
        ) {
            Icon(
                imageVector = Icons.Outlined.Home,
                contentDescription = "Home",
                modifier =
                    if (isCompact)
                        Modifier.size(
                            IconButtonDefaults.iconSizeFor(IconButtonDefaults.SmallIconSize)
                        )
                    else Modifier
            )
        }
    }

    private fun verifyScreenshot(
        methodName: String = testName.methodName,
        content: @Composable () -> Unit
    ) {
        rule.setContentWithTheme {
            Box(
                modifier = Modifier.fillMaxSize().background(MaterialTheme.colorScheme.background)
            ) {
                content()
            }
        }

        rule
            .onNodeWithTag(TEST_TAG)
            .captureToImage()
            .assertAgainstGolden(screenshotRule, methodName)
    }
}<|MERGE_RESOLUTION|>--- conflicted
+++ resolved
@@ -286,51 +286,8 @@
         OutlinedIconButton(
             onClick = {},
             enabled = enabled,
-<<<<<<< HEAD
-            modifier =
-                Modifier.testTag(TEST_TAG)
-=======
             shape = shape,
             interactionSource = interactionSource,
-            modifier =
-                modifier
-                    .testTag(TEST_TAG)
->>>>>>> 3d4510a6
-                    .then(
-                        if (isCompact)
-                            Modifier.touchTargetAwareSize(IconButtonDefaults.ExtraSmallButtonSize)
-                        else Modifier
-                    )
-        ) {
-            Icon(
-                imageVector = Icons.Outlined.Home,
-                contentDescription = "Home",
-                modifier =
-                    if (isCompact)
-                        Modifier.size(
-                            IconButtonDefaults.iconSizeFor(IconButtonDefaults.SmallIconSize)
-                        )
-                    else Modifier
-            )
-        }
-    }
-
-    @Composable
-    private fun sampleIconButton(
-        enabled: Boolean = true,
-        isCompact: Boolean = false,
-        shape: Shape = IconButtonDefaults.shape,
-        modifier: Modifier = Modifier,
-        interactionSource: MutableInteractionSource? = null
-    ) {
-        IconButton(
-            onClick = {},
-            enabled = enabled,
-<<<<<<< HEAD
-=======
-            shape = shape,
-            interactionSource = interactionSource,
->>>>>>> 3d4510a6
             modifier =
                 modifier
                     .testTag(TEST_TAG)
@@ -353,6 +310,41 @@
         }
     }
 
+    @Composable
+    private fun sampleIconButton(
+        enabled: Boolean = true,
+        isCompact: Boolean = false,
+        shape: Shape = IconButtonDefaults.shape,
+        modifier: Modifier = Modifier,
+        interactionSource: MutableInteractionSource? = null
+    ) {
+        IconButton(
+            onClick = {},
+            enabled = enabled,
+            shape = shape,
+            interactionSource = interactionSource,
+            modifier =
+                modifier
+                    .testTag(TEST_TAG)
+                    .then(
+                        if (isCompact)
+                            Modifier.touchTargetAwareSize(IconButtonDefaults.ExtraSmallButtonSize)
+                        else Modifier
+                    )
+        ) {
+            Icon(
+                imageVector = Icons.Outlined.Home,
+                contentDescription = "Home",
+                modifier =
+                    if (isCompact)
+                        Modifier.size(
+                            IconButtonDefaults.iconSizeFor(IconButtonDefaults.SmallIconSize)
+                        )
+                    else Modifier
+            )
+        }
+    }
+
     private fun verifyScreenshot(
         methodName: String = testName.methodName,
         content: @Composable () -> Unit
