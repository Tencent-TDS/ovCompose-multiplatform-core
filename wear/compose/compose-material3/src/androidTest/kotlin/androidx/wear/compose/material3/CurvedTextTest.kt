/*
 * Copyright 2023 The Android Open Source Project
 *
 * Licensed under the Apache License, Version 2.0 (the "License");
 * you may not use this file except in compliance with the License.
 * You may obtain a copy of the License at
 *
 *      http://www.apache.org/licenses/LICENSE-2.0
 *
 * Unless required by applicable law or agreed to in writing, software
 * distributed under the License is distributed on an "AS IS" BASIS,
 * WITHOUT WARRANTIES OR CONDITIONS OF ANY KIND, either express or implied.
 * See the License for the specific language governing permissions and
 * limitations under the License.
 */

package androidx.wear.compose.material3

import android.os.Build
import androidx.annotation.RequiresApi
import androidx.compose.runtime.CompositionLocalProvider
import androidx.compose.testutils.assertContainsColor
import androidx.compose.testutils.assertDoesNotContainColor
import androidx.compose.ui.graphics.Color
import androidx.compose.ui.test.captureToImage
import androidx.compose.ui.test.junit4.createComposeRule
import androidx.compose.ui.test.onNodeWithContentDescription
import androidx.test.ext.junit.runners.AndroidJUnit4
import androidx.test.filters.SmallTest
import androidx.wear.compose.foundation.CurvedLayout
import androidx.wear.compose.foundation.CurvedTextStyle
import androidx.wear.compose.foundation.curvedRow
import androidx.wear.compose.material3.tokens.TypographyTokens
import org.junit.Rule
import org.junit.Test
import org.junit.runner.RunWith

@SmallTest
@RunWith(AndroidJUnit4::class)
@RequiresApi(Build.VERSION_CODES.O)
class CurvedTextTest {
    @get:Rule val rule = createComposeRule()

    private val testText = "TestText"

    @Test
    fun color_parameter_overrides_styleColor() {
        rule.setContent {
            CurvedLayout {
                curvedRow {
                    curvedText(
                        text = testText,
                        color = Color.Red,
                        style = CurvedTextStyle(color = Color.Blue)
                    )
                }
            }
        }

        val curvedTextImage = rule.onNodeWithContentDescription(testText).captureToImage()
        curvedTextImage.assertContainsColor(Color.Red)
        curvedTextImage.assertDoesNotContainColor(Color.Blue)
    }

    @Test
    fun styleColor_overrides_LocalContentColor() {
        rule.setContent {
            CompositionLocalProvider(LocalContentColor provides Color.Yellow) {
                CurvedLayout {
                    curvedRow {
                        curvedText(text = testText, style = CurvedTextStyle(color = Color.Blue))
                    }
                }
            }
        }

        val curvedTextImage = rule.onNodeWithContentDescription(testText).captureToImage()
        curvedTextImage.assertContainsColor(Color.Blue)
        curvedTextImage.assertDoesNotContainColor(Color.Yellow)
    }

    @Test
    fun uses_LocalContentColor_as_fallback() {
        rule.setContent {
            CompositionLocalProvider(LocalContentColor provides Color.Yellow) {
                CurvedLayout {
                    curvedRow {
                        curvedText(
                            text = testText,
                        )
                    }
                }
            }
        }

        rule
            .onNodeWithContentDescription(testText)
            .captureToImage()
<<<<<<< HEAD
=======
            .assertContainsColor(Color.Yellow)
    }

    @Test
    fun uses_ArcMedium_style() {
        rule.setContent {
            MaterialTheme(
                typography =
                    Typography(arcMedium = TypographyTokens.ArcMedium.copy(color = Color.Yellow))
            ) {
                CurvedLayout {
                    curvedText(
                        text = testText,
                    )
                }
            }
        }

        rule
            .onNodeWithContentDescription(testText)
            .captureToImage()
>>>>>>> 3d4510a6
            .assertContainsColor(Color.Yellow)
    }
}<|MERGE_RESOLUTION|>--- conflicted
+++ resolved
@@ -96,8 +96,6 @@
         rule
             .onNodeWithContentDescription(testText)
             .captureToImage()
-<<<<<<< HEAD
-=======
             .assertContainsColor(Color.Yellow)
     }
 
@@ -119,7 +117,6 @@
         rule
             .onNodeWithContentDescription(testText)
             .captureToImage()
->>>>>>> 3d4510a6
             .assertContainsColor(Color.Yellow)
     }
 }