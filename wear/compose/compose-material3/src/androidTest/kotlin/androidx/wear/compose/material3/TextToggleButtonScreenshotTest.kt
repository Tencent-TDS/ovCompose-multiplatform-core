/*
 * Copyright 2023 The Android Open Source Project
 *
 * Licensed under the Apache License, Version 2.0 (the "License");
 * you may not use this file except in compliance with the License.
 * You may obtain a copy of the License at
 *
 *      http://www.apache.org/licenses/LICENSE-2.0
 *
 * Unless required by applicable law or agreed to in writing, software
 * distributed under the License is distributed on an "AS IS" BASIS,
 * WITHOUT WARRANTIES OR CONDITIONS OF ANY KIND, either express or implied.
 * See the License for the specific language governing permissions and
 * limitations under the License.
 */

package androidx.wear.compose.material3

import android.os.Build
import androidx.compose.foundation.interaction.MutableInteractionSource
import androidx.compose.foundation.interaction.PressInteraction
import androidx.compose.foundation.layout.offset
import androidx.compose.runtime.Composable
import androidx.compose.runtime.remember
import androidx.compose.ui.Modifier
import androidx.compose.ui.geometry.Offset
import androidx.compose.ui.graphics.Shape
import androidx.compose.ui.platform.testTag
import androidx.compose.ui.test.junit4.createComposeRule
import androidx.compose.ui.unit.dp
import androidx.test.ext.junit.runners.AndroidJUnit4
import androidx.test.filters.MediumTest
import androidx.test.filters.SdkSuppress
import androidx.test.screenshot.AndroidXScreenshotTestRule
import org.junit.Ignore
import org.junit.Rule
import org.junit.Test
import org.junit.rules.TestName
import org.junit.runner.RunWith

@MediumTest
@RunWith(AndroidJUnit4::class)
@SdkSuppress(minSdkVersion = Build.VERSION_CODES.O)
class TextToggleButtonScreenshotTest {
    @get:Rule val rule = createComposeRule()

    @get:Rule val screenshotRule = AndroidXScreenshotTestRule(SCREENSHOT_GOLDEN_PATH)

    @get:Rule val testName = TestName()

    @Test
    fun textToggleButtonEnabledAndChecked() =
        rule.verifyScreenshot(
            methodName = testName.methodName,
            screenshotRule = screenshotRule,
            content = { sampleTextToggleButton() }
        )

    @Test
    fun textToggleButtonEnabledAndUnchecked() =
        rule.verifyScreenshot(
            methodName = testName.methodName,
            screenshotRule = screenshotRule,
            content = { sampleTextToggleButton(checked = false) }
        )

    @Test
    fun textToggleButtonDisabledAndChecked() =
        rule.verifyScreenshot(
            methodName = testName.methodName,
            screenshotRule = screenshotRule,
            content = { sampleTextToggleButton(enabled = false) }
        )

    @Test
    fun textToggleButtonDisabledAndUnchecked() =
        rule.verifyScreenshot(
            methodName = testName.methodName,
            screenshotRule = screenshotRule,
            content = { sampleTextToggleButton(enabled = false, checked = false) }
        )

    @Test
    fun textToggleButtonWithOffset() =
        rule.verifyScreenshot(
            methodName = testName.methodName,
            screenshotRule = screenshotRule,
            content = { sampleTextToggleButton(modifier = Modifier.offset(10.dp)) }
        )
<<<<<<< HEAD
=======

    @Ignore("TODO: b/345199060 work out how to show pressed state in test")
    @Test
    fun animatedTextToggleButtonPressed() =
        rule.verifyScreenshot(
            methodName = testName.methodName,
            screenshotRule = screenshotRule,
            content = {
                val interactionSource = remember {
                    MutableInteractionSource().apply {
                        tryEmit(PressInteraction.Press(Offset(0f, 0f)))
                    }
                }
                sampleTextToggleButton(
                    checked = false,
                    shape =
                        TextToggleButtonDefaults.animatedToggleButtonShape(
                            interactionSource = interactionSource,
                            checked = false
                        ),
                    interactionSource = interactionSource
                )
            }
        )

    @Test
    fun animatedTextToggleButtonChecked() =
        rule.verifyScreenshot(
            methodName = testName.methodName,
            screenshotRule = screenshotRule,
            content = {
                val interactionSource = remember { MutableInteractionSource() }
                sampleTextToggleButton(
                    checked = true,
                    shape =
                        TextToggleButtonDefaults.animatedToggleButtonShape(
                            interactionSource = interactionSource,
                            checked = true
                        ),
                    interactionSource = interactionSource
                )
            }
        )

    @Test
    fun animatedTextToggleButtonUnchecked() =
        rule.verifyScreenshot(
            methodName = testName.methodName,
            screenshotRule = screenshotRule,
            content = {
                val interactionSource = remember { MutableInteractionSource() }
                sampleTextToggleButton(
                    checked = false,
                    shape =
                        TextToggleButtonDefaults.animatedToggleButtonShape(
                            interactionSource = interactionSource,
                            checked = false
                        ),
                    interactionSource = interactionSource
                )
            }
        )
>>>>>>> 3d4510a6

    @Composable
    private fun sampleTextToggleButton(
        enabled: Boolean = true,
        checked: Boolean = true,
        modifier: Modifier = Modifier,
        shape: Shape = TextButtonDefaults.shape,
        interactionSource: MutableInteractionSource? = null
    ) {
        TextToggleButton(
            checked = checked,
            onCheckedChange = {},
            enabled = enabled,
<<<<<<< HEAD
            modifier = modifier.testTag(TEST_TAG)
=======
            modifier = modifier.testTag(TEST_TAG),
            shape = shape,
            interactionSource = interactionSource
>>>>>>> 3d4510a6
        ) {
            Text(text = if (checked) "ON" else "OFF")
        }
    }
}<|MERGE_RESOLUTION|>--- conflicted
+++ resolved
@@ -87,8 +87,6 @@
             screenshotRule = screenshotRule,
             content = { sampleTextToggleButton(modifier = Modifier.offset(10.dp)) }
         )
-<<<<<<< HEAD
-=======
 
     @Ignore("TODO: b/345199060 work out how to show pressed state in test")
     @Test
@@ -151,7 +149,6 @@
                 )
             }
         )
->>>>>>> 3d4510a6
 
     @Composable
     private fun sampleTextToggleButton(
@@ -165,13 +162,9 @@
             checked = checked,
             onCheckedChange = {},
             enabled = enabled,
-<<<<<<< HEAD
-            modifier = modifier.testTag(TEST_TAG)
-=======
             modifier = modifier.testTag(TEST_TAG),
             shape = shape,
             interactionSource = interactionSource
->>>>>>> 3d4510a6
         ) {
             Text(text = if (checked) "ON" else "OFF")
         }
