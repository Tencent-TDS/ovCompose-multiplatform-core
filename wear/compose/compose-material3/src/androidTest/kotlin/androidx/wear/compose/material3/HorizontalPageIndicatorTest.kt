--- conflicted
+++ resolved
@@ -112,10 +112,6 @@
             }
         }
 
-<<<<<<< HEAD
-        rule.onNodeWithTag(TEST_TAG).assertWidthIsEqualTo((indicatorSize + spacing) * 6)
-        rule.onNodeWithTag(TEST_TAG).assertHeightIsEqualTo(indicatorSize * 2)
-=======
         rule
             .onNodeWithTag(TEST_TAG)
             .assertWidthIsEqualTo(
@@ -124,7 +120,6 @@
         rule
             .onNodeWithTag(TEST_TAG)
             .assertHeightIsEqualTo(indicatorSize * 2 + PageIndicatorDefaults.edgePadding * 2)
->>>>>>> 3d4510a6
     }
 
     @Test
@@ -148,10 +143,6 @@
             }
         }
 
-<<<<<<< HEAD
-        rule.onNodeWithTag(TEST_TAG).assertWidthIsEqualTo((indicatorSize + spacing) * pagesCount)
-        rule.onNodeWithTag(TEST_TAG).assertHeightIsEqualTo(indicatorSize * 2)
-=======
         rule
             .onNodeWithTag(TEST_TAG)
             .assertWidthIsEqualTo(
@@ -160,7 +151,6 @@
         rule
             .onNodeWithTag(TEST_TAG)
             .assertHeightIsEqualTo(indicatorSize * 2 + PageIndicatorDefaults.edgePadding * 2)
->>>>>>> 3d4510a6
     }
 
     private fun position_is_selected(isRound: Boolean) {
@@ -185,11 +175,7 @@
         rule
             .onNodeWithTag(TEST_TAG)
             .captureToImage()
-<<<<<<< HEAD
-            .assertColorInPercentageRange(selectedColor, 1.2f..1.5f)
-=======
             .assertColorInPercentageRange(selectedColor, 1.2f..1.6f)
->>>>>>> 3d4510a6
         // Unselected dots should also be visible on the screen, and should take around 4%
         // (1.3% per dot, 3 dots total)
         rule
