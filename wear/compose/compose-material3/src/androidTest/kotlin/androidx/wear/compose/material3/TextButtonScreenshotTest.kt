--- conflicted
+++ resolved
@@ -90,10 +90,6 @@
     }
 
     @Test fun text_button_enabled() = verifyScreenshot { sampleTextButton(enabled = true) }
-<<<<<<< HEAD
-
-    @Test fun text_button_disabled() = verifyScreenshot { sampleTextButton(enabled = false) }
-=======
 
     @Test fun text_button_disabled() = verifyScreenshot { sampleTextButton(enabled = false) }
 
@@ -110,7 +106,6 @@
             interactionSource = interactionSource
         )
     }
->>>>>>> 3d4510a6
 
     @Test
     fun text_button_with_morph_animation() = verifyScreenshot {
@@ -164,10 +159,6 @@
     }
 
     @Composable
-<<<<<<< HEAD
-    private fun sampleTextButton(enabled: Boolean, modifier: Modifier = Modifier) {
-        TextButton(onClick = {}, enabled = enabled, modifier = modifier.testTag(TEST_TAG)) {
-=======
     private fun sampleTextButton(
         enabled: Boolean = true,
         shape: Shape = TextButtonDefaults.shape,
@@ -181,7 +172,6 @@
             modifier = modifier.testTag(TEST_TAG),
             interactionSource = interactionSource
         ) {
->>>>>>> 3d4510a6
             Text(text = "ABC")
         }
     }
