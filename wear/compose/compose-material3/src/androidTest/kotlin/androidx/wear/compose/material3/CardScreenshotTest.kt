/*
 * Copyright 2023 The Android Open Source Project
 *
 * Licensed under the Apache License, Version 2.0 (the "License");
 * you may not use this file except in compliance with the License.
 * You may obtain a copy of the License at
 *
 *      http://www.apache.org/licenses/LICENSE-2.0
 *
 * Unless required by applicable law or agreed to in writing, software
 * distributed under the License is distributed on an "AS IS" BASIS,
 * WITHOUT WARRANTIES OR CONDITIONS OF ANY KIND, either express or implied.
 * See the License for the specific language governing permissions and
 * limitations under the License.
 */

package androidx.wear.compose.material3

import android.os.Build
import androidx.compose.foundation.layout.IntrinsicSize
import androidx.compose.foundation.layout.PaddingValues
import androidx.compose.foundation.layout.width
import androidx.compose.runtime.Composable
import androidx.compose.runtime.CompositionLocalProvider
import androidx.compose.testutils.assertAgainstGolden
import androidx.compose.ui.Modifier
import androidx.compose.ui.geometry.Size
import androidx.compose.ui.platform.LocalLayoutDirection
import androidx.compose.ui.platform.testTag
import androidx.compose.ui.res.painterResource
import androidx.compose.ui.test.captureToImage
import androidx.compose.ui.test.junit4.createComposeRule
import androidx.compose.ui.test.onNodeWithTag
import androidx.compose.ui.unit.LayoutDirection
import androidx.test.ext.junit.runners.AndroidJUnit4
import androidx.test.filters.MediumTest
import androidx.test.filters.SdkSuppress
import androidx.test.screenshot.AndroidXScreenshotTestRule
import org.junit.Rule
import org.junit.Test
import org.junit.rules.TestName
import org.junit.runner.RunWith

@MediumTest
@RunWith(AndroidJUnit4::class)
@SdkSuppress(minSdkVersion = Build.VERSION_CODES.O)
class CardScreenshotTest {

    @get:Rule val rule = createComposeRule()

    @get:Rule val screenshotRule = AndroidXScreenshotTestRule(SCREENSHOT_GOLDEN_PATH)

    @get:Rule val testName = TestName()

<<<<<<< HEAD
    @Test fun card_ltr() = verifyScreenshot(layoutDirection = LayoutDirection.Ltr) { sampleCard() }

    @Test
    fun card_disabled() =
        verifyScreenshot(layoutDirection = LayoutDirection.Ltr) { sampleCard(enabled = false) }

    @Test fun card_rtl() = verifyScreenshot(layoutDirection = LayoutDirection.Rtl) { sampleCard() }

    @Test
    fun card_image_background() = verifyScreenshot {
        sampleCard(
=======
    @Test fun card_ltr() = verifyScreenshot(layoutDirection = LayoutDirection.Ltr) { TestCard() }

    @Test
    fun card_disabled() =
        verifyScreenshot(layoutDirection = LayoutDirection.Ltr) { TestCard(enabled = false) }

    @Test fun card_rtl() = verifyScreenshot(layoutDirection = LayoutDirection.Rtl) { TestCard() }

    @Test
    fun card_image_background() = verifyScreenshot {
        TestCard(
>>>>>>> 3d4510a6
            colors =
                CardDefaults.imageCardColors(
                    containerPainter =
                        CardDefaults.imageWithScrimBackgroundPainter(
                            backgroundImagePainter =
                                painterResource(
                                    id =
                                        androidx.wear.compose.material3.test.R.drawable
                                            .backgroundimage1
<<<<<<< HEAD
                                )
                        )
                )
=======
                                ),
                            forcedSize = Size.Unspecified
                        )
                ),
            contentPadding = CardDefaults.ImageContentPadding,
>>>>>>> 3d4510a6
        )
    }

    @Test
<<<<<<< HEAD
    fun outlined_card_ltr() =
        verifyScreenshot(layoutDirection = LayoutDirection.Ltr) { sampleOutlinedCard() }

    @Test
    fun outlined_card_disabled() =
        verifyScreenshot(layoutDirection = LayoutDirection.Ltr) {
            sampleOutlinedCard(enabled = false)
        }

    @Test
    fun outlined_card_rtl() =
        verifyScreenshot(layoutDirection = LayoutDirection.Rtl) { sampleOutlinedCard() }

    @Test
    fun app_card_ltr() = verifyScreenshot(layoutDirection = LayoutDirection.Ltr) { sampleAppCard() }

    @Test
    fun app_card_disabled() =
        verifyScreenshot(layoutDirection = LayoutDirection.Ltr) { sampleAppCard(enabled = false) }

    @Test
    fun app_card_rtl() = verifyScreenshot(layoutDirection = LayoutDirection.Rtl) { sampleAppCard() }

    @Test
    fun title_card_ltr() =
        verifyScreenshot(layoutDirection = LayoutDirection.Ltr) { sampleTitleCard() }

    @Test
    fun title_card_disabled() =
        verifyScreenshot(layoutDirection = LayoutDirection.Ltr) { sampleTitleCard(enabled = false) }

    @Test
    fun title_card_rtl() =
        verifyScreenshot(layoutDirection = LayoutDirection.Rtl) { sampleTitleCard() }
=======
    fun card_image_background_with_intrinsic_size() = verifyScreenshot {
        TestCard(
            colors =
                CardDefaults.imageCardColors(
                    containerPainter =
                        CardDefaults.imageWithScrimBackgroundPainter(
                            backgroundImagePainter =
                                painterResource(
                                    id =
                                        androidx.wear.compose.material3.test.R.drawable
                                            .backgroundimage1
                                ),
                            forcedSize = null
                        ),
                ),
            contentPadding = CardDefaults.ImageContentPadding,
        )
    }

    @Test
    fun outlined_card_ltr() =
        verifyScreenshot(layoutDirection = LayoutDirection.Ltr) { TestOutlinedCard() }

    @Test
    fun outlined_card_disabled() =
        verifyScreenshot(layoutDirection = LayoutDirection.Ltr) {
            TestOutlinedCard(enabled = false)
        }

    @Test
    fun outlined_card_rtl() =
        verifyScreenshot(layoutDirection = LayoutDirection.Rtl) { TestOutlinedCard() }

    @Test
    fun app_card_ltr() = verifyScreenshot(layoutDirection = LayoutDirection.Ltr) { TestAppCard() }

    @Test
    fun app_card_disabled() =
        verifyScreenshot(layoutDirection = LayoutDirection.Ltr) { TestAppCard(enabled = false) }

    @Test
    fun app_card_rtl() = verifyScreenshot(layoutDirection = LayoutDirection.Rtl) { TestAppCard() }

    @Test
    fun title_card_ltr() =
        verifyScreenshot(layoutDirection = LayoutDirection.Ltr) { TestTitleCard() }

    @Test
    fun title_card_disabled() =
        verifyScreenshot(layoutDirection = LayoutDirection.Ltr) { TestTitleCard(enabled = false) }

    @Test
    fun title_card_rtl() =
        verifyScreenshot(layoutDirection = LayoutDirection.Rtl) { TestTitleCard() }
>>>>>>> 3d4510a6

    @Test
    fun title_card_with_time_and_subtitle_ltr() =
        verifyScreenshot(layoutDirection = LayoutDirection.Ltr) {
            TestTitleCardWithTimeAndSubtitle()
        }

    @Test
    fun title_card_without_time_and_with_subtitle_ltr() =
        verifyScreenshot(layoutDirection = LayoutDirection.Ltr) {
            TitleCard(
                enabled = true,
                onClick = {},
                title = { Text("TitleCard") },
                subtitle = { Text("Subtitle") },
                modifier = Modifier.testTag(TEST_TAG),
            )
        }

    @Test
    fun title_card_with_time_and_subtitle_disabled() =
        verifyScreenshot(layoutDirection = LayoutDirection.Ltr) {
            TestTitleCardWithTimeAndSubtitle(enabled = false)
        }

    @Test
    fun title_card_with_time_and_subtitle_rtl() =
        verifyScreenshot(layoutDirection = LayoutDirection.Rtl) {
            TestTitleCardWithTimeAndSubtitle()
        }

    @Test
    fun title_card_with_content_time_and_subtitle_ltr() =
        verifyScreenshot(layoutDirection = LayoutDirection.Ltr) {
            TestTitleCardWithContentTimeAndSubtitle()
        }

    @Test
    fun title_card_with_content_time_and_subtitle_disabled() =
        verifyScreenshot(layoutDirection = LayoutDirection.Ltr) {
            TestTitleCardWithContentTimeAndSubtitle(enabled = false)
        }

    @Test
    fun title_card_with_content_time_and_subtitle_rtl() =
        verifyScreenshot(layoutDirection = LayoutDirection.Rtl) {
            TestTitleCardWithContentTimeAndSubtitle()
        }

    @Test
    fun title_card_image_background() = verifyScreenshot {
<<<<<<< HEAD
        sampleTitleCard(
=======
        TestTitleCard(
>>>>>>> 3d4510a6
            colors =
                CardDefaults.imageCardColors(
                    containerPainter =
                        CardDefaults.imageWithScrimBackgroundPainter(
                            backgroundImagePainter =
                                painterResource(
                                    id =
                                        androidx.wear.compose.material3.test.R.drawable
                                            .backgroundimage1
<<<<<<< HEAD
                                )
                        )
                )
=======
                                ),
                        )
                ),
            contentPadding = CardDefaults.ImageContentPadding,
>>>>>>> 3d4510a6
        )
    }

    @Composable
    private fun TestCard(
        enabled: Boolean = true,
        colors: CardColors = CardDefaults.cardColors(),
        contentPadding: PaddingValues = CardDefaults.ContentPadding
    ) {
        Card(
            enabled = enabled,
            onClick = {},
            colors = colors,
<<<<<<< HEAD
            modifier = Modifier.testTag(TEST_TAG).width(cardWidth),
=======
            contentPadding = contentPadding,
            modifier = Modifier.testTag(TEST_TAG).width(IntrinsicSize.Max),
>>>>>>> 3d4510a6
        ) {
            Text("Card: Some body content")
        }
    }

    @Composable
    private fun TestOutlinedCard(
        enabled: Boolean = true,
    ) {
        OutlinedCard(
            enabled = enabled,
            onClick = {},
<<<<<<< HEAD
            modifier = Modifier.testTag(TEST_TAG).width(cardWidth),
=======
            modifier = Modifier.testTag(TEST_TAG).width(IntrinsicSize.Max),
>>>>>>> 3d4510a6
        ) {
            Text("Outlined Card: Some body content")
        }
    }

    @Composable
    private fun TestAppCard(
        enabled: Boolean = true,
        colors: CardColors = CardDefaults.cardColors()
    ) {
        AppCard(
            enabled = enabled,
            onClick = {},
            appName = { Text("AppName") },
            appImage = { TestIcon() },
            title = { Text("AppCard") },
            colors = colors,
            time = { Text("now") },
<<<<<<< HEAD
            modifier = Modifier.testTag(TEST_TAG).width(cardWidth),
=======
            modifier = Modifier.testTag(TEST_TAG).width(IntrinsicSize.Max),
>>>>>>> 3d4510a6
        ) {
            Text("Some body content and some more body content")
        }
    }

    @Composable
    private fun TestTitleCard(
        enabled: Boolean = true,
        contentPadding: PaddingValues = CardDefaults.ContentPadding,
        colors: CardColors = CardDefaults.cardColors()
    ) {
        TitleCard(
            enabled = enabled,
            onClick = {},
            title = { Text("TitleCard") },
            time = { Text("now") },
            colors = colors,
<<<<<<< HEAD
            modifier = Modifier.testTag(TEST_TAG).width(cardWidth),
=======
            contentPadding = contentPadding,
            modifier = Modifier.testTag(TEST_TAG).width(IntrinsicSize.Max),
>>>>>>> 3d4510a6
        ) {
            Text("Some body content and some more body content")
        }
    }

    @Composable
<<<<<<< HEAD
    private fun sampleTitleCardWithTimeAndSubtitle(enabled: Boolean = true) {
=======
    private fun TestTitleCardWithTimeAndSubtitle(enabled: Boolean = true) {
>>>>>>> 3d4510a6
        TitleCard(
            enabled = enabled,
            onClick = {},
            time = { Text("XXm") },
            title = { Text("TitleCard") },
            subtitle = { Text("Subtitle") },
            modifier = Modifier.testTag(TEST_TAG),
        )
    }

    @Composable
<<<<<<< HEAD
    private fun sampleTitleCardWithContentTimeAndSubtitle(enabled: Boolean = true) {
=======
    private fun TestTitleCardWithContentTimeAndSubtitle(enabled: Boolean = true) {
>>>>>>> 3d4510a6
        TitleCard(
            enabled = enabled,
            onClick = {},
            time = { Text("XXm") },
            title = { Text("TitleCard") },
            subtitle = { Text("Subtitle") },
            modifier = Modifier.testTag(TEST_TAG),
        ) {
            Text("Card content")
        }
    }

    private fun verifyScreenshot(
        layoutDirection: LayoutDirection = LayoutDirection.Ltr,
        content: @Composable () -> Unit
    ) {
        rule.setContentWithTheme {
            CompositionLocalProvider(LocalLayoutDirection provides layoutDirection) { content() }
        }

        rule
            .onNodeWithTag(TEST_TAG)
            .captureToImage()
            .assertAgainstGolden(screenshotRule, testName.methodName)
    }
}<|MERGE_RESOLUTION|>--- conflicted
+++ resolved
@@ -52,19 +52,6 @@
 
     @get:Rule val testName = TestName()
 
-<<<<<<< HEAD
-    @Test fun card_ltr() = verifyScreenshot(layoutDirection = LayoutDirection.Ltr) { sampleCard() }
-
-    @Test
-    fun card_disabled() =
-        verifyScreenshot(layoutDirection = LayoutDirection.Ltr) { sampleCard(enabled = false) }
-
-    @Test fun card_rtl() = verifyScreenshot(layoutDirection = LayoutDirection.Rtl) { sampleCard() }
-
-    @Test
-    fun card_image_background() = verifyScreenshot {
-        sampleCard(
-=======
     @Test fun card_ltr() = verifyScreenshot(layoutDirection = LayoutDirection.Ltr) { TestCard() }
 
     @Test
@@ -76,7 +63,6 @@
     @Test
     fun card_image_background() = verifyScreenshot {
         TestCard(
->>>>>>> 3d4510a6
             colors =
                 CardDefaults.imageCardColors(
                     containerPainter =
@@ -86,57 +72,15 @@
                                     id =
                                         androidx.wear.compose.material3.test.R.drawable
                                             .backgroundimage1
-<<<<<<< HEAD
-                                )
-                        )
-                )
-=======
                                 ),
                             forcedSize = Size.Unspecified
                         )
                 ),
             contentPadding = CardDefaults.ImageContentPadding,
->>>>>>> 3d4510a6
         )
     }
 
     @Test
-<<<<<<< HEAD
-    fun outlined_card_ltr() =
-        verifyScreenshot(layoutDirection = LayoutDirection.Ltr) { sampleOutlinedCard() }
-
-    @Test
-    fun outlined_card_disabled() =
-        verifyScreenshot(layoutDirection = LayoutDirection.Ltr) {
-            sampleOutlinedCard(enabled = false)
-        }
-
-    @Test
-    fun outlined_card_rtl() =
-        verifyScreenshot(layoutDirection = LayoutDirection.Rtl) { sampleOutlinedCard() }
-
-    @Test
-    fun app_card_ltr() = verifyScreenshot(layoutDirection = LayoutDirection.Ltr) { sampleAppCard() }
-
-    @Test
-    fun app_card_disabled() =
-        verifyScreenshot(layoutDirection = LayoutDirection.Ltr) { sampleAppCard(enabled = false) }
-
-    @Test
-    fun app_card_rtl() = verifyScreenshot(layoutDirection = LayoutDirection.Rtl) { sampleAppCard() }
-
-    @Test
-    fun title_card_ltr() =
-        verifyScreenshot(layoutDirection = LayoutDirection.Ltr) { sampleTitleCard() }
-
-    @Test
-    fun title_card_disabled() =
-        verifyScreenshot(layoutDirection = LayoutDirection.Ltr) { sampleTitleCard(enabled = false) }
-
-    @Test
-    fun title_card_rtl() =
-        verifyScreenshot(layoutDirection = LayoutDirection.Rtl) { sampleTitleCard() }
-=======
     fun card_image_background_with_intrinsic_size() = verifyScreenshot {
         TestCard(
             colors =
@@ -191,7 +135,6 @@
     @Test
     fun title_card_rtl() =
         verifyScreenshot(layoutDirection = LayoutDirection.Rtl) { TestTitleCard() }
->>>>>>> 3d4510a6
 
     @Test
     fun title_card_with_time_and_subtitle_ltr() =
@@ -243,11 +186,7 @@
 
     @Test
     fun title_card_image_background() = verifyScreenshot {
-<<<<<<< HEAD
-        sampleTitleCard(
-=======
         TestTitleCard(
->>>>>>> 3d4510a6
             colors =
                 CardDefaults.imageCardColors(
                     containerPainter =
@@ -257,16 +196,10 @@
                                     id =
                                         androidx.wear.compose.material3.test.R.drawable
                                             .backgroundimage1
-<<<<<<< HEAD
-                                )
-                        )
-                )
-=======
                                 ),
                         )
                 ),
             contentPadding = CardDefaults.ImageContentPadding,
->>>>>>> 3d4510a6
         )
     }
 
@@ -280,12 +213,8 @@
             enabled = enabled,
             onClick = {},
             colors = colors,
-<<<<<<< HEAD
-            modifier = Modifier.testTag(TEST_TAG).width(cardWidth),
-=======
             contentPadding = contentPadding,
             modifier = Modifier.testTag(TEST_TAG).width(IntrinsicSize.Max),
->>>>>>> 3d4510a6
         ) {
             Text("Card: Some body content")
         }
@@ -298,11 +227,7 @@
         OutlinedCard(
             enabled = enabled,
             onClick = {},
-<<<<<<< HEAD
-            modifier = Modifier.testTag(TEST_TAG).width(cardWidth),
-=======
             modifier = Modifier.testTag(TEST_TAG).width(IntrinsicSize.Max),
->>>>>>> 3d4510a6
         ) {
             Text("Outlined Card: Some body content")
         }
@@ -321,11 +246,7 @@
             title = { Text("AppCard") },
             colors = colors,
             time = { Text("now") },
-<<<<<<< HEAD
-            modifier = Modifier.testTag(TEST_TAG).width(cardWidth),
-=======
             modifier = Modifier.testTag(TEST_TAG).width(IntrinsicSize.Max),
->>>>>>> 3d4510a6
         ) {
             Text("Some body content and some more body content")
         }
@@ -343,23 +264,15 @@
             title = { Text("TitleCard") },
             time = { Text("now") },
             colors = colors,
-<<<<<<< HEAD
-            modifier = Modifier.testTag(TEST_TAG).width(cardWidth),
-=======
             contentPadding = contentPadding,
             modifier = Modifier.testTag(TEST_TAG).width(IntrinsicSize.Max),
->>>>>>> 3d4510a6
         ) {
             Text("Some body content and some more body content")
         }
     }
 
     @Composable
-<<<<<<< HEAD
-    private fun sampleTitleCardWithTimeAndSubtitle(enabled: Boolean = true) {
-=======
     private fun TestTitleCardWithTimeAndSubtitle(enabled: Boolean = true) {
->>>>>>> 3d4510a6
         TitleCard(
             enabled = enabled,
             onClick = {},
@@ -371,11 +284,7 @@
     }
 
     @Composable
-<<<<<<< HEAD
-    private fun sampleTitleCardWithContentTimeAndSubtitle(enabled: Boolean = true) {
-=======
     private fun TestTitleCardWithContentTimeAndSubtitle(enabled: Boolean = true) {
->>>>>>> 3d4510a6
         TitleCard(
             enabled = enabled,
             onClick = {},
