--- conflicted
+++ resolved
@@ -403,11 +403,7 @@
         rule.verifyIconToggleButtonColors(
             status = Status.Enabled,
             checked = false,
-<<<<<<< HEAD
-            colors = { IconButtonDefaults.iconToggleButtonColors() },
-=======
             colors = { IconToggleButtonDefaults.iconToggleButtonColors() },
->>>>>>> 3d4510a6
             containerColor = { MaterialTheme.colorScheme.surfaceContainer },
             contentColor = { MaterialTheme.colorScheme.onSurfaceVariant }
         )
@@ -418,11 +414,7 @@
         rule.verifyIconToggleButtonColors(
             status = Status.Disabled,
             checked = false,
-<<<<<<< HEAD
-            colors = { IconButtonDefaults.iconToggleButtonColors() },
-=======
             colors = { IconToggleButtonDefaults.iconToggleButtonColors() },
->>>>>>> 3d4510a6
             containerColor = {
                 MaterialTheme.colorScheme.onSurface.toDisabledColor(DisabledContainerAlpha)
             },
@@ -435,11 +427,7 @@
         rule.verifyIconToggleButtonColors(
             status = Status.Disabled,
             checked = true,
-<<<<<<< HEAD
-            colors = { IconButtonDefaults.iconToggleButtonColors() },
-=======
             colors = { IconToggleButtonDefaults.iconToggleButtonColors() },
->>>>>>> 3d4510a6
             containerColor = {
                 MaterialTheme.colorScheme.onSurface.toDisabledColor(DisabledContainerAlpha)
             },
@@ -455,13 +443,9 @@
             status = Status.Enabled,
             checked = true,
             colors = {
-<<<<<<< HEAD
-                IconButtonDefaults.iconToggleButtonColors(checkedContainerColor = overrideColor)
-=======
                 IconToggleButtonDefaults.iconToggleButtonColors(
                     checkedContainerColor = overrideColor
                 )
->>>>>>> 3d4510a6
             },
             containerColor = { overrideColor },
             contentColor = { MaterialTheme.colorScheme.onPrimary }
@@ -477,11 +461,7 @@
             status = Status.Enabled,
             checked = true,
             colors = {
-<<<<<<< HEAD
-                IconButtonDefaults.iconToggleButtonColors(checkedContentColor = overrideColor)
-=======
                 IconToggleButtonDefaults.iconToggleButtonColors(checkedContentColor = overrideColor)
->>>>>>> 3d4510a6
             },
             containerColor = { MaterialTheme.colorScheme.primary },
             contentColor = { overrideColor }
@@ -497,13 +477,9 @@
             status = Status.Enabled,
             checked = false,
             colors = {
-<<<<<<< HEAD
-                IconButtonDefaults.iconToggleButtonColors(uncheckedContainerColor = overrideColor)
-=======
                 IconToggleButtonDefaults.iconToggleButtonColors(
                     uncheckedContainerColor = overrideColor
                 )
->>>>>>> 3d4510a6
             },
             containerColor = { overrideColor },
             contentColor = { MaterialTheme.colorScheme.onSurfaceVariant }
@@ -519,13 +495,9 @@
             status = Status.Enabled,
             checked = false,
             colors = {
-<<<<<<< HEAD
-                IconButtonDefaults.iconToggleButtonColors(uncheckedContentColor = overrideColor)
-=======
                 IconToggleButtonDefaults.iconToggleButtonColors(
                     uncheckedContentColor = overrideColor
                 )
->>>>>>> 3d4510a6
             },
             containerColor = { MaterialTheme.colorScheme.surfaceContainer },
             contentColor = { overrideColor }
@@ -677,11 +649,7 @@
 
     @Composable
     private fun shapeColor(): Color {
-<<<<<<< HEAD
-        return IconButtonDefaults.iconToggleButtonColors()
-=======
         return IconToggleButtonDefaults.iconToggleButtonColors()
->>>>>>> 3d4510a6
             .containerColor(enabled = true, checked = true)
             .value
     }
