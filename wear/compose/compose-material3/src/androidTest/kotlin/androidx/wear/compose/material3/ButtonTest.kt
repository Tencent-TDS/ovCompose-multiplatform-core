--- conflicted
+++ resolved
@@ -69,8 +69,6 @@
 
 class ButtonTest {
     @get:Rule val rule = createComposeRule()
-<<<<<<< HEAD
-=======
 
     @Test
     fun simple_button_sample_builds() {
@@ -81,7 +79,6 @@
     fun filled_tonal_compact_button_sample_builds() {
         rule.setContentWithTheme { FilledTonalCompactButtonSample() }
     }
->>>>>>> 3d4510a6
 
     @Test
     fun supports_testtag() {
@@ -426,8 +423,6 @@
                 MaterialTheme.colorScheme.onSurface.copy(alpha = DisabledContentAlpha)
             },
             content = { FilledTonalButton(Status.Disabled) }
-<<<<<<< HEAD
-=======
         )
     }
 
@@ -454,7 +449,6 @@
                 MaterialTheme.colorScheme.onSurface.copy(alpha = DisabledContentAlpha)
             },
             content = { FilledVariantButton(Status.Disabled) }
->>>>>>> 3d4510a6
         )
     }
 
@@ -604,7 +598,7 @@
         val status = Status.Disabled
         rule.verifyButtonBorderColor(
             expectedBorderColor = {
-                MaterialTheme.colorScheme.outline.copy(alpha = DisabledBorderAlpha)
+                MaterialTheme.colorScheme.onSurface.copy(alpha = DisabledBorderAlpha)
             },
             content = { modifier: Modifier ->
                 OutlinedButton(
@@ -663,7 +657,6 @@
             }
         )
     }
-<<<<<<< HEAD
 
     @Test
     fun gives_compact_button_correct_text_style() {
@@ -851,6 +844,347 @@
             status = Status.Disabled,
             colors = { ButtonDefaults.childButtonColors() }
         )
+    }
+
+    @Test
+    fun button_defines_default_overflow() {
+        var labelOverflow: TextOverflow? = null
+        var secondaryLabelOverflow: TextOverflow? = null
+
+        rule.setContentWithTheme {
+            Button(
+                onClick = {},
+                label = { labelOverflow = LocalTextConfiguration.current.overflow },
+                secondaryLabel = {
+                    secondaryLabelOverflow = LocalTextConfiguration.current.overflow
+                },
+            )
+        }
+
+        assertEquals(TextOverflow.Ellipsis, labelOverflow)
+        assertEquals(TextOverflow.Ellipsis, secondaryLabelOverflow)
+    }
+
+    @Test
+    fun button_defines_default_maxlines() {
+        var labelMaxLines: Int? = null
+        var secondaryLabelMaxLines: Int? = null
+
+        rule.setContentWithTheme {
+            Button(
+                onClick = {},
+                label = { labelMaxLines = LocalTextConfiguration.current.maxLines },
+                secondaryLabel = {
+                    secondaryLabelMaxLines = LocalTextConfiguration.current.maxLines
+                },
+            )
+        }
+
+        assertEquals(3, labelMaxLines)
+        assertEquals(2, secondaryLabelMaxLines)
+    }
+
+    @Test
+    fun button_defines_start_alignment() {
+        var labelAlignment: TextAlign? = null
+        var secondaryLabelAlignment: TextAlign? = null
+
+        rule.setContentWithTheme {
+            Button(
+                onClick = {},
+                label = { labelAlignment = LocalTextConfiguration.current.textAlign },
+                secondaryLabel = {
+                    secondaryLabelAlignment = LocalTextConfiguration.current.textAlign
+                },
+            )
+        }
+
+        assertEquals(TextAlign.Start, labelAlignment)
+        assertEquals(TextAlign.Start, secondaryLabelAlignment)
+    }
+
+    @Test
+    fun button_defines_center_alignment_for_label_only() {
+        var labelAlignment: TextAlign? = null
+
+        rule.setContentWithTheme {
+            Button(
+                onClick = {},
+                label = { labelAlignment = LocalTextConfiguration.current.textAlign },
+            )
+        }
+
+        assertEquals(TextAlign.Center, labelAlignment)
+    }
+
+    @Test
+    fun filled_tonal_button_defines_default_overflow() {
+        var labelOverflow: TextOverflow? = null
+        var secondaryLabelOverflow: TextOverflow? = null
+
+        rule.setContentWithTheme {
+            FilledTonalButton(
+                onClick = {},
+                label = { labelOverflow = LocalTextConfiguration.current.overflow },
+                secondaryLabel = {
+                    secondaryLabelOverflow = LocalTextConfiguration.current.overflow
+                },
+            )
+        }
+
+        assertEquals(TextOverflow.Ellipsis, labelOverflow)
+        assertEquals(TextOverflow.Ellipsis, secondaryLabelOverflow)
+    }
+
+    @Test
+    fun filled_tonal_button_defines_default_maxlines() {
+        var labelMaxLines: Int? = null
+        var secondaryLabelMaxLines: Int? = null
+
+        rule.setContentWithTheme {
+            FilledTonalButton(
+                onClick = {},
+                label = { labelMaxLines = LocalTextConfiguration.current.maxLines },
+                secondaryLabel = {
+                    secondaryLabelMaxLines = LocalTextConfiguration.current.maxLines
+                },
+            )
+        }
+
+        assertEquals(3, labelMaxLines)
+        assertEquals(2, secondaryLabelMaxLines)
+    }
+
+    @Test
+    fun filled_tonal_button_defines_start_alignment() {
+        var labelAlignment: TextAlign? = null
+        var secondaryLabelAlignment: TextAlign? = null
+
+        rule.setContentWithTheme {
+            FilledTonalButton(
+                onClick = {},
+                label = { labelAlignment = LocalTextConfiguration.current.textAlign },
+                secondaryLabel = {
+                    secondaryLabelAlignment = LocalTextConfiguration.current.textAlign
+                },
+            )
+        }
+
+        assertEquals(TextAlign.Start, labelAlignment)
+        assertEquals(TextAlign.Start, secondaryLabelAlignment)
+    }
+
+    @Test
+    fun filled_tonal_button_defines_center_alignment_for_label_only() {
+        var labelAlignment: TextAlign? = null
+
+        rule.setContentWithTheme {
+            FilledTonalButton(
+                onClick = {},
+                label = { labelAlignment = LocalTextConfiguration.current.textAlign },
+            )
+        }
+
+        assertEquals(TextAlign.Center, labelAlignment)
+    }
+
+    @Test
+    fun outlined_button_defines_default_overflow() {
+        var labelOverflow: TextOverflow? = null
+        var secondaryLabelOverflow: TextOverflow? = null
+
+        rule.setContentWithTheme {
+            OutlinedButton(
+                onClick = {},
+                label = { labelOverflow = LocalTextConfiguration.current.overflow },
+                secondaryLabel = {
+                    secondaryLabelOverflow = LocalTextConfiguration.current.overflow
+                },
+            )
+        }
+
+        assertEquals(TextOverflow.Ellipsis, labelOverflow)
+        assertEquals(TextOverflow.Ellipsis, secondaryLabelOverflow)
+    }
+
+    @Test
+    fun outlined_button_defines_default_maxlines() {
+        var labelMaxLines: Int? = null
+        var secondaryLabelMaxLines: Int? = null
+
+        rule.setContentWithTheme {
+            OutlinedButton(
+                onClick = {},
+                label = { labelMaxLines = LocalTextConfiguration.current.maxLines },
+                secondaryLabel = {
+                    secondaryLabelMaxLines = LocalTextConfiguration.current.maxLines
+                },
+            )
+        }
+
+        assertEquals(3, labelMaxLines)
+        assertEquals(2, secondaryLabelMaxLines)
+    }
+
+    @Test
+    fun outlined_tonal_button_defines_start_alignment() {
+        var labelAlignment: TextAlign? = null
+        var secondaryLabelAlignment: TextAlign? = null
+
+        rule.setContentWithTheme {
+            OutlinedButton(
+                onClick = {},
+                label = { labelAlignment = LocalTextConfiguration.current.textAlign },
+                secondaryLabel = {
+                    secondaryLabelAlignment = LocalTextConfiguration.current.textAlign
+                },
+            )
+        }
+
+        assertEquals(TextAlign.Start, labelAlignment)
+        assertEquals(TextAlign.Start, secondaryLabelAlignment)
+    }
+
+    @Test
+    fun outlined_button_defines_center_alignment_for_label_only() {
+        var labelAlignment: TextAlign? = null
+
+        rule.setContentWithTheme {
+            OutlinedButton(
+                onClick = {},
+                label = { labelAlignment = LocalTextConfiguration.current.textAlign },
+            )
+        }
+
+        assertEquals(TextAlign.Center, labelAlignment)
+    }
+
+    @Test
+    fun child_button_defines_default_overflow() {
+        var labelOverflow: TextOverflow? = null
+        var secondaryLabelOverflow: TextOverflow? = null
+
+        rule.setContentWithTheme {
+            ChildButton(
+                onClick = {},
+                label = { labelOverflow = LocalTextConfiguration.current.overflow },
+                secondaryLabel = {
+                    secondaryLabelOverflow = LocalTextConfiguration.current.overflow
+                },
+            )
+        }
+
+        assertEquals(TextOverflow.Ellipsis, labelOverflow)
+        assertEquals(TextOverflow.Ellipsis, secondaryLabelOverflow)
+    }
+
+    @Test
+    fun child_button_defines_default_maxlines() {
+        var labelMaxLines: Int? = null
+        var secondaryLabelMaxLines: Int? = null
+
+        rule.setContentWithTheme {
+            ChildButton(
+                onClick = {},
+                label = { labelMaxLines = LocalTextConfiguration.current.maxLines },
+                secondaryLabel = {
+                    secondaryLabelMaxLines = LocalTextConfiguration.current.maxLines
+                },
+            )
+        }
+
+        assertEquals(3, labelMaxLines)
+        assertEquals(2, secondaryLabelMaxLines)
+    }
+
+    @Test
+    fun child_button_defines_start_alignment() {
+        var labelAlignment: TextAlign? = null
+        var secondaryLabelAlignment: TextAlign? = null
+
+        rule.setContentWithTheme {
+            ChildButton(
+                onClick = {},
+                label = { labelAlignment = LocalTextConfiguration.current.textAlign },
+                secondaryLabel = {
+                    secondaryLabelAlignment = LocalTextConfiguration.current.textAlign
+                },
+            )
+        }
+
+        assertEquals(TextAlign.Start, labelAlignment)
+        assertEquals(TextAlign.Start, secondaryLabelAlignment)
+    }
+
+    @Test
+    fun child_button_defines_center_alignment_for_label_only() {
+        var labelAlignment: TextAlign? = null
+
+        rule.setContentWithTheme {
+            ChildButton(
+                onClick = {},
+                label = { labelAlignment = LocalTextConfiguration.current.textAlign },
+            )
+        }
+
+        assertEquals(TextAlign.Center, labelAlignment)
+    }
+
+    @Test
+    fun compact_button_defines_default_overflow() {
+        var labelOverflow: TextOverflow? = null
+
+        rule.setContentWithTheme {
+            CompactButton(
+                onClick = {},
+                label = { labelOverflow = LocalTextConfiguration.current.overflow },
+            )
+        }
+
+        assertEquals(TextOverflow.Ellipsis, labelOverflow)
+    }
+
+    @Test
+    fun compact_button_defines_default_maxlines() {
+        var labelMaxLines: Int? = null
+
+        rule.setContentWithTheme {
+            CompactButton(
+                onClick = {},
+                label = { labelMaxLines = LocalTextConfiguration.current.maxLines },
+            )
+        }
+
+        assertEquals(1, labelMaxLines)
+    }
+
+    @Test
+    fun compact_button_defines_start_alignment() {
+        var labelAlignment: TextAlign? = null
+
+        rule.setContentWithTheme {
+            CompactButton(
+                onClick = {},
+                label = { labelAlignment = LocalTextConfiguration.current.textAlign },
+                icon = {},
+            )
+        }
+
+        assertEquals(TextAlign.Start, labelAlignment)
+    }
+
+    @Test
+    fun compact_button_defines_center_alignment_for_label_only() {
+        var labelAlignment: TextAlign? = null
+
+        rule.setContentWithTheme {
+            CompactButton(
+                onClick = {},
+                label = { labelAlignment = LocalTextConfiguration.current.textAlign },
+            )
+        }
+
+        assertEquals(TextAlign.Center, labelAlignment)
     }
 
     private fun responds_to_long_click(
@@ -890,33 +1224,10 @@
         applyAlphaForDisabled = false,
         content = {
             return@verifyColors content()
-=======
-
-    @Test
-    fun gives_compact_button_correct_text_style() {
-        var actualLabelTextStyle = TextStyle.Default
-        var expectedTextStyle = TextStyle.Default
-
-        rule.setContentWithTheme {
-            expectedTextStyle = MaterialTheme.typography.labelSmall
-            CompactButton(onClick = {}, label = { actualLabelTextStyle = LocalTextStyle.current })
-        }
-        assertEquals(expectedTextStyle, actualLabelTextStyle)
-    }
-
-    @Test
-    fun icon_only_compact_button_has_correct_default_width_and_height() {
-        val iconTag = "TestIcon"
-        rule.setContentWithThemeForSizeAssertions(useUnmergedTree = true) {
-            CompactButton(
-                onClick = {},
-                modifier = Modifier.testTag(TEST_TAG),
-                icon = { TestImage(iconTag) }
-            )
->>>>>>> 3d4510a6
-        }
-
-<<<<<<< HEAD
+        }
+    )
+}
+
 @Composable
 private fun FilledButton(
     status: Status,
@@ -939,6 +1250,22 @@
     var actualContentColor = Color.Transparent
     FilledTonalButton(
         onClick = {},
+        enabled = status.enabled(),
+        modifier = Modifier.testTag(TEST_TAG),
+    ) {
+        actualContentColor = LocalContentColor.current
+    }
+    return actualContentColor
+}
+
+@Composable
+private fun FilledVariantButton(
+    status: Status,
+): Color {
+    var actualContentColor = Color.Transparent
+    Button(
+        onClick = {},
+        colors = ButtonDefaults.filledVariantButtonColors(),
         enabled = status.enabled(),
         modifier = Modifier.testTag(TEST_TAG),
     ) {
@@ -991,21 +1318,6 @@
         containerColor =
             ((buttonColors.containerPainter(status.enabled()) as ColorPainter).color).compositeOver(
                 testBackgroundColor
-=======
-        rule
-            .onRoot()
-            .assertWidthIsEqualTo(ButtonDefaults.IconOnlyCompactButtonWidth)
-            .assertHeightIsEqualTo(ButtonDefaults.CompactButtonHeight)
-    }
-
-    @Test
-    fun label_only_compact_button_has_correct_default_height() {
-        rule.setContentWithThemeForSizeAssertions(useUnmergedTree = true) {
-            CompactButton(
-                onClick = {},
-                modifier = Modifier.testTag(TEST_TAG),
-                label = { Text("Test") }
->>>>>>> 3d4510a6
             )
         labelColor = buttonColors.contentColor(status.enabled())
         secondaryLabelColor = buttonColors.secondaryContentColor(status.enabled())
@@ -1014,7 +1326,6 @@
         Box(Modifier.fillMaxSize().background(testBackgroundColor)) {
             threeSlotButtonColors = content()
         }
-<<<<<<< HEAD
     }
 
     assertEquals(threeSlotButtonColors.labelColor, labelColor)
@@ -1109,743 +1420,6 @@
 
     onNodeWithTag(TEST_TAG).captureToImage().assertContainsColor(finalExpectedBorderColor)
 }
-=======
-
-        rule.onRoot().assertHeightIsEqualTo(ButtonDefaults.CompactButtonHeight)
-    }
-
-    @Test
-    fun no_content_compact_button_has_correct_default_width_and_height() {
-        rule.setContentWithThemeForSizeAssertions(useUnmergedTree = true) {
-            CompactButton(
-                onClick = {},
-                modifier = Modifier.testTag(TEST_TAG),
-            )
-        }
->>>>>>> 3d4510a6
-
-        rule
-            .onRoot()
-            .assertWidthIsEqualTo(ButtonDefaults.IconOnlyCompactButtonWidth)
-            .assertHeightIsEqualTo(ButtonDefaults.CompactButtonHeight)
-    }
-
-<<<<<<< HEAD
-    setContentWithTheme {
-        background = MaterialTheme.colorScheme.surfaceContainer
-        Box(Modifier.background(background)) {
-            buttonColor = (colors().containerPainter(true) as ColorPainter).color
-            if (buttonColor == Color.Transparent) {
-                buttonColor = background
-            }
-            content(Modifier.testTag(TEST_TAG).padding(padding))
-=======
-    @Test
-    fun icon_only_compact_button_can_have_width_overridden() {
-        val iconTag = "TestIcon"
-        rule.setContentWithThemeForSizeAssertions(useUnmergedTree = true) {
-            CompactButton(
-                onClick = {},
-                modifier = Modifier.testTag(TEST_TAG).width(100.dp),
-                icon = { TestImage(iconTag) }
-            )
->>>>>>> 3d4510a6
-        }
-
-        rule.onRoot().assertWidthIsEqualTo(100.dp)
-    }
-
-    @Test
-    fun has_icon_in_correct_location_in_compact_button() {
-        val iconTag = "TestIcon"
-        rule.setContentWithThemeForSizeAssertions(useUnmergedTree = true) {
-            CompactButton(
-                onClick = {},
-                label = { Text("Blue green orange") },
-                icon = { TestImage(iconTag) },
-                modifier = Modifier.testTag(TEST_TAG)
-            )
-        }
-        val itemBounds = rule.onNodeWithTag(TEST_TAG).getUnclippedBoundsInRoot()
-        val iconBounds =
-            rule.onNodeWithTag(iconTag, useUnmergedTree = true).getUnclippedBoundsInRoot()
-
-        rule
-            .onNodeWithContentDescription(iconTag, useUnmergedTree = true)
-            .assertTopPositionInRootIsEqualTo(
-                (itemBounds.height - iconBounds.height) / 2 +
-                    ButtonDefaults.CompactButtonTapTargetPadding.calculateTopPadding()
-            )
-    }
-
-    @Test
-    fun has_icon_in_correct_location_when_icon_only_compact_button() {
-        val iconTag = "TestIcon"
-        rule.setContentWithThemeForSizeAssertions(useUnmergedTree = true) {
-            CompactButton(
-                onClick = {},
-                icon = { TestImage(iconTag) },
-                modifier = Modifier.testTag(TEST_TAG)
-            )
-        }
-        val itemBounds = rule.onNodeWithTag(TEST_TAG).getUnclippedBoundsInRoot()
-        val iconBounds =
-            rule.onNodeWithTag(iconTag, useUnmergedTree = true).getUnclippedBoundsInRoot()
-
-        rule
-            .onNodeWithContentDescription(iconTag, useUnmergedTree = true)
-            .assertTopPositionInRootIsEqualTo(
-                (itemBounds.height - iconBounds.height) / 2 +
-                    ButtonDefaults.CompactButtonTapTargetPadding.calculateTopPadding()
-            )
-    }
-
-    @RequiresApi(Build.VERSION_CODES.O)
-    @Test
-    fun gives_enabled_compact_button_correct_colors() {
-        rule.verifyCompactButtonColors(
-            status = Status.Enabled,
-            colors = { ButtonDefaults.buttonColors() }
-        )
-    }
-
-    @RequiresApi(Build.VERSION_CODES.O)
-    @Test
-    fun gives_disabled_compact_button_correct_colors() {
-        rule.verifyCompactButtonColors(
-            status = Status.Disabled,
-            colors = { ButtonDefaults.buttonColors() }
-        )
-    }
-
-    @RequiresApi(Build.VERSION_CODES.O)
-    @Test
-    fun gives_enabled_filled_tonal_compact_button_correct_colors() {
-        rule.verifyCompactButtonColors(
-            status = Status.Enabled,
-            colors = { ButtonDefaults.filledTonalButtonColors() }
-        )
-    }
-
-    @RequiresApi(Build.VERSION_CODES.O)
-    @Test
-    fun gives_disabled_filled_tonal_compact_button_correct_colors() {
-        rule.verifyCompactButtonColors(
-            status = Status.Disabled,
-            colors = { ButtonDefaults.filledTonalButtonColors() }
-        )
-    }
-
-    @RequiresApi(Build.VERSION_CODES.O)
-    @Test
-    fun gives_enabled_outlined_compact_button_correct_colors() {
-        rule.verifyCompactButtonColors(
-            status = Status.Enabled,
-            colors = { ButtonDefaults.outlinedButtonColors() }
-        )
-    }
-
-    @RequiresApi(Build.VERSION_CODES.O)
-    @Test
-    fun gives_disabled_outlined_compact_button_correct_colors() {
-        rule.verifyCompactButtonColors(
-            status = Status.Disabled,
-            colors = { ButtonDefaults.outlinedButtonColors() }
-        )
-    }
-
-    @RequiresApi(Build.VERSION_CODES.O)
-    @Test
-    fun gives_enabled_child_compact_button_correct_colors() {
-        rule.verifyCompactButtonColors(
-            status = Status.Enabled,
-            colors = { ButtonDefaults.childButtonColors() }
-        )
-    }
-
-    @RequiresApi(Build.VERSION_CODES.O)
-    @Test
-    fun gives_disabled_child_compact_button_correct_colors() {
-        rule.verifyCompactButtonColors(
-            status = Status.Disabled,
-            colors = { ButtonDefaults.childButtonColors() }
-        )
-    }
-
-    @Test
-    fun button_defines_default_overflow() {
-        var labelOverflow: TextOverflow? = null
-        var secondaryLabelOverflow: TextOverflow? = null
-
-        rule.setContentWithTheme {
-            Button(
-                onClick = {},
-                label = { labelOverflow = LocalTextConfiguration.current.overflow },
-                secondaryLabel = {
-                    secondaryLabelOverflow = LocalTextConfiguration.current.overflow
-                },
-            )
-        }
-
-        assertEquals(TextOverflow.Ellipsis, labelOverflow)
-        assertEquals(TextOverflow.Ellipsis, secondaryLabelOverflow)
-    }
-
-    @Test
-    fun button_defines_default_maxlines() {
-        var labelMaxLines: Int? = null
-        var secondaryLabelMaxLines: Int? = null
-
-        rule.setContentWithTheme {
-            Button(
-                onClick = {},
-                label = { labelMaxLines = LocalTextConfiguration.current.maxLines },
-                secondaryLabel = {
-                    secondaryLabelMaxLines = LocalTextConfiguration.current.maxLines
-                },
-            )
-        }
-
-        assertEquals(3, labelMaxLines)
-        assertEquals(2, secondaryLabelMaxLines)
-    }
-
-    @Test
-    fun button_defines_start_alignment() {
-        var labelAlignment: TextAlign? = null
-        var secondaryLabelAlignment: TextAlign? = null
-
-        rule.setContentWithTheme {
-            Button(
-                onClick = {},
-                label = { labelAlignment = LocalTextConfiguration.current.textAlign },
-                secondaryLabel = {
-                    secondaryLabelAlignment = LocalTextConfiguration.current.textAlign
-                },
-            )
-        }
-
-        assertEquals(TextAlign.Start, labelAlignment)
-        assertEquals(TextAlign.Start, secondaryLabelAlignment)
-    }
-
-    @Test
-    fun button_defines_center_alignment_for_label_only() {
-        var labelAlignment: TextAlign? = null
-
-        rule.setContentWithTheme {
-            Button(
-                onClick = {},
-                label = { labelAlignment = LocalTextConfiguration.current.textAlign },
-            )
-        }
-
-        assertEquals(TextAlign.Center, labelAlignment)
-    }
-
-    @Test
-    fun filled_tonal_button_defines_default_overflow() {
-        var labelOverflow: TextOverflow? = null
-        var secondaryLabelOverflow: TextOverflow? = null
-
-        rule.setContentWithTheme {
-            FilledTonalButton(
-                onClick = {},
-                label = { labelOverflow = LocalTextConfiguration.current.overflow },
-                secondaryLabel = {
-                    secondaryLabelOverflow = LocalTextConfiguration.current.overflow
-                },
-            )
-        }
-
-        assertEquals(TextOverflow.Ellipsis, labelOverflow)
-        assertEquals(TextOverflow.Ellipsis, secondaryLabelOverflow)
-    }
-
-    @Test
-    fun filled_tonal_button_defines_default_maxlines() {
-        var labelMaxLines: Int? = null
-        var secondaryLabelMaxLines: Int? = null
-
-        rule.setContentWithTheme {
-            FilledTonalButton(
-                onClick = {},
-                label = { labelMaxLines = LocalTextConfiguration.current.maxLines },
-                secondaryLabel = {
-                    secondaryLabelMaxLines = LocalTextConfiguration.current.maxLines
-                },
-            )
-        }
-
-        assertEquals(3, labelMaxLines)
-        assertEquals(2, secondaryLabelMaxLines)
-    }
-
-    @Test
-    fun filled_tonal_button_defines_start_alignment() {
-        var labelAlignment: TextAlign? = null
-        var secondaryLabelAlignment: TextAlign? = null
-
-        rule.setContentWithTheme {
-            FilledTonalButton(
-                onClick = {},
-                label = { labelAlignment = LocalTextConfiguration.current.textAlign },
-                secondaryLabel = {
-                    secondaryLabelAlignment = LocalTextConfiguration.current.textAlign
-                },
-            )
-        }
-
-        assertEquals(TextAlign.Start, labelAlignment)
-        assertEquals(TextAlign.Start, secondaryLabelAlignment)
-    }
-
-    @Test
-    fun filled_tonal_button_defines_center_alignment_for_label_only() {
-        var labelAlignment: TextAlign? = null
-
-        rule.setContentWithTheme {
-            FilledTonalButton(
-                onClick = {},
-                label = { labelAlignment = LocalTextConfiguration.current.textAlign },
-            )
-        }
-
-        assertEquals(TextAlign.Center, labelAlignment)
-    }
-
-    @Test
-    fun outlined_button_defines_default_overflow() {
-        var labelOverflow: TextOverflow? = null
-        var secondaryLabelOverflow: TextOverflow? = null
-
-        rule.setContentWithTheme {
-            OutlinedButton(
-                onClick = {},
-                label = { labelOverflow = LocalTextConfiguration.current.overflow },
-                secondaryLabel = {
-                    secondaryLabelOverflow = LocalTextConfiguration.current.overflow
-                },
-            )
-        }
-
-        assertEquals(TextOverflow.Ellipsis, labelOverflow)
-        assertEquals(TextOverflow.Ellipsis, secondaryLabelOverflow)
-    }
-
-    @Test
-    fun outlined_button_defines_default_maxlines() {
-        var labelMaxLines: Int? = null
-        var secondaryLabelMaxLines: Int? = null
-
-        rule.setContentWithTheme {
-            OutlinedButton(
-                onClick = {},
-                label = { labelMaxLines = LocalTextConfiguration.current.maxLines },
-                secondaryLabel = {
-                    secondaryLabelMaxLines = LocalTextConfiguration.current.maxLines
-                },
-            )
-        }
-
-        assertEquals(3, labelMaxLines)
-        assertEquals(2, secondaryLabelMaxLines)
-    }
-
-    @Test
-    fun outlined_tonal_button_defines_start_alignment() {
-        var labelAlignment: TextAlign? = null
-        var secondaryLabelAlignment: TextAlign? = null
-
-        rule.setContentWithTheme {
-            OutlinedButton(
-                onClick = {},
-                label = { labelAlignment = LocalTextConfiguration.current.textAlign },
-                secondaryLabel = {
-                    secondaryLabelAlignment = LocalTextConfiguration.current.textAlign
-                },
-            )
-        }
-
-        assertEquals(TextAlign.Start, labelAlignment)
-        assertEquals(TextAlign.Start, secondaryLabelAlignment)
-    }
-
-    @Test
-    fun outlined_button_defines_center_alignment_for_label_only() {
-        var labelAlignment: TextAlign? = null
-
-        rule.setContentWithTheme {
-            OutlinedButton(
-                onClick = {},
-                label = { labelAlignment = LocalTextConfiguration.current.textAlign },
-            )
-        }
-
-        assertEquals(TextAlign.Center, labelAlignment)
-    }
-
-    @Test
-    fun child_button_defines_default_overflow() {
-        var labelOverflow: TextOverflow? = null
-        var secondaryLabelOverflow: TextOverflow? = null
-
-        rule.setContentWithTheme {
-            ChildButton(
-                onClick = {},
-                label = { labelOverflow = LocalTextConfiguration.current.overflow },
-                secondaryLabel = {
-                    secondaryLabelOverflow = LocalTextConfiguration.current.overflow
-                },
-            )
-        }
-
-        assertEquals(TextOverflow.Ellipsis, labelOverflow)
-        assertEquals(TextOverflow.Ellipsis, secondaryLabelOverflow)
-    }
-
-    @Test
-    fun child_button_defines_default_maxlines() {
-        var labelMaxLines: Int? = null
-        var secondaryLabelMaxLines: Int? = null
-
-        rule.setContentWithTheme {
-            ChildButton(
-                onClick = {},
-                label = { labelMaxLines = LocalTextConfiguration.current.maxLines },
-                secondaryLabel = {
-                    secondaryLabelMaxLines = LocalTextConfiguration.current.maxLines
-                },
-            )
-        }
-
-        assertEquals(3, labelMaxLines)
-        assertEquals(2, secondaryLabelMaxLines)
-    }
-
-    @Test
-    fun child_button_defines_start_alignment() {
-        var labelAlignment: TextAlign? = null
-        var secondaryLabelAlignment: TextAlign? = null
-
-        rule.setContentWithTheme {
-            ChildButton(
-                onClick = {},
-                label = { labelAlignment = LocalTextConfiguration.current.textAlign },
-                secondaryLabel = {
-                    secondaryLabelAlignment = LocalTextConfiguration.current.textAlign
-                },
-            )
-        }
-
-        assertEquals(TextAlign.Start, labelAlignment)
-        assertEquals(TextAlign.Start, secondaryLabelAlignment)
-    }
-
-    @Test
-    fun child_button_defines_center_alignment_for_label_only() {
-        var labelAlignment: TextAlign? = null
-
-        rule.setContentWithTheme {
-            ChildButton(
-                onClick = {},
-                label = { labelAlignment = LocalTextConfiguration.current.textAlign },
-            )
-        }
-
-        assertEquals(TextAlign.Center, labelAlignment)
-    }
-
-    @Test
-    fun compact_button_defines_default_overflow() {
-        var labelOverflow: TextOverflow? = null
-
-        rule.setContentWithTheme {
-            CompactButton(
-                onClick = {},
-                label = { labelOverflow = LocalTextConfiguration.current.overflow },
-            )
-        }
-
-        assertEquals(TextOverflow.Ellipsis, labelOverflow)
-    }
-
-    @Test
-    fun compact_button_defines_default_maxlines() {
-        var labelMaxLines: Int? = null
-
-        rule.setContentWithTheme {
-            CompactButton(
-                onClick = {},
-                label = { labelMaxLines = LocalTextConfiguration.current.maxLines },
-            )
-        }
-
-        assertEquals(1, labelMaxLines)
-    }
-
-    @Test
-    fun compact_button_defines_start_alignment() {
-        var labelAlignment: TextAlign? = null
-
-        rule.setContentWithTheme {
-            CompactButton(
-                onClick = {},
-                label = { labelAlignment = LocalTextConfiguration.current.textAlign },
-                icon = {},
-            )
-        }
-
-        assertEquals(TextAlign.Start, labelAlignment)
-    }
-
-    @Test
-    fun compact_button_defines_center_alignment_for_label_only() {
-        var labelAlignment: TextAlign? = null
-
-        rule.setContentWithTheme {
-            CompactButton(
-                onClick = {},
-                label = { labelAlignment = LocalTextConfiguration.current.textAlign },
-            )
-        }
-
-        assertEquals(TextAlign.Center, labelAlignment)
-    }
-
-    private fun responds_to_long_click(
-        enabled: Boolean,
-        onLongClick: () -> Unit,
-        assert: () -> Unit
-    ) {
-
-        rule.setContentWithTheme {
-            Button(
-                onClick = { /* Do nothing */ },
-                onLongClick = onLongClick,
-                enabled = enabled,
-                modifier = Modifier.testTag(TEST_TAG)
-            ) {
-                Text("Test")
-            }
-        }
-
-        rule.onNodeWithTag(TEST_TAG).performTouchInput { longClick() }
-
-        rule.runOnIdle { assert() }
-    }
-}
-
-@RequiresApi(Build.VERSION_CODES.O)
-private fun ComposeContentTestRule.verifyButtonColors(
-    status: Status,
-    expectedContainerColor: @Composable () -> Color,
-    expectedContentColor: @Composable () -> Color,
-    content: @Composable () -> Color = { FilledButton(status) }
-) {
-    verifyColors(
-        status = status,
-        expectedContainerColor = expectedContainerColor,
-        expectedContentColor = expectedContentColor,
-        applyAlphaForDisabled = false,
-        content = {
-            return@verifyColors content()
-        }
-    )
-}
-
-@Composable
-private fun FilledButton(
-    status: Status,
-): Color {
-    var actualContentColor = Color.Transparent
-    Button(
-        onClick = {},
-        enabled = status.enabled(),
-        modifier = Modifier.testTag(TEST_TAG),
-    ) {
-        actualContentColor = LocalContentColor.current
-    }
-    return actualContentColor
-}
-
-@Composable
-private fun FilledTonalButton(
-    status: Status,
-): Color {
-    var actualContentColor = Color.Transparent
-    FilledTonalButton(
-        onClick = {},
-        enabled = status.enabled(),
-        modifier = Modifier.testTag(TEST_TAG),
-    ) {
-        actualContentColor = LocalContentColor.current
-    }
-    return actualContentColor
-}
-
-@Composable
-private fun FilledVariantButton(
-    status: Status,
-): Color {
-    var actualContentColor = Color.Transparent
-    Button(
-        onClick = {},
-        colors = ButtonDefaults.filledVariantButtonColors(),
-        enabled = status.enabled(),
-        modifier = Modifier.testTag(TEST_TAG),
-    ) {
-        actualContentColor = LocalContentColor.current
-    }
-    return actualContentColor
-}
-
-@Composable
-private fun OutlinedButton(status: Status): Color {
-    var actualContentColor = Color.Transparent
-    OutlinedButton(
-        onClick = {},
-        enabled = status.enabled(),
-        modifier = Modifier.testTag(TEST_TAG),
-    ) {
-        actualContentColor = LocalContentColor.current
-    }
-    return actualContentColor
-}
-
-@Composable
-private fun ChildButton(status: Status): Color {
-    var actualContentColor = Color.Transparent
-    ChildButton(
-        onClick = {},
-        enabled = status.enabled(),
-        modifier = Modifier.testTag(TEST_TAG),
-    ) {
-        actualContentColor = LocalContentColor.current
-    }
-    return actualContentColor
-}
-
-@RequiresApi(Build.VERSION_CODES.O)
-private fun ComposeContentTestRule.verifyThreeSlotButtonColors(
-    status: Status,
-    expectedColor: @Composable () -> ButtonColors,
-    content: @Composable () -> ThreeSlotButtonColors
-) {
-    val testBackgroundColor = Color.White
-    var containerColor = Color.Transparent
-    var labelColor = Color.Transparent
-    var secondaryLabelColor = Color.Transparent
-    var iconColor = Color.Transparent
-    lateinit var threeSlotButtonColors: ThreeSlotButtonColors
-
-    setContentWithTheme {
-        val buttonColors = expectedColor()
-        containerColor =
-            ((buttonColors.containerPainter(status.enabled()) as ColorPainter).color).compositeOver(
-                testBackgroundColor
-            )
-        labelColor = buttonColors.contentColor(status.enabled())
-        secondaryLabelColor = buttonColors.secondaryContentColor(status.enabled())
-        iconColor = buttonColors.iconColor(status.enabled())
-
-        Box(Modifier.fillMaxSize().background(testBackgroundColor)) {
-            threeSlotButtonColors = content()
-        }
-    }
-
-    assertEquals(threeSlotButtonColors.labelColor, labelColor)
-    assertEquals(threeSlotButtonColors.secondaryLabelColor, secondaryLabelColor)
-    assertEquals(threeSlotButtonColors.iconColor, iconColor)
-
-    onNodeWithTag(TEST_TAG)
-        .captureToImage()
-        .assertContainsColor(
-            if (containerColor != Color.Transparent) containerColor else testBackgroundColor,
-        )
-}
-
-@Composable
-private fun ThreeSlotFilledButton(status: Status): ThreeSlotButtonColors {
-    var actualLabelColor: Color = Color.Transparent
-    var actualSecondaryLabelColor: Color = Color.Transparent
-    var actualIconColor: Color = Color.Transparent
-    Button(
-        onClick = {},
-        enabled = status.enabled(),
-        modifier = Modifier.testTag(TEST_TAG),
-        label = { actualLabelColor = LocalContentColor.current },
-        secondaryLabel = { actualSecondaryLabelColor = LocalContentColor.current },
-        icon = { actualIconColor = LocalContentColor.current }
-    )
-    return ThreeSlotButtonColors(actualLabelColor, actualSecondaryLabelColor, actualIconColor)
-}
-
-@Composable
-private fun ThreeSlotFilledTonalButton(status: Status): ThreeSlotButtonColors {
-    var actualLabelColor: Color = Color.Transparent
-    var actualSecondaryLabelColor: Color = Color.Transparent
-    var actualIconColor: Color = Color.Transparent
-    FilledTonalButton(
-        onClick = {},
-        enabled = status.enabled(),
-        modifier = Modifier.testTag(TEST_TAG),
-        label = { actualLabelColor = LocalContentColor.current },
-        secondaryLabel = { actualSecondaryLabelColor = LocalContentColor.current },
-        icon = { actualIconColor = LocalContentColor.current }
-    )
-    return ThreeSlotButtonColors(actualLabelColor, actualSecondaryLabelColor, actualIconColor)
-}
-
-@Composable
-private fun ThreeSlotOutlinedButton(status: Status): ThreeSlotButtonColors {
-    var actualLabelColor: Color = Color.Transparent
-    var actualSecondaryLabelColor: Color = Color.Transparent
-    var actualIconColor: Color = Color.Transparent
-    OutlinedButton(
-        onClick = {},
-        enabled = status.enabled(),
-        modifier = Modifier.testTag(TEST_TAG),
-        label = { actualLabelColor = LocalContentColor.current },
-        secondaryLabel = { actualSecondaryLabelColor = LocalContentColor.current },
-        icon = { actualIconColor = LocalContentColor.current }
-    )
-    return ThreeSlotButtonColors(actualLabelColor, actualSecondaryLabelColor, actualIconColor)
-}
-
-@Composable
-private fun ThreeSlotChildButton(status: Status): ThreeSlotButtonColors {
-    var actualLabelColor: Color = Color.Transparent
-    var actualSecondaryLabelColor: Color = Color.Transparent
-    var actualIconColor: Color = Color.Transparent
-    ChildButton(
-        onClick = {},
-        enabled = status.enabled(),
-        modifier = Modifier.testTag(TEST_TAG),
-        label = { actualLabelColor = LocalContentColor.current },
-        secondaryLabel = { actualSecondaryLabelColor = LocalContentColor.current },
-        icon = { actualIconColor = LocalContentColor.current }
-    )
-    return ThreeSlotButtonColors(actualLabelColor, actualSecondaryLabelColor, actualIconColor)
-}
-
-@RequiresApi(Build.VERSION_CODES.O)
-internal fun ComposeContentTestRule.verifyButtonBorderColor(
-    expectedBorderColor: @Composable () -> Color,
-    content: @Composable (Modifier) -> Unit
-) {
-    val testBackground = Color.Black
-    var finalExpectedBorderColor = Color.Transparent
-
-    setContentWithTheme {
-        finalExpectedBorderColor = expectedBorderColor().compositeOver(testBackground)
-        Box(Modifier.fillMaxSize().background(testBackground)) {
-            content(Modifier.testTag(TEST_TAG))
-        }
-    }
-
-    onNodeWithTag(TEST_TAG).captureToImage().assertContainsColor(finalExpectedBorderColor)
-}
 
 @RequiresApi(Build.VERSION_CODES.O)
 private fun ComposeContentTestRule.isShape(
