/*
 * Copyright 2023 The Android Open Source Project
 *
 * Licensed under the Apache License, Version 2.0 (the "License");
 * you may not use this file except in compliance with the License.
 * You may obtain a copy of the License at
 *
 *      http://www.apache.org/licenses/LICENSE-2.0
 *
 * Unless required by applicable law or agreed to in writing, software
 * distributed under the License is distributed on an "AS IS" BASIS,
 * WITHOUT WARRANTIES OR CONDITIONS OF ANY KIND, either express or implied.
 * See the License for the specific language governing permissions and
 * limitations under the License.
 */

package androidx.wear.compose.material3.demos

import android.content.Context
import android.os.Build
import android.widget.Toast
import androidx.wear.compose.integration.demos.common.Centralize
import androidx.wear.compose.integration.demos.common.ComposableDemo
import androidx.wear.compose.integration.demos.common.Material3DemoCategory
import androidx.wear.compose.material3.samples.AnimatedTextSample
import androidx.wear.compose.material3.samples.AnimatedTextSampleButtonResponse
import androidx.wear.compose.material3.samples.AnimatedTextSampleSharedFontRegistry
import androidx.wear.compose.material3.samples.ButtonGroupSample
import androidx.wear.compose.material3.samples.EdgeButtonListSample
import androidx.wear.compose.material3.samples.EdgeButtonSample
import androidx.wear.compose.material3.samples.EdgeSwipeForSwipeToDismiss
import androidx.wear.compose.material3.samples.FixedFontSize
import androidx.wear.compose.material3.samples.HorizontalPageIndicatorSample
import androidx.wear.compose.material3.samples.HorizontalPageIndicatorWithPagerSample
<<<<<<< HEAD
=======
import androidx.wear.compose.material3.samples.ScaffoldSample
>>>>>>> 3d4510a6
import androidx.wear.compose.material3.samples.SimpleSwipeToDismissBox
import androidx.wear.compose.material3.samples.StatefulSwipeToDismissBox
import androidx.wear.compose.material3.samples.StepperSample
import androidx.wear.compose.material3.samples.StepperWithIntegerSample
import androidx.wear.compose.material3.samples.StepperWithRangeSemanticsSample

val WearMaterial3Demos =
<<<<<<< HEAD
    DemoCategory(
        "Material 3",
        listOf(
            DemoCategory(
                "Button",
                listOf(
                    ComposableDemo("Button") { ButtonDemo() },
                    ComposableDemo("Filled Tonal Button") { FilledTonalButtonDemo() },
                    ComposableDemo("Outlined Button") { OutlinedButtonDemo() },
                    ComposableDemo("Child Button") { ChildButtonDemo() },
                    ComposableDemo("Compact Button") { CompactButtonDemo() },
                    ComposableDemo("Multiline Button") { MultilineButtonDemo() },
                    ComposableDemo("Avatar Button") { AvatarButtonDemo() },
                )
            ),
            ComposableDemo("List Header") { Centralize { ListHeaderDemo() } },
            DemoCategory("Time Text", TimeTextDemos),
            ComposableDemo("Card") { CardDemo() },
            ComposableDemo("Text Button") { TextButtonDemo() },
            ComposableDemo("Icon Button") { IconButtonDemo() },
            ComposableDemo("Text Toggle Button") { TextToggleButtonDemo() },
            ComposableDemo("Icon Toggle Button") { IconToggleButtonDemo() },
            ComposableDemo("Checkbox") { CheckboxDemos() },
            ComposableDemo("Switch") { SwitchDemos() },
            ComposableDemo("Radio Button") { RadioButtonDemo() },
            ComposableDemo("Selectable Button") { SelectableButtonDemo() },
            ComposableDemo("Split Selectable Button") { SplitSelectableButtonDemo() },
            ComposableDemo("Toggle Button") { ToggleButtonDemo() },
            ComposableDemo("Split Toggle Button") { SplitToggleButtonDemo() },
            DemoCategory(
                "Stepper",
                listOf(
                    DemoCategory(
=======
    Material3DemoCategory(
        "Material 3",
        listOf(
            Material3DemoCategory(title = "Typography", TypographyDemos),
            Material3DemoCategory(
                "Button",
                listOf(
                    ComposableDemo("Base Button") { BaseButtonDemo() },
                    ComposableDemo("Filled Button") { ButtonDemo() },
                    ComposableDemo("Filled Tonal Button") { FilledTonalButtonDemo() },
                    ComposableDemo("Filled Variant Button") { FilledVariantButtonDemo() },
                    ComposableDemo("Outlined Button") { OutlinedButtonDemo() },
                    ComposableDemo("Child Button") { ChildButtonDemo() },
                    ComposableDemo("Multiline Button") { MultilineButtonDemo() },
                    ComposableDemo("App Button") { AppButtonDemo() },
                    ComposableDemo("Avatar Button") { AvatarButtonDemo() },
                    ComposableDemo("Button (Image Background)") { ButtonBackgroundImageDemo() },
                )
            ),
            ComposableDemo("Color Scheme") { ColorSchemeDemos() },
            Material3DemoCategory("Curved Text", CurvedTextDemos),
            Material3DemoCategory("Alert Dialog", AlertDialogs),
            Material3DemoCategory("Confirmation", Comfirmations),
            Material3DemoCategory("Open on phone Dialog", OpenOnPhoneDialogDemos),
            ComposableDemo("Scaffold") { ScaffoldSample() },
            Material3DemoCategory("ScrollAway", ScrollAwayDemos),
            ComposableDemo("Haptics") { Centralize { HapticsDemos() } },
            ComposableDemo("Compact Button") { CompactButtonDemo() },
            ComposableDemo("Icon Button") { IconButtonDemo() },
            ComposableDemo("Image Button") { ImageButtonDemo() },
            ComposableDemo("Text Button") { TextButtonDemo() },
            Material3DemoCategory(
                "Edge Button",
                listOf(
                    ComposableDemo("Simple Edge Button") { EdgeButtonSample() },
                    ComposableDemo("Sizes and Colors") { EdgeButtonMultiDemo() },
                    ComposableDemo("Configurable") { EdgeButtonConfigurableDemo() },
                    ComposableDemo("Simple Edge Button below SLC") { EdgeButtonListSample() },
                    ComposableDemo("Edge Button Below LC") { EdgeButtonBelowLazyColumnDemo() },
                    ComposableDemo("Edge Button Below SLC") {
                        EdgeButtonBelowScalingLazyColumnDemo()
                    },
                )
            ),
            Material3DemoCategory(
                "Button Group",
                listOf(
                    ComposableDemo("Two buttons") { ButtonGroupSample() },
                    ComposableDemo("Three buttons") { ButtonGroupDemo() },
                )
            ),
            ComposableDemo("List Header") { Centralize { ListHeaderDemo() } },
            Material3DemoCategory("Time Text", TimeTextDemos),
            ComposableDemo("Card") { CardDemo() },
            ComposableDemo("Animated Shape Buttons") { AnimatedShapeButtonDemo() },
            ComposableDemo("Animated Shape Toggle Buttons") { AnimatedShapeToggleButtonDemo() },
            ComposableDemo("Text Toggle Button") { TextToggleButtonDemo() },
            ComposableDemo("Icon Toggle Button") { IconToggleButtonDemo() },
            ComposableDemo("Checkbox Button") { CheckboxButtonDemo() },
            ComposableDemo("Split Checkbox Button") { SplitCheckboxButtonDemo() },
            ComposableDemo("Radio Button") { RadioButtonDemo() },
            ComposableDemo("Split Radio Button") { SplitRadioButtonDemo() },
            ComposableDemo("Switch Button") { SwitchButtonDemo() },
            ComposableDemo("Split Switch Button") { SplitSwitchButtonDemo() },
            Material3DemoCategory(
                "Stepper",
                listOf(
                    Material3DemoCategory(
>>>>>>> 3d4510a6
                        "Samples",
                        listOf(
                            ComposableDemo("Stepper") { Centralize { StepperSample() } },
                            ComposableDemo("Integer Stepper") {
                                Centralize { StepperWithIntegerSample() }
                            },
                            ComposableDemo("Stepper with rangeSemantics") {
                                Centralize { StepperWithRangeSemanticsSample() }
                            }
                        )
<<<<<<< HEAD
                    )
                )
            ),
            DemoCategory("Slider", SliderDemos),
            DemoCategory("Progress Indicator", ProgressIndicatorDemos),
            ComposableDemo(title = "Fixed Font Size") { Centralize { FixedFontSize() } },
            DemoCategory(
                title = "Swipe To Dismiss",
                listOf(
                    ComposableDemo("Simple") { SimpleSwipeToDismissBox(it.navigateBack) },
                    ComposableDemo("Stateful") { StatefulSwipeToDismissBox() },
                    ComposableDemo("Edge swipe") { EdgeSwipeForSwipeToDismiss(it.navigateBack) },
                )
            ),
            DemoCategory(
                title = "Horizontal Page Indicator",
                listOf(
                    ComposableDemo("Simple HorizontalPageIndicator") {
                        HorizontalPageIndicatorSample()
                    },
                    ComposableDemo("HorizontalPageIndicator with Pager") {
                        HorizontalPageIndicatorWithPagerSample(it.swipeToDismissBoxState)
                    },
                )
            ),
            ComposableDemo("Settings Demo") { SettingsDemo() }
        )
    )
=======
                    )
                )
            ),
            Material3DemoCategory("Slider", SliderDemos),
            Material3DemoCategory("Picker", PickerDemos),
            // Requires API level 26 or higher due to java.time dependency.
            *(if (Build.VERSION.SDK_INT >= 26)
                arrayOf(
                    Material3DemoCategory("TimePicker", TimePickerDemos),
                    Material3DemoCategory("DatePicker", DatePickerDemos)
                )
            else emptyArray<Material3DemoCategory>()),
            Material3DemoCategory("Progress Indicator", ProgressIndicatorDemos),
            Material3DemoCategory("Scroll Indicator", ScrollIndicatorDemos),
            Material3DemoCategory("Placeholder", PlaceholderDemos),
            ComposableDemo(title = "Fixed Font Size") { Centralize { FixedFontSize() } },
            Material3DemoCategory(
                title = "Swipe To Dismiss",
                listOf(
                    ComposableDemo("Simple") { SimpleSwipeToDismissBox(it.navigateBack) },
                    ComposableDemo("Stateful") { StatefulSwipeToDismissBox() },
                    ComposableDemo("Edge swipe") { EdgeSwipeForSwipeToDismiss(it.navigateBack) },
                )
            ),
            Material3DemoCategory(
                title = "Horizontal Page Indicator",
                listOf(
                    ComposableDemo("Simple HorizontalPageIndicator") {
                        HorizontalPageIndicatorSample()
                    },
                    ComposableDemo("HorizontalPageIndicator with Pager") {
                        HorizontalPageIndicatorWithPagerSample(it.swipeToDismissBoxState)
                    },
                )
            ),
            Material3DemoCategory(
                "Animated Text",
                if (Build.VERSION.SDK_INT > 31) {
                    listOf(
                        ComposableDemo("Simple animation") { Centralize { AnimatedTextSample() } },
                        ComposableDemo("Animation with button click") {
                            Centralize { AnimatedTextSampleButtonResponse() }
                        },
                        ComposableDemo("Shared Font Registry") {
                            Centralize { AnimatedTextSampleSharedFontRegistry() }
                        },
                    )
                } else {
                    emptyList()
                }
            ),
            ComposableDemo("Settings Demo") { SettingsDemo() },
            Material3DemoCategory(
                title = "LazyColumn",
                listOf(ComposableDemo("Notifications") { LazyColumnNotificationsDemo() })
            )
        )
    )

internal fun showOnClickToast(context: Context) {
    Toast.makeText(context, "Clicked", Toast.LENGTH_SHORT).show()
}

internal fun showOnLongClickToast(context: Context) {
    Toast.makeText(context, "Long clicked", Toast.LENGTH_SHORT).show()
}
>>>>>>> 3d4510a6
<|MERGE_RESOLUTION|>--- conflicted
+++ resolved
@@ -32,10 +32,7 @@
 import androidx.wear.compose.material3.samples.FixedFontSize
 import androidx.wear.compose.material3.samples.HorizontalPageIndicatorSample
 import androidx.wear.compose.material3.samples.HorizontalPageIndicatorWithPagerSample
-<<<<<<< HEAD
-=======
 import androidx.wear.compose.material3.samples.ScaffoldSample
->>>>>>> 3d4510a6
 import androidx.wear.compose.material3.samples.SimpleSwipeToDismissBox
 import androidx.wear.compose.material3.samples.StatefulSwipeToDismissBox
 import androidx.wear.compose.material3.samples.StepperSample
@@ -43,41 +40,6 @@
 import androidx.wear.compose.material3.samples.StepperWithRangeSemanticsSample
 
 val WearMaterial3Demos =
-<<<<<<< HEAD
-    DemoCategory(
-        "Material 3",
-        listOf(
-            DemoCategory(
-                "Button",
-                listOf(
-                    ComposableDemo("Button") { ButtonDemo() },
-                    ComposableDemo("Filled Tonal Button") { FilledTonalButtonDemo() },
-                    ComposableDemo("Outlined Button") { OutlinedButtonDemo() },
-                    ComposableDemo("Child Button") { ChildButtonDemo() },
-                    ComposableDemo("Compact Button") { CompactButtonDemo() },
-                    ComposableDemo("Multiline Button") { MultilineButtonDemo() },
-                    ComposableDemo("Avatar Button") { AvatarButtonDemo() },
-                )
-            ),
-            ComposableDemo("List Header") { Centralize { ListHeaderDemo() } },
-            DemoCategory("Time Text", TimeTextDemos),
-            ComposableDemo("Card") { CardDemo() },
-            ComposableDemo("Text Button") { TextButtonDemo() },
-            ComposableDemo("Icon Button") { IconButtonDemo() },
-            ComposableDemo("Text Toggle Button") { TextToggleButtonDemo() },
-            ComposableDemo("Icon Toggle Button") { IconToggleButtonDemo() },
-            ComposableDemo("Checkbox") { CheckboxDemos() },
-            ComposableDemo("Switch") { SwitchDemos() },
-            ComposableDemo("Radio Button") { RadioButtonDemo() },
-            ComposableDemo("Selectable Button") { SelectableButtonDemo() },
-            ComposableDemo("Split Selectable Button") { SplitSelectableButtonDemo() },
-            ComposableDemo("Toggle Button") { ToggleButtonDemo() },
-            ComposableDemo("Split Toggle Button") { SplitToggleButtonDemo() },
-            DemoCategory(
-                "Stepper",
-                listOf(
-                    DemoCategory(
-=======
     Material3DemoCategory(
         "Material 3",
         listOf(
@@ -146,7 +108,6 @@
                 "Stepper",
                 listOf(
                     Material3DemoCategory(
->>>>>>> 3d4510a6
                         "Samples",
                         listOf(
                             ComposableDemo("Stepper") { Centralize { StepperSample() } },
@@ -157,36 +118,6 @@
                                 Centralize { StepperWithRangeSemanticsSample() }
                             }
                         )
-<<<<<<< HEAD
-                    )
-                )
-            ),
-            DemoCategory("Slider", SliderDemos),
-            DemoCategory("Progress Indicator", ProgressIndicatorDemos),
-            ComposableDemo(title = "Fixed Font Size") { Centralize { FixedFontSize() } },
-            DemoCategory(
-                title = "Swipe To Dismiss",
-                listOf(
-                    ComposableDemo("Simple") { SimpleSwipeToDismissBox(it.navigateBack) },
-                    ComposableDemo("Stateful") { StatefulSwipeToDismissBox() },
-                    ComposableDemo("Edge swipe") { EdgeSwipeForSwipeToDismiss(it.navigateBack) },
-                )
-            ),
-            DemoCategory(
-                title = "Horizontal Page Indicator",
-                listOf(
-                    ComposableDemo("Simple HorizontalPageIndicator") {
-                        HorizontalPageIndicatorSample()
-                    },
-                    ComposableDemo("HorizontalPageIndicator with Pager") {
-                        HorizontalPageIndicatorWithPagerSample(it.swipeToDismissBoxState)
-                    },
-                )
-            ),
-            ComposableDemo("Settings Demo") { SettingsDemo() }
-        )
-    )
-=======
                     )
                 )
             ),
@@ -252,5 +183,4 @@
 
 internal fun showOnLongClickToast(context: Context) {
     Toast.makeText(context, "Long clicked", Toast.LENGTH_SHORT).show()
-}
->>>>>>> 3d4510a6
+}