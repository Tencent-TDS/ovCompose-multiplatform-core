--- conflicted
+++ resolved
@@ -16,11 +16,7 @@
 
 package androidx.wear.compose.material3.demos
 
-<<<<<<< HEAD
-import android.widget.Toast
-=======
 import androidx.compose.foundation.interaction.MutableInteractionSource
->>>>>>> 3d4510a6
 import androidx.compose.foundation.layout.Row
 import androidx.compose.foundation.layout.Spacer
 import androidx.compose.foundation.layout.width
@@ -31,10 +27,7 @@
 import androidx.compose.ui.Alignment
 import androidx.compose.ui.Modifier
 import androidx.compose.ui.platform.LocalContext
-<<<<<<< HEAD
-=======
 import androidx.compose.ui.res.painterResource
->>>>>>> 3d4510a6
 import androidx.compose.ui.unit.Dp
 import androidx.compose.ui.unit.dp
 import androidx.wear.compose.material3.ButtonDefaults
@@ -49,11 +42,8 @@
 import androidx.wear.compose.material3.samples.FilledTonalIconButtonSample
 import androidx.wear.compose.material3.samples.FilledVariantIconButtonSample
 import androidx.wear.compose.material3.samples.IconButtonSample
-<<<<<<< HEAD
-=======
 import androidx.wear.compose.material3.samples.IconButtonWithCornerAnimationSample
 import androidx.wear.compose.material3.samples.IconButtonWithImageSample
->>>>>>> 3d4510a6
 import androidx.wear.compose.material3.samples.IconButtonWithOnLongClickSample
 import androidx.wear.compose.material3.samples.OutlinedIconButtonSample
 import androidx.wear.compose.material3.samples.icons.FavoriteIcon
@@ -62,24 +52,13 @@
 @Composable
 fun IconButtonDemo() {
     val context = LocalContext.current
-<<<<<<< HEAD
-    ScalingLazyColumn(
-        modifier = Modifier.fillMaxSize(),
-        horizontalAlignment = Alignment.CenterHorizontally,
-    ) {
-=======
     ScalingLazyDemo {
->>>>>>> 3d4510a6
         item { ListHeader { Text("Icon button") } }
         item {
             Row {
                 IconButtonSample()
                 Spacer(modifier = Modifier.width(5.dp))
-<<<<<<< HEAD
-                IconButton(onClick = {}, enabled = false) { StandardIcon(ButtonDefaults.IconSize) }
-=======
                 IconButton(onClick = {}, enabled = false) { FavoriteIcon(ButtonDefaults.IconSize) }
->>>>>>> 3d4510a6
             }
         }
         item { ListHeader { Text("Filled Tonal") } }
@@ -88,17 +67,11 @@
                 FilledTonalIconButtonSample()
                 Spacer(modifier = Modifier.width(5.dp))
                 FilledTonalIconButton(onClick = {}, enabled = false) {
-<<<<<<< HEAD
-                    StandardIcon(ButtonDefaults.IconSize)
-=======
-                    FavoriteIcon(ButtonDefaults.IconSize)
->>>>>>> 3d4510a6
+                    FavoriteIcon(ButtonDefaults.IconSize)
                 }
             }
         }
         item { ListHeader { Text("Filled") } }
-<<<<<<< HEAD
-=======
         item {
             Row {
                 FilledIconButtonSample()
@@ -109,28 +82,20 @@
             }
         }
         item { ListHeader { Text("Filled Variant") } }
->>>>>>> 3d4510a6
         item {
             Row {
                 FilledVariantIconButtonSample()
                 Spacer(modifier = Modifier.width(5.dp))
-<<<<<<< HEAD
-                FilledIconButton(onClick = {}, enabled = false) {
-                    StandardIcon(ButtonDefaults.IconSize)
-=======
                 FilledIconButton(
                     onClick = {},
                     enabled = false,
                     colors = IconButtonDefaults.filledVariantIconButtonColors()
                 ) {
                     FavoriteIcon(ButtonDefaults.IconSize)
->>>>>>> 3d4510a6
                 }
             }
         }
         item { ListHeader { Text("Outlined") } }
-<<<<<<< HEAD
-=======
         item {
             Row {
                 OutlinedIconButtonSample()
@@ -143,22 +108,10 @@
         item { ListHeader { Text("With onLongClick") } }
         item { IconButtonWithOnLongClickSample { showOnLongClickToast(context) } }
         item { ListHeader { Text("Corner Animation") } }
->>>>>>> 3d4510a6
         item {
             Row {
                 IconButtonWithCornerAnimationSample()
                 Spacer(modifier = Modifier.width(5.dp))
-<<<<<<< HEAD
-                OutlinedIconButton(onClick = {}, enabled = false) {
-                    StandardIcon(ButtonDefaults.IconSize)
-                }
-            }
-        }
-        item { ListHeader { Text("With onLongClick") } }
-        item {
-            IconButtonWithOnLongClickSample {
-                Toast.makeText(context, "onLongClick triggered", Toast.LENGTH_SHORT).show()
-=======
                 IconButtonWithCornerAnimationSample()
             }
         }
@@ -193,7 +146,6 @@
                 ) {
                     FavoriteIcon(ButtonDefaults.IconSize)
                 }
->>>>>>> 3d4510a6
             }
         }
         item { ListHeader { Text("Sizes") } }
@@ -271,10 +223,6 @@
         modifier = Modifier.touchTargetAwareSize(size),
         onClick = { /* Do something */ }
     ) {
-<<<<<<< HEAD
-        StandardIcon(IconButtonDefaults.iconSizeFor(size))
-=======
         FavoriteIcon(IconButtonDefaults.iconSizeFor(size))
->>>>>>> 3d4510a6
     }
 }