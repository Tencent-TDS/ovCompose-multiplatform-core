/*
 * Copyright 2023 The Android Open Source Project
 *
 * Licensed under the Apache License, Version 2.0 (the "License");
 * you may not use this file except in compliance with the License.
 * You may obtain a copy of the License at
 *
 *      http://www.apache.org/licenses/LICENSE-2.0
 *
 * Unless required by applicable law or agreed to in writing, software
 * distributed under the License is distributed on an "AS IS" BASIS,
 * WITHOUT WARRANTIES OR CONDITIONS OF ANY KIND, either express or implied.
 * See the License for the specific language governing permissions and
 * limitations under the License.
 */

package androidx.wear.compose.material3.demos

import android.content.Context
import android.widget.Toast
import androidx.compose.foundation.layout.BoxScope
import androidx.compose.foundation.layout.RowScope
import androidx.compose.foundation.layout.fillMaxWidth
import androidx.compose.foundation.layout.sizeIn
import androidx.compose.runtime.Composable
import androidx.compose.ui.Alignment
import androidx.compose.ui.Modifier
<<<<<<< HEAD
import androidx.compose.ui.platform.LocalContext
=======
import androidx.compose.ui.graphics.painter.Painter
import androidx.compose.ui.platform.LocalContext
import androidx.compose.ui.res.painterResource
import androidx.compose.ui.text.style.TextAlign
>>>>>>> 3d4510a6
import androidx.compose.ui.text.style.TextOverflow
import androidx.wear.compose.material3.Button
import androidx.wear.compose.material3.ButtonColors
import androidx.wear.compose.material3.ButtonDefaults
import androidx.wear.compose.material3.ChildButton
import androidx.wear.compose.material3.CompactButton
import androidx.wear.compose.material3.FilledTonalButton
import androidx.wear.compose.material3.ListHeader
import androidx.wear.compose.material3.ListSubheader
import androidx.wear.compose.material3.OutlinedButton
import androidx.wear.compose.material3.Text
import androidx.wear.compose.material3.samples.ButtonExtraLargeIconSample
import androidx.wear.compose.material3.samples.ButtonLargeIconSample
import androidx.wear.compose.material3.samples.ButtonSample
import androidx.wear.compose.material3.samples.ButtonWithOnLongClickSample
import androidx.wear.compose.material3.samples.ChildButtonSample
<<<<<<< HEAD
import androidx.wear.compose.material3.samples.ChildButtonWithOnLongClickSample
import androidx.wear.compose.material3.samples.CompactButtonSample
import androidx.wear.compose.material3.samples.CompactButtonWithOnLongClickSample
import androidx.wear.compose.material3.samples.FilledTonalButtonSample
import androidx.wear.compose.material3.samples.FilledTonalButtonWithOnLongClickSample
import androidx.wear.compose.material3.samples.FilledTonalCompactButtonSample
import androidx.wear.compose.material3.samples.OutlinedButtonSample
import androidx.wear.compose.material3.samples.OutlinedButtonWithOnLongClickSample
import androidx.wear.compose.material3.samples.OutlinedCompactButtonSample
import androidx.wear.compose.material3.samples.SimpleButtonSample
=======
import androidx.wear.compose.material3.samples.CompactButtonSample
import androidx.wear.compose.material3.samples.CompactButtonWithOnLongClickSample
import androidx.wear.compose.material3.samples.FilledTonalButtonSample
import androidx.wear.compose.material3.samples.FilledVariantButtonSample
import androidx.wear.compose.material3.samples.OutlinedButtonSample
import androidx.wear.compose.material3.samples.OutlinedCompactButtonSample
>>>>>>> 3d4510a6
import androidx.wear.compose.material3.samples.SimpleChildButtonSample
import androidx.wear.compose.material3.samples.SimpleFilledTonalButtonSample
import androidx.wear.compose.material3.samples.SimpleFilledVariantButtonSample
import androidx.wear.compose.material3.samples.SimpleOutlinedButtonSample
import androidx.wear.compose.material3.samples.icons.FavoriteIcon

@Composable
fun BaseButtonDemo() {
    // This demo shows how to use the Base Button overload, which has a single content slot
    // that can be used with a trailing lambda. It should vertically center content by default,
    // but that can easily be changed by using Modifier.align from RowScope in whatever is passed
    // to the content slot.
    ScalingLazyDemo {
        item { ListHeader { Text("Base Button") } }
        item { ListSubheader { Text("Default alignment") } }
        item { Button(onClick = {}, modifier = Modifier.fillMaxWidth()) { Text("Base Button") } }
        item { ListSubheader { Text("Top Alignment") } }
        item {
            Button(onClick = {}, modifier = Modifier.fillMaxWidth()) {
                Text("Base Button", modifier = Modifier.align(Alignment.Top))
            }
        }
    }
}

@Composable
fun ButtonDemo() {
    val context = LocalContext.current
<<<<<<< HEAD
    ScalingLazyColumn(
        modifier = Modifier.fillMaxSize(),
        horizontalAlignment = Alignment.CenterHorizontally,
    ) {
        item { ListHeader { Text("1 slot button") } }
        item { SimpleButtonSample() }
        item {
            ButtonWithOnLongClickSample({ showOnClickToast(context) }) {
                showOnLongClickToast(context)
            }
        }
        item {
            Button(onClick = { /* Do something */ }, label = { Text("Button") }, enabled = false)
=======
    ScalingLazyDemo {
        item { ListHeader { Text("1 Slot Button") } }
        item {
            Button(
                onClick = { /* Do something */ },
                label = { Text("Filled Button") },
                enabled = true,
                modifier = Modifier.fillMaxWidth()
            )
        }
        item {
            Button(
                onClick = { /* Do something */ },
                label = { Text("Filled Button") },
                enabled = false,
                modifier = Modifier.fillMaxWidth()
            )
        }
        item { ListHeader { Text("Centered Button") } }
        item {
            Button(
                onClick = {},
                label = {
                    Text(
                        "Filled Button",
                        textAlign = TextAlign.Center,
                        modifier = Modifier.fillMaxWidth()
                    )
                },
                modifier = Modifier.fillMaxWidth()
            )
        }
        item {
            Button(
                onClick = { /* Do something */ },
                label = {
                    Text(
                        "Filled Button",
                        textAlign = TextAlign.Center,
                        modifier = Modifier.fillMaxWidth()
                    )
                },
                enabled = false,
                modifier = Modifier.fillMaxWidth()
            )
        }
        item { ListHeader { Text("2 Slot Button") } }
        item {
            Button(
                onClick = { /* Do something */ },
                label = { Text("Button") },
                secondaryLabel = { Text("Secondary label") },
                enabled = true,
                modifier = Modifier.fillMaxWidth()
            )
        }
        item {
            Button(
                onClick = { /* Do something */ },
                label = { Text("Button") },
                secondaryLabel = { Text("Secondary label") },
                enabled = false,
                modifier = Modifier.fillMaxWidth()
            )
        }
        item { ListHeader { Text("Icon and Label") } }
        item {
            Button(
                onClick = { /* Do something */ },
                label = { Text("Button") },
                icon = { FavoriteIcon(ButtonDefaults.IconSize) },
                enabled = true,
                modifier = Modifier.fillMaxWidth()
            )
>>>>>>> 3d4510a6
        }
        item { ListHeader { Text("3 slot button") } }
        item { ButtonSample() }
        item {
            Button(
                onClick = { /* Do something */ },
                label = { Text("Button") },
                icon = { FavoriteIcon(ButtonDefaults.IconSize) },
                enabled = false,
                modifier = Modifier.fillMaxWidth()
            )
        }
        item { ListHeader { Text("3 Slot Button") } }
        item { ButtonSample(modifier = Modifier.fillMaxWidth()) }
        item {
            Button(
                onClick = { /* Do something */ },
                label = { Text("Button") },
                secondaryLabel = { Text("Secondary label") },
                icon = { FavoriteIcon(ButtonDefaults.IconSize) },
                enabled = false,
                modifier = Modifier.fillMaxWidth()
            )
        }
        item { ListHeader { Text("Long Click") } }
        item {
            Button(
                onClick = { showOnClickToast(context) },
                onLongClick = { showOnLongClickToast(context) },
                onLongClickLabel = "Long click",
                label = { Text("Button") },
                secondaryLabel = { Text("with long click") },
                modifier = Modifier.fillMaxWidth(),
            )
        }
    }
}

@Composable
fun FilledTonalButtonDemo() {
    val context = LocalContext.current
<<<<<<< HEAD
    ScalingLazyColumn(
        modifier = Modifier.fillMaxSize(),
        horizontalAlignment = Alignment.CenterHorizontally,
    ) {
        item { ListHeader { Text("1 slot button") } }
        item { SimpleFilledTonalButtonSample() }
        item {
            FilledTonalButtonWithOnLongClickSample({ showOnClickToast(context) }) {
                showOnLongClickToast(context)
            }
=======
    ScalingLazyDemo {
        item { ListHeader { Text("1 Slot Button") } }
        item { SimpleFilledTonalButtonSample() }
        item {
            FilledTonalButton(
                onClick = { /* Do something */ },
                label = { Text("Filled Tonal Button") },
                enabled = false,
                modifier = Modifier.fillMaxWidth(),
            )
>>>>>>> 3d4510a6
        }
        item { ListHeader { Text("2 Slot Button") } }
        item {
<<<<<<< HEAD
=======
            FilledTonalButton(
                onClick = { /* Do something */ },
                label = { Text("Filled Tonal Button") },
                secondaryLabel = { Text("Secondary label") },
                modifier = Modifier.fillMaxWidth(),
            )
        }
        item {
>>>>>>> 3d4510a6
            FilledTonalButton(
                onClick = { /* Do something */ },
                label = { Text("Filled Tonal Button") },
                secondaryLabel = { Text("Secondary label") },
                enabled = false,
                modifier = Modifier.fillMaxWidth(),
            )
        }
<<<<<<< HEAD
        item { ListHeader { Text("3 slot button") } }
=======
        item { ListHeader { Text("Icon and Label") } }
        item {
            FilledTonalButton(
                onClick = { /* Do something */ },
                label = { Text("Filled Tonal Button") },
                icon = { FavoriteIcon(ButtonDefaults.IconSize) },
                modifier = Modifier.fillMaxWidth(),
            )
        }
        item {
            FilledTonalButton(
                onClick = { /* Do something */ },
                label = { Text("Filled Tonal Button") },
                icon = { FavoriteIcon(ButtonDefaults.IconSize) },
                modifier = Modifier.fillMaxWidth(),
                enabled = false
            )
        }
        item { ListHeader { Text("3 Slot Button") } }
>>>>>>> 3d4510a6
        item { FilledTonalButtonSample() }
        item {
            FilledTonalButton(
                onClick = { /* Do something */ },
                label = { Text("Filled Tonal Button") },
                secondaryLabel = { Text("Secondary label") },
                icon = { FavoriteIcon(ButtonDefaults.IconSize) },
                enabled = false,
                modifier = Modifier.fillMaxWidth(),
            )
        }
        item { ListHeader { Text("Long Click") } }
        item {
            FilledTonalButton(
                onClick = { showOnClickToast(context) },
                onLongClick = { showOnLongClickToast(context) },
                onLongClickLabel = "Long click",
                label = { Text("Filled Tonal Button") },
                secondaryLabel = { Text("with long click") },
                modifier = Modifier.fillMaxWidth(),
            )
        }
    }
}

@Composable
fun FilledVariantButtonDemo() {
    val context = LocalContext.current
    ScalingLazyDemo {
        item { ListHeader { Text("1 Slot Button") } }
        item { SimpleFilledVariantButtonSample() }
        item {
            Button(
                onClick = { /* Do something */ },
                colors = ButtonDefaults.filledVariantButtonColors(),
                label = { Text("Filled Variant Button") },
                enabled = false,
                modifier = Modifier.fillMaxWidth()
            )
        }
        item { ListHeader { Text("2 Slot Button") } }
        item {
            Button(
                onClick = { /* Do something */ },
                colors = ButtonDefaults.filledVariantButtonColors(),
                label = { Text("Filled Variant Button") },
                secondaryLabel = { Text("Secondary label") },
                modifier = Modifier.fillMaxWidth(),
            )
        }
        item {
            Button(
                onClick = { /* Do something */ },
                colors = ButtonDefaults.filledVariantButtonColors(),
                label = { Text("Filled Variant Button") },
                secondaryLabel = { Text("Secondary label") },
                enabled = false,
                modifier = Modifier.fillMaxWidth(),
            )
        }
        item { ListHeader { Text("Icon and Label") } }
        item {
            Button(
                onClick = { /* Do something */ },
                colors = ButtonDefaults.filledVariantButtonColors(),
                label = { Text("Filled Variant Button") },
                icon = { FavoriteIcon(ButtonDefaults.IconSize) },
                modifier = Modifier.fillMaxWidth(),
            )
        }
        item {
            Button(
                onClick = { /* Do something */ },
                colors = ButtonDefaults.filledVariantButtonColors(),
                label = { Text("Filled Variant Button") },
                icon = { FavoriteIcon(ButtonDefaults.IconSize) },
                enabled = false,
                modifier = Modifier.fillMaxWidth(),
            )
        }
        item { ListHeader { Text("3 Slot Button") } }
        item { FilledVariantButtonSample() }
        item {
            Button(
                onClick = { /* Do something */ },
                colors = ButtonDefaults.filledVariantButtonColors(),
                label = { Text("Filled Variant Button") },
                secondaryLabel = { Text("Secondary label") },
                icon = { FavoriteIcon(ButtonDefaults.IconSize) },
                enabled = false,
                modifier = Modifier.fillMaxWidth(),
            )
        }
        item { ListHeader { Text("Long Click") } }
        item {
            Button(
                onClick = { showOnClickToast(context) },
                onLongClick = { showOnLongClickToast(context) },
                onLongClickLabel = "Long click",
                colors = ButtonDefaults.filledVariantButtonColors(),
                label = { Text("Filled VariantButton") },
                secondaryLabel = { Text("with long click") },
                modifier = Modifier.fillMaxWidth(),
            )
        }
    }
}

@Composable
fun OutlinedButtonDemo() {
    val context = LocalContext.current
<<<<<<< HEAD
    ScalingLazyColumn(
        modifier = Modifier.fillMaxSize(),
        horizontalAlignment = Alignment.CenterHorizontally,
    ) {
        item { ListHeader { Text("1 slot button") } }
        item { SimpleOutlinedButtonSample() }
        item {
            OutlinedButtonWithOnLongClickSample({ showOnClickToast(context) }) {
                showOnLongClickToast(context)
            }
=======
    ScalingLazyDemo {
        item { ListHeader { Text("1 Slot Button") } }
        item { SimpleOutlinedButtonSample() }
        item {
            OutlinedButton(
                onClick = { /* Do something */ },
                label = { Text("Outlined Button") },
                enabled = false,
                modifier = Modifier.fillMaxWidth(),
            )
>>>>>>> 3d4510a6
        }
        item { ListHeader { Text("2 Slot Button") } }
        item {
<<<<<<< HEAD
=======
            OutlinedButton(
                onClick = { /* Do something */ },
                label = { Text("Outlined Button") },
                secondaryLabel = { Text("Secondary label") },
                modifier = Modifier.fillMaxWidth(),
            )
        }
        item {
>>>>>>> 3d4510a6
            OutlinedButton(
                onClick = { /* Do something */ },
                label = { Text("Outlined Button") },
                secondaryLabel = { Text("Secondary label") },
                enabled = false,
                modifier = Modifier.fillMaxWidth(),
            )
        }
<<<<<<< HEAD
        item { ListHeader { Text("3 slot button") } }
=======
        item { ListHeader { Text("Icon and Label") } }
        item {
            OutlinedButton(
                onClick = { /* Do something */ },
                label = { Text("Outlined Button") },
                icon = { FavoriteIcon(ButtonDefaults.IconSize) },
                modifier = Modifier.fillMaxWidth()
            )
        }
        item {
            OutlinedButton(
                onClick = { /* Do something */ },
                label = { Text("Outlined Button") },
                icon = { FavoriteIcon(ButtonDefaults.IconSize) },
                enabled = false,
                modifier = Modifier.fillMaxWidth()
            )
        }
        item { ListHeader { Text("3 Slot Button)") } }
>>>>>>> 3d4510a6
        item { OutlinedButtonSample() }
        item {
            OutlinedButton(
                onClick = { /* Do something */ },
                label = { Text("Outlined Button") },
                secondaryLabel = { Text("Secondary label") },
                icon = { FavoriteIcon(ButtonDefaults.IconSize) },
                enabled = false,
                modifier = Modifier.fillMaxWidth()
            )
        }
        item { ListHeader { Text("Long Click") } }
        item {
            OutlinedButton(
                onClick = { showOnClickToast(context) },
                onLongClick = { showOnLongClickToast(context) },
                onLongClickLabel = "Long click",
                label = { Text("Outlined Button") },
                secondaryLabel = { Text("with long click") },
                modifier = Modifier.fillMaxWidth(),
            )
        }
    }
}

@Composable
fun ChildButtonDemo() {
    val context = LocalContext.current
<<<<<<< HEAD
    ScalingLazyColumn(
        modifier = Modifier.fillMaxSize(),
        horizontalAlignment = Alignment.CenterHorizontally,
    ) {
        item { ListHeader { Text("1 slot button") } }
        item { SimpleChildButtonSample() }
        item {
            ChildButtonWithOnLongClickSample({ showOnClickToast(context) }) {
                showOnLongClickToast(context)
            }
=======
    ScalingLazyDemo {
        item { ListHeader { Text("1 Slot Button") } }
        item { SimpleChildButtonSample() }
        item {
            ChildButton(
                onClick = { /* Do something */ },
                label = { Text("Child Button") },
                enabled = false,
                modifier = Modifier.fillMaxWidth(),
            )
>>>>>>> 3d4510a6
        }
        item { ListHeader { Text("2 Slot Button") } }
        item {
<<<<<<< HEAD
=======
            ChildButton(
                onClick = { /* Do something */ },
                label = { Text("Child Button") },
                secondaryLabel = { Text("Secondary label") },
                modifier = Modifier.fillMaxWidth()
            )
        }
        item {
>>>>>>> 3d4510a6
            ChildButton(
                onClick = { /* Do something */ },
                label = { Text("Child Button") },
                secondaryLabel = { Text("Secondary label") },
                enabled = false,
                modifier = Modifier.fillMaxWidth()
            )
        }
<<<<<<< HEAD
        item { ListHeader { Text("3 slot button") } }
=======
        item { ListHeader { Text("Icon and Label") } }
        item {
            ChildButton(
                onClick = { /* Do something */ },
                label = { Text("Child Button") },
                icon = { FavoriteIcon(ButtonDefaults.IconSize) },
                modifier = Modifier.fillMaxWidth()
            )
        }
        item {
            ChildButton(
                onClick = { /* Do something */ },
                label = { Text("Child Button") },
                icon = { FavoriteIcon(ButtonDefaults.IconSize) },
                enabled = false,
                modifier = Modifier.fillMaxWidth()
            )
        }
        item { ListHeader { Text("3 Slot Button") } }
>>>>>>> 3d4510a6
        item { ChildButtonSample() }
        item {
            ChildButton(
                onClick = { /* Do something */ },
                label = { Text("Child Button") },
                secondaryLabel = { Text("Secondary label") },
                icon = { FavoriteIcon(ButtonDefaults.IconSize) },
                enabled = false,
                modifier = Modifier.fillMaxWidth()
            )
        }
        item { ListHeader { Text("Long Click") } }
        item {
            ChildButton(
                onClick = { showOnClickToast(context) },
                onLongClick = { showOnLongClickToast(context) },
                onLongClickLabel = "Long click",
                label = { Text("Child Button") },
                secondaryLabel = { Text("with long click") },
                modifier = Modifier.fillMaxWidth(),
            )
        }
    }
}

@Composable
fun CompactButtonDemo() {
    val context = LocalContext.current
<<<<<<< HEAD
    ScalingLazyColumn(
        modifier = Modifier.fillMaxSize(),
        horizontalAlignment = Alignment.CenterHorizontally,
    ) {
        item { ListHeader { Text("2 slot compact button") } }
        item { CompactButtonSample() }
        item {
            CompactButtonWithOnLongClickSample({ showOnClickToast(context) }) {
                showOnLongClickToast(context)
            }
        }
        item { FilledTonalCompactButtonSample() }
        item { OutlinedCompactButtonSample() }
        item {
            CompactButton(
                onClick = { /* Do something */ },
                icon = { StandardIcon(ButtonDefaults.SmallIconSize) },
                colors = ButtonDefaults.childButtonColors()
            ) {
                Text("Child Compact Button", maxLines = 1, overflow = TextOverflow.Ellipsis)
=======
    ScalingLazyDemo {
        item { ListHeader { Text("Label only") } }
        item {
            CompactButton(
                onClick = { /* Do something */ },
                colors = ButtonDefaults.buttonColors(),
                modifier = Modifier.fillMaxWidth()
            ) {
                Text("Compact Button", modifier = Modifier.fillMaxWidth())
            }
        }
        item {
            CompactButton(
                onClick = { /* Do something */ },
                colors = ButtonDefaults.filledVariantButtonColors(),
                modifier = Modifier.fillMaxWidth()
            ) {
                Text("Filled Variant", modifier = Modifier.fillMaxWidth())
            }
        }
        item {
            CompactButton(
                onClick = { /* Do something */ },
                colors = ButtonDefaults.filledTonalButtonColors(),
                modifier = Modifier.fillMaxWidth()
            ) {
                Text("Filled Tonal", modifier = Modifier.fillMaxWidth())
>>>>>>> 3d4510a6
            }
        }
        item { ListHeader { Text("Icon only compact button") } }
        item {
            CompactButton(
                onClick = { /* Do something */ },
                icon = { StandardIcon(ButtonDefaults.SmallIconSize) }
            )
        }
        item {
            CompactButton(
                onClick = { /* Do something */ },
<<<<<<< HEAD
                icon = { StandardIcon(ButtonDefaults.SmallIconSize) },
                colors = ButtonDefaults.filledTonalButtonColors()
            )
=======
                colors = ButtonDefaults.outlinedButtonColors(),
                border = ButtonDefaults.outlinedButtonBorder(enabled = true),
                modifier = Modifier.fillMaxWidth()
            ) {
                Text("Outlined", modifier = Modifier.fillMaxWidth())
            }
>>>>>>> 3d4510a6
        }
        item { ListHeader { Text("Icon and Label") } }
        item { CompactButtonSample() }
        item {
            CompactButton(
                onClick = { /* Do something */ },
<<<<<<< HEAD
                icon = { StandardIcon(ButtonDefaults.SmallIconSize) },
                colors = ButtonDefaults.outlinedButtonColors(),
                border = ButtonDefaults.outlinedButtonBorder(enabled = true)
            )
=======
                icon = { FavoriteIcon(ButtonDefaults.SmallIconSize) },
                colors = ButtonDefaults.filledVariantButtonColors(),
                modifier = Modifier.fillMaxWidth()
            ) {
                Text("Filled Variant", maxLines = 1, overflow = TextOverflow.Ellipsis)
            }
>>>>>>> 3d4510a6
        }
        item {
            CompactButton(
                onClick = { /* Do something */ },
<<<<<<< HEAD
                icon = { StandardIcon(ButtonDefaults.SmallIconSize) },
                colors = ButtonDefaults.childButtonColors()
            )
=======
                icon = { FavoriteIcon(ButtonDefaults.SmallIconSize) },
                colors = ButtonDefaults.filledTonalButtonColors(),
                modifier = Modifier.fillMaxWidth()
            ) {
                Text("Filled Tonal", maxLines = 1, overflow = TextOverflow.Ellipsis)
            }
>>>>>>> 3d4510a6
        }
        item { ListHeader { Text("Text only compact button") } }
        item {
            CompactButton(
                onClick = { /* Do something */ },
<<<<<<< HEAD
            ) {
                Text("Filled compact button", maxLines = 1, overflow = TextOverflow.Ellipsis)
=======
                icon = { FavoriteIcon(ButtonDefaults.SmallIconSize) },
                colors = ButtonDefaults.outlinedButtonColors(),
                border = ButtonDefaults.outlinedButtonBorder(enabled = true),
                modifier = Modifier.fillMaxWidth()
            ) {
                Text("Outlined", maxLines = 1, overflow = TextOverflow.Ellipsis)
>>>>>>> 3d4510a6
            }
        }
        item {
            CompactButton(
                onClick = { /* Do something */ },
<<<<<<< HEAD
                colors = ButtonDefaults.filledTonalButtonColors()
            ) {
                Text("Filled tonal compact button", maxLines = 1, overflow = TextOverflow.Ellipsis)
=======
                icon = { FavoriteIcon(ButtonDefaults.SmallIconSize) },
                colors = ButtonDefaults.childButtonColors(),
                modifier = Modifier.fillMaxWidth()
            ) {
                Text("Child", maxLines = 1, overflow = TextOverflow.Ellipsis)
>>>>>>> 3d4510a6
            }
        }
        item { ListHeader { Text("Icon only") } }
        item {
            CompactButton(
                onClick = { /* Do something */ },
<<<<<<< HEAD
                colors = ButtonDefaults.outlinedButtonColors(),
                border = ButtonDefaults.outlinedButtonBorder(enabled = true)
            ) {
                Text("Outlined compact button", maxLines = 1, overflow = TextOverflow.Ellipsis)
            }
=======
                icon = { FavoriteIcon(ButtonDefaults.SmallIconSize) },
            )
>>>>>>> 3d4510a6
        }
        item {
            CompactButton(
                onClick = { /* Do something */ },
<<<<<<< HEAD
                colors = ButtonDefaults.childButtonColors()
            ) {
                Text("Child compact button", maxLines = 1, overflow = TextOverflow.Ellipsis)
            }
=======
                icon = { FavoriteIcon(ButtonDefaults.SmallIconSize) },
                colors = ButtonDefaults.filledTonalButtonColors(),
            )
>>>>>>> 3d4510a6
        }
    }
}

@Composable
fun MultilineButtonDemo() {
    ScalingLazyColumn(
        modifier = Modifier.fillMaxSize(),
        horizontalAlignment = Alignment.CenterHorizontally,
    ) {
        item { ListHeader { Text("3 line label") } }
        item { MultilineButton(enabled = true) }
        item { MultilineButton(enabled = false) }
        item { MultilineButton(enabled = true, icon = { StandardIcon(ButtonDefaults.IconSize) }) }
        item { MultilineButton(enabled = false, icon = { StandardIcon(ButtonDefaults.IconSize) }) }
        item { ListHeader { Text("5 line button") } }
        item { Multiline3SlotButton(enabled = true) }
        item { Multiline3SlotButton(enabled = false) }
        item {
            CompactButton(
                onClick = { /* Do something */ },
                icon = { FavoriteIcon(ButtonDefaults.SmallIconSize) },
                colors = ButtonDefaults.outlinedButtonColors(),
                border = ButtonDefaults.outlinedButtonBorder(enabled = true),
            )
        }
        item {
            CompactButton(
                onClick = { /* Do something */ },
                icon = { FavoriteIcon(ButtonDefaults.SmallIconSize) },
                colors = ButtonDefaults.childButtonColors(),
            )
        }
        item { ListHeader { Text("Long Click") } }
        item {
            CompactButtonWithOnLongClickSample(
                onClickHandler = { showOnClickToast(context) },
                onLongClickHandler = { showOnLongClickToast(context) }
            )
        }
        item { ListHeader { Text("Expandable") } }
        item { OutlinedCompactButtonSample() }
    }
}

@Composable
<<<<<<< HEAD
fun AvatarButtonDemo() {
    ScalingLazyColumn(
        modifier = Modifier.fillMaxSize(),
        horizontalAlignment = Alignment.CenterHorizontally,
    ) {
        item { ListHeader { Text("Label + Avatar") } }
        item { AvatarButton(enabled = true) }
        item { AvatarButton(enabled = false) }
        item { ListHeader { Text("Primary/Secondary + Avatar") } }
        item { Avatar3SlotButton(enabled = true) }
        item { Avatar3SlotButton(enabled = false) }
=======
fun MultilineButtonDemo() {
    ScalingLazyDemo {
        item { ListHeader { Text("3 line label") } }
        item { MultilineButton(enabled = true) }
        item { MultilineButton(enabled = false) }
        item { MultilineButton(enabled = true, icon = { FavoriteIcon(ButtonDefaults.IconSize) }) }
        item { MultilineButton(enabled = false, icon = { FavoriteIcon(ButtonDefaults.IconSize) }) }
        item { ListHeader { Text("5 line button") } }
        item { Multiline3SlotButton(enabled = true) }
        item { Multiline3SlotButton(enabled = false) }
        item {
            Multiline3SlotButton(enabled = true, icon = { FavoriteIcon(ButtonDefaults.IconSize) })
        }
        item {
            Multiline3SlotButton(enabled = false, icon = { FavoriteIcon(ButtonDefaults.IconSize) })
        }
    }
}

@Composable
fun ButtonBackgroundImageDemo() {
    ScalingLazyDemo {
        item { ListHeader { Text("Button (Image Background)") } }
        item { ButtonBackgroundImage(painterResource(R.drawable.card_background), enabled = true) }
        item { ButtonBackgroundImage(painterResource(R.drawable.card_background), enabled = false) }
        item { ListHeader { Text("2 Slot Button") } }
        item {
            Button(
                modifier = Modifier.sizeIn(maxHeight = ButtonDefaults.Height).fillMaxWidth(),
                onClick = { /* Do something */ },
                label = { Text("Label", maxLines = 1) },
                secondaryLabel = { Text("Secondary label", maxLines = 1) },
                colors =
                    ButtonDefaults.imageBackgroundButtonColors(
                        painterResource(R.drawable.card_background)
                    )
            )
        }
        item {
            Button(
                modifier = Modifier.sizeIn(maxHeight = ButtonDefaults.Height).fillMaxWidth(),
                onClick = { /* Do something */ },
                label = { Text("Label", maxLines = 1) },
                secondaryLabel = { Text("Secondary label", maxLines = 1) },
                enabled = false,
                colors =
                    ButtonDefaults.imageBackgroundButtonColors(
                        painterResource(R.drawable.card_background)
                    )
            )
        }
>>>>>>> 3d4510a6
    }
}

@Composable
fun AppButtonDemo() {
    ScalingLazyDemo {
        item { ListHeader { Text("Large Icon") } }
        item { ButtonLargeIcon(enabled = true) }
        item { ButtonLargeIcon(enabled = false) }
        item { ButtonLargeIconSample(enabled = true) }
        item { ButtonLargeIconSample(enabled = false) }
    }
}

@Composable
fun AvatarButtonDemo() {
    ScalingLazyDemo {
        item { ListHeader { Text("Extra Large Icon") } }
        item { ButtonExtraLargeIcon(enabled = true) }
        item { ButtonExtraLargeIcon(enabled = false) }
        item { ButtonExtraLargeIconSample(enabled = true) }
        item { ButtonExtraLargeIconSample(enabled = false) }
    }
}

@Composable
private fun MultilineButton(
    enabled: Boolean,
    colors: ButtonColors = ButtonDefaults.buttonColors(),
    icon: (@Composable BoxScope.() -> Unit)? = null,
    label: @Composable RowScope.() -> Unit = {
        Text(
            text = "Multiline label that include a lot of text and stretches to third line",
            maxLines = 3,
            overflow = TextOverflow.Ellipsis,
        )
    },
) {
    Button(
        onClick = { /* Do something */ },
        icon = icon,
        label = label,
        enabled = enabled,
        colors = colors,
        modifier = Modifier.fillMaxWidth(),
    )
}

@Composable
private fun Multiline3SlotButton(
    enabled: Boolean,
    colors: ButtonColors = ButtonDefaults.buttonColors(),
    icon: (@Composable BoxScope.() -> Unit)? = null,
    label: @Composable RowScope.() -> Unit = {
        Text(
            text =
                "Multiline label that include a lot of text and stretches to third line " +
                    "may be truncated",
            maxLines = 3,
            overflow = TextOverflow.Ellipsis,
        )
    },
    secondaryLabel: @Composable RowScope.() -> Unit = {
        Text(
            text = "Secondary label over two lines and should be truncated if longer",
            maxLines = 2,
            overflow = TextOverflow.Ellipsis,
        )
    },
) {
    Button(
        onClick = { /* Do something */ },
        icon = icon,
        label = label,
        secondaryLabel = secondaryLabel,
        enabled = enabled,
        colors = colors,
        modifier = Modifier.fillMaxWidth()
    )
}

@Composable
private fun ButtonBackgroundImage(painter: Painter, enabled: Boolean) =
    Button(
        modifier = Modifier.sizeIn(maxHeight = ButtonDefaults.Height).fillMaxWidth(),
        onClick = { /* Do something */ },
        label = { Text("Label", maxLines = 1) },
        enabled = enabled,
        colors = ButtonDefaults.imageBackgroundButtonColors(painter)
    )

@Composable
private fun ButtonLargeIcon(enabled: Boolean = true) {
    Button(
        onClick = { /* Do something */ },
        label = { Text("Button") },
        icon = { FavoriteIcon(ButtonDefaults.LargeIconSize) },
        enabled = enabled,
        modifier = Modifier.fillMaxWidth(),
        contentPadding = ButtonDefaults.ButtonWithLargeIconContentPadding
    )
}

@Composable
private fun ButtonExtraLargeIcon(enabled: Boolean = true) {
    Button(
        onClick = { /* Do something */ },
        label = { Text("Button") },
        icon = { FavoriteIcon(ButtonDefaults.ExtraLargeIconSize) },
        enabled = enabled,
        modifier = Modifier.fillMaxWidth(),
        contentPadding = ButtonDefaults.ButtonWithExtraLargeIconContentPadding
    )
}

private fun showOnClickToast(context: Context) {
    Toast.makeText(context, "onClick triggered", Toast.LENGTH_SHORT).show()
}

private fun showOnLongClickToast(context: Context) {
    Toast.makeText(context, "onLongClick triggered", Toast.LENGTH_SHORT).show()
}<|MERGE_RESOLUTION|>--- conflicted
+++ resolved
@@ -16,8 +16,6 @@
 
 package androidx.wear.compose.material3.demos
 
-import android.content.Context
-import android.widget.Toast
 import androidx.compose.foundation.layout.BoxScope
 import androidx.compose.foundation.layout.RowScope
 import androidx.compose.foundation.layout.fillMaxWidth
@@ -25,14 +23,10 @@
 import androidx.compose.runtime.Composable
 import androidx.compose.ui.Alignment
 import androidx.compose.ui.Modifier
-<<<<<<< HEAD
-import androidx.compose.ui.platform.LocalContext
-=======
 import androidx.compose.ui.graphics.painter.Painter
 import androidx.compose.ui.platform.LocalContext
 import androidx.compose.ui.res.painterResource
 import androidx.compose.ui.text.style.TextAlign
->>>>>>> 3d4510a6
 import androidx.compose.ui.text.style.TextOverflow
 import androidx.wear.compose.material3.Button
 import androidx.wear.compose.material3.ButtonColors
@@ -47,27 +41,13 @@
 import androidx.wear.compose.material3.samples.ButtonExtraLargeIconSample
 import androidx.wear.compose.material3.samples.ButtonLargeIconSample
 import androidx.wear.compose.material3.samples.ButtonSample
-import androidx.wear.compose.material3.samples.ButtonWithOnLongClickSample
 import androidx.wear.compose.material3.samples.ChildButtonSample
-<<<<<<< HEAD
-import androidx.wear.compose.material3.samples.ChildButtonWithOnLongClickSample
-import androidx.wear.compose.material3.samples.CompactButtonSample
-import androidx.wear.compose.material3.samples.CompactButtonWithOnLongClickSample
-import androidx.wear.compose.material3.samples.FilledTonalButtonSample
-import androidx.wear.compose.material3.samples.FilledTonalButtonWithOnLongClickSample
-import androidx.wear.compose.material3.samples.FilledTonalCompactButtonSample
-import androidx.wear.compose.material3.samples.OutlinedButtonSample
-import androidx.wear.compose.material3.samples.OutlinedButtonWithOnLongClickSample
-import androidx.wear.compose.material3.samples.OutlinedCompactButtonSample
-import androidx.wear.compose.material3.samples.SimpleButtonSample
-=======
 import androidx.wear.compose.material3.samples.CompactButtonSample
 import androidx.wear.compose.material3.samples.CompactButtonWithOnLongClickSample
 import androidx.wear.compose.material3.samples.FilledTonalButtonSample
 import androidx.wear.compose.material3.samples.FilledVariantButtonSample
 import androidx.wear.compose.material3.samples.OutlinedButtonSample
 import androidx.wear.compose.material3.samples.OutlinedCompactButtonSample
->>>>>>> 3d4510a6
 import androidx.wear.compose.material3.samples.SimpleChildButtonSample
 import androidx.wear.compose.material3.samples.SimpleFilledTonalButtonSample
 import androidx.wear.compose.material3.samples.SimpleFilledVariantButtonSample
@@ -96,21 +76,6 @@
 @Composable
 fun ButtonDemo() {
     val context = LocalContext.current
-<<<<<<< HEAD
-    ScalingLazyColumn(
-        modifier = Modifier.fillMaxSize(),
-        horizontalAlignment = Alignment.CenterHorizontally,
-    ) {
-        item { ListHeader { Text("1 slot button") } }
-        item { SimpleButtonSample() }
-        item {
-            ButtonWithOnLongClickSample({ showOnClickToast(context) }) {
-                showOnLongClickToast(context)
-            }
-        }
-        item {
-            Button(onClick = { /* Do something */ }, label = { Text("Button") }, enabled = false)
-=======
     ScalingLazyDemo {
         item { ListHeader { Text("1 Slot Button") } }
         item {
@@ -185,10 +150,7 @@
                 enabled = true,
                 modifier = Modifier.fillMaxWidth()
             )
->>>>>>> 3d4510a6
-        }
-        item { ListHeader { Text("3 slot button") } }
-        item { ButtonSample() }
+        }
         item {
             Button(
                 onClick = { /* Do something */ },
@@ -227,18 +189,6 @@
 @Composable
 fun FilledTonalButtonDemo() {
     val context = LocalContext.current
-<<<<<<< HEAD
-    ScalingLazyColumn(
-        modifier = Modifier.fillMaxSize(),
-        horizontalAlignment = Alignment.CenterHorizontally,
-    ) {
-        item { ListHeader { Text("1 slot button") } }
-        item { SimpleFilledTonalButtonSample() }
-        item {
-            FilledTonalButtonWithOnLongClickSample({ showOnClickToast(context) }) {
-                showOnLongClickToast(context)
-            }
-=======
     ScalingLazyDemo {
         item { ListHeader { Text("1 Slot Button") } }
         item { SimpleFilledTonalButtonSample() }
@@ -249,12 +199,9 @@
                 enabled = false,
                 modifier = Modifier.fillMaxWidth(),
             )
->>>>>>> 3d4510a6
         }
         item { ListHeader { Text("2 Slot Button") } }
         item {
-<<<<<<< HEAD
-=======
             FilledTonalButton(
                 onClick = { /* Do something */ },
                 label = { Text("Filled Tonal Button") },
@@ -263,7 +210,6 @@
             )
         }
         item {
->>>>>>> 3d4510a6
             FilledTonalButton(
                 onClick = { /* Do something */ },
                 label = { Text("Filled Tonal Button") },
@@ -272,9 +218,6 @@
                 modifier = Modifier.fillMaxWidth(),
             )
         }
-<<<<<<< HEAD
-        item { ListHeader { Text("3 slot button") } }
-=======
         item { ListHeader { Text("Icon and Label") } }
         item {
             FilledTonalButton(
@@ -294,7 +237,6 @@
             )
         }
         item { ListHeader { Text("3 Slot Button") } }
->>>>>>> 3d4510a6
         item { FilledTonalButtonSample() }
         item {
             FilledTonalButton(
@@ -406,18 +348,6 @@
 @Composable
 fun OutlinedButtonDemo() {
     val context = LocalContext.current
-<<<<<<< HEAD
-    ScalingLazyColumn(
-        modifier = Modifier.fillMaxSize(),
-        horizontalAlignment = Alignment.CenterHorizontally,
-    ) {
-        item { ListHeader { Text("1 slot button") } }
-        item { SimpleOutlinedButtonSample() }
-        item {
-            OutlinedButtonWithOnLongClickSample({ showOnClickToast(context) }) {
-                showOnLongClickToast(context)
-            }
-=======
     ScalingLazyDemo {
         item { ListHeader { Text("1 Slot Button") } }
         item { SimpleOutlinedButtonSample() }
@@ -428,12 +358,9 @@
                 enabled = false,
                 modifier = Modifier.fillMaxWidth(),
             )
->>>>>>> 3d4510a6
         }
         item { ListHeader { Text("2 Slot Button") } }
         item {
-<<<<<<< HEAD
-=======
             OutlinedButton(
                 onClick = { /* Do something */ },
                 label = { Text("Outlined Button") },
@@ -442,7 +369,6 @@
             )
         }
         item {
->>>>>>> 3d4510a6
             OutlinedButton(
                 onClick = { /* Do something */ },
                 label = { Text("Outlined Button") },
@@ -451,9 +377,6 @@
                 modifier = Modifier.fillMaxWidth(),
             )
         }
-<<<<<<< HEAD
-        item { ListHeader { Text("3 slot button") } }
-=======
         item { ListHeader { Text("Icon and Label") } }
         item {
             OutlinedButton(
@@ -473,7 +396,6 @@
             )
         }
         item { ListHeader { Text("3 Slot Button)") } }
->>>>>>> 3d4510a6
         item { OutlinedButtonSample() }
         item {
             OutlinedButton(
@@ -502,18 +424,6 @@
 @Composable
 fun ChildButtonDemo() {
     val context = LocalContext.current
-<<<<<<< HEAD
-    ScalingLazyColumn(
-        modifier = Modifier.fillMaxSize(),
-        horizontalAlignment = Alignment.CenterHorizontally,
-    ) {
-        item { ListHeader { Text("1 slot button") } }
-        item { SimpleChildButtonSample() }
-        item {
-            ChildButtonWithOnLongClickSample({ showOnClickToast(context) }) {
-                showOnLongClickToast(context)
-            }
-=======
     ScalingLazyDemo {
         item { ListHeader { Text("1 Slot Button") } }
         item { SimpleChildButtonSample() }
@@ -524,12 +434,9 @@
                 enabled = false,
                 modifier = Modifier.fillMaxWidth(),
             )
->>>>>>> 3d4510a6
         }
         item { ListHeader { Text("2 Slot Button") } }
         item {
-<<<<<<< HEAD
-=======
             ChildButton(
                 onClick = { /* Do something */ },
                 label = { Text("Child Button") },
@@ -538,7 +445,6 @@
             )
         }
         item {
->>>>>>> 3d4510a6
             ChildButton(
                 onClick = { /* Do something */ },
                 label = { Text("Child Button") },
@@ -547,9 +453,6 @@
                 modifier = Modifier.fillMaxWidth()
             )
         }
-<<<<<<< HEAD
-        item { ListHeader { Text("3 slot button") } }
-=======
         item { ListHeader { Text("Icon and Label") } }
         item {
             ChildButton(
@@ -569,7 +472,6 @@
             )
         }
         item { ListHeader { Text("3 Slot Button") } }
->>>>>>> 3d4510a6
         item { ChildButtonSample() }
         item {
             ChildButton(
@@ -598,28 +500,6 @@
 @Composable
 fun CompactButtonDemo() {
     val context = LocalContext.current
-<<<<<<< HEAD
-    ScalingLazyColumn(
-        modifier = Modifier.fillMaxSize(),
-        horizontalAlignment = Alignment.CenterHorizontally,
-    ) {
-        item { ListHeader { Text("2 slot compact button") } }
-        item { CompactButtonSample() }
-        item {
-            CompactButtonWithOnLongClickSample({ showOnClickToast(context) }) {
-                showOnLongClickToast(context)
-            }
-        }
-        item { FilledTonalCompactButtonSample() }
-        item { OutlinedCompactButtonSample() }
-        item {
-            CompactButton(
-                onClick = { /* Do something */ },
-                icon = { StandardIcon(ButtonDefaults.SmallIconSize) },
-                colors = ButtonDefaults.childButtonColors()
-            ) {
-                Text("Child Compact Button", maxLines = 1, overflow = TextOverflow.Ellipsis)
-=======
     ScalingLazyDemo {
         item { ListHeader { Text("Label only") } }
         item {
@@ -647,146 +527,75 @@
                 modifier = Modifier.fillMaxWidth()
             ) {
                 Text("Filled Tonal", modifier = Modifier.fillMaxWidth())
->>>>>>> 3d4510a6
-            }
-        }
-        item { ListHeader { Text("Icon only compact button") } }
-        item {
-            CompactButton(
-                onClick = { /* Do something */ },
-                icon = { StandardIcon(ButtonDefaults.SmallIconSize) }
-            )
-        }
-        item {
-            CompactButton(
-                onClick = { /* Do something */ },
-<<<<<<< HEAD
-                icon = { StandardIcon(ButtonDefaults.SmallIconSize) },
-                colors = ButtonDefaults.filledTonalButtonColors()
-            )
-=======
+            }
+        }
+        item {
+            CompactButton(
+                onClick = { /* Do something */ },
                 colors = ButtonDefaults.outlinedButtonColors(),
                 border = ButtonDefaults.outlinedButtonBorder(enabled = true),
                 modifier = Modifier.fillMaxWidth()
             ) {
                 Text("Outlined", modifier = Modifier.fillMaxWidth())
             }
->>>>>>> 3d4510a6
         }
         item { ListHeader { Text("Icon and Label") } }
         item { CompactButtonSample() }
         item {
             CompactButton(
                 onClick = { /* Do something */ },
-<<<<<<< HEAD
-                icon = { StandardIcon(ButtonDefaults.SmallIconSize) },
-                colors = ButtonDefaults.outlinedButtonColors(),
-                border = ButtonDefaults.outlinedButtonBorder(enabled = true)
-            )
-=======
                 icon = { FavoriteIcon(ButtonDefaults.SmallIconSize) },
                 colors = ButtonDefaults.filledVariantButtonColors(),
                 modifier = Modifier.fillMaxWidth()
             ) {
                 Text("Filled Variant", maxLines = 1, overflow = TextOverflow.Ellipsis)
             }
->>>>>>> 3d4510a6
-        }
-        item {
-            CompactButton(
-                onClick = { /* Do something */ },
-<<<<<<< HEAD
-                icon = { StandardIcon(ButtonDefaults.SmallIconSize) },
-                colors = ButtonDefaults.childButtonColors()
-            )
-=======
+        }
+        item {
+            CompactButton(
+                onClick = { /* Do something */ },
                 icon = { FavoriteIcon(ButtonDefaults.SmallIconSize) },
                 colors = ButtonDefaults.filledTonalButtonColors(),
                 modifier = Modifier.fillMaxWidth()
             ) {
                 Text("Filled Tonal", maxLines = 1, overflow = TextOverflow.Ellipsis)
             }
->>>>>>> 3d4510a6
-        }
-        item { ListHeader { Text("Text only compact button") } }
-        item {
-            CompactButton(
-                onClick = { /* Do something */ },
-<<<<<<< HEAD
-            ) {
-                Text("Filled compact button", maxLines = 1, overflow = TextOverflow.Ellipsis)
-=======
+        }
+        item {
+            CompactButton(
+                onClick = { /* Do something */ },
                 icon = { FavoriteIcon(ButtonDefaults.SmallIconSize) },
                 colors = ButtonDefaults.outlinedButtonColors(),
                 border = ButtonDefaults.outlinedButtonBorder(enabled = true),
                 modifier = Modifier.fillMaxWidth()
             ) {
                 Text("Outlined", maxLines = 1, overflow = TextOverflow.Ellipsis)
->>>>>>> 3d4510a6
-            }
-        }
-        item {
-            CompactButton(
-                onClick = { /* Do something */ },
-<<<<<<< HEAD
-                colors = ButtonDefaults.filledTonalButtonColors()
-            ) {
-                Text("Filled tonal compact button", maxLines = 1, overflow = TextOverflow.Ellipsis)
-=======
+            }
+        }
+        item {
+            CompactButton(
+                onClick = { /* Do something */ },
                 icon = { FavoriteIcon(ButtonDefaults.SmallIconSize) },
                 colors = ButtonDefaults.childButtonColors(),
                 modifier = Modifier.fillMaxWidth()
             ) {
                 Text("Child", maxLines = 1, overflow = TextOverflow.Ellipsis)
->>>>>>> 3d4510a6
             }
         }
         item { ListHeader { Text("Icon only") } }
         item {
             CompactButton(
                 onClick = { /* Do something */ },
-<<<<<<< HEAD
-                colors = ButtonDefaults.outlinedButtonColors(),
-                border = ButtonDefaults.outlinedButtonBorder(enabled = true)
-            ) {
-                Text("Outlined compact button", maxLines = 1, overflow = TextOverflow.Ellipsis)
-            }
-=======
                 icon = { FavoriteIcon(ButtonDefaults.SmallIconSize) },
             )
->>>>>>> 3d4510a6
-        }
-        item {
-            CompactButton(
-                onClick = { /* Do something */ },
-<<<<<<< HEAD
-                colors = ButtonDefaults.childButtonColors()
-            ) {
-                Text("Child compact button", maxLines = 1, overflow = TextOverflow.Ellipsis)
-            }
-=======
+        }
+        item {
+            CompactButton(
+                onClick = { /* Do something */ },
                 icon = { FavoriteIcon(ButtonDefaults.SmallIconSize) },
                 colors = ButtonDefaults.filledTonalButtonColors(),
             )
->>>>>>> 3d4510a6
-        }
-    }
-}
-
-@Composable
-fun MultilineButtonDemo() {
-    ScalingLazyColumn(
-        modifier = Modifier.fillMaxSize(),
-        horizontalAlignment = Alignment.CenterHorizontally,
-    ) {
-        item { ListHeader { Text("3 line label") } }
-        item { MultilineButton(enabled = true) }
-        item { MultilineButton(enabled = false) }
-        item { MultilineButton(enabled = true, icon = { StandardIcon(ButtonDefaults.IconSize) }) }
-        item { MultilineButton(enabled = false, icon = { StandardIcon(ButtonDefaults.IconSize) }) }
-        item { ListHeader { Text("5 line button") } }
-        item { Multiline3SlotButton(enabled = true) }
-        item { Multiline3SlotButton(enabled = false) }
+        }
         item {
             CompactButton(
                 onClick = { /* Do something */ },
@@ -815,19 +624,6 @@
 }
 
 @Composable
-<<<<<<< HEAD
-fun AvatarButtonDemo() {
-    ScalingLazyColumn(
-        modifier = Modifier.fillMaxSize(),
-        horizontalAlignment = Alignment.CenterHorizontally,
-    ) {
-        item { ListHeader { Text("Label + Avatar") } }
-        item { AvatarButton(enabled = true) }
-        item { AvatarButton(enabled = false) }
-        item { ListHeader { Text("Primary/Secondary + Avatar") } }
-        item { Avatar3SlotButton(enabled = true) }
-        item { Avatar3SlotButton(enabled = false) }
-=======
 fun MultilineButtonDemo() {
     ScalingLazyDemo {
         item { ListHeader { Text("3 line label") } }
@@ -879,7 +675,6 @@
                     )
             )
         }
->>>>>>> 3d4510a6
     }
 }
 
@@ -993,12 +788,4 @@
         modifier = Modifier.fillMaxWidth(),
         contentPadding = ButtonDefaults.ButtonWithExtraLargeIconContentPadding
     )
-}
-
-private fun showOnClickToast(context: Context) {
-    Toast.makeText(context, "onClick triggered", Toast.LENGTH_SHORT).show()
-}
-
-private fun showOnLongClickToast(context: Context) {
-    Toast.makeText(context, "onLongClick triggered", Toast.LENGTH_SHORT).show()
 }