/**
 * This file was created using the `create_project.py` script located in the
 * `<AndroidX root>/development/project-creator` directory.
 *
 * Please use that script when creating a new project, rather than copying an existing project and
 * modifying its settings.
 */
import androidx.build.LibraryType

plugins {
    id("AndroidXPlugin")
    id("com.android.library")
    id("kotlin-android")
}

dependencies {
    api("androidx.annotation:annotation:1.8.1")
    api("androidx.core:core:1.6.0")
    api("androidx.versionedparcelable:versionedparcelable:1.1.1")

    testImplementation(libs.kotlinStdlib)
    testImplementation(libs.testCore)
    testImplementation(libs.testRunner)
    testImplementation(libs.robolectric)

    implementation "androidx.core:core-ktx:1.6.0"

    annotationProcessor(project(":versionedparcelable:versionedparcelable-compiler"))
}

android {
    defaultConfig {
        minSdkVersion 25
    }

    // Use Robolectric 4.+
    testOptions.unitTests.includeAndroidResources = true
    namespace "androidx.wear.ongoing"
}

androidx {
    name = "Android Wear Ongoing"
    type = LibraryType.PUBLISHED_LIBRARY
    mavenVersion = LibraryVersions.WEAR_ONGOING
    inceptionYear = "2021"
    description = "Android Wear Ongoing Activities"
<<<<<<< HEAD
    metalavaK2UastEnabled = true
=======
>>>>>>> 3d4510a6
    legacyDisableKotlinStrictApiMode = true
}<|MERGE_RESOLUTION|>--- conflicted
+++ resolved
@@ -44,9 +44,5 @@
     mavenVersion = LibraryVersions.WEAR_ONGOING
     inceptionYear = "2021"
     description = "Android Wear Ongoing Activities"
-<<<<<<< HEAD
-    metalavaK2UastEnabled = true
-=======
->>>>>>> 3d4510a6
     legacyDisableKotlinStrictApiMode = true
 }