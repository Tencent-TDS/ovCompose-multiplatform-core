/*
 * Copyright 2021 The Android Open Source Project
 *
 * Licensed under the Apache License, Version 2.0 (the "License");
 * you may not use this file except in compliance with the License.
 * You may obtain a copy of the License at
 *
 *      http://www.apache.org/licenses/LICENSE-2.0
 *
 * Unless required by applicable law or agreed to in writing, software
 * distributed under the License is distributed on an "AS IS" BASIS,
 * WITHOUT WARRANTIES OR CONDITIONS OF ANY KIND, either express or implied.
 * See the License for the specific language governing permissions and
 * limitations under the License.
 */
import androidx.build.LibraryType

plugins {
    id("AndroidXPlugin")
    id("com.android.library")
    id("org.jetbrains.kotlin.android")
}

dependencies {
    implementation("androidx.core:core:1.1.0")
    api(project(":wear:watchface:watchface-complications-data-source"))
    api(libs.kotlinStdlib)
    testImplementation(libs.testCore)
    testImplementation(libs.testRunner)
    testImplementation(libs.testRules)
    testImplementation(libs.robolectric)
    testImplementation(libs.truth)
    testImplementation(libs.junit)
}

android {
    defaultConfig {
        minSdkVersion 26
    }

    // Use Robolectric 4.+
    testOptions.unitTests.includeAndroidResources = true
    namespace "androidx.wear.watchface.complications.datasource.ktx"
}

androidx {
    name = "Android Wear Complications Data Source Ktx"
    type = LibraryType.PUBLISHED_LIBRARY_ONLY_USED_BY_KOTLIN_CONSUMERS
    inceptionYear = "2021"
    description = "Kotlin suspend wrapper for Android Wear Complications Data Source"
<<<<<<< HEAD
    metalavaK2UastEnabled = true
=======
>>>>>>> 3d4510a6
    legacyDisableKotlinStrictApiMode = true
}
<|MERGE_RESOLUTION|>--- conflicted
+++ resolved
@@ -48,9 +48,5 @@
     type = LibraryType.PUBLISHED_LIBRARY_ONLY_USED_BY_KOTLIN_CONSUMERS
     inceptionYear = "2021"
     description = "Kotlin suspend wrapper for Android Wear Complications Data Source"
-<<<<<<< HEAD
-    metalavaK2UastEnabled = true
-=======
->>>>>>> 3d4510a6
     legacyDisableKotlinStrictApiMode = true
 }
