/*
 * Copyright 2021 The Android Open Source Project
 *
 * Licensed under the Apache License, Version 2.0 (the "License");
 * you may not use this file except in compliance with the License.
 * You may obtain a copy of the License at
 *
 *      http://www.apache.org/licenses/LICENSE-2.0
 *
 * Unless required by applicable law or agreed to in writing, software
 * distributed under the License is distributed on an "AS IS" BASIS,
 * WITHOUT WARRANTIES OR CONDITIONS OF ANY KIND, either express or implied.
 * See the License for the specific language governing permissions and
 * limitations under the License.
 */

/**
 * This file was created using the `create_project.py` script located in the
 * `<AndroidX root>/development/project-creator` directory.
 *
 * Please use that script when creating a new project, rather than copying an existing project and
 * modifying its settings.
 */
import androidx.build.LibraryType
import androidx.build.Publish

plugins {
    id("AndroidXPlugin")
    id("com.android.library")
    id("kotlin-android")
}

dependencies {
    api(project(":wear:watchface:watchface-editor"))
    api(libs.kotlinCoroutinesGuava)
    implementation("androidx.concurrent:concurrent-futures:1.0.0")

    androidTestImplementation(libs.testExtJunit)
    androidTestImplementation(libs.testCore)
    androidTestImplementation(libs.testRunner)
    androidTestImplementation(libs.testRules)
    androidTestImplementation(libs.mockitoCore)
    androidTestImplementation(libs.dexmakerMockito)
    androidTestImplementation(libs.truth)
}

androidx {
    name = "Android Wear Watchface Editor Guava Integration"
    type = LibraryType.PUBLISHED_LIBRARY
    inceptionYear = "2021"
    description = "Guava wrappers for the Androidx Wear Watchface Editor library"
<<<<<<< HEAD
    metalavaK2UastEnabled = true
=======
>>>>>>> 3d4510a6
    legacyDisableKotlinStrictApiMode = true
}

android {
    defaultConfig {
        minSdkVersion 26
    }
    namespace "androidx.wear.watchface.editor.guava"
}<|MERGE_RESOLUTION|>--- conflicted
+++ resolved
@@ -49,10 +49,6 @@
     type = LibraryType.PUBLISHED_LIBRARY
     inceptionYear = "2021"
     description = "Guava wrappers for the Androidx Wear Watchface Editor library"
-<<<<<<< HEAD
-    metalavaK2UastEnabled = true
-=======
->>>>>>> 3d4510a6
     legacyDisableKotlinStrictApiMode = true
 }
 
