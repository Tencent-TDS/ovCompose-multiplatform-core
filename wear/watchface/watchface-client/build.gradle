--- conflicted
+++ resolved
@@ -76,9 +76,5 @@
     type = LibraryType.PUBLISHED_LIBRARY
     inceptionYear = "2020"
     description = "Client library for controlling androidx watchfaces"
-<<<<<<< HEAD
-    metalavaK2UastEnabled = true
-=======
->>>>>>> 3d4510a6
     legacyDisableKotlinStrictApiMode = true
 }