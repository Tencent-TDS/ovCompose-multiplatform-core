/*
 * Copyright 2021 The Android Open Source Project
 *
 * Licensed under the Apache License, Version 2.0 (the "License");
 * you may not use this file except in compliance with the License.
 * You may obtain a copy of the License at
 *
 *      http://www.apache.org/licenses/LICENSE-2.0
 *
 * Unless required by applicable law or agreed to in writing, software
 * distributed under the License is distributed on an "AS IS" BASIS,
 * WITHOUT WARRANTIES OR CONDITIONS OF ANY KIND, either express or implied.
 * See the License for the specific language governing permissions and
 * limitations under the License.
 */

package androidx.wear.watchface.complications.datasource

import android.annotation.SuppressLint
import android.app.Activity
import android.app.Service
import android.content.ComponentName
import android.content.Intent
import android.os.Build
import android.os.Handler
import android.os.IBinder
import android.os.Looper
import android.os.RemoteException
import android.support.wearable.complications.ComplicationData as WireComplicationData
import android.os.Bundle
import android.support.wearable.complications.ComplicationProviderInfo
import android.support.wearable.complications.IComplicationManager
import android.support.wearable.complications.IComplicationProvider
import androidx.annotation.IntDef
import androidx.annotation.MainThread
import androidx.annotation.RequiresApi
import androidx.annotation.RestrictTo
import androidx.wear.watchface.complications.data.ComplicationData
import androidx.wear.watchface.complications.data.ComplicationType
import androidx.wear.watchface.complications.data.ComplicationType.Companion.fromWireType
import androidx.wear.watchface.complications.data.NoDataComplicationData
<<<<<<< HEAD
=======
import androidx.wear.watchface.complications.data.PhotoImageComplicationData
import androidx.wear.watchface.complications.data.RangedValueComplicationData
import androidx.wear.watchface.complications.data.ShortTextComplicationData
import androidx.wear.watchface.complications.data.SmallImageComplicationData
>>>>>>> fdff00cc
import androidx.wear.watchface.complications.data.TimeRange
import androidx.wear.watchface.complications.data.WeightedElementsComplicationData
import androidx.wear.watchface.complications.datasource.ComplicationDataSourceService.Companion.METADATA_KEY_IMMEDIATE_UPDATE_PERIOD_MILLISECONDS
import androidx.wear.watchface.complications.datasource.ComplicationDataSourceService.ComplicationRequestListener
<<<<<<< HEAD
import java.util.concurrent.CountDownLatch
import kotlinx.coroutines.CoroutineScope
import kotlinx.coroutines.android.asCoroutineDispatcher
import kotlinx.coroutines.flow.filterNotNull
import kotlinx.coroutines.flow.first
import kotlinx.coroutines.launch
=======
import androidx.wear.watchface.utility.aidlMethod
import java.util.concurrent.CountDownLatch
>>>>>>> fdff00cc

/**
 * Data associated with complication request in
 * [ComplicationDataSourceService.onComplicationRequest].
 *
 * @param complicationInstanceId The system's id for the requested complication which is a unique
 *   value for the tuple [Watch face ComponentName, complication slot ID].
 * @param complicationType The type of complication data requested.
 * @param immediateResponseRequired If `true` then [ComplicationRequestListener.onComplicationData]
 *   should be called as soon as possible (ideally less than 100ms instead of the usual 20s
 *   deadline). This will only be `true` within a
 *   [ComplicationDataSourceService.onStartImmediateComplicationRequests]
 *   [ComplicationDataSourceService.onStopImmediateComplicationRequests] pair.
 * @param isForSafeWatchFace Whether this request is on behalf of a 'safe' watch face as defined by
 *   the [ComplicationDataSourceService.METADATA_KEY_SAFE_WATCH_FACES] meta data in the data
 *   source's manifest. The data source may choose to serve different results for a 'safe' watch
 *   face. If the data source does not have the privileged permission
 *   `com.google.wear.permission.GET_IS_FOR_SAFE_WATCH_FACE`, then this must be null.
 */
public class ComplicationRequest
@RequiresApi(Build.VERSION_CODES.TIRAMISU)
constructor(
    complicationInstanceId: Int,
    complicationType: ComplicationType,
    immediateResponseRequired: Boolean,
    @IsForSafeWatchFace isForSafeWatchFace: Int
) {
    /** Constructs a [ComplicationRequest] without setting [isForSafeWatchFace]. */
    @Suppress("NewApi")
    constructor(
        complicationInstanceId: Int,
        complicationType: ComplicationType,
        immediateResponseRequired: Boolean,
    ) : this(
        complicationInstanceId,
        complicationType,
        immediateResponseRequired,
        isForSafeWatchFace = TargetWatchFaceSafety.UNKNOWN
    )

    /**
     * The system's id for the requested complication which is a unique value for the tuple
     * [Watch face ComponentName, complication slot ID].
     */
    public val complicationInstanceId: Int = complicationInstanceId

    /** The [ComplicationType] of complication data requested. */
    public val complicationType: ComplicationType = complicationType

    /**
     * If `true` then [ComplicationRequestListener.onComplicationData] should be called as soon as
     * possible (ideally less than 100ms instead of the usual 20s deadline). This will only be
     * `true` within a [ComplicationDataSourceService.onStartImmediateComplicationRequests]
     * [ComplicationDataSourceService.onStopImmediateComplicationRequests] pair which will not be
     * called unless the [ComplicationDataSourceService] has privileged permission
     * `com.google.android.wearable.permission.USE_IMMEDIATE_COMPLICATION_UPDATE`.
     */
    @get:JvmName("isImmediateResponseRequired")
    public val immediateResponseRequired = immediateResponseRequired

    /**
     * Intended for OEM use, returns whether this request is on behalf of a 'safe' watch face as
     * defined by the [ComplicationDataSourceService.METADATA_KEY_SAFE_WATCH_FACES] meta data in the
     * data source's manifest. The data source may choose to serve different results for a 'safe'
     * watch face.
     *
     * If the [ComplicationDataSourceService.METADATA_KEY_SAFE_WATCH_FACES] meta data is not defined
     * then this will be [TargetWatchFaceSafety.UNKNOWN].
     *
     * Note if the [ComplicationDataSourceService] does not have the privileged permission
     * `com.google.wear.permission.GET_IS_FOR_SAFE_WATCH_FACE`, then this will be
     * [TargetWatchFaceSafety.UNKNOWN].
     */
    @RequiresApi(Build.VERSION_CODES.TIRAMISU)
    @get:JvmName("isForSafeWatchFace")
    @IsForSafeWatchFace
    public val isForSafeWatchFace: Int = isForSafeWatchFace

    @Deprecated("Use a constructor that specifies responseNeededSoon.")
    constructor(
        complicationInstanceId: Int,
        complicationType: ComplicationType
    ) : this(complicationInstanceId, complicationType, false)
}

/**
 * Defines constants that describe whether or not the watch face the complication is being requested
 * for is deemed to be safe. I.e. if its in the list defined by the
 * [ComplicationDataSourceService.METADATA_KEY_SAFE_WATCH_FACES] meta data in the
 * [ComplicationDataSourceService]'s manifest.
 */
@RequiresApi(Build.VERSION_CODES.TIRAMISU)
public object TargetWatchFaceSafety {
    /**
     * Prior to android T [ComplicationRequest.isForSafeWatchFace] is not supported and it will
     * always be UNKNOWN. It will also be unknown if the [ComplicationDataSourceService]'s manifest
     * doesn't define [ComplicationDataSourceService.METADATA_KEY_SAFE_WATCH_FACES], or if the
     * [ComplicationDataSourceService] does not have the privileged permission
     * `com.google.wear.permission.GET_IS_FOR_SAFE_WATCH_FACE`.
     */
    public const val UNKNOWN: Int = 0

    /**
     * The watch face is a member of the list defined by the [ComplicationDataSourceService]'s
     * [ComplicationDataSourceService.METADATA_KEY_SAFE_WATCH_FACES] meta data in its manifest.
     */
    public const val SAFE: Int = 1

    /**
     * The watch face is NOT a member of the list defined by the [ComplicationDataSourceService]'s
     * [ComplicationDataSourceService.METADATA_KEY_SAFE_WATCH_FACES] meta data in its manifest.
     */
    public const val UNSAFE: Int = 2
}

/** @hide */
@IntDef(
    flag = true, // This is a flag to allow for future expansion.
    value =
        [TargetWatchFaceSafety.UNKNOWN, TargetWatchFaceSafety.SAFE, TargetWatchFaceSafety.UNSAFE]
)
public annotation class IsForSafeWatchFace

/**
 * Class for sources of complication data.
 *
 * A complication data source service must implement [onComplicationRequest] to respond to requests
 * for updates from the complication system.
 *
 * Manifest requirements:
 * - The manifest declaration of this service must include an intent filter for
 *   `android.support.wearable.complications.ACTION_COMPLICATION_UPDATE_REQUEST`.
 * - A ComplicationDataSourceService must include a `meta-data` tag with
<<<<<<< HEAD
 *   android.support.wearable.complications.SUPPORTED_TYPES in its manifest entry. The value of this
 *   tag should be a comma separated list of types supported by the data source. Types should be
 *   given as named as per the type fields in the [ComplicationData], but omitting the "TYPE_"
 *   prefix, e.g. `SHORT_TEXT`, `LONG_TEXT`, `RANGED_VALUE`.
=======
 *   `android.support.wearable.complications.SUPPORTED_TYPES` in its manifest entry.
 *
 * The value of `android.support.wearable.complications.SUPPORTED_TYPES` should be a comma separated
 * list of types supported by the data source, from this table:
 *
 * | Androidx class                       | Tag name          |
 * |--------------------------------------|-------------------|
 * | [GoalProgressComplicationData]       | GOAL_PROGRESS     |
 * | [LongTextComplicationData]           | LONG_TEXT         |
 * | [MonochromaticImageComplicationData] | ICON              |
 * | [PhotoImageComplicationData]         | LARGE_IMAGE       |
 * | [RangedValueComplicationData]        | RANGED_TEXT       |
 * | [ShortTextComplicationData]          | SHORT_TEXT        |
 * | [SmallImageComplicationData]         | SMALL_IMAGE       |
 * | [WeightedElementsComplicationData]   | WEIGHTED_ELEMENTS |
>>>>>>> fdff00cc
 *
 * The order in which types are listed has no significance. In the case where a watch face supports
 * multiple types in a single complication slot, the watch face will determine which types it
 * prefers.
 *
 * For example, a complication data source that supports the `RANGED_VALUE`, `SHORT_TEXT`, and
 * `ICON` types would include the following in its manifest entry:
 * ```
 * <meta-data
 *     android:name="android.support.wearable.complications.SUPPORTED_TYPES"
 *     android:value="RANGED_VALUE,SHORT_TEXT,ICON" />
 * ```
<<<<<<< HEAD
=======
 *
 * From android T onwards, it is recommended for [ComplicationDataSourceService]s to be direct boot
 * aware because the system is able to fetch complications before the lock screen has been removed.
 * To do this add `android:directBootAware="true"` to your service tag.
 * - A provider can choose to trust one or more watch faces by including the following in its
 *   manifest entry:
 * ```
 * <meta-data
 *     android:name="android.support.wearable.complications.SAFE_WATCH_FACES"
 *     android:value="com.pkg1/com.trusted.wf1,com.pkg2/com.trusted.wf2" />
 * ```
 *
 * The listed watch faces will not need
 * `com.google.android.wearable.permission.RECEIVE_COMPLICATION_DATA` in order to receive
 * complications from this provider. Also the provider may choose to serve different types to safe
 * watch faces by including the following in its manifest:
 * ```
 * <meta-data
 *     android:name="androidx.wear.watchface.complications.datasource.SAFE_WATCH_FACE_SUPPORTED_TYPES"
 *     android:value="ICON" />
 * ```
 *
 * In addition the provider can learn if a request is for a safe watchface by examining
 * [ComplicationRequest.isForSafeWatchFace]. Note `SAFE_WATCH_FACE_SUPPORTED_TYPES` and
 * `isForSafeWatchFace` are gated behind the privileged permission
 * `com.google.wear.permission.GET_IS_FOR_SAFE_WATCH_FACE`.
>>>>>>> fdff00cc
 * - A ComplicationDataSourceService should include a `meta-data` tag with
 *   `android.support.wearable.complications.UPDATE_PERIOD_SECONDS` in its manifest entry. The value
 *   of this tag is the number of seconds the complication data source would like to elapse between
 *   update requests.
 *
 * **Note that update requests are not guaranteed to be sent with this frequency.** For
 * complications with frequent updates they can also register a separate `meta-data` tag with
 * `androidx.wear.watchface.complications.data.source.IMMEDIATE_UPDATE_PERIOD_MILLISECONDS` in their
 * manifest which supports sampling at up to 1Hz when the watch face is visible and non-ambient,
 * however this also requires the application to have the privileged permission
 * `com.google.android.wearable.permission.USE_IMMEDIATE_COMPLICATION_UPDATE`.
 *
 * If a complication data source never needs to receive update requests beyond the one sent when a
 * complication is activated, the value of this tag should be 0.
 *
 * For example, a complication data source that would like to update at most every hour should
 * include the following in its manifest entry:
 * ```
 * <meta-data
 *     android:name="android.support.wearable.complications.UPDATE_PERIOD_SECONDS"
 *     android:value="3600" />
 * ```
 * - A [ComplicationDataSourceService] can include a `meta-data` tag with
 *   android.support.wearable.complications.PROVIDER_CONFIG_ACTION its manifest entry to cause a
 *   configuration activity to be shown when the complication data source is selected.
 *
 * The configuration activity must reside in the same package as the complication data source, and
 * must register an intent filter for the action specified here, including
 * `android.support.wearable.complications.category.PROVIDER_CONFIG` as well as
 * [Intent.CATEGORY_DEFAULT] as categories.
 *
 * The complication id being configured will be included in the intent that starts the config
 * activity using the extra key
 * `android.support.wearable.complications.EXTRA_CONFIG_COMPLICATION_ID`.
 *
 * The complication type that will be requested from the complication data source will also be
 * included, using the extra key
 * `android.support.wearable.complications.EXTRA_CONFIG_COMPLICATION_TYPE`.
 *
 * The complication data source's [ComponentName] will also be included in the intent that starts
 * the config activity, using the extra key
 * `android.support.wearable.complications.EXTRA_CONFIG_PROVIDER_COMPONENT`.
 *
 * The config activity must call [Activity.setResult] with either [Activity.RESULT_OK] or
 * [Activity.RESULT_CANCELED] before it is finished, to tell the system whether or not the
 * complication data source should be set on the given complication.
 *
 * It is possible to provide additional `meta-data` tag
 * `androidx.watchface.complications.datasource.DEFAULT_CONFIG_SUPPORTED` in the service set to
 * `"true"` to let the system know that the data source is able to provide complication data before
 * it is configured.
 * - The manifest entry for the service should also include an android:icon attribute. The icon
 *   provided there should be a single-color white icon that represents the complication data
 *   source. This icon will be shown in the complication data source chooser interface, and may also
 *   be included in [ComplicationProviderInfo] given to watch faces for display in their
 *   configuration activities.
 * - The manifest entry should also include
 *   `android:permission="com.google.android.wearable.permission.BIND_COMPLICATION_PROVIDER"` to
 *   ensure that only the system can bind to it.
 *
 * Multiple complication data sources in the same APK are supported but in android R there's a soft
 * limit of 100 data sources per APK. Above that the companion watchface editor won't support this
 * complication data source app.
 *
 * There's no need to call `setDataSource` for any the [ComplicationData] Builders because the
 * system will append this value on your behalf.
 */
public abstract class ComplicationDataSourceService : Service() {
    private var wrapper: IComplicationProviderWrapper? = null
<<<<<<< HEAD
    private var lastExpressionEvaluator: ComplicationDataExpressionEvaluator? = null
=======
>>>>>>> fdff00cc
    internal val mainThreadHandler by lazy { createMainThreadHandler() }
    internal val mainThreadCoroutineScope by lazy {
        CoroutineScope(mainThreadHandler.asCoroutineDispatcher())
    }

<<<<<<< HEAD
    /**
     * Equivalent to [Build.VERSION.SDK_INT], but allows override for any platform-independent
     * versioning.
     *
     * This is meant to only be used in androidTest, which only support testing on one SDK. In
     * Robolectric tests use `@Config(sdk = [Build.VERSION_CODES.*])`.
     *
     * Note that this cannot override platform-dependent versioning, which means inconsistency.
     */
    @VisibleForTesting internal open val wearPlatformVersion = Build.VERSION.SDK_INT

    /* @hide */
=======
>>>>>>> fdff00cc
    @RestrictTo(RestrictTo.Scope.LIBRARY_GROUP)
    open fun createMainThreadHandler() = Handler(Looper.getMainLooper())

    final override fun onBind(intent: Intent): IBinder? {
        if (ACTION_COMPLICATION_UPDATE_REQUEST == intent.action) {
            if (wrapper == null) {
                wrapper = IComplicationProviderWrapper()
            }
            return wrapper
        }
        return null
    }

<<<<<<< HEAD
    override fun onDestroy() {
        super.onDestroy()
        lastExpressionEvaluator?.close()
    }

=======
>>>>>>> fdff00cc
    /**
     * Called when a complication is activated.
     *
     * This occurs when the watch face calls setActiveComplications, or when this data source is
     * chosen for a complication which is already active.
     *
     * This will usually be followed by a call to [onComplicationRequest].
     *
     * This will be called on the main thread.
     *
     * @param complicationInstanceId The system's ID for the complication. Note this ID is distinct
     *   from the complication slot used by the watch face itself.
     * @param type The [ComplicationType] of the activated slot.
     */
    @MainThread
    public open fun onComplicationActivated(complicationInstanceId: Int, type: ComplicationType) {}

    /**
     * Called when a complication data update is requested for the given complication id.
     *
     * In response to this request the result callback should be called with the data to be
     * displayed. If the request can not be fulfilled or no update is needed then null should be
     * passed to the callback.
     *
     * The callback doesn't have be called within onComplicationRequest but it should be called soon
     * after. If this does not occur within around 20 seconds (exact timeout length subject to
     * change), then the system will unbind from this service which may cause your eventual update
     * to not be received. However if [ComplicationRequest.immediateResponseRequired] is `true` then
     * provider should try to deliver the response in under 100 milliseconds, if `false` the
     * deadline is 20 seconds. [ComplicationRequest.immediateResponseRequired] will only ever be
     * `true` if [METADATA_KEY_IMMEDIATE_UPDATE_PERIOD_MILLISECONDS] is present in the manifest, and
     * the provider has the privileged permission
     * `com.google.android.wearable.permission.USE_IMMEDIATE_COMPLICATION_UPDATE`, and the
     * complication is visible and non-ambient.
     *
     * @param request The details about the complication that has been requested.
     * @param listener The callback to pass the result to the system.
     */
    @MainThread
    public abstract fun onComplicationRequest(
        request: ComplicationRequest,
        listener: ComplicationRequestListener
    )

    /**
     * A request for representative preview data for the complication, for use in the editor UI.
     * Preview data is assumed to be static per type. E.g. for a complication that displays the date
     * and time of an event, rather than returning the real time it should return a fixed date and
     * time such as 10:10 Aug 1st. This data may be cached by the system and the result should be
     * constant based on the current locale.
     *
     * This will be called on a background thread.
     *
     * @param type The type of complication preview data requested.
     * @return Preview data for the given complication type.
     */
    public abstract fun getPreviewData(type: ComplicationType): ComplicationData?

    /**
     * Callback for [onComplicationRequest] where only one of [onComplicationData] or
     * [onComplicationDataTimeline] should be called.
     */
    @JvmDefaultWithCompatibility
    public interface ComplicationRequestListener {
        /**
         * Sends the [ComplicationData] to the system. If null is passed then any previous
         * complication data will not be overwritten. Can be called on any thread. Should only be
         * called once. Note this is mutually exclusive with [onComplicationDataTimeline].
         */
        @Throws(RemoteException::class)
        public fun onComplicationData(complicationData: ComplicationData?)

        /**
         * Sends the [ComplicationDataTimeline] to the system. If null is passed then any previous
         * complication data will not be overwritten. Can be called on any thread. Should only be
         * called once. Note this is mutually exclusive with [onComplicationData]. Note only
         * [ComplicationDataTimeline.defaultComplicationData] is supported by older watch faces .
         */
        // TODO(alexclarke): Plumb a capability bit so the developers can know if timelines are
        // supported by the watch face.
        @Throws(RemoteException::class)
        public fun onComplicationDataTimeline(
            complicationDataTimeline: ComplicationDataTimeline?
        ) {}
    }

    /**
     * If a metadata key with [METADATA_KEY_IMMEDIATE_UPDATE_PERIOD_MILLISECONDS] is present in the
     * manifest, and the provider has privileged permission
     * `com.google.android.wearable.permission.USE_IMMEDIATE_COMPLICATION_UPDATE`, then
     * [onStartImmediateComplicationRequests] will be called when the watch face is visible and
     * non-ambient. A series of [onComplicationRequest]s will follow where
     * [ComplicationRequest.immediateResponseRequired] is `true`, ending with a call to
     * [onStopImmediateComplicationRequests].
     *
     * @param complicationInstanceId The system's ID for the complication. Note this ID is distinct
     *   from the complication slot used by the watch face itself.
     */
    @MainThread public open fun onStartImmediateComplicationRequests(complicationInstanceId: Int) {}

    /**
     * If a metadata key with [METADATA_KEY_IMMEDIATE_UPDATE_PERIOD_MILLISECONDS] is present in the
     * manifest, and the provider has privileged permission
     * `com.google.android.wearable.permission.USE_IMMEDIATE_COMPLICATION_UPDATE`, then
     * [onStartImmediateComplicationRequests] will be called when the watch face ceases to be
     * visible and non-ambient. No subsequent calls to [onComplicationRequest] where
     * [ComplicationRequest.immediateResponseRequired] is `true` will be made unless the
     * complication becomes visible and non-ambient again.
     *
     * @param complicationInstanceId The system's ID for the complication. Note this ID is distinct
     *   from the complication slot used by the watch face itself.
     */
    @MainThread public open fun onStopImmediateComplicationRequests(complicationInstanceId: Int) {}

    /**
     * Called when a complication is deactivated.
     *
     * This occurs when the current watch face changes, or when the watch face calls
     * setActiveComplications and does not include the given complication (usually because the watch
     * face has stopped displaying it).
     *
     * This will be called on the main thread.
     *
     * @param complicationInstanceId The system's ID for the complication. Note this ID is distinct
     *   from the complication slot used by the watch face itself.
     */
    @MainThread public open fun onComplicationDeactivated(complicationInstanceId: Int) {}

    private inner class IComplicationProviderWrapper : IComplicationProvider.Stub() {
<<<<<<< HEAD
        @SuppressLint("SyntheticAccessor")
        override fun onUpdate(complicationInstanceId: Int, type: Int, manager: IBinder) {
            onUpdateInternal(
                complicationInstanceId,
                type,
                isForSafeWatchFace = TargetWatchFaceSafety.UNKNOWN,
                manager
            )
        }

        override fun onUpdate2(bundle: Bundle) {
            onUpdateInternal(
                bundle.getInt(IComplicationProvider.BUNDLE_KEY_COMPLICATION_INSTANCE_ID),
                bundle.getInt(IComplicationProvider.BUNDLE_KEY_TYPE),
                bundle.getInt(IComplicationProvider.BUNDLE_KEY_IS_SAFE_FOR_WATCHFACE),
                bundle.getBinder(IComplicationProvider.BUNDLE_KEY_MANAGER)!!
            )
        }

        @SuppressLint("SyntheticAccessor")
        private fun onUpdateInternal(
            complicationInstanceId: Int,
            type: Int,
            @IsForSafeWatchFace isForSafeWatchFace: Int,
            manager: IBinder
        ) {
            val expectedDataType = fromWireType(type)
            val iComplicationManager = IComplicationManager.Stub.asInterface(manager)
            mainThreadHandler.post {
                onComplicationRequest(
                    @Suppress("NewApi")
                    ComplicationRequest(
                        complicationInstanceId,
                        expectedDataType,
                        immediateResponseRequired = false,
                        isForSafeWatchFace = isForSafeWatchFace
                    ),
                    object : ComplicationRequestListener {
                        override fun onComplicationData(complicationData: ComplicationData?) {
                            // This can be run on an arbitrary thread, but that's OK.
                            val dataType = complicationData?.type ?: ComplicationType.NO_DATA
                            require(
                                dataType != ComplicationType.NOT_CONFIGURED &&
                                    dataType != ComplicationType.EMPTY
                            ) {
                                "Cannot send data of TYPE_NOT_CONFIGURED or " +
                                    "TYPE_EMPTY. Use TYPE_NO_DATA instead."
                            }
                            require(
                                dataType == ComplicationType.NO_DATA || dataType == expectedDataType
                            ) {
                                "Complication data should match the requested type. " +
                                    "Expected $expectedDataType got $dataType."
                            }
                            if (complicationData is NoDataComplicationData) {
                                complicationData.placeholder?.let {
                                    require(it.type == expectedDataType) {
                                        "Placeholder type must match the requested type. " +
                                            "Expected $expectedDataType got ${it.type}."
                                    }
=======
        override fun onUpdate(complicationInstanceId: Int, type: Int, manager: IBinder): Unit =
            aidlMethod(TAG, "onUpdate") {
                onUpdate2(complicationInstanceId, type, manager, bundle = null)
            }

        override fun onUpdate2(
            complicationInstanceId: Int,
            type: Int,
            manager: IBinder,
            bundle: Bundle?
        ): Unit =
            aidlMethod(TAG, "onUpdate2") {
                val isForSafeWatchFace =
                    bundle?.getInt(
                        IComplicationProvider.BUNDLE_KEY_IS_SAFE_FOR_WATCHFACE,
                        TargetWatchFaceSafety.UNKNOWN
                    )
                        ?: TargetWatchFaceSafety.UNKNOWN
                val expectedDataType = fromWireType(type)
                val iComplicationManager = IComplicationManager.Stub.asInterface(manager)
                mainThreadHandler.post {
                    onComplicationRequest(
                        @Suppress("NewApi")
                        ComplicationRequest(
                            complicationInstanceId,
                            expectedDataType,
                            immediateResponseRequired = false,
                            isForSafeWatchFace = isForSafeWatchFace
                        ),
                        object : ComplicationRequestListener {
                            override fun onComplicationData(complicationData: ComplicationData?) {
                                complicationData?.validate()
                                // This can be run on an arbitrary thread, but that's OK.
                                val dataType = complicationData?.type ?: ComplicationType.NO_DATA
                                require(
                                    dataType != ComplicationType.NOT_CONFIGURED &&
                                        dataType != ComplicationType.EMPTY
                                ) {
                                    "Cannot send data of TYPE_NOT_CONFIGURED or " +
                                        "TYPE_EMPTY. Use TYPE_NO_DATA instead."
>>>>>>> fdff00cc
                                }
                                require(
                                    dataType == ComplicationType.NO_DATA ||
                                        dataType == expectedDataType
                                ) {
                                    "Complication data should match the requested type. " +
                                        "Expected $expectedDataType got $dataType."
                                }
                                if (complicationData is NoDataComplicationData) {
                                    complicationData.placeholder?.let {
                                        require(it.type == expectedDataType) {
                                            "Placeholder type must match the requested type. " +
                                                "Expected $expectedDataType got ${it.type}."
                                        }
                                    }
                                }
                                // When no update is needed, the complicationData is going to be
                                // null.
                                iComplicationManager.updateComplicationData(
                                    complicationInstanceId,
                                    complicationData?.asWireComplicationData()
                                )
                            }

<<<<<<< HEAD
                        private fun WireComplicationData?.evaluateAndUpdateManager() {
                            lastExpressionEvaluator?.close() // Cancelling any previous evaluation.
                            if (
                                // Will be evaluated by the platform.
                                // TODO(b/257422920): Set this to the exact platform version.
                                wearPlatformVersion >= Build.VERSION_CODES.TIRAMISU + 1 ||
                                    // When no update is needed, the data is going to be null.
                                    this == null
                            ) {
                                iComplicationManager.updateComplicationData(
                                    complicationInstanceId,
                                    this
                                )
                                return
                            }
                            lastExpressionEvaluator =
                                ComplicationDataExpressionEvaluator(this).apply {
                                    init()
                                    listenAndUpdateManager(
                                        iComplicationManager,
                                        complicationInstanceId,
                                    )
=======
                            override fun onComplicationDataTimeline(
                                complicationDataTimeline: ComplicationDataTimeline?
                            ) {
                                complicationDataTimeline?.validate()
                                // This can be run on an arbitrary thread, but that's OK.
                                val defaultComplicationData =
                                    complicationDataTimeline?.defaultComplicationData
                                val dataType =
                                    defaultComplicationData?.type ?: ComplicationType.NO_DATA
                                require(
                                    dataType != ComplicationType.NOT_CONFIGURED &&
                                        dataType != ComplicationType.EMPTY
                                ) {
                                    "Cannot send data of TYPE_NOT_CONFIGURED or " +
                                        "TYPE_EMPTY. Use TYPE_NO_DATA instead."
                                }
                                require(
                                    dataType == ComplicationType.NO_DATA ||
                                        dataType == expectedDataType
                                ) {
                                    "Complication data should match the requested type. " +
                                        "Expected $expectedDataType got $dataType."
                                }
                                if (
                                    defaultComplicationData != null &&
                                        defaultComplicationData is NoDataComplicationData
                                ) {
                                    defaultComplicationData.placeholder?.let {
                                        require(it.type == expectedDataType) {
                                            "Placeholder type must match the requested type. " +
                                                "Expected $expectedDataType got ${it.type}."
                                        }
                                    }
                                }
                                complicationDataTimeline?.timelineEntries?.let { timelineEntries ->
                                    for (timelineEntry in timelineEntries) {
                                        val timelineComplicationData =
                                            timelineEntry.complicationData
                                        if (timelineComplicationData is NoDataComplicationData) {
                                            timelineComplicationData.placeholder?.let {
                                                require(it.type == expectedDataType) {
                                                    "Timeline entry Placeholder types must match " +
                                                        "the requested type. " +
                                                        "Expected $expectedDataType " +
                                                        "got ${timelineComplicationData.type}."
                                                }
                                            }
                                        } else {
                                            require(
                                                timelineComplicationData.type == expectedDataType
                                            ) {
                                                "Timeline entry types must match the requested " +
                                                    "type. Expected $expectedDataType got " +
                                                    "${timelineComplicationData.type}."
                                            }
                                        }
                                    }
>>>>>>> fdff00cc
                                }
                                // When no update is needed, the complicationData is going to be
                                // null.
                                iComplicationManager.updateComplicationData(
                                    complicationInstanceId,
                                    complicationDataTimeline?.asWireComplicationData()
                                )
                            }
                        }
                    )
                }
            }

<<<<<<< HEAD
        private fun ComplicationDataExpressionEvaluator.listenAndUpdateManager(
            iComplicationManager: IComplicationManager,
            complicationInstanceId: Int,
        ) {
            mainThreadCoroutineScope.launch {
                // Doing one-off evaluation, the service will be re-invoked.
                iComplicationManager.updateComplicationData(
                    complicationInstanceId,
                    data.filterNotNull().first()
                )
                close()
            }
        }

        @SuppressLint("SyntheticAccessor")
        override fun onComplicationDeactivated(complicationInstanceId: Int) {
            mainThreadHandler.post {
                this@ComplicationDataSourceService.onComplicationDeactivated(complicationInstanceId)
=======
        override fun onComplicationDeactivated(complicationInstanceId: Int): Unit =
            aidlMethod(TAG, "onComplicationDeactivated") {
                mainThreadHandler.post {
                    this@ComplicationDataSourceService.onComplicationDeactivated(
                        complicationInstanceId
                    )
                }
>>>>>>> fdff00cc
            }

        override fun onComplicationActivated(
            complicationInstanceId: Int,
            type: Int,
            manager: IBinder
        ): Unit =
            aidlMethod(TAG, "onComplicationActivated") {
                mainThreadHandler.post {
                    this@ComplicationDataSourceService.onComplicationActivated(
                        complicationInstanceId,
                        fromWireType(type)
                    )
                }
            }

        override fun getApiVersion(): Int =
            aidlMethod(TAG, "getApiVersion") {
                return API_VERSION
            }

        override fun getComplicationPreviewData(type: Int): WireComplicationData? =
            aidlMethod(TAG, "getComplicationPreviewData") {
                val expectedDataType = fromWireType(type)
                val complicationData = getPreviewData(expectedDataType) ?: return null
                complicationData.validate()
                val dataType = complicationData.type
                require(dataType == ComplicationType.NO_DATA || dataType == expectedDataType) {
                    "Preview data should match the requested type. " +
                        "Expected $expectedDataType got $dataType."
                }

                require(complicationData.validTimeRange == TimeRange.ALWAYS) {
                    "Preview data should have time range set to ALWAYS."
                }
                require(!complicationData.asWireComplicationData().hasDynamicValues()) {
                    "Preview data must not have dynamic values."
                }
                return complicationData.asWireComplicationData()
            }

        override fun onStartSynchronousComplicationRequests(complicationInstanceId: Int): Unit =
            aidlMethod(TAG, "onStartSynchronousComplicationRequests") {
                mainThreadHandler.post {
                    this@ComplicationDataSourceService.onStartImmediateComplicationRequests(
                        complicationInstanceId
                    )
                }
            }

        override fun onStopSynchronousComplicationRequests(complicationInstanceId: Int): Unit =
            aidlMethod(TAG, "onStopSynchronousComplicationRequests") {
                mainThreadHandler.post {
                    this@ComplicationDataSourceService.onStopImmediateComplicationRequests(
                        complicationInstanceId
                    )
                }
            }

        override fun onSynchronousComplicationRequest(complicationInstanceId: Int, type: Int) =
<<<<<<< HEAD
            onSynchronousComplicationRequestInternal(
                complicationInstanceId,
                isForSafeWatchFace = TargetWatchFaceSafety.UNKNOWN,
                type
            )
=======
            aidlMethod(TAG, "onSynchronousComplicationRequest") {
                onSynchronousComplicationRequest2(complicationInstanceId, type, bundle = null)
            }
>>>>>>> fdff00cc

        override fun onSynchronousComplicationRequest2(
            bundle: Bundle
        ): android.support.wearable.complications.ComplicationData? =
            onSynchronousComplicationRequestInternal(
                bundle.getInt(IComplicationProvider.BUNDLE_KEY_COMPLICATION_INSTANCE_ID),
                bundle.getInt(IComplicationProvider.BUNDLE_KEY_IS_SAFE_FOR_WATCHFACE),
                bundle.getInt(IComplicationProvider.BUNDLE_KEY_TYPE)
            )

        private fun onSynchronousComplicationRequestInternal(
            complicationInstanceId: Int,
<<<<<<< HEAD
            @IsForSafeWatchFace isForSafeWatchFace: Int,
            type: Int
        ): android.support.wearable.complications.ComplicationData? {
            val expectedDataType = fromWireType(type)
            val complicationType = fromWireType(type)
            val latch = CountDownLatch(1)
            var wireComplicationData: android.support.wearable.complications.ComplicationData? =
                null
            mainThreadHandler.post {
                this@ComplicationDataSourceService.onComplicationRequest(
                    @Suppress("NewApi")
                    ComplicationRequest(
                        complicationInstanceId,
                        complicationType,
                        immediateResponseRequired = true,
                        isForSafeWatchFace = isForSafeWatchFace
                    ),
                    object : ComplicationRequestListener {
                        override fun onComplicationData(complicationData: ComplicationData?) {
                            // This can be run on an arbitrary thread, but that's OK.
                            val dataType = complicationData?.type ?: ComplicationType.NO_DATA
                            require(
                                dataType != ComplicationType.NOT_CONFIGURED &&
                                    dataType != ComplicationType.EMPTY
                            ) {
                                "Cannot send data of TYPE_NOT_CONFIGURED or " +
                                    "TYPE_EMPTY. Use TYPE_NO_DATA instead."
                            }
                            require(
                                dataType == ComplicationType.NO_DATA || dataType == expectedDataType
                            ) {
                                "Complication data should match the requested type. " +
                                    "Expected $expectedDataType got $dataType."
                            }

                            // When no update is needed, the complicationData is going to be null.
                            wireComplicationData = complicationData?.asWireComplicationData()
                            latch.countDown()
                        }
=======
            type: Int,
            bundle: Bundle?
        ): WireComplicationData? =
            aidlMethod(TAG, "onSynchronousComplicationRequest2") {
                val isForSafeWatchFace =
                    bundle?.getInt(
                        IComplicationProvider.BUNDLE_KEY_IS_SAFE_FOR_WATCHFACE,
                        TargetWatchFaceSafety.UNKNOWN
                    )
                        ?: TargetWatchFaceSafety.UNKNOWN
                val expectedDataType = fromWireType(type)
                val complicationType = fromWireType(type)
                val latch = CountDownLatch(1)
                var wireComplicationData: WireComplicationData? = null
                mainThreadHandler.post {
                    this@ComplicationDataSourceService.onComplicationRequest(
                        @Suppress("NewApi")
                        ComplicationRequest(
                            complicationInstanceId,
                            complicationType,
                            immediateResponseRequired = true,
                            isForSafeWatchFace = isForSafeWatchFace
                        ),
                        object : ComplicationRequestListener {
                            override fun onComplicationData(complicationData: ComplicationData?) {
                                complicationData?.validate()
                                // This can be run on an arbitrary thread, but that's OK.
                                val dataType = complicationData?.type ?: ComplicationType.NO_DATA
                                require(
                                    dataType != ComplicationType.NOT_CONFIGURED &&
                                        dataType != ComplicationType.EMPTY
                                ) {
                                    "Cannot send data of TYPE_NOT_CONFIGURED or " +
                                        "TYPE_EMPTY. Use TYPE_NO_DATA instead."
                                }
                                require(
                                    dataType == ComplicationType.NO_DATA ||
                                        dataType == expectedDataType
                                ) {
                                    "Complication data should match the requested type. " +
                                        "Expected $expectedDataType got $dataType."
                                }
>>>>>>> fdff00cc

                                // When no update is needed, the complicationData is going to be
                                // null.
                                wireComplicationData = complicationData?.asWireComplicationData()
                                latch.countDown()
                            }

                            override fun onComplicationDataTimeline(
                                complicationDataTimeline: ComplicationDataTimeline?
                            ) {
                                complicationDataTimeline?.validate()
                                // This can be run on an arbitrary thread, but that's OK.
                                val dataType =
                                    complicationDataTimeline?.defaultComplicationData?.type
                                        ?: ComplicationType.NO_DATA
                                require(
                                    dataType != ComplicationType.NOT_CONFIGURED &&
                                        dataType != ComplicationType.EMPTY
                                ) {
                                    "Cannot send data of TYPE_NOT_CONFIGURED or " +
                                        "TYPE_EMPTY. Use TYPE_NO_DATA instead."
                                }
                                require(
                                    dataType == ComplicationType.NO_DATA ||
                                        dataType == expectedDataType
                                ) {
                                    "Complication data should match the requested type. " +
                                        "Expected $expectedDataType got $dataType."
                                }

                                // When no update is needed, the complicationData is going to be
                                // null.
                                wireComplicationData =
                                    complicationDataTimeline?.asWireComplicationData()
                                latch.countDown()
                            }
                        }
                    )
                }
                latch.await()
                return wireComplicationData
            }
    }

    public companion object {
        private const val TAG = "ComplicationDataSourceService"

        /**
         * The intent action used to send update requests to the data source.
         * [ComplicationDataSourceService] must declare an intent filter for this action in the
         * manifest.
         */
        // TODO(b/192233205): Migrate value to androidx.
        @SuppressWarnings("ActionValue")
        public const val ACTION_COMPLICATION_UPDATE_REQUEST: String =
            "android.support.wearable.complications.ACTION_COMPLICATION_UPDATE_REQUEST"

        /**
         * Metadata key used to declare supported complication types.
         *
         * A [ComplicationDataSourceService] must include a `meta-data` tag with this name in its
         * manifest entry. The value of this tag should be a comma separated list of types supported
         * by the complication data source. Types should be given as named as per the type fields in
         * the [ComplicationData], but omitting the "TYPE_" prefix, e.g. `SHORT_TEXT`, `LONG_TEXT`,
         * `RANGED_VALUE`.
         *
         * The order of types in `METADATA_KEY_SUPPORTED_TYPES` has no significance. During
         * complication data source selection, each item in the complication slot's supported types
         * is checked against entries in the data source's `METADATA_KEY_SUPPORTED_TYPES` and the
         * first matching entry from the slot's support types (if any) is chosen. If there are no
         * matches then this data source is not eligible to be selected in that slot.
         *
         * For example, a complication data source that supports the RANGED_VALUE, SHORT_TEXT, and
         * ICON type would include the following in its manifest entry:
         * ```
         * <meta-data
         *     android:name="android.support.wearable.complications.SUPPORTED_TYPES"
         *     android:value="RANGED_VALUE,SHORT_TEXT,ICON" />
         * ```
         */
        // TODO(b/192233205): Migrate value to androidx.
        public const val METADATA_KEY_SUPPORTED_TYPES: String =
            "android.support.wearable.complications.SUPPORTED_TYPES"

        /**
<<<<<<< HEAD
=======
         * Metadata key used to declare supported complication types for safe watch faces.
         *
         * Gated behind the privileged permission
         * `com.google.wear.permission.GET_IS_FOR_SAFE_WATCH_FACE', this overrides the
         * [METADATA_KEY_SUPPORTED_TYPES] list for 'safe' watch faces. I.e. watch faces in the
         * [METADATA_KEY_SAFE_WATCH_FACES] metadata list.
         *
         * This means for example trusted watch faces could receive [ComplicationType.SHORT_TEXT]
         * and untrusted ones [ComplicationType.MONOCHROMATIC_IMAGE].
         */
        public const val METADATA_KEY_SAFE_WATCH_FACE_SUPPORTED_TYPES: String =
            "androidx.wear.watchface.complications.datasource.SAFE_WATCH_FACE_SUPPORTED_TYPES"

        /**
>>>>>>> fdff00cc
         * Metadata key used to declare the requested frequency of update requests.
         *
         * A [ComplicationDataSourceService] should include a `meta-data` tag with this name in its
         * manifest entry. The value of this tag is the number of seconds the complication data
         * source would like to elapse between update requests.
         *
         * Note that update requests are not guaranteed to be sent with this frequency.
         *
         * If a complication data source never needs to receive update requests beyond the one sent
         * when a complication is activated, the value of this tag should be 0.
         *
         * For example, a complication data source that would like to update every ten minutes
         * should include the following in its manifest entry:
         * ```
         * <meta-data
         *     android:name="android.support.wearable.complications.UPDATE_PERIOD_SECONDS"
         *     android:value="600" />
         * ```
         */
        // TODO(b/192233205): Migrate value to androidx.
        public const val METADATA_KEY_UPDATE_PERIOD_SECONDS: String =
            "android.support.wearable.complications.UPDATE_PERIOD_SECONDS"

        /**
         * Metadata key used to request elevated frequency of [onComplicationRequest]s when the
         * watch face is visible and non-ambient.
         *
         * To do this [ComplicationDataSourceService] should include a `meta-data` tag with this
         * name in its manifest entry. The value of this tag is the number of milliseconds the
         * complication data source would like to elapse between [onComplicationRequest]s requests
         * when the watch face is visible and non-ambient.
         *
         * Note in addition to this meta-data, the data source must also request the privileged
         * permission com.google.android.wearable.permission.USE_IMMEDIATE_COMPLICATION_UPDATE.
         *
         * Note that update requests are not guaranteed to be sent with this frequency and a lower
         * limit exists (initially 1 second).
         */
        public const val METADATA_KEY_IMMEDIATE_UPDATE_PERIOD_MILLISECONDS: String =
            "androidx.wear.watchface.complications.data.source." +
                "IMMEDIATE_UPDATE_PERIOD_MILLISECONDS"

        /**
         * Metadata key used to declare a list of watch faces that may receive data from a
         * complication data source before they are granted the RECEIVE_COMPLICATION_DATA
         * permission. This allows the listed watch faces to set the complication data source as a
         * default and have the complication populate when the watch face is first seen.
         *
         * Only trusted watch faces that will set this complication data source as a default should
         * be included in this list.
         *
         * Note that if a watch face is in the same app package as the complication data source, it
         * does not need to be added to this list.
         *
         * The value of this tag should be a comma separated list of watch faces or packages. An
         * entry can be a flattened component, as if [ComponentName.flattenToString] had been
         * called, to declare a specific watch face as safe. An entry can also be a package name, as
         * if [ComponentName.getPackageName] had been called, in which case any watch face under the
         * app with that package name will be considered safe for this complication data source.
         *
         * From Android T, if this provider has the privileged permission
         * `com.google.wear.permission.GET_IS_FOR_SAFE_WATCH_FACE`, then
         * [ComplicationRequest.isForSafeWatchFace] will be populated.
         */
        // TODO(b/192233205): Migrate value to androidx.
        public const val METADATA_KEY_SAFE_WATCH_FACES: String =
            "android.support.wearable.complications.SAFE_WATCH_FACES"

        /**
         * Metadata key used to declare that the complication data source should be hidden from the
         * complication data source chooser interface. If set to "true", users will not be able to
         * select this complication data source. The complication data source may still be specified
         * as a default complication data source by watch faces.
         */
        // TODO(b/192233205): Migrate value to androidx.
        internal const val METADATA_KEY_HIDDEN: String =
            "android.support.wearable.complications.HIDDEN"

        /**
         * Metadata key used to declare an action for a configuration activity for a complication
         * data source.
         *
         * A [ComplicationDataSourceService] can include a `meta-data` tag with this name in its
         * manifest entry to cause a configuration activity to be shown when the complication data
         * source is selected.
         *
         * The configuration activity must reside in the same package as the complication data
         * source, and must register an intent filter for the action specified here, including
         * [CATEGORY_DATA_SOURCE_CONFIG] as well as [Intent.CATEGORY_DEFAULT] as categories.
         *
         * The complication id being configured will be included in the intent that starts the
         * config activity using the extra key [EXTRA_CONFIG_COMPLICATION_ID].
         *
         * The complication type that will be requested from the complication data source will also
         * be included, using the extra key [EXTRA_CONFIG_COMPLICATION_TYPE].
         *
         * The complication data source's [ComponentName] will also be included in the intent that
         * starts the config activity, using the extra key [EXTRA_CONFIG_DATA_SOURCE_COMPONENT].
         *
         * The config activity must call [Activity.setResult] with either [Activity.RESULT_OK] or
         * [Activity.RESULT_CANCELED] before it is finished, to tell the system whether or not the
         * complication data source should be set on the given complication.
         */
        // TODO(b/192233205): Migrate value to androidx.
        @SuppressLint("IntentName")
        public const val METADATA_KEY_DATA_SOURCE_CONFIG_ACTION: String =
            "android.support.wearable.complications.PROVIDER_CONFIG_ACTION"

        /**
         * Metadata key. Setting to "true" indicates to the system that this complication data
         * source with a PROVIDER_CONFIG_ACTION metadata tag is able to provide complication data
         * before it is configured. See [METADATA_KEY_DATA_SOURCE_CONFIG_ACTION].
         */
        public const val METADATA_KEY_DATA_SOURCE_DEFAULT_CONFIG_SUPPORTED: String =
            "androidx.watchface.complications.datasource.DEFAULT_CONFIG_SUPPORTED"

        /**
         * Category for complication data source config activities. The configuration activity for a
         * complication complication data source must specify this category in its intent filter.
         *
         * @see METADATA_KEY_DATA_SOURCE_CONFIG_ACTION
         */
        // TODO(b/192233205): Migrate value to androidx.
        @SuppressLint("IntentName")
        public const val CATEGORY_DATA_SOURCE_CONFIG: String =
            "android.support.wearable.complications.category.PROVIDER_CONFIG"

        /**
         * Extra used to supply the complication id to a complication data source configuration
         * activity.
         */
        // TODO(b/192233205): Migrate value to androidx.
        @SuppressLint("ActionValue")
        public const val EXTRA_CONFIG_COMPLICATION_ID: String =
            "android.support.wearable.complications.EXTRA_CONFIG_COMPLICATION_ID"

        /**
         * Extra used to supply the complication type to a complication data source configuration
         * activity.
         */
        // TODO(b/192233205): Migrate value to androidx.
        @SuppressLint("ActionValue")
        public const val EXTRA_CONFIG_COMPLICATION_TYPE: String =
            "android.support.wearable.complications.EXTRA_CONFIG_COMPLICATION_TYPE"

        /**
         * Extra used to supply the complication data source component to a complication data source
         * configuration activity.
         */
        // TODO(b/192233205): Migrate value to androidx.
        @SuppressLint("ActionValue")
        public const val EXTRA_CONFIG_DATA_SOURCE_COMPONENT: String =
            "android.support.wearable.complications.EXTRA_CONFIG_PROVIDER_COMPONENT"
    }
}<|MERGE_RESOLUTION|>--- conflicted
+++ resolved
@@ -22,12 +22,12 @@
 import android.content.ComponentName
 import android.content.Intent
 import android.os.Build
+import android.os.Bundle
 import android.os.Handler
 import android.os.IBinder
 import android.os.Looper
 import android.os.RemoteException
 import android.support.wearable.complications.ComplicationData as WireComplicationData
-import android.os.Bundle
 import android.support.wearable.complications.ComplicationProviderInfo
 import android.support.wearable.complications.IComplicationManager
 import android.support.wearable.complications.IComplicationProvider
@@ -38,29 +38,20 @@
 import androidx.wear.watchface.complications.data.ComplicationData
 import androidx.wear.watchface.complications.data.ComplicationType
 import androidx.wear.watchface.complications.data.ComplicationType.Companion.fromWireType
+import androidx.wear.watchface.complications.data.GoalProgressComplicationData
+import androidx.wear.watchface.complications.data.LongTextComplicationData
+import androidx.wear.watchface.complications.data.MonochromaticImageComplicationData
 import androidx.wear.watchface.complications.data.NoDataComplicationData
-<<<<<<< HEAD
-=======
 import androidx.wear.watchface.complications.data.PhotoImageComplicationData
 import androidx.wear.watchface.complications.data.RangedValueComplicationData
 import androidx.wear.watchface.complications.data.ShortTextComplicationData
 import androidx.wear.watchface.complications.data.SmallImageComplicationData
->>>>>>> fdff00cc
 import androidx.wear.watchface.complications.data.TimeRange
 import androidx.wear.watchface.complications.data.WeightedElementsComplicationData
 import androidx.wear.watchface.complications.datasource.ComplicationDataSourceService.Companion.METADATA_KEY_IMMEDIATE_UPDATE_PERIOD_MILLISECONDS
 import androidx.wear.watchface.complications.datasource.ComplicationDataSourceService.ComplicationRequestListener
-<<<<<<< HEAD
-import java.util.concurrent.CountDownLatch
-import kotlinx.coroutines.CoroutineScope
-import kotlinx.coroutines.android.asCoroutineDispatcher
-import kotlinx.coroutines.flow.filterNotNull
-import kotlinx.coroutines.flow.first
-import kotlinx.coroutines.launch
-=======
 import androidx.wear.watchface.utility.aidlMethod
 import java.util.concurrent.CountDownLatch
->>>>>>> fdff00cc
 
 /**
  * Data associated with complication request in
@@ -176,12 +167,12 @@
     public const val UNSAFE: Int = 2
 }
 
-/** @hide */
 @IntDef(
     flag = true, // This is a flag to allow for future expansion.
     value =
         [TargetWatchFaceSafety.UNKNOWN, TargetWatchFaceSafety.SAFE, TargetWatchFaceSafety.UNSAFE]
 )
+@RestrictTo(RestrictTo.Scope.LIBRARY)
 public annotation class IsForSafeWatchFace
 
 /**
@@ -194,12 +185,6 @@
  * - The manifest declaration of this service must include an intent filter for
  *   `android.support.wearable.complications.ACTION_COMPLICATION_UPDATE_REQUEST`.
  * - A ComplicationDataSourceService must include a `meta-data` tag with
-<<<<<<< HEAD
- *   android.support.wearable.complications.SUPPORTED_TYPES in its manifest entry. The value of this
- *   tag should be a comma separated list of types supported by the data source. Types should be
- *   given as named as per the type fields in the [ComplicationData], but omitting the "TYPE_"
- *   prefix, e.g. `SHORT_TEXT`, `LONG_TEXT`, `RANGED_VALUE`.
-=======
  *   `android.support.wearable.complications.SUPPORTED_TYPES` in its manifest entry.
  *
  * The value of `android.support.wearable.complications.SUPPORTED_TYPES` should be a comma separated
@@ -215,7 +200,6 @@
  * | [ShortTextComplicationData]          | SHORT_TEXT        |
  * | [SmallImageComplicationData]         | SMALL_IMAGE       |
  * | [WeightedElementsComplicationData]   | WEIGHTED_ELEMENTS |
->>>>>>> fdff00cc
  *
  * The order in which types are listed has no significance. In the case where a watch face supports
  * multiple types in a single complication slot, the watch face will determine which types it
@@ -228,8 +212,6 @@
  *     android:name="android.support.wearable.complications.SUPPORTED_TYPES"
  *     android:value="RANGED_VALUE,SHORT_TEXT,ICON" />
  * ```
-<<<<<<< HEAD
-=======
  *
  * From android T onwards, it is recommended for [ComplicationDataSourceService]s to be direct boot
  * aware because the system is able to fetch complications before the lock screen has been removed.
@@ -256,7 +238,6 @@
  * [ComplicationRequest.isForSafeWatchFace]. Note `SAFE_WATCH_FACE_SUPPORTED_TYPES` and
  * `isForSafeWatchFace` are gated behind the privileged permission
  * `com.google.wear.permission.GET_IS_FOR_SAFE_WATCH_FACE`.
->>>>>>> fdff00cc
  * - A ComplicationDataSourceService should include a `meta-data` tag with
  *   `android.support.wearable.complications.UPDATE_PERIOD_SECONDS` in its manifest entry. The value
  *   of this tag is the number of seconds the complication data source would like to elapse between
@@ -326,30 +307,8 @@
  */
 public abstract class ComplicationDataSourceService : Service() {
     private var wrapper: IComplicationProviderWrapper? = null
-<<<<<<< HEAD
-    private var lastExpressionEvaluator: ComplicationDataExpressionEvaluator? = null
-=======
->>>>>>> fdff00cc
     internal val mainThreadHandler by lazy { createMainThreadHandler() }
-    internal val mainThreadCoroutineScope by lazy {
-        CoroutineScope(mainThreadHandler.asCoroutineDispatcher())
-    }
-
-<<<<<<< HEAD
-    /**
-     * Equivalent to [Build.VERSION.SDK_INT], but allows override for any platform-independent
-     * versioning.
-     *
-     * This is meant to only be used in androidTest, which only support testing on one SDK. In
-     * Robolectric tests use `@Config(sdk = [Build.VERSION_CODES.*])`.
-     *
-     * Note that this cannot override platform-dependent versioning, which means inconsistency.
-     */
-    @VisibleForTesting internal open val wearPlatformVersion = Build.VERSION.SDK_INT
-
-    /* @hide */
-=======
->>>>>>> fdff00cc
+
     @RestrictTo(RestrictTo.Scope.LIBRARY_GROUP)
     open fun createMainThreadHandler() = Handler(Looper.getMainLooper())
 
@@ -363,14 +322,6 @@
         return null
     }
 
-<<<<<<< HEAD
-    override fun onDestroy() {
-        super.onDestroy()
-        lastExpressionEvaluator?.close()
-    }
-
-=======
->>>>>>> fdff00cc
     /**
      * Called when a complication is activated.
      *
@@ -500,68 +451,6 @@
     @MainThread public open fun onComplicationDeactivated(complicationInstanceId: Int) {}
 
     private inner class IComplicationProviderWrapper : IComplicationProvider.Stub() {
-<<<<<<< HEAD
-        @SuppressLint("SyntheticAccessor")
-        override fun onUpdate(complicationInstanceId: Int, type: Int, manager: IBinder) {
-            onUpdateInternal(
-                complicationInstanceId,
-                type,
-                isForSafeWatchFace = TargetWatchFaceSafety.UNKNOWN,
-                manager
-            )
-        }
-
-        override fun onUpdate2(bundle: Bundle) {
-            onUpdateInternal(
-                bundle.getInt(IComplicationProvider.BUNDLE_KEY_COMPLICATION_INSTANCE_ID),
-                bundle.getInt(IComplicationProvider.BUNDLE_KEY_TYPE),
-                bundle.getInt(IComplicationProvider.BUNDLE_KEY_IS_SAFE_FOR_WATCHFACE),
-                bundle.getBinder(IComplicationProvider.BUNDLE_KEY_MANAGER)!!
-            )
-        }
-
-        @SuppressLint("SyntheticAccessor")
-        private fun onUpdateInternal(
-            complicationInstanceId: Int,
-            type: Int,
-            @IsForSafeWatchFace isForSafeWatchFace: Int,
-            manager: IBinder
-        ) {
-            val expectedDataType = fromWireType(type)
-            val iComplicationManager = IComplicationManager.Stub.asInterface(manager)
-            mainThreadHandler.post {
-                onComplicationRequest(
-                    @Suppress("NewApi")
-                    ComplicationRequest(
-                        complicationInstanceId,
-                        expectedDataType,
-                        immediateResponseRequired = false,
-                        isForSafeWatchFace = isForSafeWatchFace
-                    ),
-                    object : ComplicationRequestListener {
-                        override fun onComplicationData(complicationData: ComplicationData?) {
-                            // This can be run on an arbitrary thread, but that's OK.
-                            val dataType = complicationData?.type ?: ComplicationType.NO_DATA
-                            require(
-                                dataType != ComplicationType.NOT_CONFIGURED &&
-                                    dataType != ComplicationType.EMPTY
-                            ) {
-                                "Cannot send data of TYPE_NOT_CONFIGURED or " +
-                                    "TYPE_EMPTY. Use TYPE_NO_DATA instead."
-                            }
-                            require(
-                                dataType == ComplicationType.NO_DATA || dataType == expectedDataType
-                            ) {
-                                "Complication data should match the requested type. " +
-                                    "Expected $expectedDataType got $dataType."
-                            }
-                            if (complicationData is NoDataComplicationData) {
-                                complicationData.placeholder?.let {
-                                    require(it.type == expectedDataType) {
-                                        "Placeholder type must match the requested type. " +
-                                            "Expected $expectedDataType got ${it.type}."
-                                    }
-=======
         override fun onUpdate(complicationInstanceId: Int, type: Int, manager: IBinder): Unit =
             aidlMethod(TAG, "onUpdate") {
                 onUpdate2(complicationInstanceId, type, manager, bundle = null)
@@ -602,7 +491,6 @@
                                 ) {
                                     "Cannot send data of TYPE_NOT_CONFIGURED or " +
                                         "TYPE_EMPTY. Use TYPE_NO_DATA instead."
->>>>>>> fdff00cc
                                 }
                                 require(
                                     dataType == ComplicationType.NO_DATA ||
@@ -627,30 +515,6 @@
                                 )
                             }
 
-<<<<<<< HEAD
-                        private fun WireComplicationData?.evaluateAndUpdateManager() {
-                            lastExpressionEvaluator?.close() // Cancelling any previous evaluation.
-                            if (
-                                // Will be evaluated by the platform.
-                                // TODO(b/257422920): Set this to the exact platform version.
-                                wearPlatformVersion >= Build.VERSION_CODES.TIRAMISU + 1 ||
-                                    // When no update is needed, the data is going to be null.
-                                    this == null
-                            ) {
-                                iComplicationManager.updateComplicationData(
-                                    complicationInstanceId,
-                                    this
-                                )
-                                return
-                            }
-                            lastExpressionEvaluator =
-                                ComplicationDataExpressionEvaluator(this).apply {
-                                    init()
-                                    listenAndUpdateManager(
-                                        iComplicationManager,
-                                        complicationInstanceId,
-                                    )
-=======
                             override fun onComplicationDataTimeline(
                                 complicationDataTimeline: ComplicationDataTimeline?
                             ) {
@@ -708,7 +572,6 @@
                                             }
                                         }
                                     }
->>>>>>> fdff00cc
                                 }
                                 // When no update is needed, the complicationData is going to be
                                 // null.
@@ -722,26 +585,6 @@
                 }
             }
 
-<<<<<<< HEAD
-        private fun ComplicationDataExpressionEvaluator.listenAndUpdateManager(
-            iComplicationManager: IComplicationManager,
-            complicationInstanceId: Int,
-        ) {
-            mainThreadCoroutineScope.launch {
-                // Doing one-off evaluation, the service will be re-invoked.
-                iComplicationManager.updateComplicationData(
-                    complicationInstanceId,
-                    data.filterNotNull().first()
-                )
-                close()
-            }
-        }
-
-        @SuppressLint("SyntheticAccessor")
-        override fun onComplicationDeactivated(complicationInstanceId: Int) {
-            mainThreadHandler.post {
-                this@ComplicationDataSourceService.onComplicationDeactivated(complicationInstanceId)
-=======
         override fun onComplicationDeactivated(complicationInstanceId: Int): Unit =
             aidlMethod(TAG, "onComplicationDeactivated") {
                 mainThreadHandler.post {
@@ -749,7 +592,6 @@
                         complicationInstanceId
                     )
                 }
->>>>>>> fdff00cc
             }
 
         override fun onComplicationActivated(
@@ -810,70 +652,12 @@
             }
 
         override fun onSynchronousComplicationRequest(complicationInstanceId: Int, type: Int) =
-<<<<<<< HEAD
-            onSynchronousComplicationRequestInternal(
-                complicationInstanceId,
-                isForSafeWatchFace = TargetWatchFaceSafety.UNKNOWN,
-                type
-            )
-=======
             aidlMethod(TAG, "onSynchronousComplicationRequest") {
                 onSynchronousComplicationRequest2(complicationInstanceId, type, bundle = null)
             }
->>>>>>> fdff00cc
 
         override fun onSynchronousComplicationRequest2(
-            bundle: Bundle
-        ): android.support.wearable.complications.ComplicationData? =
-            onSynchronousComplicationRequestInternal(
-                bundle.getInt(IComplicationProvider.BUNDLE_KEY_COMPLICATION_INSTANCE_ID),
-                bundle.getInt(IComplicationProvider.BUNDLE_KEY_IS_SAFE_FOR_WATCHFACE),
-                bundle.getInt(IComplicationProvider.BUNDLE_KEY_TYPE)
-            )
-
-        private fun onSynchronousComplicationRequestInternal(
             complicationInstanceId: Int,
-<<<<<<< HEAD
-            @IsForSafeWatchFace isForSafeWatchFace: Int,
-            type: Int
-        ): android.support.wearable.complications.ComplicationData? {
-            val expectedDataType = fromWireType(type)
-            val complicationType = fromWireType(type)
-            val latch = CountDownLatch(1)
-            var wireComplicationData: android.support.wearable.complications.ComplicationData? =
-                null
-            mainThreadHandler.post {
-                this@ComplicationDataSourceService.onComplicationRequest(
-                    @Suppress("NewApi")
-                    ComplicationRequest(
-                        complicationInstanceId,
-                        complicationType,
-                        immediateResponseRequired = true,
-                        isForSafeWatchFace = isForSafeWatchFace
-                    ),
-                    object : ComplicationRequestListener {
-                        override fun onComplicationData(complicationData: ComplicationData?) {
-                            // This can be run on an arbitrary thread, but that's OK.
-                            val dataType = complicationData?.type ?: ComplicationType.NO_DATA
-                            require(
-                                dataType != ComplicationType.NOT_CONFIGURED &&
-                                    dataType != ComplicationType.EMPTY
-                            ) {
-                                "Cannot send data of TYPE_NOT_CONFIGURED or " +
-                                    "TYPE_EMPTY. Use TYPE_NO_DATA instead."
-                            }
-                            require(
-                                dataType == ComplicationType.NO_DATA || dataType == expectedDataType
-                            ) {
-                                "Complication data should match the requested type. " +
-                                    "Expected $expectedDataType got $dataType."
-                            }
-
-                            // When no update is needed, the complicationData is going to be null.
-                            wireComplicationData = complicationData?.asWireComplicationData()
-                            latch.countDown()
-                        }
-=======
             type: Int,
             bundle: Bundle?
         ): WireComplicationData? =
@@ -916,7 +700,6 @@
                                     "Complication data should match the requested type. " +
                                         "Expected $expectedDataType got $dataType."
                                 }
->>>>>>> fdff00cc
 
                                 // When no update is needed, the complicationData is going to be
                                 // null.
@@ -1002,8 +785,6 @@
             "android.support.wearable.complications.SUPPORTED_TYPES"
 
         /**
-<<<<<<< HEAD
-=======
          * Metadata key used to declare supported complication types for safe watch faces.
          *
          * Gated behind the privileged permission
@@ -1018,7 +799,6 @@
             "androidx.wear.watchface.complications.datasource.SAFE_WATCH_FACE_SUPPORTED_TYPES"
 
         /**
->>>>>>> fdff00cc
          * Metadata key used to declare the requested frequency of update requests.
          *
          * A [ComplicationDataSourceService] should include a `meta-data` tag with this name in its
