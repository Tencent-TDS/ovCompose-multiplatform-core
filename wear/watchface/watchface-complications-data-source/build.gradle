--- conflicted
+++ resolved
@@ -65,9 +65,5 @@
     type = LibraryType.PUBLISHED_LIBRARY
     inceptionYear = "2020"
     description = "Android Wear Complications Data Source"
-<<<<<<< HEAD
-    metalavaK2UastEnabled = true
-=======
->>>>>>> 3d4510a6
     legacyDisableKotlinStrictApiMode = true
 }