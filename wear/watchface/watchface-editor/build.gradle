--- conflicted
+++ resolved
@@ -68,10 +68,6 @@
     type = LibraryType.PUBLISHED_LIBRARY
     inceptionYear = "2020"
     description = "Classes for building Android Wear watchface editors"
-<<<<<<< HEAD
-    metalavaK2UastEnabled = true
-=======
->>>>>>> 3d4510a6
     legacyDisableKotlinStrictApiMode = true
     samples(project(":wear:watchface:watchface-samples"))
 }