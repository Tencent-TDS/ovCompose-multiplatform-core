/*
 * Copyright 2021 The Android Open Source Project
 *
 * Licensed under the Apache License, Version 2.0 (the "License");
 * you may not use this file except in compliance with the License.
 * You may obtain a copy of the License at
 *
 *      http://www.apache.org/licenses/LICENSE-2.0
 *
 * Unless required by applicable law or agreed to in writing, software
 * distributed under the License is distributed on an "AS IS" BASIS,
 * WITHOUT WARRANTIES OR CONDITIONS OF ANY KIND, either express or implied.
 * See the License for the specific language governing permissions and
 * limitations under the License.
 */

package androidx.wear.watchface.editor

import android.annotation.SuppressLint
import android.content.ComponentName
import android.content.Context
import android.content.Intent
import android.graphics.Bitmap
import android.os.Build
import android.os.Bundle
import android.os.Handler
import android.os.Looper
import android.support.wearable.watchface.Constants
import android.support.wearable.watchface.SharedMemoryImage
import android.util.Log
import androidx.activity.ComponentActivity
import androidx.activity.result.ActivityResultLauncher
import androidx.activity.result.contract.ActivityResultContract
import androidx.annotation.Px
import androidx.annotation.RequiresApi
import androidx.annotation.RestrictTo
import androidx.annotation.UiThread
import androidx.lifecycle.DefaultLifecycleObserver
import androidx.lifecycle.LifecycleOwner
import androidx.lifecycle.lifecycleScope
import androidx.wear.watchface.ComplicationHelperActivity
import androidx.wear.watchface.ComplicationSlotBoundsType
import androidx.wear.watchface.DrawMode
import androidx.wear.watchface.RenderParameters
import androidx.wear.watchface.WatchFace
import androidx.wear.watchface.client.ComplicationSlotState
import androidx.wear.watchface.client.EditorListener
import androidx.wear.watchface.client.EditorServiceClient
import androidx.wear.watchface.client.EditorState
import androidx.wear.watchface.client.HeadlessWatchFaceClient
import androidx.wear.watchface.client.InteractiveWatchFaceClient
import androidx.wear.watchface.client.WatchFaceId
import androidx.wear.watchface.complications.ComplicationDataSourceInfo
import androidx.wear.watchface.complications.ComplicationDataSourceInfoRetriever
import androidx.wear.watchface.complications.data.ComplicationData
import androidx.wear.watchface.complications.data.ComplicationExperimental
import androidx.wear.watchface.complications.data.EmptyComplicationData
import androidx.wear.watchface.complications.toApiComplicationDataSourceInfo
import androidx.wear.watchface.control.data.HeadlessWatchFaceInstanceParams
import androidx.wear.watchface.data.IdAndComplicationDataWireFormat
import androidx.wear.watchface.editor.EditorSession.Companion.createHeadlessEditorSession
import androidx.wear.watchface.editor.data.EditorStateWireFormat
import androidx.wear.watchface.sanitizeWatchFaceId
import androidx.wear.watchface.style.UserStyle
import androidx.wear.watchface.style.UserStyleData
import androidx.wear.watchface.style.UserStyleSchema
import androidx.wear.watchface.utility.AsyncTraceEvent
import androidx.wear.watchface.utility.TraceEvent
import androidx.wear.watchface.utility.launchWithTracing
import java.lang.reflect.Proxy
import java.time.Duration
import java.time.Instant
import kotlin.coroutines.resume
import kotlinx.coroutines.CompletableDeferred
import kotlinx.coroutines.CoroutineScope
import kotlinx.coroutines.Job
import kotlinx.coroutines.TimeoutCancellationException
import kotlinx.coroutines.android.asCoroutineDispatcher
import kotlinx.coroutines.async
import kotlinx.coroutines.cancel
import kotlinx.coroutines.flow.Flow
import kotlinx.coroutines.flow.MutableStateFlow
import kotlinx.coroutines.flow.StateFlow
import kotlinx.coroutines.launch
import kotlinx.coroutines.runBlocking
import kotlinx.coroutines.suspendCancellableCoroutine
import kotlinx.coroutines.withContext
import kotlinx.coroutines.withTimeout

private const val TAG = "EditorSession"

@JvmDefaultWithCompatibility
/**
 * Interface for manipulating watch face state during a watch face editing session. The editor
 * should adjust [userStyle] and call [openComplicationDataSourceChooser] to configure the watch
 * face and call [close] when done. This reports the updated [EditorState] to the [EditorListener]s
 * registered via [EditorServiceClient.addListener].
 *
 * For EditorSessions backed by a headless instance (see [createHeadlessEditorSession] and
 * [EditorRequest.headlessDeviceConfig]), style changes are not applied to the interactive instance
 * and it's up to the system to apply them. For EditorSessions backed by an interactive instance
 * style changes are applied immediately. Its possible the system might fail to persist the style
 * changes (e.g. to data base write failure or a crash) and if this happens it's the responsibility
 * of the system to revert the style change.
 */
public interface EditorSession : AutoCloseable {
    /** The [ComponentName] of the watch face being edited. */
    public val watchFaceComponentName: ComponentName

    /**
     * Unique ID for the instance of the watch face being edited. Note each distinct [ComponentName]
     * can sometimes have multiple instances. See [WatchFaceId] for more details.
     */
    public val watchFaceId: WatchFaceId

    /**
     * The current [UserStyle]. Assigning to this will cause the style to update. However, styling
     * changes to the watch face will be reverted upon exit.
     *
     * If accessed from java, consider using [androidx.lifecycle.FlowLiveDataConversions.asLiveData]
     * to observe changes.
     */
    public val userStyle: MutableStateFlow<UserStyle>

    /** The reference preview [Instant] for this watch face to render previews with. */
    public val previewReferenceInstant: Instant

    /** The watch face's [UserStyleSchema]. */
    public val userStyleSchema: UserStyleSchema

    /**
     * A [Flow] of a Map of complication slot ids to [ComplicationSlotState] for each complication
     * slot.
     *
     * If accessed from java, consider using [androidx.lifecycle.FlowLiveDataConversions.asLiveData]
     * to observe changes.
     */
    public val complicationSlotsState: StateFlow<Map<Int, ComplicationSlotState>>

    /**
     * Whether any changes should be committed when the session is closed (defaults to `true`).
     *
     * Note due to SysUI requirements [EditorState] can't reliably be sent in the activity result
     * because there are circumstances where [ComponentActivity.onStop] doesn't get called but the
     * UX requires us to commit changes.
     *
     * Regardless of the value, on completion of the editor session, the original UserStyle is
     * restored. Note we need SysUI's help to revert any complication data source changes. Caveat
     * some complication data sources have their own config (e.g. the world clock has a timezone
     * setting) and that config currently can't be reverted.
     */
    @get:UiThread
    @Suppress("INAPPLICABLE_JVM_NAME")
    @get:JvmName("isCommitChangesOnClose")
    @set:UiThread
    public var commitChangesOnClose: Boolean

    /**
     * Returns a flow of maps of [androidx.wear.watchface.ComplicationSlot] ids to preview
     * [ComplicationData] suitable for use in rendering a preview of the watch face. This data is
     * fetched asynchronously and the map will initially be empty. For watch faces without
     * complications this will always be empty.
     *
     * Note new data may be pushed as a result of running [openComplicationDataSourceChooser].
     *
     * Note if a slot is configured to be empty then the map will contain an instance of
     * [EmptyComplicationData] for that slot. Disabled complicationSlots are included in the map.
     *
     * If accessed from java, consider using [androidx.lifecycle.FlowLiveDataConversions.asLiveData]
     * to observe changes.
     */
    public val complicationsPreviewData: StateFlow<Map<Int, ComplicationData>>

    /**
     * Returns a flow of maps of [androidx.wear.watchface.ComplicationSlot] ids to
     * [ComplicationDataSourceInfo] that represent the information available about the data source
     * for each complication. This data is fetched asynchronously and the map will initially be
     * empty. For watch faces without complications this will always be empty.
     *
     * Note new data may be pushed as result of running [openComplicationDataSourceChooser].
     *
     * Note a `null` [ComplicationDataSourceInfo] will be associated with a complication slot id if
     * the [androidx.wear.watchface.ComplicationSlot] is configured to show the empty complication
     * data source.
     */
    public val complicationsDataSourceInfo: StateFlow<Map<Int, ComplicationDataSourceInfo?>>

    /** The ID of the background complication or `null` if there isn't one. */
    @get:SuppressWarnings("AutoBoxing") public val backgroundComplicationSlotId: Int?

    /**
     * Returns the ID of the complication at the given coordinates or `null` if there isn't one.
     * Only [androidx.wear.watchface.ComplicationSlot]s with [ComplicationSlotBoundsType.ROUND_RECT]
     * are supported by this function.
     */
    @SuppressWarnings("AutoBoxing")
    @UiThread
    public fun getComplicationSlotIdAt(@Px x: Int, @Px y: Int): Int?

    /**
     * For the duration of the editor session, applies an override to complications rendered via
     * [renderWatchFaceToBitmap]. If you need to render multiple times with the same
     * [slotIdToComplicationData] it's more efficient to use this API and call
     * [renderWatchFaceToBitmap] with null slotIdToComplicationData. When the editor session ends
     * this override will be removed.
     *
     * Note if after this call updated complications are sent via
     * [InteractiveWatchFaceClient.updateComplicationData], they will only be applied once the
     * editor session has ended.
     *
     * @param slotIdToComplicationData The complications you wish to set. Any slots not covered by
     *   this map will be unchanged.
     */
    public fun setOverrideComplications(slotIdToComplicationData: Map<Int, ComplicationData>) {
        // We expect this to be overridden.
        throw UnsupportedOperationException()
    }

    /**
     * Renders the watch face to a [Bitmap] using the current [userStyle].
     *
     * @param renderParameters The [RenderParameters] to render with. Must be [DrawMode.INTERACTIVE]
     * @param instant The [Instant] to render with
     * @param slotIdToComplicationData Override [ComplicationData] for each
     *   [androidx.wear.watchface.ComplicationSlot] to render with. Note using this feature is
     *   somewhat computationally expensive because under the hood it saves and restores the backing
     *   watch face instance's complications. If you need to render multiple times with the same
     *   slotIdToComplicationData, consider using [renderWatchFaceToBitmap] for a more efficient
     *   alternative.
     * @return A [Bitmap] containing the screen shot with the specified parameters
     */
    @UiThread
    public fun renderWatchFaceToBitmap(
        renderParameters: RenderParameters,
        instant: Instant,
        slotIdToComplicationData: Map<Int, ComplicationData>?
    ): Bitmap

    /**
     * Opens the complication data source chooser and returns the chosen complication data source
     * for the specified [androidx.wear.watchface.ComplicationSlot].
     *
     * The result returns `null` if the operation was cancelled and otherwise returned an instance
     * of [ChosenComplicationDataSource] that contains information about the chosen data source.
     *
     * @param complicationSlotId The id of the [androidx.wear.watchface.ComplicationSlot] to select
     *   a complication data source for.
     * @throws IllegalStateException if a previous invocation of openComplicationDataSourceChooser
     *   is still running when openComplicationDataSourceChooser is called.
     */
    @UiThread
    public suspend fun openComplicationDataSourceChooser(
        complicationSlotId: Int
    ): ChosenComplicationDataSource?

    public companion object {
        /**
         * If passed [renderWatchFaceToBitmap] this will signal that the watch face's default
         * preview time should be used.
         */
        @JvmField val DEFAULT_PREVIEW_INSTANT: Instant = Instant.ofEpochMilli(-1L)

        /**
         * Constructs an [EditorSession] for an on watch face editor. This registers an activity
         * result handler and so it must be called during an Activity or Fragment initialization
         * path. The EditorSession is lifecycle aware and will automatically close when onDestroy is
         * received.
         *
         * @param activity The [ComponentActivity] associated with the [EditorSession].
         * @return Deferred<EditorSession?> which is resolved with either the [EditorSession] or
         *   `null` if it can't be constructed.
         * @throws [TimeoutCancellationException] if it takes longer than [EDITING_SESSION_TIMEOUT]
         *   to create a watch face editor.
         */
        @JvmStatic
        @UiThread
        @Throws(TimeoutCancellationException::class)
        public suspend fun createOnWatchEditorSession(activity: ComponentActivity): EditorSession {
            var editorSession: EditorSession? = null
            // Wait until Lifecycle.Event.ON_CREATE.
            suspendCancellableCoroutine<Unit> { continuation ->
                activity.lifecycle.addObserver(
                    object : DefaultLifecycleObserver {
                        override fun onCreate(owner: LifecycleOwner) {
                            continuation.resume(Unit)
                        }

                        override fun onDestroy(owner: LifecycleOwner) {
                            editorSession?.close()
                            editorSession = null
                        }
                    }
                )
            }
            editorSession =
                createOnWatchEditorSessionImpl(
                    activity,
                    activity.intent,
                    object : ComplicationDataSourceInfoRetrieverProvider {
                        override fun getComplicationDataSourceInfoRetriever() =
                            ComplicationDataSourceInfoRetriever(activity)
                    }
                )
            return editorSession!!
        }

        // Used by tests.
        @Suppress("DEPRECATION")
        @Throws(TimeoutCancellationException::class)
        internal suspend fun createOnWatchEditorSessionImpl(
            activity: ComponentActivity,
            editIntent: Intent,
            complicationDataSourceInfoRetrieverProvider: ComplicationDataSourceInfoRetrieverProvider
        ): EditorSession =
            TraceEvent("EditorSession.createOnWatchEditorSessionAsyncImpl").use {
                val editorRequest =
                    editIntent
                        .getParcelableExtra<ComponentName>(Constants.EXTRA_WATCH_FACE_COMPONENT)
                        ?.let { EditorRequest(it, "", null) }
                        ?: EditorRequest.createFromIntent(editIntent)
                Log.d(
                    TAG,
                    "createOnWatchEditorSession ${editorRequest.watchFaceComponentName} " +
                        "${editorRequest.watchFaceId}"
                )
                // We need to respect the lifecycle and register the ActivityResultListener now.
                val session =
                    OnWatchFaceEditorSessionImpl(
                        activity,
                        editorRequest.watchFaceComponentName,
                        editorRequest.watchFaceId,
                        editorRequest.initialUserStyle,
                        complicationDataSourceInfoRetrieverProvider,
                        activity.lifecycleScope,
                        editorRequest.previewScreenshotParams
                    )
                // But full initialization has to be deferred because
                // [WatchFace.getOrCreateEditorDelegate] is async.
                // Resolve only after init has been completed.
                withContext(activity.lifecycleScope.coroutineContext) {
                    withTimeout(EDITING_SESSION_TIMEOUT.toMillis()) {
                        session.setEditorDelegate(
                            // Either create a delegate for a new headless client or await an
                            // interactive one.
                            if (editorRequest.headlessDeviceConfig != null) {
                                WatchFace.createHeadlessSessionDelegate(
                                    editorRequest.watchFaceComponentName,
                                    HeadlessWatchFaceInstanceParams(
                                        editorRequest.watchFaceComponentName,
                                        editorRequest.headlessDeviceConfig.asWireDeviceConfig(),
                                        activity.resources.displayMetrics.widthPixels,
                                        activity.resources.displayMetrics.heightPixels,
                                        editorRequest.watchFaceId.id
                                    ),
                                    activity
                                )
                            } else {
                                WatchFace.getOrCreateEditorDelegate(
                                        editorRequest.watchFaceComponentName
                                    )
                                    .await()
                            }
                        )
                        // Resolve only after init has been completed.
                        session
                    }
                }
            }

        /**
         * Constructs an [EditorSession] for a remote watch face editor.
         *
         * Caution the remote watchface must have been built with the same version of the watch face
         * libraries.
         *
         * @param activity The [ComponentActivity] associated with the EditorSession.
         * @param editIntent The [Intent] sent by SysUI to launch the editing session.
         * @param headlessWatchFaceClient The [HeadlessWatchFaceClient] to use for rendering etc...
         * @return The [EditorSession] or `null` if it could not be constructed.
         */
        @JvmStatic
        @RequiresApi(27)
        @UiThread
        public fun createHeadlessEditorSession(
            activity: ComponentActivity,
            editIntent: Intent,
            headlessWatchFaceClient: HeadlessWatchFaceClient
        ): EditorSession =
            TraceEvent("EditorSession.createHeadlessEditorSession").use {
                EditorRequest.createFromIntent(editIntent).let {
                    Log.d(
                        TAG,
                        "createHeadlessEditorSession ${it.watchFaceComponentName} ${it.watchFaceId}"
                    )
                    HeadlessEditorSession(
                        activity,
                        headlessWatchFaceClient,
                        it.watchFaceComponentName,
                        it.watchFaceId,
                        it.initialUserStyle!!,
                        object : ComplicationDataSourceInfoRetrieverProvider {
                            override fun getComplicationDataSourceInfoRetriever() =
                                ComplicationDataSourceInfoRetriever(activity)
                        },
                        CoroutineScope(
                            Handler(Looper.getMainLooper()).asCoroutineDispatcher().immediate
                        ),
                        it.previewScreenshotParams
                    )
                }
            }

        /** Timeout allowed for waiting for creating the watch face editing session. */
        @JvmField public val EDITING_SESSION_TIMEOUT: Duration = Duration.ofSeconds(4)
    }
}

/**
 * The complication data source that was chosen by the user for a given
 * [androidx.wear.watchface.ComplicationSlot] id as a result to a call to
 * [EditorSession.openComplicationDataSourceChooser].
 *
 * @param complicationSlotId The ID of the complication slot that was configured.
 * @param complicationDataSourceInfo The complication data source that was chosen for this slot, or
 *   `null` if the empty complication source was was chosen.
 * @param extras Any additional extras returned by the complication data source chooser.
 */
public class ChosenComplicationDataSource(
    public val complicationSlotId: Int,
    public val complicationDataSourceInfo: ComplicationDataSourceInfo?,
    public val extras: Bundle,
) {
    override fun toString(): String =
        "$complicationSlotId,$complicationDataSourceInfo,${extras.asString()}"
}

// Helps inject mock ComplicationDataSourceInfoRetrievers for testing.
internal interface ComplicationDataSourceInfoRetrieverProvider {
    fun getComplicationDataSourceInfoRetriever(): ComplicationDataSourceInfoRetriever
}

@RestrictTo(RestrictTo.Scope.LIBRARY_GROUP)
public abstract class BaseEditorSession
internal constructor(
    private var activity: ComponentActivity?,
    private var complicationDataSourceInfoRetrieverProvider:
        ComplicationDataSourceInfoRetrieverProvider?,
    public val coroutineScope: CoroutineScope,
    private val previewScreenshotParams: PreviewScreenshotParams?,
    internal val watchFaceIdInternal: WatchFaceId
) : EditorSession {
    protected var closed: Boolean = false
    protected var forceClosed: Boolean = false
    protected open var editorObscuresWatchFace = false

    private val editorSessionTraceEvent = AsyncTraceEvent("EditorSession")
    private val closeCallback =
        object : EditorService.CloseCallback() {
            override fun onClose() {
                // onClose could be called on any thread but forceClose needs to be called from the
                // UI
                // thread.
                coroutineScope.launch { forceClose() }
            }
        }

    override val watchFaceId = WatchFaceId(sanitizeWatchFaceId(watchFaceIdInternal.id))

    private companion object {
        /** Timeout for fetching ComplicationsPreviewData in [BaseEditorSession.close]. */
        private const val CLOSE_BROADCAST_TIMEOUT_MILLIS = 500L
    }

    init {
        Log.d(TAG, "Session started")
        EditorService.globalEditorService.addCloseCallback(closeCallback)
    }

    override var commitChangesOnClose: Boolean = true

    /**
     * This is completed when [fetchComplicationsData] has called [getPreviewData] for each
     * complication and each of those have been completed.
     */
    internal val deferredComplicationPreviewDataAvailable = CompletableDeferred<Unit>()

    override val complicationsPreviewData = MutableStateFlow<Map<Int, ComplicationData>>(emptyMap())

    override val complicationsDataSourceInfo =
        MutableStateFlow<Map<Int, ComplicationDataSourceInfo?>>(emptyMap())

    /** Pending result for ComplicationDataSourceChooserRequest. */
    internal var pendingComplicationDataSourceChooserResult:
        CompletableDeferred<ComplicationDataSourceChooserResult?>? =
        null

    private var chooseComplicationDataSource:
        ActivityResultLauncher<ComplicationDataSourceChooserRequest>? =
        activity!!.registerForActivityResult(ComplicationDataSourceChooserContract()) {
            onComplicationDataSourceChooserResult(it)
        }

    // Fetches the current ComplicationSlotState for each complication.
    internal abstract fun fetchComplicationSlotsState(): Map<Int, ComplicationSlotState>

    private val complicationSlotsStateDelegate = lazy {
        MutableStateFlow(fetchComplicationSlotsState())
    }
    override val complicationSlotsState by complicationSlotsStateDelegate

    /** Updates [complicationSlotsState] if it has been initialized. */
    internal fun maybeUpdateComplicationSlotsState() {
        if (complicationSlotsStateDelegate.isInitialized()) {
            complicationSlotsState.value = fetchComplicationSlotsState()
        }
    }

    internal fun onComplicationDataSourceChooserResult(
        complicationDataSourceChooserResult: ComplicationDataSourceChooserResult?
    ) {
        synchronized(this) {
                val deferredResult = pendingComplicationDataSourceChooserResult
                if (deferredResult == null) {
                    Log.w(
                        TAG,
                        "Ignoring onComplicationDataSourceChooserResult due to null " +
                            "pendingComplicationDataSourceChooserResult"
                    )
                    return
                }
                Log.d(TAG, "onComplicationDataSourceChooserResult")
                pendingComplicationDataSourceChooserResult = null
                deferredResult
            }
            .complete(complicationDataSourceChooserResult)
    }

    override suspend fun openComplicationDataSourceChooser(
        complicationSlotId: Int
    ): ChosenComplicationDataSource? =
        TraceEvent("BaseEditorSession.openComplicationDataSourceChooser $complicationSlotId").use {
            Log.d(TAG, "openComplicationDataSourceChooser")
            requireNotClosed()
            require(
                !complicationSlotsState.value[complicationSlotId]!!.fixedComplicationDataSource
            ) {
                "Can't configure fixed complication ID $complicationSlotId"
            }

            // Don't animate the watch face while the provider is running, because that makes
            // hardware rendering of the complication preview images very much slower.
            editorObscuresWatchFace = true

            val deferredResult = CompletableDeferred<ComplicationDataSourceChooserResult?>()

            synchronized(this) {
                // The ComplicationDataSourceChooser is modal so it doesn't make sense to allow
                // concurrent invocations so bail out if there's a pending result.
                if (pendingComplicationDataSourceChooserResult != null) {
                    throw IllegalStateException(
                        "Concurrent openComplicationDataSourceChooser invocation is not supported"
                    )
                }
                pendingComplicationDataSourceChooserResult = deferredResult

                chooseComplicationDataSource!!.launch(
                    ComplicationDataSourceChooserRequest(
                        this,
                        complicationSlotId,
                        watchFaceIdInternal.id,
                        showComplicationDeniedDialogIntent,
                        showComplicationRationaleDialogIntent
                    )
                )
            }

            val complicationDataSourceChooserResult =
                try {
                    deferredResult.await()
                } finally {
                    synchronized(this) { pendingComplicationDataSourceChooserResult = null }
                }

            editorObscuresWatchFace = false

            // If deferredResult was null then the user canceled so return null.
            if (complicationDataSourceChooserResult == null) {
                return null
            }

            val complicationDataSourceInfoRetriever =
                complicationDataSourceInfoRetrieverProvider!!
                    .getComplicationDataSourceInfoRetriever()

            try {
                deferredComplicationPreviewDataAvailable.await()

                // Emit an updated complicationsDataSourceInfoMap.
                complicationsDataSourceInfo.value =
                    HashMap(complicationsDataSourceInfo.value).apply {
                        this[complicationSlotId] =
                            complicationDataSourceChooserResult.dataSourceInfo
                    }

                val previewData =
                    getPreviewData(
                        complicationDataSourceInfoRetriever,
                        complicationDataSourceChooserResult.dataSourceInfo
                    ) ?: EmptyComplicationData()

                // Emit an updated complicationPreviewDataMap.
                complicationsPreviewData.value =
                    HashMap(complicationsPreviewData.value).apply {
                        this[complicationSlotId] = previewData
                    }

<<<<<<< HEAD
                onComplicationDataSourceForSlotSelected(complicationSlotId)
=======
                onComplicationDataSourceForSlotSelected(complicationSlotId, previewData)
>>>>>>> 3d4510a6

                return ChosenComplicationDataSource(
                    complicationSlotId,
                    complicationDataSourceChooserResult.dataSourceInfo,
                    complicationDataSourceChooserResult.extras,
                )
            } finally {
                // This gets called after the above coroutine has finished.
                complicationDataSourceInfoRetriever.close()

                // Changing a complication data source could result in the type and therefore the
                // bounds
                // changing. This needs to be done after updating the preview data in case that
                // affects
                // the ComplicationType and hence the bounds of the complication.
                maybeUpdateComplicationSlotsState()
            }
        }

    override val backgroundComplicationSlotId: Int? by lazy {
        requireNotClosed()
        complicationSlotsState.value.entries
            .firstOrNull { it.value.boundsType == ComplicationSlotBoundsType.BACKGROUND }
            ?.key
    }

    /**
     * Returns the complication data source's preview [ComplicationData] if possible or fallback
     * preview data based on complication data source icon and name if not. If the slot is
     * configured to be empty then it will return `null`.
     *
     * Note complicationDataSourceInfoRetriever.requestPreviewComplicationData which requires R will
     * never be called pre R because [ComplicationDataSourceInfo.componentName] is only non null
     * from R onwards.
     */
    @SuppressLint("NewApi")
    internal suspend fun getPreviewData(
        complicationDataSourceInfoRetriever: ComplicationDataSourceInfoRetriever,
        dataSourceInfo: ComplicationDataSourceInfo?
    ): ComplicationData? =
        TraceEvent("BaseEditorSession.getPreviewData").use {
            if (dataSourceInfo == null) {
                return null
            }
            // Fetch preview ComplicationData if possible.
            if (dataSourceInfo.componentName == null) {
                return dataSourceInfo.fallbackPreviewData
            }
            try {
                val previewData =
                    complicationDataSourceInfoRetriever.retrievePreviewComplicationData(
                        dataSourceInfo.componentName!!,
                        dataSourceInfo.type
                    )
                // If the data source sends us ComplicationData of the wrong type then use fallback
                // data.
                if (previewData == null || previewData.type != dataSourceInfo.type) {
                    return dataSourceInfo.fallbackPreviewData
                }
                return previewData
            } catch (e: Exception) {
                // Something went wrong, so use fallback preview data.
                return dataSourceInfo.fallbackPreviewData
            }
        }

    protected fun fetchComplicationsData(fetchCoroutineScope: CoroutineScope): Job {
        val complicationDataSourceInfoRetriever =
            complicationDataSourceInfoRetrieverProvider!!.getComplicationDataSourceInfoRetriever()
        return fetchCoroutineScope.launchWithTracing("BaseEditorSession.fetchComplicationsData") {
            try {
                // Unlikely but WCS could conceivably crash during this call. We could retry but
                // it's not obvious if that'd succeed or if WCS session state is recoverable,
                // it's probably better to crash and start over.
                val dataSourceInfoArray =
                    complicationDataSourceInfoRetriever.retrieveComplicationDataSourceInfo(
                        watchFaceComponentName,
                        complicationSlotsState.value.keys.toIntArray()
                    )
                complicationsDataSourceInfo.value =
                    extractComplicationsDataSourceInfoMap(dataSourceInfoArray) ?: emptyMap()

                // Parallel fetch preview ComplicationData.
                complicationsPreviewData.value =
                    dataSourceInfoArray
                        ?.associateBy(
                            { it.slotId },
                            {
                                async {
                                    getPreviewData(complicationDataSourceInfoRetriever, it.info)
                                }
                            }
                            // Coerce to a Map<Int, ComplicationData> omitting null values.
                            // If mapNotNullValues existed we would use it here.
                        )
                        ?.mapValues { it.value.await() ?: EmptyComplicationData() } ?: emptyMap()
                deferredComplicationPreviewDataAvailable.complete(Unit)
            } finally {
                complicationDataSourceInfoRetriever.close()
            }
        }
    }

    override fun close() {
        Log.d(TAG, "close")
        // Silently do nothing if we've been force closed, this simplifies the editor activity.
        if (forceClosed) {
            return
        }
        requireNotClosed()
        EditorService.globalEditorService.removeCloseCallback(closeCallback)
        // We need to send the preview data which we obtain asynchronously, however we need to
        // shutdown gracefully in the same task or we risk leaking the
        // ComplicationDataSourceInfoRetriever.
        runBlocking {
            try {
                withTimeout(CLOSE_BROADCAST_TIMEOUT_MILLIS) {
                    deferredComplicationPreviewDataAvailable.await()
                    val previewImage =
                        if (
                            commitChangesOnClose &&
                                previewScreenshotParams != null &&
                                Build.VERSION.SDK_INT >= Build.VERSION_CODES.O_MR1
                        ) {
                            SharedMemoryImage.ashmemWriteImageBundle(
                                renderWatchFaceToBitmap(
                                    previewScreenshotParams.renderParameters,
                                    previewScreenshotParams.instant,
                                    complicationsPreviewData.value
                                )
                            )
                        } else {
                            null
                        }
                    EditorService.globalEditorService.broadcastEditorState(
                        EditorStateWireFormat(
                            watchFaceIdInternal.id,
                            userStyle.value.toWireFormat(),
                            complicationsPreviewData.value.mapNotNull {
                                if (complicationSlotsState.value[it.key]!!.isEnabled) {
                                    IdAndComplicationDataWireFormat(
                                        it.key,
                                        it.value.asWireComplicationData()
                                    )
                                } else null
                            },
                            commitChangesOnClose,
                            previewImage
                        )
                    )
                }
            } catch (e: TimeoutCancellationException) {
                Log.w(TAG, "Ignoring exception in close", e)
                // Ignore this, nothing we can do.
            }

            releaseResources()
            closed = true
            editorSessionTraceEvent.close()
            activity = null
            complicationDataSourceInfoRetrieverProvider = null
            chooseComplicationDataSource = null
        }
    }

    @UiThread
    internal fun forceClose() {
        Log.d(TAG, "forceClose")
        commitChangesOnClose = false
        closed = true
        forceClosed = true
        releaseResources()
        EditorService.globalEditorService.removeCloseCallback(closeCallback)
        editorSessionTraceEvent.close()
        activity?.finish()
        activity = null
        complicationDataSourceInfoRetrieverProvider = null
        chooseComplicationDataSource = null
    }

    protected fun requireNotClosed() {
        require(!closed or forceClosed) { "EditorSession method called after close()" }
    }

    @UiThread protected abstract fun releaseResources()

    protected open val showComplicationDeniedDialogIntent: Intent? = null

    protected open val showComplicationRationaleDialogIntent: Intent? = null

    /** Called when the user has selected a complication for a slot. */
<<<<<<< HEAD
    open fun onComplicationDataSourceForSlotSelected(slotId: Int) {}
=======
    open fun onComplicationDataSourceForSlotSelected(slotId: Int, previewData: ComplicationData) {}
>>>>>>> 3d4510a6
}

/**
 * @param activity The editor's [ComponentActivity].
 * @param watchFaceIdInternal The original ID sent to us in the [WatchFaceEditorContract]. We need
 *   this because the system expects [EditorState.watchFaceId] to match.
 * @param complicationDataSourceInfoRetrieverProvider Used to obtain
 *   [ComplicationDataSourceInfoRetriever]
 * @param coroutineScope The main thread [CoroutineScope]
 * @param previewScreenshotParams Optional [PreviewScreenshotParams]
 */
internal class OnWatchFaceEditorSessionImpl(
    activity: ComponentActivity,
    override val watchFaceComponentName: ComponentName,
    watchFaceIdInternal: WatchFaceId,
    private val initialEditorUserStyle: UserStyleData?,
    complicationDataSourceInfoRetrieverProvider: ComplicationDataSourceInfoRetrieverProvider,
    coroutineScope: CoroutineScope,
    previewScreenshotParams: PreviewScreenshotParams?
) :
    BaseEditorSession(
        activity,
        complicationDataSourceInfoRetrieverProvider,
        coroutineScope,
        previewScreenshotParams,
        watchFaceIdInternal
    ) {
    private lateinit var editorDelegate: WatchFace.EditorDelegate

    private companion object {
        private const val TAG = "OnWatchFaceEditorSessionImpl"
    }

    override val userStyleSchema by lazy {
        requireNotClosed()
        editorDelegate.userStyleSchema
    }

    override val previewReferenceInstant: Instant by lazy { editorDelegate.previewReferenceInstant }

    override val watchFaceId = WatchFaceId(sanitizeWatchFaceId(watchFaceIdInternal.id))

    @OptIn(ComplicationExperimental::class)
    override fun fetchComplicationSlotsState(): Map<Int, ComplicationSlotState> {
        return editorDelegate.complicationSlotsManager.complicationSlots.mapValues {
            requireNotClosed()
            // Get the ComplicationType from the preview data if available. This is important
            // because the type and therefore bounds may change based on the selected complication
            // data source.
            val type =
                complicationsPreviewData.value.let { previewDataMap ->
                    previewDataMap[it.key]?.type ?: it.value.complicationData.value.type
                }
            ComplicationSlotState(
                it.value.computeBounds(editorDelegate.screenBounds, type, applyMargins = false),
                it.value.boundsType,
                it.value.supportedTypes,
                it.value.defaultDataSourcePolicy,
                it.value.enabled,
                it.value.initiallyEnabled,
                it.value.renderer.getData().type,
                it.value.fixedComplicationDataSource,
                it.value.configExtras,
                it.value.nameResourceId,
                it.value.screenReaderNameResourceId,
                it.value.boundingArc
            )
        }
    }

    internal val wrappedUserStyle by lazy { MutableStateFlow(editorDelegate.userStyle) }

    override var editorObscuresWatchFace: Boolean
        get() = editorDelegate.editorObscuresWatchFace
        set(value) {
            editorDelegate.editorObscuresWatchFace = value
        }

    // Unfortunately a dynamic proxy is the only way we can reasonably validate the UserStyle,
    // exceptions thrown within a coroutine are lost and the MutableStateFlow interface includes
    // internal unstable methods so we can't use a static proxy...
    @Suppress("BanUncheckedReflection", "UNCHECKED_CAST")
    override val userStyle =
        Proxy.newProxyInstance(
            MutableStateFlow::class.java.classLoader,
            arrayOf<Class<*>>(MutableStateFlow::class.java)
        ) { _, method, args ->
            if (args == null) {
                method?.invoke(wrappedUserStyle)
            } else {
                val result = method?.invoke(wrappedUserStyle, *args)
                when (method?.name) {
                    "setValue" -> validateAndUpdateUserStyle(args[0] as UserStyle)
                    "compareAndSet" -> {
                        if (result is Boolean && result == true) {
                            validateAndUpdateUserStyle(args[1] as UserStyle)
                        }
                    }
                    else -> {
                        Log.e(
                            TAG,
                            "userStyle proxy encountered unexpected method name '${method.name}'" +
                                " please check your proguard rules."
                        )
                    }
                }
                result
            }
        } as MutableStateFlow<UserStyle>

    @Suppress("Deprecation") // userStyleSettings
    internal fun validateAndUpdateUserStyle(userStyle: UserStyle) {
        for (userStyleSetting in userStyle.keys) {
            require(userStyleSchema.userStyleSettings.contains(userStyleSetting)) {
                "A userStyleSetting ($userStyleSetting) in userStyle does not match " +
                    "references in EditorSession's userStyleSchema."
            }
        }

        editorDelegate.userStyle = userStyle

        // Changing the style may enable/disable complications.
        maybeUpdateComplicationSlotsState()
    }

    private lateinit var previousWatchFaceUserStyle: UserStyle
    private lateinit var backgroundCoroutineScope: CoroutineScope
    private lateinit var fetchComplicationsDataJob: Job

    override fun renderWatchFaceToBitmap(
        renderParameters: RenderParameters,
        instant: Instant,
        slotIdToComplicationData: Map<Int, ComplicationData>?
    ): Bitmap {
        requireNotClosed()
        require(renderParameters.drawMode == DrawMode.INTERACTIVE) {
            "Currently only DrawMode.INTERACTIVE is supported"
        }
        return editorDelegate.renderWatchFaceToBitmap(
            renderParameters,
            if (instant == EditorSession.DEFAULT_PREVIEW_INSTANT) {
                editorDelegate.previewReferenceInstant
            } else {
                instant
            },
            slotIdToComplicationData
        )
    }

    override fun setOverrideComplications(slotIdToComplicationData: Map<Int, ComplicationData>) {
        editorDelegate.setOverrideComplications(slotIdToComplicationData)
    }

    override fun releaseResources() {
        // If commitChangesOnClose is true, the userStyle is not restored which for non-headless
        // watch faces meaning the style is applied immediately. It's possible for the System to
        // fail to persist this change and we rely on the system reverting the style change in this
        // eventuality.
        if (!commitChangesOnClose && this::previousWatchFaceUserStyle.isInitialized) {
            userStyle.value = previousWatchFaceUserStyle
        }
        if (this::fetchComplicationsDataJob.isInitialized) {
            // Wait until the fetchComplicationsDataJob has finished and released the
            // complicationDataSourceInfoRetriever. This is important because if the service
            // finishes before this is finished we'll get errors complaining that the service
            // wasn't unbound.
            runBlocking {
                // Canceling the scope & the job means the join will be fast and we won't block for
                // long. In practice we often won't block at all because fetchComplicationsDataJob
                // is run only once during editor initialization and it will usually be finished
                // by the time the user closes the editor.
                backgroundCoroutineScope.cancel()
                fetchComplicationsDataJob.join()
            }
        }

        // Note this has to be done last to ensure tests are not racy.
        if (this::editorDelegate.isInitialized) {
            editorDelegate.setComplicationSlotConfigExtrasChangeCallback(null)
            if (!commitChangesOnClose) {
                editorDelegate.dontClearAnyComplicationSlotsAfterEditing()
            }
            editorDelegate.onDestroy()
        }
    }

    fun setEditorDelegate(editorDelegate: WatchFace.EditorDelegate) {
        this.editorDelegate = editorDelegate

        previousWatchFaceUserStyle = editorDelegate.userStyle

        // Apply any initial style from the intent.  Note we don't restore the previous style at
        // the end since we assume we're editing the current active watchface.
        if (initialEditorUserStyle != null) {
            editorDelegate.userStyle =
                UserStyle(initialEditorUserStyle, editorDelegate.userStyleSchema)
        }

        backgroundCoroutineScope =
            CoroutineScope(editorDelegate.backgroundThreadHandler.asCoroutineDispatcher().immediate)

        fetchComplicationsDataJob = fetchComplicationsData(backgroundCoroutineScope)

        editorDelegate.setComplicationSlotConfigExtrasChangeCallback(
            object : WatchFace.ComplicationSlotConfigExtrasChangeCallback {
                override fun onComplicationSlotConfigExtrasChanged() {
                    maybeUpdateComplicationSlotsState()
                }
            }
        )
    }

    override val showComplicationDeniedDialogIntent
        get() = editorDelegate.complicationDeniedDialogIntent

    override val showComplicationRationaleDialogIntent
        get() = editorDelegate.complicationRationaleDialogIntent

    override fun getComplicationSlotIdAt(@Px x: Int, @Px y: Int): Int? {
        requireNotClosed()
        return editorDelegate.complicationSlotsManager.getComplicationSlotAt(x, y)?.id
    }

<<<<<<< HEAD
    override fun onComplicationDataSourceForSlotSelected(slotId: Int) {
        editorDelegate.clearComplicationSlotAfterEditing(slotId)
=======
    override fun onComplicationDataSourceForSlotSelected(
        slotId: Int,
        previewData: ComplicationData
    ) {
        editorDelegate.clearComplicationSlotAfterEditing(slotId, previewData)
>>>>>>> 3d4510a6
    }
}

@RequiresApi(27)
internal class HeadlessEditorSession(
    activity: ComponentActivity,
    private val headlessWatchFaceClient: HeadlessWatchFaceClient,
    override val watchFaceComponentName: ComponentName,
    watchFaceIdInternal: WatchFaceId,
    initialUserStyle: UserStyleData,
    complicationDataSourceInfoRetrieverProvider: ComplicationDataSourceInfoRetrieverProvider,
    coroutineScope: CoroutineScope,
    previewScreenshotParams: PreviewScreenshotParams?
) :
    BaseEditorSession(
        activity,
        complicationDataSourceInfoRetrieverProvider,
        coroutineScope,
        previewScreenshotParams,
        watchFaceIdInternal
    ) {
    override val userStyleSchema = headlessWatchFaceClient.userStyleSchema

    override val userStyle = MutableStateFlow(UserStyle(initialUserStyle, userStyleSchema))

    private val overrideComplicationData = HashMap<Int, ComplicationData>()

    init {
        coroutineScope.launch {
            var first = true
            userStyle.collect {
                // Changing the style may enable/disable complications. We can ignore the first
                // callback because it's for the initial style.
                if (!first) {
                    maybeUpdateComplicationSlotsState()
                }
                first = false
            }
        }
    }

    override val previewReferenceInstant = headlessWatchFaceClient.previewReferenceInstant

    // Fetches the current ComplicationSlotState for each complication.
    override fun fetchComplicationSlotsState(): Map<Int, ComplicationSlotState> =
        headlessWatchFaceClient.complicationSlotsState

    override fun renderWatchFaceToBitmap(
        renderParameters: RenderParameters,
        instant: Instant,
        slotIdToComplicationData: Map<Int, ComplicationData>?
    ): Bitmap {
        requireNotClosed()

        var complications = slotIdToComplicationData
        if (overrideComplicationData.isNotEmpty() && complications != null) {
            // Merge overrideComplicationData with slotIdToComplicationData
            val merged = HashMap<Int, ComplicationData>(overrideComplicationData)
            for (pair in complications) {
                merged[pair.key] = pair.value
            }
            complications = merged
        }

        return headlessWatchFaceClient.renderWatchFaceToBitmap(
            renderParameters,
            if (instant == EditorSession.DEFAULT_PREVIEW_INSTANT) {
                headlessWatchFaceClient.previewReferenceInstant
            } else {
                instant
            },
            userStyle.value,
            complications
        )
    }

    override fun setOverrideComplications(slotIdToComplicationData: Map<Int, ComplicationData>) {
        // This isn't actually an optimization, however HeadlessEditorSession is not commonly used
        // and this is just here for compatibility.
        for (pair in slotIdToComplicationData) {
            overrideComplicationData[pair.key] = pair.value
        }
    }

    override fun releaseResources() {
        headlessWatchFaceClient.close()
    }

    init {
        fetchComplicationsData(coroutineScope)
    }

    override fun getComplicationSlotIdAt(@Px x: Int, @Px y: Int): Int? {
        requireNotClosed()
        return complicationSlotsState.value.entries
            .firstOrNull {
                it.value.isEnabled &&
                    when (it.value.boundsType) {
                        ComplicationSlotBoundsType.ROUND_RECT -> it.value.bounds.contains(x, y)
                        ComplicationSlotBoundsType.BACKGROUND -> false
                        ComplicationSlotBoundsType.EDGE -> false
                        else -> false
                    }
            }
            ?.key
    }
}

internal class ComplicationDataSourceChooserRequest(
    internal val editorSession: EditorSession,
    internal val complicationSlotId: Int,
    internal val instanceId: String?,
    internal var showComplicationDeniedDialogIntent: Intent?,
    internal val showComplicationRationaleDialogIntent: Intent?
)

internal class ComplicationDataSourceChooserResult(
    /** The updated [ComplicationDataSourceInfo] or `null` if the empty data source was chosen. */
    internal val dataSourceInfo: ComplicationDataSourceInfo?,
    /** Any additional extras returned by complication data source chooser. */
    internal val extras: Bundle,
)

/**
 * An [ActivityResultContract] for invoking the complication data source chooser. If the user
 * cancels the data source chooser than the result will be `null`.
 */
internal class ComplicationDataSourceChooserContract :
    ActivityResultContract<
        ComplicationDataSourceChooserRequest,
        ComplicationDataSourceChooserResult?
    >() {

    internal companion object {
        const val EXTRA_PROVIDER_INFO = "android.support.wearable.complications.EXTRA_PROVIDER_INFO"

        /**
         * Whether to invoke a test activity instead of the [ComplicationHelperActivity].
         *
         * To be used in tests.
         */
        internal var useTestComplicationHelperActivity = false
    }

    override fun createIntent(
        context: Context,
        input: ComplicationDataSourceChooserRequest
    ): Intent {
        val complicationSlotsState = input.editorSession.complicationSlotsState.value
        val intent =
            ComplicationHelperActivity.createComplicationDataSourceChooserHelperIntent(
                context,
                input.editorSession.watchFaceComponentName,
                input.complicationSlotId,
                complicationSlotsState[input.complicationSlotId]!!.supportedTypes,
                input.instanceId,
                input.showComplicationDeniedDialogIntent,
                input.showComplicationRationaleDialogIntent,
                input.editorSession.userStyle.value.toUserStyleData()
            )
        val complicationState = complicationSlotsState[input.complicationSlotId]!!
        intent.replaceExtras(
            Bundle(complicationState.complicationConfigExtras).apply { putAll(intent.extras!!) }
        )
        if (useTestComplicationHelperActivity) {
            intent.component =
                ComponentName(
                    "androidx.wear.watchface.editor.test",
                    "androidx.wear.watchface.editor.TestComplicationHelperActivity"
                )
        }
        return intent
    }

    @Suppress("DEPRECATION")
    override fun parseResult(resultCode: Int, intent: Intent?) =
        intent?.let {
            val extras =
                intent.extras?.let { extras ->
                    Bundle(extras).apply { remove(EXTRA_PROVIDER_INFO) }
                } ?: Bundle.EMPTY
            ComplicationDataSourceChooserResult(
                it.getParcelableExtra<
                        android.support.wearable.complications.ComplicationProviderInfo
                    >(
                        EXTRA_PROVIDER_INFO
                    )
                    ?.toApiComplicationDataSourceInfo(),
                extras
            )
        }
}

/**
 * Extracts a map from complication ID to the corresponding [ComplicationDataSourceInfo] from the
 * given array of [ComplicationDataSourceInfoRetriever.Result].
 */
internal fun extractComplicationsDataSourceInfoMap(
    resultArray: Array<ComplicationDataSourceInfoRetriever.Result>?
): Map<Int, ComplicationDataSourceInfo?>? = resultArray?.associateBy({ it.slotId }, { it.info })

@Suppress("DEPRECATION") internal fun Bundle.asString() = keySet().map { "$it: ${get(it)}" }<|MERGE_RESOLUTION|>--- conflicted
+++ resolved
@@ -614,11 +614,7 @@
                         this[complicationSlotId] = previewData
                     }
 
-<<<<<<< HEAD
-                onComplicationDataSourceForSlotSelected(complicationSlotId)
-=======
                 onComplicationDataSourceForSlotSelected(complicationSlotId, previewData)
->>>>>>> 3d4510a6
 
                 return ChosenComplicationDataSource(
                     complicationSlotId,
@@ -810,11 +806,7 @@
     protected open val showComplicationRationaleDialogIntent: Intent? = null
 
     /** Called when the user has selected a complication for a slot. */
-<<<<<<< HEAD
-    open fun onComplicationDataSourceForSlotSelected(slotId: Int) {}
-=======
     open fun onComplicationDataSourceForSlotSelected(slotId: Int, previewData: ComplicationData) {}
->>>>>>> 3d4510a6
 }
 
 /**
@@ -1038,16 +1030,11 @@
         return editorDelegate.complicationSlotsManager.getComplicationSlotAt(x, y)?.id
     }
 
-<<<<<<< HEAD
-    override fun onComplicationDataSourceForSlotSelected(slotId: Int) {
-        editorDelegate.clearComplicationSlotAfterEditing(slotId)
-=======
     override fun onComplicationDataSourceForSlotSelected(
         slotId: Int,
         previewData: ComplicationData
     ) {
         editorDelegate.clearComplicationSlotAfterEditing(slotId, previewData)
->>>>>>> 3d4510a6
     }
 }
 
