/*
 * Copyright 2020 The Android Open Source Project
 *
 * Licensed under the Apache License, Version 2.0 (the "License");
 * you may not use this file except in compliance with the License.
 * You may obtain a copy of the License at
 *
 *      http://www.apache.org/licenses/LICENSE-2.0
 *
 * Unless required by applicable law or agreed to in writing, software
 * distributed under the License is distributed on an "AS IS" BASIS,
 * WITHOUT WARRANTIES OR CONDITIONS OF ANY KIND, either express or implied.
 * See the License for the specific language governing permissions and
 * limitations under the License.
 */

/**
 * This file was created using the `create_project.py` script located in the
 * `<AndroidX root>/development/project-creator` directory.
 *
 * Please use that script when creating a new project, rather than copying an existing project and
 * modifying its settings.
 */
import androidx.build.LibraryType
import androidx.build.RunApiTasks
import org.jetbrains.kotlin.gradle.tasks.KotlinCompile

plugins {
    id("AndroidXPlugin")
    id("com.android.library")
    id("kotlin-android")
}

dependencies {
    api("androidx.annotation:annotation:1.8.1")
    api("androidx.activity:activity:1.7.0")
    api(project(":wear:watchface:watchface-complications-data"))
    api(project(":wear:watchface:watchface-data"))
    api(project(":wear:watchface:watchface-style"))
    api(libs.kotlinStdlib)
    api(libs.kotlinCoroutinesAndroid)

    implementation("androidx.core:core:1.1.0")

    androidTestImplementation(project(":test:screenshot:screenshot"))
    androidTestImplementation(project(":wear:watchface:watchface-samples"))
    androidTestImplementation(libs.testExtJunit)
    androidTestImplementation(libs.testCore)
    androidTestImplementation(libs.testRunner)
    androidTestImplementation(libs.testRules)
    androidTestImplementation(libs.mockitoCore)
    androidTestImplementation(libs.mockitoKotlin)
    androidTestImplementation(libs.dexmakerMockito)
    androidTestImplementation(libs.truth)

    testImplementation(project(":wear:watchface:watchface-complications-rendering"))
    testImplementation(libs.testExtJunit)
    testImplementation(libs.testCore)
    testImplementation(libs.testRules)
    testImplementation(libs.mockitoCore4)
    testImplementation(libs.mockitoKotlin4)
    testImplementation(libs.robolectric)
    testImplementation(libs.truth)
    testImplementation(libs.kotlinTest)
}

android {
    defaultConfig {
        minSdkVersion 26
    }

    sourceSets.androidTest.assets.srcDirs +=
         project.rootDir.absolutePath + "/../../golden/wear/wear-watchface"

    // Use Robolectric 4.+
    testOptions.unitTests.includeAndroidResources = true
    namespace "androidx.wear.watchface"
}

androidx {
    name = "Android Wear Watchface"
    type = LibraryType.PUBLISHED_LIBRARY
    inceptionYear = "2020"
    description = "Android Wear Watchface"
<<<<<<< HEAD
    metalavaK2UastEnabled = true
=======
>>>>>>> 3d4510a6
    legacyDisableKotlinStrictApiMode = true
    samples(project(":wear:watchface:watchface-samples"))
}<|MERGE_RESOLUTION|>--- conflicted
+++ resolved
@@ -82,10 +82,6 @@
     type = LibraryType.PUBLISHED_LIBRARY
     inceptionYear = "2020"
     description = "Android Wear Watchface"
-<<<<<<< HEAD
-    metalavaK2UastEnabled = true
-=======
->>>>>>> 3d4510a6
     legacyDisableKotlinStrictApiMode = true
     samples(project(":wear:watchface:watchface-samples"))
 }