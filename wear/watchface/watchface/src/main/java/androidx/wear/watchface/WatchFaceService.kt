--- conflicted
+++ resolved
@@ -1365,11 +1365,7 @@
         private var lastWatchFaceColors: WatchFaceColors? = null
         private var lastPreviewImageNeedsUpdateRequest: String? = null
         private var overriddenComplications: HashMap<Int, ComplicationData>? = null
-<<<<<<< HEAD
-        private val complicationSlotsToClearAfterEditing = HashSet<Int>()
-=======
         private val editedComplicationPreviewData = mutableMapOf<Int, ComplicationData>()
->>>>>>> 3d4510a6
         private var pauseAnimationDeathRecipient: PauseAnimationDeathRecipient? = null
         private var privIsVisible = true
 
@@ -1720,36 +1716,17 @@
         }
 
         /**
-<<<<<<< HEAD
-         * Marks [slotId] to be cleared after editing, to prevent the user seeing a glimpse of the
-         * old complication.
-         */
-        @AnyThread
-        internal fun clearComplicationSlotAfterEditing(slotId: Int) {
-            synchronized(lock) { complicationSlotsToClearAfterEditing.add(slotId) }
-=======
          * Marks [slotId] to be cleared after editing if necessary, to prevent the user seeing a
          * glimpse of the old complication.
          */
         @AnyThread
         internal fun clearComplicationSlotAfterEditing(slotId: Int, previewData: ComplicationData) {
             synchronized(lock) { editedComplicationPreviewData.put(slotId, previewData) }
->>>>>>> 3d4510a6
         }
 
         /** Forgets any calls to [clearComplicationSlotAfterEditing]. */
         @AnyThread
         internal fun dontClearAnyComplicationSlotsAfterEditing() {
-<<<<<<< HEAD
-            synchronized(lock) { complicationSlotsToClearAfterEditing.clear() }
-        }
-
-        /**
-         * Undoes any complication overrides by [overrideComplicationsForEditing], restoring the
-         * original data. However any complications marked as being cleared after editing by
-         * [clearComplicationSlotAfterEditing] will be replaced by [EmptyComplicationData] to
-         * prevent the user seeing a flash of the old data.
-=======
             synchronized(lock) { editedComplicationPreviewData.clear() }
         }
 
@@ -1761,34 +1738,21 @@
          * original data. In addition any complications marked as being cleared after editing by
          * [clearComplicationSlotAfterEditing] whose data soure changed, will be replaced by
          * [EmptyComplicationData] to prevent the user seeing a flash of the old complication.
->>>>>>> 3d4510a6
          */
         @AnyThread
         internal fun onEditSessionFinished() {
             synchronized(lock) {
-<<<<<<< HEAD
-                if (overriddenComplications == null) {
-                    complicationsFlow.update {
-                        it.toMutableMap().apply {
-                            for (frozenSlot in complicationSlotsToClearAfterEditing) {
-                                put(frozenSlot, EmptyComplicationData())
-                            }
-                            complicationSlotsToClearAfterEditing.clear()
-                        }
-                    }
-                    return
-                }
-
-                // Restore the original complications, except for any frozen slots which are
-                // replaced with EmptyComplicationData.
-                for (frozenSlot in complicationSlotsToClearAfterEditing) {
-                    overriddenComplications!![frozenSlot] = EmptyComplicationData()
-                }
-                complicationSlotsToClearAfterEditing.clear()
-
-                complicationsFlow.update { overriddenComplications!! }
-
+                val complications = overriddenComplications ?: HashMap(complicationsFlow.value)
+                for ((frozenSlot, previewData) in editedComplicationPreviewData) {
+                    if (complicationsFlow.value[frozenSlot]?.dataSource != previewData.dataSource) {
+                        complications[frozenSlot] = EmptyComplicationData()
+                    }
+                }
+
+                complicationsFlow.value = complications
                 overriddenComplications = null
+
+                editedComplicationPreviewData.clear()
             }
         }
 
@@ -1815,45 +1779,6 @@
             }
         }
 
-=======
-                val complications = overriddenComplications ?: HashMap(complicationsFlow.value)
-                for ((frozenSlot, previewData) in editedComplicationPreviewData) {
-                    if (complicationsFlow.value[frozenSlot]?.dataSource != previewData.dataSource) {
-                        complications[frozenSlot] = EmptyComplicationData()
-                    }
-                }
-
-                complicationsFlow.value = complications
-                overriddenComplications = null
-
-                editedComplicationPreviewData.clear()
-            }
-        }
-
-        /** Used to keep track of whether the client has died while animation is paused. */
-        private inner class PauseAnimationDeathRecipient(val binder: IBinder) :
-            IBinder.DeathRecipient {
-            override fun binderDied() {
-                synchronized(lock) {
-                    // Remove the isVisible override. Typically privIsVisible will be true.
-                    mutableWatchState.isVisible.value = privIsVisible
-                    binder.unlinkToDeath(this, 0)
-                    pauseAnimationDeathRecipient = null
-                }
-            }
-        }
-
-        @AnyThread
-        internal fun pauseAnimation(binder: IBinder) {
-            synchronized(lock) {
-                pauseAnimationDeathRecipient = PauseAnimationDeathRecipient(binder)
-                binder.linkToDeath(pauseAnimationDeathRecipient!!, 0)
-                // By overriding visibility to false, we stop animation.
-                mutableWatchState.isVisible.value = false
-            }
-        }
-
->>>>>>> 3d4510a6
         internal fun unpauseAnimation() {
             synchronized(lock) { pauseAnimationDeathRecipient?.binderDied() }
         }
@@ -1871,16 +1796,12 @@
                             pair.key,
                             pair.value,
                             now,
-<<<<<<< HEAD
-                            forceLoad = mutableWatchState.isAmbient.value ?: false,
-=======
                             // Force synchronous complication image update if there's overridden
                             // complications or if we're rendering ambient frames where the next
                             // frame might be up to a minute away.
                             forceLoad =
                                 hasOverriddenComplications() ||
                                     (mutableWatchState.isAmbient.value ?: false),
->>>>>>> 3d4510a6
                         )
                     }
                     complicationSlotsManager.onComplicationsUpdated()
@@ -3182,9 +3103,6 @@
         @Suppress("InvalidNullabilityOverride") newConfig: Configuration
     ) {
         Log.i(TAG, "Configuration changed, scheduling redraw")
-<<<<<<< HEAD
-        InteractiveInstanceManager.getCurrentInteractiveInstance()?.engine?.invalidate()
-=======
         InteractiveInstanceManager.getCurrentInteractiveInstance()?.engine?.let { engine ->
             engine.getWatchFaceImplOrNull()?.let {
                 if (it.updateScreenshotOnConfigurationChange) {
@@ -3193,7 +3111,6 @@
             }
             engine.invalidate()
         }
->>>>>>> 3d4510a6
     }
 }
 
