--- conflicted
+++ resolved
@@ -56,6 +56,7 @@
 import androidx.wear.watchface.control.HeadlessWatchFaceImpl
 import androidx.wear.watchface.control.InteractiveInstanceManager
 import androidx.wear.watchface.control.RemoteWatchFaceView
+import androidx.wear.watchface.control.WatchFaceControlService
 import androidx.wear.watchface.control.data.ComplicationRenderParams
 import androidx.wear.watchface.control.data.HeadlessWatchFaceInstanceParams
 import androidx.wear.watchface.control.data.WatchFaceRenderParams
@@ -88,14 +89,8 @@
 /**
  * The type of watch face, whether it's digital or analog. This influences the time displayed for
  * remote previews.
-<<<<<<< HEAD
- *
- * @hide
- */
-=======
  */
 @RestrictTo(RestrictTo.Scope.LIBRARY_GROUP)
->>>>>>> fdff00cc
 @IntDef(value = [WatchFaceType.DIGITAL, WatchFaceType.ANALOG])
 public annotation class WatchFaceTypeIntDef
 
@@ -137,7 +132,6 @@
         private var pendingComponentName: ComponentName? = null
         private var pendingEditorDelegateCB: CompletableDeferred<EditorDelegate>? = null
 
-        /** @hide */
         @JvmStatic
         @UiThread
         @RestrictTo(RestrictTo.Scope.LIBRARY_GROUP)
@@ -164,7 +158,6 @@
             componentNameToEditorDelegate.remove(componentName)
         }
 
-        /** @hide */
         @JvmStatic
         @UiThread
         @RestrictTo(RestrictTo.Scope.LIBRARY_GROUP)
@@ -173,15 +166,7 @@
             componentNameToEditorDelegate.clear()
         }
 
-<<<<<<< HEAD
-        /**
-         * For use by on watch face editors.
-         *
-         * @hide
-         */
-=======
         /** For use by on watch face editors. */
->>>>>>> fdff00cc
         @JvmStatic
         @UiThread
         @RestrictTo(RestrictTo.Scope.LIBRARY_GROUP)
@@ -199,13 +184,6 @@
             return pendingEditorDelegateCB!!
         }
 
-<<<<<<< HEAD
-        /**
-         * For use by on watch face editors.
-         *
-         * @hide
-         */
-=======
         @UiThread
         internal fun createWatchFaceServiceOld(componentName: ComponentName): WatchFaceService {
             // Attempt to construct the class for the specified watchFaceName, failing if it either
@@ -257,7 +235,6 @@
         }
 
         /** For use by on watch face editors. */
->>>>>>> fdff00cc
         @SuppressLint("NewApi")
         @JvmStatic
         @UiThread
@@ -267,34 +244,6 @@
             params: HeadlessWatchFaceInstanceParams,
             context: Context
         ): EditorDelegate {
-<<<<<<< HEAD
-            // Attempt to construct the class for the specified watchFaceName, failing if it either
-            // doesn't exist or isn't a [WatchFaceService].
-            val watchFaceServiceClass =
-                Class.forName(componentName.className)
-                    ?: throw IllegalArgumentException("Can't create ${componentName.className}")
-            if (!WatchFaceService::class.java.isAssignableFrom(WatchFaceService::class.java)) {
-                throw IllegalArgumentException(
-                    "${componentName.className} is not a WatchFaceService"
-                )
-            } else {
-                val watchFaceService =
-                    watchFaceServiceClass.getConstructor().newInstance() as WatchFaceService
-                watchFaceService.setContext(context)
-                val engine =
-                    watchFaceService.createHeadlessEngine() as WatchFaceService.EngineWrapper
-                val headlessWatchFaceImpl = engine.createHeadlessInstance(params)
-                return engine.deferredWatchFaceImpl.await().WFEditorDelegate(headlessWatchFaceImpl)
-            }
-        }
-    }
-
-    /**
-     * Delegate used by on watch face editors.
-     *
-     * @hide
-     */
-=======
             val watchFaceService =
                 if (Build.VERSION.SDK_INT >= Build.VERSION_CODES.R) {
                         createWatchFaceService(componentName, context)
@@ -312,7 +261,6 @@
     }
 
     /** Delegate used by on watch face editors. */
->>>>>>> fdff00cc
     @RestrictTo(RestrictTo.Scope.LIBRARY_GROUP)
     public interface EditorDelegate {
         /** The [WatchFace]'s [UserStyleSchema]. */
@@ -363,15 +311,7 @@
         )
     }
 
-<<<<<<< HEAD
-    /**
-     * Used to inform EditorSession about changes to [ComplicationSlot.configExtras].
-     *
-     * @hide
-     */
-=======
     /** Used to inform EditorSession about changes to [ComplicationSlot.configExtras]. */
->>>>>>> fdff00cc
     @RestrictTo(RestrictTo.Scope.LIBRARY_GROUP)
     public interface ComplicationSlotConfigExtrasChangeCallback {
         public fun onComplicationSlotConfigExtrasChanged()
@@ -620,7 +560,6 @@
     }
 }
 
-/** @hide */
 @RestrictTo(RestrictTo.Scope.LIBRARY_GROUP)
 public class WatchFaceImpl
 @UiThread
@@ -1057,7 +996,6 @@
     internal fun getNow(): Instant =
         Instant.ofEpochMilli(mockTime.applyMockTime(systemTimeProvider.getSystemTimeMillis()))
 
-    /** @hide */
     @UiThread
     internal fun maybeUpdateDrawMode() {
         var newDrawMode =
@@ -1118,7 +1056,6 @@
      * @param startTimeMillis The SystemTime in milliseconds at which we started rendering
      * @param currentTimeMillis The current SystemTime in milliseconds
      * @param nowInstant The current [Instant].
-     * @hide
      */
     @UiThread
     internal fun computeDelayTillNextFrame(
