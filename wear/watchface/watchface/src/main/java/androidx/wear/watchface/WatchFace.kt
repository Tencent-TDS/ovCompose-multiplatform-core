/*
 * Copyright 2020 The Android Open Source Project
 *
 * Licensed under the Apache License, Version 2.0 (the "License");
 * you may not use this file except in compliance with the License.
 * You may obtain a copy of the License at
 *
 *      http://www.apache.org/licenses/LICENSE-2.0
 *
 * Unless required by applicable law or agreed to in writing, software
 * distributed under the License is distributed on an "AS IS" BASIS,
 * WITHOUT WARRANTIES OR CONDITIONS OF ANY KIND, either express or implied.
 * See the License for the specific language governing permissions and
 * limitations under the License.
 */

package androidx.wear.watchface

import android.annotation.SuppressLint
import android.app.Activity
import android.app.NotificationManager
import android.content.ComponentName
import android.content.Context
import android.content.Intent
import android.content.res.Resources
import android.graphics.Bitmap
import android.graphics.Canvas
import android.graphics.Color
import android.graphics.Picture
import android.graphics.PixelFormat
import android.graphics.Rect
import android.hardware.display.DisplayManager
import android.os.Build
import android.os.Bundle
import android.os.Handler
import android.os.IBinder
import android.provider.Settings
import android.support.wearable.watchface.SharedMemoryImage
import android.support.wearable.watchface.WatchFaceStyle
import android.view.Display
import android.view.Gravity
import android.view.Surface
import android.view.Surface.FRAME_RATE_COMPATIBILITY_DEFAULT
import android.view.SurfaceControlViewHost
import android.view.SurfaceView
import android.view.WindowManager
import androidx.annotation.ColorInt
import androidx.annotation.IntDef
import androidx.annotation.RequiresApi
import androidx.annotation.RestrictTo
import androidx.annotation.UiThread
import androidx.annotation.VisibleForTesting
import androidx.wear.watchface.complications.SystemDataSources
import androidx.wear.watchface.complications.data.ComplicationData
import androidx.wear.watchface.complications.data.toApiComplicationData
import androidx.wear.watchface.control.HeadlessWatchFaceImpl
import androidx.wear.watchface.control.InteractiveInstanceManager
import androidx.wear.watchface.control.RemoteWatchFaceView
import androidx.wear.watchface.control.WatchFaceControlService
import androidx.wear.watchface.control.data.ComplicationRenderParams
import androidx.wear.watchface.control.data.HeadlessWatchFaceInstanceParams
import androidx.wear.watchface.control.data.WatchFaceRenderParams
import androidx.wear.watchface.style.CurrentUserStyleRepository
import androidx.wear.watchface.style.UserStyle
import androidx.wear.watchface.style.UserStyleData
import androidx.wear.watchface.style.UserStyleSchema
import androidx.wear.watchface.style.WatchFaceLayer
import androidx.wear.watchface.utility.TraceEvent
import java.lang.Long.min
import java.security.InvalidParameterException
import java.time.Duration
import java.time.Instant
import java.time.ZoneId
import java.time.ZonedDateTime
import kotlin.math.max
import kotlinx.coroutines.CompletableDeferred
import kotlinx.coroutines.CoroutineScope
import kotlinx.coroutines.Dispatchers
import kotlinx.coroutines.flow.StateFlow
import kotlinx.coroutines.launch

// Human reaction time is limited to ~100ms.
private const val MIN_PERCEPTIBLE_DELAY_MILLIS = 100

// Zero is a special value meaning we will accept the system's choice for the
// display frame rate, which is the default behavior if this function isn't called.
private const val SYSTEM_DECIDES_FRAME_RATE = 0f

/**
 * The type of watch face, whether it's digital or analog. This influences the time displayed for
 * remote previews.
 */
@RestrictTo(RestrictTo.Scope.LIBRARY_GROUP)
@IntDef(value = [WatchFaceType.DIGITAL, WatchFaceType.ANALOG])
public annotation class WatchFaceTypeIntDef

/**
 * The type of watch face, whether it's digital or analog. This influences the time displayed in
 * preview images.
 */
public object WatchFaceType {
    /* The WatchFace has an analog time display. */
    public const val ANALOG: Int = 0

    /* The WatchFace has a digital time display. */
    public const val DIGITAL: Int = 1
}

/**
 * The return value of [WatchFaceService.createWatchFace] which brings together rendering, styling,
 * complicationSlots and state observers.
 *
 * @param watchFaceType The type of watch face, whether it's digital or analog. Used to determine
 *   the default time for editor preview screenshots.
 * @param renderer The [Renderer] for this WatchFace.
 */
public class WatchFace(
    @WatchFaceTypeIntDef public var watchFaceType: Int,
    public val renderer: Renderer
) {
    internal var tapListener: TapListener? = null
    internal var complicationDeniedDialogIntent: Intent? = null
    internal var complicationRationaleDialogIntent: Intent? = null
    internal var updateScreenshotOnConfigurationChange = false

    public companion object {
        /** Returns whether [LegacyWatchFaceOverlayStyle] is supported on this device. */
        @JvmStatic
        public fun isLegacyWatchFaceOverlayStyleSupported(): Boolean = Build.VERSION.SDK_INT <= 27

        private val componentNameToEditorDelegate = HashMap<ComponentName, EditorDelegate>()

        private var pendingComponentName: ComponentName? = null
        private var pendingEditorDelegateCB: CompletableDeferred<EditorDelegate>? = null

        @JvmStatic
        @UiThread
        @RestrictTo(RestrictTo.Scope.LIBRARY_GROUP)
        public fun registerEditorDelegate(
            componentName: ComponentName,
            editorDelegate: EditorDelegate
        ) {
            componentNameToEditorDelegate[componentName] = editorDelegate

            if (componentName == pendingComponentName) {
                pendingEditorDelegateCB?.complete(editorDelegate)
            } else {
                pendingEditorDelegateCB?.completeExceptionally(
                    IllegalStateException(
                        "Expected $pendingComponentName to be created but got $componentName"
                    )
                )
            }
            pendingComponentName = null
            pendingEditorDelegateCB = null
        }

        internal fun unregisterEditorDelegate(componentName: ComponentName) {
            componentNameToEditorDelegate.remove(componentName)
        }

        @JvmStatic
        @UiThread
        @RestrictTo(RestrictTo.Scope.LIBRARY_GROUP)
        @VisibleForTesting
        public fun clearAllEditorDelegates() {
            componentNameToEditorDelegate.clear()
        }

        /** For use by on watch face editors. */
        @JvmStatic
        @UiThread
        @RestrictTo(RestrictTo.Scope.LIBRARY_GROUP)
        public fun getOrCreateEditorDelegate(
            componentName: ComponentName
        ): CompletableDeferred<EditorDelegate> {
            componentNameToEditorDelegate[componentName]?.let {
                return CompletableDeferred(it)
            }

            // There's no pre-existing watch face. We expect Home/SysUI to switch the watchface soon
            // so record a pending request...
            pendingComponentName = componentName
            pendingEditorDelegateCB = CompletableDeferred()
            return pendingEditorDelegateCB!!
        }

        @UiThread
        internal fun createWatchFaceServiceOld(componentName: ComponentName): WatchFaceService {
            // Attempt to construct the class for the specified watchFaceName, failing if it either
            // doesn't exist or isn't a [WatchFaceService].
            val watchFaceServiceClass =
                Class.forName(componentName.className)
                    ?: throw IllegalArgumentException("Can't create ${componentName.className}")
            if (!WatchFaceService::class.java.isAssignableFrom(watchFaceServiceClass)) {
                throw IllegalArgumentException(
                    "${componentName.className} is not a WatchFaceService"
                )
            } else {
                return watchFaceServiceClass.getConstructor().newInstance() as WatchFaceService
            }
        }

        @SuppressLint("NewApi")
        @Suppress("DEPRECATION") // queryIntentServices
        @UiThread
        internal fun createWatchFaceService(
            componentName: ComponentName,
            context: Context
        ): WatchFaceService {
            // Resolve the WatchFaceControlService and construct WatchFaceService using its API
            val services =
                context.packageManager.queryIntentServices(
                    Intent(WatchFaceControlService.ACTION_WATCHFACE_CONTROL_SERVICE).apply {
                        setPackage(context.packageName)
                    },
                    0
                )

            if (services.size != 1)
                throw IllegalArgumentException(
                    "WatchFaceControlService cannot be uniquely resolved (${services.size}) for " +
                        context.packageName
                )

            val watchFaceControlServiceClass =
                Class.forName(services[0].serviceInfo.name)
                    ?: throw IllegalArgumentException("Can't find ${services[0].serviceInfo.name}")

            val watchFaceControlService =
                watchFaceControlServiceClass.getConstructor().newInstance()
                    as WatchFaceControlService

            return watchFaceControlService.createWatchFaceService(componentName)
                ?: throw IllegalArgumentException("Can't create ${componentName.className}")
        }

        /** For use by on watch face editors. */
        @SuppressLint("NewApi")
        @JvmStatic
        @UiThread
        @RestrictTo(RestrictTo.Scope.LIBRARY_GROUP)
        public suspend fun createHeadlessSessionDelegate(
            componentName: ComponentName,
            params: HeadlessWatchFaceInstanceParams,
            context: Context
        ): EditorDelegate {
            val watchFaceService =
                if (Build.VERSION.SDK_INT >= Build.VERSION_CODES.R) {
                        createWatchFaceService(componentName, context)
                    } else {
                        createWatchFaceServiceOld(componentName)
                    }
                    .apply { setContext(context) }

            val engine =
                watchFaceService.createHeadlessEngine(componentName)
                    as WatchFaceService.EngineWrapper
            val headlessWatchFaceImpl = engine.createHeadlessInstance(params)
            return engine.deferredWatchFaceImpl.await().WFEditorDelegate(headlessWatchFaceImpl)
        }
    }

    /** Delegate used by on watch face editors. */
    @RestrictTo(RestrictTo.Scope.LIBRARY_GROUP)
    public interface EditorDelegate {
        /** The [WatchFace]'s [UserStyleSchema]. */
        public val userStyleSchema: UserStyleSchema

        /** The watch face's [UserStyle]. */
        public var userStyle: UserStyle

        /** The [WatchFace]'s [ComplicationSlotsManager]. */
        public val complicationSlotsManager: ComplicationSlotsManager

        /** The [WatchFace]'s screen bounds [Rect]. */
        public val screenBounds: Rect

        /** Th reference [Instant] for previews. */
        public val previewReferenceInstant: Instant

        /** The [Handler] for the background thread. */
        public val backgroundThreadHandler: Handler

        /** [Intent] to launch the complication permission denied dialog. */
        public val complicationDeniedDialogIntent: Intent?

        /** [Intent] to launch the complication permission request rationale dialog. */
        public val complicationRationaleDialogIntent: Intent?

        /**
         * Allows the delegate to inform the watch face if it's obscured by the editor UI. If the
         * watch face is not visible, it will stop animating.
         */
        public var editorObscuresWatchFace: Boolean

        /**
         * Renders the watchface to a [Bitmap] with the [CurrentUserStyleRepository]'s [UserStyle].
         */
        public fun renderWatchFaceToBitmap(
            renderParameters: RenderParameters,
            instant: Instant,
            slotIdToComplicationData: Map<Int, ComplicationData>?
        ): Bitmap

        /** Signals that the activity is going away and resources should be released. */
        public fun onDestroy()

        /** Sets a callback to observe any changes to [ComplicationSlot.configExtras]. */
        public fun setComplicationSlotConfigExtrasChangeCallback(
            callback: ComplicationSlotConfigExtrasChangeCallback?
        )

        /**
         * Overrides the complications to be used until [onDestroy] is called. Note if any
         * complications are received via the InteractiveClient while this override is in place,
         * they should be buffered until [onDestroy] is called.
         */
        public fun setOverrideComplications(slotIdToComplicationData: Map<Int, ComplicationData>)

        /**
         * When a complication slot has been edited, we don't want to see a glimpse of the previous
<<<<<<< HEAD
         * complication when the user has selected a new complication. To prevent that the
         * complication will be replaced with EmptyComplicationData when [onDestroy] is called.
         */
        public fun clearComplicationSlotAfterEditing(slotId: Int)
=======
         * complication when the user has selected a new complication. To prevent that if the
         * datasource source changed, the complication will be replaced with EmptyComplicationData
         * when [onDestroy] is called.
         */
        public fun clearComplicationSlotAfterEditing(slotId: Int, previewData: ComplicationData)
>>>>>>> 3d4510a6

        /**
         * Instructs the system to ignore any previous calls to [clearComplicationSlotAfterEditing].
         */
        public fun dontClearAnyComplicationSlotsAfterEditing()
    }

    /** Used to inform EditorSession about changes to [ComplicationSlot.configExtras]. */
    @RestrictTo(RestrictTo.Scope.LIBRARY_GROUP)
    public interface ComplicationSlotConfigExtrasChangeCallback {
        public fun onComplicationSlotConfigExtrasChanged()
    }

    /** Listens for taps on the watchface. */
    public interface TapListener {
        /**
         * Called whenever the user taps on the watchface.
         *
         * The watch face receives three different types of touch events:
         * - [TapType.DOWN] when the user puts the finger down on the touchscreen
         * - [TapType.UP] when the user lifts the finger from the touchscreen
         * - [TapType.CANCEL] when the system detects that the user is performing a gesture other
         *   than a tap
         *
         * Note that the watch face is only given tap events, i.e., events where the user puts the
         * finger down on the screen and then lifts it at the position. If the user performs any
         * other type of gesture while their finger in on the touchscreen, the watch face will be
         * receive a cancel, as all other gestures are reserved by the system.
         *
         * Therefore, a [TapType.DOWN] event and the successive [TapType.UP] event are guaranteed to
         * be close enough to be considered a tap according to the value returned by
         * [android.view.ViewConfiguration.getScaledTouchSlop].
         *
         * If the watch face receives a [TapType.CANCEL] event, it should not trigger any action, as
         * the system is already processing the gesture.
         *
         * @param tapType The type of touch event sent to the watch face
         * @param tapEvent The received [TapEvent]
         * @param complicationSlot The [ComplicationSlot] tapped if any or `null` otherwise
         */
        @UiThread
        public fun onTapEvent(
            @TapTypeIntDef tapType: Int,
            tapEvent: TapEvent,
            complicationSlot: ComplicationSlot?
        )
    }

    /**
     * Legacy Wear 2.0 watch face styling. These settings will be ignored on Wear 3.0 devices.
     *
     * @param viewProtectionMode The view protection mode bit field, must be a combination of zero
     *   or more of [WatchFaceStyle.PROTECT_STATUS_BAR], [WatchFaceStyle.PROTECT_HOTWORD_INDICATOR],
     *   [WatchFaceStyle.PROTECT_WHOLE_SCREEN].
     * @param statusBarGravity Controls the position of status icons (battery state, lack of
     *   connection) on the screen. This must be any combination of horizontal Gravity constant:
     *   ([Gravity.LEFT], [Gravity.CENTER_HORIZONTAL], [Gravity.RIGHT]) and vertical Gravity
     *   constants ([Gravity.TOP], [Gravity.CENTER_VERTICAL], [Gravity.BOTTOM]), e.g.
     *   `[Gravity.LEFT] | [Gravity.BOTTOM]`. On circular screens, only the vertical gravity is
     *   respected.
     * @param tapEventsAccepted Controls whether this watch face accepts tap events. Watchfaces that
     *   set this `true` are indicating they are prepared to receive [TapType.DOWN],
     *   [TapType.CANCEL], and [TapType.UP] events.
     * @param accentColor The accent color which will be used when drawing the unread notification
     *   indicator. Default color is white.
     * @throws IllegalArgumentException if [viewProtectionMode] has an unexpected value
     */
    public class LegacyWatchFaceOverlayStyle
    @JvmOverloads
    constructor(
        public val viewProtectionMode: Int,
        public val statusBarGravity: Int,
        @get:JvmName("isTapEventsAccepted") public val tapEventsAccepted: Boolean,
        @ColorInt public val accentColor: Int = WatchFaceStyle.DEFAULT_ACCENT_COLOR
    ) {
        init {
            if (
                viewProtectionMode < 0 ||
                    viewProtectionMode >
                        WatchFaceStyle.PROTECT_STATUS_BAR +
                            WatchFaceStyle.PROTECT_HOTWORD_INDICATOR +
                            WatchFaceStyle.PROTECT_WHOLE_SCREEN
            ) {
                throw IllegalArgumentException(
                    "View protection must be combination " +
                        "PROTECT_STATUS_BAR, PROTECT_HOTWORD_INDICATOR or PROTECT_WHOLE_SCREEN"
                )
            }
        }
    }

    /** The legacy [LegacyWatchFaceOverlayStyle] which only affects Wear 2.0 devices. */
    public var legacyWatchFaceStyle: LegacyWatchFaceOverlayStyle =
        LegacyWatchFaceOverlayStyle(0, 0, true)
        private set

    /** Sets the legacy [LegacyWatchFaceOverlayStyle] which only affects Wear 2.0 devices. */
    public fun setLegacyWatchFaceStyle(
        legacyWatchFaceStyle: LegacyWatchFaceOverlayStyle
    ): WatchFace = apply { this.legacyWatchFaceStyle = legacyWatchFaceStyle }

    /**
     * This class allows the watch face to configure the status overlay which is rendered by the
     * system on top of the watch face.
     *
     * Note: This is not a supported API and will be removed.
     */
    @Deprecated("OverlayStyle will be removed in a future release.")
    public class OverlayStyle(
        /**
         * The background color of the status indicator tray. This can be any color, including
         * [Color.TRANSPARENT]. If this is `null` then the system default will be used.
         */
        val backgroundColor: Color?,

        /**
         * The background color of items rendered in the status indicator tray. If not `null` then
         * this must be either [Color.BLACK] or [Color.WHITE]. If this is `null` then the system
         * default will be used.
         */
        val foregroundColor: Color?
    ) {

        public constructor() : this(null, null)

        init {
            require(
                foregroundColor == null ||
                    foregroundColor.toArgb() == Color.BLACK ||
                    foregroundColor.toArgb() == Color.WHITE
            ) {
                "foregroundColor must be one of null, Color.BLACK or Color.WHITE"
            }
        }

        override fun equals(other: Any?): Boolean {
            if (this === other) return true
            if (javaClass != other?.javaClass) return false

            @Suppress("Deprecation")
            other as OverlayStyle

            if (backgroundColor != other.backgroundColor) return false
            if (foregroundColor != other.foregroundColor) return false

            return true
        }

        override fun hashCode(): Int {
            var result = backgroundColor?.hashCode() ?: 0
            result = 31 * result + (foregroundColor?.hashCode() ?: 0)
            return result
        }

        override fun toString(): String {
            return "OverlayStyle(backgroundColor=$backgroundColor, " +
                "foregroundColor=$foregroundColor)"
        }

        @UiThread
        internal fun dump(writer: IndentingPrintWriter) {
            writer.println("OverlayStyle:")
            writer.increaseIndent()
            writer.println("backgroundColor=$backgroundColor")
            writer.println("foregroundColor=$foregroundColor")
            writer.decreaseIndent()
        }
    }

    /** The [OverlayStyle]. This feature is unimplemented on any platform, and will be removed. */
    @Deprecated("OverlayStyle will be removed in a future release.")
    @Suppress("Deprecation")
    public var overlayStyle: OverlayStyle = OverlayStyle()
        private set

    /**
     * Sets the [OverlayStyle] which is ignored because this feature is unimplemented on any
     * platform, and will be removed.
     */
    @Deprecated("OverlayStyle will be removed in a future release.")
    @Suppress("Deprecation")
    public fun setOverlayStyle(watchFaceOverlayStyle: OverlayStyle): WatchFace = apply {
        this.overlayStyle = watchFaceOverlayStyle
    }

    /**
     * The [Instant] to use for preview rendering, or `null` if not set in which case the system
     * chooses the Instant to use.
     */
    public var overridePreviewReferenceInstant: Instant? = null
        private set

    /**
     * Overrides the reference time for editor preview images.
     *
     * @param previewReferenceTimeMillis The UTC preview time in milliseconds since the epoch
     */
    public fun setOverridePreviewReferenceInstant(previewReferenceTimeMillis: Instant): WatchFace =
        apply {
            overridePreviewReferenceInstant = previewReferenceTimeMillis
        }

    /**
     * Sets an optional [TapListener] which if not `null` gets called on the ui thread whenever the
     * user taps on the watchface.
     */
    @SuppressWarnings("ExecutorRegistration")
    public fun setTapListener(tapListener: TapListener?): WatchFace = apply {
        this.tapListener = tapListener
    }

    /**
     * Sets the [Intent] to launch an activity which explains the watch face needs permission to
     * display complications. It is recommended the activity have a button which launches an intent
     * with [Settings.ACTION_APPLICATION_DETAILS_SETTINGS] to allow the user to grant permissions if
     * they wish.
     *
     * This [complicationDeniedDialogIntent] is launched when the user tries to configure a
     * complication slot when the `com.google.android.wearable.permission.RECEIVE_COMPLICATION_DATA`
     * permission has been denied. If the intent is not set or is `null` then no dialog will be
     * displayed.
     */
    public fun setComplicationDeniedDialogIntent(
        complicationDeniedDialogIntent: Intent?
    ): WatchFace = apply { this.complicationDeniedDialogIntent = complicationDeniedDialogIntent }

    /**
     * Sets the [Intent] to launch an activity that explains the rational for the requesting the
     * com.google.android.wearable.permission.RECEIVE_COMPLICATION_DATA` permission prior to
     * requesting it, if [Activity.shouldShowRequestPermissionRationale] returns `true`.
     *
     * If the intent is not set or is `null` then no dialog will be displayed.
     */
    public fun setComplicationRationaleDialogIntent(
        complicationRationaleDialogIntent: Intent?
    ): WatchFace = apply {
        this.complicationRationaleDialogIntent = complicationRationaleDialogIntent
    }

    /**
     * If [updateScreenshotOnConfigurationChange] is true then whenever
     * [WatchFaceService.onConfigurationChanged] gets called while this watch face is active then a
     * request will be made for the system to update the watch's screenshot displayed in the picker.
     *
     * By default this is off.
     *
     * Note if [WatchFaceService.onConfigurationChanged] or
     * [Renderer.sendPreviewImageNeedsUpdateRequest] get called very frequently then the system may
     * throttle the rate at which screenshots are taken.
     */
    public fun setUpdateScreenshotOnConfigurationChange(
        updateScreenshotOnConfigurationChange: Boolean
    ): WatchFace = apply {
        this.updateScreenshotOnConfigurationChange = updateScreenshotOnConfigurationChange
    }
}

internal class MockTime(var speed: Double, var minTime: Long, var maxTime: Long) {
    /** Apply mock time adjustments. */
    fun applyMockTime(timeMillis: Long): Long {
        // This adjustment allows time to be sped up or slowed down and to wrap between two
        // instants. This is useful when developing animations that occur infrequently (e.g.
        // hourly).
        val millis = (speed * (timeMillis - minTime).toDouble()).toLong()
        val range = maxTime - minTime
        var delta = millis % range
        if (delta < 0) {
            delta += range
        }
        return minTime + delta
    }
}

@RestrictTo(RestrictTo.Scope.LIBRARY_GROUP)
public class WatchFaceImpl
@UiThread
constructor(
    watchface: WatchFace,
    private val watchFaceHostApi: WatchFaceHostApi,
    private val watchState: WatchState,
    internal val currentUserStyleRepository: CurrentUserStyleRepository,
    @get:VisibleForTesting public var complicationSlotsManager: ComplicationSlotsManager,
    internal val broadcastsObserver: BroadcastsObserver,
    internal var broadcastsReceiver: BroadcastsReceiver?
) {
    internal var editorObscuresWatchFace = false
        set(value) {
            field = value

            // Start animating again if needed.
            if (!value) {
                scheduleDraw()
            }
        }

    internal companion object {
        internal const val NO_DEFAULT_DATA_SOURCE = SystemDataSources.NO_DATA_SOURCE

        internal const val MOCK_TIME_INTENT = "androidx.wear.watchface.MockTime"

        // For debug purposes we support speeding up or slowing down time, these pair of constants
        // configure reading the mock time speed multiplier from a mock time intent.
        internal const val EXTRA_MOCK_TIME_SPEED_MULTIPLIER =
            "androidx.wear.watchface.extra.MOCK_TIME_SPEED_MULTIPLIER"
        private const val MOCK_TIME_DEFAULT_SPEED_MULTIPLIER = 1.0f

        // We support wrapping time between two instants, e.g. to loop an infrequent animation.
        // These constants configure reading this from a mock time intent.
        internal const val EXTRA_MOCK_TIME_WRAPPING_MIN_TIME =
            "androidx.wear.watchface.extra.MOCK_TIME_WRAPPING_MIN_TIME"
        private const val MOCK_TIME_WRAPPING_MIN_TIME_DEFAULT = -1L
        internal const val EXTRA_MOCK_TIME_WRAPPING_MAX_TIME =
            "androidx.wear.watchface.extra.MOCK_TIME_WRAPPING_MAX_TIME"

        // Many devices will enter Time Only Mode to reduce power consumption when the battery is
        // low, in which case only the system watch face will be displayed. On others there is a
        // battery saver mode triggering at 5% battery using an SCR to draw the display. For these
        // there's a gap of 10% battery (Intent.ACTION_BATTERY_LOW gets sent when < 15%) where we
        // clamp the framerate to a maximum of 10fps to conserve power.
        internal const val MAX_LOW_POWER_INTERACTIVE_UPDATE_RATE_MS = 100L

        // Number of milliseconds before the target draw time for the delayed task to run and post a
        // choreographer frame. This is necessary when rendering at less than 60 fps to make sure we
        // post the choreographer frame in time to for us to render in the desired frame.
        // NOTE this value must be less than 16 or we'll render too early.
        internal const val POST_CHOREOGRAPHER_FRAME_MILLIS_BEFORE_DEADLINE = 10
    }

    private val defaultRenderParametersForDrawMode: HashMap<DrawMode, RenderParameters> =
        hashMapOf(
            DrawMode.AMBIENT to
                RenderParameters(
                    DrawMode.AMBIENT,
                    WatchFaceLayer.ALL_WATCH_FACE_LAYERS,
                    null,
                    complicationSlotsManager.lastComplicationTapDownEvents
                ),
            DrawMode.INTERACTIVE to
                RenderParameters(
                    DrawMode.INTERACTIVE,
                    WatchFaceLayer.ALL_WATCH_FACE_LAYERS,
                    null,
                    complicationSlotsManager.lastComplicationTapDownEvents
                ),
            DrawMode.LOW_BATTERY_INTERACTIVE to
                RenderParameters(
                    DrawMode.LOW_BATTERY_INTERACTIVE,
                    WatchFaceLayer.ALL_WATCH_FACE_LAYERS,
                    null,
                    complicationSlotsManager.lastComplicationTapDownEvents
                ),
            DrawMode.MUTE to
                RenderParameters(
                    DrawMode.MUTE,
                    WatchFaceLayer.ALL_WATCH_FACE_LAYERS,
                    null,
                    complicationSlotsManager.lastComplicationTapDownEvents
                ),
        )

    internal val systemTimeProvider = watchFaceHostApi.systemTimeProvider
    private val legacyWatchFaceStyle = watchface.legacyWatchFaceStyle
    internal val renderer = watchface.renderer
    private val tapListener = watchface.tapListener
    internal var complicationDeniedDialogIntent = watchface.complicationDeniedDialogIntent
    internal var complicationRationaleDialogIntent = watchface.complicationRationaleDialogIntent
    @Suppress("Deprecation") internal var overlayStyle = watchface.overlayStyle
    internal val updateScreenshotOnConfigurationChange =
        watchface.updateScreenshotOnConfigurationChange

    private var mockTime = MockTime(1.0, 0, Long.MAX_VALUE)

    private var lastTappedComplicationId: Int? = null

    // True if 'Do Not Disturb' mode is on.
    private var muteMode = false
    internal var lastDrawTimeMillis: Long = 0
    internal var nextDrawTimeMillis: Long = 0

    internal val componentName = watchFaceHostApi.getComponentName()
    private val displayManager: DisplayManager
    private val displayListener: DisplayManager.DisplayListener

    init {
        val context = watchFaceHostApi.getContext()
        displayManager = context.getSystemService(Context.DISPLAY_SERVICE) as DisplayManager
        displayListener =
            object : DisplayManager.DisplayListener {
                override fun onDisplayAdded(displayId: Int) {}

                override fun onDisplayChanged(displayId: Int) {
                    val display = displayManager.getDisplay(Display.DEFAULT_DISPLAY)!!
                    if (display.state == Display.STATE_OFF && watchState.isVisible.value == false) {
                        // We want to avoid a glimpse of a stale time when transitioning from
                        // hidden to visible, so we render two black frames to clear the buffers
                        // when the display has been turned off and the watch is not visible.
                        renderer.renderBlackFrame()
                        renderer.renderBlackFrame()
                    }
                }

                override fun onDisplayRemoved(displayId: Int) {}
            }
        displayManager.registerDisplayListener(
            displayListener,
            watchFaceHostApi.getUiThreadHandler()
        )
    }

    internal fun getWatchFaceStyle() =
        WatchFaceStyle(
            componentName,
            legacyWatchFaceStyle.viewProtectionMode,
            legacyWatchFaceStyle.statusBarGravity,
            legacyWatchFaceStyle.accentColor,
            false,
            false,
            legacyWatchFaceStyle.tapEventsAccepted
        )

    internal fun onActionTimeZoneChanged() {
        renderer.invalidate()
    }

    internal fun onActionTimeChanged() {
        // System time has changed hence next scheduled draw is invalid.
        nextDrawTimeMillis = systemTimeProvider.getSystemTimeMillis()
        renderer.invalidate()
    }

    internal fun onMockTime(intent: Intent) {
        mockTime.speed =
            intent
                .getFloatExtra(EXTRA_MOCK_TIME_SPEED_MULTIPLIER, MOCK_TIME_DEFAULT_SPEED_MULTIPLIER)
                .toDouble()
        mockTime.minTime =
            intent.getLongExtra(
                EXTRA_MOCK_TIME_WRAPPING_MIN_TIME,
                MOCK_TIME_WRAPPING_MIN_TIME_DEFAULT
            )
        // If MOCK_TIME_WRAPPING_MIN_TIME_DEFAULT is specified then use the current time.
        if (mockTime.minTime == MOCK_TIME_WRAPPING_MIN_TIME_DEFAULT) {
            mockTime.minTime = systemTimeProvider.getSystemTimeMillis()
        }
        mockTime.maxTime = intent.getLongExtra(EXTRA_MOCK_TIME_WRAPPING_MAX_TIME, Long.MAX_VALUE)
    }

    /** The reference [Instant] time for editor preview images in milliseconds since the epoch. */
    public val previewReferenceInstant: Instant =
        watchface.overridePreviewReferenceInstant
            ?: Instant.ofEpochMilli(
                when (watchface.watchFaceType) {
                    WatchFaceType.ANALOG -> watchState.analogPreviewReferenceTimeMillis
                    WatchFaceType.DIGITAL -> watchState.digitalPreviewReferenceTimeMillis
                    else -> throw InvalidParameterException("Unrecognized watchFaceType")
                }
            )

    internal var initComplete = false

    private fun interruptionFilter(it: Int) {
        // We are in mute mode in any of the following modes. The specific mode depends on the
        // device's implementation of "Do Not Disturb".
        val inMuteMode =
            it == NotificationManager.INTERRUPTION_FILTER_NONE ||
                it == NotificationManager.INTERRUPTION_FILTER_PRIORITY ||
                it == NotificationManager.INTERRUPTION_FILTER_ALARMS
        if (muteMode != inMuteMode) {
            muteMode = inMuteMode
            watchFaceHostApi.invalidate()
        }
    }

    @UiThread
    internal fun onVisibility(isVisible: Boolean) {
        TraceEvent("WatchFaceImpl.visibility").use {
            if (isVisible) {
                registerReceivers()
                watchFaceHostApi.invalidate()

                // It's not safe to draw until initComplete because the ComplicationSlotManager init
                // may not have completed.
                if (initComplete) {
                    onDraw()
                }
                scheduleDraw()
            } else {
                unregisterReceivers()
            }
        }
    }

    // Only installed if Build.VERSION.SDK_INT >= Build.VERSION_CODES.R
    @SuppressLint("NewApi")
    @RequiresApi(Build.VERSION_CODES.R)
    private fun batteryLowAndNotCharging(it: Boolean) {
        // To save power we request a lower hardware display frame rate when the battery is low
        // and not charging.
        if (renderer.surfaceHolder.surface.isValid) {
            if (it) {
                SetFrameRateHelper.setFrameRate(
                    renderer.surfaceHolder.surface,
                    1000f / MAX_LOW_POWER_INTERACTIVE_UPDATE_RATE_MS.toFloat()
                )
            } else {
                if (Build.VERSION.SDK_INT >= Build.VERSION_CODES.UPSIDE_DOWN_CAKE) {
                    ClearFrameRateHelperU.clearFrameRate(renderer.surfaceHolder.surface)
                } else {
                    ClearFrameRateHelperR.clearFrameRate(renderer.surfaceHolder.surface)
                }
            }
        }
    }

    init {
        renderer.watchFaceHostApi = watchFaceHostApi

        if (
            renderer.additionalContentDescriptionLabels.isNotEmpty() ||
                complicationSlotsManager.complicationSlots.isEmpty()
        ) {
            watchFaceHostApi.updateContentDescriptionLabels()
        }

        if (!watchState.isHeadless) {
            WatchFace.registerEditorDelegate(
                componentName,
                WFEditorDelegate(headlessWatchFaceImpl = null)
            )
            registerReceivers()
        }

        val mainScope = CoroutineScope(Dispatchers.Main.immediate)

        mainScope.launch {
            watchState.isAmbient.collect {
                TraceEvent("WatchFaceImpl.ambient").use {
                    // It's not safe to draw until initComplete because the ComplicationSlotManager
                    // init may not have completed.
                    if (initComplete) {
                        onDraw()
                    } else {
                        scheduleDraw()
                    }
                }
            }
        }

        if (Build.VERSION.SDK_INT >= Build.VERSION_CODES.R && !watchState.isHeadless) {
            mainScope.launch {
                watchState.isBatteryLowAndNotCharging.collect {
                    if (it != null) {
                        batteryLowAndNotCharging(it)
                    }
                }
            }
        }

        mainScope.launch {
            watchState.interruptionFilter.collect {
                if (it != null) {
                    interruptionFilter(it)
                }
            }
        }
    }

    internal fun invalidateIfNotAnimating() {
        // Ensure we render a frame if the ComplicationSlot needs rendering, e.g. because it loaded
        // an image. However if we're animating there's no need to trigger an extra invalidation.
        if (
            !renderer.shouldAnimate() ||
                computeDelayTillNextFrame(
                    nextDrawTimeMillis,
                    systemTimeProvider.getSystemTimeMillis(),
                    Instant.now()
                ) > MIN_PERCEPTIBLE_DELAY_MILLIS
        ) {
            watchFaceHostApi.invalidate()
        }
    }

    internal inner class WFEditorDelegate(
        private val headlessWatchFaceImpl: HeadlessWatchFaceImpl?
    ) : WatchFace.EditorDelegate {
        override val userStyleSchema
            get() = currentUserStyleRepository.schema

        override var userStyle: UserStyle
            get() = currentUserStyleRepository.userStyle.value
            set(value) {
                currentUserStyleRepository.updateUserStyle(value)
            }

        override val complicationSlotsManager
            get() = this@WatchFaceImpl.complicationSlotsManager

        override val screenBounds
            get() = renderer.screenBounds

        override val previewReferenceInstant
            get() = this@WatchFaceImpl.previewReferenceInstant

        override val backgroundThreadHandler
            get() = watchFaceHostApi.getBackgroundThreadHandler()

        override val complicationDeniedDialogIntent
            get() = watchFaceHostApi.getComplicationDeniedIntent()

        override val complicationRationaleDialogIntent
            get() = watchFaceHostApi.getComplicationRationaleIntent()

        override var editorObscuresWatchFace: Boolean
            get() =
                InteractiveInstanceManager.getCurrentInteractiveInstance()
                    ?.engine
                    ?.editorObscuresWatchFace ?: false
            set(value) {
                InteractiveInstanceManager.getCurrentInteractiveInstance()?.engine?.let {
                    it.editorObscuresWatchFace = value
                }
            }

        override fun renderWatchFaceToBitmap(
            renderParameters: RenderParameters,
            instant: Instant,
            slotIdToComplicationData: Map<Int, ComplicationData>?
        ): Bitmap =
            TraceEvent("WFEditorDelegate.takeScreenshot").use {
                slotIdToComplicationData
                    ?.let { complicationSlotsManager.setComplicationDataForScreenshot(it, instant) }
                    .use {
                        renderer.takeScreenshot(
                            ZonedDateTime.ofInstant(instant, ZoneId.of("UTC")),
                            renderParameters
                        )
                    }
            }

        override fun setComplicationSlotConfigExtrasChangeCallback(
            callback: WatchFace.ComplicationSlotConfigExtrasChangeCallback?
        ) {
            complicationSlotsManager.configExtrasChangeCallback = callback
        }

        override fun setOverrideComplications(
            slotIdToComplicationData: Map<Int, ComplicationData>
        ) {
            InteractiveInstanceManager.getCurrentInteractiveInstance()
                ?.engine
                ?.overrideComplicationsForEditing(slotIdToComplicationData)
        }

<<<<<<< HEAD
        override fun clearComplicationSlotAfterEditing(slotId: Int) {
            InteractiveInstanceManager.getCurrentInteractiveInstance()
                ?.engine
                ?.clearComplicationSlotAfterEditing(slotId)
=======
        override fun clearComplicationSlotAfterEditing(slotId: Int, previewData: ComplicationData) {
            InteractiveInstanceManager.getCurrentInteractiveInstance()
                ?.engine
                ?.clearComplicationSlotAfterEditing(slotId, previewData)
>>>>>>> 3d4510a6
        }

        override fun dontClearAnyComplicationSlotsAfterEditing() {
            InteractiveInstanceManager.getCurrentInteractiveInstance()
                ?.engine
                ?.dontClearAnyComplicationSlotsAfterEditing()
        }

        @SuppressLint("NewApi") // release
        override fun onDestroy(): Unit =
            TraceEvent("WFEditorDelegate.onDestroy").use {
                InteractiveInstanceManager.getCurrentInteractiveInstance()?.engine?.let {
                    it.editorObscuresWatchFace = false
                    it.onEditSessionFinished()
                }
                if (watchState.isHeadless) {
                    headlessWatchFaceImpl!!.release()
                }
            }
    }

    internal fun onDestroy() {
        renderer.onDestroyInternal()
        if (!watchState.isHeadless) {
            WatchFace.unregisterEditorDelegate(componentName)
        }
        unregisterReceivers()
        displayManager.unregisterDisplayListener(displayListener)
    }

    @UiThread
    private fun registerReceivers() {
        // Looper can be null in some tests.
        require(watchFaceHostApi.getUiThreadHandler().looper.isCurrentThread) {
            "registerReceivers must be called the UiThread"
        }
        // There's no point registering BroadcastsReceiver for headless instances.
        if (broadcastsReceiver == null && !watchState.isHeadless) {
            broadcastsReceiver =
                BroadcastsReceiver(watchFaceHostApi.getContext(), broadcastsObserver)
        }
    }

    @UiThread
    private fun unregisterReceivers() {
        // Looper can be null in some tests.
        require(watchFaceHostApi.getUiThreadHandler().looper.isCurrentThread) {
            "unregisterReceivers must be called the UiThread"
        }
        broadcastsReceiver?.onDestroy()
        broadcastsReceiver = null
    }

    private fun scheduleDraw() {
        // Separate calls are issued to deliver the state of isAmbient and isVisible, so during init
        // we might not yet know the state of both (which is required by the shouldAnimate logic).
        // If the editor is obscuring the watch face, there's no need to schedule a frame.
        if (
            !watchState.isAmbient.hasValue() ||
                !watchState.isVisible.hasValue() ||
                editorObscuresWatchFace
        ) {
            return
        }

        if (renderer.shouldAnimate()) {
            watchFaceHostApi.postInvalidate()
        }
    }

    /** Gets the [ZonedDateTime] from [systemTimeProvider] adjusted by the mock time controls. */
    @UiThread
    private fun getZonedDateTime() =
        ZonedDateTime.ofInstant(getNow(), systemTimeProvider.getSystemTimeZoneId())

    /** Returns the current system time as provided by [systemTimeProvider] as an [Instant]. */
    internal fun getNow(): Instant =
        Instant.ofEpochMilli(mockTime.applyMockTime(systemTimeProvider.getSystemTimeMillis()))

    @UiThread
    internal fun maybeUpdateDrawMode() {
        var newDrawMode =
            if (watchState.isBatteryLowAndNotCharging.getValueOr(false)) {
                DrawMode.LOW_BATTERY_INTERACTIVE
            } else {
                DrawMode.INTERACTIVE
            }
        // Watch faces may wish to run an animation while entering ambient mode and we let them
        // defer entering ambient mode.
        if (watchState.isAmbient.value!! && !renderer.shouldAnimate()) {
            newDrawMode = DrawMode.AMBIENT
        } else if (muteMode) {
            newDrawMode = DrawMode.MUTE
        }

        if (renderer.renderParameters.drawMode != newDrawMode) {
            renderer.renderParameters = defaultRenderParametersForDrawMode[newDrawMode]!!
        }
    }

    @UiThread
    fun onDraw() {
        val startTime = getZonedDateTime()
        val startInstant = startTime.toInstant()
        val startTimeMillis = systemTimeProvider.getSystemTimeMillis()
        maybeUpdateDrawMode()
        complicationSlotsManager.selectComplicationDataForInstant(startInstant)
        renderer.renderInternal(startTime)
        lastDrawTimeMillis = startTimeMillis

        // If the editor is obscuring the watch face, there's no need to draw.
        if (renderer.shouldAnimate() && !editorObscuresWatchFace) {
            val currentTimeMillis = systemTimeProvider.getSystemTimeMillis()
            var delayMillis =
                computeDelayTillNextFrame(startTimeMillis, currentTimeMillis, Instant.now())
            nextDrawTimeMillis = currentTimeMillis + delayMillis

            // We want to post our delayed task to post the choreographer frame a bit earlier than
            // the deadline because if we post it too close to the deadline we'll miss it. If we're
            // close to the deadline we post the choreographer frame immediately.
            delayMillis -= POST_CHOREOGRAPHER_FRAME_MILLIS_BEFORE_DEADLINE

            if (delayMillis <= 0) {
                watchFaceHostApi.invalidate()
            } else {
                watchFaceHostApi.postInvalidate(Duration.ofMillis(delayMillis))
            }
        }
    }

    internal fun onSurfaceRedrawNeeded() {
        maybeUpdateDrawMode()
        renderer.renderInternal(getZonedDateTime())
    }

    /**
     * @param startTimeMillis The SystemTime in milliseconds at which we started rendering
     * @param currentTimeMillis The current SystemTime in milliseconds
     * @param nowInstant The current [Instant].
     */
    @UiThread
    internal fun computeDelayTillNextFrame(
        startTimeMillis: Long,
        currentTimeMillis: Long,
        nowInstant: Instant
    ): Long {
        // Limit update rate to conserve power when the battery is low and not charging.
        val updateRateMillis =
            if (watchState.isBatteryLowAndNotCharging.getValueOr(false)) {
                max(
                    renderer.interactiveDrawModeUpdateDelayMillis,
                    MAX_LOW_POWER_INTERACTIVE_UPDATE_RATE_MS
                )
            } else {
                renderer.interactiveDrawModeUpdateDelayMillis
            }

        var previousRequestedFrameTimeMillis = nextDrawTimeMillis

        // Its possible for nextDrawTimeMillis to be in the past (it's initialized to 0) or the
        // future (the user might have changed the system time) which we need to account for.
        val earliestSensiblePreviousRequestedFrameTimeMillis = startTimeMillis - updateRateMillis
        if (previousRequestedFrameTimeMillis < earliestSensiblePreviousRequestedFrameTimeMillis) {
            previousRequestedFrameTimeMillis = startTimeMillis
        }
        if (previousRequestedFrameTimeMillis > startTimeMillis) {
            previousRequestedFrameTimeMillis = startTimeMillis
        }

        // If the delay is long then round to the beginning of the next period.
        var nextFrameTimeMillis =
            if (updateRateMillis >= 500) {
                val nextUnroundedTime = previousRequestedFrameTimeMillis + updateRateMillis
                val delay = updateRateMillis - (nextUnroundedTime % updateRateMillis)
                previousRequestedFrameTimeMillis + delay
            } else {
                previousRequestedFrameTimeMillis + updateRateMillis
            }

        // If updateRateMillis is a multiple of 1 minute then align rendering to the beginning of
        // the minute.
        if ((updateRateMillis % 60000) == 0L) {
            nextFrameTimeMillis += (60000 - (nextFrameTimeMillis % 60000)) % 60000
        }

        var delayMillis = nextFrameTimeMillis - currentTimeMillis

        // Check if we need to render a frame sooner to support scheduled complication updates, e.g.
        // the stop watch complication.
        val nextComplicationChange = complicationSlotsManager.getNextChangeInstant(nowInstant)
        if (nextComplicationChange != Instant.MAX) {
            val nextComplicationChangeDelayMillis =
                max(0, nextComplicationChange.toEpochMilli() - nowInstant.toEpochMilli())
            delayMillis = min(delayMillis, nextComplicationChangeDelayMillis)
        }

        return delayMillis
    }

    /**
     * Called when a tap or touch related event occurs. Detects taps on [ComplicationSlot]s and
     * triggers the associated action.
     *
     * @param tapType The [TapTypeIntDef] of the event
     * @param tapEvent The received [TapEvent]
     */
    @UiThread
    internal fun onTapCommand(@TapTypeIntDef tapType: Int, tapEvent: TapEvent) {
        val tappedComplication =
            complicationSlotsManager.getComplicationSlotAt(tapEvent.xPos, tapEvent.yPos)
        tapListener?.onTapEvent(tapType, tapEvent, tappedComplication)
        if (tappedComplication == null) {
            lastTappedComplicationId = null
            return
        }

        when (tapType) {
            TapType.UP -> {
                if (
                    tappedComplication.id != lastTappedComplicationId &&
                        lastTappedComplicationId != null
                ) {
                    // The UP event belongs to a different complication then the DOWN event,
                    // do not consider this a tap on either of them.
                    lastTappedComplicationId = null
                    return
                }
                complicationSlotsManager.onComplicationSlotSingleTapped(tappedComplication.id)
                watchFaceHostApi.invalidate()
                lastTappedComplicationId = null
            }
            TapType.DOWN -> {
                complicationSlotsManager.onTapDown(tappedComplication.id, tapEvent)
                lastTappedComplicationId = tappedComplication.id
            }
            else -> lastTappedComplicationId = null
        }
    }

    @UiThread
    @RequiresApi(27)
    internal fun renderWatchFaceToBitmap(params: WatchFaceRenderParams): Bundle =
        TraceEvent("WatchFaceImpl.renderWatchFaceToBitmap").use {
            val instant = Instant.ofEpochMilli(params.calendarTimeMillis)
            val bitmap =
                setForScreenshot(
                        params.userStyle?.let {
                            UserStyle(UserStyleData(it), currentUserStyleRepository.schema)
                        },
                        params.idAndComplicationDatumWireFormats?.let { idAndData ->
                            idAndData.associate {
                                it.id to it.complicationData.toApiComplicationData()
                            }
                        },
                        instant
                    )
                    .use {
                        renderer.takeScreenshot(
                            ZonedDateTime.ofInstant(instant, ZoneId.of("UTC")),
                            RenderParameters(params.renderParametersWireFormat)
                        )
                    }
            SharedMemoryImage.ashmemWriteImageBundle(bitmap)
        }

    @UiThread
    internal fun createRemoteWatchFaceView(
        hostToken: IBinder,
        width: Int,
        height: Int
    ): RemoteWatchFaceView? =
        TraceEvent("WatchFaceImpl.createRemoteWatchFaceView").use {
            if (Build.VERSION.SDK_INT >= Build.VERSION_CODES.R) {
                return CreateRemoteWatchFaceViewHelper.createRemoteWatchFaceView(
                    watchFaceHostApi,
                    this,
                    hostToken,
                    width,
                    height
                )
            } else {
                return null
            }
        }

    @UiThread
    @RequiresApi(27)
    internal fun renderComplicationToBitmap(params: ComplicationRenderParams): Bundle? =
        TraceEvent("WatchFaceImpl.renderComplicationToBitmap").use {
            val slot = complicationSlotsManager[params.complicationSlotId] ?: return@use null
            setForScreenshot(
                    params.userStyle?.let {
                        UserStyle(UserStyleData(it), currentUserStyleRepository.schema)
                    },
                    params.complicationData?.let {
                        mapOf(params.complicationSlotId to it.toApiComplicationData())
                    },
                    Instant.ofEpochMilli(params.calendarTimeMillis)
                )
                .use {
                    val zonedDateTime =
                        ZonedDateTime.ofInstant(
                            Instant.ofEpochMilli(params.calendarTimeMillis),
                            ZoneId.of("UTC")
                        )
                    // Compute the bounds of the complication based on the display rather than
                    // the headless renderer (which may be smaller).
                    val bounds =
                        slot.computeBounds(
                            Rect(
                                0,
                                0,
                                Resources.getSystem().displayMetrics.widthPixels,
                                Resources.getSystem().displayMetrics.heightPixels
                            )
                        )

                    val complicationBitmap: Bitmap
                    val picture = Picture()
                    if (Build.VERSION.SDK_INT >= 28) {
                        slot.renderer.render(
                            picture.beginRecording(bounds.width(), bounds.height()),
                            Rect(0, 0, bounds.width(), bounds.height()),
                            zonedDateTime,
                            RenderParameters(params.renderParametersWireFormat),
                            params.complicationSlotId
                        )
                        picture.endRecording()
                        complicationBitmap =
                            Api28CreateBitmapHelper.createBitmap(
                                picture,
                                bounds.width(),
                                bounds.height(),
                                Bitmap.Config.ARGB_8888
                            )
                    } else {
                        complicationBitmap =
                            Bitmap.createBitmap(
                                bounds.width(),
                                bounds.height(),
                                Bitmap.Config.ARGB_8888
                            )
                        slot.renderer.render(
                            Canvas(complicationBitmap),
                            Rect(0, 0, bounds.width(), bounds.height()),
                            zonedDateTime,
                            RenderParameters(params.renderParametersWireFormat),
                            params.complicationSlotId
                        )
                    }
                    val bundle = SharedMemoryImage.ashmemWriteImageBundle(complicationBitmap)
                    complicationBitmap.recycle()
                    bundle
                }
        }

    /** Sets the user style and complication data, and returns a restoration function. */
    internal fun setForScreenshot(
        userStyle: UserStyle?,
        complicationIdToData: Map<Int, ComplicationData>?,
        instant: Instant,
    ): AutoCloseable {
        val restoreUserStyle =
            userStyle?.let { currentUserStyleRepository.updateUserStyleForScreenshot(it) }
        try {
            val restoreComplications =
                complicationIdToData?.let {
                    complicationSlotsManager.setComplicationDataForScreenshot(it, instant)
                }
            return AutoCloseable { restoreUserStyle?.use { restoreComplications?.close() } }
        } catch (e: Throwable) {
            // Cleanup on failure.
            restoreUserStyle?.close()
            throw e
        }
    }

    @UiThread
    internal fun dump(writer: IndentingPrintWriter) {
        writer.println("WatchFaceImpl ($componentName): ")
        writer.increaseIndent()
        writer.println("mockTime.maxTime=${mockTime.maxTime}")
        writer.println("mockTime.minTime=${mockTime.minTime}")
        writer.println("mockTime.speed=${mockTime.speed}")
        writer.println("lastDrawTimeMillis=$lastDrawTimeMillis")
        writer.println("nextDrawTimeMillis=$nextDrawTimeMillis")
        writer.println("muteMode=$muteMode")
        writer.println("lastTappedComplicationId=$lastTappedComplicationId")
        writer.println(
            "currentUserStyleRepository.userStyle=${currentUserStyleRepository.userStyle.value}"
        )
        writer.println("currentUserStyleRepository.schema=${currentUserStyleRepository.schema}")
        writer.println("editorObscuresWatchFace=$editorObscuresWatchFace")
        writer.println("additionalContentDescriptionLabels:")
        writer.increaseIndent()
        for (label in renderer.additionalContentDescriptionLabels) {
            if (Build.TYPE.equals("userdebug")) {
                writer.println("${label.first}: ${label.second}")
            } else {
                writer.println("${label.first}: Redacted")
            }
        }
        writer.decreaseIndent()
        overlayStyle.dump(writer)
        watchState.dump(writer)
        complicationSlotsManager.dump(writer)
        renderer.dumpInternal(writer)
        broadcastsObserver.dump(writer)
        writer.decreaseIndent()
    }
}

@RequiresApi(Build.VERSION_CODES.R)
internal object CreateRemoteWatchFaceViewHelper {
    @Suppress("deprecation") // defaultDisplay
    internal fun createRemoteWatchFaceView(
        watchFaceHostApi: WatchFaceHostApi,
        watchFaceImpl: WatchFaceImpl,
        hostToken: IBinder,
        width: Int,
        height: Int
    ): RemoteWatchFaceView {
        val context = watchFaceHostApi.getContext()
        val host =
            SurfaceControlViewHost(
                context,
                context.getSystemService(WindowManager::class.java).defaultDisplay,
                hostToken
            )
        val view = SurfaceView(context)
        view.layoutParams =
            WindowManager.LayoutParams(
                    WindowManager.LayoutParams.WRAP_CONTENT,
                    WindowManager.LayoutParams.WRAP_CONTENT,
                    WindowManager.LayoutParams.TYPE_APPLICATION_OVERLAY,
                    WindowManager.LayoutParams.FLAG_HARDWARE_ACCELERATED,
                    PixelFormat.TRANSLUCENT
                )
                .apply { title = "RemoteWatchFaceView" }
        host.setView(view, width, height)
        return RemoteWatchFaceView(view, host, watchFaceHostApi.getUiThreadCoroutineScope()) {
            surfaceHolder,
            params ->
            val instant = Instant.ofEpochMilli(params.calendarTimeMillis)
            watchFaceImpl
                .setForScreenshot(
                    params.userStyle?.let {
                        UserStyle(
                            UserStyleData(it),
                            watchFaceImpl.currentUserStyleRepository.schema
                        )
                    },
                    params.idAndComplicationDatumWireFormats?.associate {
                        it.id to it.complicationData.toApiComplicationData()
                    },
                    instant
                )
                .use {
                    watchFaceImpl.renderer.renderScreenshotToSurface(
                        ZonedDateTime.ofInstant(instant, ZoneId.of("UTC")),
                        RenderParameters(params.renderParametersWireFormat),
                        surfaceHolder
                    )
                }
        }
    }
}

@RequiresApi(Build.VERSION_CODES.R)
internal object SetFrameRateHelper {
    fun setFrameRate(surface: Surface, frameRate: Float) {
        surface.setFrameRate(frameRate, FRAME_RATE_COMPATIBILITY_DEFAULT)
    }
}

@RequiresApi(Build.VERSION_CODES.R)
internal object ClearFrameRateHelperR {
    fun clearFrameRate(surface: Surface) {
        surface.setFrameRate(SYSTEM_DECIDES_FRAME_RATE, FRAME_RATE_COMPATIBILITY_DEFAULT)
    }
}

@RequiresApi(Build.VERSION_CODES.UPSIDE_DOWN_CAKE)
internal object ClearFrameRateHelperU {
    fun clearFrameRate(surface: Surface) {
        surface.clearFrameRate()
    }
}

internal fun <Boolean> StateFlow<Boolean?>.getValueOr(default: Boolean): Boolean {
    return if (hasValue()) {
        value!!
    } else {
        default
    }
}

internal fun <T> StateFlow<T>.hasValue(): Boolean = value != null<|MERGE_RESOLUTION|>--- conflicted
+++ resolved
@@ -320,18 +320,11 @@
 
         /**
          * When a complication slot has been edited, we don't want to see a glimpse of the previous
-<<<<<<< HEAD
-         * complication when the user has selected a new complication. To prevent that the
-         * complication will be replaced with EmptyComplicationData when [onDestroy] is called.
-         */
-        public fun clearComplicationSlotAfterEditing(slotId: Int)
-=======
          * complication when the user has selected a new complication. To prevent that if the
          * datasource source changed, the complication will be replaced with EmptyComplicationData
          * when [onDestroy] is called.
          */
         public fun clearComplicationSlotAfterEditing(slotId: Int, previewData: ComplicationData)
->>>>>>> 3d4510a6
 
         /**
          * Instructs the system to ignore any previous calls to [clearComplicationSlotAfterEditing].
@@ -985,17 +978,10 @@
                 ?.overrideComplicationsForEditing(slotIdToComplicationData)
         }
 
-<<<<<<< HEAD
-        override fun clearComplicationSlotAfterEditing(slotId: Int) {
-            InteractiveInstanceManager.getCurrentInteractiveInstance()
-                ?.engine
-                ?.clearComplicationSlotAfterEditing(slotId)
-=======
         override fun clearComplicationSlotAfterEditing(slotId: Int, previewData: ComplicationData) {
             InteractiveInstanceManager.getCurrentInteractiveInstance()
                 ?.engine
                 ?.clearComplicationSlotAfterEditing(slotId, previewData)
->>>>>>> 3d4510a6
         }
 
         override fun dontClearAnyComplicationSlotsAfterEditing() {
