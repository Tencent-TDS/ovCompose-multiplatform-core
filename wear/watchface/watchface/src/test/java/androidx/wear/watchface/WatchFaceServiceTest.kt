--- conflicted
+++ resolved
@@ -154,10 +154,7 @@
 private const val RIGHT_COMPLICATION_ID = 1001
 private const val EDGE_COMPLICATION_ID = 1002
 private const val MOCK_COMPLICATION_ID = 1003
-<<<<<<< HEAD
-=======
 private const val MOCK_COMPLICATION_ID2 = 1004
->>>>>>> 3d4510a6
 private const val BACKGROUND_COMPLICATION_ID = 1111
 private const val NO_COMPLICATIONS = "NO_COMPLICATIONS"
 private const val LEFT_COMPLICATION = "LEFT_COMPLICATION"
@@ -375,8 +372,6 @@
             )
             .build()
 
-<<<<<<< HEAD
-=======
     private val mockCanvasComplication2 = mock<CanvasComplication>()
     private val mockComplication2 =
         ComplicationSlot.createRoundRectComplicationSlotBuilder(
@@ -400,7 +395,6 @@
             )
             .build()
 
->>>>>>> 3d4510a6
     @Suppress("DEPRECATION") // setDefaultDataSourceType
     private val backgroundComplication =
         ComplicationSlot.createBackgroundComplicationSlotBuilder(
@@ -3093,12 +3087,6 @@
     }
 
     @Test
-<<<<<<< HEAD
-    public fun clearComplicationSlotAfterEditing() {
-        initWallpaperInteractiveWatchFaceInstance(complicationSlots = listOf(mockComplication))
-
-        engineWrapper.clearComplicationSlotAfterEditing(MOCK_COMPLICATION_ID)
-=======
     public fun clearComplicationSlotAfterEditing_dataSourceChanged() {
         initWallpaperInteractiveWatchFaceInstance(complicationSlots = listOf(mockComplication))
         interactiveWatchFaceInstance.updateComplicationData(
@@ -3120,7 +3108,6 @@
                 .toApiComplicationData()
 
         engineWrapper.clearComplicationSlotAfterEditing(MOCK_COMPLICATION_ID, previewData)
->>>>>>> 3d4510a6
         engineWrapper.onEditSessionFinished()
 
         verify(mockCanvasComplication)
@@ -3128,22 +3115,6 @@
     }
 
     @Test
-<<<<<<< HEAD
-    public fun clearComplicationSlotAfterEditing_doesNotBlockOverrideComplicationData() {
-        initWallpaperInteractiveWatchFaceInstance(complicationSlots = listOf(mockComplication))
-        val data =
-            WireComplicationData.Builder(WireComplicationData.TYPE_LONG_TEXT)
-                .setLongText(WireComplicationText.plainText("TYPE_LONG_TEXT"))
-                .build()
-        interactiveWatchFaceInstance.overrideComplicationData(
-            listOf(IdAndComplicationDataWireFormat(MOCK_COMPLICATION_ID, data))
-        )
-
-        engineWrapper.clearComplicationSlotAfterEditing(MOCK_COMPLICATION_ID)
-
-        verify(mockCanvasComplication)
-            .loadData(data.toApiComplicationData(), loadDrawablesAsynchronous = true)
-=======
     public fun clearComplicationSlotAfterEditing_doesNothing_dataSourceUnchanged() {
         initWallpaperInteractiveWatchFaceInstance(complicationSlots = listOf(mockComplication))
         interactiveWatchFaceInstance.updateComplicationData(
@@ -3314,7 +3285,6 @@
         // a glimpse of the old complication.
         verify(mockCanvasComplication2)
             .loadData(EmptyComplicationData(), loadDrawablesAsynchronous = false)
->>>>>>> 3d4510a6
     }
 
     @Test
@@ -6660,7 +6630,6 @@
             )
 
         engineWrapper.onEditSessionFinished()
-<<<<<<< HEAD
 
         assertThat(engineWrapper.complicationsFlow.value)
             .containsExactly(
@@ -6671,18 +6640,6 @@
             )
     }
 
-=======
-
-        assertThat(engineWrapper.complicationsFlow.value)
-            .containsExactly(
-                leftComplication1.id,
-                leftComplication1.complicationData.toApiComplicationData(),
-                rightComplication1.id,
-                rightComplication1.complicationData.toApiComplicationData()
-            )
-    }
-
->>>>>>> 3d4510a6
     @Test
     @Config(sdk = [Build.VERSION_CODES.O_MR1])
     public fun setComplicationDataList_afterOverrideAppliedBy_removeAnyComplicationOverrides() {
