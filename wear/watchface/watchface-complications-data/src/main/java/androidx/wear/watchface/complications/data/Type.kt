/*
 * Copyright 2021 The Android Open Source Project
 *
 * Licensed under the Apache License, Version 2.0 (the "License");
 * you may not use this file except in compliance with the License.
 * You may obtain a copy of the License at
 *
 *      http://www.apache.org/licenses/LICENSE-2.0
 *
 * Unless required by applicable law or agreed to in writing, software
 * distributed under the License is distributed on an "AS IS" BASIS,
 * WITHOUT WARRANTIES OR CONDITIONS OF ANY KIND, either express or implied.
 * See the License for the specific language governing permissions and
 * limitations under the License.
 */

package androidx.wear.watchface.complications.data

import android.os.Build
import android.support.wearable.complications.ComplicationData as WireComplicationData
import androidx.annotation.RequiresApi
import androidx.annotation.RestrictTo

/**
 * The possible complication data types.
 *
 * See also wear/watchface/watchface-complications-data/src/main/res/values/attrs.xml for the XML
 * definition. And supportedTypes in wear/watchface/watchface/src/main/res/values/attrs.xml. And
 * wear/watchface/watchface/src/main/res/values/attrs.xml which defines a subset.
 */
public enum class ComplicationType(private val wireType: Int) {
    NO_DATA(WireComplicationData.TYPE_NO_DATA),
    EMPTY(WireComplicationData.TYPE_EMPTY),
    NOT_CONFIGURED(WireComplicationData.TYPE_NOT_CONFIGURED),
    SHORT_TEXT(WireComplicationData.TYPE_SHORT_TEXT),
    LONG_TEXT(WireComplicationData.TYPE_LONG_TEXT),
    RANGED_VALUE(WireComplicationData.TYPE_RANGED_VALUE),
    MONOCHROMATIC_IMAGE(WireComplicationData.TYPE_ICON),
    SMALL_IMAGE(WireComplicationData.TYPE_SMALL_IMAGE),
    PHOTO_IMAGE(WireComplicationData.TYPE_LARGE_IMAGE),
    NO_PERMISSION(WireComplicationData.TYPE_NO_PERMISSION),
    @RequiresApi(Build.VERSION_CODES.TIRAMISU)
    GOAL_PROGRESS(WireComplicationData.TYPE_GOAL_PROGRESS),
    @RequiresApi(Build.VERSION_CODES.TIRAMISU)
    WEIGHTED_ELEMENTS(WireComplicationData.TYPE_WEIGHTED_ELEMENTS);

    /**
     * Converts this value to the integer value used for serialization.
     *
     * This is only needed internally to convert to the underlying communication protocol.
<<<<<<< HEAD
     *
     * @hide
=======
>>>>>>> fdff00cc
     */
    @RestrictTo(RestrictTo.Scope.LIBRARY) public fun toWireComplicationType(): Int = wireType

    public companion object {
        /**
         * Converts the integer value used for serialization into a [ComplicationType].
         *
         * This is only needed internally to convert to the underlying communication protocol.
<<<<<<< HEAD
         *
         * @hide
=======
>>>>>>> fdff00cc
         */
        @OptIn(ComplicationExperimental::class)
        @RestrictTo(RestrictTo.Scope.LIBRARY_GROUP)
        @JvmStatic
        @Suppress("NewApi")
        public fun fromWireType(wireType: Int): ComplicationType =
            when (wireType) {
                NO_DATA.wireType -> NO_DATA
                EMPTY.wireType -> EMPTY
                NOT_CONFIGURED.wireType -> NOT_CONFIGURED
                SHORT_TEXT.wireType -> SHORT_TEXT
                LONG_TEXT.wireType -> LONG_TEXT
                RANGED_VALUE.wireType -> RANGED_VALUE
                MONOCHROMATIC_IMAGE.wireType -> MONOCHROMATIC_IMAGE
                SMALL_IMAGE.wireType -> SMALL_IMAGE
                PHOTO_IMAGE.wireType -> PHOTO_IMAGE
                NO_PERMISSION.wireType -> NO_PERMISSION
                GOAL_PROGRESS.wireType -> GOAL_PROGRESS
                WEIGHTED_ELEMENTS.wireType -> WEIGHTED_ELEMENTS
                else -> EMPTY
            }

        /**
         * Converts an array of [ComplicationType] to an array of integers with the corresponding
         * wire types.
         *
         * This is only needed internally to convert to the underlying communication protocol.
         *
         * Needed to access this conveniently in Java.
<<<<<<< HEAD
         *
         * @hide
=======
>>>>>>> fdff00cc
         */
        @RestrictTo(RestrictTo.Scope.LIBRARY_GROUP)
        @JvmStatic
        public fun toWireTypes(types: Collection<ComplicationType>): IntArray = types.toWireTypes()

        /**
         * Converts an array of integer values used for serialization into the corresponding array
         * of [ComplicationType].
         *
         * This is only needed internally to convert to the underlying communication protocol.
         *
         * Needed to access this conveniently in Java.
<<<<<<< HEAD
         *
         * @hide
=======
>>>>>>> fdff00cc
         */
        @RestrictTo(RestrictTo.Scope.LIBRARY_GROUP)
        @JvmStatic
        public fun fromWireTypes(types: IntArray): Array<ComplicationType> =
            types.toApiComplicationTypes()

        /**
         * Converts an array of integer values used for serialization into the corresponding list of
         * [ComplicationType].
<<<<<<< HEAD
         *
         * @hide
=======
>>>>>>> fdff00cc
         */
        @RestrictTo(RestrictTo.Scope.LIBRARY_GROUP)
        @JvmStatic
        public fun fromWireTypeList(types: IntArray): List<ComplicationType> =
            types.map { fromWireType(it) }
    }
}

/**
 * Converts an array of [ComplicationType] to an array of integers with the corresponding wire
 * types.
 *
 * This is only needed internally to convert to the underlying communication protocol.
<<<<<<< HEAD
 *
 * @hide
=======
>>>>>>> fdff00cc
 */
@RestrictTo(RestrictTo.Scope.LIBRARY_GROUP)
public fun Collection<ComplicationType>.toWireTypes(): IntArray =
    this.map { it.toWireComplicationType() }.toIntArray()

/**
 * Converts an array of integer values uses for serialization into the corresponding array of
 * [ComplicationType] to .
 *
 * This is only needed internally to convert to the underlying communication protocol.
<<<<<<< HEAD
 *
 * @hide
=======
>>>>>>> fdff00cc
 */
@RestrictTo(RestrictTo.Scope.LIBRARY_GROUP)
public fun IntArray.toApiComplicationTypes(): Array<ComplicationType> =
    this.map { ComplicationType.fromWireType(it) }.toTypedArray()<|MERGE_RESOLUTION|>--- conflicted
+++ resolved
@@ -48,11 +48,6 @@
      * Converts this value to the integer value used for serialization.
      *
      * This is only needed internally to convert to the underlying communication protocol.
-<<<<<<< HEAD
-     *
-     * @hide
-=======
->>>>>>> fdff00cc
      */
     @RestrictTo(RestrictTo.Scope.LIBRARY) public fun toWireComplicationType(): Int = wireType
 
@@ -61,11 +56,6 @@
          * Converts the integer value used for serialization into a [ComplicationType].
          *
          * This is only needed internally to convert to the underlying communication protocol.
-<<<<<<< HEAD
-         *
-         * @hide
-=======
->>>>>>> fdff00cc
          */
         @OptIn(ComplicationExperimental::class)
         @RestrictTo(RestrictTo.Scope.LIBRARY_GROUP)
@@ -95,11 +85,6 @@
          * This is only needed internally to convert to the underlying communication protocol.
          *
          * Needed to access this conveniently in Java.
-<<<<<<< HEAD
-         *
-         * @hide
-=======
->>>>>>> fdff00cc
          */
         @RestrictTo(RestrictTo.Scope.LIBRARY_GROUP)
         @JvmStatic
@@ -112,11 +97,6 @@
          * This is only needed internally to convert to the underlying communication protocol.
          *
          * Needed to access this conveniently in Java.
-<<<<<<< HEAD
-         *
-         * @hide
-=======
->>>>>>> fdff00cc
          */
         @RestrictTo(RestrictTo.Scope.LIBRARY_GROUP)
         @JvmStatic
@@ -126,11 +106,6 @@
         /**
          * Converts an array of integer values used for serialization into the corresponding list of
          * [ComplicationType].
-<<<<<<< HEAD
-         *
-         * @hide
-=======
->>>>>>> fdff00cc
          */
         @RestrictTo(RestrictTo.Scope.LIBRARY_GROUP)
         @JvmStatic
@@ -144,11 +119,6 @@
  * types.
  *
  * This is only needed internally to convert to the underlying communication protocol.
-<<<<<<< HEAD
- *
- * @hide
-=======
->>>>>>> fdff00cc
  */
 @RestrictTo(RestrictTo.Scope.LIBRARY_GROUP)
 public fun Collection<ComplicationType>.toWireTypes(): IntArray =
@@ -159,11 +129,6 @@
  * [ComplicationType] to .
  *
  * This is only needed internally to convert to the underlying communication protocol.
-<<<<<<< HEAD
- *
- * @hide
-=======
->>>>>>> fdff00cc
  */
 @RestrictTo(RestrictTo.Scope.LIBRARY_GROUP)
 public fun IntArray.toApiComplicationTypes(): Array<ComplicationType> =
