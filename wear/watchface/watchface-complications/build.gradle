--- conflicted
+++ resolved
@@ -69,9 +69,5 @@
     type = LibraryType.PUBLISHED_LIBRARY
     inceptionYear = "2021"
     description = "Android Wear Complications"
-<<<<<<< HEAD
-    metalavaK2UastEnabled = true
-=======
->>>>>>> 3d4510a6
     legacyDisableKotlinStrictApiMode = true
 }