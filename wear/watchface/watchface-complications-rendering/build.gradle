/*
 * Copyright 2020 The Android Open Source Project
 *
 * Licensed under the Apache License, Version 2.0 (the "License");
 * you may not use this file except in compliance with the License.
 * You may obtain a copy of the License at
 *
 *      http://www.apache.org/licenses/LICENSE-2.0
 *
 * Unless required by applicable law or agreed to in writing, software
 * distributed under the License is distributed on an "AS IS" BASIS,
 * WITHOUT WARRANTIES OR CONDITIONS OF ANY KIND, either express or implied.
 * See the License for the specific language governing permissions and
 * limitations under the License.
 */

/**
 * This file was created using the `create_project.py` script located in the
 * `<AndroidX root>/development/project-creator` directory.
 *
 * Please use that script when creating a new project, rather than copying an existing project and
 * modifying its settings.
 */
import androidx.build.RunApiTasks
import androidx.build.LibraryType

plugins {
    id("AndroidXPlugin")
    id("com.android.library")
    id("org.jetbrains.kotlin.android")
}

dependencies {
    api("androidx.annotation:annotation:1.8.1")
    api(project(":wear:watchface:watchface-complications-data"))
    api(project(":wear:watchface:watchface"))

    implementation("androidx.core:core:1.1.0")
    implementation("androidx.preference:preference:1.1.0")
    androidTestImplementation(libs.testCore)
    androidTestImplementation(libs.testRunner)
    androidTestImplementation(libs.testExtJunit)
    androidTestImplementation(libs.truth)
    testImplementation(libs.testCore)
    testImplementation(libs.testRunner)
    testImplementation(libs.testRules)
    testImplementation(libs.robolectric)
    testImplementation(libs.mockitoCore4)
    testImplementation(libs.truth)
    testImplementation(libs.junit)
    testImplementation(project(":wear:watchface:watchface"))
}

android {
    buildFeatures {
        aidl = true
    }
    defaultConfig {
        minSdkVersion 26
    }
    lintOptions {
        disable 'NullabilityAnnotationsDetector' // False alarm on transformed files.
    }

    // Use Robolectric 4.+
    testOptions.unitTests.includeAndroidResources = true
    namespace "androidx.wear.watchface.complications.rendering"
}

androidx {
    name = "Android Wear Watchface Complication Rendering"
    type = LibraryType.PUBLISHED_LIBRARY
    inceptionYear = "2020"
    description = "Support for rendering complications on the watch face"
<<<<<<< HEAD
    metalavaK2UastEnabled = true
=======
>>>>>>> 3d4510a6
    legacyDisableKotlinStrictApiMode = true
}<|MERGE_RESOLUTION|>--- conflicted
+++ resolved
@@ -72,9 +72,5 @@
     type = LibraryType.PUBLISHED_LIBRARY
     inceptionYear = "2020"
     description = "Support for rendering complications on the watch face"
-<<<<<<< HEAD
-    metalavaK2UastEnabled = true
-=======
->>>>>>> 3d4510a6
     legacyDisableKotlinStrictApiMode = true
 }