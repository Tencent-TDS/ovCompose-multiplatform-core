--- conflicted
+++ resolved
@@ -27,11 +27,6 @@
 /**
  * This class requires API level 27 and is only intended for use in conjunction with
  * wear-watchface-client which also requires API level 27.
-<<<<<<< HEAD
- *
- * @hide
-=======
->>>>>>> fdff00cc
  */
 @RestrictTo(RestrictTo.Scope.LIBRARY_GROUP)
 public class SharedMemoryImage {
