/*
 * Copyright 2020 The Android Open Source Project
 *
 * Licensed under the Apache License, Version 2.0 (the "License");
 * you may not use this file except in compliance with the License.
 * You may obtain a copy of the License at
 *
 *      http://www.apache.org/licenses/LICENSE-2.0
 *
 * Unless required by applicable law or agreed to in writing, software
 * distributed under the License is distributed on an "AS IS" BASIS,
 * WITHOUT WARRANTIES OR CONDITIONS OF ANY KIND, either express or implied.
 * See the License for the specific language governing permissions and
 * limitations under the License.
 */

/**
 * This file was created using the `create_project.py` script located in the
 * `<AndroidX root>/development/project-creator` directory.
 *
 * Please use that script when creating a new project, rather than copying an existing project and
 * modifying its settings.
 */
import androidx.build.LibraryType

plugins {
    id("AndroidXPlugin")
    id("com.android.library")
    id("kotlin-android")
}

dependencies {
    api("androidx.annotation:annotation:1.8.1")
    api("androidx.versionedparcelable:versionedparcelable:1.1.0")
    api(project(":wear:watchface:watchface-complications-data"))
    api(libs.kotlinStdlib)

    implementation("androidx.core:core:1.1.0")
    annotationProcessor(project(":versionedparcelable:versionedparcelable-compiler"))
}

android {
    defaultConfig {
        minSdkVersion 26
    }

    buildFeatures {
        aidl = true
    }

    buildTypes.configureEach {
        consumerProguardFiles "proguard-rules.pro"
    }
    namespace "androidx.wear.watchface.data"
}

androidx {
    name = "Android Wear Watchface Data"
    type = LibraryType.PUBLISHED_LIBRARY
    inceptionYear = "2020"
    description = "Android Wear Watchface hidden AIDL implementaion details"
<<<<<<< HEAD
    metalavaK2UastEnabled = true
=======
>>>>>>> 3d4510a6
    legacyDisableKotlinStrictApiMode = true
}<|MERGE_RESOLUTION|>--- conflicted
+++ resolved
@@ -59,9 +59,5 @@
     type = LibraryType.PUBLISHED_LIBRARY
     inceptionYear = "2020"
     description = "Android Wear Watchface hidden AIDL implementaion details"
-<<<<<<< HEAD
-    metalavaK2UastEnabled = true
-=======
->>>>>>> 3d4510a6
     legacyDisableKotlinStrictApiMode = true
 }