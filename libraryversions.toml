[versions]
ACTIVITY = "1.11.0-alpha01"
ANNOTATION = "1.9.0-rc01"
ANNOTATION_EXPERIMENTAL = "1.5.0-alpha01"
APPCOMPAT = "1.8.0-alpha01"
APPFUNCTIONS = "1.0.0-alpha01"
APPSEARCH = "1.1.0-beta02"
ARCH_CORE = "2.3.0-alpha01"
ASYNCLAYOUTINFLATER = "1.1.0-alpha02"
AUTOFILL = "1.3.0-rc01"
BENCHMARK = "1.4.0-alpha08"
BIOMETRIC = "1.4.0-alpha02"
BLUETOOTH = "1.0.0-alpha02"
BROWSER = "1.9.0-alpha01"
BUILDSRC_TESTS = "1.0.0-alpha01"
CAMERA = "1.5.0-alpha06"
CAMERA_MEDIA3 = "1.0.0-alpha02"
CAMERA_PIPE = "1.0.0-alpha01"
CAMERA_TESTING = "1.0.0-alpha01"
CAMERA_VIEWFINDER = "1.4.0-alpha13"
CARDVIEW = "1.1.0-alpha01"
CAR_APP = "1.8.0-alpha01"
COLLECTION = "1.5.0-beta03"
COMPOSE = "1.9.0-alpha01"
COMPOSE_MATERIAL3 = "1.4.0-alpha09"
COMPOSE_MATERIAL3_ADAPTIVE = "1.1.0-rc01"
COMPOSE_MATERIAL3_COMMON = "1.0.0-alpha01"
COMPOSE_MATERIAL3_XR = "1.0.0-alpha03"
COMPOSE_RUNTIME = "1.9.0-alpha01"
CONSTRAINTLAYOUT = "2.3.0-alpha01"
CONSTRAINTLAYOUT_COMPOSE = "1.2.0-alpha01"
CONSTRAINTLAYOUT_CORE = "1.2.0-alpha01"
CONTENTPAGER = "1.1.0-alpha01"
COORDINATORLAYOUT = "1.3.0-rc01"
CORE = "1.16.0-beta01"
CORE_ANIMATION = "1.0.0"
CORE_ANIMATION_TESTING = "1.0.0"
CORE_APPDIGEST = "1.0.0-alpha01"
CORE_BACKPORTED_FIXES = "1.0.0-alpha01"
CORE_GOOGLE_SHORTCUTS = "1.2.0-alpha02"
CORE_HAPTICS = "1.0.0-alpha01"
CORE_I18N = "1.0.0-alpha02"
CORE_LOCATION_ALTITUDE = "1.0.0-alpha03"
CORE_PERFORMANCE = "1.0.0"
CORE_REMOTEVIEWS = "1.1.0-rc01"
CORE_ROLE = "1.2.0-alpha01"
CORE_SPLASHSCREEN = "1.2.0-beta01"
CORE_TELECOM = "1.0.0-beta01"
CORE_UWB = "1.0.0-alpha10"
CORE_VIEWTREE = "1.0.0-rc01"
CREDENTIALS = "1.5.0-rc01"
CREDENTIALS_E2EE_QUARANTINE = "1.0.0-alpha02"
CREDENTIALS_FIDO_QUARANTINE = "1.0.0-alpha02"
CREDENTIALS_REGISTRY = "1.0.0-alpha01"
CURSORADAPTER = "1.1.0-alpha01"
CUSTOMVIEW = "1.2.0-alpha03"
CUSTOMVIEW_POOLINGCONTAINER = "1.1.0-alpha01"
DATASTORE = "1.2.0-alpha01"
DOCUMENTFILE = "1.1.0-alpha02"
DRAGANDDROP = "1.1.0-alpha01"
DRAWERLAYOUT = "1.3.0-alpha01"
DYNAMICANIMATION = "1.1.0-alpha04"
DYNAMICANIMATION_KTX = "1.0.0-alpha04"
EMOJI = "1.2.0-alpha03"
EMOJI2 = "1.5.0-rc01"
ENTERPRISE = "1.1.0-rc01"
EXIFINTERFACE = "1.4.0-rc01"
FRAGMENT = "1.9.0-alpha01"
FUTURES = "1.3.0-alpha01"
GLANCE = "1.2.0-alpha01"
GLANCE_TEMPLATE = "1.0.0-alpha06"
GLANCE_WEAR_TILES = "1.0.0-alpha06"
GRAPHICS_CORE = "1.0.0"
GRAPHICS_FILTERS = "1.0.0-alpha01"
GRAPHICS_PATH = "1.0.0-rc01"
GRAPHICS_SHAPES = "1.1.0-alpha01"
GRIDLAYOUT = "1.1.0-beta02"
HEALTH_CONNECT = "1.1.0-alpha12"
HEALTH_CONNECT_TESTING_QUARANTINE = "1.0.0-alpha02"
HEALTH_SERVICES_CLIENT = "1.1.0-alpha05"
HEIFWRITER = "1.1.0-alpha05"
HILT = "1.2.0-rc01"
HILT_NAVIGATION = "1.2.0-rc01"
HILT_NAVIGATION_COMPOSE = "1.2.0-rc01"
INK = "1.0.0-alpha03"
INPUT_MOTIONPREDICTION = "1.0.0-beta05"
INSPECTION = "1.0.0"
INTERPOLATOR = "1.1.0-alpha01"
JAVASCRIPTENGINE = "1.0.0-beta01"
KRUTH = "1.1.0-alpha01"
LEANBACK = "1.2.0-beta01"
LEANBACK_GRID = "1.0.0-beta01"
LEANBACK_PAGING = "1.1.0-beta01"
LEANBACK_PREFERENCE = "1.2.0-beta01"
LEANBACK_TAB = "1.1.0-beta01"
LEGACY = "1.1.0-alpha01"
LIBYUV = "0.1.0-dev01"
LIFECYCLE = "2.9.0-alpha11"
LIFECYCLE_EXTENSIONS = "2.2.0"
LIFECYCLE_VIEWMODEL_NAV3 = "2.9.0-alpha10"
LINT = "1.0.0-alpha03"
LOADER = "1.2.0-alpha01"
MEDIA = "1.8.0-alpha01"
MEDIAROUTER = "1.8.0-alpha03"
METRICS = "1.0.0-beta02"
NAVIGATION = "2.9.0-alpha07"
NAVIGATION3 = "0.1.0-dev01"
PAGING = "3.4.0-alpha01"
PALETTE = "1.1.0-alpha01"
PDF = "1.0.0-alpha07"
PERCENTLAYOUT = "1.1.0-alpha01"
PERFORMANCE = "1.0.0-alpha01"
PREFERENCE = "1.3.0-alpha01"
PRINT = "1.1.0-beta01"
PRIVACYSANDBOX_ACTIVITY = "1.0.0-alpha01"
PRIVACYSANDBOX_ADS = "1.1.0-beta12"
PRIVACYSANDBOX_PLUGINS = "1.0.0-alpha03"
PRIVACYSANDBOX_SDKRUNTIME = "1.0.0-alpha16"
PRIVACYSANDBOX_TOOLS = "1.0.0-alpha12"
PRIVACYSANDBOX_UI = "1.0.0-alpha14"
PROFILEINSTALLER = "1.5.0-alpha01"
RECOMMENDATION = "1.1.0-alpha01"
RECYCLERVIEW = "1.5.0-alpha01"
RECYCLERVIEW_SELECTION = "1.2.0-alpha02"
REMOTECALLBACK = "1.0.0-alpha02"
RESOURCEINSPECTION = "1.1.0-alpha01"
ROOM = "2.7.0-rc01"
SAFEPARCEL = "1.0.0-alpha01"
SAVEDSTATE = "1.3.0-alpha09"
SECURITY = "1.1.0-alpha07"
SECURITY_APP_AUTHENTICATOR = "1.0.0-rc01"
SECURITY_APP_AUTHENTICATOR_TESTING = "1.0.0-rc01"
SECURITY_BIOMETRIC = "1.0.0-alpha01"
SECURITY_IDENTITY_CREDENTIAL = "1.0.0-alpha04"
SECURITY_MLS = "1.0.0-alpha01"
SECURITY_STATE = "1.0.0-beta01"
SECURITY_STATE_PROVIDER = "1.0.0-alpha01"
SHARETARGET = "1.3.0-alpha01"
SLICE = "1.1.0-alpha03"
SLICE_BENCHMARK = "1.1.0-alpha03"
SLICE_BUILDERS_KTX = "1.0.0-alpha09"
SLICE_REMOTECALLBACK = "1.0.0-alpha01"
SLIDINGPANELAYOUT = "1.3.0-alpha01"
SQLITE = "2.5.0-rc01"
SQLITE_INSPECTOR = "2.1.0-alpha01"
STABLE_AIDL = "1.0.0-alpha01"
STARTUP = "1.2.0-rc01"
SWIPEREFRESHLAYOUT = "1.2.0-beta01"
TESTEXT = "1.0.0-alpha03"
TESTSCREENSHOT = "1.0.0-alpha01"
TEST_UIAUTOMATOR = "2.4.0-alpha01"
TEXT = "1.0.0-alpha01"
TRACING = "1.3.0-beta01"
TRACING_DRIVER = "1.0.0-alpha01"
TRACING_PERFETTO = "1.0.0"
TRANSITION = "1.6.0-beta01"
TV = "1.0.0-alpha12"
TVPROVIDER = "1.1.0-alpha02"
TV_MATERIAL = "1.1.0-alpha01"
VECTORDRAWABLE = "1.2.0"
VECTORDRAWABLE_ANIMATED = "1.2.0"
VECTORDRAWABLE_SEEKABLE = "1.0.0"
VERSIONED_PARCELABLE = "1.2.0-rc01"
VIEWPAGER = "1.1.0-rc01"
VIEWPAGER2 = "1.2.0-alpha01"
WEAR = "1.4.0-alpha01"
WEAR_COMPOSE = "1.5.0-alpha10"
WEAR_COMPOSE_MATERIAL3 = "1.0.0-alpha33"
WEAR_CORE = "1.0.0-alpha01"
WEAR_INPUT = "1.2.0-alpha03"
WEAR_INPUT_TESTING = "1.2.0-alpha03"
WEAR_ONGOING = "1.1.0-alpha02"
WEAR_PHONE_INTERACTIONS = "1.1.0-rc01"
WEAR_PROTOLAYOUT = "1.3.0-alpha09"
WEAR_REMOTE_INTERACTIONS = "1.1.0-rc01"
WEAR_TILES = "1.5.0-alpha09"
WEAR_TOOLING_PREVIEW = "1.0.0-rc01"
WEAR_WATCHFACE = "1.3.0-alpha05"
WEBKIT = "1.13.0-rc01"
# Adding a comment to prevent merge conflicts for Window artifact
<<<<<<< HEAD
WINDOW = "1.3.0"
WINDOW_EXTENSIONS = "1.3.0-rc01"
=======
WINDOW = "1.4.0-rc01"
WINDOW_EXTENSIONS = "1.5.0-alpha01"
>>>>>>> 357997af
WINDOW_EXTENSIONS_CORE = "1.1.0-alpha01"
WINDOW_SIDECAR = "1.0.0-rc01"
WORK = "2.10.0-rc01"
XR = "1.0.0-alpha03"
XR_ARCORE = "1.0.0-alpha03"
XR_COMPOSE = "1.0.0-alpha03"
XR_RUNTIME = "1.0.0-alpha03"
XR_SCENECORE = "1.0.0-alpha03"

[groups]
ACTIVITY = { group = "androidx.activity", atomicGroupVersion = "versions.ACTIVITY" }
ANNOTATION = { group = "androidx.annotation" }
APPCOMPAT = { group = "androidx.appcompat", atomicGroupVersion = "versions.APPCOMPAT" }
APPFUNCTIONS = { group = "androidx.appfunctions", atomicGroupVersion = "versions.APPFUNCTIONS" }
APPSEARCH = { group = "androidx.appsearch", atomicGroupVersion = "versions.APPSEARCH" }
ARCH_CORE = { group = "androidx.arch.core", atomicGroupVersion = "versions.ARCH_CORE" }
ASYNCLAYOUTINFLATER = { group = "androidx.asynclayoutinflater", atomicGroupVersion = "versions.ASYNCLAYOUTINFLATER" }
AUTOFILL = { group = "androidx.autofill", atomicGroupVersion = "versions.AUTOFILL" }
BENCHMARK = { group = "androidx.benchmark", atomicGroupVersion = "versions.BENCHMARK" }
BIOMETRIC = { group = "androidx.biometric", atomicGroupVersion = "versions.BIOMETRIC" }
BLUETOOTH = { group = "androidx.bluetooth", atomicGroupVersion = "versions.BLUETOOTH" }
BROWSER = { group = "androidx.browser", atomicGroupVersion = "versions.BROWSER" }
BUILDSRC_TESTS_MAX_DEP_VERSIONS_DEP = { group = "androidx.buildSrc-tests-max-dep-versions-dep", atomicGroupVersion = "versions.BUILDSRC_TESTS", overrideInclude = [ ":buildSrc-tests:max-dep-versions:buildSrc-tests-max-dep-versions-dep" ] }
BUILDSRC_TESTS_MAX_DEP_VERSIONS_MAIN = { group = "androidx.buildSrc-tests-max-dep-versions-main", atomicGroupVersion = "versions.BUILDSRC_TESTS", overrideInclude = [ ":buildSrc-tests:max-dep-versions:buildSrc-tests-max-dep-versions-main" ] }
CAMERA = { group = "androidx.camera", atomicGroupVersion = "versions.CAMERA" }
CAMERA_MEDIA3 = { group = "androidx.camera.media3", atomicGroupVersion = "versions.CAMERA_MEDIA3" }
CAMERA_PIPE = { group = "androidx.camera", atomicGroupVersion = "versions.CAMERA_PIPE", overrideInclude = [ ":camera:camera-camera2-pipe", ":camera:camera-camera2-pipe-integration" ] }
CAMERA_TESTING = { group = "androidx.camera", atomicGroupVersion = "versions.CAMERA_TESTING", overrideInclude = [ ":camera:camera-testing" ] }
CAMERA_VIEWFINDER = { group = "androidx.camera.viewfinder", atomicGroupVersion = "versions.CAMERA_VIEWFINDER" }
CARDVIEW = { group = "androidx.cardview", atomicGroupVersion = "versions.CARDVIEW" }
CAR_APP = { group = "androidx.car.app", atomicGroupVersion = "versions.CAR_APP" }
COLLECTION = { group = "androidx.collection", atomicGroupVersion = "versions.COLLECTION" }
COMPOSE_ANIMATION = { group = "androidx.compose.animation", atomicGroupVersion = "versions.COMPOSE" }
COMPOSE_FOUNDATION = { group = "androidx.compose.foundation", atomicGroupVersion = "versions.COMPOSE" }
COMPOSE_MATERIAL = { group = "androidx.compose.material" }
COMPOSE_MATERIAL3 = { group = "androidx.compose.material3", atomicGroupVersion = "versions.COMPOSE_MATERIAL3" }
COMPOSE_MATERIAL3_ADAPTIVE = { group = "androidx.compose.material3.adaptive", atomicGroupVersion = "versions.COMPOSE_MATERIAL3_ADAPTIVE" }
COMPOSE_MATERIAL3_ADAPTIVE_NAVIGATION_SUITE = { group = "androidx.compose.material3", atomicGroupVersion = "versions.COMPOSE_MATERIAL3", overrideInclude = [ ":compose:material3:material3-adaptive-navigation-suite" ] }
COMPOSE_MATERIAL3_XR = { group = "androidx.xr.compose.material3", atomicGroupVersion = "versions.COMPOSE_MATERIAL3_XR" }
COMPOSE_RUNTIME = { group = "androidx.compose.runtime", atomicGroupVersion = "versions.COMPOSE" }
COMPOSE_UI = { group = "androidx.compose.ui", atomicGroupVersion = "versions.COMPOSE" }
CONCURRENT = { group = "androidx.concurrent", atomicGroupVersion = "versions.FUTURES" }
CONSTRAINTLAYOUT = { group = "androidx.constraintlayout" }
CONTENTPAGER = { group = "androidx.contentpager", atomicGroupVersion = "versions.CONTENTPAGER" }
COORDINATORLAYOUT = { group = "androidx.coordinatorlayout", atomicGroupVersion = "versions.COORDINATORLAYOUT" }
CORE = { group = "androidx.core", overrideInclude = [ ":core:core-viewtree" ] }
CORE_HAPTICS = { group = "androidx.core.haptics", atomicGroupVersion = "versions.CORE_HAPTICS" }
CORE_UWB = { group = "androidx.core.uwb", atomicGroupVersion = "versions.CORE_UWB" }
CREDENTIALS = { group = "androidx.credentials", atomicGroupVersion = "versions.CREDENTIALS" }
CREDENTIALS_REGISTRY = { group = "androidx.credentials.registry", atomicGroupVersion = "versions.CREDENTIALS_REGISTRY" }
CURSORADAPTER = { group = "androidx.cursoradapter", atomicGroupVersion = "versions.CURSORADAPTER" }
CUSTOMVIEW = { group = "androidx.customview" }
DATASTORE = { group = "androidx.datastore", atomicGroupVersion = "versions.DATASTORE" }
DOCUMENTFILE = { group = "androidx.documentfile", atomicGroupVersion = "versions.DOCUMENTFILE" }
DRAGANDDROP = { group = "androidx.draganddrop", atomicGroupVersion = "versions.DRAGANDDROP" }
DRAWERLAYOUT = { group = "androidx.drawerlayout", atomicGroupVersion = "versions.DRAWERLAYOUT" }
DYNAMICANIMATION = { group = "androidx.dynamicanimation" }
EMOJI = { group = "androidx.emoji" }
EMOJI2 = { group = "androidx.emoji2", atomicGroupVersion = "versions.EMOJI2" }
ENTERPRISE = { group = "androidx.enterprise", atomicGroupVersion = "versions.ENTERPRISE" }
EXIFINTERFACE = { group = "androidx.exifinterface", atomicGroupVersion = "versions.EXIFINTERFACE" }
FRAGMENT = { group = "androidx.fragment", atomicGroupVersion = "versions.FRAGMENT" }
GLANCE = { group = "androidx.glance", atomicGroupVersion = "versions.GLANCE" }
GRAPHICS = { group = "androidx.graphics" }
GRAPHICS_FILTERS = { group = "androidx.graphics.filters", atomicGroupVersion = "versions.GRAPHICS_FILTERS" }
GRIDLAYOUT = { group = "androidx.gridlayout", atomicGroupVersion = "versions.GRIDLAYOUT" }
HEALTH = { group = "androidx.health" }
HEALTH_CONNECT = { group = "androidx.health.connect", atomicGroupVersion = "versions.HEALTH_CONNECT" }
HEIFWRITER = { group = "androidx.heifwriter", atomicGroupVersion = "versions.HEIFWRITER" }
HILT = { group = "androidx.hilt" }
INK = { group = "androidx.ink", atomicGroupVersion = "versions.INK" }
INPUT = { group = "androidx.input" }
INSPECTION = { group = "androidx.inspection", atomicGroupVersion = "versions.INSPECTION" }
INSPECTION_EXTENSIONS = { group = "androidx.inspection.extensions", atomicGroupVersion = "versions.SQLITE_INSPECTOR", overrideInclude = [ ":sqlite:sqlite-inspection" ] }
INTERPOLATOR = { group = "androidx.interpolator", atomicGroupVersion = "versions.INTERPOLATOR" }
JAVASCRIPTENGINE = { group = "androidx.javascriptengine", atomicGroupVersion = "versions.JAVASCRIPTENGINE" }
KRUTH = { group = "androidx.kruth", atomicGroupVersion = "versions.KRUTH" }
LEANBACK = { group = "androidx.leanback" }
LEGACY = { group = "androidx.legacy" }
LIBYUV = { group = "libyuv", atomicGroupVersion = "versions.LIBYUV" }
LIFECYCLE = { group = "androidx.lifecycle", atomicGroupVersion = "versions.LIFECYCLE" }
LIFECYCLE_EXTENSIONS = { group = "androidx.lifecycle", atomicGroupVersion = "versions.LIFECYCLE_EXTENSIONS", overrideInclude = [ ":lifecycle:lifecycle-extensions" ] }
LIFECYCLE_VIEWMODEL_NAV3 = { group = "androidx.lifecycle", atomicGroupVersion = "versions.LIFECYCLE_VIEWMODEL_NAV3", overrideInclude = [ ":lifecycle-viewmodel-navigation3" ] }
LINT = { group = "androidx.lint", atomicGroupVersion = "versions.LINT" }
LOADER = { group = "androidx.loader", atomicGroupVersion = "versions.LOADER" }
MEDIA = { group = "androidx.media" }
MEDIAROUTER = { group = "androidx.mediarouter", atomicGroupVersion = "versions.MEDIAROUTER" }
METRICS = { group = "androidx.metrics", atomicGroupVersion = "versions.METRICS" }
NAVIGATION = { group = "androidx.navigation", atomicGroupVersion = "versions.NAVIGATION" }
NAVIGATION3 = { group = "androidx.navigation3", atomicGroupVersion = "versions.NAVIGATION3" }
PAGING = { group = "androidx.paging", atomicGroupVersion = "versions.PAGING" }
PALETTE = { group = "androidx.palette", atomicGroupVersion = "versions.PALETTE" }
PDF = { group = "androidx.pdf", atomicGroupVersion = "versions.PDF" }
PERCENTLAYOUT = { group = "androidx.percentlayout", atomicGroupVersion = "versions.PERCENTLAYOUT" }
PERFORMANCE = { group = "androidx.performance", atomicGroupVersion = "versions.PERFORMANCE" }
PREFERENCE = { group = "androidx.preference", atomicGroupVersion = "versions.PREFERENCE" }
PRINT = { group = "androidx.print", atomicGroupVersion = "versions.PRINT" }
PRIVACYSANDBOX_ACTIVITY = { group = "androidx.privacysandbox.activity", atomicGroupVersion = "versions.PRIVACYSANDBOX_ACTIVITY" }
PRIVACYSANDBOX_ADS = { group = "androidx.privacysandbox.ads", atomicGroupVersion = "versions.PRIVACYSANDBOX_ADS" }
PRIVACYSANDBOX_PLUGINS = { group = "androidx.privacysandbox.plugins", atomicGroupVersion = "versions.PRIVACYSANDBOX_PLUGINS" }
PRIVACYSANDBOX_SDKRUNTIME = { group = "androidx.privacysandbox.sdkruntime", atomicGroupVersion = "versions.PRIVACYSANDBOX_SDKRUNTIME" }
PRIVACYSANDBOX_TOOLS = { group = "androidx.privacysandbox.tools", atomicGroupVersion = "versions.PRIVACYSANDBOX_TOOLS" }
PRIVACYSANDBOX_UI = { group = "androidx.privacysandbox.ui", atomicGroupVersion = "versions.PRIVACYSANDBOX_UI" }
PROFILEINSTALLER = { group = "androidx.profileinstaller", atomicGroupVersion = "versions.PROFILEINSTALLER" }
RECOMMENDATION = { group = "androidx.recommendation", atomicGroupVersion = "versions.RECOMMENDATION" }
RECYCLERVIEW = { group = "androidx.recyclerview" }
REMOTECALLBACK = { group = "androidx.remotecallback", atomicGroupVersion = "versions.REMOTECALLBACK" }
RESOURCEINSPECTION = { group = "androidx.resourceinspection", atomicGroupVersion = "versions.RESOURCEINSPECTION" }
ROOM = { group = "androidx.room", atomicGroupVersion = "versions.ROOM" }
SAFEPARCEL = { group = "androidx.safeparcel", atomicGroupVersion = "versions.SAFEPARCEL" }
SAVEDSTATE = { group = "androidx.savedstate", atomicGroupVersion = "versions.SAVEDSTATE" }
SECURITY = { group = "androidx.security" }
SHARETARGET = { group = "androidx.sharetarget", atomicGroupVersion = "versions.SHARETARGET" }
SLICE = { group = "androidx.slice" }
SLIDINGPANELAYOUT = { group = "androidx.slidingpanelayout", atomicGroupVersion = "versions.SLIDINGPANELAYOUT" }
SQLITE = { group = "androidx.sqlite", atomicGroupVersion = "versions.SQLITE" }
STABLE_AIDL = { group = "androidx.stableaidl", atomicGroupVersion = "versions.STABLE_AIDL" }
STARTUP = { group = "androidx.startup", atomicGroupVersion = "versions.STARTUP" }
SWIPEREFRESHLAYOUT = { group = "androidx.swiperefreshlayout", atomicGroupVersion = "versions.SWIPEREFRESHLAYOUT" }
TESTEXT = { group = "androidx.test.ext", atomicGroupVersion = "versions.TESTEXT" }
TESTSCREENSHOT = { group = "androidx.test.screenshot", atomicGroupVersion = "versions.TESTSCREENSHOT" }
TEST_UIAUTOMATOR = { group = "androidx.test.uiautomator", atomicGroupVersion = "versions.TEST_UIAUTOMATOR" }
TEXT = { group = "androidx.text", atomicGroupVersion = "versions.TEXT" }
TRACING = { group = "androidx.tracing", atomicGroupVersion = "versions.TRACING" }
TRACING_DRIVER = { group = "androidx.tracing", atomicGroupVersion = "versions.TRACING_DRIVER", overrideInclude = [ ":tracing:tracing-driver" ] }
TRACING_PERFETTO = { group = "androidx.tracing", atomicGroupVersion = "versions.TRACING_PERFETTO", overrideInclude = [ ":tracing:tracing-perfetto", ":tracing:tracing-perfetto-binary", ":tracing:tracing-perfetto-handshake" ] }
TRANSITION = { group = "androidx.transition", atomicGroupVersion = "versions.TRANSITION" }
TV = { group = "androidx.tv" }
TVPROVIDER = { group = "androidx.tvprovider", atomicGroupVersion = "versions.TVPROVIDER" }
VECTORDRAWABLE = { group = "androidx.vectordrawable" }
VERSIONEDPARCELABLE = { group = "androidx.versionedparcelable" }
VIEWPAGER = { group = "androidx.viewpager", atomicGroupVersion = "versions.VIEWPAGER" }
VIEWPAGER2 = { group = "androidx.viewpager2", atomicGroupVersion = "versions.VIEWPAGER2" }
WEAR = { group = "androidx.wear" }
WEAR_COMPOSE = { group = "androidx.wear.compose", atomicGroupVersion = "versions.WEAR_COMPOSE" }
WEAR_PROTOLAYOUT = { group = "androidx.wear.protolayout", atomicGroupVersion = "versions.WEAR_PROTOLAYOUT" }
WEAR_TILES = { group = "androidx.wear.tiles", atomicGroupVersion = "versions.WEAR_TILES" }
WEAR_WATCHFACE = { group = "androidx.wear.watchface", atomicGroupVersion = "versions.WEAR_WATCHFACE" }
WEBKIT = { group = "androidx.webkit", atomicGroupVersion = "versions.WEBKIT" }
WINDOW = { group = "androidx.window", atomicGroupVersion = "versions.WINDOW" }
WINDOW_EXTENSIONS = { group = "androidx.window.extensions", atomicGroupVersion = "versions.WINDOW_EXTENSIONS" }
WINDOW_EXTENSIONS_CORE = { group = "androidx.window.extensions.core", atomicGroupVersion = "versions.WINDOW_EXTENSIONS_CORE" }
WINDOW_SIDECAR = { group = "androidx.window.sidecar", atomicGroupVersion = "versions.WINDOW_SIDECAR" }
WORK = { group = "androidx.work", atomicGroupVersion = "versions.WORK" }
XR = { group = "androidx.xr", atomicGroupVersion = "versions.XR" }
XR_ARCORE = { group = "androidx.xr.arcore", atomicGroupVersion = "versions.XR_ARCORE" }
XR_COMPOSE = { group = "androidx.xr.compose", atomicGroupVersion = "versions.XR_COMPOSE" }
XR_RUNTIME = { group = "androidx.xr.runtime", atomicGroupVersion = "versions.XR_RUNTIME" }
XR_SCENECORE = { group = "androidx.xr.scenecore", atomicGroupVersion = "versions.XR_SCENECORE" }<|MERGE_RESOLUTION|>--- conflicted
+++ resolved
@@ -178,13 +178,8 @@
 WEAR_WATCHFACE = "1.3.0-alpha05"
 WEBKIT = "1.13.0-rc01"
 # Adding a comment to prevent merge conflicts for Window artifact
-<<<<<<< HEAD
-WINDOW = "1.3.0"
-WINDOW_EXTENSIONS = "1.3.0-rc01"
-=======
 WINDOW = "1.4.0-rc01"
 WINDOW_EXTENSIONS = "1.5.0-alpha01"
->>>>>>> 357997af
 WINDOW_EXTENSIONS_CORE = "1.1.0-alpha01"
 WINDOW_SIDECAR = "1.0.0-rc01"
 WORK = "2.10.0-rc01"
