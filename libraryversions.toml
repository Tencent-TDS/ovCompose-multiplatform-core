--- conflicted
+++ resolved
@@ -1,11 +1,6 @@
 [versions]
-<<<<<<< HEAD
 ACTIVITY = "1.10.0-beta01"
-ANNOTATION = "1.9.0-rc01"
-=======
-ACTIVITY = "1.10.0-alpha02"
 ANNOTATION = "1.9.1"
->>>>>>> 7d269005
 ANNOTATION_EXPERIMENTAL = "1.5.0-alpha01"
 APPCOMPAT = "1.8.0-alpha01"
 APPSEARCH = "1.1.0-alpha07"
