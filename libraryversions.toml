[versions]
ACTIVITY = "1.9.0-alpha01"
ANNOTATION = "1.8.0-alpha01"
ANNOTATION_EXPERIMENTAL = "1.4.0-alpha01"
APPACTIONS_BUILTINTYPES = "1.0.0-alpha01"
APPACTIONS_INTERACTION = "1.0.0-alpha01"
APPCOMPAT = "1.7.0-alpha04"
APPSEARCH = "1.1.0-alpha04"
ARCH_CORE = "2.3.0-alpha01"
ASYNCLAYOUTINFLATER = "1.1.0-alpha02"
AUTOFILL = "1.3.0-alpha02"
BENCHMARK = "1.3.0-alpha01"
BIOMETRIC = "1.2.0-alpha06"
BLUETOOTH = "1.0.0-alpha01"
BROWSER = "1.8.0-alpha01"
BUILDSRC_TESTS = "1.0.0-alpha01"
CAMERA = "1.4.0-alpha03"
CAMERA_PIPE = "1.0.0-alpha01"
CAMERA_TESTING = "1.0.0-alpha01"
CARDVIEW = "1.1.0-alpha01"
CAR_APP = "1.7.0-alpha01"
COLLECTION = "1.4.0-beta01"
COMPOSE = "1.6.0-beta01"
COMPOSE_COMPILER = "1.5.4"
COMPOSE_MATERIAL3 = "1.2.0-alpha11"
COMPOSE_MATERIAL3_ADAPTIVE = "1.0.0-alpha01"
COMPOSE_MATERIAL3_ADAPTIVE_NAVIGATION_SUITE = "1.0.0-alpha01"
COMPOSE_MATERIAL3_COMMON = "1.0.0-alpha01"
COMPOSE_RUNTIME_TRACING = "1.0.0-alpha05"
CONSTRAINTLAYOUT = "2.2.0-alpha13"
CONSTRAINTLAYOUT_COMPOSE = "1.1.0-alpha13"
CONSTRAINTLAYOUT_CORE = "1.1.0-alpha13"
CONTENTPAGER = "1.1.0-alpha01"
COORDINATORLAYOUT = "1.3.0-alpha02"
CORE = "1.13.0-alpha01"
CORE_ANIMATION = "1.0.0-rc01"
CORE_ANIMATION_TESTING = "1.0.0-rc01"
CORE_APPDIGEST = "1.0.0-alpha01"
CORE_GOOGLE_SHORTCUTS = "1.2.0-alpha02"
CORE_HAPTICS = "1.0.0-alpha01"
CORE_I18N = "1.0.0-alpha02"
CORE_LOCATION_ALTITUDE = "1.0.0-alpha02"
CORE_PERFORMANCE = "1.0.0-beta02"
CORE_REMOTEVIEWS = "1.1.0-alpha01"
CORE_ROLE = "1.2.0-alpha01"
CORE_SPLASHSCREEN = "1.1.0-alpha02"
CORE_TELECOM = "1.0.0-alpha02"
CORE_UWB = "1.0.0-alpha08"
CREDENTIALS = "1.3.0-alpha01"
CREDENTIALS_FIDO_QUARANTINE = "1.0.0-alpha01"
CURSORADAPTER = "1.1.0-alpha01"
CUSTOMVIEW = "1.2.0-alpha03"
CUSTOMVIEW_POOLINGCONTAINER = "1.1.0-alpha01"
DATASTORE = "1.1.0-alpha06"
DOCUMENTFILE = "1.1.0-alpha02"
DRAGANDDROP = "1.1.0-alpha01"
DRAWERLAYOUT = "1.3.0-alpha01"
DYNAMICANIMATION = "1.1.0-alpha04"
DYNAMICANIMATION_KTX = "1.0.0-alpha04"
EMOJI = "1.2.0-alpha03"
EMOJI2 = "1.5.0-alpha01"
ENTERPRISE = "1.1.0-rc01"
EXIFINTERFACE = "1.4.0-alpha01"
FRAGMENT = "1.7.0-alpha06"
FUTURES = "1.2.0-alpha02"
GLANCE = "1.1.0-alpha01"
GLANCE_PREVIEW = "1.0.0-alpha06"
GLANCE_TEMPLATE = "1.0.0-alpha06"
GLANCE_WEAR_TILES = "1.0.0-alpha06"
GRAPHICS_CORE = "1.0.0-alpha06"
GRAPHICS_FILTERS = "1.0.0-alpha01"
GRAPHICS_PATH = "1.0.0-beta01"
GRAPHICS_SHAPES = "1.0.0-alpha03"
GRIDLAYOUT = "1.1.0-beta02"
HEALTH_CONNECT = "1.1.0-alpha07"
HEALTH_SERVICES_CLIENT = "1.1.0-alpha02"
HEIFWRITER = "1.1.0-alpha03"
HILT = "1.1.0-beta01"
HILT_NAVIGATION = "1.1.0-beta01"
HILT_NAVIGATION_COMPOSE = "1.1.0-beta01"
INPUT_MOTIONPREDICTION = "1.0.0-beta03"
INSPECTION = "1.0.0"
INTERPOLATOR = "1.1.0-alpha01"
JAVASCRIPTENGINE = "1.0.0-beta01"
KRUTH = "1.1.0-alpha01"
LEANBACK = "1.2.0-alpha03"
LEANBACK_GRID = "1.0.0-alpha02"
LEANBACK_PAGING = "1.1.0-alpha10"
LEANBACK_PREFERENCE = "1.2.0-alpha03"
LEANBACK_TAB = "1.1.0-beta01"
LEGACY = "1.1.0-alpha01"
LIBYUV = "0.1.0-dev01"
LIFECYCLE = "2.7.0-rc01"
LIFECYCLE_EXTENSIONS = "2.2.0"
LOADER = "1.2.0-alpha01"
MEDIA = "1.7.0-rc01"
MEDIA2 = "1.3.0-alpha01"
MEDIAROUTER = "1.7.0-alpha01"
METRICS = "1.0.0-alpha05"
NAVIGATION = "2.8.0-alpha01"
PAGING = "3.3.0-alpha03"
PALETTE = "1.1.0-alpha01"
PERCENTLAYOUT = "1.1.0-alpha01"
PREFERENCE = "1.3.0-alpha01"
PRINT = "1.1.0-beta01"
PRIVACYSANDBOX_ACTIVITY = "1.0.0-alpha01"
PRIVACYSANDBOX_ADS = "1.1.0-beta02"
PRIVACYSANDBOX_PLUGINS = "1.0.0-alpha03"
PRIVACYSANDBOX_SDKRUNTIME = "1.0.0-alpha11"
PRIVACYSANDBOX_TOOLS = "1.0.0-alpha06"
PRIVACYSANDBOX_UI = "1.0.0-alpha07"
PROFILEINSTALLER = "1.4.0-alpha01"
RECOMMENDATION = "1.1.0-alpha01"
RECYCLERVIEW = "1.4.0-alpha01"
RECYCLERVIEW_SELECTION = "1.2.0-alpha02"
REMOTECALLBACK = "1.0.0-alpha02"
RESOURCEINSPECTION = "1.1.0-alpha01"
ROOM = "2.7.0-alpha01"
SAFEPARCEL = "1.0.0-alpha01"
SAVEDSTATE = "1.3.0-alpha01"
SECURITY = "1.1.0-alpha07"
SECURITY_APP_AUTHENTICATOR = "1.0.0-alpha03"
SECURITY_APP_AUTHENTICATOR_TESTING = "1.0.0-alpha02"
SECURITY_BIOMETRIC = "1.0.0-alpha01"
SECURITY_IDENTITY_CREDENTIAL = "1.0.0-alpha04"
SHARETARGET = "1.3.0-alpha01"
SLICE = "1.1.0-alpha03"
SLICE_BENCHMARK = "1.1.0-alpha03"
SLICE_BUILDERS_KTX = "1.0.0-alpha09"
SLICE_REMOTECALLBACK = "1.0.0-alpha01"
SLIDINGPANELAYOUT = "1.3.0-alpha01"
SQLITE = "2.5.0-alpha01"
SQLITE_INSPECTOR = "2.1.0-alpha01"
STABLE_AIDL = "1.0.0-alpha01"
STARTUP = "1.2.0-alpha03"
SWIPEREFRESHLAYOUT = "1.2.0-alpha01"
TESTEXT = "1.0.0-alpha02"
TESTSCREENSHOT = "1.0.0-alpha01"
TEST_UIAUTOMATOR = "2.3.0-alpha05"
TEXT = "1.0.0-alpha01"
TRACING = "1.3.0-alpha02"
TRACING_PERFETTO = "1.0.0-beta03"
TRANSITION = "1.5.0-alpha04"
TV = "1.0.0-alpha11"
TVPROVIDER = "1.1.0-alpha02"
VECTORDRAWABLE = "1.2.0-rc01"
VECTORDRAWABLE_ANIMATED = "1.2.0-rc01"
VECTORDRAWABLE_SEEKABLE = "1.0.0-rc01"
VERSIONED_PARCELABLE = "1.2.0-alpha01"
VIEWPAGER = "1.1.0-alpha02"
VIEWPAGER2 = "1.1.0-beta03"
WEAR = "1.4.0-alpha01"
WEAR_COMPOSE = "1.3.0-beta01"
WEAR_COMPOSE_MATERIAL3 = "1.0.0-alpha15"
WEAR_INPUT = "1.2.0-alpha03"
WEAR_INPUT_TESTING = "1.2.0-alpha03"
WEAR_ONGOING = "1.1.0-alpha02"
WEAR_PHONE_INTERACTIONS = "1.1.0-alpha04"
WEAR_PROTOLAYOUT = "1.1.0-alpha02"
WEAR_REMOTE_INTERACTIONS = "1.1.0-alpha01"
WEAR_TILES = "1.3.0-alpha02"
WEAR_TOOLING_PREVIEW = "1.0.0-rc01"
WEAR_WATCHFACE = "1.3.0-alpha01"
WEBKIT = "1.10.0-alpha01"
# Adding a comment to prevent merge conflicts for Window artifact
WINDOW = "1.3.0-alpha01"
WINDOW_EXTENSIONS = "1.3.0-alpha01"
WINDOW_EXTENSIONS_CORE = "1.1.0-alpha01"
WINDOW_SIDECAR = "1.0.0-rc01"
WORK = "2.10.0-alpha01"

[groups]
ACTIVITY = { group = "androidx.activity", atomicGroupVersion = "versions.ACTIVITY" }
ANNOTATION = { group = "androidx.annotation" }
APPACTIONS_BUILTINTYPES = { group = "androidx.appactions.builtintypes", atomicGroupVersion = "versions.APPACTIONS_BUILTINTYPES" }
APPACTIONS_INTERACTION = { group = "androidx.appactions.interaction", atomicGroupVersion = "versions.APPACTIONS_INTERACTION" }
APPCOMPAT = { group = "androidx.appcompat", atomicGroupVersion = "versions.APPCOMPAT" }
APPSEARCH = { group = "androidx.appsearch", atomicGroupVersion = "versions.APPSEARCH" }
ARCH_CORE = { group = "androidx.arch.core", atomicGroupVersion = "versions.ARCH_CORE" }
ASYNCLAYOUTINFLATER = { group = "androidx.asynclayoutinflater", atomicGroupVersion = "versions.ASYNCLAYOUTINFLATER" }
AUTOFILL = { group = "androidx.autofill", atomicGroupVersion = "versions.AUTOFILL" }
BENCHMARK = { group = "androidx.benchmark", atomicGroupVersion = "versions.BENCHMARK" }
BIOMETRIC = { group = "androidx.biometric", atomicGroupVersion = "versions.BIOMETRIC" }
BLUETOOTH = { group = "androidx.bluetooth", atomicGroupVersion = "versions.BLUETOOTH" }
BROWSER = { group = "androidx.browser", atomicGroupVersion = "versions.BROWSER" }
BUILDSRC_TESTS_MAX_DEP_VERSIONS_DEP = { group = "androidx.buildSrc-tests-max-dep-versions-dep", atomicGroupVersion = "versions.BUILDSRC_TESTS", overrideInclude = [ ":buildSrc-tests:max-dep-versions:buildSrc-tests-max-dep-versions-dep" ] }
BUILDSRC_TESTS_MAX_DEP_VERSIONS_MAIN = { group = "androidx.buildSrc-tests-max-dep-versions-main", atomicGroupVersion = "versions.BUILDSRC_TESTS", overrideInclude = [ ":buildSrc-tests:max-dep-versions:buildSrc-tests-max-dep-versions-main" ] }
CAMERA = { group = "androidx.camera", atomicGroupVersion = "versions.CAMERA" }
CARDVIEW = { group = "androidx.cardview", atomicGroupVersion = "versions.CARDVIEW" }
CAR_APP = { group = "androidx.car.app", atomicGroupVersion = "versions.CAR_APP" }
<<<<<<< HEAD
COLLECTION = { group = "org.jetbrains.compose.collection-internal", atomicGroupVersion = "versions.COMPOSE", overrideInclude = [ ":collection:collection" ] }
COMPOSE_ANIMATION = { group = "org.jetbrains.compose.animation", atomicGroupVersion = "versions.COMPOSE" }
COMPOSE_COMPILER = { group = "org.jetbrains.compose.compiler", atomicGroupVersion = "versions.COMPOSE_COMPILER" }
COMPOSE_DESKTOP = { group = "org.jetbrains.compose.desktop", atomicGroupVersion = "versions.COMPOSE" }
COMPOSE_FOUNDATION = { group = "org.jetbrains.compose.foundation", atomicGroupVersion = "versions.COMPOSE" }
COMPOSE_MATERIAL = { group = "org.jetbrains.compose.material", atomicGroupVersion = "versions.COMPOSE" }
COMPOSE_MATERIAL3 = { group = "org.jetbrains.compose.material3", atomicGroupVersion = "versions.COMPOSE_MATERIAL3" }
COMPOSE_MATERIAL3_ADAPTIVE = { group = "androidx.compose.material3.material3-adaptive", atomicGroupVersion = "versions.COMPOSE_MATERIAL3_ADAPTIVE" }
COMPOSE_RUNTIME = { group = "org.jetbrains.compose.runtime", atomicGroupVersion = "versions.COMPOSE" }
COMPOSE_UI = { group = "org.jetbrains.compose.ui", atomicGroupVersion = "versions.COMPOSE" }
=======
COLLECTION = { group = "androidx.collection", atomicGroupVersion = "versions.COLLECTION" }
COMPOSE_ANIMATION = { group = "androidx.compose.animation", atomicGroupVersion = "versions.COMPOSE" }
COMPOSE_COMPILER = { group = "androidx.compose.compiler", atomicGroupVersion = "versions.COMPOSE_COMPILER" }
COMPOSE_DESKTOP = { group = "androidx.compose.desktop", atomicGroupVersion = "versions.COMPOSE" }
COMPOSE_FOUNDATION = { group = "androidx.compose.foundation", atomicGroupVersion = "versions.COMPOSE" }
COMPOSE_MATERIAL = { group = "androidx.compose.material", atomicGroupVersion = "versions.COMPOSE" }
COMPOSE_MATERIAL3 = { group = "androidx.compose.material3", atomicGroupVersion = "versions.COMPOSE_MATERIAL3" }
COMPOSE_RUNTIME = { group = "androidx.compose.runtime", atomicGroupVersion = "versions.COMPOSE" }
COMPOSE_UI = { group = "androidx.compose.ui", atomicGroupVersion = "versions.COMPOSE" }
>>>>>>> 1f80a6f0
CONCURRENT = { group = "androidx.concurrent", atomicGroupVersion = "versions.FUTURES" }
CONSTRAINTLAYOUT = { group = "androidx.constraintlayout" }
CONTENTPAGER = { group = "androidx.contentpager", atomicGroupVersion = "versions.CONTENTPAGER" }
COORDINATORLAYOUT = { group = "androidx.coordinatorlayout", atomicGroupVersion = "versions.COORDINATORLAYOUT" }
CORE = { group = "androidx.core" }
CORE_HAPTICS = { group = "androidx.core.haptics", atomicGroupVersion = "versions.CORE_HAPTICS" }
CORE_UWB = { group = "androidx.core.uwb", atomicGroupVersion = "versions.CORE_UWB" }
CREDENTIALS = { group = "androidx.credentials", atomicGroupVersion = "versions.CREDENTIALS" }
CURSORADAPTER = { group = "androidx.cursoradapter", atomicGroupVersion = "versions.CURSORADAPTER" }
CUSTOMVIEW = { group = "androidx.customview" }
DATASTORE = { group = "androidx.datastore", atomicGroupVersion = "versions.DATASTORE" }
DOCUMENTFILE = { group = "androidx.documentfile", atomicGroupVersion = "versions.DOCUMENTFILE" }
DRAGANDDROP = { group = "androidx.draganddrop", atomicGroupVersion = "versions.DRAGANDDROP" }
DRAWERLAYOUT = { group = "androidx.drawerlayout", atomicGroupVersion = "versions.DRAWERLAYOUT" }
DYNAMICANIMATION = { group = "androidx.dynamicanimation" }
EMOJI = { group = "androidx.emoji" }
EMOJI2 = { group = "androidx.emoji2", atomicGroupVersion = "versions.EMOJI2" }
ENTERPRISE = { group = "androidx.enterprise", atomicGroupVersion = "versions.ENTERPRISE" }
EXIFINTERFACE = { group = "androidx.exifinterface", atomicGroupVersion = "versions.EXIFINTERFACE" }
FRAGMENT = { group = "androidx.fragment", atomicGroupVersion = "versions.FRAGMENT" }
GLANCE = { group = "androidx.glance", atomicGroupVersion = "versions.GLANCE" }
GRAPHICS = { group = "androidx.graphics" }
GRAPHICS_FILTERS = { group = "androidx.graphics.filters", atomicGroupVersion = "versions.GRAPHICS_FILTERS" }
GRIDLAYOUT = { group = "androidx.gridlayout", atomicGroupVersion = "versions.GRIDLAYOUT" }
HEALTH = { group = "androidx.health" }
HEALTH_CONNECT = { group = "androidx.health.connect", atomicGroupVersion = "versions.HEALTH_CONNECT" }
HEIFWRITER = { group = "androidx.heifwriter", atomicGroupVersion = "versions.HEIFWRITER" }
HILT = { group = "androidx.hilt" }
INPUT = { group = "androidx.input" }
INSPECTION = { group = "androidx.inspection", atomicGroupVersion = "versions.INSPECTION" }
INSPECTION_EXTENSIONS = { group = "androidx.inspection.extensions", atomicGroupVersion = "versions.SQLITE_INSPECTOR", overrideInclude = [ ":sqlite:sqlite-inspection" ] }
INTERPOLATOR = { group = "androidx.interpolator", atomicGroupVersion = "versions.INTERPOLATOR" }
JAVASCRIPTENGINE = { group = "androidx.javascriptengine", atomicGroupVersion = "versions.JAVASCRIPTENGINE" }
KRUTH = { group = "androidx.kruth", atomicGroupVersion = "versions.KRUTH" }
LEANBACK = { group = "androidx.leanback" }
LEGACY = { group = "androidx.legacy" }
LIBYUV = { group = "libyuv", atomicGroupVersion = "versions.LIBYUV" }
LIFECYCLE = { group = "androidx.lifecycle", atomicGroupVersion = "versions.LIFECYCLE" }
LIFECYCLE_EXTENSIONS = { group = "androidx.lifecycle", atomicGroupVersion = "versions.LIFECYCLE_EXTENSIONS", overrideInclude = [ ":lifecycle:lifecycle-extensions" ] }
LOADER = { group = "androidx.loader", atomicGroupVersion = "versions.LOADER" }
MEDIA = { group = "androidx.media" }
MEDIA2 = { group = "androidx.media2", atomicGroupVersion = "versions.MEDIA2" }
MEDIAROUTER = { group = "androidx.mediarouter", atomicGroupVersion = "versions.MEDIAROUTER" }
METRICS = { group = "androidx.metrics", atomicGroupVersion = "versions.METRICS" }
NAVIGATION = { group = "androidx.navigation", atomicGroupVersion = "versions.NAVIGATION" }
PAGING = { group = "androidx.paging", atomicGroupVersion = "versions.PAGING" }
PALETTE = { group = "androidx.palette", atomicGroupVersion = "versions.PALETTE" }
PERCENTLAYOUT = { group = "androidx.percentlayout", atomicGroupVersion = "versions.PERCENTLAYOUT" }
PREFERENCE = { group = "androidx.preference", atomicGroupVersion = "versions.PREFERENCE" }
PRINT = { group = "androidx.print", atomicGroupVersion = "versions.PRINT" }
PRIVACYSANDBOX_ACTIVITY = { group = "androidx.privacysandbox.activity", atomicGroupVersion = "versions.PRIVACYSANDBOX_ACTIVITY" }
PRIVACYSANDBOX_ADS = { group = "androidx.privacysandbox.ads", atomicGroupVersion = "versions.PRIVACYSANDBOX_ADS" }
PRIVACYSANDBOX_PLUGINS = { group = "androidx.privacysandbox.plugins", atomicGroupVersion = "versions.PRIVACYSANDBOX_PLUGINS" }
PRIVACYSANDBOX_SDKRUNTIME = { group = "androidx.privacysandbox.sdkruntime", atomicGroupVersion = "versions.PRIVACYSANDBOX_SDKRUNTIME" }
PRIVACYSANDBOX_TOOLS = { group = "androidx.privacysandbox.tools", atomicGroupVersion = "versions.PRIVACYSANDBOX_TOOLS" }
PRIVACYSANDBOX_UI = { group = "androidx.privacysandbox.ui", atomicGroupVersion = "versions.PRIVACYSANDBOX_UI" }
PROFILEINSTALLER = { group = "androidx.profileinstaller", atomicGroupVersion = "versions.PROFILEINSTALLER" }
RECOMMENDATION = { group = "androidx.recommendation", atomicGroupVersion = "versions.RECOMMENDATION" }
RECYCLERVIEW = { group = "androidx.recyclerview" }
REMOTECALLBACK = { group = "androidx.remotecallback", atomicGroupVersion = "versions.REMOTECALLBACK" }
RESOURCEINSPECTION = { group = "androidx.resourceinspection", atomicGroupVersion = "versions.RESOURCEINSPECTION" }
ROOM = { group = "androidx.room", atomicGroupVersion = "versions.ROOM" }
SAFEPARCEL = { group = "androidx.safeparcel", atomicGroupVersion = "versions.SAFEPARCEL" }
SAVEDSTATE = { group = "androidx.savedstate", atomicGroupVersion = "versions.SAVEDSTATE" }
SECURITY = { group = "androidx.security" }
SHARETARGET = { group = "androidx.sharetarget", atomicGroupVersion = "versions.SHARETARGET" }
SLICE = { group = "androidx.slice" }
SLIDINGPANELAYOUT = { group = "androidx.slidingpanelayout", atomicGroupVersion = "versions.SLIDINGPANELAYOUT" }
SQLITE = { group = "androidx.sqlite", atomicGroupVersion = "versions.SQLITE" }
STABLE_AIDL = { group = "androidx.stableaidl", atomicGroupVersion = "versions.STABLE_AIDL" }
STARTUP = { group = "androidx.startup", atomicGroupVersion = "versions.STARTUP" }
SWIPEREFRESHLAYOUT = { group = "androidx.swiperefreshlayout", atomicGroupVersion = "versions.SWIPEREFRESHLAYOUT" }
TESTEXT = { group = "androidx.test.ext", atomicGroupVersion = "versions.TESTEXT" }
TESTSCREENSHOT = { group = "androidx.test.screenshot", atomicGroupVersion = "versions.TESTSCREENSHOT" }
TEST_UIAUTOMATOR = { group = "androidx.test.uiautomator", atomicGroupVersion = "versions.TEST_UIAUTOMATOR" }
TEXT = { group = "androidx.text", atomicGroupVersion = "versions.TEXT" }
TRACING = { group = "androidx.tracing", atomicGroupVersion = "versions.TRACING" }
TRACING_PERFETTO = { group = "androidx.tracing", atomicGroupVersion = "versions.TRACING_PERFETTO", overrideInclude = [ ":tracing:tracing-perfetto", ":tracing:tracing-perfetto-binary", ":tracing:tracing-perfetto-handshake" ] }
TRANSITION = { group = "androidx.transition", atomicGroupVersion = "versions.TRANSITION" }
TV = { group = "androidx.tv", atomicGroupVersion = "versions.TV" }
TVPROVIDER = { group = "androidx.tvprovider", atomicGroupVersion = "versions.TVPROVIDER" }
VECTORDRAWABLE = { group = "androidx.vectordrawable" }
VERSIONEDPARCELABLE = { group = "androidx.versionedparcelable" }
VIEWPAGER = { group = "androidx.viewpager", atomicGroupVersion = "versions.VIEWPAGER" }
VIEWPAGER2 = { group = "androidx.viewpager2", atomicGroupVersion = "versions.VIEWPAGER2" }
WEAR = { group = "androidx.wear" }
WEAR_COMPOSE = { group = "androidx.wear.compose", atomicGroupVersion = "versions.WEAR_COMPOSE" }
WEAR_PROTOLAYOUT = { group = "androidx.wear.protolayout", atomicGroupVersion = "versions.WEAR_PROTOLAYOUT" }
WEAR_TILES = { group = "androidx.wear.tiles", atomicGroupVersion = "versions.WEAR_TILES" }
WEAR_WATCHFACE = { group = "androidx.wear.watchface", atomicGroupVersion = "versions.WEAR_WATCHFACE" }
WEBKIT = { group = "androidx.webkit", atomicGroupVersion = "versions.WEBKIT" }
WINDOW = { group = "androidx.window", atomicGroupVersion = "versions.WINDOW" }
WINDOW_EXTENSIONS = { group = "androidx.window.extensions", atomicGroupVersion = "versions.WINDOW_EXTENSIONS" }
WINDOW_EXTENSIONS_CORE = { group = "androidx.window.extensions.core", atomicGroupVersion = "versions.WINDOW_EXTENSIONS_CORE" }
WINDOW_SIDECAR = { group = "androidx.window.sidecar", atomicGroupVersion = "versions.WINDOW_SIDECAR" }
WORK = { group = "androidx.work", atomicGroupVersion = "versions.WORK" }<|MERGE_RESOLUTION|>--- conflicted
+++ resolved
@@ -188,7 +188,6 @@
 CAMERA = { group = "androidx.camera", atomicGroupVersion = "versions.CAMERA" }
 CARDVIEW = { group = "androidx.cardview", atomicGroupVersion = "versions.CARDVIEW" }
 CAR_APP = { group = "androidx.car.app", atomicGroupVersion = "versions.CAR_APP" }
-<<<<<<< HEAD
 COLLECTION = { group = "org.jetbrains.compose.collection-internal", atomicGroupVersion = "versions.COMPOSE", overrideInclude = [ ":collection:collection" ] }
 COMPOSE_ANIMATION = { group = "org.jetbrains.compose.animation", atomicGroupVersion = "versions.COMPOSE" }
 COMPOSE_COMPILER = { group = "org.jetbrains.compose.compiler", atomicGroupVersion = "versions.COMPOSE_COMPILER" }
@@ -199,17 +198,6 @@
 COMPOSE_MATERIAL3_ADAPTIVE = { group = "androidx.compose.material3.material3-adaptive", atomicGroupVersion = "versions.COMPOSE_MATERIAL3_ADAPTIVE" }
 COMPOSE_RUNTIME = { group = "org.jetbrains.compose.runtime", atomicGroupVersion = "versions.COMPOSE" }
 COMPOSE_UI = { group = "org.jetbrains.compose.ui", atomicGroupVersion = "versions.COMPOSE" }
-=======
-COLLECTION = { group = "androidx.collection", atomicGroupVersion = "versions.COLLECTION" }
-COMPOSE_ANIMATION = { group = "androidx.compose.animation", atomicGroupVersion = "versions.COMPOSE" }
-COMPOSE_COMPILER = { group = "androidx.compose.compiler", atomicGroupVersion = "versions.COMPOSE_COMPILER" }
-COMPOSE_DESKTOP = { group = "androidx.compose.desktop", atomicGroupVersion = "versions.COMPOSE" }
-COMPOSE_FOUNDATION = { group = "androidx.compose.foundation", atomicGroupVersion = "versions.COMPOSE" }
-COMPOSE_MATERIAL = { group = "androidx.compose.material", atomicGroupVersion = "versions.COMPOSE" }
-COMPOSE_MATERIAL3 = { group = "androidx.compose.material3", atomicGroupVersion = "versions.COMPOSE_MATERIAL3" }
-COMPOSE_RUNTIME = { group = "androidx.compose.runtime", atomicGroupVersion = "versions.COMPOSE" }
-COMPOSE_UI = { group = "androidx.compose.ui", atomicGroupVersion = "versions.COMPOSE" }
->>>>>>> 1f80a6f0
 CONCURRENT = { group = "androidx.concurrent", atomicGroupVersion = "versions.FUTURES" }
 CONSTRAINTLAYOUT = { group = "androidx.constraintlayout" }
 CONTENTPAGER = { group = "androidx.contentpager", atomicGroupVersion = "versions.CONTENTPAGER" }
