[versions]
ACTIVITY = "1.11.0-alpha01"
ANNOTATION = "1.9.1"
ANNOTATION_EXPERIMENTAL = "1.5.0-alpha01"
APPCOMPAT = "1.8.0-alpha01"
APPFUNCTIONS = "1.0.0-alpha01"
APPSEARCH = "1.1.0-beta02"
ARCH_CORE = "2.3.0-alpha01"
ASYNCLAYOUTINFLATER = "1.1.0-beta01"
AUTOFILL = "1.3.0-rc01"
BENCHMARK = "1.4.0-alpha09"
BIOMETRIC = "1.4.0-alpha02"
BLUETOOTH = "1.0.0-alpha02"
BROWSER = "1.9.0-alpha01"
BUILDSRC_TESTS = "1.0.0-alpha01"
CAMERA = "1.5.0-alpha06"
CAMERA_MEDIA3 = "1.0.0-alpha02"
CAMERA_PIPE = "1.0.0-alpha01"
CAMERA_TESTING = "1.0.0-alpha01"
CAMERA_VIEWFINDER = "1.4.0-alpha13"
CARDVIEW = "1.1.0-alpha01"
CAR_APP = "1.8.0-alpha01"
COLLECTION = "1.5.0"
COMPOSE = "1.9.0-alpha01"
COMPOSE_MATERIAL3 = "1.4.0-alpha10"
COMPOSE_MATERIAL3_ADAPTIVE = "1.2.0-alpha01"
COMPOSE_MATERIAL3_COMMON = "1.0.0-alpha01"
COMPOSE_MATERIAL3_XR = "1.0.0-alpha05"
COMPOSE_RUNTIME = "1.9.0-alpha01"
CONSTRAINTLAYOUT = "2.3.0-alpha01"
CONSTRAINTLAYOUT_COMPOSE = "1.2.0-alpha01"
CONSTRAINTLAYOUT_CORE = "1.2.0-alpha01"
COORDINATORLAYOUT = "1.3.0-rc01"
CORE = "1.16.0-beta01"
CORE_ANIMATION = "1.0.0"
CORE_ANIMATION_TESTING = "1.0.0"
CORE_APPDIGEST = "1.0.0-alpha01"
CORE_BACKPORTED_FIXES = "1.0.0-alpha01"
CORE_GOOGLE_SHORTCUTS = "1.2.0-alpha02"
CORE_HAPTICS = "1.0.0-alpha01"
CORE_I18N = "1.0.0-beta01"
CORE_LOCATION_ALTITUDE = "1.0.0-alpha03"
CORE_PERFORMANCE = "1.0.0"
CORE_REMOTEVIEWS = "1.1.0-rc01"
CORE_ROLE = "1.2.0-alpha01"
CORE_SPLASHSCREEN = "1.2.0-beta01"
CORE_TELECOM = "1.0.0-beta01"
CORE_UWB = "1.0.0-alpha10"
CORE_VIEWTREE = "1.1.0-alpha01"
CREDENTIALS = "1.5.0-rc01"
CREDENTIALS_E2EE_QUARANTINE = "1.0.0-alpha02"
CREDENTIALS_FIDO_QUARANTINE = "1.0.0-alpha02"
CREDENTIALS_PROVIDEREVENTS = "1.0.0-alpha01"
CREDENTIALS_REGISTRY = "1.0.0-alpha01"
CURSORADAPTER = "1.1.0-alpha01"
CUSTOMVIEW = "1.2.0-alpha03"
CUSTOMVIEW_POOLINGCONTAINER = "1.1.0-alpha01"
DATASTORE = "1.2.0-alpha01"
DOCUMENTFILE = "1.1.0-alpha02"
DRAGANDDROP = "1.1.0-alpha01"
DRAWERLAYOUT = "1.3.0-alpha01"
DYNAMICANIMATION = "1.1.0-rc01"
EMOJI = "1.2.0-alpha03"
EMOJI2 = "1.5.0-rc01"
ENTERPRISE = "1.1.0-rc01"
EXIFINTERFACE = "1.4.0-rc01"
FRAGMENT = "1.9.0-alpha01"
FUTURES = "1.3.0-alpha01"
GLANCE = "1.2.0-alpha01"
GLANCE_TEMPLATE = "1.0.0-alpha06"
GLANCE_WEAR_TILES = "1.0.0-alpha06"
GRAPHICS_CORE = "1.0.0"
GRAPHICS_FILTERS = "1.0.0-alpha01"
GRAPHICS_PATH = "1.0.0-rc01"
GRAPHICS_SHAPES = "1.1.0-alpha01"
GRIDLAYOUT = "1.1.0-beta02"
HEALTH_CONNECT = "1.1.0-beta01"
HEALTH_CONNECT_TESTING_QUARANTINE = "1.0.0-alpha03"
HEALTH_SERVICES_CLIENT = "1.1.0-alpha05"
HEIFWRITER = "1.1.0-alpha05"
HILT = "1.2.0-rc01"
HILT_NAVIGATION = "1.2.0-rc01"
HILT_NAVIGATION_COMPOSE = "1.2.0-rc01"
INK = "1.0.0-alpha03"
INPUT_MOTIONPREDICTION = "1.0.0-beta05"
INSPECTION = "1.0.0"
INTERPOLATOR = "1.1.0-alpha01"
JAVASCRIPTENGINE = "1.0.0-rc01"
KRUTH = "1.1.0-alpha01"
LEANBACK = "1.2.0-beta01"
LEANBACK_GRID = "1.0.0-beta01"
LEANBACK_PAGING = "1.1.0-beta01"
LEANBACK_PREFERENCE = "1.2.0-beta01"
LEANBACK_TAB = "1.1.0-beta01"
LIBYUV = "0.1.0-dev01"
<<<<<<< HEAD
LIFECYCLE = "2.9.0-alpha08"
=======
LIFECYCLE = "2.9.0-alpha12"
>>>>>>> 7a145e05
LIFECYCLE_EXTENSIONS = "2.2.0"
LIFECYCLE_VIEWMODEL_NAV3 = "1.0.0-alpha01"
LINT = "1.0.0-alpha03"
LOADER = "1.2.0-alpha01"
MEDIA = "1.8.0-alpha01"
MEDIAROUTER = "1.8.0-alpha03"
METRICS = "1.0.0-beta02"
<<<<<<< HEAD
NAVIGATION = "2.9.0-alpha07"
=======
NAVIGATION = "2.9.0-alpha08"
>>>>>>> 7a145e05
NAVIGATION3 = "0.1.0-dev01"
PAGING = "3.4.0-alpha01"
PALETTE = "1.1.0-alpha01"
PDF = "1.0.0-alpha08"
PERCENTLAYOUT = "1.1.0-alpha01"
PERFORMANCE = "1.0.0-alpha01"
PREFERENCE = "1.3.0-alpha01"
PRINT = "1.1.0-beta01"
PRIVACYSANDBOX_ACTIVITY = "1.0.0-alpha01"
PRIVACYSANDBOX_ADS = "1.1.0-beta12"
PRIVACYSANDBOX_PLUGINS = "1.0.0-alpha03"
PRIVACYSANDBOX_SDKRUNTIME = "1.0.0-alpha16"
PRIVACYSANDBOX_TOOLS = "1.0.0-alpha12"
PRIVACYSANDBOX_UI = "1.0.0-alpha14"
PROFILEINSTALLER = "1.5.0-alpha01"
RECOMMENDATION = "1.1.0-alpha01"
RECYCLERVIEW = "1.5.0-alpha01"
RECYCLERVIEW_SELECTION = "1.2.0-alpha02"
REMOTECALLBACK = "1.0.0-alpha02"
RESOURCEINSPECTION = "1.1.0-alpha01"
ROOM = "2.8.0-alpha01"
SAFEPARCEL = "1.0.0-alpha01"
SAVEDSTATE = "1.3.0-alpha10"
SECURITY = "1.1.0-alpha07"
SECURITY_APP_AUTHENTICATOR = "1.0.0-rc01"
SECURITY_APP_AUTHENTICATOR_TESTING = "1.0.0-rc01"
SECURITY_BIOMETRIC = "1.0.0-alpha01"
SECURITY_IDENTITY_CREDENTIAL = "1.0.0-alpha04"
SECURITY_MLS = "1.0.0-alpha01"
SECURITY_STATE = "1.0.0-beta01"
SECURITY_STATE_PROVIDER = "1.0.0-alpha01"
SHARETARGET = "1.3.0-alpha01"
SLICE = "1.1.0-alpha03"
SLICE_BENCHMARK = "1.1.0-alpha03"
SLICE_BUILDERS_KTX = "1.0.0-alpha09"
SLICE_REMOTECALLBACK = "1.0.0-alpha01"
SLIDINGPANELAYOUT = "1.3.0-alpha01"
SQLITE = "2.6.0-alpha01"
SQLITE_INSPECTOR = "2.1.0-alpha01"
STABLE_AIDL = "1.0.0-alpha01"
STARTUP = "1.2.0-rc01"
SWIPEREFRESHLAYOUT = "1.2.0-beta01"
TESTEXT = "1.0.0-alpha03"
TESTSCREENSHOT = "1.0.0-alpha01"
TEST_UIAUTOMATOR = "2.4.0-alpha02"
TEXT = "1.0.0-alpha01"
TRACING = "1.3.0-beta01"
TRACING_DRIVER = "1.0.0-alpha01"
TRACING_PERFETTO = "1.0.0"
TRANSITION = "1.6.0-beta01"
TV = "1.0.0-alpha12"
TVPROVIDER = "1.1.0-alpha02"
TV_MATERIAL = "1.1.0-alpha01"
VECTORDRAWABLE = "1.2.0"
VECTORDRAWABLE_ANIMATED = "1.2.0"
VECTORDRAWABLE_SEEKABLE = "1.0.0"
VERSIONED_PARCELABLE = "1.2.0-rc01"
VIEWPAGER = "1.1.0-rc01"
VIEWPAGER2 = "1.2.0-alpha01"
WEAR = "1.4.0-alpha01"
WEAR_COMPOSE = "1.5.0-alpha11"
WEAR_COMPOSE_MATERIAL3 = "1.0.0-alpha34"
WEAR_CORE = "1.0.0-alpha01"
WEAR_INPUT = "1.2.0-alpha03"
WEAR_INPUT_TESTING = "1.2.0-alpha03"
WEAR_ONGOING = "1.1.0-alpha02"
WEAR_PHONE_INTERACTIONS = "1.1.0-rc01"
WEAR_PROTOLAYOUT = "1.3.0-alpha10"
WEAR_REMOTE_INTERACTIONS = "1.1.0-rc01"
WEAR_TILES = "1.5.0-alpha10"
WEAR_TOOLING_PREVIEW = "1.0.0-rc01"
WEAR_WATCHFACE = "1.3.0-alpha06"
WEBKIT = "1.13.0-rc01"
# Adding a comment to prevent merge conflicts for Window artifact
WINDOW = "1.5.0-alpha01"
WINDOW_EXTENSIONS = "1.5.0-alpha01"
WINDOW_EXTENSIONS_CORE = "1.1.0-alpha01"
WINDOW_SIDECAR = "1.0.0-rc01"
WORK = "2.10.0-rc01"
XR = "1.0.0-alpha03"
XR_ARCORE = "1.0.0-alpha03"
XR_COMPOSE = "1.0.0-alpha03"
XR_RUNTIME = "1.0.0-alpha03"
XR_SCENECORE = "1.0.0-alpha03"

# JetBrains overrides
COMPOSE_COMPILER = "1.5.14"  # Update when preparing for a release

[groups]
ACTIVITY = { group = "androidx.activity", atomicGroupVersion = "versions.ACTIVITY" }
ANNOTATION = { group = "androidx.annotation" }
APPCOMPAT = { group = "androidx.appcompat", atomicGroupVersion = "versions.APPCOMPAT" }
APPFUNCTIONS = { group = "androidx.appfunctions", atomicGroupVersion = "versions.APPFUNCTIONS" }
APPSEARCH = { group = "androidx.appsearch", atomicGroupVersion = "versions.APPSEARCH" }
ARCH_CORE = { group = "androidx.arch.core", atomicGroupVersion = "versions.ARCH_CORE" }
ASYNCLAYOUTINFLATER = { group = "androidx.asynclayoutinflater", atomicGroupVersion = "versions.ASYNCLAYOUTINFLATER" }
AUTOFILL = { group = "androidx.autofill", atomicGroupVersion = "versions.AUTOFILL" }
BENCHMARK = { group = "androidx.benchmark", atomicGroupVersion = "versions.BENCHMARK" }
BIOMETRIC = { group = "androidx.biometric", atomicGroupVersion = "versions.BIOMETRIC" }
BLUETOOTH = { group = "androidx.bluetooth", atomicGroupVersion = "versions.BLUETOOTH" }
BROWSER = { group = "androidx.browser", atomicGroupVersion = "versions.BROWSER" }
BUILDSRC_TESTS_MAX_DEP_VERSIONS_DEP = { group = "androidx.buildSrc-tests-max-dep-versions-dep", atomicGroupVersion = "versions.BUILDSRC_TESTS", overrideInclude = [ ":buildSrc-tests:max-dep-versions:buildSrc-tests-max-dep-versions-dep" ] }
BUILDSRC_TESTS_MAX_DEP_VERSIONS_MAIN = { group = "androidx.buildSrc-tests-max-dep-versions-main", atomicGroupVersion = "versions.BUILDSRC_TESTS", overrideInclude = [ ":buildSrc-tests:max-dep-versions:buildSrc-tests-max-dep-versions-main" ] }
CAMERA = { group = "androidx.camera", atomicGroupVersion = "versions.CAMERA" }
CAMERA_MEDIA3 = { group = "androidx.camera.media3", atomicGroupVersion = "versions.CAMERA_MEDIA3" }
CAMERA_PIPE = { group = "androidx.camera", atomicGroupVersion = "versions.CAMERA_PIPE", overrideInclude = [ ":camera:camera-camera2-pipe", ":camera:camera-camera2-pipe-integration" ] }
CAMERA_TESTING = { group = "androidx.camera", atomicGroupVersion = "versions.CAMERA_TESTING", overrideInclude = [ ":camera:camera-testing" ] }
CAMERA_VIEWFINDER = { group = "androidx.camera.viewfinder", atomicGroupVersion = "versions.CAMERA_VIEWFINDER" }
CARDVIEW = { group = "androidx.cardview", atomicGroupVersion = "versions.CARDVIEW" }
CAR_APP = { group = "androidx.car.app", atomicGroupVersion = "versions.CAR_APP" }
COLLECTION = { group = "androidx.collection", atomicGroupVersion = "versions.COLLECTION" }
COMPOSE_ANIMATION = { group = "org.jetbrains.compose.animation", atomicGroupVersion = "versions.COMPOSE" }
COMPOSE_FOUNDATION = { group = "org.jetbrains.compose.foundation", atomicGroupVersion = "versions.COMPOSE" }
COMPOSE_MATERIAL = { group = "org.jetbrains.compose.material", atomicGroupVersion = "versions.COMPOSE" }
COMPOSE_MATERIAL3 = { group = "org.jetbrains.compose.material3", atomicGroupVersion = "versions.COMPOSE" }
COMPOSE_MATERIAL3_ADAPTIVE = { group = "org.jetbrains.compose.material3.adaptive", atomicGroupVersion = "versions.COMPOSE_MATERIAL3_ADAPTIVE" }
COMPOSE_MATERIAL3_ADAPTIVE_NAVIGATION_SUITE = { group = "org.jetbrains.compose.material3", atomicGroupVersion = "versions.COMPOSE", overrideInclude = [ ":compose:material3:material3-adaptive-navigation-suite" ] }
COMPOSE_MATERIAL3_XR = { group = "androidx.xr.compose.material3", atomicGroupVersion = "versions.COMPOSE_MATERIAL3_XR" }
COMPOSE_RUNTIME = { group = "org.jetbrains.compose.runtime", atomicGroupVersion = "versions.COMPOSE" }
COMPOSE_UI = { group = "org.jetbrains.compose.ui", atomicGroupVersion = "versions.COMPOSE" }
CONCURRENT = { group = "androidx.concurrent", atomicGroupVersion = "versions.FUTURES" }
CONSTRAINTLAYOUT = { group = "androidx.constraintlayout" }
COORDINATORLAYOUT = { group = "androidx.coordinatorlayout", atomicGroupVersion = "versions.COORDINATORLAYOUT" }
CORE = { group = "androidx.core", overrideInclude = [ ":core:core-viewtree" ] }
CORE_HAPTICS = { group = "androidx.core.haptics", atomicGroupVersion = "versions.CORE_HAPTICS" }
CORE_UWB = { group = "androidx.core.uwb", atomicGroupVersion = "versions.CORE_UWB" }
CREDENTIALS = { group = "androidx.credentials", atomicGroupVersion = "versions.CREDENTIALS" }
CREDENTIALS_PROVIDEREVENTS = { group = "androidx.credentials.providerevents", atomicGroupVersion = "versions.CREDENTIALS_PROVIDEREVENTS" }
CREDENTIALS_REGISTRY = { group = "androidx.credentials.registry", atomicGroupVersion = "versions.CREDENTIALS_REGISTRY" }
CURSORADAPTER = { group = "androidx.cursoradapter", atomicGroupVersion = "versions.CURSORADAPTER" }
CUSTOMVIEW = { group = "androidx.customview" }
DATASTORE = { group = "androidx.datastore", atomicGroupVersion = "versions.DATASTORE" }
DOCUMENTFILE = { group = "androidx.documentfile", atomicGroupVersion = "versions.DOCUMENTFILE" }
DRAGANDDROP = { group = "androidx.draganddrop", atomicGroupVersion = "versions.DRAGANDDROP" }
DRAWERLAYOUT = { group = "androidx.drawerlayout", atomicGroupVersion = "versions.DRAWERLAYOUT" }
DYNAMICANIMATION = { group = "androidx.dynamicanimation", atomicGroupVersion = "versions.DYNAMICANIMATION" }
EMOJI = { group = "androidx.emoji" }
EMOJI2 = { group = "androidx.emoji2", atomicGroupVersion = "versions.EMOJI2" }
ENTERPRISE = { group = "androidx.enterprise", atomicGroupVersion = "versions.ENTERPRISE" }
EXIFINTERFACE = { group = "androidx.exifinterface", atomicGroupVersion = "versions.EXIFINTERFACE" }
FRAGMENT = { group = "androidx.fragment", atomicGroupVersion = "versions.FRAGMENT" }
GLANCE = { group = "androidx.glance", atomicGroupVersion = "versions.GLANCE" }
GRAPHICS = { group = "androidx.graphics" }
GRAPHICS_FILTERS = { group = "androidx.graphics.filters", atomicGroupVersion = "versions.GRAPHICS_FILTERS" }
GRIDLAYOUT = { group = "androidx.gridlayout", atomicGroupVersion = "versions.GRIDLAYOUT" }
HEALTH = { group = "androidx.health" }
HEALTH_CONNECT = { group = "androidx.health.connect", atomicGroupVersion = "versions.HEALTH_CONNECT" }
HEIFWRITER = { group = "androidx.heifwriter", atomicGroupVersion = "versions.HEIFWRITER" }
HILT = { group = "androidx.hilt" }
INK = { group = "androidx.ink", atomicGroupVersion = "versions.INK" }
INPUT = { group = "androidx.input" }
INSPECTION = { group = "androidx.inspection", atomicGroupVersion = "versions.INSPECTION" }
INSPECTION_EXTENSIONS = { group = "androidx.inspection.extensions", atomicGroupVersion = "versions.SQLITE_INSPECTOR", overrideInclude = [ ":sqlite:sqlite-inspection" ] }
INTERPOLATOR = { group = "androidx.interpolator", atomicGroupVersion = "versions.INTERPOLATOR" }
JAVASCRIPTENGINE = { group = "androidx.javascriptengine", atomicGroupVersion = "versions.JAVASCRIPTENGINE" }
KRUTH = { group = "androidx.kruth", atomicGroupVersion = "versions.KRUTH" }
LEANBACK = { group = "androidx.leanback" }
LIBYUV = { group = "libyuv", atomicGroupVersion = "versions.LIBYUV" }
LIFECYCLE = { group = "androidx.lifecycle", atomicGroupVersion = "versions.LIFECYCLE" }
LIFECYCLE_EXTENSIONS = { group = "androidx.lifecycle", atomicGroupVersion = "versions.LIFECYCLE_EXTENSIONS", overrideInclude = [ ":lifecycle:lifecycle-extensions" ] }
LIFECYCLE_VIEWMODEL_NAV3 = { group = "androidx.lifecycle", atomicGroupVersion = "versions.LIFECYCLE_VIEWMODEL_NAV3", overrideInclude = [ ":lifecycle-viewmodel-navigation3" ] }
LINT = { group = "androidx.lint", atomicGroupVersion = "versions.LINT" }
LOADER = { group = "androidx.loader", atomicGroupVersion = "versions.LOADER" }
MEDIA = { group = "androidx.media" }
MEDIAROUTER = { group = "androidx.mediarouter", atomicGroupVersion = "versions.MEDIAROUTER" }
METRICS = { group = "androidx.metrics", atomicGroupVersion = "versions.METRICS" }
NAVIGATION = { group = "androidx.navigation", atomicGroupVersion = "versions.NAVIGATION" }
NAVIGATION3 = { group = "androidx.navigation3", atomicGroupVersion = "versions.NAVIGATION3" }
PAGING = { group = "androidx.paging", atomicGroupVersion = "versions.PAGING" }
PALETTE = { group = "androidx.palette", atomicGroupVersion = "versions.PALETTE" }
PDF = { group = "androidx.pdf", atomicGroupVersion = "versions.PDF" }
PERCENTLAYOUT = { group = "androidx.percentlayout", atomicGroupVersion = "versions.PERCENTLAYOUT" }
PERFORMANCE = { group = "androidx.performance", atomicGroupVersion = "versions.PERFORMANCE" }
PREFERENCE = { group = "androidx.preference", atomicGroupVersion = "versions.PREFERENCE" }
PRINT = { group = "androidx.print", atomicGroupVersion = "versions.PRINT" }
PRIVACYSANDBOX_ACTIVITY = { group = "androidx.privacysandbox.activity", atomicGroupVersion = "versions.PRIVACYSANDBOX_ACTIVITY" }
PRIVACYSANDBOX_ADS = { group = "androidx.privacysandbox.ads", atomicGroupVersion = "versions.PRIVACYSANDBOX_ADS" }
PRIVACYSANDBOX_PLUGINS = { group = "androidx.privacysandbox.plugins", atomicGroupVersion = "versions.PRIVACYSANDBOX_PLUGINS" }
PRIVACYSANDBOX_SDKRUNTIME = { group = "androidx.privacysandbox.sdkruntime", atomicGroupVersion = "versions.PRIVACYSANDBOX_SDKRUNTIME" }
PRIVACYSANDBOX_TOOLS = { group = "androidx.privacysandbox.tools", atomicGroupVersion = "versions.PRIVACYSANDBOX_TOOLS" }
PRIVACYSANDBOX_UI = { group = "androidx.privacysandbox.ui", atomicGroupVersion = "versions.PRIVACYSANDBOX_UI" }
PROFILEINSTALLER = { group = "androidx.profileinstaller", atomicGroupVersion = "versions.PROFILEINSTALLER" }
RECOMMENDATION = { group = "androidx.recommendation", atomicGroupVersion = "versions.RECOMMENDATION" }
RECYCLERVIEW = { group = "androidx.recyclerview" }
REMOTECALLBACK = { group = "androidx.remotecallback", atomicGroupVersion = "versions.REMOTECALLBACK" }
RESOURCEINSPECTION = { group = "androidx.resourceinspection", atomicGroupVersion = "versions.RESOURCEINSPECTION" }
ROOM = { group = "androidx.room", atomicGroupVersion = "versions.ROOM" }
SAFEPARCEL = { group = "androidx.safeparcel", atomicGroupVersion = "versions.SAFEPARCEL" }
SAVEDSTATE = { group = "androidx.savedstate", atomicGroupVersion = "versions.SAVEDSTATE" }
SECURITY = { group = "androidx.security" }
SHARETARGET = { group = "androidx.sharetarget", atomicGroupVersion = "versions.SHARETARGET" }
SLICE = { group = "androidx.slice" }
SLIDINGPANELAYOUT = { group = "androidx.slidingpanelayout", atomicGroupVersion = "versions.SLIDINGPANELAYOUT" }
SQLITE = { group = "androidx.sqlite", atomicGroupVersion = "versions.SQLITE" }
STABLE_AIDL = { group = "androidx.stableaidl", atomicGroupVersion = "versions.STABLE_AIDL" }
STARTUP = { group = "androidx.startup", atomicGroupVersion = "versions.STARTUP" }
SWIPEREFRESHLAYOUT = { group = "androidx.swiperefreshlayout", atomicGroupVersion = "versions.SWIPEREFRESHLAYOUT" }
TESTEXT = { group = "androidx.test.ext", atomicGroupVersion = "versions.TESTEXT" }
TESTSCREENSHOT = { group = "androidx.test.screenshot", atomicGroupVersion = "versions.TESTSCREENSHOT" }
TEST_UIAUTOMATOR = { group = "androidx.test.uiautomator", atomicGroupVersion = "versions.TEST_UIAUTOMATOR" }
TEXT = { group = "androidx.text", atomicGroupVersion = "versions.TEXT" }
TRACING = { group = "androidx.tracing", atomicGroupVersion = "versions.TRACING" }
TRACING_DRIVER = { group = "androidx.tracing", atomicGroupVersion = "versions.TRACING_DRIVER", overrideInclude = [ ":tracing:tracing-driver", ":tracing:tracing-driver-wire" ] }
TRACING_PERFETTO = { group = "androidx.tracing", atomicGroupVersion = "versions.TRACING_PERFETTO", overrideInclude = [ ":tracing:tracing-perfetto", ":tracing:tracing-perfetto-binary", ":tracing:tracing-perfetto-handshake" ] }
TRANSITION = { group = "androidx.transition", atomicGroupVersion = "versions.TRANSITION" }
TV = { group = "androidx.tv" }
TVPROVIDER = { group = "androidx.tvprovider", atomicGroupVersion = "versions.TVPROVIDER" }
VECTORDRAWABLE = { group = "androidx.vectordrawable" }
VERSIONEDPARCELABLE = { group = "androidx.versionedparcelable" }
VIEWPAGER = { group = "androidx.viewpager", atomicGroupVersion = "versions.VIEWPAGER" }
VIEWPAGER2 = { group = "androidx.viewpager2", atomicGroupVersion = "versions.VIEWPAGER2" }
WEAR = { group = "androidx.wear" }
WEAR_COMPOSE = { group = "androidx.wear.compose", atomicGroupVersion = "versions.WEAR_COMPOSE" }
WEAR_PROTOLAYOUT = { group = "androidx.wear.protolayout", atomicGroupVersion = "versions.WEAR_PROTOLAYOUT" }
WEAR_TILES = { group = "androidx.wear.tiles", atomicGroupVersion = "versions.WEAR_TILES" }
WEAR_WATCHFACE = { group = "androidx.wear.watchface", atomicGroupVersion = "versions.WEAR_WATCHFACE" }
WEBKIT = { group = "androidx.webkit", atomicGroupVersion = "versions.WEBKIT" }
WINDOW = { group = "androidx.window", atomicGroupVersion = "versions.WINDOW" }
WINDOW_EXTENSIONS = { group = "androidx.window.extensions", atomicGroupVersion = "versions.WINDOW_EXTENSIONS" }
WINDOW_EXTENSIONS_CORE = { group = "androidx.window.extensions.core", atomicGroupVersion = "versions.WINDOW_EXTENSIONS_CORE" }
WINDOW_SIDECAR = { group = "androidx.window.sidecar", atomicGroupVersion = "versions.WINDOW_SIDECAR" }
WORK = { group = "androidx.work", atomicGroupVersion = "versions.WORK" }
XR = { group = "androidx.xr", atomicGroupVersion = "versions.XR" }
XR_ARCORE = { group = "androidx.xr.arcore", atomicGroupVersion = "versions.XR_ARCORE" }
XR_COMPOSE = { group = "androidx.xr.compose", atomicGroupVersion = "versions.XR_COMPOSE" }
XR_RUNTIME = { group = "androidx.xr.runtime", atomicGroupVersion = "versions.XR_RUNTIME" }
XR_SCENECORE = { group = "androidx.xr.scenecore", atomicGroupVersion = "versions.XR_SCENECORE" }

# JetBrains overrides
ANNOTATION_JETBRAINS = { group = "org.jetbrains.compose.annotation-internal", atomicGroupVersion = "versions.COMPOSE", overrideInclude = [ ":annotation:annotation" ] }
COLLECTION_JETBRAINS = { group = "org.jetbrains.compose.collection-internal", atomicGroupVersion = "versions.COMPOSE", overrideInclude = [ ":collection:collection" ] }
COMPOSE_COMPILER = { group = "org.jetbrains.compose.compiler", atomicGroupVersion = "versions.COMPOSE" }
COMPOSE_DESKTOP = { group = "org.jetbrains.compose.desktop", atomicGroupVersion = "versions.COMPOSE" }
COMPOSE_MATERIAL3_COMMON = { group = "org.jetbrains.compose.material3.common", atomicGroupVersion = "versions.COMPOSE_MATERIAL3_COMMON", overrideInclude = [ ":compose:material3:material3-common" ] }

GRAPHICS_SHAPES_JETBRAINS = { group = "org.jetbrains.androidx.graphics", atomicGroupVersion = "versions.GRAPHICS_SHAPES", overrideInclude = [ ":graphics:graphics-shapes" ] }
PERFORMANCE_JETBRAINS = { group = "org.jetbrains.androidx.performance", atomicGroupVersion = "versions.PERFORMANCE", overrideInclude = [ ":performance:performance-annotation" ] }
SAVEDSTATE_JETBRAINS = { group = "org.jetbrains.androidx.savedstate", atomicGroupVersion = "versions.SAVEDSTATE", overrideInclude = [ ":savedstate:savedstate" ] }
WINDOW_CORE_JETBRAINS = { group = "org.jetbrains.androidx.window", atomicGroupVersion = "versions.WINDOW", overrideInclude = [ ":window:window-core" ]  }

[groups.LIFECYCLE_JETBRAINS]
group = "org.jetbrains.androidx.lifecycle"
atomicGroupVersion = "versions.LIFECYCLE"
overrideInclude = [
    ":lifecycle:lifecycle-common",
    ":lifecycle:lifecycle-runtime",
    ":lifecycle:lifecycle-runtime-compose",
    ":lifecycle:lifecycle-viewmodel",
    ":lifecycle:lifecycle-viewmodel-compose",
    ":lifecycle:lifecycle-viewmodel-savedstate"
]

[groups.NAVIGATION_JETBRAINS]
group = "org.jetbrains.androidx.navigation"
atomicGroupVersion = "versions.NAVIGATION"
overrideInclude = [
    ":navigation:navigation-common",
    ":navigation:navigation-runtime",
    ":navigation:navigation-compose"
]<|MERGE_RESOLUTION|>--- conflicted
+++ resolved
@@ -93,11 +93,7 @@
 LEANBACK_PREFERENCE = "1.2.0-beta01"
 LEANBACK_TAB = "1.1.0-beta01"
 LIBYUV = "0.1.0-dev01"
-<<<<<<< HEAD
-LIFECYCLE = "2.9.0-alpha08"
-=======
 LIFECYCLE = "2.9.0-alpha12"
->>>>>>> 7a145e05
 LIFECYCLE_EXTENSIONS = "2.2.0"
 LIFECYCLE_VIEWMODEL_NAV3 = "1.0.0-alpha01"
 LINT = "1.0.0-alpha03"
@@ -105,11 +101,7 @@
 MEDIA = "1.8.0-alpha01"
 MEDIAROUTER = "1.8.0-alpha03"
 METRICS = "1.0.0-beta02"
-<<<<<<< HEAD
-NAVIGATION = "2.9.0-alpha07"
-=======
 NAVIGATION = "2.9.0-alpha08"
->>>>>>> 7a145e05
 NAVIGATION3 = "0.1.0-dev01"
 PAGING = "3.4.0-alpha01"
 PALETTE = "1.1.0-alpha01"
