--- conflicted
+++ resolved
@@ -95,11 +95,7 @@
 LEANBACK_TAB = "1.1.0-beta01"
 LEGACY = "1.1.0-alpha01"
 LIBYUV = "0.1.0-dev01"
-<<<<<<< HEAD
-LIFECYCLE = "2.9.0-alpha09"
-=======
 LIFECYCLE = "2.9.0-alpha08"
->>>>>>> 42e60b4c
 LIFECYCLE_EXTENSIONS = "2.2.0"
 LINT = "1.0.0-alpha03"
 LOADER = "1.2.0-alpha01"
