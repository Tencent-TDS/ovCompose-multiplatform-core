--- conflicted
+++ resolved
@@ -93,11 +93,7 @@
 LEANBACK_PREFERENCE = "1.2.0-rc01"
 LEANBACK_TAB = "1.1.0-rc01"
 LIBYUV = "0.1.0-dev01"
-<<<<<<< HEAD
-LIFECYCLE = "2.8.7"
-=======
 LIFECYCLE = "2.9.0-rc01"
->>>>>>> 0d7761ce
 LIFECYCLE_EXTENSIONS = "2.2.0"
 LIFECYCLE_VIEWMODEL_NAV3 = "1.0.0-alpha01"
 LINT = "1.0.0-alpha04"
