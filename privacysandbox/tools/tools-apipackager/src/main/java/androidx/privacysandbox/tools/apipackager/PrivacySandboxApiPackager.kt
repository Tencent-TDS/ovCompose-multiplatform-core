/*
 * Copyright 2022 The Android Open Source Project
 *
 * Licensed under the Apache License, Version 2.0 (the "License");
 * you may not use this file except in compliance with the License.
 * You may obtain a copy of the License at
 *
 *      http://www.apache.org/licenses/LICENSE-2.0
 *
 * Unless required by applicable law or agreed to in writing, software
 * distributed under the License is distributed on an "AS IS" BASIS,
 * WITHOUT WARRANTIES OR CONDITIONS OF ANY KIND, either express or implied.
 * See the License for the specific language governing permissions and
 * limitations under the License.
 */

package androidx.privacysandbox.tools.apipackager

import androidx.privacysandbox.tools.apipackager.AnnotationInspector.hasPrivacySandboxAnnotation
import androidx.privacysandbox.tools.core.Metadata
import java.nio.file.Path
import java.util.zip.ZipEntry
import java.util.zip.ZipOutputStream
import kotlin.io.path.exists
import kotlin.io.path.extension
import kotlin.io.path.inputStream
import kotlin.io.path.isDirectory
import kotlin.io.path.notExists

class PrivacySandboxApiPackager {

    /**
     * Extracts API descriptors from SDKs annotated with Privacy Sandbox annotations.
     *
     * This function will output a file with SDK interface descriptors, which can later be used to
     * generate the client-side sources for communicating with this SDK over IPC through the privacy
     * sandbox.
     *
     * @param sdkClasspath path to the root directory that contains the SDK's compiled classes.
     *   Non-class files will be safely ignored.
     * @param sdkInterfaceDescriptorsOutput output path for SDK Interface descriptors file.
     */
    fun packageSdkDescriptors(
        sdkClasspath: Path,
        sdkInterfaceDescriptorsOutput: Path,
    ) {
        require(sdkClasspath.exists() && sdkClasspath.isDirectory()) {
            "$sdkClasspath is not a valid classpath."
        }
        require(sdkInterfaceDescriptorsOutput.notExists()) {
            "$sdkInterfaceDescriptorsOutput already exists."
        }

        val outputFile =
            sdkInterfaceDescriptorsOutput.toFile().also {
                it.parentFile.mkdirs()
                it.createNewFile()
            }

        ZipOutputStream(outputFile.outputStream()).use { zipOutputStream ->
            sdkClasspath
                .toFile()
                .walk()
<<<<<<< HEAD
=======
                .filter { it.isFile }
>>>>>>> 3d4510a6
                .map { it.toPath() }
                .filter { shouldKeepFile(sdkClasspath, it) }
                .forEach { file ->
                    val zipEntry = ZipEntry(sdkClasspath.relativize(file).toString())
                    zipOutputStream.putNextEntry(zipEntry)
                    file.inputStream().copyTo(zipOutputStream)
                    zipOutputStream.closeEntry()
                }
        }
    }

    private fun shouldKeepFile(sdkClasspath: Path, filePath: Path): Boolean {
        if (sdkClasspath.relativize(filePath) == Metadata.filePath) {
            return true
        }
        if (filePath.extension == "class" && hasPrivacySandboxAnnotation(filePath)) {
            return true
        }
        return false
    }
}<|MERGE_RESOLUTION|>--- conflicted
+++ resolved
@@ -61,10 +61,7 @@
             sdkClasspath
                 .toFile()
                 .walk()
-<<<<<<< HEAD
-=======
                 .filter { it.isFile }
->>>>>>> 3d4510a6
                 .map { it.toPath() }
                 .filter { shouldKeepFile(sdkClasspath, it) }
                 .forEach { file ->
