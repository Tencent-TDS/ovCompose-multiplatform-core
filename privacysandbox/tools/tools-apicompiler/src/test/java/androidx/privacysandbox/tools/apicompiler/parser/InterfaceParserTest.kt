--- conflicted
+++ resolved
@@ -252,8 +252,6 @@
             )
             .containsExactlyErrors(
                 "Error in com.mysdk.MySdk: annotated interfaces cannot declare companion objects."
-<<<<<<< HEAD
-=======
             )
     }
 
@@ -319,7 +317,6 @@
             )
             .containsExactlyErrors(
                 "Error in com.mysdk.MySdk: annotated interfaces cannot declare objects or classes."
->>>>>>> 3d4510a6
             )
     }
 
