/*
 * Copyright 2022 The Android Open Source Project
 *
 * Licensed under the Apache License, Version 2.0 (the "License");
 * you may not use this file except in compliance with the License.
 * You may obtain a copy of the License at
 *
 *      http://www.apache.org/licenses/LICENSE-2.0
 *
 * Unless required by applicable law or agreed to in writing, software
 * distributed under the License is distributed on an "AS IS" BASIS,
 * WITHOUT WARRANTIES OR CONDITIONS OF ANY KIND, either express or implied.
 * See the License for the specific language governing permissions and
 * limitations under the License.
 */

package androidx.privacysandbox.tools.apicompiler.parser

import androidx.privacysandbox.tools.core.model.AnnotatedDataClass
import androidx.privacysandbox.tools.core.model.AnnotatedEnumClass
import androidx.privacysandbox.tools.core.model.AnnotatedValue
import androidx.privacysandbox.tools.core.model.ValueProperty
import com.google.devtools.ksp.isPublic
import com.google.devtools.ksp.processing.KSPLogger
import com.google.devtools.ksp.symbol.ClassKind
import com.google.devtools.ksp.symbol.KSAnnotated
import com.google.devtools.ksp.symbol.KSClassDeclaration
import com.google.devtools.ksp.symbol.KSPropertyDeclaration
import com.google.devtools.ksp.symbol.Modifier

internal class ValueParser(private val logger: KSPLogger, private val typeParser: TypeParser) {
    fun parseValue(annotatedValue: KSAnnotated): AnnotatedValue? {
        val isDataClass =
            (annotatedValue is KSClassDeclaration &&
                annotatedValue.classKind == ClassKind.CLASS &&
                annotatedValue.modifiers.contains(Modifier.DATA))
        val isEnumClass =
            (annotatedValue is KSClassDeclaration &&
                annotatedValue.classKind == ClassKind.ENUM_CLASS &&
                annotatedValue.modifiers.contains(Modifier.ENUM))
        if (!isDataClass && !isEnumClass) {
            logger.error(
                "Only data classes and enum classes can be annotated with @PrivacySandboxValue."
            )
            return null
        }
        val value = annotatedValue as KSClassDeclaration
        val name = value.qualifiedName?.getFullName() ?: value.simpleName.getFullName()

        if (!value.isPublic()) {
            logger.error("Error in $name: annotated values should be public.")
        }
        ensureNoCompanion(value, name)
<<<<<<< HEAD
        ensureNoTypeParameters(value, name)
        ensureNoSuperTypes(value, name)

        return if (isDataClass) {
            AnnotatedDataClass(
                type = typeParser.parseFromDeclaration(value),
                properties = value.getAllProperties().map(::parseProperty).toList()
            )
        } else {
            parseEnumClass(value)
        }
    }

    private fun parseEnumClass(classDeclaration: KSClassDeclaration): AnnotatedEnumClass {
        val variants =
            classDeclaration.declarations
                .filterIsInstance<KSClassDeclaration>()
                .map { it.simpleName.asString() }
                .toList()
        return AnnotatedEnumClass(
            type = typeParser.parseFromDeclaration(classDeclaration),
            variants = variants
        )
    }

=======
        ensureNoObject(value, name)
        ensureNoTypeParameters(value, name)
        ensureNoSuperTypes(value, name)

        return if (isDataClass) {
            AnnotatedDataClass(
                type = typeParser.parseFromDeclaration(value),
                properties = value.getAllProperties().map(::parseProperty).toList()
            )
        } else {
            parseEnumClass(value)
        }
    }

    private fun parseEnumClass(classDeclaration: KSClassDeclaration): AnnotatedEnumClass {
        val variants =
            classDeclaration.declarations
                .filterIsInstance<KSClassDeclaration>()
                .map { it.simpleName.asString() }
                .toList()
        return AnnotatedEnumClass(
            type = typeParser.parseFromDeclaration(classDeclaration),
            variants = variants
        )
    }

>>>>>>> 3d4510a6
    private fun ensureNoCompanion(classDeclaration: KSClassDeclaration, name: String) {
        if (
            classDeclaration.declarations
                .filterIsInstance<KSClassDeclaration>()
                .any(KSClassDeclaration::isCompanionObject)
        ) {
            logger.error("Error in $name: annotated values cannot declare companion objects.")
<<<<<<< HEAD
=======
        }
    }

    private fun ensureNoObject(classDeclaration: KSClassDeclaration, name: String) {
        if (
            classDeclaration.declarations
                .filterIsInstance<KSClassDeclaration>()
                .filter {
                    listOf(
                            ClassKind.OBJECT,
                            ClassKind.INTERFACE,
                            ClassKind.ENUM_CLASS,
                            ClassKind.CLASS
                        )
                        .contains(it.classKind)
                }
                .any { !it.isCompanionObject }
        ) {
            logger.error("Error in $name: annotated values cannot declare objects or classes.")
>>>>>>> 3d4510a6
        }
    }

    private fun ensureNoTypeParameters(classDeclaration: KSClassDeclaration, name: String) {
        if (classDeclaration.typeParameters.isNotEmpty()) {
            logger.error(
                "Error in $name: annotated values cannot declare type parameters (${
                    classDeclaration.typeParameters.map { it.simpleName.getShortName() }.sorted()
                        .joinToString(limit = 3)
                })."
            )
        }
    }

    private fun ensureNoSuperTypes(classDeclaration: KSClassDeclaration, name: String) {
        val supertypes =
            classDeclaration.superTypes.map {
                it.resolve().declaration.qualifiedName?.getFullName()
                    ?: it.resolve().declaration.simpleName.getShortName()
            }
        if (!supertypes.all { it in listOf("kotlin.Any", "kotlin.Enum") }) {
            logger.error(
                "Error in $name: values annotated with @PrivacySandboxValue may not " +
                    "inherit other types (${supertypes.joinToString(limit = 3)})"
            )
        }
    }

    private fun parseProperty(property: KSPropertyDeclaration): ValueProperty {
        val name = property.qualifiedName?.getFullName() ?: property.simpleName.getFullName()
        if (property.isMutable) {
            logger.error("Error in $name: properties cannot be mutable.")
        }
        return ValueProperty(
            name = property.simpleName.getShortName(),
            type = typeParser.parseFromTypeReference(property.type, name),
        )
    }
}<|MERGE_RESOLUTION|>--- conflicted
+++ resolved
@@ -51,33 +51,6 @@
             logger.error("Error in $name: annotated values should be public.")
         }
         ensureNoCompanion(value, name)
-<<<<<<< HEAD
-        ensureNoTypeParameters(value, name)
-        ensureNoSuperTypes(value, name)
-
-        return if (isDataClass) {
-            AnnotatedDataClass(
-                type = typeParser.parseFromDeclaration(value),
-                properties = value.getAllProperties().map(::parseProperty).toList()
-            )
-        } else {
-            parseEnumClass(value)
-        }
-    }
-
-    private fun parseEnumClass(classDeclaration: KSClassDeclaration): AnnotatedEnumClass {
-        val variants =
-            classDeclaration.declarations
-                .filterIsInstance<KSClassDeclaration>()
-                .map { it.simpleName.asString() }
-                .toList()
-        return AnnotatedEnumClass(
-            type = typeParser.parseFromDeclaration(classDeclaration),
-            variants = variants
-        )
-    }
-
-=======
         ensureNoObject(value, name)
         ensureNoTypeParameters(value, name)
         ensureNoSuperTypes(value, name)
@@ -104,7 +77,6 @@
         )
     }
 
->>>>>>> 3d4510a6
     private fun ensureNoCompanion(classDeclaration: KSClassDeclaration, name: String) {
         if (
             classDeclaration.declarations
@@ -112,8 +84,6 @@
                 .any(KSClassDeclaration::isCompanionObject)
         ) {
             logger.error("Error in $name: annotated values cannot declare companion objects.")
-<<<<<<< HEAD
-=======
         }
     }
 
@@ -133,7 +103,6 @@
                 .any { !it.isCompanionObject }
         ) {
             logger.error("Error in $name: annotated values cannot declare objects or classes.")
->>>>>>> 3d4510a6
         }
     }
 
