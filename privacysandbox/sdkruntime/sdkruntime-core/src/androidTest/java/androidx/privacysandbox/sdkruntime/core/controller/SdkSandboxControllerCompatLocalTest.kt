/*
 * Copyright 2023 The Android Open Source Project
 *
 * Licensed under the Apache License, Version 2.0 (the "License");
 * you may not use this file except in compliance with the License.
 * You may obtain a copy of the License at
 *
 *      http://www.apache.org/licenses/LICENSE-2.0
 *
 * Unless required by applicable law or agreed to in writing, software
 * distributed under the License is distributed on an "AS IS" BASIS,
 * WITHOUT WARRANTIES OR CONDITIONS OF ANY KIND, either express or implied.
 * See the License for the specific language governing permissions and
 * limitations under the License.
 */

package androidx.privacysandbox.sdkruntime.core.controller

import android.content.Context
import android.os.Binder
import android.os.Bundle
import android.os.IBinder
import androidx.privacysandbox.sdkruntime.core.AppOwnedSdkSandboxInterfaceCompat
import androidx.privacysandbox.sdkruntime.core.LoadSdkCompatException
import androidx.privacysandbox.sdkruntime.core.SandboxedSdkCompat
import androidx.privacysandbox.sdkruntime.core.Versions
import androidx.privacysandbox.sdkruntime.core.activity.ActivityHolder
import androidx.privacysandbox.sdkruntime.core.activity.SdkSandboxActivityHandlerCompat
import androidx.privacysandbox.sdkruntime.core.internal.ClientApiVersion
import androidx.privacysandbox.sdkruntime.core.internal.ClientFeature
import androidx.test.core.app.ApplicationProvider
import androidx.test.ext.junit.runners.AndroidJUnit4
import androidx.test.filters.SmallTest
import com.google.common.truth.Truth.assertThat
import java.util.concurrent.Executor
import kotlinx.coroutines.runBlocking
import org.junit.After
import org.junit.Assert
import org.junit.Before
import org.junit.Test
import org.junit.runner.RunWith

@SmallTest
@RunWith(AndroidJUnit4::class)
class SdkSandboxControllerCompatLocalTest {

    private lateinit var context: Context

    @Before
    fun setUp() {
        // Emulate loading via client lib with only base features available
        clientHandShakeForMinSupportedVersion()

        context = ApplicationProvider.getApplicationContext()
    }

    @After
    fun tearDown() {
        // Reset version back to avoid failing non-compat tests
        Versions.resetClientVersion()
        SdkSandboxControllerCompat.resetLocalImpl()
    }

    @Test
    fun from_withoutLocalImpl_throwsUnsupportedOperationException() {
        Assert.assertThrows(UnsupportedOperationException::class.java) {
            SdkSandboxControllerCompat.from(context)
        }
    }

    @Test
    fun loadSdk_whenNotAvailable_throwsLoadSdkNotFoundException() {
        SdkSandboxControllerCompat.injectLocalImpl(TestStubImpl())
        val controllerCompat = SdkSandboxControllerCompat.from(context)

        val exception =
            Assert.assertThrows(LoadSdkCompatException::class.java) {
                runBlocking { controllerCompat.loadSdk("SDK", Bundle()) }
            }

        assertThat(exception.loadSdkErrorCode).isEqualTo(LoadSdkCompatException.LOAD_SDK_NOT_FOUND)
    }

    @Test
    fun loadSdk_returnsLoadedSdkFromLocalImpl() {
        clientHandShakeForVersionIncluding(ClientFeature.LOAD_SDK)

        val expectedResult = SandboxedSdkCompat(Binder())
        val stubLocalImpl = TestStubImpl(loadSdkResult = expectedResult)
        SdkSandboxControllerCompat.injectLocalImpl(stubLocalImpl)
        val controllerCompat = SdkSandboxControllerCompat.from(context)

        val sdkName = "SDK"
        val sdkParams = Bundle()
        val result = runBlocking { controllerCompat.loadSdk(sdkName, sdkParams) }

        assertThat(result).isSameInstanceAs(expectedResult)
        assertThat(stubLocalImpl.lastLoadSdkName).isEqualTo(sdkName)
        assertThat(stubLocalImpl.lastLoadSdkParams).isEqualTo(sdkParams)
    }

    @Test
    fun loadSdk_rethrowsExceptionFromLocalImpl() {
        clientHandShakeForVersionIncluding(ClientFeature.LOAD_SDK)

        val expectedError = LoadSdkCompatException(RuntimeException(), Bundle())
        SdkSandboxControllerCompat.injectLocalImpl(TestStubImpl(loadSdkError = expectedError))
        val controllerCompat = SdkSandboxControllerCompat.from(context)

        val exception =
            Assert.assertThrows(LoadSdkCompatException::class.java) {
                runBlocking { controllerCompat.loadSdk("SDK", Bundle()) }
            }

        assertThat(exception).isSameInstanceAs(expectedError)
    }

    @Test
    fun getSandboxedSdks_returnsListFromLocalImpl() {
        val expectedResult = listOf(SandboxedSdkCompat(Binder()))
        SdkSandboxControllerCompat.injectLocalImpl(TestStubImpl(sandboxedSdks = expectedResult))
<<<<<<< HEAD

        val controllerCompat = SdkSandboxControllerCompat.from(context)
        val sandboxedSdks = controllerCompat.getSandboxedSdks()
        assertThat(sandboxedSdks).isEqualTo(expectedResult)
    }

    @Test
    fun getAppOwnedSdkSandboxInterfaces_whenNotAvailable_returnsEmptyList() {
        SdkSandboxControllerCompat.injectLocalImpl(
            TestStubImpl(
                appOwnedSdks =
                    listOf(
                        AppOwnedSdkSandboxInterfaceCompat(
                            name = "TestSdk",
                            version = 42,
                            binder = Binder(),
                        )
                    )
            )
        )
=======
>>>>>>> 3d4510a6

        val controllerCompat = SdkSandboxControllerCompat.from(context)
        val sandboxedSdks = controllerCompat.getSandboxedSdks()
        assertThat(sandboxedSdks).isEqualTo(expectedResult)
    }

    @Test
    fun getAppOwnedSdkSandboxInterfaces_returnsListFromLocalImpl() {
        clientHandShakeForVersionIncluding(ClientFeature.APP_OWNED_INTERFACES)

        val expectedResult =
            listOf(
                AppOwnedSdkSandboxInterfaceCompat(
                    name = "TestSdk",
                    version = 42,
                    binder = Binder(),
                )
            )
        SdkSandboxControllerCompat.injectLocalImpl(TestStubImpl(appOwnedSdks = expectedResult))

        val controllerCompat = SdkSandboxControllerCompat.from(context)
        val appOwnedInterfaces = controllerCompat.getAppOwnedSdkSandboxInterfaces()
        assertThat(appOwnedInterfaces).isEqualTo(expectedResult)
    }

    @Test
    fun registerSdkSandboxActivityHandler_registerItInLocalImpl() {
        clientHandShakeForVersionIncluding(ClientFeature.SDK_ACTIVITY_HANDLER)

        val localImpl = TestStubImpl()
        SdkSandboxControllerCompat.injectLocalImpl(localImpl)

        val controllerCompat = SdkSandboxControllerCompat.from(context)
        val handlerCompat =
            object : SdkSandboxActivityHandlerCompat {
                override fun onActivityCreated(activityHolder: ActivityHolder) {}
            }
        val token = controllerCompat.registerSdkSandboxActivityHandler(handlerCompat)
        assertThat(token).isEqualTo(localImpl.token)
    }

    @Test
    fun unregisterSdkSandboxActivityHandler_unregisterItFromLocalImpl() {
        clientHandShakeForVersionIncluding(ClientFeature.SDK_ACTIVITY_HANDLER)

        val localImpl = TestStubImpl()
        SdkSandboxControllerCompat.injectLocalImpl(localImpl)

        val controllerCompat = SdkSandboxControllerCompat.from(context)
        val handlerCompat =
            object : SdkSandboxActivityHandlerCompat {
                override fun onActivityCreated(activityHolder: ActivityHolder) {}
            }
        val token = controllerCompat.registerSdkSandboxActivityHandler(handlerCompat)
        assertThat(token).isEqualTo(localImpl.token)

        controllerCompat.unregisterSdkSandboxActivityHandler(handlerCompat)
        assertThat(localImpl.token).isNull()
    }

    @Test
<<<<<<< HEAD
    fun registerSdkSandboxActivityHandler_whenNotAvailable_throwsUnsupportedOperationException() {
=======
    fun getClientPackageName_whenNotAvailable_returnsContextPackageName() {
>>>>>>> 3d4510a6
        SdkSandboxControllerCompat.injectLocalImpl(TestStubImpl())
        val controllerCompat = SdkSandboxControllerCompat.from(context)

        val result = controllerCompat.getClientPackageName()

        assertThat(result).isEqualTo(context.getPackageName())
    }

    @Test
<<<<<<< HEAD
    fun unregisterSdkSandboxActivityHandler_whenNotAvailable_throwsUnsupportedOperationException() {
        SdkSandboxControllerCompat.injectLocalImpl(TestStubImpl())
=======
    fun getClientPackageName_returnsPackageNameFromLocalImpl() {
        clientHandShakeForVersionIncluding(ClientFeature.GET_CLIENT_PACKAGE_NAME)

        val expectedResult = "test.client.package.name"
        val stubLocalImpl = TestStubImpl(clientPackageName = expectedResult)
        SdkSandboxControllerCompat.injectLocalImpl(stubLocalImpl)
>>>>>>> 3d4510a6
        val controllerCompat = SdkSandboxControllerCompat.from(context)

        val result = controllerCompat.getClientPackageName()

        assertThat(result).isEqualTo(expectedResult)
    }

    /**
     * Call [Versions.handShake] to emulate loading via client lib. Using version where
     * [clientFeature] available.
     */
    private fun clientHandShakeForVersionIncluding(clientFeature: ClientFeature) {
        Versions.handShake(clientFeature.availableFrom.apiLevel)
    }

    /**
     * Call [Versions.handShake] to emulate loading via client lib. Using
     * [ClientApiVersion.MIN_SUPPORTED] - to check features available in all client versions.
     */
    private fun clientHandShakeForMinSupportedVersion() {
        Versions.handShake(ClientApiVersion.MIN_SUPPORTED.apiLevel)
    }

    @Test
    fun getClientPackageName_whenNotAvailable_returnsContextPackageName() {
        SdkSandboxControllerCompat.injectLocalImpl(TestStubImpl())
        val controllerCompat = SdkSandboxControllerCompat.from(context)

        val result = controllerCompat.getClientPackageName()

        assertThat(result).isEqualTo(context.getPackageName())
    }

    @Test
    fun getClientPackageName_returnsPackageNameFromLocalImpl() {
        clientHandShakeForVersionIncluding(ClientFeature.GET_CLIENT_PACKAGE_NAME)

        val expectedResult = "test.client.package.name"
        val stubLocalImpl = TestStubImpl(clientPackageName = expectedResult)
        SdkSandboxControllerCompat.injectLocalImpl(stubLocalImpl)
        val controllerCompat = SdkSandboxControllerCompat.from(context)

        val result = controllerCompat.getClientPackageName()

        assertThat(result).isEqualTo(expectedResult)
    }

    /**
     * Call [Versions.handShake] to emulate loading via client lib. Using version where
     * [clientFeature] available.
     */
    private fun clientHandShakeForVersionIncluding(clientFeature: ClientFeature) {
        Versions.handShake(clientFeature.availableFrom.apiLevel)
    }

    /**
     * Call [Versions.handShake] to emulate loading via client lib. Using
     * [ClientApiVersion.MIN_SUPPORTED] - to check features available in all client versions.
     */
    private fun clientHandShakeForMinSupportedVersion() {
        Versions.handShake(ClientApiVersion.MIN_SUPPORTED.apiLevel)
    }

    internal class TestStubImpl(
        private val sandboxedSdks: List<SandboxedSdkCompat> = emptyList(),
        private val appOwnedSdks: List<AppOwnedSdkSandboxInterfaceCompat> = emptyList(),
        private val loadSdkResult: SandboxedSdkCompat? = null,
        private val loadSdkError: LoadSdkCompatException? = null,
        private val clientPackageName: String = ""
    ) : SdkSandboxControllerCompat.SandboxControllerImpl {
        var token: IBinder? = null

        var lastLoadSdkName: String? = null
        var lastLoadSdkParams: Bundle? = null

        override fun loadSdk(
            sdkName: String,
            params: Bundle,
            executor: Executor,
            callback: LoadSdkCallback
        ) {
            lastLoadSdkName = sdkName
            lastLoadSdkParams = params

            if (loadSdkResult != null) {
                executor.execute { callback.onResult(loadSdkResult) }
            } else {
                executor.execute {
                    callback.onError(
                        loadSdkError
                            ?: LoadSdkCompatException(
                                LoadSdkCompatException.LOAD_SDK_INTERNAL_ERROR,
                                "Shouldn't be called without setting result or error"
                            )
                    )
                }
            }
        }

        override fun getSandboxedSdks() = sandboxedSdks

        override fun getAppOwnedSdkSandboxInterfaces(): List<AppOwnedSdkSandboxInterfaceCompat> =
            appOwnedSdks

        override fun registerSdkSandboxActivityHandler(
            handlerCompat: SdkSandboxActivityHandlerCompat
        ): IBinder {
            token = Binder()
            return token!!
        }

        override fun unregisterSdkSandboxActivityHandler(
            handlerCompat: SdkSandboxActivityHandlerCompat
        ) {
            token = null
        }

        override fun getClientPackageName(): String = clientPackageName
    }
}<|MERGE_RESOLUTION|>--- conflicted
+++ resolved
@@ -119,29 +119,6 @@
     fun getSandboxedSdks_returnsListFromLocalImpl() {
         val expectedResult = listOf(SandboxedSdkCompat(Binder()))
         SdkSandboxControllerCompat.injectLocalImpl(TestStubImpl(sandboxedSdks = expectedResult))
-<<<<<<< HEAD
-
-        val controllerCompat = SdkSandboxControllerCompat.from(context)
-        val sandboxedSdks = controllerCompat.getSandboxedSdks()
-        assertThat(sandboxedSdks).isEqualTo(expectedResult)
-    }
-
-    @Test
-    fun getAppOwnedSdkSandboxInterfaces_whenNotAvailable_returnsEmptyList() {
-        SdkSandboxControllerCompat.injectLocalImpl(
-            TestStubImpl(
-                appOwnedSdks =
-                    listOf(
-                        AppOwnedSdkSandboxInterfaceCompat(
-                            name = "TestSdk",
-                            version = 42,
-                            binder = Binder(),
-                        )
-                    )
-            )
-        )
-=======
->>>>>>> 3d4510a6
 
         val controllerCompat = SdkSandboxControllerCompat.from(context)
         val sandboxedSdks = controllerCompat.getSandboxedSdks()
@@ -200,55 +177,6 @@
 
         controllerCompat.unregisterSdkSandboxActivityHandler(handlerCompat)
         assertThat(localImpl.token).isNull()
-    }
-
-    @Test
-<<<<<<< HEAD
-    fun registerSdkSandboxActivityHandler_whenNotAvailable_throwsUnsupportedOperationException() {
-=======
-    fun getClientPackageName_whenNotAvailable_returnsContextPackageName() {
->>>>>>> 3d4510a6
-        SdkSandboxControllerCompat.injectLocalImpl(TestStubImpl())
-        val controllerCompat = SdkSandboxControllerCompat.from(context)
-
-        val result = controllerCompat.getClientPackageName()
-
-        assertThat(result).isEqualTo(context.getPackageName())
-    }
-
-    @Test
-<<<<<<< HEAD
-    fun unregisterSdkSandboxActivityHandler_whenNotAvailable_throwsUnsupportedOperationException() {
-        SdkSandboxControllerCompat.injectLocalImpl(TestStubImpl())
-=======
-    fun getClientPackageName_returnsPackageNameFromLocalImpl() {
-        clientHandShakeForVersionIncluding(ClientFeature.GET_CLIENT_PACKAGE_NAME)
-
-        val expectedResult = "test.client.package.name"
-        val stubLocalImpl = TestStubImpl(clientPackageName = expectedResult)
-        SdkSandboxControllerCompat.injectLocalImpl(stubLocalImpl)
->>>>>>> 3d4510a6
-        val controllerCompat = SdkSandboxControllerCompat.from(context)
-
-        val result = controllerCompat.getClientPackageName()
-
-        assertThat(result).isEqualTo(expectedResult)
-    }
-
-    /**
-     * Call [Versions.handShake] to emulate loading via client lib. Using version where
-     * [clientFeature] available.
-     */
-    private fun clientHandShakeForVersionIncluding(clientFeature: ClientFeature) {
-        Versions.handShake(clientFeature.availableFrom.apiLevel)
-    }
-
-    /**
-     * Call [Versions.handShake] to emulate loading via client lib. Using
-     * [ClientApiVersion.MIN_SUPPORTED] - to check features available in all client versions.
-     */
-    private fun clientHandShakeForMinSupportedVersion() {
-        Versions.handShake(ClientApiVersion.MIN_SUPPORTED.apiLevel)
     }
 
     @Test
