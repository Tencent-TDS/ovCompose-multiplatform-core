/*
 * Copyright 2022 The Android Open Source Project
 *
 * Licensed under the Apache License, Version 2.0 (the "License");
 * you may not use this file except in compliance with the License.
 * You may obtain a copy of the License at
 *
 *      http://www.apache.org/licenses/LICENSE-2.0
 *
 * Unless required by applicable law or agreed to in writing, software
 * distributed under the License is distributed on an "AS IS" BASIS,
 * WITHOUT WARRANTIES OR CONDITIONS OF ANY KIND, either express or implied.
 * See the License for the specific language governing permissions and
 * limitations under the License.
 */
package androidx.privacysandbox.sdkruntime.core

import android.app.sdksandbox.SandboxedSdk
import android.os.IBinder
<<<<<<< HEAD
import androidx.annotation.DoNotInline
=======
>>>>>>> 3d4510a6
import androidx.annotation.Keep
import androidx.annotation.RequiresApi
import androidx.annotation.RestrictTo
import androidx.annotation.RestrictTo.Scope.LIBRARY_GROUP

/**
 * Compat wrapper for [SandboxedSdk]. Represents an SDK loaded in the sandbox process or locally. An
 * application should use this object to obtain an interface to the SDK through [getInterface].
 *
 * The SDK should create it when [SandboxedSdkProviderCompat.onLoadSdk] is called, and drop all
 * references to it when [SandboxedSdkProviderCompat.beforeUnloadSdk] is called. Additionally, the
 * SDK should fail calls made to the [IBinder] returned from [getInterface] after
 * [SandboxedSdkProviderCompat.beforeUnloadSdk] has been called.
 *
 * @see [SandboxedSdk]
 */
class SandboxedSdkCompat private constructor(private val sdkImpl: SandboxedSdkImpl) {

    /**
     * Creates SandboxedSdkCompat from SDK Binder object.
     *
     * @param sdkInterface The SDK's interface. This will be the entrypoint into the sandboxed SDK
     *   for the application. The SDK should keep this valid until it's loaded in the sandbox, and
     *   start failing calls to this interface once it has been unloaded
     *
     * This interface can later be retrieved using [getInterface].
     *
     * @see [SandboxedSdk]
     */
    constructor(sdkInterface: IBinder) : this(sdkInterface, sdkInfo = null)

    /**
     * Creates SandboxedSdkCompat from SDK [IBinder] object and [SandboxedSdkInfo].
     *
     * @param sdkInterface The SDK's interface.
     * @param sdkInfo Information about SDK's name and version.
     */
    @Keep // Reflection call from client part
    @RestrictTo(LIBRARY_GROUP)
    constructor(
        sdkInterface: IBinder,
        sdkInfo: SandboxedSdkInfo?
    ) : this(CompatImpl(sdkInterface, sdkInfo))

    /**
     * Creates SandboxedSdkCompat wrapper around existing [SandboxedSdk] object.
     *
     * @param sandboxedSdk SandboxedSdk object. All calls will be delegated to that object.
     */
    @RequiresApi(34)
    @RestrictTo(LIBRARY_GROUP)
    constructor(sandboxedSdk: SandboxedSdk) : this(Api34Impl(sandboxedSdk))

    /**
     * Returns the interface to the loaded SDK. A null interface is returned if the Binder has since
     * become unavailable, in response to the SDK being unloaded.
     *
     * @return [IBinder] object for loaded SDK.
     * @see [SandboxedSdk.getInterface]
     */
    fun getInterface() = sdkImpl.getInterface()

    /**
     * Returns information about loaded SDK.
     *
     * @return [SandboxedSdkInfo] object for loaded SDK or null if no information available.
     * @see [SandboxedSdk.getSharedLibraryInfo]
     */
    fun getSdkInfo(): SandboxedSdkInfo? = sdkImpl.getSdkInfo()

    /**
     * Create [SandboxedSdk] from compat object.
     *
     * @return Platform SandboxedSdk
     */
    @RequiresApi(34) @RestrictTo(LIBRARY_GROUP) fun toSandboxedSdk() = sdkImpl.toSandboxedSdk()

    internal interface SandboxedSdkImpl {
        fun getInterface(): IBinder?

        fun getSdkInfo(): SandboxedSdkInfo?

<<<<<<< HEAD
        @RequiresApi(34) @DoNotInline fun toSandboxedSdk(): SandboxedSdk
=======
        @RequiresApi(34) fun toSandboxedSdk(): SandboxedSdk
>>>>>>> 3d4510a6
    }

    @RequiresApi(34)
    private open class Api34Impl(protected val sandboxedSdk: SandboxedSdk) : SandboxedSdkImpl {

        override fun getInterface(): IBinder? {
            return sandboxedSdk.getInterface()
        }

<<<<<<< HEAD
        @DoNotInline
=======
>>>>>>> 3d4510a6
        override fun getSdkInfo(): SandboxedSdkInfo {
            val sharedLibraryInfo = sandboxedSdk.sharedLibraryInfo
            return SandboxedSdkInfo(
                name = sharedLibraryInfo.name,
                version = sharedLibraryInfo.longVersion,
            )
        }

<<<<<<< HEAD
        @DoNotInline
=======
>>>>>>> 3d4510a6
        override fun toSandboxedSdk(): SandboxedSdk {
            return sandboxedSdk
        }

        companion object {
<<<<<<< HEAD
            @DoNotInline
=======
>>>>>>> 3d4510a6
            fun createSandboxedSdk(sdkInterface: IBinder): SandboxedSdk {
                return SandboxedSdk(sdkInterface)
            }
        }
    }

    private class CompatImpl(
        private val sdkInterface: IBinder,
        private val sdkInfo: SandboxedSdkInfo?
    ) : SandboxedSdkImpl {

        override fun getInterface(): IBinder {
            // This will be null if the SDK has been unloaded and the IBinder originally provided
            // is now a dead object.
            return sdkInterface
        }

        override fun getSdkInfo(): SandboxedSdkInfo? = sdkInfo

        @RequiresApi(34)
        override fun toSandboxedSdk(): SandboxedSdk {
            // avoid class verifications errors
            return Api34Impl.createSandboxedSdk(sdkInterface)
        }
    }
}<|MERGE_RESOLUTION|>--- conflicted
+++ resolved
@@ -17,10 +17,6 @@
 
 import android.app.sdksandbox.SandboxedSdk
 import android.os.IBinder
-<<<<<<< HEAD
-import androidx.annotation.DoNotInline
-=======
->>>>>>> 3d4510a6
 import androidx.annotation.Keep
 import androidx.annotation.RequiresApi
 import androidx.annotation.RestrictTo
@@ -103,11 +99,7 @@
 
         fun getSdkInfo(): SandboxedSdkInfo?
 
-<<<<<<< HEAD
-        @RequiresApi(34) @DoNotInline fun toSandboxedSdk(): SandboxedSdk
-=======
         @RequiresApi(34) fun toSandboxedSdk(): SandboxedSdk
->>>>>>> 3d4510a6
     }
 
     @RequiresApi(34)
@@ -117,10 +109,6 @@
             return sandboxedSdk.getInterface()
         }
 
-<<<<<<< HEAD
-        @DoNotInline
-=======
->>>>>>> 3d4510a6
         override fun getSdkInfo(): SandboxedSdkInfo {
             val sharedLibraryInfo = sandboxedSdk.sharedLibraryInfo
             return SandboxedSdkInfo(
@@ -129,19 +117,11 @@
             )
         }
 
-<<<<<<< HEAD
-        @DoNotInline
-=======
->>>>>>> 3d4510a6
         override fun toSandboxedSdk(): SandboxedSdk {
             return sandboxedSdk
         }
 
         companion object {
-<<<<<<< HEAD
-            @DoNotInline
-=======
->>>>>>> 3d4510a6
             fun createSandboxedSdk(sdkInterface: IBinder): SandboxedSdk {
                 return SandboxedSdk(sdkInterface)
             }
