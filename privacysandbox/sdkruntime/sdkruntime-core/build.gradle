--- conflicted
+++ resolved
@@ -31,11 +31,7 @@
 
 dependencies {
     api(libs.kotlinStdlib)
-<<<<<<< HEAD
-    api("androidx.annotation:annotation:1.6.0")
-=======
     api("androidx.annotation:annotation:1.8.2")
->>>>>>> 46295bc0
 
     implementation("androidx.core:core:1.15.0")
     implementation("androidx.core:core-ktx:1.15.0")
@@ -49,8 +45,8 @@
     androidTestImplementation(libs.truth)
     androidTestImplementation(libs.junit)
 
-    androidTestImplementation(libs.mockitoCore, excludes.bytebuddy) // DexMaker has it"s own MockMaker
-    androidTestImplementation(libs.dexmakerMockitoInline, excludes.bytebuddy) // DexMaker has it"s own MockMaker
+    androidTestImplementation(libs.mockitoCore)
+    androidTestImplementation(libs.dexmakerMockitoInline)
 }
 
 android {
@@ -69,6 +65,5 @@
     type = LibraryType.PUBLISHED_LIBRARY
     inceptionYear = "2022"
     description = "Provides shared components for SdkRuntime libraries"
-    metalavaK2UastEnabled = true
     legacyDisableKotlinStrictApiMode = true
 }