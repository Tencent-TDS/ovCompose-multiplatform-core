/*
 * Copyright 2022 The Android Open Source Project
 *
 * Licensed under the Apache License, Version 2.0 (the "License");
 * you may not use this file except in compliance with the License.
 * You may obtain a copy of the License at
 *
 *      http://www.apache.org/licenses/LICENSE-2.0
 *
 * Unless required by applicable law or agreed to in writing, software
 * distributed under the License is distributed on an "AS IS" BASIS,
 * WITHOUT WARRANTIES OR CONDITIONS OF ANY KIND, either express or implied.
 * See the License for the specific language governing permissions and
 * limitations under the License.
 */

package androidx.privacysandbox.sdkruntime.client.loader.storage

import android.content.Context
import android.content.pm.PackageManager
import android.os.Build
import android.os.Build.VERSION_CODES.TIRAMISU
import androidx.annotation.RequiresApi
import androidx.privacysandbox.sdkruntime.client.config.LocalSdkConfig
import java.io.DataInputStream
import java.io.DataOutputStream
import java.io.File

/**
 * Create folders for Local SDKs in ([Context.getCodeCacheDir] / RuntimeEnabledSdk / <packageName>)
 * Store Application update time ([android.content.pm.PackageInfo.lastUpdateTime]) in
 * ([Context.getCodeCacheDir] / RuntimeEnabledSdk / Folder.version) file. Remove SDK Folders if
 * Application was updated after folders were created.
 */
internal class LocalSdkFolderProvider private constructor(private val sdkRootFolder: File) {

    /** Return folder on storage that should be used for storing SDK DEX files. */
    fun dexFolderFor(sdkConfig: LocalSdkConfig): File {
        val sdkDexFolder = File(sdkRootFolder, sdkConfig.packageName)
        if (!sdkDexFolder.exists()) {
            sdkDexFolder.mkdirs()
        }
        return sdkDexFolder
    }

    companion object {

        private const val SDK_ROOT_FOLDER = "RuntimeEnabledSdk"
        private const val VERSION_FILE_NAME = "Folder.version"

        /**
         * Create LocalSdkFolderProvider.
         *
         * Check if current root folder created in same app installation and remove folder content
         * if not.
         */
        fun create(context: Context): LocalSdkFolderProvider {
            val sdkRootFolder = createSdkRootFolder(context)
            return LocalSdkFolderProvider(sdkRootFolder)
        }

        private fun createSdkRootFolder(context: Context): File {
            val rootFolder = File(context.codeCacheDir, SDK_ROOT_FOLDER)
            val versionFile = File(rootFolder, VERSION_FILE_NAME)

            val sdkRootFolderVersion = readVersion(versionFile)
            val lastUpdateTime = appLastUpdateTime(context)

            if (lastUpdateTime != sdkRootFolderVersion) {
                if (rootFolder.exists()) {
                    rootFolder.deleteRecursively()
                }
                rootFolder.mkdirs()
                versionFile.createNewFile()

                versionFile.outputStream().use { outputStream ->
                    DataOutputStream(outputStream).use { dataStream ->
                        dataStream.writeLong(lastUpdateTime)
                    }
                }
            }

            return rootFolder
        }

        private fun appLastUpdateTime(context: Context): Long {
            if (Build.VERSION.SDK_INT >= TIRAMISU) {
                return Api33Impl.getLastUpdateTime(context)
            }

            @Suppress("DEPRECATION")
            val packageInfo = context.packageManager.getPackageInfo(context.packageName, 0)
            return packageInfo.lastUpdateTime
        }

        private fun readVersion(versionFile: File): Long? {
            if (!versionFile.exists()) {
                return null
            }
            try {
                versionFile.inputStream().use { inputStream ->
                    DataInputStream(inputStream).use { dataStream ->
                        return dataStream.readLong()
                    }
                }
            } catch (e: Exception) {
                // Failed to parse or IOException, treat as no version file exists.
                return null
            }
        }
    }

<<<<<<< HEAD
    @RequiresApi(LOLLIPOP)
    private object Api21Impl {
        @DoNotInline fun codeCacheDir(context: Context): File = context.codeCacheDir
    }

=======
>>>>>>> 3d4510a6
    @RequiresApi(TIRAMISU)
    private object Api33Impl {
        fun getLastUpdateTime(context: Context): Long =
            context.packageManager
                .getPackageInfo(context.packageName, PackageManager.PackageInfoFlags.of(0))
                .lastUpdateTime
    }
}<|MERGE_RESOLUTION|>--- conflicted
+++ resolved
@@ -110,14 +110,6 @@
         }
     }
 
-<<<<<<< HEAD
-    @RequiresApi(LOLLIPOP)
-    private object Api21Impl {
-        @DoNotInline fun codeCacheDir(context: Context): File = context.codeCacheDir
-    }
-
-=======
->>>>>>> 3d4510a6
     @RequiresApi(TIRAMISU)
     private object Api33Impl {
         fun getLastUpdateTime(context: Context): Long =
