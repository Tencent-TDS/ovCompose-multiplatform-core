--- conflicted
+++ resolved
@@ -23,25 +23,18 @@
 
 /** Create [LocalController] instance for specific sdk. */
 internal class LocalControllerFactory(
-<<<<<<< HEAD
-=======
     private val applicationContext: Context,
->>>>>>> 3d4510a6
     private val localSdkRegistry: SdkRegistry,
     private val appOwnedSdkRegistry: AppOwnedSdkRegistry
 ) : SdkLoader.ControllerFactory {
     override fun createControllerFor(
         sdkConfig: LocalSdkConfig
     ): SdkSandboxControllerCompat.SandboxControllerImpl {
-<<<<<<< HEAD
-        return LocalController(sdkConfig.packageName, localSdkRegistry, appOwnedSdkRegistry)
-=======
         return LocalController(
             sdkConfig.packageName,
             applicationContext,
             localSdkRegistry,
             appOwnedSdkRegistry
         )
->>>>>>> 3d4510a6
     }
 }