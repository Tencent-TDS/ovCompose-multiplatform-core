/*
 * Copyright 2023 The Android Open Source Project
 *
 * Licensed under the Apache License, Version 2.0 (the "License");
 * you may not use this file except in compliance with the License.
 * You may obtain a copy of the License at
 *
 *      http://www.apache.org/licenses/LICENSE-2.0
 *
 * Unless required by applicable law or agreed to in writing, software
 * distributed under the License is distributed on an "AS IS" BASIS,
 * WITHOUT WARRANTIES OR CONDITIONS OF ANY KIND, either express or implied.
 * See the License for the specific language governing permissions and
 * limitations under the License.
 */

package androidx.privacysandbox.sdkruntime.client.loader.impl

import android.os.Build
import android.os.FileUtils
import android.system.ErrnoException
import android.system.Os
import android.util.Log
import androidx.annotation.RequiresApi
import java.io.File
import java.io.FileInputStream
import java.io.FileOutputStream
import java.io.IOException
import java.io.InputStream
import java.io.OutputStream

internal object MigrationUtils {

    private const val LOG_TAG = "LocalSdkMigrationUtils"

    /**
     * Try to migrate all files from source to target that match requested prefix. Skip failed
     * files.
     *
     * @return true if all files moved, or false if some fails happened.
     */
    fun moveFiles(srcDir: File, destDir: File, prefix: String): Boolean {
        if (srcDir == destDir) {
            return true
        }

        val sourceFiles = srcDir.listFiles { _, name -> name.startsWith(prefix) } ?: emptyArray()

        var hadFails = false
        for (sourceFile in sourceFiles) {
            val targetFile = File(destDir, sourceFile.name)
            Log.d(LOG_TAG, "Migrating $sourceFile to $targetFile")
            try {
                copyFile(sourceFile, targetFile)
                copyPermissions(sourceFile, targetFile)
                if (!sourceFile.delete()) {
                    Log.w(LOG_TAG, "Failed to clean up $sourceFile")
                    hadFails = true
                }
            } catch (e: IOException) {
                Log.w(LOG_TAG, "Failed to migrate $sourceFile", e)
                hadFails = true
            } catch (e: ErrnoException) {
                Log.w(LOG_TAG, "Failed to migrate $sourceFile", e)
                hadFails = true
            }
        }
        return !hadFails
    }

    private fun copyFile(sourceFile: File, targetFile: File) {
        if (targetFile.exists()) {
            targetFile.delete()
        }
        FileInputStream(sourceFile).use { sourceStream ->
            FileOutputStream(targetFile).use { targetStream ->
                copy(sourceStream, targetStream)
                Os.fsync(targetStream.fd)
            }
        }
    }

    private fun copyPermissions(sourceFile: File, targetFile: File) {
        val stat = Os.stat(sourceFile.absolutePath)
        Os.chmod(targetFile.absolutePath, stat.st_mode)
        Os.chown(targetFile.absolutePath, stat.st_uid, stat.st_gid)
    }

    private fun copy(from: InputStream, to: OutputStream): Long {
        if (Build.VERSION.SDK_INT >= Build.VERSION_CODES.Q) {
            return Api29.copy(from, to)
        }
        return from.copyTo(to)
    }

    @RequiresApi(Build.VERSION_CODES.Q)
    private object Api29 {
<<<<<<< HEAD
        @DoNotInline fun copy(from: InputStream, to: OutputStream): Long = FileUtils.copy(from, to)
=======
        fun copy(from: InputStream, to: OutputStream): Long = FileUtils.copy(from, to)
>>>>>>> 3d4510a6
    }
}<|MERGE_RESOLUTION|>--- conflicted
+++ resolved
@@ -95,10 +95,6 @@
 
     @RequiresApi(Build.VERSION_CODES.Q)
     private object Api29 {
-<<<<<<< HEAD
-        @DoNotInline fun copy(from: InputStream, to: OutputStream): Long = FileUtils.copy(from, to)
-=======
         fun copy(from: InputStream, to: OutputStream): Long = FileUtils.copy(from, to)
->>>>>>> 3d4510a6
     }
 }