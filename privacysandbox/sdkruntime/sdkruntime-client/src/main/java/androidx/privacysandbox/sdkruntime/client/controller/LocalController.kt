/*
 * Copyright 2023 The Android Open Source Project
 *
 * Licensed under the Apache License, Version 2.0 (the "License");
 * you may not use this file except in compliance with the License.
 * You may obtain a copy of the License at
 *
 *      http://www.apache.org/licenses/LICENSE-2.0
 *
 * Unless required by applicable law or agreed to in writing, software
 * distributed under the License is distributed on an "AS IS" BASIS,
 * WITHOUT WARRANTIES OR CONDITIONS OF ANY KIND, either express or implied.
 * See the License for the specific language governing permissions and
 * limitations under the License.
 */

package androidx.privacysandbox.sdkruntime.client.controller

<<<<<<< HEAD
=======
import android.content.Context
>>>>>>> 3d4510a6
import android.os.Bundle
import android.os.IBinder
import androidx.privacysandbox.sdkruntime.client.activity.LocalSdkActivityHandlerRegistry
import androidx.privacysandbox.sdkruntime.core.AppOwnedSdkSandboxInterfaceCompat
import androidx.privacysandbox.sdkruntime.core.LoadSdkCompatException
import androidx.privacysandbox.sdkruntime.core.SandboxedSdkCompat
import androidx.privacysandbox.sdkruntime.core.activity.SdkSandboxActivityHandlerCompat
import androidx.privacysandbox.sdkruntime.core.controller.LoadSdkCallback
import androidx.privacysandbox.sdkruntime.core.controller.SdkSandboxControllerCompat
import java.util.concurrent.Executor

/** Local implementation that will be injected to locally loaded SDKs. */
internal class LocalController(
    private val sdkPackageName: String,
<<<<<<< HEAD
=======
    private val applicationContext: Context,
>>>>>>> 3d4510a6
    private val localSdkRegistry: SdkRegistry,
    private val appOwnedSdkRegistry: AppOwnedSdkRegistry
) : SdkSandboxControllerCompat.SandboxControllerImpl {

    override fun loadSdk(
        sdkName: String,
        params: Bundle,
        executor: Executor,
        callback: LoadSdkCallback
    ) {
        try {
            val result = localSdkRegistry.loadSdk(sdkName, params)
            executor.execute { callback.onResult(result) }
        } catch (ex: LoadSdkCompatException) {
            executor.execute { callback.onError(ex) }
        }
    }

    override fun getSandboxedSdks(): List<SandboxedSdkCompat> {
        return localSdkRegistry.getLoadedSdks()
    }

    override fun getAppOwnedSdkSandboxInterfaces(): List<AppOwnedSdkSandboxInterfaceCompat> =
        appOwnedSdkRegistry.getAppOwnedSdkSandboxInterfaces()

    override fun registerSdkSandboxActivityHandler(
        handlerCompat: SdkSandboxActivityHandlerCompat
    ): IBinder {
        return LocalSdkActivityHandlerRegistry.register(sdkPackageName, handlerCompat)
    }

    override fun unregisterSdkSandboxActivityHandler(
        handlerCompat: SdkSandboxActivityHandlerCompat
    ) {
        LocalSdkActivityHandlerRegistry.unregister(handlerCompat)
    }

<<<<<<< HEAD
    override fun getClientPackageName(): String {
        throw UnsupportedOperationException("Not supported yet")
    }
=======
    override fun getClientPackageName(): String = applicationContext.getPackageName()
>>>>>>> 3d4510a6
}<|MERGE_RESOLUTION|>--- conflicted
+++ resolved
@@ -16,10 +16,7 @@
 
 package androidx.privacysandbox.sdkruntime.client.controller
 
-<<<<<<< HEAD
-=======
 import android.content.Context
->>>>>>> 3d4510a6
 import android.os.Bundle
 import android.os.IBinder
 import androidx.privacysandbox.sdkruntime.client.activity.LocalSdkActivityHandlerRegistry
@@ -34,10 +31,7 @@
 /** Local implementation that will be injected to locally loaded SDKs. */
 internal class LocalController(
     private val sdkPackageName: String,
-<<<<<<< HEAD
-=======
     private val applicationContext: Context,
->>>>>>> 3d4510a6
     private val localSdkRegistry: SdkRegistry,
     private val appOwnedSdkRegistry: AppOwnedSdkRegistry
 ) : SdkSandboxControllerCompat.SandboxControllerImpl {
@@ -75,11 +69,5 @@
         LocalSdkActivityHandlerRegistry.unregister(handlerCompat)
     }
 
-<<<<<<< HEAD
-    override fun getClientPackageName(): String {
-        throw UnsupportedOperationException("Not supported yet")
-    }
-=======
     override fun getClientPackageName(): String = applicationContext.getPackageName()
->>>>>>> 3d4510a6
 }