/*
 * Copyright 2022 The Android Open Source Project
 *
 * Licensed under the Apache License, Version 2.0 (the "License");
 * you may not use this file except in compliance with the License.
 * You may obtain a copy of the License at
 *
 *      http://www.apache.org/licenses/LICENSE-2.0
 *
 * Unless required by applicable law or agreed to in writing, software
 * distributed under the License is distributed on an "AS IS" BASIS,
 * WITHOUT WARRANTIES OR CONDITIONS OF ANY KIND, either express or implied.
 * See the License for the specific language governing permissions and
 * limitations under the License.
 */
package androidx.privacysandbox.sdkruntime.client.loader.impl

import android.content.Context
import android.content.ContextWrapper
import android.content.SharedPreferences
import android.database.DatabaseErrorHandler
import android.database.sqlite.SQLiteDatabase
import android.os.Build
import androidx.annotation.RequiresApi
import java.io.File
import java.io.FileInputStream
import java.io.FileOutputStream

/**
 * Refers to the context of the SDK loaded locally.
 *
 * Supports Per-SDK storage by pointing storage related APIs to folders unique for each SDK. Where
 * possible maintains same folders hierarchy as for applications by creating folders inside
 * [getDataDir]. Folders with special permissions or additional logic (caches, etc) created as
 * subfolders of same application folders. SDK Shared Preferences supported by adding prefix to name
 * and delegating to Application Shared Preferences.
 *
 * SDK Folders hierarchy (from application [getDataDir]):
 * 1) /cache/RuntimeEnabledSdksData/<sdk_package_name> - cache
 * 2) /code_cache/RuntimeEnabledSdksData/<sdk_package_name> - code_cache
 * 3) /no_backup/RuntimeEnabledSdksData/<sdk_package_name> - no_backup
 * 4) /app_RuntimeEnabledSdksData/<sdk_package_name>/ - SDK Root (data dir)
 * 5) /app_RuntimeEnabledSdksData/<sdk_package_name>/files - [getFilesDir]
 * 6) /app_RuntimeEnabledSdksData/<sdk_package_name>/app_<folder_name> - [getDir]
 * 7) /app_RuntimeEnabledSdksData/<sdk_package_name>/databases - SDK Databases
 */
internal class SandboxedSdkContextCompat(
    base: Context,
    private val sdkPackageName: String,
    private val classLoader: ClassLoader?
) : ContextWrapper(base) {

    @RequiresApi(Build.VERSION_CODES.N)
    override fun createDeviceProtectedStorageContext(): Context {
        return SandboxedSdkContextCompat(
            Api24.createDeviceProtectedStorageContext(baseContext),
            sdkPackageName,
            classLoader
        )
    }

    /** Points to <app_data_dir>/app_RuntimeEnabledSdksData/<sdk_package_name> */
    override fun getDataDir(): File {
        val sdksDataRoot = baseContext.getDir(SDK_ROOT_FOLDER, Context.MODE_PRIVATE)
        return ensureDirExists(sdksDataRoot, sdkPackageName)
    }

    /** Points to <app_data_dir>/cache/RuntimeEnabledSdksData/<sdk_package_name> */
    override fun getCacheDir(): File {
        val sdksCacheRoot = ensureDirExists(baseContext.cacheDir, SDK_ROOT_FOLDER)
        return ensureDirExists(sdksCacheRoot, sdkPackageName)
    }

    /** Points to <app_data_dir>/code_cache/RuntimeEnabledSdksData/<sdk_package_name> */
<<<<<<< HEAD
    @RequiresApi(Build.VERSION_CODES.LOLLIPOP)
    override fun getCodeCacheDir(): File {
        val sdksCodeCacheRoot = ensureDirExists(Api21.codeCacheDir(baseContext), SDK_ROOT_FOLDER)
=======
    override fun getCodeCacheDir(): File {
        val sdksCodeCacheRoot = ensureDirExists(baseContext.codeCacheDir, SDK_ROOT_FOLDER)
>>>>>>> 3d4510a6
        return ensureDirExists(sdksCodeCacheRoot, sdkPackageName)
    }

    /** Points to <app_data_dir>/no_backup/RuntimeEnabledSdksData/<sdk_package_name> */
<<<<<<< HEAD
    @RequiresApi(Build.VERSION_CODES.LOLLIPOP)
    override fun getNoBackupFilesDir(): File {
        val sdksNoBackupRoot = ensureDirExists(Api21.noBackupFilesDir(baseContext), SDK_ROOT_FOLDER)
=======
    override fun getNoBackupFilesDir(): File {
        val sdksNoBackupRoot = ensureDirExists(baseContext.noBackupFilesDir, SDK_ROOT_FOLDER)
>>>>>>> 3d4510a6
        return ensureDirExists(sdksNoBackupRoot, sdkPackageName)
    }

    /**
     * Points to <app_data_dir>/app_RuntimeEnabledSdksData/<sdk_package_name>/app_<folder_name>
     * Prefix required to maintain same hierarchy as for applications - when dir could be accessed
     * by both [getDir] and [getDir]/app_<folder_name>.
     */
    override fun getDir(name: String, mode: Int): File {
        val dirName = "app_$name"
        return ensureDirExists(dataDir, dirName)
    }

    /** Points to <app_data_dir>/app_RuntimeEnabledSdksData/<sdk_package_name>/files */
    override fun getFilesDir(): File {
        return ensureDirExists(dataDir, "files")
    }

    override fun openFileInput(name: String): FileInputStream {
        val file = makeFilename(filesDir, name)
        return FileInputStream(file)
    }

    override fun openFileOutput(name: String, mode: Int): FileOutputStream {
        val file = makeFilename(filesDir, name)
        val append = (mode and MODE_APPEND) != 0
        return FileOutputStream(file, append)
    }

    override fun deleteFile(name: String): Boolean {
        val file = makeFilename(filesDir, name)
        return file.delete()
    }

    override fun getFileStreamPath(name: String): File {
        return makeFilename(filesDir, name)
    }

    override fun fileList(): Array<String> {
        return listOrEmpty(filesDir)
    }

    override fun getDatabasePath(name: String): File {
        if (name[0] == File.separatorChar) {
            return baseContext.getDatabasePath(name)
        }
        val absolutePath = File(getDatabasesDir(), name)
        return baseContext.getDatabasePath(absolutePath.absolutePath)
    }

    override fun openOrCreateDatabase(
        name: String,
        mode: Int,
        factory: SQLiteDatabase.CursorFactory?
    ): SQLiteDatabase {
        return openOrCreateDatabase(name, mode, factory, null)
    }

    override fun openOrCreateDatabase(
        name: String,
        mode: Int,
        factory: SQLiteDatabase.CursorFactory?,
        errorHandler: DatabaseErrorHandler?
    ): SQLiteDatabase {
        return baseContext.openOrCreateDatabase(
            getDatabasePath(name).absolutePath,
            mode,
            factory,
            errorHandler
        )
    }

    @RequiresApi(Build.VERSION_CODES.N)
    override fun moveDatabaseFrom(sourceContext: Context, name: String): Boolean {
        synchronized(SandboxedSdkContextCompat::class.java) {
            val source = sourceContext.getDatabasePath(name)
            val target = getDatabasePath(name)
            return MigrationUtils.moveFiles(source.parentFile!!, target.parentFile!!, source.name)
        }
    }

    override fun deleteDatabase(name: String): Boolean {
        return baseContext.deleteDatabase(getDatabasePath(name).absolutePath)
    }

    override fun databaseList(): Array<String> {
        return listOrEmpty(getDatabasesDir())
    }

    override fun getSharedPreferences(name: String, mode: Int): SharedPreferences {
        return baseContext.getSharedPreferences(getSdkSharedPreferenceName(name), mode)
    }

    /**
     * Only moving between instances of [SandboxedSdkContextCompat] supported. Supporting of other
     * contexts not possible as prefixed name will not be found by internal context implementation.
     * SDK should work ONLY with SDK context.
     */
    @RequiresApi(Build.VERSION_CODES.N)
    override fun moveSharedPreferencesFrom(sourceContext: Context, name: String): Boolean {
        if (sourceContext !is SandboxedSdkContextCompat) {
            return false
        }

        val sourceBaseContext = sourceContext.baseContext
        val sourceBaseDataDir = Api24.dataDir(sourceBaseContext)
        val sourceSharedPreferencesDir = File(sourceBaseDataDir, "shared_prefs")

        val targetBaseDataDir = Api24.dataDir(baseContext)
        val targetSharedPreferencesDir = File(targetBaseDataDir, "shared_prefs")
        if (!targetSharedPreferencesDir.exists()) {
            targetSharedPreferencesDir.mkdir()
        }

        if (sourceSharedPreferencesDir == targetSharedPreferencesDir) {
            return true
        }

        synchronized(SandboxedSdkContextCompat::class.java) {
            val sdkSharedPreferencesName = getSdkSharedPreferenceName(name)
            val moveResult =
                MigrationUtils.moveFiles(
                    sourceSharedPreferencesDir,
                    targetSharedPreferencesDir,
                    "$sdkSharedPreferencesName.xml"
                )

            if (moveResult) {
                // clean cache in source context
                Api24.deleteSharedPreferences(sourceBaseContext, sdkSharedPreferencesName)
            }

            return moveResult
        }
    }

    @RequiresApi(Build.VERSION_CODES.N)
    override fun deleteSharedPreferences(name: String): Boolean {
        return Api24.deleteSharedPreferences(baseContext, getSdkSharedPreferenceName(name))
    }

    override fun getClassLoader(): ClassLoader? {
        return classLoader
    }

    private fun getDatabasesDir(): File = ensureDirExists(dataDir, "databases")

    private fun getSdkSharedPreferenceName(originalName: String) =
        "${SDK_SHARED_PREFERENCES_PREFIX}_${sdkPackageName}_$originalName"

    private fun listOrEmpty(dir: File?): Array<String> {
        return dir?.list() ?: emptyArray()
    }

    private fun makeFilename(parent: File, name: String): File {
        if (name.indexOf(File.separatorChar) >= 0) {
            throw IllegalArgumentException("File $name contains a path separator")
        }
        return File(parent, name)
    }

    private fun ensureDirExists(parent: File, dirName: String): File {
        val dir = File(parent, dirName)
        if (!dir.exists()) {
            dir.mkdir()
        }
        return dir
    }

<<<<<<< HEAD
    @RequiresApi(Build.VERSION_CODES.LOLLIPOP)
    private object Api21 {
        @DoNotInline fun codeCacheDir(context: Context): File = context.codeCacheDir

        @DoNotInline fun noBackupFilesDir(context: Context): File = context.noBackupFilesDir
    }

=======
>>>>>>> 3d4510a6
    @RequiresApi(Build.VERSION_CODES.N)
    private object Api24 {
        fun createDeviceProtectedStorageContext(context: Context): Context =
            context.createDeviceProtectedStorageContext()

<<<<<<< HEAD
        @DoNotInline fun dataDir(context: Context): File = context.dataDir
=======
        fun dataDir(context: Context): File = context.dataDir
>>>>>>> 3d4510a6

        fun deleteSharedPreferences(context: Context, name: String): Boolean =
            context.deleteSharedPreferences(name)
    }

    private companion object {
        private const val SDK_ROOT_FOLDER = "RuntimeEnabledSdksData"
        private const val SDK_SHARED_PREFERENCES_PREFIX = "RuntimeEnabledSdk"
    }
}<|MERGE_RESOLUTION|>--- conflicted
+++ resolved
@@ -72,26 +72,14 @@
     }
 
     /** Points to <app_data_dir>/code_cache/RuntimeEnabledSdksData/<sdk_package_name> */
-<<<<<<< HEAD
-    @RequiresApi(Build.VERSION_CODES.LOLLIPOP)
-    override fun getCodeCacheDir(): File {
-        val sdksCodeCacheRoot = ensureDirExists(Api21.codeCacheDir(baseContext), SDK_ROOT_FOLDER)
-=======
     override fun getCodeCacheDir(): File {
         val sdksCodeCacheRoot = ensureDirExists(baseContext.codeCacheDir, SDK_ROOT_FOLDER)
->>>>>>> 3d4510a6
         return ensureDirExists(sdksCodeCacheRoot, sdkPackageName)
     }
 
     /** Points to <app_data_dir>/no_backup/RuntimeEnabledSdksData/<sdk_package_name> */
-<<<<<<< HEAD
-    @RequiresApi(Build.VERSION_CODES.LOLLIPOP)
-    override fun getNoBackupFilesDir(): File {
-        val sdksNoBackupRoot = ensureDirExists(Api21.noBackupFilesDir(baseContext), SDK_ROOT_FOLDER)
-=======
     override fun getNoBackupFilesDir(): File {
         val sdksNoBackupRoot = ensureDirExists(baseContext.noBackupFilesDir, SDK_ROOT_FOLDER)
->>>>>>> 3d4510a6
         return ensureDirExists(sdksNoBackupRoot, sdkPackageName)
     }
 
@@ -261,26 +249,12 @@
         return dir
     }
 
-<<<<<<< HEAD
-    @RequiresApi(Build.VERSION_CODES.LOLLIPOP)
-    private object Api21 {
-        @DoNotInline fun codeCacheDir(context: Context): File = context.codeCacheDir
-
-        @DoNotInline fun noBackupFilesDir(context: Context): File = context.noBackupFilesDir
-    }
-
-=======
->>>>>>> 3d4510a6
     @RequiresApi(Build.VERSION_CODES.N)
     private object Api24 {
         fun createDeviceProtectedStorageContext(context: Context): Context =
             context.createDeviceProtectedStorageContext()
 
-<<<<<<< HEAD
-        @DoNotInline fun dataDir(context: Context): File = context.dataDir
-=======
         fun dataDir(context: Context): File = context.dataDir
->>>>>>> 3d4510a6
 
         fun deleteSharedPreferences(context: Context, name: String): Boolean =
             context.deleteSharedPreferences(name)
