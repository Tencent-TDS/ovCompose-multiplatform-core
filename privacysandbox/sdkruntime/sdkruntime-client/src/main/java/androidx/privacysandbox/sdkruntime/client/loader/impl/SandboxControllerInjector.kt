/*
 * Copyright 2023 The Android Open Source Project
 *
 * Licensed under the Apache License, Version 2.0 (the "License");
 * you may not use this file except in compliance with the License.
 * You may obtain a copy of the License at
 *
 *      http://www.apache.org/licenses/LICENSE-2.0
 *
 * Unless required by applicable law or agreed to in writing, software
 * distributed under the License is distributed on an "AS IS" BASIS,
 * WITHOUT WARRANTIES OR CONDITIONS OF ANY KIND, either express or implied.
 * See the License for the specific language governing permissions and
 * limitations under the License.
 */

package androidx.privacysandbox.sdkruntime.client.loader.impl

import android.annotation.SuppressLint
import android.os.Bundle
import androidx.privacysandbox.sdkruntime.client.loader.impl.injector.AppOwnedSdkInterfaceProxyFactory
import androidx.privacysandbox.sdkruntime.client.loader.impl.injector.LoadSdkCallbackWrapper
import androidx.privacysandbox.sdkruntime.client.loader.impl.injector.SandboxedSdkCompatProxyFactory
import androidx.privacysandbox.sdkruntime.client.loader.impl.injector.SdkActivityHandlerWrapper
import androidx.privacysandbox.sdkruntime.core.activity.SdkSandboxActivityHandlerCompat
import androidx.privacysandbox.sdkruntime.core.controller.SdkSandboxControllerCompat
import androidx.privacysandbox.sdkruntime.core.internal.ClientFeature
import java.lang.reflect.InvocationHandler
import java.lang.reflect.Method
import java.lang.reflect.Proxy
import java.util.concurrent.Executor

/**
 * Injects local implementation of [SdkSandboxControllerCompat.SandboxControllerImpl] to
 * [SdkSandboxControllerCompat] loaded by SDK Classloader. Using [Proxy] to allow interaction
 * between classes loaded by different classloaders.
 */
internal object SandboxControllerInjector {

    /**
     * Injects local implementation to SDK instance of [SdkSandboxControllerCompat].
     * 1) Retrieve [SdkSandboxControllerCompat] loaded by [sdkClassLoader]
     * 2) Create proxy that implements class from (1) and delegate to [controller]
     * 3) Call (via reflection) [SdkSandboxControllerCompat.injectLocalImpl] with proxy from (2)
     */
    @SuppressLint("BanUncheckedReflection") // using reflection on library classes
    fun inject(
        sdkClassLoader: ClassLoader,
        sdkVersion: Int,
        controller: SdkSandboxControllerCompat.SandboxControllerImpl
    ) {
        val controllerClass =
            Class.forName(SdkSandboxControllerCompat::class.java.name, false, sdkClassLoader)

        val controllerImplClass =
            Class.forName(
                SdkSandboxControllerCompat.SandboxControllerImpl::class.java.name,
                false,
                sdkClassLoader
            )

        val injectMethod = controllerClass.getMethod("injectLocalImpl", controllerImplClass)
<<<<<<< HEAD

        val sandboxedSdkCompatProxyFactory =
            SandboxedSdkCompatProxyFactory.createFor(sdkClassLoader)

        val sdkActivityHandlerWrapper =
            if (ClientFeature.SDK_ACTIVITY_HANDLER.isAvailable(sdkVersion))
                SdkActivityHandlerWrapper.createFor(sdkClassLoader)
            else null

        val appOwnedSdkInterfaceProxyFactory =
            if (ClientFeature.APP_OWNED_INTERFACES.isAvailable(sdkVersion))
                AppOwnedSdkInterfaceProxyFactory.createFor(sdkClassLoader)
            else null

        val loadSdkCallbackWrapper =
            if (ClientFeature.LOAD_SDK.isAvailable(sdkVersion))
                LoadSdkCallbackWrapper.createFor(sdkClassLoader)
            else null

=======
>>>>>>> 3d4510a6
        val proxy =
            Proxy.newProxyInstance(
                sdkClassLoader,
                arrayOf(controllerImplClass),
<<<<<<< HEAD
                Handler(
                    controller,
                    sandboxedSdkCompatProxyFactory,
                    appOwnedSdkInterfaceProxyFactory,
                    sdkActivityHandlerWrapper,
                    loadSdkCallbackWrapper
                )
=======
                buildInvocationHandler(controller, sdkClassLoader, sdkVersion)
>>>>>>> 3d4510a6
            )

        injectMethod.invoke(null, proxy)
    }

<<<<<<< HEAD
    private class Handler(
        private val controller: SdkSandboxControllerCompat.SandboxControllerImpl,
        private val sandboxedSdkCompatProxyFactory: SandboxedSdkCompatProxyFactory,
        private val appOwnedSdkInterfaceProxyFactory: AppOwnedSdkInterfaceProxyFactory?,
        private val sdkActivityHandlerWrapper: SdkActivityHandlerWrapper?,
        private val loadSdkCallbackWrapper: LoadSdkCallbackWrapper?
    ) : InvocationHandler {

        private val sdkToAppHandlerMap = hashMapOf<Any, SdkSandboxActivityHandlerCompat>()

        override fun invoke(proxy: Any, method: Method, args: Array<out Any?>?): Any {
            return when (method.name) {
                "loadSdk" -> loadSdk(args!![0]!!, args[1]!!, args[2]!!, args[3]!!)
                "getSandboxedSdks" -> getSandboxedSdks()
                "getAppOwnedSdkSandboxInterfaces" -> getAppOwnedSdkSandboxInterfaces()
                "registerSdkSandboxActivityHandler" ->
                    registerSdkSandboxActivityHandler(args!![0]!!)
                "unregisterSdkSandboxActivityHandler" ->
                    unregisterSdkSandboxActivityHandler(args!![0]!!)
=======
    /**
     * Creates [InvocationHandler] for SDK side proxy of [SdkSandboxControllerCompat].
     * 1) Convert SDK side arguments to App side arguments
     * 2) Calling App side [controller]
     * 3) Convert App side result object to SDK side result object.
     */
    private fun buildInvocationHandler(
        controller: SdkSandboxControllerCompat.SandboxControllerImpl,
        sdkClassLoader: ClassLoader,
        sdkVersion: Int
    ): InvocationHandler {
        val handlerBuilder = HandlerBuilder()

        val sandboxedSdkFactory = SandboxedSdkCompatProxyFactory.createFor(sdkClassLoader)
        handlerBuilder.addHandlerFor("getSandboxedSdks") {
            controller.getSandboxedSdks().map(sandboxedSdkFactory::createFrom)
        }

        if (ClientFeature.APP_OWNED_INTERFACES.isAvailable(sdkVersion)) {
            val sdkInterfaceFactory = AppOwnedSdkInterfaceProxyFactory.createFor(sdkClassLoader)
            handlerBuilder.addHandlerFor("getAppOwnedSdkSandboxInterfaces") {
                controller.getAppOwnedSdkSandboxInterfaces().map(sdkInterfaceFactory::createFrom)
            }
        }

        if (ClientFeature.SDK_ACTIVITY_HANDLER.isAvailable(sdkVersion)) {
            val sdkHandlerWrapper = SdkActivityHandlerWrapper.createFor(sdkClassLoader)
            val activityMethodsHandler = ActivityMethodsHandler(controller, sdkHandlerWrapper)
            handlerBuilder.addHandlerFor(
                "registerSdkSandboxActivityHandler",
                activityMethodsHandler.registerMethodHandler
            )
            handlerBuilder.addHandlerFor(
                "unregisterSdkSandboxActivityHandler",
                activityMethodsHandler.unregisterMethodHandler
            )
        }

        if (ClientFeature.LOAD_SDK.isAvailable(sdkVersion)) {
            val loadSdkCallbackWrapper = LoadSdkCallbackWrapper.createFor(sdkClassLoader)
            handlerBuilder.addHandlerFor("loadSdk") { args ->
                controller.loadSdk(
                    sdkName = args!![0] as String,
                    params = args[1] as Bundle,
                    executor = args[2] as Executor,
                    callback = loadSdkCallbackWrapper.wrapLoadSdkCallback(args[3]!!)
                )
            }
        }

        if (ClientFeature.GET_CLIENT_PACKAGE_NAME.isAvailable(sdkVersion)) {
            handlerBuilder.addHandlerFor("getClientPackageName") {
                controller.getClientPackageName()
            }
        }

        return handlerBuilder.build()
    }

    fun interface MethodHandler {
        fun onMethodCall(args: Array<out Any?>?): Any?
    }

    private class HandlerBuilder {
        private val methodHandlers = hashMapOf<String, MethodHandler>()

        fun addHandlerFor(methodName: String, handler: MethodHandler) {
            methodHandlers[methodName] = handler
        }

        fun build(): InvocationHandler {
            return Handler(methodHandlers)
        }
    }

    private class Handler(private val methodHandlers: Map<String, MethodHandler>) :
        InvocationHandler {

        override fun invoke(proxy: Any, method: Method, args: Array<out Any?>?): Any? {
            val handler = methodHandlers[method.name]
            if (handler != null) {
                return handler.onMethodCall(args)
            }
            return when (method.name) {
>>>>>>> 3d4510a6
                "equals" -> proxy === args?.get(0)
                "hashCode" -> hashCode()
                "toString" -> toString()
                else -> {
                    throw UnsupportedOperationException(
                        "Unexpected method call object:$proxy, method: $method, args: $args"
                    )
                }
            }
        }
    }

<<<<<<< HEAD
        private fun loadSdk(sdkName: Any, params: Any, executor: Any, originalCallback: Any) {
            if (loadSdkCallbackWrapper == null) {
                throw IllegalStateException("Unexpected call from SDK without LoadSdk support")
            }

            val callback = loadSdkCallbackWrapper.wrapLoadSdkCallback(originalCallback)
            controller.loadSdk(sdkName as String, params as Bundle, executor as Executor, callback)
        }

        private fun getSandboxedSdks(): List<Any> {
            return controller.getSandboxedSdks().map {
                sandboxedSdkCompatProxyFactory.createFrom(it)
            }
        }

        private fun getAppOwnedSdkSandboxInterfaces(): List<Any> {
            if (appOwnedSdkInterfaceProxyFactory == null) {
                throw IllegalStateException(
                    "Unexpected call from SDK without AppOwnedInterfaces support"
                )
            }

            return controller.getAppOwnedSdkSandboxInterfaces().map {
                appOwnedSdkInterfaceProxyFactory.createFrom(it)
            }
=======
    private class ActivityMethodsHandler(
        private val controller: SdkSandboxControllerCompat.SandboxControllerImpl,
        private val sdkActivityHandlerWrapper: SdkActivityHandlerWrapper
    ) {
        val registerMethodHandler = MethodHandler { args ->
            registerSdkSandboxActivityHandler(sdkSideHandler = args!![0]!!)
        }
        val unregisterMethodHandler = MethodHandler { args ->
            unregisterSdkSandboxActivityHandler(sdkSideHandler = args!![0]!!)
>>>>>>> 3d4510a6
        }

        private val sdkToAppHandlerMap = hashMapOf<Any, SdkSandboxActivityHandlerCompat>()

        private fun registerSdkSandboxActivityHandler(sdkSideHandler: Any): Any {
            val handlerToRegister = wrapSdkActivityHandler(sdkSideHandler)
            return controller.registerSdkSandboxActivityHandler(handlerToRegister)
        }

        private fun unregisterSdkSandboxActivityHandler(sdkSideHandler: Any) {
            val appSideHandler =
                synchronized(sdkToAppHandlerMap) { sdkToAppHandlerMap.remove(sdkSideHandler) }
            if (appSideHandler != null) {
                controller.unregisterSdkSandboxActivityHandler(appSideHandler)
            }
        }

        private fun wrapSdkActivityHandler(sdkSideHandler: Any): SdkSandboxActivityHandlerCompat =
            synchronized(sdkToAppHandlerMap) {
<<<<<<< HEAD
                if (sdkActivityHandlerWrapper == null) {
                    throw IllegalStateException("Unexpected call from SDK without Activity support")
                }

=======
>>>>>>> 3d4510a6
                val existingAppSideHandler = sdkToAppHandlerMap[sdkSideHandler]
                if (existingAppSideHandler != null) {
                    return existingAppSideHandler
                }

                val appSideHandler =
                    sdkActivityHandlerWrapper.wrapSdkSandboxActivityHandlerCompat(sdkSideHandler)

                sdkToAppHandlerMap[sdkSideHandler] = appSideHandler

                return appSideHandler
            }
    }
}<|MERGE_RESOLUTION|>--- conflicted
+++ resolved
@@ -60,69 +60,16 @@
             )
 
         val injectMethod = controllerClass.getMethod("injectLocalImpl", controllerImplClass)
-<<<<<<< HEAD
-
-        val sandboxedSdkCompatProxyFactory =
-            SandboxedSdkCompatProxyFactory.createFor(sdkClassLoader)
-
-        val sdkActivityHandlerWrapper =
-            if (ClientFeature.SDK_ACTIVITY_HANDLER.isAvailable(sdkVersion))
-                SdkActivityHandlerWrapper.createFor(sdkClassLoader)
-            else null
-
-        val appOwnedSdkInterfaceProxyFactory =
-            if (ClientFeature.APP_OWNED_INTERFACES.isAvailable(sdkVersion))
-                AppOwnedSdkInterfaceProxyFactory.createFor(sdkClassLoader)
-            else null
-
-        val loadSdkCallbackWrapper =
-            if (ClientFeature.LOAD_SDK.isAvailable(sdkVersion))
-                LoadSdkCallbackWrapper.createFor(sdkClassLoader)
-            else null
-
-=======
->>>>>>> 3d4510a6
         val proxy =
             Proxy.newProxyInstance(
                 sdkClassLoader,
                 arrayOf(controllerImplClass),
-<<<<<<< HEAD
-                Handler(
-                    controller,
-                    sandboxedSdkCompatProxyFactory,
-                    appOwnedSdkInterfaceProxyFactory,
-                    sdkActivityHandlerWrapper,
-                    loadSdkCallbackWrapper
-                )
-=======
                 buildInvocationHandler(controller, sdkClassLoader, sdkVersion)
->>>>>>> 3d4510a6
             )
 
         injectMethod.invoke(null, proxy)
     }
 
-<<<<<<< HEAD
-    private class Handler(
-        private val controller: SdkSandboxControllerCompat.SandboxControllerImpl,
-        private val sandboxedSdkCompatProxyFactory: SandboxedSdkCompatProxyFactory,
-        private val appOwnedSdkInterfaceProxyFactory: AppOwnedSdkInterfaceProxyFactory?,
-        private val sdkActivityHandlerWrapper: SdkActivityHandlerWrapper?,
-        private val loadSdkCallbackWrapper: LoadSdkCallbackWrapper?
-    ) : InvocationHandler {
-
-        private val sdkToAppHandlerMap = hashMapOf<Any, SdkSandboxActivityHandlerCompat>()
-
-        override fun invoke(proxy: Any, method: Method, args: Array<out Any?>?): Any {
-            return when (method.name) {
-                "loadSdk" -> loadSdk(args!![0]!!, args[1]!!, args[2]!!, args[3]!!)
-                "getSandboxedSdks" -> getSandboxedSdks()
-                "getAppOwnedSdkSandboxInterfaces" -> getAppOwnedSdkSandboxInterfaces()
-                "registerSdkSandboxActivityHandler" ->
-                    registerSdkSandboxActivityHandler(args!![0]!!)
-                "unregisterSdkSandboxActivityHandler" ->
-                    unregisterSdkSandboxActivityHandler(args!![0]!!)
-=======
     /**
      * Creates [InvocationHandler] for SDK side proxy of [SdkSandboxControllerCompat].
      * 1) Convert SDK side arguments to App side arguments
@@ -207,7 +154,6 @@
                 return handler.onMethodCall(args)
             }
             return when (method.name) {
->>>>>>> 3d4510a6
                 "equals" -> proxy === args?.get(0)
                 "hashCode" -> hashCode()
                 "toString" -> toString()
@@ -220,33 +166,6 @@
         }
     }
 
-<<<<<<< HEAD
-        private fun loadSdk(sdkName: Any, params: Any, executor: Any, originalCallback: Any) {
-            if (loadSdkCallbackWrapper == null) {
-                throw IllegalStateException("Unexpected call from SDK without LoadSdk support")
-            }
-
-            val callback = loadSdkCallbackWrapper.wrapLoadSdkCallback(originalCallback)
-            controller.loadSdk(sdkName as String, params as Bundle, executor as Executor, callback)
-        }
-
-        private fun getSandboxedSdks(): List<Any> {
-            return controller.getSandboxedSdks().map {
-                sandboxedSdkCompatProxyFactory.createFrom(it)
-            }
-        }
-
-        private fun getAppOwnedSdkSandboxInterfaces(): List<Any> {
-            if (appOwnedSdkInterfaceProxyFactory == null) {
-                throw IllegalStateException(
-                    "Unexpected call from SDK without AppOwnedInterfaces support"
-                )
-            }
-
-            return controller.getAppOwnedSdkSandboxInterfaces().map {
-                appOwnedSdkInterfaceProxyFactory.createFrom(it)
-            }
-=======
     private class ActivityMethodsHandler(
         private val controller: SdkSandboxControllerCompat.SandboxControllerImpl,
         private val sdkActivityHandlerWrapper: SdkActivityHandlerWrapper
@@ -256,7 +175,6 @@
         }
         val unregisterMethodHandler = MethodHandler { args ->
             unregisterSdkSandboxActivityHandler(sdkSideHandler = args!![0]!!)
->>>>>>> 3d4510a6
         }
 
         private val sdkToAppHandlerMap = hashMapOf<Any, SdkSandboxActivityHandlerCompat>()
@@ -276,13 +194,6 @@
 
         private fun wrapSdkActivityHandler(sdkSideHandler: Any): SdkSandboxActivityHandlerCompat =
             synchronized(sdkToAppHandlerMap) {
-<<<<<<< HEAD
-                if (sdkActivityHandlerWrapper == null) {
-                    throw IllegalStateException("Unexpected call from SDK without Activity support")
-                }
-
-=======
->>>>>>> 3d4510a6
                 val existingAppSideHandler = sdkToAppHandlerMap[sdkSideHandler]
                 if (existingAppSideHandler != null) {
                     return existingAppSideHandler
