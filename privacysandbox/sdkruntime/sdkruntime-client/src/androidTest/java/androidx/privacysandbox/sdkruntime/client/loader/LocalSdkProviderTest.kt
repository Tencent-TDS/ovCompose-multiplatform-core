/*
 * Copyright 2022 The Android Open Source Project
 *
 * Licensed under the Apache License, Version 2.0 (the "License");
 * you may not use this file except in compliance with the License.
 * You may obtain a copy of the License at
 *
 *      http://www.apache.org/licenses/LICENSE-2.0
 *
 * Unless required by applicable law or agreed to in writing, software
 * distributed under the License is distributed on an "AS IS" BASIS,
 * WITHOUT WARRANTIES OR CONDITIONS OF ANY KIND, either express or implied.
 * See the License for the specific language governing permissions and
 * limitations under the License.
 */
package androidx.privacysandbox.sdkruntime.client.loader

import android.content.Context
import android.os.Binder
import android.os.Bundle
import android.os.IBinder
import androidx.lifecycle.Lifecycle
import androidx.privacysandbox.sdkruntime.client.EmptyActivity
import androidx.privacysandbox.sdkruntime.client.TestActivityHolder
import androidx.privacysandbox.sdkruntime.client.TestSdkConfigs
import androidx.privacysandbox.sdkruntime.client.config.LocalSdkConfig
import androidx.privacysandbox.sdkruntime.client.loader.impl.SandboxedSdkContextCompat
import androidx.privacysandbox.sdkruntime.client.loader.storage.TestLocalSdkStorage
import androidx.privacysandbox.sdkruntime.client.loader.storage.toClassPathString
import androidx.privacysandbox.sdkruntime.core.AppOwnedSdkSandboxInterfaceCompat
import androidx.privacysandbox.sdkruntime.core.LoadSdkCompatException
import androidx.privacysandbox.sdkruntime.core.SandboxedSdkCompat
import androidx.privacysandbox.sdkruntime.core.SandboxedSdkInfo
import androidx.privacysandbox.sdkruntime.core.activity.SdkSandboxActivityHandlerCompat
import androidx.privacysandbox.sdkruntime.core.controller.LoadSdkCallback
import androidx.privacysandbox.sdkruntime.core.controller.SdkSandboxControllerCompat
import androidx.privacysandbox.sdkruntime.core.internal.ClientApiVersion
import androidx.privacysandbox.sdkruntime.core.internal.ClientFeature
import androidx.test.core.app.ActivityScenario
import androidx.test.core.app.ApplicationProvider
import androidx.test.filters.LargeTest
import androidx.testutils.withActivity
import com.google.common.truth.Truth.assertThat
import dalvik.system.BaseDexClassLoader
import java.io.File
import java.util.concurrent.Executor
import org.junit.Assert.assertThrows
import org.junit.Assume.assumeTrue
import org.junit.Before
import org.junit.Test
import org.junit.runner.RunWith
import org.junit.runners.Parameterized

@LargeTest
@RunWith(Parameterized::class)
internal class LocalSdkProviderTest(
    @Suppress("unused") private val label: String, // Added to test names by JUnit
    private val sdkName: String,
    private val originalSdkVersion: Int,
    private val forcedSdkVersion: Int,
) {

    private lateinit var controller: TestStubController
    private lateinit var loadedSdk: LocalSdkProvider

    @Before
    fun setUp() {
        val sdkConfig = TestSdkConfigs.forSdkName(sdkName)

        controller = TestStubController()

        val overrideVersionHandshake =
            if (originalSdkVersion != forcedSdkVersion) {
                VersionHandshake(forcedSdkVersion)
            } else {
                null
            }
        loadedSdk = loadTestSdkFromAssets(sdkConfig, controller, overrideVersionHandshake)
        assertThat(loadedSdk.extractApiVersion()).isEqualTo(originalSdkVersion)
    }

    @Test
    fun loadSdk_attachCorrectContext() {
        val sdkContext = loadedSdk.extractSdkContext()
        assertThat(sdkContext.javaClass.name).isEqualTo(SandboxedSdkContextCompat::class.java.name)
    }

    @Test
    fun onLoadSdk_callOnLoadSdkAndReturnResult() {
        val params = Bundle()

        val sandboxedSdkCompat = loadedSdk.onLoadSdk(params)

        val expectedBinder =
            loadedSdk.extractSdkProviderFieldValue<Binder>(
                fieldName = "onLoadSdkBinder",
            )
        assertThat(sandboxedSdkCompat.getInterface()).isEqualTo(expectedBinder)

        val lastParams =
            loadedSdk.extractSdkProviderFieldValue<Bundle>(
                fieldName = "lastOnLoadSdkParams",
            )
        assertThat(lastParams).isEqualTo(params)
    }

    @Test
    fun onLoadSdk_callOnLoadSdkAndThrowException() {
        val params = Bundle()
        params.putBoolean("needFail", true)

        val ex = assertThrows(LoadSdkCompatException::class.java) { loadedSdk.onLoadSdk(params) }

        assertThat(ex.extraInformation).isEqualTo(params)
    }

    @Test
    fun beforeUnloadSdk_callBeforeUnloadSdk() {
        loadedSdk.beforeUnloadSdk()

        val isBeforeUnloadSdkCalled =
            loadedSdk.extractSdkProviderFieldValue<Boolean>(fieldName = "isBeforeUnloadSdkCalled")

        assertThat(isBeforeUnloadSdkCalled).isTrue()
    }

    @Test
    fun getSandboxedSdks_delegateToSdkController() {
<<<<<<< HEAD
        assumeFeatureAvailable(ClientFeature.SDK_SANDBOX_CONTROLLER)

=======
>>>>>>> 3d4510a6
        val expectedResult =
            SandboxedSdkCompat(
                sdkInterface = Binder(),
                sdkInfo = SandboxedSdkInfo(name = "sdkName", version = 42)
            )
        controller.sandboxedSdksResult = listOf(expectedResult)

        val testSdk = loadedSdk.loadTestSdk()
        val sandboxedSdks = testSdk.getSandboxedSdks()
        assertThat(sandboxedSdks).hasSize(1)
        val result = sandboxedSdks[0]

        assertThat(result.getInterface()).isEqualTo(expectedResult.getInterface())
        assertThat(result.getSdkName()).isEqualTo(expectedResult.getSdkInfo()!!.name)
        assertThat(result.getSdkVersion()).isEqualTo(expectedResult.getSdkInfo()!!.version)
    }

    @Test
    fun getAppOwnedSdkSandboxInterfaces_delegateToSdkController() {
        assumeFeatureAvailable(ClientFeature.APP_OWNED_INTERFACES)

        val expectedResult =
            AppOwnedSdkSandboxInterfaceCompat(
                name = "TestAppOwnedSdk",
                version = 42,
                binder = Binder(),
            )
        controller.appOwnedSdksResult = listOf(expectedResult)

        val testSdk = loadedSdk.loadTestSdk()
        val appOwnedSdks = testSdk.getAppOwnedSdkSandboxInterfaces()
        assertThat(appOwnedSdks).hasSize(1)
        val result = appOwnedSdks[0]

        assertThat(result.getName()).isEqualTo(expectedResult.getName())
        assertThat(result.getVersion()).isEqualTo(expectedResult.getVersion())
        assertThat(result.getInterface()).isEqualTo(expectedResult.getInterface())
    }

    @Test
    fun registerSdkSandboxActivityHandler_delegateToSdkController() {
        assumeFeatureAvailable(ClientFeature.SDK_ACTIVITY_HANDLER)

        val catchingHandler = CatchingSdkActivityHandler()

        val testSdk = loadedSdk.loadTestSdk()
        val token = testSdk.registerSdkSandboxActivityHandler(catchingHandler)
        val localHandler = controller.sdkActivityHandlers[token]!!

        with(ActivityScenario.launch(EmptyActivity::class.java)) {
            withActivity {
                val activityHolder = TestActivityHolder(this)
                localHandler.onActivityCreated(activityHolder)

                val receivedActivityHolder = catchingHandler.result!!
                val receivedActivity = receivedActivityHolder.getActivity()
                assertThat(receivedActivity).isSameInstanceAs(activityHolder.getActivity())
            }
        }
    }

    @Test
    fun sdkSandboxActivityHandler_ReceivesLifecycleEventsFromOriginalActivityHolder() {
        assumeFeatureAvailable(ClientFeature.SDK_ACTIVITY_HANDLER)

        val catchingHandler = CatchingSdkActivityHandler()

        val testSdk = loadedSdk.loadTestSdk()
        val token = testSdk.registerSdkSandboxActivityHandler(catchingHandler)
        val localHandler = controller.sdkActivityHandlers[token]!!

        with(ActivityScenario.launch(EmptyActivity::class.java)) {
            withActivity {
                val activityHolder = TestActivityHolder(this)
                localHandler.onActivityCreated(activityHolder)
                val receivedActivityHolder = catchingHandler.result!!

                for (event in Lifecycle.Event.values().filter { it != Lifecycle.Event.ON_ANY }) {
                    activityHolder.lifecycleRegistry.handleLifecycleEvent(event)
                    assertThat(receivedActivityHolder.getLifeCycleCurrentState())
                        .isEqualTo(event.targetState)
                }
            }
        }
    }

    @Test
    fun unregisterSdkSandboxActivityHandler_delegateToSdkController() {
        assumeFeatureAvailable(ClientFeature.SDK_ACTIVITY_HANDLER)

        val handler = CatchingSdkActivityHandler()

        val testSdk = loadedSdk.loadTestSdk()
        val token = testSdk.registerSdkSandboxActivityHandler(handler)
        testSdk.unregisterSdkSandboxActivityHandler(handler)

        assertThat(controller.sdkActivityHandlers[token]).isNull()
    }

    @Test
    fun loadSdk_returnsResultFromSdkController() {
        assumeFeatureAvailable(ClientFeature.LOAD_SDK)

        val sdkName = "SDK"
        val sdkParams = Bundle()
        val expectedSdkInfo = SandboxedSdkInfo(sdkName, 42)
        val expectedResult = SandboxedSdkCompat(Binder(), expectedSdkInfo)
        controller.loadSdkResult = expectedResult

        val result = loadedSdk.loadTestSdk().loadSdk(sdkName, sdkParams)

        assertThat(result.getInterface()).isEqualTo(expectedResult.getInterface())
        assertThat(result.getSdkName()).isEqualTo(expectedSdkInfo.name)
        assertThat(result.getSdkVersion()).isEqualTo(expectedSdkInfo.version)

        assertThat(controller.lastLoadSdkName).isEqualTo(sdkName)
        assertThat(controller.lastLoadSdkParams).isSameInstanceAs(sdkParams)
    }

    @Test
    fun loadSdk_rethrowsExceptionFromSdkController() {
        assumeFeatureAvailable(ClientFeature.LOAD_SDK)

        val expectedError =
            LoadSdkCompatException(
                LoadSdkCompatException.LOAD_SDK_INTERNAL_ERROR,
                "message",
                RuntimeException(),
                Bundle()
            )
        controller.loadSdkError = expectedError

        val result =
            assertThrows(LoadSdkCompatException::class.java) {
                loadedSdk.loadTestSdk().loadSdk("SDK", Bundle())
            }

        assertThat(result.loadSdkErrorCode).isEqualTo(expectedError.loadSdkErrorCode)
        assertThat(result.message).isEqualTo(expectedError.message)
        assertThat(result.cause).isSameInstanceAs(expectedError.cause)
        assertThat(result.extraInformation).isSameInstanceAs(expectedError.extraInformation)
    }

<<<<<<< HEAD
=======
    @Test
    fun getClientPackageName_returnsResultFromSdkController() {
        assumeFeatureAvailable(ClientFeature.GET_CLIENT_PACKAGE_NAME)

        val clientPackageName = "client.package.name"
        controller.clientPackageNameResult = clientPackageName

        val result = loadedSdk.loadTestSdk().getClientPackageName()

        assertThat(result).isEqualTo(clientPackageName)
    }

>>>>>>> 3d4510a6
    internal class TestClassLoaderFactory(private val testStorage: TestLocalSdkStorage) :
        SdkLoader.ClassLoaderFactory {
        override fun createClassLoaderFor(
            sdkConfig: LocalSdkConfig,
            parent: ClassLoader
        ): ClassLoader {
            val sdkDexFiles = testStorage.dexFilesFor(sdkConfig)

            val optimizedDirectory = File(sdkDexFiles.files[0].parentFile, "DexOpt")
            if (!optimizedDirectory.exists()) {
                optimizedDirectory.mkdirs()
            }

            return BaseDexClassLoader(
                sdkDexFiles.toClassPathString(),
                optimizedDirectory,
                /* librarySearchPath = */ null,
                parent
            )
        }
    }

    private fun assumeFeatureAvailable(clientFeature: ClientFeature) {
        assumeTrue(
            "Requires $clientFeature available (API >= ${clientFeature.availableFrom})",
            clientFeature.isAvailable(forcedSdkVersion)
        )
    }

    companion object {

        /**
         * Create test params for each supported [ClientApiVersion] + current and future. Each
         * released version must have test-sdk named as "vX" (where X is version to test). These
         * TestSDKs should be registered in RuntimeEnabledSdkTable.xml and be compatible with
<<<<<<< HEAD
         * [TestSdkWrapper].
=======
         * [SdkControllerWrapper].
>>>>>>> 3d4510a6
         */
        @Parameterized.Parameters(name = "{0}")
        @JvmStatic
        fun params(): List<Array<Any>> = buildList {
            ClientApiVersion.values().forEach { version ->
                // FUTURE_VERSION tested separately
                if (version != ClientApiVersion.FUTURE_VERSION) {
                    add(
                        arrayOf(
                            "v${version.apiLevel}",
                            "v${version.apiLevel}",
                            version.apiLevel,
                            version.apiLevel,
                        )
                    )
                }
            }

            add(
                arrayOf(
                    "current_version",
<<<<<<< HEAD
                    "current",
                    ClientApiVersion.CURRENT_VERSION.apiLevel,
                    ClientApiVersion.CURRENT_VERSION.apiLevel
                )
            )

            add(
                arrayOf(
                    "future_version",
                    "current",
                    ClientApiVersion.CURRENT_VERSION.apiLevel,
=======
                    "current",
                    ClientApiVersion.CURRENT_VERSION.apiLevel,
                    ClientApiVersion.CURRENT_VERSION.apiLevel
                )
            )

            add(
                arrayOf(
                    "future_version",
                    "current",
                    ClientApiVersion.CURRENT_VERSION.apiLevel,
>>>>>>> 3d4510a6
                    ClientApiVersion.FUTURE_VERSION.apiLevel
                )
            )
        }

        private fun loadTestSdkFromAssets(
            sdkConfig: LocalSdkConfig,
            controller: TestStubController,
            overrideVersionHandshake: VersionHandshake?
        ): LocalSdkProvider {
            val context = ApplicationProvider.getApplicationContext<Context>()
            val testStorage =
                TestLocalSdkStorage(context, rootFolder = File(context.cacheDir, "LocalSdkTest"))
            val sdkLoader =
                SdkLoader(
                    TestClassLoaderFactory(testStorage),
                    context,
                    object : SdkLoader.ControllerFactory {
                        override fun createControllerFor(sdkConfig: LocalSdkConfig) = controller
                    }
                )
            return sdkLoader.loadSdk(sdkConfig, overrideVersionHandshake)
        }
    }

    internal class TestStubController : SdkSandboxControllerCompat.SandboxControllerImpl {

        var sandboxedSdksResult: List<SandboxedSdkCompat> = emptyList()
        var appOwnedSdksResult: List<AppOwnedSdkSandboxInterfaceCompat> = emptyList()
        var sdkActivityHandlers: MutableMap<IBinder, SdkSandboxActivityHandlerCompat> =
            mutableMapOf()

        var lastLoadSdkName: String? = null
        var lastLoadSdkParams: Bundle? = null
        var loadSdkResult: SandboxedSdkCompat? = null
        var loadSdkError: LoadSdkCompatException? = null
<<<<<<< HEAD
=======
        var clientPackageNameResult: String? = null
>>>>>>> 3d4510a6

        override fun loadSdk(
            sdkName: String,
            params: Bundle,
            executor: Executor,
            callback: LoadSdkCallback
        ) {
            lastLoadSdkName = sdkName
            lastLoadSdkParams = params

            if (loadSdkResult != null) {
                executor.execute { callback.onResult(loadSdkResult!!) }
            } else {
                executor.execute {
                    callback.onError(
                        loadSdkError
                            ?: LoadSdkCompatException(
                                LoadSdkCompatException.LOAD_SDK_INTERNAL_ERROR,
                                "Shouldn't be called without setting result or error"
                            )
                    )
                }
            }
        }

        override fun getSandboxedSdks(): List<SandboxedSdkCompat> {
            return sandboxedSdksResult
        }

        override fun getAppOwnedSdkSandboxInterfaces(): List<AppOwnedSdkSandboxInterfaceCompat> =
            appOwnedSdksResult

        override fun registerSdkSandboxActivityHandler(
            handlerCompat: SdkSandboxActivityHandlerCompat
        ): IBinder {
            val token = Binder()
            sdkActivityHandlers[token] = handlerCompat
            return token
        }

        override fun unregisterSdkSandboxActivityHandler(
            handlerCompat: SdkSandboxActivityHandlerCompat
        ) {
            sdkActivityHandlers.values.remove(handlerCompat)
        }

<<<<<<< HEAD
        override fun getClientPackageName(): String {
            throw UnsupportedOperationException("Not supported yet")
        }
=======
        override fun getClientPackageName(): String = clientPackageNameResult!!
>>>>>>> 3d4510a6
    }
}<|MERGE_RESOLUTION|>--- conflicted
+++ resolved
@@ -126,11 +126,6 @@
 
     @Test
     fun getSandboxedSdks_delegateToSdkController() {
-<<<<<<< HEAD
-        assumeFeatureAvailable(ClientFeature.SDK_SANDBOX_CONTROLLER)
-
-=======
->>>>>>> 3d4510a6
         val expectedResult =
             SandboxedSdkCompat(
                 sdkInterface = Binder(),
@@ -274,8 +269,6 @@
         assertThat(result.extraInformation).isSameInstanceAs(expectedError.extraInformation)
     }
 
-<<<<<<< HEAD
-=======
     @Test
     fun getClientPackageName_returnsResultFromSdkController() {
         assumeFeatureAvailable(ClientFeature.GET_CLIENT_PACKAGE_NAME)
@@ -288,7 +281,6 @@
         assertThat(result).isEqualTo(clientPackageName)
     }
 
->>>>>>> 3d4510a6
     internal class TestClassLoaderFactory(private val testStorage: TestLocalSdkStorage) :
         SdkLoader.ClassLoaderFactory {
         override fun createClassLoaderFor(
@@ -324,11 +316,7 @@
          * Create test params for each supported [ClientApiVersion] + current and future. Each
          * released version must have test-sdk named as "vX" (where X is version to test). These
          * TestSDKs should be registered in RuntimeEnabledSdkTable.xml and be compatible with
-<<<<<<< HEAD
-         * [TestSdkWrapper].
-=======
          * [SdkControllerWrapper].
->>>>>>> 3d4510a6
          */
         @Parameterized.Parameters(name = "{0}")
         @JvmStatic
@@ -350,7 +338,6 @@
             add(
                 arrayOf(
                     "current_version",
-<<<<<<< HEAD
                     "current",
                     ClientApiVersion.CURRENT_VERSION.apiLevel,
                     ClientApiVersion.CURRENT_VERSION.apiLevel
@@ -362,19 +349,6 @@
                     "future_version",
                     "current",
                     ClientApiVersion.CURRENT_VERSION.apiLevel,
-=======
-                    "current",
-                    ClientApiVersion.CURRENT_VERSION.apiLevel,
-                    ClientApiVersion.CURRENT_VERSION.apiLevel
-                )
-            )
-
-            add(
-                arrayOf(
-                    "future_version",
-                    "current",
-                    ClientApiVersion.CURRENT_VERSION.apiLevel,
->>>>>>> 3d4510a6
                     ClientApiVersion.FUTURE_VERSION.apiLevel
                 )
             )
@@ -411,10 +385,7 @@
         var lastLoadSdkParams: Bundle? = null
         var loadSdkResult: SandboxedSdkCompat? = null
         var loadSdkError: LoadSdkCompatException? = null
-<<<<<<< HEAD
-=======
         var clientPackageNameResult: String? = null
->>>>>>> 3d4510a6
 
         override fun loadSdk(
             sdkName: String,
@@ -461,12 +432,6 @@
             sdkActivityHandlers.values.remove(handlerCompat)
         }
 
-<<<<<<< HEAD
-        override fun getClientPackageName(): String {
-            throw UnsupportedOperationException("Not supported yet")
-        }
-=======
         override fun getClientPackageName(): String = clientPackageNameResult!!
->>>>>>> 3d4510a6
     }
 }