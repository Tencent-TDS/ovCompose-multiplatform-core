/*
 * Copyright 2022 The Android Open Source Project
 *
 * Licensed under the Apache License, Version 2.0 (the "License");
 * you may not use this file except in compliance with the License.
 * You may obtain a copy of the License at
 *
 *      http://www.apache.org/licenses/LICENSE-2.0
 *
 * Unless required by applicable law or agreed to in writing, software
 * distributed under the License is distributed on an "AS IS" BASIS,
 * WITHOUT WARRANTIES OR CONDITIONS OF ANY KIND, either express or implied.
 * See the License for the specific language governing permissions and
 * limitations under the License.
 */
package androidx.privacysandbox.sdkruntime.client

import android.content.Context
import android.content.ContextWrapper
import android.os.Binder
import android.os.Bundle
import androidx.privacysandbox.sdkruntime.client.activity.SdkActivity
import androidx.privacysandbox.sdkruntime.client.loader.CatchingSdkActivityHandler
import androidx.privacysandbox.sdkruntime.client.loader.asTestSdk
import androidx.privacysandbox.sdkruntime.core.LoadSdkCompatException
import androidx.privacysandbox.sdkruntime.core.LoadSdkCompatException.Companion.LOAD_SDK_SDK_DEFINED_ERROR
import androidx.privacysandbox.sdkruntime.core.SandboxedSdkCompat
import androidx.privacysandbox.sdkruntime.core.SandboxedSdkInfo
import androidx.privacysandbox.sdkruntime.core.internal.ClientApiVersion
import androidx.privacysandbox.sdkruntime.core.internal.ClientFeature
import androidx.test.core.app.ActivityScenario
import androidx.test.core.app.ApplicationProvider
import androidx.test.ext.junit.runners.AndroidJUnit4
import androidx.test.filters.SdkSuppress
import androidx.test.filters.SmallTest
import androidx.testutils.withActivity
import com.google.common.truth.Truth.assertThat
import kotlinx.coroutines.runBlocking
import org.junit.After
import org.junit.Assert.assertThrows
import org.junit.Test
import org.junit.runner.RunWith

@SmallTest
@RunWith(AndroidJUnit4::class)
class SdkSandboxManagerCompatTest {

    @After
    fun tearDown() {
        SdkSandboxManagerCompat.reset()
    }

    @Test
    fun from_whenCalledOnSameContext_returnSameManager() {
        val context = ApplicationProvider.getApplicationContext<Context>()

        val managerCompat = SdkSandboxManagerCompat.from(context)
        val managerCompat2 = SdkSandboxManagerCompat.from(context)

        assertThat(managerCompat2).isSameInstanceAs(managerCompat)
    }

    @Test
    fun from_whenCalledOnDifferentContext_returnDifferentManager() {
        val context = ApplicationProvider.getApplicationContext<Context>()
        val context2 = ContextWrapper(context)

        val managerCompat = SdkSandboxManagerCompat.from(context)
        val managerCompat2 = SdkSandboxManagerCompat.from(context2)

        assertThat(managerCompat2).isNotSameInstanceAs(managerCompat)
    }

    @Test
    @SdkSuppress(maxSdkVersion = 33)
    fun loadSdk_whenNoLocalSdkExistsAndApiBelow34_throwsSdkNotFoundException() {
        val context = ApplicationProvider.getApplicationContext<Context>()
        val managerCompat = SdkSandboxManagerCompat.from(context)

        val result =
            assertThrows(LoadSdkCompatException::class.java) {
                runBlocking { managerCompat.loadSdk("sdk-not-exists", Bundle()) }
            }

        assertThat(result.loadSdkErrorCode).isEqualTo(LoadSdkCompatException.LOAD_SDK_NOT_FOUND)
    }

    @Test
    fun loadSdk_whenLocalSdkExists_returnResultFromCompatLoadSdk() {
        val context = ApplicationProvider.getApplicationContext<Context>()
        val managerCompat = SdkSandboxManagerCompat.from(context)

        val result = runBlocking {
            managerCompat.loadSdk(TestSdkConfigs.CURRENT.packageName, Bundle())
        }

        assertThat(result.getInterface()!!.javaClass.classLoader)
            .isNotSameInstanceAs(managerCompat.javaClass.classLoader)

        assertThat(result.getSdkInfo())
            .isEqualTo(SandboxedSdkInfo(name = TestSdkConfigs.CURRENT.packageName, version = 42))
    }

    @Test
    fun loadSdk_whenLocalSdkExists_rethrowsExceptionFromCompatLoadSdk() {
        val context = ApplicationProvider.getApplicationContext<Context>()
        val managerCompat = SdkSandboxManagerCompat.from(context)

        val params = Bundle()
        params.putBoolean("needFail", true)

        val result =
            assertThrows(LoadSdkCompatException::class.java) {
                runBlocking { managerCompat.loadSdk(TestSdkConfigs.CURRENT.packageName, params) }
            }

        assertThat(result.extraInformation).isEqualTo(params)
        assertThat(result.loadSdkErrorCode).isEqualTo(LOAD_SDK_SDK_DEFINED_ERROR)
    }

    @Test
    @SdkSuppress(maxSdkVersion = 33)
    fun unloadSdk_whenNoLocalSdkLoadedAndApiBelow34_doesntThrow() {
        val context = ApplicationProvider.getApplicationContext<Context>()
        val managerCompat = SdkSandboxManagerCompat.from(context)
        managerCompat.unloadSdk("sdk-not-loaded")
    }

    @Test
    fun unloadSdk_whenLocalSdkLoaded_unloadLocalSdk() {
        val context = ApplicationProvider.getApplicationContext<Context>()
        val managerCompat = SdkSandboxManagerCompat.from(context)

        val sdkName = TestSdkConfigs.CURRENT.packageName

        runBlocking { managerCompat.loadSdk(sdkName, Bundle()) }
        managerCompat.unloadSdk(sdkName)

        assertThat(managerCompat.getSandboxedSdks()).isEmpty()
    }

    @Test
    @SdkSuppress(maxSdkVersion = 33)
    fun addSdkSandboxProcessDeathCallback_whenApiBelow34_doesntThrow() {
        val context = ApplicationProvider.getApplicationContext<Context>()
        val managerCompat = SdkSandboxManagerCompat.from(context)

        managerCompat.addSdkSandboxProcessDeathCallback(
            Runnable::run,
            object : SdkSandboxProcessDeathCallbackCompat {
                override fun onSdkSandboxDied() {}
            }
        )
    }

    @Test
    @SdkSuppress(maxSdkVersion = 33)
    fun removeSdkSandboxProcessDeathCallback_whenApiBelow34_doesntThrow() {
        val context = ApplicationProvider.getApplicationContext<Context>()
        val managerCompat = SdkSandboxManagerCompat.from(context)

        managerCompat.removeSdkSandboxProcessDeathCallback(
            object : SdkSandboxProcessDeathCallbackCompat {
                override fun onSdkSandboxDied() {}
            }
        )
    }

    @Test
    @SdkSuppress(maxSdkVersion = 33)
    fun getSandboxedSdks_whenApiBelow34_returnsLocallyLoadedSdkList() {
        val context = ApplicationProvider.getApplicationContext<Context>()
        val managerCompat = SdkSandboxManagerCompat.from(context)

        val localSdk = runBlocking {
            managerCompat.loadSdk(TestSdkConfigs.CURRENT.packageName, Bundle())
        }

        val sandboxedSdks = managerCompat.getSandboxedSdks()

        assertThat(sandboxedSdks).containsExactly(localSdk)
    }

    @Test
    @SdkSuppress(maxSdkVersion = 33)
    fun startSdkSandboxActivity_whenNoHandlerRegisteredAndApiBelow34_doesntThrow() {
        val context = ApplicationProvider.getApplicationContext<Context>()
        val managerCompat = SdkSandboxManagerCompat.from(context)

        with(ActivityScenario.launch(EmptyActivity::class.java)) {
            withActivity { managerCompat.startSdkSandboxActivity(this, Binder()) }
        }
    }

    @Test
    fun startSdkSandboxActivity_startLocalSdkActivity() {
        val context = ApplicationProvider.getApplicationContext<Context>()
        val managerCompat = SdkSandboxManagerCompat.from(context)

        val localSdk = managerCompat.loadSdkWithFeature(ClientFeature.SDK_ACTIVITY_HANDLER)

        val handler = CatchingSdkActivityHandler()

        val testSdk = localSdk.asTestSdk()
        val token = testSdk.registerSdkSandboxActivityHandler(handler)

        with(ActivityScenario.launch(EmptyActivity::class.java)) {
            withActivity { managerCompat.startSdkSandboxActivity(this, token) }
        }

        val activityHolder = handler.waitForActivity()
        assertThat(activityHolder.getActivity()).isInstanceOf(SdkActivity::class.java)
    }

    @Test
    fun sdkController_loadSdk_loadsAnotherLocalSdk() {
        val context = ApplicationProvider.getApplicationContext<Context>()
        val managerCompat = SdkSandboxManagerCompat.from(context)

        val localSdk = managerCompat.loadSdkWithFeature(ClientFeature.LOAD_SDK)
<<<<<<< HEAD

        val anotherLocalSdkName = TestSdkConfigs.forSdkName("v5").packageName
        val anotherLocalSdk = localSdk.asTestSdk().loadSdk(anotherLocalSdkName, Bundle())
        assertThat(anotherLocalSdk.getSdkName()).isEqualTo(anotherLocalSdkName)

=======

        val anotherLocalSdkName = TestSdkConfigs.forSdkName("v5").packageName
        val anotherLocalSdk = localSdk.asTestSdk().loadSdk(anotherLocalSdkName, Bundle())
        assertThat(anotherLocalSdk.getSdkName()).isEqualTo(anotherLocalSdkName)

>>>>>>> 3d4510a6
        val interfaces = managerCompat.getSandboxedSdks().map { it.getInterface() }
        assertThat(interfaces)
            .containsExactly(
                localSdk.getInterface(),
                anotherLocalSdk.getInterface(),
            )
    }

    @Test
    fun sdkController_loadSdk_rethrowsError() {
        val context = ApplicationProvider.getApplicationContext<Context>()
        val managerCompat = SdkSandboxManagerCompat.from(context)

        val localSdk = managerCompat.loadSdkWithFeature(ClientFeature.LOAD_SDK)

        val params = Bundle()
        params.putBoolean("needFail", true)

        val result =
            assertThrows(LoadSdkCompatException::class.java) {
                runBlocking {
                    localSdk
                        .asTestSdk()
                        .loadSdk(TestSdkConfigs.forSdkName("v5").packageName, params)
                }
            }

        assertThat(result.loadSdkErrorCode).isEqualTo(LOAD_SDK_SDK_DEFINED_ERROR)
        assertThat(result.extraInformation).isEqualTo(params)

        val interfaces = managerCompat.getSandboxedSdks().map { it.getInterface() }
        assertThat(interfaces)
            .containsExactly(
                localSdk.getInterface(),
            )
    }

    @Test
    fun sdkController_getSandboxedSdks_returnsLocallyLoadedSdks() {
        val context = ApplicationProvider.getApplicationContext<Context>()
        val managerCompat = SdkSandboxManagerCompat.from(context)

        val localSdk = runBlocking {
<<<<<<< HEAD
            managerCompat.loadSdk(TestSdkConfigs.forSdkName("v2").packageName, Bundle())
        }

        val anotherLocalSdk = runBlocking {
            managerCompat.loadSdk(TestSdkConfigs.CURRENT.packageName, Bundle())
=======
            managerCompat.loadSdk(TestSdkConfigs.CURRENT.packageName, Bundle())
        }

        val anotherLocalSdk = runBlocking {
            managerCompat.loadSdk(TestSdkConfigs.CURRENT_WITH_RESOURCES.packageName, Bundle())
>>>>>>> 3d4510a6
        }

        val testSdk = localSdk.asTestSdk()

        val interfaces = testSdk.getSandboxedSdks().map { it.getInterface() }

        assertThat(interfaces)
            .containsExactly(
                localSdk.getInterface(),
                anotherLocalSdk.getInterface(),
            )
    }

<<<<<<< HEAD
=======
    @Test
    fun sdkController_getClientPackageName_returnsAppPackageName() {
        val context = ApplicationProvider.getApplicationContext<Context>()
        val managerCompat = SdkSandboxManagerCompat.from(context)

        val localSdk = managerCompat.loadSdkWithFeature(ClientFeature.GET_CLIENT_PACKAGE_NAME)

        val result = localSdk.asTestSdk().getClientPackageName()
        assertThat(result).isEqualTo(context.getPackageName())
    }

>>>>>>> 3d4510a6
    private fun SdkSandboxManagerCompat.loadSdkWithFeature(
        clientFeature: ClientFeature
    ): SandboxedSdkCompat {
        return if (clientFeature.availableFrom <= ClientApiVersion.CURRENT_VERSION) {
            runBlocking { loadSdk(TestSdkConfigs.CURRENT.packageName, Bundle()) }
        } else {
            loadLocalSdkWithVersionOverride(
                TestSdkConfigs.CURRENT.packageName,
                Bundle(),
                ClientApiVersion.FUTURE_VERSION.apiLevel
            )
        }
    }
}<|MERGE_RESOLUTION|>--- conflicted
+++ resolved
@@ -218,19 +218,11 @@
         val managerCompat = SdkSandboxManagerCompat.from(context)
 
         val localSdk = managerCompat.loadSdkWithFeature(ClientFeature.LOAD_SDK)
-<<<<<<< HEAD
 
         val anotherLocalSdkName = TestSdkConfigs.forSdkName("v5").packageName
         val anotherLocalSdk = localSdk.asTestSdk().loadSdk(anotherLocalSdkName, Bundle())
         assertThat(anotherLocalSdk.getSdkName()).isEqualTo(anotherLocalSdkName)
 
-=======
-
-        val anotherLocalSdkName = TestSdkConfigs.forSdkName("v5").packageName
-        val anotherLocalSdk = localSdk.asTestSdk().loadSdk(anotherLocalSdkName, Bundle())
-        assertThat(anotherLocalSdk.getSdkName()).isEqualTo(anotherLocalSdkName)
-
->>>>>>> 3d4510a6
         val interfaces = managerCompat.getSandboxedSdks().map { it.getInterface() }
         assertThat(interfaces)
             .containsExactly(
@@ -274,19 +266,11 @@
         val managerCompat = SdkSandboxManagerCompat.from(context)
 
         val localSdk = runBlocking {
-<<<<<<< HEAD
-            managerCompat.loadSdk(TestSdkConfigs.forSdkName("v2").packageName, Bundle())
-        }
-
-        val anotherLocalSdk = runBlocking {
-            managerCompat.loadSdk(TestSdkConfigs.CURRENT.packageName, Bundle())
-=======
             managerCompat.loadSdk(TestSdkConfigs.CURRENT.packageName, Bundle())
         }
 
         val anotherLocalSdk = runBlocking {
             managerCompat.loadSdk(TestSdkConfigs.CURRENT_WITH_RESOURCES.packageName, Bundle())
->>>>>>> 3d4510a6
         }
 
         val testSdk = localSdk.asTestSdk()
@@ -300,8 +284,6 @@
             )
     }
 
-<<<<<<< HEAD
-=======
     @Test
     fun sdkController_getClientPackageName_returnsAppPackageName() {
         val context = ApplicationProvider.getApplicationContext<Context>()
@@ -313,7 +295,6 @@
         assertThat(result).isEqualTo(context.getPackageName())
     }
 
->>>>>>> 3d4510a6
     private fun SdkSandboxManagerCompat.loadSdkWithFeature(
         clientFeature: ClientFeature
     ): SandboxedSdkCompat {
