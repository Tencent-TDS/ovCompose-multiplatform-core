/*
 * Copyright 2022 The Android Open Source Project
 *
 * Licensed under the Apache License, Version 2.0 (the "License");
 * you may not use this file except in compliance with the License.
 * You may obtain a copy of the License at
 *
 *      http://www.apache.org/licenses/LICENSE-2.0
 *
 * Unless required by applicable law or agreed to in writing, software
 * distributed under the License is distributed on an "AS IS" BASIS,
 * WITHOUT WARRANTIES OR CONDITIONS OF ANY KIND, either express or implied.
 * See the License for the specific language governing permissions and
 * limitations under the License.
 */
package androidx.privacysandbox.sdkruntime.client.loader

import android.content.Context
import android.os.Build
import androidx.privacysandbox.sdkruntime.client.TestSdkConfigs
import androidx.privacysandbox.sdkruntime.client.config.LocalSdkConfig
import androidx.privacysandbox.sdkruntime.core.LoadSdkCompatException
import androidx.privacysandbox.sdkruntime.core.Versions
import androidx.privacysandbox.sdkruntime.core.controller.SdkSandboxControllerCompat
import androidx.privacysandbox.sdkruntime.core.internal.ClientApiVersion
import androidx.test.core.app.ApplicationProvider
import androidx.test.ext.junit.runners.AndroidJUnit4
import androidx.test.filters.SdkSuppress
import androidx.test.filters.SmallTest
import androidx.testutils.assertThrows
import com.google.common.truth.Truth.assertThat
import java.io.File
import java.lang.reflect.Proxy
import org.junit.Before
import org.junit.Test
import org.junit.runner.RunWith

@SmallTest
@RunWith(AndroidJUnit4::class)
class SdkLoaderTest {

    private lateinit var sdkLoader: SdkLoader

    private lateinit var testSdkConfig: LocalSdkConfig

    @Before
    fun setUp() {
        val context = ApplicationProvider.getApplicationContext<Context>()
        sdkLoader =
            SdkLoader.create(
                context = context,
                controllerFactory = NoOpFactory,
            )
        testSdkConfig = TestSdkConfigs.CURRENT_WITH_RESOURCES

        // Clean extracted SDKs between tests
        val codeCacheDir = File(context.applicationInfo.dataDir, "code_cache")
        File(codeCacheDir, "RuntimeEnabledSdk").deleteRecursively()
    }

    @Test
    fun loadSdk_callVersionsHandShake() {
        val loadedSdk = sdkLoader.loadSdk(testSdkConfig)

        assertThat(loadedSdk.extractClientVersion()).isEqualTo(Versions.API_VERSION)
    }

    @Test
    fun loadSdk_withCustomVersionHandshake_performsCustomHandShake() {
        val customVersionHandshake = VersionHandshake(overrideApiVersion = Int.MAX_VALUE)
        val loadedSdk = sdkLoader.loadSdk(testSdkConfig, customVersionHandshake)

        assertThat(loadedSdk.extractClientVersion()).isEqualTo(Int.MAX_VALUE)
<<<<<<< HEAD
=======
    }

    @Test
    fun loadSdk_forUnsupportedApiVersion_throwsLoadSdkCompatException() {
        val customVersionHandshake =
            VersionHandshake(overrideApiVersion = ClientApiVersion.MIN_SUPPORTED.apiLevel - 1)

        assertThrows(LoadSdkCompatException::class.java) {
                sdkLoader.loadSdk(testSdkConfig, customVersionHandshake)
            }
            .hasMessageThat()
            .startsWith("SDK built with unsupported version of sdkruntime-provider library")
>>>>>>> 3d4510a6
    }

    @Test
    fun testContextClassloader() {
        val loadedSdk = sdkLoader.loadSdk(testSdkConfig)

        val classLoader = loadedSdk.extractSdkProviderClassloader()
        val sdkContext = loadedSdk.extractSdkContext()

        assertThat(sdkContext.classLoader).isSameInstanceAs(classLoader)
    }

    @Test
    fun testContextFilesDir() {
        val loadedSdk = sdkLoader.loadSdk(testSdkConfig)

        val sdkContext = loadedSdk.extractSdkContext()

        val context = ApplicationProvider.getApplicationContext<Context>()
        val expectedSdksRoot = context.getDir("RuntimeEnabledSdksData", Context.MODE_PRIVATE)
        val expectedSdkData = File(expectedSdksRoot, testSdkConfig.packageName)
        val expectedSdkFilesDir = File(expectedSdkData, "files")

        assertThat(sdkContext.filesDir).isEqualTo(expectedSdkFilesDir)
    }

    @Test
    fun testJavaResources() {
        val loadedSdk = sdkLoader.loadSdk(testSdkConfig)

        val classLoader = loadedSdk.extractSdkProviderClassloader()
        val content =
            classLoader.getResourceAsStream("test.txt").use { inputStream ->
                inputStream.bufferedReader().readLine()
            }

        assertThat(content).isEqualTo("test")
    }

    @Test
    fun testRPackageUpdate() {
        val loadedSdk = sdkLoader.loadSdk(testSdkConfig)

        val classLoader = loadedSdk.extractSdkProviderClassloader()

        val rPackageClass =
            classLoader.loadClass("androidx.privacysandbox.sdkruntime.test.RPackage")

        val packageIdField = rPackageClass.getDeclaredField("packageId")
        val value = packageIdField.get(null)

        // 42 (0x2A) -> (0x2A000000)
        assertThat(value).isEqualTo(0x2A000000)
    }

    @Test
    @SdkSuppress(maxSdkVersion = Build.VERSION_CODES.O)
    fun testLowSpace_failPreApi27() {
        val context = ApplicationProvider.getApplicationContext<Context>()
        val sdkLoaderWithLowSpaceMode =
            SdkLoader.create(
                context = context,
                controllerFactory = NoOpFactory,
                lowSpaceThreshold = Long.MAX_VALUE
            )

        assertThrows(LoadSdkCompatException::class.java) {
                sdkLoaderWithLowSpaceMode.loadSdk(testSdkConfig)
            }
            .hasMessageThat()
            .startsWith("Can't use InMemoryDexClassLoader")
    }

    @Test
    @SdkSuppress(minSdkVersion = Build.VERSION_CODES.O_MR1)
    fun testLowSpace_notFailApi27() {
        val sdkLoaderWithLowSpaceMode =
            SdkLoader.create(
                context = ApplicationProvider.getApplicationContext(),
                controllerFactory = NoOpFactory,
                lowSpaceThreshold = Long.MAX_VALUE
            )

        val loadedSdk = sdkLoaderWithLowSpaceMode.loadSdk(testSdkConfig)
        val classLoader = loadedSdk.extractSdkProviderClassloader()

        val entryPointClass = classLoader.loadClass(testSdkConfig.entryPoint)
        assertThat(entryPointClass).isNotNull()
    }

    private object NoOpFactory : SdkLoader.ControllerFactory {

        val controllerImplClass = SdkSandboxControllerCompat.SandboxControllerImpl::class.java

        val noOpProxy =
            Proxy.newProxyInstance(controllerImplClass.classLoader, arrayOf(controllerImplClass)) {
                proxy,
                method,
                args ->
                throw UnsupportedOperationException(
                    "Unexpected method call (NoOp) object:$proxy, method: $method, args: $args"
                )
            } as SdkSandboxControllerCompat.SandboxControllerImpl

        override fun createControllerFor(sdkConfig: LocalSdkConfig) = noOpProxy
    }
}<|MERGE_RESOLUTION|>--- conflicted
+++ resolved
@@ -71,8 +71,6 @@
         val loadedSdk = sdkLoader.loadSdk(testSdkConfig, customVersionHandshake)
 
         assertThat(loadedSdk.extractClientVersion()).isEqualTo(Int.MAX_VALUE)
-<<<<<<< HEAD
-=======
     }
 
     @Test
@@ -85,7 +83,6 @@
             }
             .hasMessageThat()
             .startsWith("SDK built with unsupported version of sdkruntime-provider library")
->>>>>>> 3d4510a6
     }
 
     @Test
