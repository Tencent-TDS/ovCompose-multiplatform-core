/*
 * Copyright 2022 The Android Open Source Project
 *
 * Licensed under the Apache License, Version 2.0 (the "License");
 * you may not use this file except in compliance with the License.
 * You may obtain a copy of the License at
 *
 *      http://www.apache.org/licenses/LICENSE-2.0
 *
 * Unless required by applicable law or agreed to in writing, software
 * distributed under the License is distributed on an "AS IS" BASIS,
 * WITHOUT WARRANTIES OR CONDITIONS OF ANY KIND, either express or implied.
 * See the License for the specific language governing permissions and
 * limitations under the License.
 */

package androidx.privacysandbox.sdkruntime.client.loader

import android.app.Activity
import android.content.Context
import android.os.Bundle
import android.os.IBinder
import androidx.lifecycle.Lifecycle
import androidx.privacysandbox.sdkruntime.core.AppOwnedSdkSandboxInterfaceCompat
import androidx.privacysandbox.sdkruntime.core.LoadSdkCompatException
import androidx.privacysandbox.sdkruntime.core.SandboxedSdkCompat
import androidx.privacysandbox.sdkruntime.core.SandboxedSdkProviderCompat
import androidx.privacysandbox.sdkruntime.core.Versions
import androidx.privacysandbox.sdkruntime.core.activity.SdkSandboxActivityHandlerCompat
<<<<<<< HEAD
=======
import androidx.privacysandbox.sdkruntime.core.controller.SdkSandboxControllerCompat
>>>>>>> 3d4510a6
import java.lang.reflect.InvocationTargetException
import java.lang.reflect.Proxy
import java.lang.reflect.UndeclaredThrowableException
import java.util.concurrent.CountDownLatch

/** Extract value of [Versions.API_VERSION] from loaded SDK. */
internal fun LocalSdkProvider.extractApiVersion(): Int = extractVersionValue("API_VERSION")

/** Extract value of [Versions.CLIENT_VERSION] from loaded SDK. */
internal fun LocalSdkProvider.extractClientVersion(): Int = extractVersionValue("CLIENT_VERSION")

<<<<<<< HEAD
/** Extract [SandboxedSdkProviderCompat.context] from loaded SDK. */
internal fun LocalSdkProvider.extractSdkContext(): Context {
    val getContextMethod = sdkProvider.javaClass.getMethod("getContext")

    val rawContext = getContextMethod.invoke(sdkProvider)
=======
/** Extract value of static [versionFieldName] from [Versions] class. */
private fun LocalSdkProvider.extractVersionValue(versionFieldName: String): Int =
    extractSdkProviderClassloader()
        .getClass(Versions::class.java.name)
        .getStaticField(versionFieldName) as Int
>>>>>>> 3d4510a6

/** Extract [SandboxedSdkProviderCompat.context] from loaded SDK. */
internal fun LocalSdkProvider.extractSdkContext(): Context =
    sdkProvider.callMethod("getContext") as Context

/** Extract field value from [SandboxedSdkProviderCompat] */
internal inline fun <reified T> LocalSdkProvider.extractSdkProviderFieldValue(
    fieldName: String
<<<<<<< HEAD
): T {
    return sdkProvider.javaClass.getField(fieldName).get(sdkProvider)!! as T
}
=======
): T = sdkProvider.getField(fieldName) as T
>>>>>>> 3d4510a6

/** Extract classloader that was used for loading of [SandboxedSdkProviderCompat]. */
internal fun LocalSdkProvider.extractSdkProviderClassloader(): ClassLoader =
    sdkProvider.javaClass.classLoader!!

<<<<<<< HEAD
/**
 * Reflection wrapper for TestSDK object. Underlying TestSDK should implement and delegate to
 * [androidx.privacysandbox.sdkruntime.core.controller.SdkSandboxControllerCompat]:
 * 1) getSandboxedSdks() : List<SandboxedSdkCompat>
 * 2) getAppOwnedSdkSandboxInterfaces() : List<AppOwnedSdkSandboxInterfaceCompat>
 * 3) registerSdkSandboxActivityHandler(SdkSandboxActivityHandlerCompat) : IBinder
 * 4) unregisterSdkSandboxActivityHandler(SdkSandboxActivityHandlerCompat)
 * 5) loadSdk(sdkName, sdkParams) : SandboxedSdkCompat
 */
internal class TestSdkWrapper(private val sdk: Any) {
    fun loadSdk(sdkName: String, sdkParams: Bundle): SandboxedSdkWrapper {
        val loadSdkMethod =
            sdk.javaClass.getMethod("loadSdk", String::class.java, Bundle::class.java)

        try {
            val rawSandboxedSdkCompat = loadSdkMethod.invoke(sdk, sdkName, sdkParams) as Any
            return SandboxedSdkWrapper(rawSandboxedSdkCompat)
        } catch (ex: InvocationTargetException) {
            throw tryRebuildCompatException(ex.targetException)
=======
/** Reflection wrapper for [SdkSandboxControllerCompat] */
internal class SdkControllerWrapper(private val controller: Any) {
    fun loadSdk(sdkName: String, sdkParams: Bundle): SandboxedSdkWrapper {
        try {
            val rawSandboxedSdkCompat =
                controller.callSuspendMethod("loadSdk", sdkName, sdkParams) as Any
            return SandboxedSdkWrapper(rawSandboxedSdkCompat)
        } catch (ex: Exception) {
            throw tryRebuildCompatException(ex)
>>>>>>> 3d4510a6
        }
    }

    private fun tryRebuildCompatException(rawException: Throwable): Throwable {
        if (rawException.javaClass.name != LoadSdkCompatException::class.java.name) {
            return rawException
        }
        val errorCode = rawException.callMethod("getLoadSdkErrorCode") as Int
        val params = rawException.callMethod("getExtraInformation") as Bundle
        return LoadSdkCompatException(errorCode, rawException.message, rawException.cause, params)
    }

    fun getSandboxedSdks(): List<SandboxedSdkWrapper> {
<<<<<<< HEAD
        val sdks = sdk.callMethod(methodName = "getSandboxedSdks") as List<*>
=======
        val sdks = controller.callMethod(methodName = "getSandboxedSdks") as List<*>
>>>>>>> 3d4510a6
        return sdks.map { SandboxedSdkWrapper(it!!) }
    }

    fun getAppOwnedSdkSandboxInterfaces(): List<AppOwnedSdkWrapper> {
<<<<<<< HEAD
        val sdks = sdk.callMethod(methodName = "getAppOwnedSdkSandboxInterfaces") as List<*>
=======
        val sdks = controller.callMethod(methodName = "getAppOwnedSdkSandboxInterfaces") as List<*>
>>>>>>> 3d4510a6
        return sdks.map { AppOwnedSdkWrapper(it!!) }
    }

    fun registerSdkSandboxActivityHandler(handler: CatchingSdkActivityHandler): IBinder {
<<<<<<< HEAD
        val classLoader = sdk.javaClass.classLoader!!
        val activityHandlerClass =
            Class.forName(SdkSandboxActivityHandlerCompat::class.java.name, false, classLoader)

        val proxy =
            Proxy.newProxyInstance(classLoader, arrayOf(activityHandlerClass)) { proxy, method, args
                ->
                when (method.name) {
                    "hashCode" -> hashCode()
                    "equals" -> proxy === args[0]
                    "onActivityCreated" -> handler.setResult(args[0])
                    else -> {
                        throw UnsupportedOperationException(
                            "Unexpected method call object:$proxy, method: $method, args: $args"
                        )
                    }
                }
            }

        val registerMethod =
            sdk.javaClass.getMethod("registerSdkSandboxActivityHandler", activityHandlerClass)
=======
        val classLoader = controller.javaClass.classLoader!!

        val proxy =
            classLoader.createProxyFor(
                SdkSandboxActivityHandlerCompat::class.java.name,
                "onActivityCreated"
            ) {
                handler.setResult(it!![0]!!)
            }
>>>>>>> 3d4510a6

        val token = controller.callMethod("registerSdkSandboxActivityHandler", proxy) as IBinder
        handler.proxy = proxy

        return token
    }

    fun unregisterSdkSandboxActivityHandler(handler: CatchingSdkActivityHandler) {
<<<<<<< HEAD
        val classLoader = sdk.javaClass.classLoader!!
        val activityHandlerClass =
            Class.forName(SdkSandboxActivityHandlerCompat::class.java.name, false, classLoader)

        val unregisterMethod =
            sdk.javaClass.getMethod("unregisterSdkSandboxActivityHandler", activityHandlerClass)

        unregisterMethod.invoke(sdk, handler.proxy)
=======
        controller.callMethod("unregisterSdkSandboxActivityHandler", handler.proxy)
>>>>>>> 3d4510a6
        handler.proxy = null
    }

    fun getClientPackageName(): String = controller.callMethod("getClientPackageName") as String
}

/** Reflection wrapper for [SandboxedSdkCompat] */
internal class SandboxedSdkWrapper(private val sdk: Any) {
    fun getInterface(): IBinder? {
        return sdk.callMethod(methodName = "getInterface") as IBinder?
    }

    fun getSdkName(): String? {
        val sdkInfo = getSdkInfo()
        if (sdkInfo != null) {
            return sdkInfo.callMethod(methodName = "getName") as String
        }
        return null
    }

    fun getSdkVersion(): Long? {
        val sdkInfo = getSdkInfo()
        if (sdkInfo != null) {
            return sdkInfo.callMethod(methodName = "getVersion") as Long
        }
        return null
    }

    private fun getSdkInfo(): Any? {
        return sdk.callMethod(methodName = "getSdkInfo")
    }
}

/** Reflection wrapper for [AppOwnedSdkSandboxInterfaceCompat] */
internal class AppOwnedSdkWrapper(private val sdk: Any) {
    fun getName(): String {
        return sdk.callMethod(methodName = "getName") as String
    }

    fun getVersion(): Long {
        return sdk.callMethod(methodName = "getVersion") as Long
    }

    fun getInterface(): IBinder {
        return sdk.callMethod(methodName = "getInterface") as IBinder
    }
}

/**
<<<<<<< HEAD
 * ActivityHandler to use with [TestSdkWrapper.registerSdkSandboxActivityHandler]. Store received
 * ActivityHolder.
=======
 * ActivityHandler to use with [SdkControllerWrapper.registerSdkSandboxActivityHandler]. Store
 * received ActivityHolder.
>>>>>>> 3d4510a6
 */
internal class CatchingSdkActivityHandler {
    var proxy: Any? = null
    var result: ActivityHolderWrapper? = null
    val async = CountDownLatch(1)

    fun waitForActivity(): ActivityHolderWrapper {
        async.await()
        return result!!
    }
}

private fun CatchingSdkActivityHandler.setResult(activityHolder: Any) {
    result = ActivityHolderWrapper(activityHolder)
    async.countDown()
}

/** Reflection wrapper for [androidx.privacysandbox.sdkruntime.core.activity.ActivityHolder] */
internal class ActivityHolderWrapper(private val activityHolder: Any) {
    fun getActivity(): Activity {
        return activityHolder.callMethod(methodName = "getActivity") as Activity
    }

    fun getLifeCycleCurrentState(): Lifecycle.State {
        val lifecycle = activityHolder.callMethod(methodName = "getLifecycle")
        val currentState = lifecycle!!.callMethod(methodName = "getCurrentState")
        val currentStateString = currentState!!.callMethod(methodName = "name") as String
        return Lifecycle.State.valueOf(currentStateString)
    }
}

/** Create [SandboxedSdkWrapper] using SDK context from [SandboxedSdkProviderCompat.context]. */
internal fun LocalSdkProvider.loadTestSdk(): SdkControllerWrapper {
    return createSdkControllerWrapperFor(extractSdkProviderClassloader(), extractSdkContext())
}

/**
<<<<<<< HEAD
 * Load SDK and wrap it as TestSDK.
 *
 * @see [TestSdkWrapper]
=======
 * Create [SandboxedSdkWrapper] using SDK context from TestSDK.
 *
 * TestSDK must expose public "context" property.
 *
 * @see [SandboxedSdkWrapper]
>>>>>>> 3d4510a6
 */
internal fun SandboxedSdkCompat.asTestSdk(): SdkControllerWrapper {
    val testSdk = getInterface()!!
    val context = testSdk.callMethod("getContext")!!
    return createSdkControllerWrapperFor(testSdk.javaClass.classLoader!!, context)
}

/**
<<<<<<< HEAD
 * Wrap SandboxedSdkCompat as TestSDK.
 *
 * @see [SandboxedSdkWrapper]
=======
 * Creates [SdkControllerWrapper] for instance of [SdkSandboxControllerCompat] class loaded by SDK
 * classloader.
 */
private fun createSdkControllerWrapperFor(
    classLoader: ClassLoader,
    sdkContext: Any
): SdkControllerWrapper {
    val sdkController =
        classLoader
            .getClass(SdkSandboxControllerCompat::class.java.name)
            .callStaticMethod("from", sdkContext)!!
    return SdkControllerWrapper(sdkController)
}

private fun ClassLoader.getClass(className: String): Class<*> =
    Class.forName(className, false, this)

private fun Class<*>.getStaticField(fieldName: String): Any? = getDeclaredField(fieldName).get(null)

private fun Any.getField(fieldName: String): Any? = javaClass.getField(fieldName).get(this)

/**
 * Call static method and return result. Unwraps [InvocationTargetException] to actual exception.
 */
private fun Class<*>.callStaticMethod(methodName: String, vararg args: Any?): Any? {
    try {
        return methods.single { it.name == methodName }.invoke(null, *args)
    } catch (ex: InvocationTargetException) {
        throw ex.targetException
    }
}

/** Call method and return result. Unwraps [InvocationTargetException] to actual exception. */
private fun Any.callMethod(methodName: String, vararg args: Any?): Any? {
    try {
        return javaClass.methods.single { it.name == methodName }.invoke(this, *args)
    } catch (ex: InvocationTargetException) {
        throw ex.targetException
    }
}

/**
 * Call suspend method and wait for result (via runBlocking).
 *
 * KCallable#callSuspend can't be used here as it will pass Continuation instance loaded by app
 * classloader while SDK will expect instance loaded by SDK classloader.
 *
 * Instead this method calls runBlocking() using classes loaded by SDK classloader.
>>>>>>> 3d4510a6
 */
private fun Any.callSuspendMethod(methodName: String, vararg args: Any?): Any? {
    val classLoader = javaClass.classLoader!!

    val method = javaClass.methods.single { it.name == methodName }

    val coroutineContextClass = classLoader.getClass("kotlin.coroutines.CoroutineContext")
    val functionClass = classLoader.getClass("kotlin.jvm.functions.Function2")
    val runBlockingMethod =
        classLoader
            .getClass("kotlinx.coroutines.BuildersKt")
            .getMethod("runBlocking", coroutineContextClass, functionClass)

    val coroutineContextInstance =
        classLoader.getClass("kotlin.coroutines.EmptyCoroutineContext").getStaticField("INSTANCE")

    val functionProxy =
        classLoader.createProxyFor("kotlin.jvm.functions.Function2", "invoke") {
            try {
                // Receive Continuation as second function argument and pass it as last method
                // argument
                method.invoke(this, *args, it!![1])
            } catch (ex: InvocationTargetException) {
                // Rethrow original exception to correctly handle it later.
                throw ex.targetException
            }
        }

    try {
        return runBlockingMethod.invoke(null, coroutineContextInstance, functionProxy)
    } catch (ex: InvocationTargetException) {
        // First unwrap InvocationTargetException to get exception while calling runBlocking
        val runBlockingException = ex.targetException

        // runBlocking doesn't declare exceptions, need to unwrap actual method exception
        if (runBlockingException is UndeclaredThrowableException) {
            throw runBlockingException.undeclaredThrowable
        } else {
            throw ex
        }
    }
}

<<<<<<< HEAD
private fun Any.callMethod(methodName: String): Any? {
    return javaClass.getMethod(methodName).invoke(this)
}

private fun LocalSdkProvider.extractVersionValue(versionFieldName: String): Int {
    val versionsClass =
        Class.forName(Versions::class.java.name, false, extractSdkProviderClassloader())
    return versionsClass.getDeclaredField(versionFieldName).get(null) as Int
=======
/** Create Dynamic Proxy that handles single [methodName]. */
private fun ClassLoader.createProxyFor(
    className: String,
    methodName: String,
    handler: (args: Array<Any?>?) -> Any?
): Any {
    return createProxyFor(className) { calledMethodName, args ->
        if (calledMethodName == methodName) {
            handler.invoke(args)
        } else {
            throw UnsupportedOperationException(
                "Unexpected method call: $calledMethodName, args: $args"
            )
        }
    }
}

/** Create Dynamic Proxy that handles all methods of [className]. */
private fun ClassLoader.createProxyFor(
    className: String,
    handler: (methodName: String, args: Array<Any?>?) -> Any?
): Any {
    return Proxy.newProxyInstance(this, arrayOf(getClass(className))) { proxy, method, args ->
        when (method.name) {
            "equals" -> proxy === args?.get(0)
            "hashCode" -> hashCode()
            "toString" -> toString()
            else -> {
                handler.invoke(method.name, args)
            }
        }
    }
>>>>>>> 3d4510a6
}<|MERGE_RESOLUTION|>--- conflicted
+++ resolved
@@ -27,10 +27,7 @@
 import androidx.privacysandbox.sdkruntime.core.SandboxedSdkProviderCompat
 import androidx.privacysandbox.sdkruntime.core.Versions
 import androidx.privacysandbox.sdkruntime.core.activity.SdkSandboxActivityHandlerCompat
-<<<<<<< HEAD
-=======
 import androidx.privacysandbox.sdkruntime.core.controller.SdkSandboxControllerCompat
->>>>>>> 3d4510a6
 import java.lang.reflect.InvocationTargetException
 import java.lang.reflect.Proxy
 import java.lang.reflect.UndeclaredThrowableException
@@ -42,19 +39,11 @@
 /** Extract value of [Versions.CLIENT_VERSION] from loaded SDK. */
 internal fun LocalSdkProvider.extractClientVersion(): Int = extractVersionValue("CLIENT_VERSION")
 
-<<<<<<< HEAD
-/** Extract [SandboxedSdkProviderCompat.context] from loaded SDK. */
-internal fun LocalSdkProvider.extractSdkContext(): Context {
-    val getContextMethod = sdkProvider.javaClass.getMethod("getContext")
-
-    val rawContext = getContextMethod.invoke(sdkProvider)
-=======
 /** Extract value of static [versionFieldName] from [Versions] class. */
 private fun LocalSdkProvider.extractVersionValue(versionFieldName: String): Int =
     extractSdkProviderClassloader()
         .getClass(Versions::class.java.name)
         .getStaticField(versionFieldName) as Int
->>>>>>> 3d4510a6
 
 /** Extract [SandboxedSdkProviderCompat.context] from loaded SDK. */
 internal fun LocalSdkProvider.extractSdkContext(): Context =
@@ -63,39 +52,12 @@
 /** Extract field value from [SandboxedSdkProviderCompat] */
 internal inline fun <reified T> LocalSdkProvider.extractSdkProviderFieldValue(
     fieldName: String
-<<<<<<< HEAD
-): T {
-    return sdkProvider.javaClass.getField(fieldName).get(sdkProvider)!! as T
-}
-=======
 ): T = sdkProvider.getField(fieldName) as T
->>>>>>> 3d4510a6
 
 /** Extract classloader that was used for loading of [SandboxedSdkProviderCompat]. */
 internal fun LocalSdkProvider.extractSdkProviderClassloader(): ClassLoader =
     sdkProvider.javaClass.classLoader!!
 
-<<<<<<< HEAD
-/**
- * Reflection wrapper for TestSDK object. Underlying TestSDK should implement and delegate to
- * [androidx.privacysandbox.sdkruntime.core.controller.SdkSandboxControllerCompat]:
- * 1) getSandboxedSdks() : List<SandboxedSdkCompat>
- * 2) getAppOwnedSdkSandboxInterfaces() : List<AppOwnedSdkSandboxInterfaceCompat>
- * 3) registerSdkSandboxActivityHandler(SdkSandboxActivityHandlerCompat) : IBinder
- * 4) unregisterSdkSandboxActivityHandler(SdkSandboxActivityHandlerCompat)
- * 5) loadSdk(sdkName, sdkParams) : SandboxedSdkCompat
- */
-internal class TestSdkWrapper(private val sdk: Any) {
-    fun loadSdk(sdkName: String, sdkParams: Bundle): SandboxedSdkWrapper {
-        val loadSdkMethod =
-            sdk.javaClass.getMethod("loadSdk", String::class.java, Bundle::class.java)
-
-        try {
-            val rawSandboxedSdkCompat = loadSdkMethod.invoke(sdk, sdkName, sdkParams) as Any
-            return SandboxedSdkWrapper(rawSandboxedSdkCompat)
-        } catch (ex: InvocationTargetException) {
-            throw tryRebuildCompatException(ex.targetException)
-=======
 /** Reflection wrapper for [SdkSandboxControllerCompat] */
 internal class SdkControllerWrapper(private val controller: Any) {
     fun loadSdk(sdkName: String, sdkParams: Bundle): SandboxedSdkWrapper {
@@ -105,7 +67,6 @@
             return SandboxedSdkWrapper(rawSandboxedSdkCompat)
         } catch (ex: Exception) {
             throw tryRebuildCompatException(ex)
->>>>>>> 3d4510a6
         }
     }
 
@@ -119,47 +80,16 @@
     }
 
     fun getSandboxedSdks(): List<SandboxedSdkWrapper> {
-<<<<<<< HEAD
-        val sdks = sdk.callMethod(methodName = "getSandboxedSdks") as List<*>
-=======
         val sdks = controller.callMethod(methodName = "getSandboxedSdks") as List<*>
->>>>>>> 3d4510a6
         return sdks.map { SandboxedSdkWrapper(it!!) }
     }
 
     fun getAppOwnedSdkSandboxInterfaces(): List<AppOwnedSdkWrapper> {
-<<<<<<< HEAD
-        val sdks = sdk.callMethod(methodName = "getAppOwnedSdkSandboxInterfaces") as List<*>
-=======
         val sdks = controller.callMethod(methodName = "getAppOwnedSdkSandboxInterfaces") as List<*>
->>>>>>> 3d4510a6
         return sdks.map { AppOwnedSdkWrapper(it!!) }
     }
 
     fun registerSdkSandboxActivityHandler(handler: CatchingSdkActivityHandler): IBinder {
-<<<<<<< HEAD
-        val classLoader = sdk.javaClass.classLoader!!
-        val activityHandlerClass =
-            Class.forName(SdkSandboxActivityHandlerCompat::class.java.name, false, classLoader)
-
-        val proxy =
-            Proxy.newProxyInstance(classLoader, arrayOf(activityHandlerClass)) { proxy, method, args
-                ->
-                when (method.name) {
-                    "hashCode" -> hashCode()
-                    "equals" -> proxy === args[0]
-                    "onActivityCreated" -> handler.setResult(args[0])
-                    else -> {
-                        throw UnsupportedOperationException(
-                            "Unexpected method call object:$proxy, method: $method, args: $args"
-                        )
-                    }
-                }
-            }
-
-        val registerMethod =
-            sdk.javaClass.getMethod("registerSdkSandboxActivityHandler", activityHandlerClass)
-=======
         val classLoader = controller.javaClass.classLoader!!
 
         val proxy =
@@ -169,7 +99,6 @@
             ) {
                 handler.setResult(it!![0]!!)
             }
->>>>>>> 3d4510a6
 
         val token = controller.callMethod("registerSdkSandboxActivityHandler", proxy) as IBinder
         handler.proxy = proxy
@@ -178,18 +107,7 @@
     }
 
     fun unregisterSdkSandboxActivityHandler(handler: CatchingSdkActivityHandler) {
-<<<<<<< HEAD
-        val classLoader = sdk.javaClass.classLoader!!
-        val activityHandlerClass =
-            Class.forName(SdkSandboxActivityHandlerCompat::class.java.name, false, classLoader)
-
-        val unregisterMethod =
-            sdk.javaClass.getMethod("unregisterSdkSandboxActivityHandler", activityHandlerClass)
-
-        unregisterMethod.invoke(sdk, handler.proxy)
-=======
         controller.callMethod("unregisterSdkSandboxActivityHandler", handler.proxy)
->>>>>>> 3d4510a6
         handler.proxy = null
     }
 
@@ -239,13 +157,8 @@
 }
 
 /**
-<<<<<<< HEAD
- * ActivityHandler to use with [TestSdkWrapper.registerSdkSandboxActivityHandler]. Store received
- * ActivityHolder.
-=======
  * ActivityHandler to use with [SdkControllerWrapper.registerSdkSandboxActivityHandler]. Store
  * received ActivityHolder.
->>>>>>> 3d4510a6
  */
 internal class CatchingSdkActivityHandler {
     var proxy: Any? = null
@@ -283,17 +196,11 @@
 }
 
 /**
-<<<<<<< HEAD
- * Load SDK and wrap it as TestSDK.
- *
- * @see [TestSdkWrapper]
-=======
  * Create [SandboxedSdkWrapper] using SDK context from TestSDK.
  *
  * TestSDK must expose public "context" property.
  *
  * @see [SandboxedSdkWrapper]
->>>>>>> 3d4510a6
  */
 internal fun SandboxedSdkCompat.asTestSdk(): SdkControllerWrapper {
     val testSdk = getInterface()!!
@@ -302,11 +209,6 @@
 }
 
 /**
-<<<<<<< HEAD
- * Wrap SandboxedSdkCompat as TestSDK.
- *
- * @see [SandboxedSdkWrapper]
-=======
  * Creates [SdkControllerWrapper] for instance of [SdkSandboxControllerCompat] class loaded by SDK
  * classloader.
  */
@@ -355,7 +257,6 @@
  * classloader while SDK will expect instance loaded by SDK classloader.
  *
  * Instead this method calls runBlocking() using classes loaded by SDK classloader.
->>>>>>> 3d4510a6
  */
 private fun Any.callSuspendMethod(methodName: String, vararg args: Any?): Any? {
     val classLoader = javaClass.classLoader!!
@@ -399,16 +300,6 @@
     }
 }
 
-<<<<<<< HEAD
-private fun Any.callMethod(methodName: String): Any? {
-    return javaClass.getMethod(methodName).invoke(this)
-}
-
-private fun LocalSdkProvider.extractVersionValue(versionFieldName: String): Int {
-    val versionsClass =
-        Class.forName(Versions::class.java.name, false, extractSdkProviderClassloader())
-    return versionsClass.getDeclaredField(versionFieldName).get(null) as Int
-=======
 /** Create Dynamic Proxy that handles single [methodName]. */
 private fun ClassLoader.createProxyFor(
     className: String,
@@ -441,5 +332,4 @@
             }
         }
     }
->>>>>>> 3d4510a6
 }