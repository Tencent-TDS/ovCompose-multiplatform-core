<?xml version="1.0" encoding="UTF-8"?>
<<<<<<< HEAD
<issues format="6" by="lint 8.4.0-alpha12" type="baseline" client="gradle" dependencies="false" name="AGP (8.4.0-alpha12)" variant="all" version="8.4.0-alpha12">
=======
<issues format="6" by="lint 8.6.0-alpha07" type="baseline" client="gradle" dependencies="false" name="AGP (8.6.0-alpha07)" variant="all" version="8.6.0-alpha07">
>>>>>>> 3d4510a6

    <issue
        id="BanThreadSleep"
        message="Uses Thread.sleep()"
        errorLine1="        Thread.sleep(100)"
        errorLine2="               ~~~~~">
        <location
            file="src/androidTest/java/androidx/privacysandbox/sdkruntime/client/loader/storage/CachedLocalSdkStorageTest.kt"/>
    </issue>

    <issue
        id="BanThreadSleep"
        message="Uses Thread.sleep()"
        errorLine1="        Thread.sleep(100)"
        errorLine2="               ~~~~~">
        <location
            file="src/androidTest/java/androidx/privacysandbox/sdkruntime/client/loader/storage/CachedLocalSdkStorageTest.kt"/>
    </issue>

<<<<<<< HEAD
    <issue
        id="ObsoleteSdkInt"
        message="Unnecessary; SDK_INT is always >= 21"
        errorLine1="            if (Build.VERSION.SDK_INT >= LOLLIPOP) {"
        errorLine2="                ~~~~~~~~~~~~~~~~~~~~~~~~~~~~~~~~~">
        <location
            file="src/main/java/androidx/privacysandbox/sdkruntime/client/loader/storage/LocalSdkFolderProvider.kt"/>
    </issue>

    <issue
        id="ObsoleteSdkInt"
        message="Unnecessary; SDK_INT is always >= 21"
        errorLine1="    @RequiresApi(LOLLIPOP)"
        errorLine2="    ~~~~~~~~~~~~~~~~~~~~~~">
        <location
            file="src/main/java/androidx/privacysandbox/sdkruntime/client/loader/storage/LocalSdkFolderProvider.kt"/>
    </issue>

    <issue
        id="ObsoleteSdkInt"
        message="Unnecessary; SDK_INT is always >= 21"
        errorLine1="@RequiresApi(Build.VERSION_CODES.LOLLIPOP)"
        errorLine2="~~~~~~~~~~~~~~~~~~~~~~~~~~~~~~~~~~~~~~~~~~">
        <location
            file="src/main/java/androidx/privacysandbox/sdkruntime/client/loader/impl/MigrationUtils.kt"/>
    </issue>

    <issue
        id="ObsoleteSdkInt"
        message="Unnecessary; SDK_INT is always >= 21"
        errorLine1="    @RequiresApi(Build.VERSION_CODES.LOLLIPOP)"
        errorLine2="    ~~~~~~~~~~~~~~~~~~~~~~~~~~~~~~~~~~~~~~~~~~">
        <location
            file="src/main/java/androidx/privacysandbox/sdkruntime/client/loader/impl/SandboxedSdkContextCompat.kt"/>
    </issue>

    <issue
        id="ObsoleteSdkInt"
        message="Unnecessary; SDK_INT is always >= 21"
        errorLine1="    @RequiresApi(Build.VERSION_CODES.LOLLIPOP)"
        errorLine2="    ~~~~~~~~~~~~~~~~~~~~~~~~~~~~~~~~~~~~~~~~~~">
        <location
            file="src/main/java/androidx/privacysandbox/sdkruntime/client/loader/impl/SandboxedSdkContextCompat.kt"/>
    </issue>

    <issue
        id="ObsoleteSdkInt"
        message="Unnecessary; SDK_INT is always >= 21"
        errorLine1="    @RequiresApi(Build.VERSION_CODES.LOLLIPOP)"
        errorLine2="    ~~~~~~~~~~~~~~~~~~~~~~~~~~~~~~~~~~~~~~~~~~">
        <location
            file="src/main/java/androidx/privacysandbox/sdkruntime/client/loader/impl/SandboxedSdkContextCompat.kt"/>
    </issue>

=======
>>>>>>> 3d4510a6
</issues><|MERGE_RESOLUTION|>--- conflicted
+++ resolved
@@ -1,9 +1,5 @@
 <?xml version="1.0" encoding="UTF-8"?>
-<<<<<<< HEAD
-<issues format="6" by="lint 8.4.0-alpha12" type="baseline" client="gradle" dependencies="false" name="AGP (8.4.0-alpha12)" variant="all" version="8.4.0-alpha12">
-=======
 <issues format="6" by="lint 8.6.0-alpha07" type="baseline" client="gradle" dependencies="false" name="AGP (8.6.0-alpha07)" variant="all" version="8.6.0-alpha07">
->>>>>>> 3d4510a6
 
     <issue
         id="BanThreadSleep"
@@ -23,61 +19,4 @@
             file="src/androidTest/java/androidx/privacysandbox/sdkruntime/client/loader/storage/CachedLocalSdkStorageTest.kt"/>
     </issue>
 
-<<<<<<< HEAD
-    <issue
-        id="ObsoleteSdkInt"
-        message="Unnecessary; SDK_INT is always >= 21"
-        errorLine1="            if (Build.VERSION.SDK_INT >= LOLLIPOP) {"
-        errorLine2="                ~~~~~~~~~~~~~~~~~~~~~~~~~~~~~~~~~">
-        <location
-            file="src/main/java/androidx/privacysandbox/sdkruntime/client/loader/storage/LocalSdkFolderProvider.kt"/>
-    </issue>
-
-    <issue
-        id="ObsoleteSdkInt"
-        message="Unnecessary; SDK_INT is always >= 21"
-        errorLine1="    @RequiresApi(LOLLIPOP)"
-        errorLine2="    ~~~~~~~~~~~~~~~~~~~~~~">
-        <location
-            file="src/main/java/androidx/privacysandbox/sdkruntime/client/loader/storage/LocalSdkFolderProvider.kt"/>
-    </issue>
-
-    <issue
-        id="ObsoleteSdkInt"
-        message="Unnecessary; SDK_INT is always >= 21"
-        errorLine1="@RequiresApi(Build.VERSION_CODES.LOLLIPOP)"
-        errorLine2="~~~~~~~~~~~~~~~~~~~~~~~~~~~~~~~~~~~~~~~~~~">
-        <location
-            file="src/main/java/androidx/privacysandbox/sdkruntime/client/loader/impl/MigrationUtils.kt"/>
-    </issue>
-
-    <issue
-        id="ObsoleteSdkInt"
-        message="Unnecessary; SDK_INT is always >= 21"
-        errorLine1="    @RequiresApi(Build.VERSION_CODES.LOLLIPOP)"
-        errorLine2="    ~~~~~~~~~~~~~~~~~~~~~~~~~~~~~~~~~~~~~~~~~~">
-        <location
-            file="src/main/java/androidx/privacysandbox/sdkruntime/client/loader/impl/SandboxedSdkContextCompat.kt"/>
-    </issue>
-
-    <issue
-        id="ObsoleteSdkInt"
-        message="Unnecessary; SDK_INT is always >= 21"
-        errorLine1="    @RequiresApi(Build.VERSION_CODES.LOLLIPOP)"
-        errorLine2="    ~~~~~~~~~~~~~~~~~~~~~~~~~~~~~~~~~~~~~~~~~~">
-        <location
-            file="src/main/java/androidx/privacysandbox/sdkruntime/client/loader/impl/SandboxedSdkContextCompat.kt"/>
-    </issue>
-
-    <issue
-        id="ObsoleteSdkInt"
-        message="Unnecessary; SDK_INT is always >= 21"
-        errorLine1="    @RequiresApi(Build.VERSION_CODES.LOLLIPOP)"
-        errorLine2="    ~~~~~~~~~~~~~~~~~~~~~~~~~~~~~~~~~~~~~~~~~~">
-        <location
-            file="src/main/java/androidx/privacysandbox/sdkruntime/client/loader/impl/SandboxedSdkContextCompat.kt"/>
-    </issue>
-
-=======
->>>>>>> 3d4510a6
 </issues>