--- conflicted
+++ resolved
@@ -16,7 +16,6 @@
 
 package androidx.privacysandbox.ads.adservices.adid
 
-import android.adservices.common.AdServicesOutcomeReceiver
 import android.content.Context
 import android.os.OutcomeReceiver
 import android.os.ext.SdkExtensions
@@ -53,20 +52,12 @@
     private var mSession: StaticMockitoSession? = null
     private val mValidAdServicesSdkExtVersion = AdServicesInfo.adServicesVersion() >= 4
     private val mValidAdExtServicesSdkExtVersionS = AdServicesInfo.extServicesVersionS() >= 9
-<<<<<<< HEAD
-    private val mValidAdExtServicesSdkExtVersionR = AdServicesInfo.extServicesVersionR() >= 11
-=======
->>>>>>> 3d4510a6
 
     @Before
     fun setUp() {
         mContext = spy(ApplicationProvider.getApplicationContext<Context>())
 
-<<<<<<< HEAD
-        if (mValidAdExtServicesSdkExtVersionS || mValidAdExtServicesSdkExtVersionR) {
-=======
         if (mValidAdExtServicesSdkExtVersionS) {
->>>>>>> 3d4510a6
             // setup a mockitoSession to return the mocked manager
             // when the static method .get() is called
             mSession =
@@ -86,23 +77,12 @@
     fun testAdIdOlderVersions() {
         Assume.assumeTrue("maxSdkVersion = API 33 ext 3", !mValidAdServicesSdkExtVersion)
         Assume.assumeTrue("maxSdkVersion = API 31/32 ext 8", !mValidAdExtServicesSdkExtVersionS)
-<<<<<<< HEAD
-        Assume.assumeTrue("maxSdkVersion = API 30 ext 10", !mValidAdExtServicesSdkExtVersionR)
-=======
->>>>>>> 3d4510a6
         assertThat(AdIdManager.obtain(mContext)).isNull()
     }
 
     @Test
     fun testAdIdManagerNoClassDefFoundError() {
-<<<<<<< HEAD
-        Assume.assumeTrue(
-            "minSdkVersion = API 31/32 ext 9 or API 30 ext 11",
-            mValidAdExtServicesSdkExtVersionS || mValidAdExtServicesSdkExtVersionR
-        )
-=======
         Assume.assumeTrue("minSdkVersion = API 31/32 ext 9", mValidAdExtServicesSdkExtVersionS)
->>>>>>> 3d4510a6
 
         `when`(android.adservices.adid.AdIdManager.get(any())).thenThrow(NoClassDefFoundError())
         assertThat(AdIdManager.obtain(mContext)).isNull()
@@ -110,21 +90,6 @@
 
     @Test
     fun testAdIdAsync() {
-<<<<<<< HEAD
-        val validExtServicesVersion =
-            mValidAdExtServicesSdkExtVersionS || mValidAdExtServicesSdkExtVersionR
-        Assume.assumeTrue(
-            "minSdkVersion = API 33 ext 4 or API 31/32 ext 9 or API 30 ext 11",
-            mValidAdServicesSdkExtVersion || validExtServicesVersion
-        )
-
-        val adIdManager = mockAdIdManager(mContext, validExtServicesVersion)
-
-        when (mValidAdExtServicesSdkExtVersionR) {
-            true -> setupResponseR(adIdManager)
-            false -> setupResponseSPlus(adIdManager)
-        }
-=======
         Assume.assumeTrue(
             "minSdkVersion = API 33 ext 4 or API 31/32 ext 9",
             mValidAdServicesSdkExtVersion || mValidAdExtServicesSdkExtVersionS
@@ -132,7 +97,6 @@
 
         val adIdManager = mockAdIdManager(mContext, mValidAdExtServicesSdkExtVersionS)
         setupResponseSPlus(adIdManager)
->>>>>>> 3d4510a6
 
         val managerCompat = AdIdManager.obtain(mContext)
 
@@ -140,14 +104,7 @@
         val result = runBlocking { managerCompat!!.getAdId() }
 
         // Verify that the compat code was invoked correctly.
-<<<<<<< HEAD
-        when (mValidAdExtServicesSdkExtVersionR) {
-            true -> verifyOnR(adIdManager)
-            false -> verifyOnSPlus(adIdManager)
-        }
-=======
         verifyOnSPlus(adIdManager)
->>>>>>> 3d4510a6
 
         // Verify that the result of the compat call is correct.
         verifyResponse(result)
@@ -190,38 +147,6 @@
                 )
         }
 
-<<<<<<< HEAD
-        private fun setupResponseR(adIdManager: android.adservices.adid.AdIdManager) {
-            // Set up the response that AdIdManager will return when the compat code calls it.
-            val adId = android.adservices.adid.AdId("1234", false)
-            val answer = { args: InvocationOnMock ->
-                val receiver =
-                    args.getArgument<
-                        AdServicesOutcomeReceiver<android.adservices.adid.AdId, Exception>
-                    >(
-                        1
-                    )
-                receiver.onResult(adId)
-                null
-            }
-            doAnswer(answer)
-                .`when`(adIdManager)
-                .getAdId(
-                    any<Executor>(),
-                    any<AdServicesOutcomeReceiver<android.adservices.adid.AdId, Exception>>()
-                )
-        }
-
-        private fun verifyOnR(adIdManager: android.adservices.adid.AdIdManager) {
-            verify(adIdManager)
-                .getAdId(
-                    any<Executor>(),
-                    any<AdServicesOutcomeReceiver<android.adservices.adid.AdId, Exception>>()
-                )
-        }
-
-=======
->>>>>>> 3d4510a6
         private fun verifyOnSPlus(adIdManager: android.adservices.adid.AdIdManager) {
             verify(adIdManager)
                 .getAdId(
