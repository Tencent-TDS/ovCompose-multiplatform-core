/*
 * Copyright 2022 The Android Open Source Project
 *
 * Licensed under the Apache License, Version 2.0 (the "License");
 * you may not use this file except in compliance with the License.
 * You may obtain a copy of the License at
 *
 *      http://www.apache.org/licenses/LICENSE-2.0
 *
 * Unless required by applicable law or agreed to in writing, software
 * distributed under the License is distributed on an "AS IS" BASIS,
 * WITHOUT WARRANTIES OR CONDITIONS OF ANY KIND, either express or implied.
 * See the License for the specific language governing permissions and
 * limitations under the License.
 */

package androidx.privacysandbox.ads.adservices.measurement

import android.adservices.common.AdServicesOutcomeReceiver
import android.adservices.measurement.MeasurementManager
import android.content.Context
import android.net.Uri
import android.os.OutcomeReceiver
import android.view.InputEvent
import androidx.privacysandbox.ads.adservices.common.ExperimentalFeatures
import androidx.privacysandbox.ads.adservices.internal.AdServicesInfo
import androidx.privacysandbox.ads.adservices.measurement.MeasurementManager.Companion.obtain
import androidx.test.core.app.ApplicationProvider
import androidx.test.ext.junit.runners.AndroidJUnit4
import androidx.test.filters.SdkSuppress
import androidx.test.filters.SmallTest
import androidx.testutils.fail
import com.android.dx.mockito.inline.extended.ExtendedMockito
import com.android.dx.mockito.inline.extended.StaticMockitoSession
import com.google.common.truth.Truth.assertThat
import java.time.Instant
import java.util.concurrent.Executor
import kotlinx.coroutines.runBlocking
import org.junit.After
import org.junit.Assume
import org.junit.Before
import org.junit.Test
import org.junit.runner.RunWith
import org.mockito.ArgumentCaptor
import org.mockito.Mockito.doAnswer
import org.mockito.Mockito.mock
import org.mockito.Mockito.never
import org.mockito.Mockito.spy
import org.mockito.Mockito.times
import org.mockito.Mockito.verify
import org.mockito.Mockito.`when`
import org.mockito.invocation.InvocationOnMock
import org.mockito.kotlin.any
import org.mockito.kotlin.eq
import org.mockito.quality.Strictness

@SmallTest
@SuppressWarnings("NewApi")
@RunWith(AndroidJUnit4::class)
@SdkSuppress(minSdkVersion = 30)
class MeasurementManagerTest {

    private var mSession: StaticMockitoSession? = null
    private val mValidAdServicesSdkExtVersion = AdServicesInfo.adServicesVersion() >= 5
    private val mValidAdExtServicesSdkExtVersionS = AdServicesInfo.extServicesVersionS() >= 9
<<<<<<< HEAD
    private val mValidAdExtServicesSdkExtVersionR = AdServicesInfo.extServicesVersionR() >= 11
    private val mValidExtServicesVersion =
        mValidAdExtServicesSdkExtVersionS || mValidAdExtServicesSdkExtVersionR
=======
>>>>>>> 3d4510a6

    @Before
    fun setUp() {
        mContext = spy(ApplicationProvider.getApplicationContext<Context>())

<<<<<<< HEAD
        if (mValidExtServicesVersion) {
=======
        if (mValidAdExtServicesSdkExtVersionS) {
>>>>>>> 3d4510a6
            // setup a mockitoSession to return the mocked manager
            // when the static method .get() is called
            mSession =
                ExtendedMockito.mockitoSession()
                    .mockStatic(android.adservices.measurement.MeasurementManager::class.java)
                    .strictness(Strictness.LENIENT)
                    .startMocking()
        }
    }

    @After
    fun tearDown() {
        mSession?.finishMocking()
    }

    @Test
    @SdkSuppress(maxSdkVersion = 33, minSdkVersion = 30)
    fun testMeasurementOlderVersions() {
        Assume.assumeTrue("maxSdkVersion = API 33 ext 4", !mValidAdServicesSdkExtVersion)
        Assume.assumeTrue("maxSdkVersion = API 31/32 ext 8", !mValidAdExtServicesSdkExtVersionS)
<<<<<<< HEAD
        Assume.assumeTrue("maxSdkVersion = API 30 ext 10", !mValidAdExtServicesSdkExtVersionR)
=======
>>>>>>> 3d4510a6
        assertThat(obtain(mContext)).isNull()
    }

    @Test
    fun testMeasurementManagerNoClassDefFoundError() {
<<<<<<< HEAD
        Assume.assumeTrue(
            "minSdkVersion = API 31/32 ext 9 or API 30 ext 11",
            mValidExtServicesVersion
        )

        `when`(MeasurementManager.get(any())).thenThrow(NoClassDefFoundError())
        assertThat(obtain(mContext)).isNull()
    }

    @Test
    @SdkSuppress(minSdkVersion = 31)
    fun testDeleteRegistrationsOnSPlus() {
        Assume.assumeTrue(
            "minSdkVersion = API 33 ext 5 or API 31/32 ext 9",
            mValidAdServicesSdkExtVersion || mValidAdExtServicesSdkExtVersionS
        )

=======
        Assume.assumeTrue("minSdkVersion = API 31/32 ext 9", mValidAdExtServicesSdkExtVersionS)

        `when`(MeasurementManager.get(any())).thenThrow(NoClassDefFoundError())
        assertThat(obtain(mContext)).isNull()
    }

    @Test
    @SdkSuppress(minSdkVersion = 31)
    fun testDeleteRegistrationsOnSPlus() {
        Assume.assumeTrue(
            "minSdkVersion = API 33 ext 5 or API 31/32 ext 9",
            mValidAdServicesSdkExtVersion || mValidAdExtServicesSdkExtVersionS
        )

>>>>>>> 3d4510a6
        val measurementManager = mockMeasurementManager(mContext, mValidAdExtServicesSdkExtVersionS)
        val managerCompat = obtain(mContext)

        // Set up the request.
        val answer = { args: InvocationOnMock ->
            val receiver = args.getArgument<OutcomeReceiver<Any, Exception>>(2)
            receiver.onResult(Object())
            null
        }
        doAnswer(answer)
            .`when`(measurementManager)
            .deleteRegistrations(
                any<android.adservices.measurement.DeletionRequest>(),
                any<Executor>(),
                any<OutcomeReceiver<Any, java.lang.Exception>>()
            )

        // Actually invoke the compat code.
        runBlocking {
            val request =
                DeletionRequest(
                    DeletionRequest.DELETION_MODE_ALL,
                    DeletionRequest.MATCH_BEHAVIOR_DELETE,
                    Instant.now(),
                    Instant.now(),
                    listOf(uri1),
                    listOf(uri1)
                )

            managerCompat!!.deleteRegistrations(request)
        }

        // Verify that the compat code was invoked correctly.
        val captor =
            ArgumentCaptor.forClass(android.adservices.measurement.DeletionRequest::class.java)
        verify(measurementManager)
            .deleteRegistrations(
                captor.capture(),
                any<Executor>(),
                any<OutcomeReceiver<Any, java.lang.Exception>>()
            )

        // Verify that the request that the compat code makes to the platform is correct.
        verifyDeletionRequest(captor.value)
    }

    @Test
    @SdkSuppress(minSdkVersion = 31)
    fun testRegisterSourceOnSPlus() {
        Assume.assumeTrue(
            "minSdkVersion = API 33 ext 5 or API 31/32 ext 9",
            mValidAdServicesSdkExtVersion || mValidAdExtServicesSdkExtVersionS
        )

        val measurementManager = mockMeasurementManager(mContext, mValidAdExtServicesSdkExtVersionS)
        val inputEvent = mock(InputEvent::class.java)
        val managerCompat = obtain(mContext)

        val answer = { args: InvocationOnMock ->
            val receiver = args.getArgument<OutcomeReceiver<Any, Exception>>(3)
            receiver.onResult(Object())
            null
        }
        doAnswer(answer)
            .`when`(measurementManager)
            .registerSource(
                any<Uri>(),
                any<InputEvent>(),
                any<Executor>(),
                any<OutcomeReceiver<Any, Exception>>()
            )

        // Actually invoke the compat code.
        runBlocking { managerCompat!!.registerSource(uri1, inputEvent) }

        // Verify that the compat code was invoked correctly.
        val captor1 = ArgumentCaptor.forClass(Uri::class.java)
        val captor2 = ArgumentCaptor.forClass(InputEvent::class.java)
        verify(measurementManager)
            .registerSource(
                captor1.capture(),
                captor2.capture(),
                any<Executor>(),
                any<OutcomeReceiver<Any, Exception>>()
            )

        // Verify that the request that the compat code makes to the platform is correct.
        assertThat(captor1.value == uri1)
        assertThat(captor2.value == inputEvent)
    }

    @Test
    @SdkSuppress(minSdkVersion = 31)
    fun testRegisterTriggerOnSPlus() {
        Assume.assumeTrue(
            "minSdkVersion = API 33 ext 5 or API 31/32 ext 9",
            mValidAdServicesSdkExtVersion || mValidAdExtServicesSdkExtVersionS
        )

        val measurementManager = mockMeasurementManager(mContext, mValidAdExtServicesSdkExtVersionS)
        val managerCompat = obtain(mContext)
        val answer = { args: InvocationOnMock ->
            val receiver = args.getArgument<OutcomeReceiver<Any, Exception>>(2)
            receiver.onResult(Object())
            null
        }
        doAnswer(answer)
            .`when`(measurementManager)
            .registerTrigger(any<Uri>(), any<Executor>(), any<OutcomeReceiver<Any, Exception>>())

        // Actually invoke the compat code.
        runBlocking { managerCompat!!.registerTrigger(uri1) }

        // Verify that the compat code was invoked correctly.
        val captor1 = ArgumentCaptor.forClass(Uri::class.java)
        verify(measurementManager)
            .registerTrigger(
                captor1.capture(),
                any<Executor>(),
                any<OutcomeReceiver<Any, Exception>>()
            )

        // Verify that the request that the compat code makes to the platform is correct.
        assertThat(captor1.value).isEqualTo(uri1)
    }

    @Test
    @SdkSuppress(minSdkVersion = 31)
    fun testRegisterWebSourceOnSPlus() {
        Assume.assumeTrue(
            "minSdkVersion = API 33 ext 5 or API 31/32 ext 9",
            mValidAdServicesSdkExtVersion || mValidAdExtServicesSdkExtVersionS
        )

        val measurementManager = mockMeasurementManager(mContext, mValidAdExtServicesSdkExtVersionS)
        val managerCompat = obtain(mContext)
        val answer = { args: InvocationOnMock ->
            val receiver = args.getArgument<OutcomeReceiver<Any, Exception>>(2)
            receiver.onResult(Object())
            null
        }
        doAnswer(answer)
            .`when`(measurementManager)
            .registerWebSource(
                any<android.adservices.measurement.WebSourceRegistrationRequest>(),
                any<Executor>(),
                any<OutcomeReceiver<Any, Exception>>()
            )

        val request =
            WebSourceRegistrationRequest.Builder(listOf(WebSourceParams(uri1, false)), uri1)
                .setAppDestination(appDestination)
                .build()

        // Actually invoke the compat code.
        runBlocking { managerCompat!!.registerWebSource(request) }

        // Verify that the compat code was invoked correctly.
        val captor1 =
            ArgumentCaptor.forClass(
                android.adservices.measurement.WebSourceRegistrationRequest::class.java
            )
        verify(measurementManager)
            .registerWebSource(
                captor1.capture(),
                any<Executor>(),
                any<OutcomeReceiver<Any, Exception>>()
            )

        // Verify that the request that the compat code makes to the platform is correct.
        val actualRequest = captor1.value
        assertThat(actualRequest.topOriginUri == uri1)
        assertThat(actualRequest.sourceParams.size == 1)
        assertThat(actualRequest.appDestination == appDestination)
        assertThat(actualRequest.sourceParams[0].registrationUri == uri1)
        assertThat(!actualRequest.sourceParams[0].isDebugKeyAllowed)
    }

    @ExperimentalFeatures.RegisterSourceOptIn
    @Test
    @SdkSuppress(minSdkVersion = 31)
    fun testRegisterSource_allSuccessOnSPlus() {
        Assume.assumeTrue(
            "minSdkVersion = API 33 ext 5 or API 31/32 ext 9",
            mValidAdServicesSdkExtVersion || mValidAdExtServicesSdkExtVersionS
        )

        val measurementManager = mockMeasurementManager(mContext, mValidAdExtServicesSdkExtVersionS)
        val mockInputEvent = mock(InputEvent::class.java)
        val managerCompat = obtain(mContext)

        val successCallback = { args: InvocationOnMock ->
            val receiver = args.getArgument<OutcomeReceiver<Any, Exception>>(3)
            receiver.onResult(Object())
            null
        }
        doAnswer(successCallback)
            .`when`(measurementManager)
            .registerSource(
                any<Uri>(),
                any<InputEvent>(),
                any<Executor>(),
                any<OutcomeReceiver<Any, Exception>>()
            )

        val request = SourceRegistrationRequest(listOf(uri1, uri2), mockInputEvent)

        // Actually invoke the compat code.
        runBlocking { managerCompat!!.registerSource(request) }

        // Verify that the compat code was invoked correctly.
        verify(measurementManager, times(2))
            .registerSource(
                any(),
                eq(mockInputEvent),
                any<Executor>(),
                any<OutcomeReceiver<Any, Exception>>()
            )
    }

    @ExperimentalFeatures.RegisterSourceOptIn
    @Test
    @SdkSuppress(minSdkVersion = 31)
    fun testRegisterSource_15thOf20Fails_remaining5DoNotExecuteOnSPlus() {
        Assume.assumeTrue(
            "minSdkVersion = API 33 ext 5 or API 31/32 ext 9",
            mValidAdServicesSdkExtVersion || mValidAdExtServicesSdkExtVersionS
        )

        val measurementManager = mockMeasurementManager(mContext, mValidAdExtServicesSdkExtVersionS)
        val mockInputEvent = mock(InputEvent::class.java)
        val managerCompat = obtain(mContext)

        val successCallback = { args: InvocationOnMock ->
            val receiver = args.getArgument<OutcomeReceiver<Any, Exception>>(3)
            receiver.onResult(Object())
            null
        }

        val errorMessage = "some error occurred"
        val errorCallback = { args: InvocationOnMock ->
            val receiver = args.getArgument<OutcomeReceiver<Any, Exception>>(3)
            receiver.onError(IllegalArgumentException(errorMessage))
            null
        }
        val uris =
            (0..20)
                .map { i ->
                    val uri = Uri.parse("www.uri$i.com")
                    if (i == 15) {
                        doAnswer(errorCallback)
                            .`when`(measurementManager)
                            .registerSource(
                                eq(uri),
                                any<InputEvent>(),
                                any<Executor>(),
                                any<OutcomeReceiver<Any, Exception>>()
                            )
                    } else {
                        doAnswer(successCallback)
                            .`when`(measurementManager)
                            .registerSource(
                                eq(uri),
                                any<InputEvent>(),
                                any<Executor>(),
                                any<OutcomeReceiver<Any, Exception>>()
                            )
                    }
                    uri
                }
                .toList()

        val request = SourceRegistrationRequest(uris, mockInputEvent)

        // Actually invoke the compat code.
        runBlocking {
            try {
                managerCompat!!.registerSource(request)
                fail("Expected failure.")
            } catch (e: IllegalArgumentException) {
                assertThat(e.message).isEqualTo(errorMessage)
            }
        }

        // Verify that the compat code was invoked correctly.
        (0..15).forEach { i ->
            verify(measurementManager)
                .registerSource(
                    eq(Uri.parse("www.uri$i.com")),
                    eq(mockInputEvent),
                    any<Executor>(),
                    any<OutcomeReceiver<Any, Exception>>()
                )
        }
        (16..20).forEach { i ->
            verify(measurementManager, never())
                .registerSource(
                    eq(Uri.parse("www.uri$i.com")),
                    eq(mockInputEvent),
                    any<Executor>(),
                    any<OutcomeReceiver<Any, Exception>>()
                )
        }
    }

    @Test
    @SdkSuppress(minSdkVersion = 31)
    fun testRegisterWebTriggerOnSPlus() {
        Assume.assumeTrue(
            "minSdkVersion = API 33 ext 5 or API 31/32 ext 9",
            mValidAdServicesSdkExtVersion || mValidAdExtServicesSdkExtVersionS
        )

        val measurementManager = mockMeasurementManager(mContext, mValidAdExtServicesSdkExtVersionS)
        val managerCompat = obtain(mContext)
        val answer = { args: InvocationOnMock ->
            val receiver = args.getArgument<OutcomeReceiver<Any, Exception>>(2)
            receiver.onResult(Object())
            null
        }
        doAnswer(answer)
            .`when`(measurementManager)
            .registerWebTrigger(
                any<android.adservices.measurement.WebTriggerRegistrationRequest>(),
                any<Executor>(),
                any<OutcomeReceiver<Any, Exception>>()
            )
<<<<<<< HEAD

        val request = WebTriggerRegistrationRequest(listOf(WebTriggerParams(uri1, false)), uri2)

        // Actually invoke the compat code.
        runBlocking { managerCompat!!.registerWebTrigger(request) }

        // Verify that the compat code was invoked correctly.
        val captor1 =
            ArgumentCaptor.forClass(
                android.adservices.measurement.WebTriggerRegistrationRequest::class.java
            )
        verify(measurementManager)
            .registerWebTrigger(
                captor1.capture(),
                any<Executor>(),
                any<OutcomeReceiver<Any, Exception>>()
            )

        // Verify that the request that the compat code makes to the platform is correct.
        val actualRequest = captor1.value
        assertThat(actualRequest.destination).isEqualTo(uri2)
        assertThat(actualRequest.triggerParams.size == 1)
        assertThat(actualRequest.triggerParams[0].registrationUri == uri1)
        assertThat(!actualRequest.triggerParams[0].isDebugKeyAllowed)
    }

    @Test
    @SdkSuppress(minSdkVersion = 31)
    fun testMeasurementApiStatusOnSPlus() {
        Assume.assumeTrue(
            "minSdkVersion = API 33 ext 5 or API 31/32 ext 9",
            mValidAdServicesSdkExtVersion || mValidAdExtServicesSdkExtVersionS
        )

        val measurementManager = mockMeasurementManager(mContext, mValidAdExtServicesSdkExtVersionS)
        callAndVerifyGetMeasurementApiStatusOnSPlus(
            measurementManager,
            /* state= */ MeasurementManager.MEASUREMENT_API_STATE_ENABLED,
            /* expectedResult= */ MeasurementManager.MEASUREMENT_API_STATE_ENABLED
        )
    }

    @Test
    @SdkSuppress(minSdkVersion = 31)
    fun testMeasurementApiStatusUnknownOnSPlus() {
        Assume.assumeTrue(
            "minSdkVersion = API 33 ext 5 or API 31/32 ext 9",
            mValidAdServicesSdkExtVersion || mValidAdExtServicesSdkExtVersionS
        )

        val measurementManager = mockMeasurementManager(mContext, mValidAdExtServicesSdkExtVersionS)

        // Call with a value greater than values returned in SdkExtensions.AD_SERVICES = 5
        // Since the compat code does not know the returned state, it sets it to UNKNOWN.
        callAndVerifyGetMeasurementApiStatusOnSPlus(
            measurementManager,
            /* state= */ 6,
            /* expectedResult= */ 5
        )
    }

    @Test
    @SdkSuppress(maxSdkVersion = 30, minSdkVersion = 30)
    fun testDeleteRegistrationsOnR() {
        Assume.assumeTrue("minSdkVersion = API 30 ext 11", mValidAdExtServicesSdkExtVersionR)

        val measurementManager = mockMeasurementManager(mContext, mValidAdExtServicesSdkExtVersionR)
        val managerCompat = obtain(mContext)

        // Set up the request.
        val answer = { args: InvocationOnMock ->
            val receiver = args.getArgument<AdServicesOutcomeReceiver<Any, Exception>>(2)
            receiver.onResult(Object())
            null
        }
        doAnswer(answer)
            .`when`(measurementManager)
            .deleteRegistrations(
                any<android.adservices.measurement.DeletionRequest>(),
                any<Executor>(),
                any<AdServicesOutcomeReceiver<Any, java.lang.Exception>>()
            )

        // Actually invoke the compat code.
        runBlocking {
            val request =
                DeletionRequest(
                    DeletionRequest.DELETION_MODE_ALL,
                    DeletionRequest.MATCH_BEHAVIOR_DELETE,
                    Instant.now(),
                    Instant.now(),
                    listOf(uri1),
                    listOf(uri1)
                )

            managerCompat!!.deleteRegistrations(request)
        }

        // Verify that the compat code was invoked correctly.
        val captor =
            ArgumentCaptor.forClass(android.adservices.measurement.DeletionRequest::class.java)
        verify(measurementManager)
            .deleteRegistrations(
                captor.capture(),
                any<Executor>(),
                any<AdServicesOutcomeReceiver<Any, java.lang.Exception>>()
            )

        // Verify that the request that the compat code makes to the platform is correct.
        verifyDeletionRequest(captor.value)
    }

    @Test
    @SdkSuppress(maxSdkVersion = 30, minSdkVersion = 30)
    fun testRegisterSourceOnR() {
        Assume.assumeTrue("minSdkVersion = API 30 ext 11", mValidAdExtServicesSdkExtVersionR)

        val measurementManager = mockMeasurementManager(mContext, mValidAdExtServicesSdkExtVersionR)
        val inputEvent = mock(InputEvent::class.java)
        val managerCompat = obtain(mContext)

        val answer = { args: InvocationOnMock ->
            val receiver = args.getArgument<AdServicesOutcomeReceiver<Any, Exception>>(3)
            receiver.onResult(Object())
            null
        }
        doAnswer(answer)
            .`when`(measurementManager)
            .registerSource(
                any<Uri>(),
                any<InputEvent>(),
                any<Executor>(),
                any<AdServicesOutcomeReceiver<Any, Exception>>()
            )

        // Actually invoke the compat code.
        runBlocking { managerCompat!!.registerSource(uri1, inputEvent) }

        // Verify that the compat code was invoked correctly.
        val captor1 = ArgumentCaptor.forClass(Uri::class.java)
        val captor2 = ArgumentCaptor.forClass(InputEvent::class.java)
        verify(measurementManager)
            .registerSource(
                captor1.capture(),
                captor2.capture(),
                any<Executor>(),
                any<AdServicesOutcomeReceiver<Any, Exception>>()
            )

        // Verify that the request that the compat code makes to the platform is correct.
        assertThat(captor1.value == uri1)
        assertThat(captor2.value == inputEvent)
    }

    @Test
    @SdkSuppress(maxSdkVersion = 30, minSdkVersion = 30)
    fun testRegisterTriggerOnR() {
        Assume.assumeTrue("minSdkVersion = API 30 ext 11", mValidAdExtServicesSdkExtVersionR)

        val measurementManager = mockMeasurementManager(mContext, mValidAdExtServicesSdkExtVersionR)
        val managerCompat = obtain(mContext)
        val answer = { args: InvocationOnMock ->
            val receiver = args.getArgument<AdServicesOutcomeReceiver<Any, Exception>>(2)
            receiver.onResult(Object())
            null
        }
        doAnswer(answer)
            .`when`(measurementManager)
            .registerTrigger(
                any<Uri>(),
                any<Executor>(),
                any<AdServicesOutcomeReceiver<Any, Exception>>()
            )

        // Actually invoke the compat code.
        runBlocking { managerCompat!!.registerTrigger(uri1) }

        // Verify that the compat code was invoked correctly.
        val captor1 = ArgumentCaptor.forClass(Uri::class.java)
        verify(measurementManager)
            .registerTrigger(
                captor1.capture(),
                any<Executor>(),
                any<AdServicesOutcomeReceiver<Any, Exception>>()
            )

        // Verify that the request that the compat code makes to the platform is correct.
        assertThat(captor1.value).isEqualTo(uri1)
    }

    @Test
    @SdkSuppress(maxSdkVersion = 30, minSdkVersion = 30)
    fun testRegisterWebSourceOnR() {
        Assume.assumeTrue("minSdkVersion = API 30 ext 11", mValidAdExtServicesSdkExtVersionR)

        val measurementManager = mockMeasurementManager(mContext, mValidAdExtServicesSdkExtVersionR)
        val managerCompat = obtain(mContext)
        val answer = { args: InvocationOnMock ->
            val receiver = args.getArgument<AdServicesOutcomeReceiver<Any, Exception>>(2)
            receiver.onResult(Object())
            null
        }
        doAnswer(answer)
            .`when`(measurementManager)
            .registerWebSource(
                any<android.adservices.measurement.WebSourceRegistrationRequest>(),
                any<Executor>(),
                any<AdServicesOutcomeReceiver<Any, Exception>>()
            )

        val request =
            WebSourceRegistrationRequest.Builder(listOf(WebSourceParams(uri1, false)), uri1)
                .setAppDestination(appDestination)
                .build()

        // Actually invoke the compat code.
        runBlocking { managerCompat!!.registerWebSource(request) }

        // Verify that the compat code was invoked correctly.
        val captor1 =
            ArgumentCaptor.forClass(
                android.adservices.measurement.WebSourceRegistrationRequest::class.java
            )
        verify(measurementManager)
            .registerWebSource(
                captor1.capture(),
                any<Executor>(),
                any<AdServicesOutcomeReceiver<Any, Exception>>()
            )

        // Verify that the request that the compat code makes to the platform is correct.
        val actualRequest = captor1.value
        assertThat(actualRequest.topOriginUri == uri1)
        assertThat(actualRequest.sourceParams.size == 1)
        assertThat(actualRequest.appDestination == appDestination)
        assertThat(actualRequest.sourceParams[0].registrationUri == uri1)
        assertThat(!actualRequest.sourceParams[0].isDebugKeyAllowed)
    }

    @ExperimentalFeatures.RegisterSourceOptIn
    @Test
    @SdkSuppress(maxSdkVersion = 30, minSdkVersion = 30)
    fun testRegisterSource_allSuccessOnR() {
        Assume.assumeTrue("minSdkVersion = API 30 ext 11", mValidAdExtServicesSdkExtVersionR)

        val measurementManager = mockMeasurementManager(mContext, mValidAdExtServicesSdkExtVersionR)
        val mockInputEvent = mock(InputEvent::class.java)
        val managerCompat = obtain(mContext)

        val successCallback = { args: InvocationOnMock ->
            val receiver = args.getArgument<AdServicesOutcomeReceiver<Any, Exception>>(3)
            receiver.onResult(Object())
            null
        }
        doAnswer(successCallback)
            .`when`(measurementManager)
            .registerSource(
                any<Uri>(),
                any<InputEvent>(),
                any<Executor>(),
                any<AdServicesOutcomeReceiver<Any, Exception>>()
            )

        val request = SourceRegistrationRequest(listOf(uri1, uri2), mockInputEvent)

        // Actually invoke the compat code.
        runBlocking { managerCompat!!.registerSource(request) }

        // Verify that the compat code was invoked correctly.
        verify(measurementManager, times(2))
            .registerSource(
                any(),
                eq(mockInputEvent),
                any<Executor>(),
                any<AdServicesOutcomeReceiver<Any, Exception>>()
            )
    }

    @ExperimentalFeatures.RegisterSourceOptIn
    @Test
    @SdkSuppress(maxSdkVersion = 30, minSdkVersion = 30)
    fun testRegisterSource_15thOf20Fails_remaining5DoNotExecuteOnR() {
        Assume.assumeTrue("minSdkVersion = API 30 ext 11", mValidAdExtServicesSdkExtVersionR)

        val measurementManager = mockMeasurementManager(mContext, mValidAdExtServicesSdkExtVersionR)
        val mockInputEvent = mock(InputEvent::class.java)
        val managerCompat = obtain(mContext)

        val successCallback = { args: InvocationOnMock ->
            val receiver = args.getArgument<AdServicesOutcomeReceiver<Any, Exception>>(3)
            receiver.onResult(Object())
            null
        }

        val errorMessage = "some error occurred"
        val errorCallback = { args: InvocationOnMock ->
            val receiver = args.getArgument<AdServicesOutcomeReceiver<Any, Exception>>(3)
            receiver.onError(IllegalArgumentException(errorMessage))
            null
        }
        val uris =
            (0..20)
                .map { i ->
                    val uri = Uri.parse("www.uri$i.com")
                    if (i == 15) {
                        doAnswer(errorCallback)
                            .`when`(measurementManager)
                            .registerSource(
                                eq(uri),
                                any<InputEvent>(),
                                any<Executor>(),
                                any<AdServicesOutcomeReceiver<Any, Exception>>()
                            )
                    } else {
                        doAnswer(successCallback)
                            .`when`(measurementManager)
                            .registerSource(
                                eq(uri),
                                any<InputEvent>(),
                                any<Executor>(),
                                any<AdServicesOutcomeReceiver<Any, Exception>>()
                            )
                    }
                    uri
                }
                .toList()

        val request = SourceRegistrationRequest(uris, mockInputEvent)

        // Actually invoke the compat code.
        runBlocking {
            try {
                managerCompat!!.registerSource(request)
                fail("Expected failure.")
            } catch (e: IllegalArgumentException) {
                assertThat(e.message).isEqualTo(errorMessage)
            }
        }

        // Verify that the compat code was invoked correctly.
        (0..15).forEach { i ->
            verify(measurementManager)
                .registerSource(
                    eq(Uri.parse("www.uri$i.com")),
                    eq(mockInputEvent),
                    any<Executor>(),
                    any<AdServicesOutcomeReceiver<Any, Exception>>()
                )
        }
        (16..20).forEach { i ->
            verify(measurementManager, never())
                .registerSource(
                    eq(Uri.parse("www.uri$i.com")),
                    eq(mockInputEvent),
                    any<Executor>(),
                    any<AdServicesOutcomeReceiver<Any, Exception>>()
                )
        }
    }

    @Test
    @SdkSuppress(maxSdkVersion = 30, minSdkVersion = 30)
    fun testRegisterWebTriggerOnR() {
        Assume.assumeTrue("minSdkVersion = API 30 ext 11", mValidAdExtServicesSdkExtVersionR)

        val measurementManager = mockMeasurementManager(mContext, mValidAdExtServicesSdkExtVersionR)
        val managerCompat = obtain(mContext)
        val answer = { args: InvocationOnMock ->
            val receiver = args.getArgument<AdServicesOutcomeReceiver<Any, Exception>>(2)
            receiver.onResult(Object())
            null
        }
        doAnswer(answer)
            .`when`(measurementManager)
            .registerWebTrigger(
                any<android.adservices.measurement.WebTriggerRegistrationRequest>(),
                any<Executor>(),
                any<AdServicesOutcomeReceiver<Any, Exception>>()
            )

        val request = WebTriggerRegistrationRequest(listOf(WebTriggerParams(uri1, false)), uri2)

        // Actually invoke the compat code.
        runBlocking { managerCompat!!.registerWebTrigger(request) }

        // Verify that the compat code was invoked correctly.
=======

        val request = WebTriggerRegistrationRequest(listOf(WebTriggerParams(uri1, false)), uri2)

        // Actually invoke the compat code.
        runBlocking { managerCompat!!.registerWebTrigger(request) }

        // Verify that the compat code was invoked correctly.
>>>>>>> 3d4510a6
        val captor1 =
            ArgumentCaptor.forClass(
                android.adservices.measurement.WebTriggerRegistrationRequest::class.java
            )
        verify(measurementManager)
            .registerWebTrigger(
                captor1.capture(),
                any<Executor>(),
<<<<<<< HEAD
                any<AdServicesOutcomeReceiver<Any, Exception>>()
=======
                any<OutcomeReceiver<Any, Exception>>()
>>>>>>> 3d4510a6
            )

        // Verify that the request that the compat code makes to the platform is correct.
        val actualRequest = captor1.value
        assertThat(actualRequest.destination).isEqualTo(uri2)
        assertThat(actualRequest.triggerParams.size == 1)
        assertThat(actualRequest.triggerParams[0].registrationUri == uri1)
        assertThat(!actualRequest.triggerParams[0].isDebugKeyAllowed)
    }

    @Test
<<<<<<< HEAD
    @SdkSuppress(maxSdkVersion = 30, minSdkVersion = 30)
    fun testMeasurementApiStatusOnR() {
        Assume.assumeTrue("minSdkVersion = API 30 ext 11", mValidAdExtServicesSdkExtVersionR)

        val measurementManager = mockMeasurementManager(mContext, mValidAdExtServicesSdkExtVersionR)
        callAndVerifyGetMeasurementApiStatusOnR(
=======
    @SdkSuppress(minSdkVersion = 31)
    fun testMeasurementApiStatusOnSPlus() {
        Assume.assumeTrue(
            "minSdkVersion = API 33 ext 5 or API 31/32 ext 9",
            mValidAdServicesSdkExtVersion || mValidAdExtServicesSdkExtVersionS
        )

        val measurementManager = mockMeasurementManager(mContext, mValidAdExtServicesSdkExtVersionS)
        callAndVerifyGetMeasurementApiStatusOnSPlus(
>>>>>>> 3d4510a6
            measurementManager,
            /* state= */ MeasurementManager.MEASUREMENT_API_STATE_ENABLED,
            /* expectedResult= */ MeasurementManager.MEASUREMENT_API_STATE_ENABLED
        )
    }

    @Test
<<<<<<< HEAD
    @SdkSuppress(maxSdkVersion = 30, minSdkVersion = 30)
    fun testMeasurementApiStatusUnknownOnR() {
        Assume.assumeTrue("minSdkVersion = API 30 ext 11", mValidAdExtServicesSdkExtVersionR)

        val measurementManager = mockMeasurementManager(mContext, mValidAdExtServicesSdkExtVersionR)

        // Call with a value greater than values returned in SdkExtensions.AD_SERVICES = 5
        // Since the compat code does not know the returned state, it sets it to UNKNOWN.
        callAndVerifyGetMeasurementApiStatusOnR(
=======
    @SdkSuppress(minSdkVersion = 31)
    fun testMeasurementApiStatusUnknownOnSPlus() {
        Assume.assumeTrue(
            "minSdkVersion = API 33 ext 5 or API 31/32 ext 9",
            mValidAdServicesSdkExtVersion || mValidAdExtServicesSdkExtVersionS
        )

        val measurementManager = mockMeasurementManager(mContext, mValidAdExtServicesSdkExtVersionS)

        // Call with a value greater than values returned in SdkExtensions.AD_SERVICES = 5
        // Since the compat code does not know the returned state, it sets it to UNKNOWN.
        callAndVerifyGetMeasurementApiStatusOnSPlus(
>>>>>>> 3d4510a6
            measurementManager,
            /* state= */ 6,
            /* expectedResult= */ 5
        )
    }

    @SdkSuppress(minSdkVersion = 30)
    companion object {

        private val uri1: Uri = Uri.parse("https://www.abc.com")
        private val uri2: Uri = Uri.parse("https://www.xyz.com")
        private val appDestination: Uri = Uri.parse("android-app://com.app.package")

        private lateinit var mContext: Context

        private fun mockMeasurementManager(
            spyContext: Context,
            isExtServices: Boolean
        ): MeasurementManager {
            val measurementManager = mock(MeasurementManager::class.java)
            `when`(spyContext.getSystemService(MeasurementManager::class.java))
                .thenReturn(measurementManager)
            // only mock the .get() method if using the extServices version
            if (isExtServices) {
                `when`(MeasurementManager.get(any())).thenReturn(measurementManager)
            }
            return measurementManager
        }

        private fun callAndVerifyGetMeasurementApiStatusOnSPlus(
            measurementManager: android.adservices.measurement.MeasurementManager,
            state: Int,
            expectedResult: Int
        ) {
            val managerCompat = obtain(mContext)
            val answer = { args: InvocationOnMock ->
                val receiver = args.getArgument<OutcomeReceiver<Int, Exception>>(1)
                receiver.onResult(state)
                null
            }
            doAnswer(answer)
                .`when`(measurementManager)
                .getMeasurementApiStatus(any<Executor>(), any<OutcomeReceiver<Int, Exception>>())

            // Actually invoke the compat code.
            val actualResult = runBlocking { managerCompat!!.getMeasurementApiStatus() }
<<<<<<< HEAD

            // Verify that the compat code was invoked correctly.
            verify(measurementManager)
                .getMeasurementApiStatus(any<Executor>(), any<OutcomeReceiver<Int, Exception>>())

            // Verify that the request that the compat code makes to the platform is correct.
            assertThat(actualResult == expectedResult)
        }

        private fun callAndVerifyGetMeasurementApiStatusOnR(
            measurementManager: android.adservices.measurement.MeasurementManager,
            state: Int,
            expectedResult: Int
        ) {
            val managerCompat = obtain(mContext)
            val answer = { args: InvocationOnMock ->
                val receiver = args.getArgument<AdServicesOutcomeReceiver<Int, Exception>>(1)
                receiver.onResult(state)
                null
            }
            doAnswer(answer)
                .`when`(measurementManager)
                .getMeasurementApiStatus(
                    any<Executor>(),
                    any<AdServicesOutcomeReceiver<Int, Exception>>()
                )

            // Actually invoke the compat code.
            val actualResult = runBlocking { managerCompat!!.getMeasurementApiStatus() }

            // Verify that the compat code was invoked correctly.
            verify(measurementManager)
                .getMeasurementApiStatus(
                    any<Executor>(),
                    any<AdServicesOutcomeReceiver<Int, Exception>>()
                )
=======

            // Verify that the compat code was invoked correctly.
            verify(measurementManager)
                .getMeasurementApiStatus(any<Executor>(), any<OutcomeReceiver<Int, Exception>>())
>>>>>>> 3d4510a6

            // Verify that the request that the compat code makes to the platform is correct.
            assertThat(actualResult == expectedResult)
        }

        private fun verifyDeletionRequest(request: android.adservices.measurement.DeletionRequest) {
            // Set up the request that we expect the compat code to invoke.
            val expectedRequest =
                android.adservices.measurement.DeletionRequest.Builder()
                    .setDomainUris(listOf(uri1))
                    .setOriginUris(listOf(uri1))
                    .build()

            assertThat(HashSet(request.domainUris) == HashSet(expectedRequest.domainUris))
            assertThat(HashSet(request.originUris) == HashSet(expectedRequest.originUris))
        }
    }
}<|MERGE_RESOLUTION|>--- conflicted
+++ resolved
@@ -16,7 +16,6 @@
 
 package androidx.privacysandbox.ads.adservices.measurement
 
-import android.adservices.common.AdServicesOutcomeReceiver
 import android.adservices.measurement.MeasurementManager
 import android.content.Context
 import android.net.Uri
@@ -63,22 +62,12 @@
     private var mSession: StaticMockitoSession? = null
     private val mValidAdServicesSdkExtVersion = AdServicesInfo.adServicesVersion() >= 5
     private val mValidAdExtServicesSdkExtVersionS = AdServicesInfo.extServicesVersionS() >= 9
-<<<<<<< HEAD
-    private val mValidAdExtServicesSdkExtVersionR = AdServicesInfo.extServicesVersionR() >= 11
-    private val mValidExtServicesVersion =
-        mValidAdExtServicesSdkExtVersionS || mValidAdExtServicesSdkExtVersionR
-=======
->>>>>>> 3d4510a6
 
     @Before
     fun setUp() {
         mContext = spy(ApplicationProvider.getApplicationContext<Context>())
 
-<<<<<<< HEAD
-        if (mValidExtServicesVersion) {
-=======
         if (mValidAdExtServicesSdkExtVersionS) {
->>>>>>> 3d4510a6
             // setup a mockitoSession to return the mocked manager
             // when the static method .get() is called
             mSession =
@@ -99,20 +88,12 @@
     fun testMeasurementOlderVersions() {
         Assume.assumeTrue("maxSdkVersion = API 33 ext 4", !mValidAdServicesSdkExtVersion)
         Assume.assumeTrue("maxSdkVersion = API 31/32 ext 8", !mValidAdExtServicesSdkExtVersionS)
-<<<<<<< HEAD
-        Assume.assumeTrue("maxSdkVersion = API 30 ext 10", !mValidAdExtServicesSdkExtVersionR)
-=======
->>>>>>> 3d4510a6
         assertThat(obtain(mContext)).isNull()
     }
 
     @Test
     fun testMeasurementManagerNoClassDefFoundError() {
-<<<<<<< HEAD
-        Assume.assumeTrue(
-            "minSdkVersion = API 31/32 ext 9 or API 30 ext 11",
-            mValidExtServicesVersion
-        )
+        Assume.assumeTrue("minSdkVersion = API 31/32 ext 9", mValidAdExtServicesSdkExtVersionS)
 
         `when`(MeasurementManager.get(any())).thenThrow(NoClassDefFoundError())
         assertThat(obtain(mContext)).isNull()
@@ -126,22 +107,6 @@
             mValidAdServicesSdkExtVersion || mValidAdExtServicesSdkExtVersionS
         )
 
-=======
-        Assume.assumeTrue("minSdkVersion = API 31/32 ext 9", mValidAdExtServicesSdkExtVersionS)
-
-        `when`(MeasurementManager.get(any())).thenThrow(NoClassDefFoundError())
-        assertThat(obtain(mContext)).isNull()
-    }
-
-    @Test
-    @SdkSuppress(minSdkVersion = 31)
-    fun testDeleteRegistrationsOnSPlus() {
-        Assume.assumeTrue(
-            "minSdkVersion = API 33 ext 5 or API 31/32 ext 9",
-            mValidAdServicesSdkExtVersion || mValidAdExtServicesSdkExtVersionS
-        )
-
->>>>>>> 3d4510a6
         val measurementManager = mockMeasurementManager(mContext, mValidAdExtServicesSdkExtVersionS)
         val managerCompat = obtain(mContext)
 
@@ -469,7 +434,6 @@
                 any<Executor>(),
                 any<OutcomeReceiver<Any, Exception>>()
             )
-<<<<<<< HEAD
 
         val request = WebTriggerRegistrationRequest(listOf(WebTriggerParams(uri1, false)), uri2)
 
@@ -525,419 +489,6 @@
         // Call with a value greater than values returned in SdkExtensions.AD_SERVICES = 5
         // Since the compat code does not know the returned state, it sets it to UNKNOWN.
         callAndVerifyGetMeasurementApiStatusOnSPlus(
-            measurementManager,
-            /* state= */ 6,
-            /* expectedResult= */ 5
-        )
-    }
-
-    @Test
-    @SdkSuppress(maxSdkVersion = 30, minSdkVersion = 30)
-    fun testDeleteRegistrationsOnR() {
-        Assume.assumeTrue("minSdkVersion = API 30 ext 11", mValidAdExtServicesSdkExtVersionR)
-
-        val measurementManager = mockMeasurementManager(mContext, mValidAdExtServicesSdkExtVersionR)
-        val managerCompat = obtain(mContext)
-
-        // Set up the request.
-        val answer = { args: InvocationOnMock ->
-            val receiver = args.getArgument<AdServicesOutcomeReceiver<Any, Exception>>(2)
-            receiver.onResult(Object())
-            null
-        }
-        doAnswer(answer)
-            .`when`(measurementManager)
-            .deleteRegistrations(
-                any<android.adservices.measurement.DeletionRequest>(),
-                any<Executor>(),
-                any<AdServicesOutcomeReceiver<Any, java.lang.Exception>>()
-            )
-
-        // Actually invoke the compat code.
-        runBlocking {
-            val request =
-                DeletionRequest(
-                    DeletionRequest.DELETION_MODE_ALL,
-                    DeletionRequest.MATCH_BEHAVIOR_DELETE,
-                    Instant.now(),
-                    Instant.now(),
-                    listOf(uri1),
-                    listOf(uri1)
-                )
-
-            managerCompat!!.deleteRegistrations(request)
-        }
-
-        // Verify that the compat code was invoked correctly.
-        val captor =
-            ArgumentCaptor.forClass(android.adservices.measurement.DeletionRequest::class.java)
-        verify(measurementManager)
-            .deleteRegistrations(
-                captor.capture(),
-                any<Executor>(),
-                any<AdServicesOutcomeReceiver<Any, java.lang.Exception>>()
-            )
-
-        // Verify that the request that the compat code makes to the platform is correct.
-        verifyDeletionRequest(captor.value)
-    }
-
-    @Test
-    @SdkSuppress(maxSdkVersion = 30, minSdkVersion = 30)
-    fun testRegisterSourceOnR() {
-        Assume.assumeTrue("minSdkVersion = API 30 ext 11", mValidAdExtServicesSdkExtVersionR)
-
-        val measurementManager = mockMeasurementManager(mContext, mValidAdExtServicesSdkExtVersionR)
-        val inputEvent = mock(InputEvent::class.java)
-        val managerCompat = obtain(mContext)
-
-        val answer = { args: InvocationOnMock ->
-            val receiver = args.getArgument<AdServicesOutcomeReceiver<Any, Exception>>(3)
-            receiver.onResult(Object())
-            null
-        }
-        doAnswer(answer)
-            .`when`(measurementManager)
-            .registerSource(
-                any<Uri>(),
-                any<InputEvent>(),
-                any<Executor>(),
-                any<AdServicesOutcomeReceiver<Any, Exception>>()
-            )
-
-        // Actually invoke the compat code.
-        runBlocking { managerCompat!!.registerSource(uri1, inputEvent) }
-
-        // Verify that the compat code was invoked correctly.
-        val captor1 = ArgumentCaptor.forClass(Uri::class.java)
-        val captor2 = ArgumentCaptor.forClass(InputEvent::class.java)
-        verify(measurementManager)
-            .registerSource(
-                captor1.capture(),
-                captor2.capture(),
-                any<Executor>(),
-                any<AdServicesOutcomeReceiver<Any, Exception>>()
-            )
-
-        // Verify that the request that the compat code makes to the platform is correct.
-        assertThat(captor1.value == uri1)
-        assertThat(captor2.value == inputEvent)
-    }
-
-    @Test
-    @SdkSuppress(maxSdkVersion = 30, minSdkVersion = 30)
-    fun testRegisterTriggerOnR() {
-        Assume.assumeTrue("minSdkVersion = API 30 ext 11", mValidAdExtServicesSdkExtVersionR)
-
-        val measurementManager = mockMeasurementManager(mContext, mValidAdExtServicesSdkExtVersionR)
-        val managerCompat = obtain(mContext)
-        val answer = { args: InvocationOnMock ->
-            val receiver = args.getArgument<AdServicesOutcomeReceiver<Any, Exception>>(2)
-            receiver.onResult(Object())
-            null
-        }
-        doAnswer(answer)
-            .`when`(measurementManager)
-            .registerTrigger(
-                any<Uri>(),
-                any<Executor>(),
-                any<AdServicesOutcomeReceiver<Any, Exception>>()
-            )
-
-        // Actually invoke the compat code.
-        runBlocking { managerCompat!!.registerTrigger(uri1) }
-
-        // Verify that the compat code was invoked correctly.
-        val captor1 = ArgumentCaptor.forClass(Uri::class.java)
-        verify(measurementManager)
-            .registerTrigger(
-                captor1.capture(),
-                any<Executor>(),
-                any<AdServicesOutcomeReceiver<Any, Exception>>()
-            )
-
-        // Verify that the request that the compat code makes to the platform is correct.
-        assertThat(captor1.value).isEqualTo(uri1)
-    }
-
-    @Test
-    @SdkSuppress(maxSdkVersion = 30, minSdkVersion = 30)
-    fun testRegisterWebSourceOnR() {
-        Assume.assumeTrue("minSdkVersion = API 30 ext 11", mValidAdExtServicesSdkExtVersionR)
-
-        val measurementManager = mockMeasurementManager(mContext, mValidAdExtServicesSdkExtVersionR)
-        val managerCompat = obtain(mContext)
-        val answer = { args: InvocationOnMock ->
-            val receiver = args.getArgument<AdServicesOutcomeReceiver<Any, Exception>>(2)
-            receiver.onResult(Object())
-            null
-        }
-        doAnswer(answer)
-            .`when`(measurementManager)
-            .registerWebSource(
-                any<android.adservices.measurement.WebSourceRegistrationRequest>(),
-                any<Executor>(),
-                any<AdServicesOutcomeReceiver<Any, Exception>>()
-            )
-
-        val request =
-            WebSourceRegistrationRequest.Builder(listOf(WebSourceParams(uri1, false)), uri1)
-                .setAppDestination(appDestination)
-                .build()
-
-        // Actually invoke the compat code.
-        runBlocking { managerCompat!!.registerWebSource(request) }
-
-        // Verify that the compat code was invoked correctly.
-        val captor1 =
-            ArgumentCaptor.forClass(
-                android.adservices.measurement.WebSourceRegistrationRequest::class.java
-            )
-        verify(measurementManager)
-            .registerWebSource(
-                captor1.capture(),
-                any<Executor>(),
-                any<AdServicesOutcomeReceiver<Any, Exception>>()
-            )
-
-        // Verify that the request that the compat code makes to the platform is correct.
-        val actualRequest = captor1.value
-        assertThat(actualRequest.topOriginUri == uri1)
-        assertThat(actualRequest.sourceParams.size == 1)
-        assertThat(actualRequest.appDestination == appDestination)
-        assertThat(actualRequest.sourceParams[0].registrationUri == uri1)
-        assertThat(!actualRequest.sourceParams[0].isDebugKeyAllowed)
-    }
-
-    @ExperimentalFeatures.RegisterSourceOptIn
-    @Test
-    @SdkSuppress(maxSdkVersion = 30, minSdkVersion = 30)
-    fun testRegisterSource_allSuccessOnR() {
-        Assume.assumeTrue("minSdkVersion = API 30 ext 11", mValidAdExtServicesSdkExtVersionR)
-
-        val measurementManager = mockMeasurementManager(mContext, mValidAdExtServicesSdkExtVersionR)
-        val mockInputEvent = mock(InputEvent::class.java)
-        val managerCompat = obtain(mContext)
-
-        val successCallback = { args: InvocationOnMock ->
-            val receiver = args.getArgument<AdServicesOutcomeReceiver<Any, Exception>>(3)
-            receiver.onResult(Object())
-            null
-        }
-        doAnswer(successCallback)
-            .`when`(measurementManager)
-            .registerSource(
-                any<Uri>(),
-                any<InputEvent>(),
-                any<Executor>(),
-                any<AdServicesOutcomeReceiver<Any, Exception>>()
-            )
-
-        val request = SourceRegistrationRequest(listOf(uri1, uri2), mockInputEvent)
-
-        // Actually invoke the compat code.
-        runBlocking { managerCompat!!.registerSource(request) }
-
-        // Verify that the compat code was invoked correctly.
-        verify(measurementManager, times(2))
-            .registerSource(
-                any(),
-                eq(mockInputEvent),
-                any<Executor>(),
-                any<AdServicesOutcomeReceiver<Any, Exception>>()
-            )
-    }
-
-    @ExperimentalFeatures.RegisterSourceOptIn
-    @Test
-    @SdkSuppress(maxSdkVersion = 30, minSdkVersion = 30)
-    fun testRegisterSource_15thOf20Fails_remaining5DoNotExecuteOnR() {
-        Assume.assumeTrue("minSdkVersion = API 30 ext 11", mValidAdExtServicesSdkExtVersionR)
-
-        val measurementManager = mockMeasurementManager(mContext, mValidAdExtServicesSdkExtVersionR)
-        val mockInputEvent = mock(InputEvent::class.java)
-        val managerCompat = obtain(mContext)
-
-        val successCallback = { args: InvocationOnMock ->
-            val receiver = args.getArgument<AdServicesOutcomeReceiver<Any, Exception>>(3)
-            receiver.onResult(Object())
-            null
-        }
-
-        val errorMessage = "some error occurred"
-        val errorCallback = { args: InvocationOnMock ->
-            val receiver = args.getArgument<AdServicesOutcomeReceiver<Any, Exception>>(3)
-            receiver.onError(IllegalArgumentException(errorMessage))
-            null
-        }
-        val uris =
-            (0..20)
-                .map { i ->
-                    val uri = Uri.parse("www.uri$i.com")
-                    if (i == 15) {
-                        doAnswer(errorCallback)
-                            .`when`(measurementManager)
-                            .registerSource(
-                                eq(uri),
-                                any<InputEvent>(),
-                                any<Executor>(),
-                                any<AdServicesOutcomeReceiver<Any, Exception>>()
-                            )
-                    } else {
-                        doAnswer(successCallback)
-                            .`when`(measurementManager)
-                            .registerSource(
-                                eq(uri),
-                                any<InputEvent>(),
-                                any<Executor>(),
-                                any<AdServicesOutcomeReceiver<Any, Exception>>()
-                            )
-                    }
-                    uri
-                }
-                .toList()
-
-        val request = SourceRegistrationRequest(uris, mockInputEvent)
-
-        // Actually invoke the compat code.
-        runBlocking {
-            try {
-                managerCompat!!.registerSource(request)
-                fail("Expected failure.")
-            } catch (e: IllegalArgumentException) {
-                assertThat(e.message).isEqualTo(errorMessage)
-            }
-        }
-
-        // Verify that the compat code was invoked correctly.
-        (0..15).forEach { i ->
-            verify(measurementManager)
-                .registerSource(
-                    eq(Uri.parse("www.uri$i.com")),
-                    eq(mockInputEvent),
-                    any<Executor>(),
-                    any<AdServicesOutcomeReceiver<Any, Exception>>()
-                )
-        }
-        (16..20).forEach { i ->
-            verify(measurementManager, never())
-                .registerSource(
-                    eq(Uri.parse("www.uri$i.com")),
-                    eq(mockInputEvent),
-                    any<Executor>(),
-                    any<AdServicesOutcomeReceiver<Any, Exception>>()
-                )
-        }
-    }
-
-    @Test
-    @SdkSuppress(maxSdkVersion = 30, minSdkVersion = 30)
-    fun testRegisterWebTriggerOnR() {
-        Assume.assumeTrue("minSdkVersion = API 30 ext 11", mValidAdExtServicesSdkExtVersionR)
-
-        val measurementManager = mockMeasurementManager(mContext, mValidAdExtServicesSdkExtVersionR)
-        val managerCompat = obtain(mContext)
-        val answer = { args: InvocationOnMock ->
-            val receiver = args.getArgument<AdServicesOutcomeReceiver<Any, Exception>>(2)
-            receiver.onResult(Object())
-            null
-        }
-        doAnswer(answer)
-            .`when`(measurementManager)
-            .registerWebTrigger(
-                any<android.adservices.measurement.WebTriggerRegistrationRequest>(),
-                any<Executor>(),
-                any<AdServicesOutcomeReceiver<Any, Exception>>()
-            )
-
-        val request = WebTriggerRegistrationRequest(listOf(WebTriggerParams(uri1, false)), uri2)
-
-        // Actually invoke the compat code.
-        runBlocking { managerCompat!!.registerWebTrigger(request) }
-
-        // Verify that the compat code was invoked correctly.
-=======
-
-        val request = WebTriggerRegistrationRequest(listOf(WebTriggerParams(uri1, false)), uri2)
-
-        // Actually invoke the compat code.
-        runBlocking { managerCompat!!.registerWebTrigger(request) }
-
-        // Verify that the compat code was invoked correctly.
->>>>>>> 3d4510a6
-        val captor1 =
-            ArgumentCaptor.forClass(
-                android.adservices.measurement.WebTriggerRegistrationRequest::class.java
-            )
-        verify(measurementManager)
-            .registerWebTrigger(
-                captor1.capture(),
-                any<Executor>(),
-<<<<<<< HEAD
-                any<AdServicesOutcomeReceiver<Any, Exception>>()
-=======
-                any<OutcomeReceiver<Any, Exception>>()
->>>>>>> 3d4510a6
-            )
-
-        // Verify that the request that the compat code makes to the platform is correct.
-        val actualRequest = captor1.value
-        assertThat(actualRequest.destination).isEqualTo(uri2)
-        assertThat(actualRequest.triggerParams.size == 1)
-        assertThat(actualRequest.triggerParams[0].registrationUri == uri1)
-        assertThat(!actualRequest.triggerParams[0].isDebugKeyAllowed)
-    }
-
-    @Test
-<<<<<<< HEAD
-    @SdkSuppress(maxSdkVersion = 30, minSdkVersion = 30)
-    fun testMeasurementApiStatusOnR() {
-        Assume.assumeTrue("minSdkVersion = API 30 ext 11", mValidAdExtServicesSdkExtVersionR)
-
-        val measurementManager = mockMeasurementManager(mContext, mValidAdExtServicesSdkExtVersionR)
-        callAndVerifyGetMeasurementApiStatusOnR(
-=======
-    @SdkSuppress(minSdkVersion = 31)
-    fun testMeasurementApiStatusOnSPlus() {
-        Assume.assumeTrue(
-            "minSdkVersion = API 33 ext 5 or API 31/32 ext 9",
-            mValidAdServicesSdkExtVersion || mValidAdExtServicesSdkExtVersionS
-        )
-
-        val measurementManager = mockMeasurementManager(mContext, mValidAdExtServicesSdkExtVersionS)
-        callAndVerifyGetMeasurementApiStatusOnSPlus(
->>>>>>> 3d4510a6
-            measurementManager,
-            /* state= */ MeasurementManager.MEASUREMENT_API_STATE_ENABLED,
-            /* expectedResult= */ MeasurementManager.MEASUREMENT_API_STATE_ENABLED
-        )
-    }
-
-    @Test
-<<<<<<< HEAD
-    @SdkSuppress(maxSdkVersion = 30, minSdkVersion = 30)
-    fun testMeasurementApiStatusUnknownOnR() {
-        Assume.assumeTrue("minSdkVersion = API 30 ext 11", mValidAdExtServicesSdkExtVersionR)
-
-        val measurementManager = mockMeasurementManager(mContext, mValidAdExtServicesSdkExtVersionR)
-
-        // Call with a value greater than values returned in SdkExtensions.AD_SERVICES = 5
-        // Since the compat code does not know the returned state, it sets it to UNKNOWN.
-        callAndVerifyGetMeasurementApiStatusOnR(
-=======
-    @SdkSuppress(minSdkVersion = 31)
-    fun testMeasurementApiStatusUnknownOnSPlus() {
-        Assume.assumeTrue(
-            "minSdkVersion = API 33 ext 5 or API 31/32 ext 9",
-            mValidAdServicesSdkExtVersion || mValidAdExtServicesSdkExtVersionS
-        )
-
-        val measurementManager = mockMeasurementManager(mContext, mValidAdExtServicesSdkExtVersionS)
-
-        // Call with a value greater than values returned in SdkExtensions.AD_SERVICES = 5
-        // Since the compat code does not know the returned state, it sets it to UNKNOWN.
-        callAndVerifyGetMeasurementApiStatusOnSPlus(
->>>>>>> 3d4510a6
             measurementManager,
             /* state= */ 6,
             /* expectedResult= */ 5
@@ -984,49 +535,10 @@
 
             // Actually invoke the compat code.
             val actualResult = runBlocking { managerCompat!!.getMeasurementApiStatus() }
-<<<<<<< HEAD
 
             // Verify that the compat code was invoked correctly.
             verify(measurementManager)
                 .getMeasurementApiStatus(any<Executor>(), any<OutcomeReceiver<Int, Exception>>())
-
-            // Verify that the request that the compat code makes to the platform is correct.
-            assertThat(actualResult == expectedResult)
-        }
-
-        private fun callAndVerifyGetMeasurementApiStatusOnR(
-            measurementManager: android.adservices.measurement.MeasurementManager,
-            state: Int,
-            expectedResult: Int
-        ) {
-            val managerCompat = obtain(mContext)
-            val answer = { args: InvocationOnMock ->
-                val receiver = args.getArgument<AdServicesOutcomeReceiver<Int, Exception>>(1)
-                receiver.onResult(state)
-                null
-            }
-            doAnswer(answer)
-                .`when`(measurementManager)
-                .getMeasurementApiStatus(
-                    any<Executor>(),
-                    any<AdServicesOutcomeReceiver<Int, Exception>>()
-                )
-
-            // Actually invoke the compat code.
-            val actualResult = runBlocking { managerCompat!!.getMeasurementApiStatus() }
-
-            // Verify that the compat code was invoked correctly.
-            verify(measurementManager)
-                .getMeasurementApiStatus(
-                    any<Executor>(),
-                    any<AdServicesOutcomeReceiver<Int, Exception>>()
-                )
-=======
-
-            // Verify that the compat code was invoked correctly.
-            verify(measurementManager)
-                .getMeasurementApiStatus(any<Executor>(), any<OutcomeReceiver<Int, Exception>>())
->>>>>>> 3d4510a6
 
             // Verify that the request that the compat code makes to the platform is correct.
             assertThat(actualResult == expectedResult)
