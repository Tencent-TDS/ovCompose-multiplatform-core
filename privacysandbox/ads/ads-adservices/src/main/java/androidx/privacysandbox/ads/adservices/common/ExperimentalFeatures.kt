/*
 * Copyright 2023 The Android Open Source Project
 *
 * Licensed under the Apache License, Version 2.0 (the "License");
 * you may not use this file except in compliance with the License.
 * You may obtain a copy of the License at
 *
 *      http://www.apache.org/licenses/LICENSE-2.0
 *
 * Unless required by applicable law or agreed to in writing, software
 * distributed under the License is distributed on an "AS IS" BASIS,
 * WITHOUT WARRANTIES OR CONDITIONS OF ANY KIND, either express or implied.
 * See the License for the specific language governing permissions and
 * limitations under the License.
 */

package androidx.privacysandbox.ads.adservices.common

/** Contains AdServices experimental feature opt-in annotations. */
sealed interface ExperimentalFeatures {
    /** Clients should use it when they want to use [MeasurementManager#registerSource] API. */
    @RequiresOptIn("This API is experimental.", RequiresOptIn.Level.WARNING)
    annotation class RegisterSourceOptIn

    @RequiresOptIn("The Ext8 API is experimental.", RequiresOptIn.Level.WARNING)
    annotation class Ext8OptIn

    @RequiresOptIn("The Ext10 API is experimental.", RequiresOptIn.Level.WARNING)
    annotation class Ext10OptIn

    @RequiresOptIn("The Ext11 API is experimental.", RequiresOptIn.Level.WARNING)
    annotation class Ext11OptIn
<<<<<<< HEAD
=======

    @RequiresOptIn("The Ext12 API is experimental.", RequiresOptIn.Level.WARNING)
    annotation class Ext12OptIn
>>>>>>> 3d4510a6
}<|MERGE_RESOLUTION|>--- conflicted
+++ resolved
@@ -30,10 +30,7 @@
 
     @RequiresOptIn("The Ext11 API is experimental.", RequiresOptIn.Level.WARNING)
     annotation class Ext11OptIn
-<<<<<<< HEAD
-=======
 
     @RequiresOptIn("The Ext12 API is experimental.", RequiresOptIn.Level.WARNING)
     annotation class Ext12OptIn
->>>>>>> 3d4510a6
 }