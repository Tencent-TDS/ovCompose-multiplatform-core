/*
 * Copyright 2022 The Android Open Source Project
 *
 * Licensed under the Apache License, Version 2.0 (the "License");
 * you may not use this file except in compliance with the License.
 * You may obtain a copy of the License at
 *
 *      http://www.apache.org/licenses/LICENSE-2.0
 *
 * Unless required by applicable law or agreed to in writing, software
 * distributed under the License is distributed on an "AS IS" BASIS,
 * WITHOUT WARRANTIES OR CONDITIONS OF ANY KIND, either express or implied.
 * See the License for the specific language governing permissions and
 * limitations under the License.
 */

package androidx.privacysandbox.ads.adservices.internal

import android.os.Build
import android.os.ext.SdkExtensions
import androidx.annotation.DoNotInline
import androidx.annotation.RequiresApi

internal object AdServicesInfo {
    fun adServicesVersion(): Int {
        return if (Build.VERSION.SDK_INT >= 33) {
            Extensions30Impl.getAdServicesVersion()
        } else {
            0
        }
    }

    fun extServicesVersionS(): Int {
        return if (Build.VERSION.SDK_INT == 31 || Build.VERSION.SDK_INT == 32) {
            Extensions30ExtImpl.getAdExtServicesVersionS()
<<<<<<< HEAD
        } else {
            0
        }
    }

    fun extServicesVersionR(): Int {
        return if (Build.VERSION.SDK_INT == 30) {
            Extensions30ExtImpl.getAdExtServicesVersionR()
=======
>>>>>>> 3d4510a6
        } else {
            0
        }
    }

    @RequiresApi(30)
    private object Extensions30Impl {
        @DoNotInline
        fun getAdServicesVersion() = SdkExtensions.getExtensionVersion(SdkExtensions.AD_SERVICES)
    }

    @RequiresApi(30)
    private object Extensions30ExtImpl {
        // For ExtServices, there is no AD_SERVICES extension version, so we need to check
        // for the build version for S.
        @DoNotInline
        fun getAdExtServicesVersionS() = SdkExtensions.getExtensionVersion(Build.VERSION_CODES.S)
<<<<<<< HEAD

        @DoNotInline
        fun getAdExtServicesVersionR() = SdkExtensions.getExtensionVersion(Build.VERSION_CODES.R)
=======
>>>>>>> 3d4510a6
    }
}<|MERGE_RESOLUTION|>--- conflicted
+++ resolved
@@ -33,17 +33,6 @@
     fun extServicesVersionS(): Int {
         return if (Build.VERSION.SDK_INT == 31 || Build.VERSION.SDK_INT == 32) {
             Extensions30ExtImpl.getAdExtServicesVersionS()
-<<<<<<< HEAD
-        } else {
-            0
-        }
-    }
-
-    fun extServicesVersionR(): Int {
-        return if (Build.VERSION.SDK_INT == 30) {
-            Extensions30ExtImpl.getAdExtServicesVersionR()
-=======
->>>>>>> 3d4510a6
         } else {
             0
         }
@@ -61,11 +50,5 @@
         // for the build version for S.
         @DoNotInline
         fun getAdExtServicesVersionS() = SdkExtensions.getExtensionVersion(Build.VERSION_CODES.S)
-<<<<<<< HEAD
-
-        @DoNotInline
-        fun getAdExtServicesVersionR() = SdkExtensions.getExtensionVersion(Build.VERSION_CODES.R)
-=======
->>>>>>> 3d4510a6
     }
 }