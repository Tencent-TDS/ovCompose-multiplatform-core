--- conflicted
+++ resolved
@@ -57,13 +57,6 @@
                 BackCompatManager.getManager(context, "AdIdManager") {
                     AdIdManagerApi31Ext9Impl(context)
                 }
-<<<<<<< HEAD
-            } else if (AdServicesInfo.extServicesVersionR() >= 11) {
-                BackCompatManager.getManager(context, "AdIdManager") {
-                    AdIdManagerApi30Ext11Impl(context)
-                }
-=======
->>>>>>> 3d4510a6
             } else {
                 null
             }
