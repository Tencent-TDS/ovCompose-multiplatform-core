--- conflicted
+++ resolved
@@ -100,10 +100,6 @@
     @SuppressLint("ClassVerificationFailure", "NewApi")
     @RequiresExtension(extension = SdkExtensions.AD_SERVICES, version = 4)
     @RequiresExtension(extension = Build.VERSION_CODES.S, version = 9)
-<<<<<<< HEAD
-    @RequiresExtension(extension = Build.VERSION_CODES.R, version = 11)
-=======
->>>>>>> 3d4510a6
     internal fun convertToAdServices(): android.adservices.measurement.DeletionRequest {
         return android.adservices.measurement.DeletionRequest.Builder()
             .setDeletionMode(deletionMode)
