/*
 * Copyright (C) 2022 The Android Open Source Project
 *
 * Licensed under the Apache License, Version 2.0 (the "License");
 * you may not use this file except in compliance with the License.
 * You may obtain a copy of the License at
 *
 *      http://www.apache.org/licenses/LICENSE-2.0
 *
 * Unless required by applicable law or agreed to in writing, software
 * distributed under the License is distributed on an "AS IS" BASIS,
 * WITHOUT WARRANTIES OR CONDITIONS OF ANY KIND, either express or implied.
 * See the License for the specific language governing permissions and
 * limitations under the License.
 */

/**
 * This file was created using the `create_project.py` script located in the
 * `<AndroidX root>/development/project-creator` directory.
 *
 * Please use that script when creating a new project, rather than copying an existing project and
 * modifying its settings.
 */
import androidx.build.LibraryType

plugins {
    id("AndroidXPlugin")
    id("com.android.library")
    id("org.jetbrains.kotlin.android")
}

dependencies {
    api(libs.kotlinStdlib)
    api(libs.kotlinCoroutinesCore)
    implementation("androidx.core:core-ktx:1.8.0")
    api("androidx.annotation:annotation:1.6.0")

    androidTestImplementation(libs.junit)
    androidTestImplementation(libs.kotlinTestJunit)
    androidTestImplementation(libs.mockitoKotlin4)
<<<<<<< HEAD
    androidTestImplementation(libs.multidex)
=======
>>>>>>> 3d4510a6
    androidTestImplementation(libs.testCore)
    androidTestImplementation(libs.testExtJunit)
    androidTestImplementation(libs.testRunner)
    androidTestImplementation(libs.testRules)
    androidTestImplementation(libs.truth)
    androidTestImplementation(project(":internal-testutils-truth"))

    androidTestImplementation(libs.mockitoCore4, excludes.bytebuddy) // DexMaker has it"s own MockMaker
    androidTestImplementation(libs.dexmakerMockitoInline, excludes.bytebuddy) // DexMaker has it"s own MockMaker
    androidTestImplementation(libs.dexmakerMockitoInlineExtended)
}

android {
<<<<<<< HEAD
    defaultConfig {
        multiDexEnabled = true
    }
=======
>>>>>>> 3d4510a6
    buildTypes.all {
        consumerProguardFiles "proguard-rules.pro"
    }

    compileSdk = 34
<<<<<<< HEAD
    compileSdkExtension = 11
=======
    compileSdkExtension = 12
>>>>>>> 3d4510a6
    namespace "androidx.privacysandbox.ads.adservices"
}

androidx {
    name = "Privacy Sandbox for Ad Services"
    type = LibraryType.PUBLISHED_LIBRARY
    inceptionYear = "2022"
    description = "This library enables integration with Privacy Preserving APIs, which are part of Privacy Sandbox on Android."
    metalavaK2UastEnabled = true
    legacyDisableKotlinStrictApiMode = true
}<|MERGE_RESOLUTION|>--- conflicted
+++ resolved
@@ -38,10 +38,6 @@
     androidTestImplementation(libs.junit)
     androidTestImplementation(libs.kotlinTestJunit)
     androidTestImplementation(libs.mockitoKotlin4)
-<<<<<<< HEAD
-    androidTestImplementation(libs.multidex)
-=======
->>>>>>> 3d4510a6
     androidTestImplementation(libs.testCore)
     androidTestImplementation(libs.testExtJunit)
     androidTestImplementation(libs.testRunner)
@@ -55,22 +51,12 @@
 }
 
 android {
-<<<<<<< HEAD
-    defaultConfig {
-        multiDexEnabled = true
-    }
-=======
->>>>>>> 3d4510a6
     buildTypes.all {
         consumerProguardFiles "proguard-rules.pro"
     }
 
     compileSdk = 34
-<<<<<<< HEAD
-    compileSdkExtension = 11
-=======
     compileSdkExtension = 12
->>>>>>> 3d4510a6
     namespace "androidx.privacysandbox.ads.adservices"
 }
 
