/*
 * Copyright 2023 The Android Open Source Project
 *
 * Licensed under the Apache License, Version 2.0 (the "License");
 * you may not use this file except in compliance with the License.
 * You may obtain a copy of the License at
 *
 *      http://www.apache.org/licenses/LICENSE-2.0
 *
 * Unless required by applicable law or agreed to in writing, software
 * distributed under the License is distributed on an "AS IS" BASIS,
 * WITHOUT WARRANTIES OR CONDITIONS OF ANY KIND, either express or implied.
 * See the License for the specific language governing permissions and
 * limitations under the License.
 */

package androidx.privacysandbox.ads.adservices.java

import android.os.Build
import android.os.ext.SdkExtensions
import androidx.test.filters.SdkSuppress

@SdkSuppress(minSdkVersion = 30)
object VersionCompatUtil {
    fun isTPlusWithMinAdServicesVersion(minVersion: Int): Boolean {
        return Build.VERSION.SDK_INT >= 33 &&
            SdkExtensions.getExtensionVersion(SdkExtensions.AD_SERVICES) >= minVersion
    }

    fun isSWithMinExtServicesVersion(minVersion: Int): Boolean {
        return (Build.VERSION.SDK_INT == 31 || Build.VERSION.SDK_INT == 32) &&
            SdkExtensions.getExtensionVersion(Build.VERSION_CODES.S) >= minVersion
    }

<<<<<<< HEAD
    fun isRWithMinExtServicesVersion(minVersion: Int): Boolean {
        return Build.VERSION.SDK_INT == 30 &&
            SdkExtensions.getExtensionVersion(Build.VERSION_CODES.R) >= minVersion
    }

=======
>>>>>>> 3d4510a6
    // Helper method to determine if version is testable, for APIs that are S+ only
    fun isTestableVersion(minAdServicesVersion: Int, minExtServicesVersion: Int): Boolean {
        return isTPlusWithMinAdServicesVersion(minAdServicesVersion) ||
            isSWithMinExtServicesVersion(minExtServicesVersion)
    }

    // Helper method to determine if version is testable, for APIs that are available on R
    fun isTestableVersion(
        minAdServicesVersion: Int,
        minExtServicesVersionS: Int,
        minExtServicesVersionR: Int
    ): Boolean {
        return isTPlusWithMinAdServicesVersion(minAdServicesVersion) ||
            isSWithMinExtServicesVersion(minExtServicesVersionS) ||
            isRWithMinExtServicesVersion(minExtServicesVersionR)
    }
}<|MERGE_RESOLUTION|>--- conflicted
+++ resolved
@@ -32,28 +32,9 @@
             SdkExtensions.getExtensionVersion(Build.VERSION_CODES.S) >= minVersion
     }
 
-<<<<<<< HEAD
-    fun isRWithMinExtServicesVersion(minVersion: Int): Boolean {
-        return Build.VERSION.SDK_INT == 30 &&
-            SdkExtensions.getExtensionVersion(Build.VERSION_CODES.R) >= minVersion
-    }
-
-=======
->>>>>>> 3d4510a6
     // Helper method to determine if version is testable, for APIs that are S+ only
     fun isTestableVersion(minAdServicesVersion: Int, minExtServicesVersion: Int): Boolean {
         return isTPlusWithMinAdServicesVersion(minAdServicesVersion) ||
             isSWithMinExtServicesVersion(minExtServicesVersion)
     }
-
-    // Helper method to determine if version is testable, for APIs that are available on R
-    fun isTestableVersion(
-        minAdServicesVersion: Int,
-        minExtServicesVersionS: Int,
-        minExtServicesVersionR: Int
-    ): Boolean {
-        return isTPlusWithMinAdServicesVersion(minAdServicesVersion) ||
-            isSWithMinExtServicesVersion(minExtServicesVersionS) ||
-            isRWithMinExtServicesVersion(minExtServicesVersionR)
-    }
 }