--- conflicted
+++ resolved
@@ -46,10 +46,6 @@
     androidTestImplementation(libs.junit)
     androidTestImplementation(libs.kotlinTestJunit)
     androidTestImplementation(libs.mockitoKotlin4)
-<<<<<<< HEAD
-    androidTestImplementation(libs.multidex)
-=======
->>>>>>> 3d4510a6
     androidTestImplementation(libs.testCore)
     androidTestImplementation(libs.testExtJunit)
     androidTestImplementation(libs.testRunner)
@@ -63,17 +59,8 @@
 }
 
 android {
-<<<<<<< HEAD
-    defaultConfig {
-        multiDexEnabled = true
-    }
-
-    compileSdk = 34
-    compileSdkExtension = 11
-=======
     compileSdk = 34
     compileSdkExtension = 12
->>>>>>> 3d4510a6
     namespace "androidx.privacysandbox.ads.adservices.java"
 }
 
