/*
 * Copyright 2023 The Android Open Source Project
 *
 * Licensed under the Apache License, Version 2.0 (the "License");
 * you may not use this file except in compliance with the License.
 * You may obtain a copy of the License at
 *
 *      http://www.apache.org/licenses/LICENSE-2.0
 *
 * Unless required by applicable law or agreed to in writing, software
 * distributed under the License is distributed on an "AS IS" BASIS,
 * WITHOUT WARRANTIES OR CONDITIONS OF ANY KIND, either express or implied.
 * See the License for the specific language governing permissions and
 * limitations under the License.
 */

package androidx.privacysandbox.ui.client.view

import android.content.Context
import android.content.res.Configuration
import android.graphics.Rect
import android.os.Binder
import android.os.Build
import android.os.IBinder
import android.util.AttributeSet
import android.view.SurfaceControl
import android.view.SurfaceHolder
import android.view.SurfaceView
import android.view.View
import android.view.ViewGroup
import android.view.ViewParent
import android.view.ViewTreeObserver
import androidx.annotation.RequiresApi
import androidx.annotation.VisibleForTesting
import androidx.customview.poolingcontainer.PoolingContainerListener
import androidx.customview.poolingcontainer.addPoolingContainerListener
import androidx.customview.poolingcontainer.isPoolingContainer
import androidx.customview.poolingcontainer.isWithinPoolingContainer
import androidx.customview.poolingcontainer.removePoolingContainerListener
import androidx.privacysandbox.ui.client.view.SandboxedSdkUiSessionState.Active
import androidx.privacysandbox.ui.client.view.SandboxedSdkUiSessionState.Idle
import androidx.privacysandbox.ui.client.view.SandboxedSdkUiSessionState.Loading
import androidx.privacysandbox.ui.core.SandboxedUiAdapter
import java.util.concurrent.CopyOnWriteArrayList
import kotlin.math.min

/** A listener for changes to the state of the UI session associated with SandboxedSdkView. */
fun interface SandboxedSdkUiSessionStateChangedListener {
    /** Called when the state of the session for SandboxedSdkView is updated. */
    fun onStateChanged(state: SandboxedSdkUiSessionState)
}

/**
 * Represents the state of a UI session.
 *
 * A UI session refers to the session opened with a [SandboxedUiAdapter] to let the host display UI
 * from the UI provider. If the host has requested to open a session with its [SandboxedUiAdapter],
 * the state will be [Loading] until the session has been opened and the content has been displayed.
 * At this point, the state will become [Active]. If there is no active session and no session is
 * being loaded, the state is [Idle].
 */
sealed class SandboxedSdkUiSessionState private constructor() {
    /**
     * A UI session is currently attempting to be opened.
     *
     * This state occurs when the UI has requested to open a session with its [SandboxedUiAdapter].
     * No UI from the [SandboxedUiAdapter] will be shown during this state. When the session has
     * been successfully opened and the content has been displayed, the state will transition to
     * [Active].
     */
    object Loading : SandboxedSdkUiSessionState()

    /**
     * There is an open session with the supplied [SandboxedUiAdapter] and its UI is currently being
     * displayed. This state is set after the first draw event of the [SandboxedSdkView].
     */
    object Active : SandboxedSdkUiSessionState()

    /**
     * There is no currently open UI session and there is no operation in progress to open one.
     *
     * The UI provider may close the session at any point, which will result in the state becoming
     * [Idle] if the session is closed without an error. If there is an error that causes the
     * session to close, the state will be [Error].
     *
     * If a new [SandboxedUiAdapter] is set on a [SandboxedSdkView], the existing session will close
     * and the state will become [Idle].
     */
    object Idle : SandboxedSdkUiSessionState()

    /**
     * There was an error in the UI session.
     *
     * @param throwable The error that caused the session to end.
     */
    class Error(val throwable: Throwable) : SandboxedSdkUiSessionState()
}

class SandboxedSdkView @JvmOverloads constructor(context: Context, attrs: AttributeSet? = null) :
    ViewGroup(context, attrs) {

    // This will only be invoked when the content view has been set and the window is attached.
    private val surfaceChangedCallback =
        object : SurfaceHolder.Callback {
            override fun surfaceCreated(p0: SurfaceHolder) {
                updateAndSetClippingBounds(true)
                viewTreeObserver.addOnGlobalLayoutListener(globalLayoutChangeListener)
            }

            override fun surfaceChanged(p0: SurfaceHolder, p1: Int, p2: Int, p3: Int) {}

            override fun surfaceDestroyed(p0: SurfaceHolder) {}
        }

    // This will only be invoked when the content view has been set and the window is attached.
    private val globalLayoutChangeListener =
        ViewTreeObserver.OnGlobalLayoutListener { updateAndSetClippingBounds() }
<<<<<<< HEAD
=======

    private val scrollChangedListener =
        ViewTreeObserver.OnScrollChangedListener { signalMeasurer?.maybeSendSignals() }
>>>>>>> 3d4510a6

    private var adapter: SandboxedUiAdapter? = null
    private var client: Client? = null
    private var isZOrderOnTop = true
    private var contentView: View? = null
    private var requestedWidth = -1
    private var requestedHeight = -1
    private var isTransitionGroupSet = false
    private var windowInputToken: IBinder? = null
    private var previousWidth = -1
    private var previousHeight = -1
    private var currentClippingBounds = Rect()
    internal val stateListenerManager: StateListenerManager = StateListenerManager()
    private var viewContainingPoolingContainerListener: View? = null
    private var poolingContainerListener = PoolingContainerListener {}
<<<<<<< HEAD
=======
    private val frameCommitCallback = Runnable {
        stateListenerManager.currentUiSessionState = Active
    }
    internal var signalMeasurer: SandboxedSdkViewSignalMeasurer? = null
>>>>>>> 3d4510a6

    /** Adds a state change listener to the UI session and immediately reports the current state. */
    fun addStateChangedListener(stateChangedListener: SandboxedSdkUiSessionStateChangedListener) {
        stateListenerManager.addStateChangedListener(stateChangedListener)
    }

    /** Removes the specified state change listener from SandboxedSdkView. */
    fun removeStateChangedListener(
        stateChangedListener: SandboxedSdkUiSessionStateChangedListener
    ) {
        stateListenerManager.removeStateChangedListener(stateChangedListener)
    }

    fun setAdapter(sandboxedUiAdapter: SandboxedUiAdapter) {
        if (this.adapter === sandboxedUiAdapter) return
        client?.close()
        client = null
        signalMeasurer = null
        this.adapter = sandboxedUiAdapter
        checkClientOpenSession()
    }

    /**
     * Sets the Z-ordering of the [SandboxedSdkView]'s surface, relative to its window.
     *
     * When [providerUiOnTop] is true, every [android.view.MotionEvent] on the [SandboxedSdkView]
     * will be sent to the UI provider. When [providerUiOnTop] is false, every
     * [android.view.MotionEvent] will be sent to the client. By default, motion events are sent to
     * the UI provider.
     *
     * When [providerUiOnTop] is true, the UI provider's surface will be placed above the client's
     * window. In this case, none of the contents of the client's window beneath the provider's
     * surface will be visible.
     */
    fun orderProviderUiAboveClientUi(providerUiOnTop: Boolean) {
        if (providerUiOnTop == isZOrderOnTop) return
        client?.notifyZOrderChanged(providerUiOnTop)
        isZOrderOnTop = providerUiOnTop
        checkClientOpenSession()
    }

    internal fun updateAndSetClippingBounds(forceUpdate: Boolean = false) {
        if (maybeUpdateClippingBounds(currentClippingBounds) || forceUpdate) {
            CompatImpl.setClippingBounds(contentView, isAttachedToWindow, currentClippingBounds)
        }
    }

    /**
     * Computes the window space coordinates for the bounding parent of this view, and stores the
     * result in [rect].
     *
     * Returns true if the coordinates have changed, false otherwise.
     */
    @VisibleForTesting
    internal fun maybeUpdateClippingBounds(rect: Rect): Boolean {
        val prevBounds = Rect(rect)
        var viewParent: ViewParent? = parent
        while (viewParent != null && viewParent is View) {
            val v = viewParent as View
            if (v.isScrollContainer || v.id == android.R.id.content) {
                v.getGlobalVisibleRect(rect)
                return prevBounds != rect
            }
            viewParent = viewParent.getParent()
        }
        return false
    }

    private fun checkClientOpenSession() {
        val adapter = adapter
        if (
<<<<<<< HEAD
            client == null && adapter != null && windowInputToken != null && width > 0 && height > 0
=======
            client == null &&
                adapter != null &&
                windowInputToken != null &&
                width > 0 &&
                height > 0 &&
                windowVisibility == View.VISIBLE
>>>>>>> 3d4510a6
        ) {
            stateListenerManager.currentUiSessionState = SandboxedSdkUiSessionState.Loading
            client = Client(this)
            adapter.openSession(
                context,
                windowInputToken!!,
                width,
                height,
                isZOrderOnTop,
                handler::post,
                client!!
            )
        }
    }

<<<<<<< HEAD
    internal fun requestSize(width: Int, height: Int) {
=======
    internal fun requestResize(width: Int, height: Int) {
>>>>>>> 3d4510a6
        if (width == this.width && height == this.height) return
        requestedWidth = width
        requestedHeight = height
        requestLayout()
    }

    private fun removeContentView() {
        if (childCount == 1) {
            super.removeViewAt(0)
        }
    }

    /**
     * Adds callbacks and listeners that are only valid while this view is attached to a window. All
     * callbacks and listeners added here will be removed in [removeCallbacksOnWindowDetachment].
     */
    private fun addCallbacksOnWindowAttachment() {
        viewTreeObserver.addOnScrollChangedListener(scrollChangedListener)
    }

    private fun removeCallbacksOnWindowDetachment() {
        viewTreeObserver.removeOnScrollChangedListener(scrollChangedListener)
        CompatImpl.unregisterFrameCommitCallback(viewTreeObserver, frameCommitCallback)
    }

    private fun removeCallbacks() {
        // TODO(b/339377737): Handle leak of listeners when this is called.
        (contentView as? SurfaceView)?.holder?.removeCallback(surfaceChangedCallback)
        viewTreeObserver.removeOnGlobalLayoutListener(globalLayoutChangeListener)
    }

    internal fun setContentView(contentView: View) {
        if (childCount > 1) {
            throw IllegalStateException("Number of children views must not exceed 1")
        }

        this.contentView = contentView
        removeContentView()

        if (contentView.layoutParams == null) {
            super.addView(contentView, 0, generateDefaultLayoutParams())
        } else {
            super.addView(contentView, 0, contentView.layoutParams)
        }

        // Wait for the next frame commit before sending an ACTIVE state change to listeners.
        CompatImpl.registerFrameCommitCallback(viewTreeObserver, frameCommitCallback)

        if (contentView is SurfaceView) {
            contentView.holder.addCallback(surfaceChangedCallback)
        }
    }

    internal fun onClientClosedSession(error: Throwable? = null) {
        removeContentView()
<<<<<<< HEAD
=======
        signalMeasurer?.dropPendingUpdates()
        signalMeasurer = null
>>>>>>> 3d4510a6
        stateListenerManager.currentUiSessionState =
            if (error != null) {
                SandboxedSdkUiSessionState.Error(error)
            } else {
                SandboxedSdkUiSessionState.Idle
            }
    }

    private fun calculateMeasuredDimension(requestedSize: Int, measureSpec: Int): Int {
        val measureSpecSize = MeasureSpec.getSize(measureSpec)

        when (MeasureSpec.getMode(measureSpec)) {
            MeasureSpec.EXACTLY -> {
                return measureSpecSize
            }
            MeasureSpec.UNSPECIFIED -> {
                return if (requestedSize < 0) {
                    measureSpecSize
                } else {
                    requestedSize
                }
            }
            MeasureSpec.AT_MOST -> {
                return if (requestedSize >= 0) {
                    min(requestedSize, measureSpecSize)
                } else {
                    measureSpecSize
                }
            }
            else -> {
                return measureSpecSize
            }
        }
    }

    override fun onMeasure(widthMeasureSpec: Int, heightMeasureSpec: Int) {
        val newWidth = calculateMeasuredDimension(requestedWidth, widthMeasureSpec)
        val newHeight = calculateMeasuredDimension(requestedHeight, heightMeasureSpec)
        requestedWidth = -1
        requestedHeight = -1
        setMeasuredDimension(newWidth, newHeight)
        if (childCount > 0) {
            measureChild(getChildAt(0), widthMeasureSpec, heightMeasureSpec)
        }
    }

    override fun isTransitionGroup(): Boolean = !isTransitionGroupSet || super.isTransitionGroup()

    override fun setTransitionGroup(isTransitionGroup: Boolean) {
        super.setTransitionGroup(isTransitionGroup)
        isTransitionGroupSet = true
    }

    override fun onLayout(changed: Boolean, left: Int, top: Int, right: Int, bottom: Int) {
        if (this.isWithinPoolingContainer) {
            attachPoolingContainerListener()
        }
        // We will not call client?.notifyResized for the first onLayout call
        // and the case in which the width and the height remain unchanged.
        if (
            (previousWidth != (right - left) || previousHeight != (bottom - top)) &&
                (previousWidth != -1 && previousHeight != -1)
        ) {
            client?.notifyResized(right - left, bottom - top)
        } else {
            // Child needs to receive coordinates that are relative to the parent.
            getChildAt(0)
                ?.layout(
                    /* left = */ 0,
                    /* top = */ 0,
                    /* right = */ right - left,
                    /* bottom = */ bottom - top
                )
        }
        previousHeight = height
        previousWidth = width
        checkClientOpenSession()
        signalMeasurer?.maybeSendSignals()
    }

<<<<<<< HEAD
    private fun closeClient() {
        client?.close()
        client = null
        windowInputToken = null
        removeCallbacks()
    }

    private fun attachPoolingContainerListener() {
        val newPoolingContainerListener = PoolingContainerListener {
            closeClient()
            viewContainingPoolingContainerListener?.removePoolingContainerListener(
                poolingContainerListener
            )
            viewContainingPoolingContainerListener = null
        }

        var currentView = this as View
        var parentView = parent

        while (parentView != null && !(parentView as View).isPoolingContainer) {
            currentView = parentView
            parentView = currentView.parent
        }

        if (currentView == viewContainingPoolingContainerListener) {
            return
        }

        viewContainingPoolingContainerListener?.removePoolingContainerListener(
            poolingContainerListener
        )
        currentView.addPoolingContainerListener(newPoolingContainerListener)
        viewContainingPoolingContainerListener = currentView
        poolingContainerListener = newPoolingContainerListener
    }

    override fun onAttachedToWindow() {
        super.onAttachedToWindow()
        if (client == null || viewContainingPoolingContainerListener == null) {
            if (this.isWithinPoolingContainer) {
                attachPoolingContainerListener()
            }
            CompatImpl.deriveInputTokenAndOpenSession(context, this)
        }
    }

=======
    override fun onWindowVisibilityChanged(visibility: Int) {
        super.onWindowVisibilityChanged(visibility)
        if (visibility == VISIBLE) {
            checkClientOpenSession()
        }
        signalMeasurer?.maybeSendSignals()
    }

    override fun setAlpha(alpha: Float) {
        super.setAlpha(alpha)
        signalMeasurer?.maybeSendSignals()
    }

    private fun closeClient() {
        client?.close()
        client = null
        windowInputToken = null
        removeCallbacks()
    }

    private fun attachPoolingContainerListener() {
        val newPoolingContainerListener = PoolingContainerListener {
            closeClient()
            viewContainingPoolingContainerListener?.removePoolingContainerListener(
                poolingContainerListener
            )
            viewContainingPoolingContainerListener = null
        }

        var currentView = this as View
        var parentView = parent

        while (parentView != null && !(parentView as View).isPoolingContainer) {
            currentView = parentView
            parentView = currentView.parent
        }

        if (currentView == viewContainingPoolingContainerListener) {
            return
        }

        viewContainingPoolingContainerListener?.removePoolingContainerListener(
            poolingContainerListener
        )
        currentView.addPoolingContainerListener(newPoolingContainerListener)
        viewContainingPoolingContainerListener = currentView
        poolingContainerListener = newPoolingContainerListener
    }

    override fun onAttachedToWindow() {
        super.onAttachedToWindow()
        addCallbacksOnWindowAttachment()
        if (client == null || viewContainingPoolingContainerListener == null) {
            if (this.isWithinPoolingContainer) {
                attachPoolingContainerListener()
            }
            CompatImpl.deriveInputTokenAndOpenSession(context, this)
        }
    }

>>>>>>> 3d4510a6
    override fun onDetachedFromWindow() {
        if (!this.isWithinPoolingContainer) {
            closeClient()
        }
<<<<<<< HEAD
=======
        removeCallbacksOnWindowDetachment()
>>>>>>> 3d4510a6
        super.onDetachedFromWindow()
    }

    // TODO(b/298658350): Cache previous config properly to avoid unnecessary binder calls
    override fun onConfigurationChanged(config: Configuration?) {
        requireNotNull(config) { "Config cannot be null" }
        super.onConfigurationChanged(config)
        client?.notifyConfigurationChanged(config)
        checkClientOpenSession()
    }

    /** @throws UnsupportedOperationException when called */
    override fun addView(view: View?, index: Int, params: LayoutParams?) {
        throw UnsupportedOperationException("Cannot add a view to SandboxedSdkView")
    }

    /** @throws UnsupportedOperationException when called */
    override fun removeView(view: View?) {
        throw UnsupportedOperationException("Cannot remove a view from SandboxedSdkView")
    }

    /** @throws UnsupportedOperationException when called */
    override fun removeViewInLayout(view: View?) {
        throw UnsupportedOperationException("Cannot remove a view from SandboxedSdkView")
    }

    /** @throws UnsupportedOperationException when called */
    override fun removeViewsInLayout(start: Int, count: Int) {
        throw UnsupportedOperationException("Cannot remove a view from SandboxedSdkView")
    }

    /** @throws UnsupportedOperationException when called */
    override fun removeViewAt(index: Int) {
        throw UnsupportedOperationException("Cannot remove a view from SandboxedSdkView")
    }

    /** @throws UnsupportedOperationException when called */
    override fun removeViews(start: Int, count: Int) {
        throw UnsupportedOperationException("Cannot remove a view from SandboxedSdkView")
    }

    /** @throws UnsupportedOperationException when called */
    override fun removeAllViews() {
        throw UnsupportedOperationException("Cannot remove a view from SandboxedSdkView")
    }

    /** @throws UnsupportedOperationException when called */
    override fun removeAllViewsInLayout() {
        throw UnsupportedOperationException("Cannot remove a view from SandboxedSdkView")
    }

    private fun addTemporarySurfaceView(surfaceView: SurfaceView) {
        super.addView(surfaceView, 0, generateDefaultLayoutParams())
    }

    private fun removeTemporarySurfaceView(surfaceView: SurfaceView) {
        super.removeView(surfaceView)
    }

    internal class Client(private var sandboxedSdkView: SandboxedSdkView?) :
        SandboxedUiAdapter.SessionClient {

        private var session: SandboxedUiAdapter.Session? = null
        private var pendingWidth: Int? = null
        private var pendingHeight: Int? = null

        private var pendingZOrderOnTop: Boolean? = null
        private var pendingConfiguration: Configuration? = null

        fun notifyConfigurationChanged(configuration: Configuration) {
            val session = session
            if (session != null) {
                session.notifyConfigurationChanged(configuration)
            } else {
                pendingConfiguration = configuration
            }
        }

        fun notifyResized(width: Int, height: Int) {
            val session = session
            if (session != null) {
                session.notifyResized(width, height)
            } else {
                pendingWidth = width
                pendingHeight = height
            }
        }

        fun notifyZOrderChanged(isZOrderOnTop: Boolean) {
            if (sandboxedSdkView?.isZOrderOnTop == isZOrderOnTop) return
            val session = session
            if (session != null) {
                session.notifyZOrderChanged(isZOrderOnTop)
            } else {
                pendingZOrderOnTop = isZOrderOnTop
            }
        }

        fun close() {
            session?.close()
            session = null
            sandboxedSdkView?.onClientClosedSession()
            sandboxedSdkView = null
        }

        override fun onSessionOpened(session: SandboxedUiAdapter.Session) {
            if (sandboxedSdkView == null) {
                session.close()
                return
            }
            val view = checkNotNull(sandboxedSdkView) { "SandboxedSdkView should not be null" }
            view.setContentView(session.view)
            this.session = session
            val width = pendingWidth
            val height = pendingHeight
            if ((width != null) && (height != null) && (width >= 0) && (height >= 0)) {
                session.notifyResized(width, height)
            }
            pendingConfiguration?.let { session.notifyConfigurationChanged(it) }
            pendingConfiguration = null
            pendingZOrderOnTop?.let { session.notifyZOrderChanged(it) }
            pendingZOrderOnTop = null
            if (session.signalOptions.isNotEmpty()) {
                view.signalMeasurer = SandboxedSdkViewSignalMeasurer(view, session)
            }
        }

        override fun onSessionError(throwable: Throwable) {
            if (sandboxedSdkView == null) return

            sandboxedSdkView?.onClientClosedSession(throwable)
        }

        override fun onResizeRequested(width: Int, height: Int) {
            if (sandboxedSdkView == null) return
            sandboxedSdkView?.requestResize(width, height)
        }
    }

    internal class StateListenerManager {
        internal var currentUiSessionState: SandboxedSdkUiSessionState =
            SandboxedSdkUiSessionState.Idle
            set(value) {
                if (field != value) {
                    field = value
                    for (listener in stateChangedListeners) {
                        listener.onStateChanged(currentUiSessionState)
                    }
                }
            }

        private var stateChangedListeners =
            CopyOnWriteArrayList<SandboxedSdkUiSessionStateChangedListener>()

        fun addStateChangedListener(listener: SandboxedSdkUiSessionStateChangedListener) {
            stateChangedListeners.add(listener)
            listener.onStateChanged(currentUiSessionState)
        }

        fun removeStateChangedListener(listener: SandboxedSdkUiSessionStateChangedListener) {
            stateChangedListeners.remove(listener)
        }
    }

    /**
     * Provides backward compat support for APIs.
     *
     * If the API is available, it's called from a version-specific static inner class gated with
     * version check, otherwise a fallback action is taken depending on the situation.
     */
    private object CompatImpl {

        fun deriveInputTokenAndOpenSession(context: Context, sandboxedSdkView: SandboxedSdkView) {
            // TODO(b/284147223): Remove this logic in V+
            if (Build.VERSION.SDK_INT >= Build.VERSION_CODES.UPSIDE_DOWN_CAKE) {
                Api34PlusImpl.attachTemporarySurfaceViewAndOpenSession(context, sandboxedSdkView)
            } else {
                // the openSession signature requires a non-null input token, so the session
                // will not be opened until this is set
                sandboxedSdkView.windowInputToken = Binder()
                sandboxedSdkView.checkClientOpenSession()
            }
        }

        fun setClippingBounds(
            contentView: View?,
            isAttachedToWindow: Boolean,
            currentClippingBounds: Rect
        ) {
            if (Build.VERSION.SDK_INT >= Build.VERSION_CODES.UPSIDE_DOWN_CAKE) {
                Api34PlusImpl.setClippingBounds(
                    contentView,
                    isAttachedToWindow,
                    currentClippingBounds
                )
            }
        }

        fun registerFrameCommitCallback(observer: ViewTreeObserver, callback: Runnable) {
            if (Build.VERSION.SDK_INT >= Build.VERSION_CODES.Q) {
                Api29PlusImpl.registerFrameCommitCallback(observer, callback)
            } else {
                callback.run()
            }
        }

        fun unregisterFrameCommitCallback(observer: ViewTreeObserver, callback: Runnable) {
            if (Build.VERSION.SDK_INT >= Build.VERSION_CODES.Q) {
                Api29PlusImpl.unregisterFrameCommitCallback(observer, callback)
            }
        }

        @RequiresApi(Build.VERSION_CODES.UPSIDE_DOWN_CAKE)
        private object Api34PlusImpl {

            @JvmStatic
<<<<<<< HEAD
            @DoNotInline
=======
>>>>>>> 3d4510a6
            fun setClippingBounds(
                contentView: View?,
                isAttachedToWindow: Boolean,
                currentClippingBounds: Rect
            ) {
                checkNotNull(contentView)
                check(isAttachedToWindow)

                val surfaceView: SurfaceView = contentView as SurfaceView
                val attachedSurfaceControl =
                    checkNotNull(surfaceView.rootSurfaceControl) {
                        "attachedSurfaceControl should be non-null if the window is attached"
                    }
                val name = "clippingBounds-${System.currentTimeMillis()}"
                val clippingBoundsSurfaceControl = SurfaceControl.Builder().setName(name).build()
                val reparentSurfaceControlTransaction =
                    SurfaceControl.Transaction()
                        .reparent(surfaceView.surfaceControl, clippingBoundsSurfaceControl)

                val reparentClippingBoundsTransaction =
                    checkNotNull(
                        attachedSurfaceControl.buildReparentTransaction(
                            clippingBoundsSurfaceControl
                        )
                    ) {
                        "Reparent transaction should be non-null if the window is attached"
                    }
                reparentClippingBoundsTransaction.setCrop(
                    clippingBoundsSurfaceControl,
                    currentClippingBounds
                )
                reparentClippingBoundsTransaction.setVisibility(clippingBoundsSurfaceControl, true)
                reparentSurfaceControlTransaction.merge(reparentClippingBoundsTransaction)
                attachedSurfaceControl.applyTransactionOnDraw(reparentSurfaceControlTransaction)
            }

            @JvmStatic
<<<<<<< HEAD
            @DoNotInline
=======
>>>>>>> 3d4510a6
            fun attachTemporarySurfaceViewAndOpenSession(
                context: Context,
                sandboxedSdkView: SandboxedSdkView
            ) {
                val surfaceView = SurfaceView(context).apply { visibility = GONE }
                val onSurfaceViewAttachedListener =
                    object : OnAttachStateChangeListener {
                        override fun onViewAttachedToWindow(view: View) {
                            view.removeOnAttachStateChangeListener(this)
<<<<<<< HEAD
=======
                            @Suppress("DEPRECATION")
>>>>>>> 3d4510a6
                            sandboxedSdkView.windowInputToken = surfaceView.hostToken
                            sandboxedSdkView.removeTemporarySurfaceView(surfaceView)
                            sandboxedSdkView.checkClientOpenSession()
                        }

                        override fun onViewDetachedFromWindow(view: View) {}
                    }
                surfaceView.addOnAttachStateChangeListener(onSurfaceViewAttachedListener)
                sandboxedSdkView.addTemporarySurfaceView(surfaceView)
            }
        }

        @RequiresApi(Build.VERSION_CODES.Q)
        private object Api29PlusImpl {

            @JvmStatic
            fun registerFrameCommitCallback(observer: ViewTreeObserver, callback: Runnable) {
                observer.registerFrameCommitCallback(callback)
            }

            @JvmStatic
            fun unregisterFrameCommitCallback(observer: ViewTreeObserver, callback: Runnable) {
                observer.unregisterFrameCommitCallback(callback)
            }
        }
    }
}<|MERGE_RESOLUTION|>--- conflicted
+++ resolved
@@ -115,12 +115,9 @@
     // This will only be invoked when the content view has been set and the window is attached.
     private val globalLayoutChangeListener =
         ViewTreeObserver.OnGlobalLayoutListener { updateAndSetClippingBounds() }
-<<<<<<< HEAD
-=======
 
     private val scrollChangedListener =
         ViewTreeObserver.OnScrollChangedListener { signalMeasurer?.maybeSendSignals() }
->>>>>>> 3d4510a6
 
     private var adapter: SandboxedUiAdapter? = null
     private var client: Client? = null
@@ -136,13 +133,10 @@
     internal val stateListenerManager: StateListenerManager = StateListenerManager()
     private var viewContainingPoolingContainerListener: View? = null
     private var poolingContainerListener = PoolingContainerListener {}
-<<<<<<< HEAD
-=======
     private val frameCommitCallback = Runnable {
         stateListenerManager.currentUiSessionState = Active
     }
     internal var signalMeasurer: SandboxedSdkViewSignalMeasurer? = null
->>>>>>> 3d4510a6
 
     /** Adds a state change listener to the UI session and immediately reports the current state. */
     fun addStateChangedListener(stateChangedListener: SandboxedSdkUiSessionStateChangedListener) {
@@ -214,16 +208,12 @@
     private fun checkClientOpenSession() {
         val adapter = adapter
         if (
-<<<<<<< HEAD
-            client == null && adapter != null && windowInputToken != null && width > 0 && height > 0
-=======
             client == null &&
                 adapter != null &&
                 windowInputToken != null &&
                 width > 0 &&
                 height > 0 &&
                 windowVisibility == View.VISIBLE
->>>>>>> 3d4510a6
         ) {
             stateListenerManager.currentUiSessionState = SandboxedSdkUiSessionState.Loading
             client = Client(this)
@@ -239,11 +229,7 @@
         }
     }
 
-<<<<<<< HEAD
-    internal fun requestSize(width: Int, height: Int) {
-=======
     internal fun requestResize(width: Int, height: Int) {
->>>>>>> 3d4510a6
         if (width == this.width && height == this.height) return
         requestedWidth = width
         requestedHeight = height
@@ -299,11 +285,8 @@
 
     internal fun onClientClosedSession(error: Throwable? = null) {
         removeContentView()
-<<<<<<< HEAD
-=======
         signalMeasurer?.dropPendingUpdates()
         signalMeasurer = null
->>>>>>> 3d4510a6
         stateListenerManager.currentUiSessionState =
             if (error != null) {
                 SandboxedSdkUiSessionState.Error(error)
@@ -384,7 +367,19 @@
         signalMeasurer?.maybeSendSignals()
     }
 
-<<<<<<< HEAD
+    override fun onWindowVisibilityChanged(visibility: Int) {
+        super.onWindowVisibilityChanged(visibility)
+        if (visibility == VISIBLE) {
+            checkClientOpenSession()
+        }
+        signalMeasurer?.maybeSendSignals()
+    }
+
+    override fun setAlpha(alpha: Float) {
+        super.setAlpha(alpha)
+        signalMeasurer?.maybeSendSignals()
+    }
+
     private fun closeClient() {
         client?.close()
         client = null
@@ -423,66 +418,6 @@
 
     override fun onAttachedToWindow() {
         super.onAttachedToWindow()
-        if (client == null || viewContainingPoolingContainerListener == null) {
-            if (this.isWithinPoolingContainer) {
-                attachPoolingContainerListener()
-            }
-            CompatImpl.deriveInputTokenAndOpenSession(context, this)
-        }
-    }
-
-=======
-    override fun onWindowVisibilityChanged(visibility: Int) {
-        super.onWindowVisibilityChanged(visibility)
-        if (visibility == VISIBLE) {
-            checkClientOpenSession()
-        }
-        signalMeasurer?.maybeSendSignals()
-    }
-
-    override fun setAlpha(alpha: Float) {
-        super.setAlpha(alpha)
-        signalMeasurer?.maybeSendSignals()
-    }
-
-    private fun closeClient() {
-        client?.close()
-        client = null
-        windowInputToken = null
-        removeCallbacks()
-    }
-
-    private fun attachPoolingContainerListener() {
-        val newPoolingContainerListener = PoolingContainerListener {
-            closeClient()
-            viewContainingPoolingContainerListener?.removePoolingContainerListener(
-                poolingContainerListener
-            )
-            viewContainingPoolingContainerListener = null
-        }
-
-        var currentView = this as View
-        var parentView = parent
-
-        while (parentView != null && !(parentView as View).isPoolingContainer) {
-            currentView = parentView
-            parentView = currentView.parent
-        }
-
-        if (currentView == viewContainingPoolingContainerListener) {
-            return
-        }
-
-        viewContainingPoolingContainerListener?.removePoolingContainerListener(
-            poolingContainerListener
-        )
-        currentView.addPoolingContainerListener(newPoolingContainerListener)
-        viewContainingPoolingContainerListener = currentView
-        poolingContainerListener = newPoolingContainerListener
-    }
-
-    override fun onAttachedToWindow() {
-        super.onAttachedToWindow()
         addCallbacksOnWindowAttachment()
         if (client == null || viewContainingPoolingContainerListener == null) {
             if (this.isWithinPoolingContainer) {
@@ -492,15 +427,11 @@
         }
     }
 
->>>>>>> 3d4510a6
     override fun onDetachedFromWindow() {
         if (!this.isWithinPoolingContainer) {
             closeClient()
         }
-<<<<<<< HEAD
-=======
         removeCallbacksOnWindowDetachment()
->>>>>>> 3d4510a6
         super.onDetachedFromWindow()
     }
 
@@ -717,10 +648,6 @@
         private object Api34PlusImpl {
 
             @JvmStatic
-<<<<<<< HEAD
-            @DoNotInline
-=======
->>>>>>> 3d4510a6
             fun setClippingBounds(
                 contentView: View?,
                 isAttachedToWindow: Boolean,
@@ -758,10 +685,6 @@
             }
 
             @JvmStatic
-<<<<<<< HEAD
-            @DoNotInline
-=======
->>>>>>> 3d4510a6
             fun attachTemporarySurfaceViewAndOpenSession(
                 context: Context,
                 sandboxedSdkView: SandboxedSdkView
@@ -771,10 +694,7 @@
                     object : OnAttachStateChangeListener {
                         override fun onViewAttachedToWindow(view: View) {
                             view.removeOnAttachStateChangeListener(this)
-<<<<<<< HEAD
-=======
                             @Suppress("DEPRECATION")
->>>>>>> 3d4510a6
                             sandboxedSdkView.windowInputToken = surfaceView.hostToken
                             sandboxedSdkView.removeTemporarySurfaceView(surfaceView)
                             sandboxedSdkView.checkClientOpenSession()
