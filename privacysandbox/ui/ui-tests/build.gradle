/*
 * Copyright (C) 2022 The Android Open Source Project
 *
 * Licensed under the Apache License, Version 2.0 (the "License");
 * you may not use this file except in compliance with the License.
 * You may obtain a copy of the License at
 *
 *      http://www.apache.org/licenses/LICENSE-2.0
 *
 * Unless required by applicable law or agreed to in writing, software
 * distributed under the License is distributed on an "AS IS" BASIS,
 * WITHOUT WARRANTIES OR CONDITIONS OF ANY KIND, either express or implied.
 * See the License for the specific language governing permissions and
 * limitations under the License.
 */

/**
 * This file was created using the `create_project.py` script located in the
 * `<AndroidX root>/development/project-creator` directory.
 *
 * Please use that script when creating a new project, rather than copying an existing project and
 * modifying its settings.
 */
import androidx.build.LibraryType

plugins {
    id("AndroidXPlugin")
    id("com.android.library")
    id("org.jetbrains.kotlin.android")
}

dependencies {
    implementation project(path: ':privacysandbox:ui:ui-core')
    implementation project(path: ':privacysandbox:ui:ui-client')
    implementation project(path: ':privacysandbox:ui:ui-provider')
    implementation(libs.kotlinStdlib)
    implementation 'androidx.recyclerview:recyclerview:1.3.2'

    androidTestImplementation(project(":internal-testutils-runtime"))
    androidTestImplementation(libs.junit)
    androidTestImplementation(libs.kotlinStdlib)
    androidTestImplementation(libs.testExtJunit)
    androidTestImplementation(libs.testCore)
    androidTestImplementation(libs.kotlinCoroutinesCore)
    androidTestImplementation(libs.testRunner)
    androidTestImplementation(libs.testRules)
    androidTestImplementation(libs.truth)
    androidTestImplementation project(path: ':appcompat:appcompat')
    androidTestImplementation project(':recyclerview:recyclerview')
<<<<<<< HEAD
    def multidex_version = "2.0.1"
    implementation "androidx.multidex:multidex:$multidex_version"
=======
>>>>>>> 3d4510a6
}

android {
    namespace "androidx.privacysandbox.ui.tests"
}

androidx {
    name = "androidx.privacysandbox.ui:ui-tests"
    type = LibraryType.INTERNAL_TEST_LIBRARY
    inceptionYear = "2022"
}<|MERGE_RESOLUTION|>--- conflicted
+++ resolved
@@ -47,11 +47,6 @@
     androidTestImplementation(libs.truth)
     androidTestImplementation project(path: ':appcompat:appcompat')
     androidTestImplementation project(':recyclerview:recyclerview')
-<<<<<<< HEAD
-    def multidex_version = "2.0.1"
-    implementation "androidx.multidex:multidex:$multidex_version"
-=======
->>>>>>> 3d4510a6
 }
 
 android {
