--- conflicted
+++ resolved
@@ -18,14 +18,6 @@
 
 import android.content.Context
 import android.os.Bundle
-<<<<<<< HEAD
-import android.view.View
-import androidx.privacysandbox.sdkruntime.core.controller.SdkSandboxControllerCompat
-import androidx.privacysandbox.ui.client.SandboxedUiAdapterFactory
-import androidx.privacysandbox.ui.client.view.SandboxedSdkView
-import androidx.privacysandbox.ui.integration.sdkproviderutils.TestAdapters
-import androidx.privacysandbox.ui.integration.testaidl.IAppOwnedMediateeSdkApi
-=======
 import android.os.Process
 import androidx.privacysandbox.sdkruntime.core.controller.SdkSandboxControllerCompat
 import androidx.privacysandbox.ui.core.SandboxedUiAdapter
@@ -35,59 +27,10 @@
 import androidx.privacysandbox.ui.integration.sdkproviderutils.SdkApiConstants.Companion.MediationOption
 import androidx.privacysandbox.ui.integration.sdkproviderutils.TestAdapters
 import androidx.privacysandbox.ui.integration.sdkproviderutils.ViewabilityHandler
->>>>>>> 3d4510a6
 import androidx.privacysandbox.ui.integration.testaidl.IMediateeSdkApi
 import androidx.privacysandbox.ui.integration.testaidl.ISdkApi
 import androidx.privacysandbox.ui.provider.toCoreLibInfo
 
-<<<<<<< HEAD
-class SdkApi(val sdkContext: Context) : ISdkApi.Stub() {
-    private val testAdapters = TestAdapters(sdkContext)
-
-    override fun loadWebViewAd(): Bundle {
-        return testAdapters.WebViewBannerAd().toCoreLibInfo(sdkContext)
-    }
-
-    override fun loadLocalWebViewAd(): Bundle {
-        return testAdapters.LocalViewBannerAd().toCoreLibInfo(sdkContext)
-    }
-
-    override fun loadTestAdWithWaitInsideOnDraw(text: String): Bundle {
-        return testAdapters.TestBannerAdWithWaitInsideOnDraw(text).toCoreLibInfo(sdkContext)
-    }
-
-    override fun loadTestAd(text: String): Bundle {
-        return testAdapters.TestBannerAd(text).toCoreLibInfo(sdkContext)
-    }
-
-    override fun loadMediatedTestAd(count: Int, isAppMediatee: Boolean): Bundle {
-        val mediateeBannerAdBundle = getMediateeBannerAdBundle(count, isAppMediatee)
-        return MediatedBannerAd(mediateeBannerAdBundle).toCoreLibInfo(sdkContext)
-    }
-
-    override fun requestResize(width: Int, height: Int) {}
-
-    private inner class MediatedBannerAd(private val mediateeBannerAdBundle: Bundle?) :
-        TestAdapters.BannerAd() {
-        override fun buildAdView(sessionContext: Context): View {
-            if (mediateeBannerAdBundle == null) {
-                return testAdapters
-                    .TestBannerAdWithWaitInsideOnDraw(
-                        "Mediated SDK is not loaded, this is a mediator Ad!"
-                    )
-                    .buildAdView(sdkContext)
-            }
-
-            val view = SandboxedSdkView(sdkContext)
-            val adapter = SandboxedUiAdapterFactory.createFromCoreLibInfo(mediateeBannerAdBundle)
-            view.setAdapter(adapter)
-            return view
-        }
-    }
-
-    private fun getMediateeBannerAdBundle(count: Int, isAppMediatee: Boolean): Bundle? {
-        val sdkSandboxControllerCompat = SdkSandboxControllerCompat.from(testAdapters.sdkContext)
-=======
 class SdkApi(private val sdkContext: Context) : ISdkApi.Stub() {
     private val testAdapters = TestAdapters(sdkContext)
 
@@ -166,20 +109,10 @@
         drawViewability: Boolean
     ): Bundle {
         val sdkSandboxControllerCompat = SdkSandboxControllerCompat.from(sdkContext)
->>>>>>> 3d4510a6
         if (isAppMediatee) {
             val appOwnedSdkSandboxInterfaces =
                 sdkSandboxControllerCompat.getAppOwnedSdkSandboxInterfaces()
             appOwnedSdkSandboxInterfaces.forEach { appOwnedSdkSandboxInterfaceCompat ->
-<<<<<<< HEAD
-                if (appOwnedSdkSandboxInterfaceCompat.getName().equals(MEDIATEE_SDK)) {
-                    val appOwnedMediateeSdkApi =
-                        IAppOwnedMediateeSdkApi.Stub.asInterface(
-                            appOwnedSdkSandboxInterfaceCompat.getInterface()
-                        )
-                    return appOwnedMediateeSdkApi.loadTestAdWithWaitInsideOnDraw(
-                        "AppOwnedMediation #$count"
-=======
                 if (appOwnedSdkSandboxInterfaceCompat.getName() == MEDIATEE_SDK) {
                     val appOwnedMediateeSdkApi =
                         IMediateeSdkApi.Stub.asInterface(
@@ -189,23 +122,12 @@
                         adType,
                         withSlowDraw,
                         drawViewability
->>>>>>> 3d4510a6
                     )
                 }
             }
         } else {
             val sandboxedSdks = sdkSandboxControllerCompat.getSandboxedSdks()
             sandboxedSdks.forEach { sandboxedSdkCompat ->
-<<<<<<< HEAD
-                if (sandboxedSdkCompat.getSdkInfo()?.name.equals(MEDIATEE_SDK)) {
-                    val mediateeSdkApi =
-                        IMediateeSdkApi.Stub.asInterface(sandboxedSdkCompat.getInterface())
-                    return mediateeSdkApi.loadTestAdWithWaitInsideOnDraw("Mediation #$count")
-                }
-            }
-        }
-        return null
-=======
                 if (sandboxedSdkCompat.getSdkInfo()?.name == MEDIATEE_SDK) {
                     val mediateeSdkApi =
                         IMediateeSdkApi.Stub.asInterface(sandboxedSdkCompat.getInterface())
@@ -217,15 +139,11 @@
         return testAdapters
             .TestBannerAd("Mediated SDK is not loaded, this is a mediator Ad!", true)
             .toCoreLibInfo(sdkContext)
->>>>>>> 3d4510a6
     }
 
     companion object {
         private const val MEDIATEE_SDK =
             "androidx.privacysandbox.ui.integration.mediateesdkprovider"
-<<<<<<< HEAD
-=======
         private const val TAG = "SdkApi"
->>>>>>> 3d4510a6
     }
 }