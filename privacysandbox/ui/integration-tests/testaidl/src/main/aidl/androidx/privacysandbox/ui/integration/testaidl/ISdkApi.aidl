--- conflicted
+++ resolved
@@ -19,16 +19,7 @@
 import android.os.Bundle;
 
 interface ISdkApi {
-<<<<<<< HEAD
-    Bundle loadWebViewAd();
-    Bundle loadLocalWebViewAd();
-    Bundle loadTestAd(String text);
-    Bundle loadTestAdWithWaitInsideOnDraw(String text);
-    Bundle loadMediatedTestAd(int count, boolean isAppMediatee);
-    void requestResize(int width, int height);
-=======
    Bundle loadBannerAd(int adType, int sdkType, boolean withSlowDraw, boolean drawViewability);
    void requestResize(int width, int height);
    oneway void triggerProcessDeath();
->>>>>>> 3d4510a6
 }