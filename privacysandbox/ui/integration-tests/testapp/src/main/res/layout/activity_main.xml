<?xml version="1.0" encoding="utf-8"?>
<!--
  Copyright 2023 The Android Open Source Project

  Licensed under the Apache License, Version 2.0 (the "License");
  you may not use this file except in compliance with the License.
  You may obtain a copy of the License at

       http://www.apache.org/licenses/LICENSE-2.0

  Unless required by applicable law or agreed to in writing, software
  distributed under the License is distributed on an "AS IS" BASIS,
  WITHOUT WARRANTIES OR CONDITIONS OF ANY KIND, either express or implied.
  See the License for the specific language governing permissions and
  limitations under the License.
  -->

<androidx.drawerlayout.widget.DrawerLayout xmlns:android="http://schemas.android.com/apk/res/android"
<<<<<<< HEAD
    xmlns:tools="http://schemas.android.com/tools"
    xmlns:app="http://schemas.android.com/apk/res-auto"
=======
    xmlns:app="http://schemas.android.com/apk/res-auto"
    xmlns:tools="http://schemas.android.com/tools"
>>>>>>> 3d4510a6
    android:id="@+id/drawer"
    android:layout_width="match_parent"
    android:layout_height="match_parent"
    tools:context=".MainActivity">
<<<<<<< HEAD
=======

>>>>>>> 3d4510a6
    <LinearLayout
        android:layout_width="match_parent"
        android:layout_height="match_parent"
        android:orientation="vertical">
<<<<<<< HEAD
        <Button
            android:layout_width="match_parent"
            android:layout_height="50dp"
            android:id="@+id/toggle_drawer_button"
            android:text="Open Options"/>
=======

        <Button
            android:id="@+id/toggle_drawer_button"
            android:layout_width="match_parent"
            android:layout_height="50dp"
            android:text="Open Options" />

>>>>>>> 3d4510a6
        <FrameLayout
            android:id="@+id/content_fragment_container"
            android:layout_width="match_parent"
            android:layout_height="0dp"
<<<<<<< HEAD
            android:layout_weight="1"/>
    </LinearLayout>
=======
            android:layout_weight="1" />
    </LinearLayout>

>>>>>>> 3d4510a6
    <com.google.android.material.navigation.NavigationView
        android:id="@+id/navigation_view"
        android:layout_width="wrap_content"
        android:layout_height="match_parent"
        android:layout_gravity="start"
<<<<<<< HEAD
        app:menu="@layout/action_menu" />
=======
        app:menu="@layout/action_menu">

        <Spinner
            android:id="@+id/mediation_dropdown_menu"
            android:layout_width="match_parent"
            android:layout_height="wrap_content"
            android:layout_gravity="center"
            android:background="@android:drawable/btn_dropdown"
            android:spinnerMode="dropdown" />

        <Spinner
            android:id="@+id/ad_type_dropdown_menu"
            android:layout_width="match_parent"
            android:layout_height="wrap_content"
            android:layout_gravity="center"
            android:layout_marginTop="50dp"
            android:background="@android:drawable/btn_dropdown"
            android:spinnerMode="dropdown" />

        <com.google.android.material.switchmaterial.SwitchMaterial
            android:id="@+id/display_viewability_switch"
            android:layout_width="wrap_content"
            android:layout_height="wrap_content"
            android:layout_gravity="center"
            android:layout_marginTop="100dp"
            android:checked="false"
            android:text="@string/display_viewability_switch" />

        <com.google.android.material.switchmaterial.SwitchMaterial
            android:id="@+id/zorder_below_switch"
            android:layout_width="wrap_content"
            android:layout_height="wrap_content"
            android:layout_gravity="center"
            android:layout_marginTop="150dp"
            android:checked="false"
            android:text="@string/zorder_below_switch" />

        <Button
            android:id="@+id/trigger_sandbox_death"
            android:layout_width="wrap_content"
            android:layout_height="wrap_content"
            android:layout_gravity="center"
            android:layout_marginTop="200dp"
            android:text="@string/trigger_sandbox_death_button" />
    </com.google.android.material.navigation.NavigationView>
>>>>>>> 3d4510a6
</androidx.drawerlayout.widget.DrawerLayout><|MERGE_RESOLUTION|>--- conflicted
+++ resolved
@@ -16,32 +16,17 @@
   -->
 
 <androidx.drawerlayout.widget.DrawerLayout xmlns:android="http://schemas.android.com/apk/res/android"
-<<<<<<< HEAD
-    xmlns:tools="http://schemas.android.com/tools"
-    xmlns:app="http://schemas.android.com/apk/res-auto"
-=======
     xmlns:app="http://schemas.android.com/apk/res-auto"
     xmlns:tools="http://schemas.android.com/tools"
->>>>>>> 3d4510a6
     android:id="@+id/drawer"
     android:layout_width="match_parent"
     android:layout_height="match_parent"
     tools:context=".MainActivity">
-<<<<<<< HEAD
-=======
 
->>>>>>> 3d4510a6
     <LinearLayout
         android:layout_width="match_parent"
         android:layout_height="match_parent"
         android:orientation="vertical">
-<<<<<<< HEAD
-        <Button
-            android:layout_width="match_parent"
-            android:layout_height="50dp"
-            android:id="@+id/toggle_drawer_button"
-            android:text="Open Options"/>
-=======
 
         <Button
             android:id="@+id/toggle_drawer_button"
@@ -49,27 +34,18 @@
             android:layout_height="50dp"
             android:text="Open Options" />
 
->>>>>>> 3d4510a6
         <FrameLayout
             android:id="@+id/content_fragment_container"
             android:layout_width="match_parent"
             android:layout_height="0dp"
-<<<<<<< HEAD
-            android:layout_weight="1"/>
-    </LinearLayout>
-=======
             android:layout_weight="1" />
     </LinearLayout>
 
->>>>>>> 3d4510a6
     <com.google.android.material.navigation.NavigationView
         android:id="@+id/navigation_view"
         android:layout_width="wrap_content"
         android:layout_height="match_parent"
         android:layout_gravity="start"
-<<<<<<< HEAD
-        app:menu="@layout/action_menu" />
-=======
         app:menu="@layout/action_menu">
 
         <Spinner
@@ -115,5 +91,4 @@
             android:layout_marginTop="200dp"
             android:text="@string/trigger_sandbox_death_button" />
     </com.google.android.material.navigation.NavigationView>
->>>>>>> 3d4510a6
 </androidx.drawerlayout.widget.DrawerLayout>