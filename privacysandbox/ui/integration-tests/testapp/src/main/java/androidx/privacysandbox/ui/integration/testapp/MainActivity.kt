--- conflicted
+++ resolved
@@ -21,25 +21,16 @@
 import android.os.ext.SdkExtensions
 import android.util.Log
 import android.view.View
-<<<<<<< HEAD
-import android.widget.Button
-=======
 import android.widget.AdapterView
 import android.widget.ArrayAdapter
 import android.widget.Button
 import android.widget.Spinner
 import android.widget.Toast
->>>>>>> 3d4510a6
 import androidx.annotation.RequiresExtension
 import androidx.appcompat.app.AppCompatActivity
 import androidx.drawerlayout.widget.DrawerLayout
 import androidx.drawerlayout.widget.DrawerLayout.DrawerListener
 import androidx.privacysandbox.sdkruntime.client.SdkSandboxManagerCompat
-<<<<<<< HEAD
-import androidx.privacysandbox.sdkruntime.core.AppOwnedSdkSandboxInterfaceCompat
-import androidx.privacysandbox.sdkruntime.core.LoadSdkCompatException
-import com.google.android.material.navigation.NavigationView
-=======
 import androidx.privacysandbox.sdkruntime.client.SdkSandboxProcessDeathCallbackCompat
 import androidx.privacysandbox.sdkruntime.core.AppOwnedSdkSandboxInterfaceCompat
 import androidx.privacysandbox.sdkruntime.core.LoadSdkCompatException
@@ -48,7 +39,6 @@
 import androidx.privacysandbox.ui.integration.sdkproviderutils.SdkApiConstants.Companion.MediationOption
 import com.google.android.material.navigation.NavigationView
 import com.google.android.material.switchmaterial.SwitchMaterial
->>>>>>> 3d4510a6
 import kotlinx.coroutines.CoroutineScope
 import kotlinx.coroutines.Dispatchers
 import kotlinx.coroutines.launch
@@ -58,8 +48,6 @@
     private lateinit var drawerLayout: DrawerLayout
     private lateinit var navigationView: NavigationView
     private lateinit var currentFragment: BaseFragment
-<<<<<<< HEAD
-=======
     private lateinit var triggerSandboxDeathButton: Button
     private lateinit var zOrderToggleButton: SwitchMaterial
     private lateinit var viewabilityToggleButton: SwitchMaterial
@@ -70,7 +58,6 @@
 
     @MediationOption private var mediationOption = MediationOption.NON_MEDIATED
     private var drawViewabilityLayer = false
->>>>>>> 3d4510a6
 
     // TODO(b/257429573): Remove this line once fixed.
     @RequiresExtension(extension = SdkExtensions.AD_SERVICES, version = 5)
@@ -79,11 +66,6 @@
         setContentView(R.layout.activity_main)
         drawerLayout = findViewById(R.id.drawer)
         navigationView = findViewById(R.id.navigation_view)
-<<<<<<< HEAD
-
-        sdkSandboxManager = SdkSandboxManagerCompat.from(applicationContext)
-
-=======
         zOrderToggleButton = findViewById(R.id.zorder_below_switch)
         viewabilityToggleButton = findViewById(R.id.display_viewability_switch)
         triggerSandboxDeathButton = findViewById(R.id.trigger_sandbox_death)
@@ -102,7 +84,6 @@
 
         sdkSandboxManager = SdkSandboxManagerCompat.from(applicationContext)
         sdkSandboxManager.addSdkSandboxProcessDeathCallback(Runnable::run, DeathCallbackImpl())
->>>>>>> 3d4510a6
         Log.i(TAG, "Loading SDK")
         CoroutineScope(Dispatchers.Default).launch {
             try {
@@ -115,13 +96,6 @@
                         AppOwnedSdkSandboxInterfaceCompat(
                             MEDIATEE_SDK_NAME,
                             /*version=*/ 0,
-<<<<<<< HEAD
-                            AppOwnedMediateeSdkApi(applicationContext)
-                        )
-                    )
-                }
-                switchContentFragment(MainFragment(), "Main CUJ")
-=======
                             MediateeSdkApiImpl(applicationContext)
                         )
                     )
@@ -130,7 +104,6 @@
                 // TODO(b/337793172): Replace with a default fragment
                 switchContentFragment(ResizeFragment(), "Resize CUJ")
 
->>>>>>> 3d4510a6
                 initializeOptionsButton()
                 initializeDrawer()
             } catch (e: LoadSdkCompatException) {
@@ -146,35 +119,6 @@
         initializeToggles()
     }
 
-<<<<<<< HEAD
-    private fun initializeOptionsButton() {
-        val button: Button = findViewById(R.id.toggle_drawer_button)
-        button.setOnClickListener {
-            if (drawerLayout.isOpen) {
-                drawerLayout.closeDrawers()
-            } else {
-                currentFragment.handleDrawerStateChange(true)
-                drawerLayout.open()
-            }
-        }
-    }
-
-    private fun initializeDrawer() {
-        drawerLayout.addDrawerListener(
-            object : DrawerListener {
-                override fun onDrawerSlide(drawerView: View, slideOffset: Float) {}
-
-                override fun onDrawerOpened(drawerView: View) {
-                    // we handle this in the button onClick instead
-                }
-
-                override fun onDrawerClosed(drawerView: View) {
-                    currentFragment.handleDrawerStateChange(false)
-                }
-
-                override fun onDrawerStateChanged(newState: Int) {}
-            }
-=======
     override fun onDestroy() {
         super.onDestroy()
         sdkSandboxManager.unregisterAppOwnedSdkSandboxInterface(MEDIATEE_SDK_NAME)
@@ -335,22 +279,14 @@
 
                 override fun onDrawerStateChanged(newState: Int) {}
             }
->>>>>>> 3d4510a6
         )
         navigationView.setNavigationItemSelectedListener {
             val itemId = it.itemId
             when (itemId) {
-<<<<<<< HEAD
-                R.id.item_main -> switchContentFragment(MainFragment(), it.title)
-                R.id.item_pooling_container ->
-                    switchContentFragment(PoolingContainerFragment(), it.title)
-                R.id.item_sandbox_death -> switchContentFragment(SandboxDeathFragment(), it.title)
-=======
                 R.id.item_resize -> switchContentFragment(ResizeFragment(), it.title)
                 R.id.item_scroll -> switchContentFragment(ScrollFragment(), it.title)
                 R.id.item_pooling_container ->
                     switchContentFragment(PoolingContainerFragment(), it.title)
->>>>>>> 3d4510a6
                 else -> {
                     Log.e(TAG, "Invalid fragment option")
                     true
@@ -360,10 +296,7 @@
     }
 
     private fun switchContentFragment(fragment: BaseFragment, title: CharSequence?): Boolean {
-<<<<<<< HEAD
-=======
         enableAllControls()
->>>>>>> 3d4510a6
         drawerLayout.closeDrawers()
         supportFragmentManager
             .beginTransaction()
@@ -374,14 +307,11 @@
         return true
     }
 
-<<<<<<< HEAD
-=======
     /** Loads all ads in the current fragment. */
     private fun loadAllAds() {
         currentFragment.handleLoadAdFromDrawer(adType, mediationOption, drawViewabilityLayer)
     }
 
->>>>>>> 3d4510a6
     companion object {
         private const val TAG = "TestSandboxClient"
 
