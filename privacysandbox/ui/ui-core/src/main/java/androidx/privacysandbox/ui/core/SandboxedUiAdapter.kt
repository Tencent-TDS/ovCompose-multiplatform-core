/*
 * Copyright 2022 The Android Open Source Project
 *
 * Licensed under the Apache License, Version 2.0 (the "License");
 * you may not use this file except in compliance with the License.
 * You may obtain a copy of the License at
 *
 *      http://www.apache.org/licenses/LICENSE-2.0
 *
 * Unless required by applicable law or agreed to in writing, software
 * distributed under the License is distributed on an "AS IS" BASIS,
 * WITHOUT WARRANTIES OR CONDITIONS OF ANY KIND, either express or implied.
 * See the License for the specific language governing permissions and
 * limitations under the License.
 */

package androidx.privacysandbox.ui.core

import android.content.Context
import android.content.res.Configuration
import android.os.Bundle
import android.os.IBinder
import android.view.View
import java.lang.AutoCloseable
import java.util.concurrent.Executor

/**
 * An Adapter that provides content from a SandboxedSdk to be displayed as part of a host app's UI.
 */
interface SandboxedUiAdapter {

    /**
     * Open a new session for displaying content with an initial size of
     * [initialWidth]x[initialHeight] pixels. [client] will receive all incoming communication from
     * the provider of content. All incoming calls to [client] will be made through the provided
     * [clientExecutor]. [isZOrderOnTop] tracks if the content surface will be placed on top of its
     * window
     */
    fun openSession(
        context: Context,
        windowInputToken: IBinder,
        initialWidth: Int,
        initialHeight: Int,
        isZOrderOnTop: Boolean,
        clientExecutor: Executor,
        client: SessionClient
    )

<<<<<<< HEAD
=======
    /**
     * Adds a [SessionObserverFactory] with a [SandboxedUiAdapter] for tracking UI presentation
     * state across UI sessions. This has no effect on already open sessions.
     *
     * For each [SandboxedUiAdapter.Session] that is created for the adapter after registration is
     * complete, [SessionObserverFactory.create] will be invoked to allow a new [SessionObserver]
     * instance to be attached to the UI session. This [SessionObserver] will receive UI updates for
     * the lifetime of the session. There may be one or more UI sessions created for a
     * [SandboxedUiAdapter], and a separate [SessionObserverFactory.create] call will be made for
     * each one.
     */
    fun addObserverFactory(sessionObserverFactory: SessionObserverFactory)

    /**
     * Removes a [SessionObserverFactory] from a [SandboxedUiAdapter], if it has been previously
     * added with [addObserverFactory].
     *
     * If the [SessionObserverFactory] was not previously added, no action is performed. Any
     * existing [SessionObserver] instances that have been created by the [SessionObserverFactory]
     * will continue to receive updates until their corresponding [SandboxedUiAdapter.Session] has
     * been closed. For any subsequent sessions created for the [SandboxedUiAdapter], no call to
     * [SessionObserverFactory.create] will be made.
     */
    fun removeObserverFactory(sessionObserverFactory: SessionObserverFactory)

>>>>>>> 3d4510a6
    /** A single session with the provider of remote content. */
    interface Session : AutoCloseable {

        /**
         * Return the [View] that presents content for this session. The same view will be returned
         * for the life of the session object. Accessing [view] after [close] may throw an
         * [IllegalStateException].
         */
        val view: View

        /**
         * The set of options that will be used to determine what information is calculated and sent
         * to [SessionObserver]s attached to this session.
         *
         * This value should not be directly set by UI providers. Instead, the registration of any
         * [SessionObserverFactory] with [addObserverFactory] will indicate that information should
         * be calculated for this session.
         */
        val signalOptions: Set<String>

        /**
         * Notify the provider that the size of the host presentation area has changed to a size of
         * [width] x [height] pixels.
         */
        fun notifyResized(width: Int, height: Int)

        /**
         * Notify the provider that there's a change in the intended z order of the session UI and
         * it is now set to [isZOrderOnTop].
         */
        fun notifyZOrderChanged(isZOrderOnTop: Boolean)

        /** Notify the session that the host configuration has changed to [configuration]. */
        fun notifyConfigurationChanged(configuration: Configuration)
<<<<<<< HEAD
=======

        /**
         * Notify the session when the presentation state of its UI container has changed.
         *
         * [uiContainerInfo] contains a Bundle that represents the state of the container. The exact
         * details of this Bundle depend on the container this Bundle is describing. This
         * notification is not in real time and is throttled, so it should not be used to react to
         * UI changes on the client side.
         *
         * UI providers should use [addObserverFactory] to observe UI changes rather than using this
         * method.
         */
        fun notifyUiChanged(uiContainerInfo: Bundle)
>>>>>>> 3d4510a6

        /**
         * Close this session, indicating that the remote provider of content should dispose of
         * associated resources and that the [SessionClient] should not receive further callback
         * events.
         */
        override fun close()
    }

    /** The client of a single session that will receive callback events from an active session. */
    interface SessionClient {
        /**
         * Called to report that the session was opened successfully, delivering the [Session]
         * handle that should be used to notify the session of UI events.
         */
        fun onSessionOpened(session: Session)

        /**
         * Called to report a terminal error in the session. No further events will be reported to
         * this [SessionClient] and any further or currently pending calls to the [Session] that may
         * have been in flight may be ignored.
         */
        fun onSessionError(throwable: Throwable)

        /**
         * Called when the provider of content would like the UI to be presented at [width] and
         * [height]. The library tries to get as close a fit as possible whilst staying within the
         * container's constraints.
         */
        fun onResizeRequested(width: Int, height: Int)
    }
}<|MERGE_RESOLUTION|>--- conflicted
+++ resolved
@@ -46,8 +46,6 @@
         client: SessionClient
     )
 
-<<<<<<< HEAD
-=======
     /**
      * Adds a [SessionObserverFactory] with a [SandboxedUiAdapter] for tracking UI presentation
      * state across UI sessions. This has no effect on already open sessions.
@@ -73,7 +71,6 @@
      */
     fun removeObserverFactory(sessionObserverFactory: SessionObserverFactory)
 
->>>>>>> 3d4510a6
     /** A single session with the provider of remote content. */
     interface Session : AutoCloseable {
 
@@ -108,8 +105,6 @@
 
         /** Notify the session that the host configuration has changed to [configuration]. */
         fun notifyConfigurationChanged(configuration: Configuration)
-<<<<<<< HEAD
-=======
 
         /**
          * Notify the session when the presentation state of its UI container has changed.
@@ -123,7 +118,6 @@
          * method.
          */
         fun notifyUiChanged(uiContainerInfo: Bundle)
->>>>>>> 3d4510a6
 
         /**
          * Close this session, indicating that the remote provider of content should dispose of
