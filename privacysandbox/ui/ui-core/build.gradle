--- conflicted
+++ resolved
@@ -31,12 +31,8 @@
 
 dependencies {
     api(libs.kotlinStdlib)
-<<<<<<< HEAD
-    api("androidx.annotation:annotation:1.1.0")
-=======
     implementation(libs.kotlinCoroutinesCore)
     api("androidx.annotation:annotation:1.8.1")
->>>>>>> 6f09cf2a
     androidTestImplementation(libs.junit)
     androidTestImplementation(libs.kotlinStdlib)
     androidTestImplementation(libs.testExtJunit)
@@ -62,6 +58,5 @@
     type = LibraryType.PUBLISHED_LIBRARY
     inceptionYear = "2022"
     description = "contains core definitions for the privacysandbox ui library."
-    metalavaK2UastEnabled = true
     legacyDisableKotlinStrictApiMode = true
 }