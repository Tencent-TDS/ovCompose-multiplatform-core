--- conflicted
+++ resolved
@@ -1,9 +1,5 @@
 <?xml version="1.0" encoding="UTF-8"?>
-<<<<<<< HEAD
-<issues format="4" by="lint 3.0.0-alpha9">
-=======
 <issues format="4" by="lint 3.0.0-beta6">
->>>>>>> b6838fd2
 
     <issue
         id="WrongConstant"
