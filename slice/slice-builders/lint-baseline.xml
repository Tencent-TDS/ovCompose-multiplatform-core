<?xml version="1.0" encoding="UTF-8"?>
<<<<<<< HEAD
<issues format="6" by="lint 8.4.0-alpha12" type="baseline" client="gradle" dependencies="false" name="AGP (8.4.0-alpha12)" variant="all" version="8.4.0-alpha12">
=======
<issues format="6" by="lint 8.7.0-alpha02" type="baseline" client="gradle" dependencies="false" name="AGP (8.7.0-alpha02)" variant="all" version="8.7.0-alpha02">
>>>>>>> 3d4510a6

    <issue
        id="WrongConstant"
        message="Must be one of: SliceHints.LARGE_IMAGE, SliceHints.SMALL_IMAGE, SliceHints.ICON_IMAGE, SliceHints.RAW_IMAGE_SMALL, SliceHints.RAW_IMAGE_LARGE, SliceHints.UNKNOWN_IMAGE, SliceHints.ACTION_WITH_LABEL"
        errorLine1="        mSliceAction = new SliceActionImpl(action, actionIcon, imageMode, actionTitle);"
        errorLine2="                                                               ~~~~~~~~~">
        <location
            file="src/main/java/androidx/slice/builders/SliceAction.java"/>
    </issue>

    <issue
<<<<<<< HEAD
        id="ClassVerificationFailure"
        message="This call references a method added in API level 26; however, the containing class androidx.slice.builders.impl.ListBuilderBasicImpl is reachable from earlier API levels and will fail run-time class verification."
        errorLine1="        setTtl(ttl == null ? INFINITY : ttl.toMillis());"
        errorLine2="                                            ~~~~~~~~">
        <location
            file="src/main/java/androidx/slice/builders/impl/ListBuilderBasicImpl.java"/>
    </issue>

    <issue
        id="ClassVerificationFailure"
        message="This call references a method added in API level 26; however, the containing class androidx.slice.builders.impl.ListBuilderImpl is reachable from earlier API levels and will fail run-time class verification."
        errorLine1="        setTtl(ttl == null ? INFINITY : ttl.toMillis());"
        errorLine2="                                            ~~~~~~~~">
        <location
            file="src/main/java/androidx/slice/builders/impl/ListBuilderImpl.java"/>
=======
        id="WrongConstant"
        message="Must be one of: ListBuilder.LARGE_IMAGE, ListBuilder.SMALL_IMAGE, ListBuilder.ICON_IMAGE, ListBuilder.RAW_IMAGE_SMALL, ListBuilder.RAW_IMAGE_LARGE, ListBuilder.UNKNOWN_IMAGE, ListBuilder.ACTION_WITH_LABEL"
        errorLine1="        return mSliceAction.getImageMode();"
        errorLine2="               ~~~~~~~~~~~~~~~~~~~~~~~~~~~">
        <location
            file="src/main/java/androidx/slice/builders/SliceAction.java"/>
>>>>>>> 3d4510a6
    </issue>

    <issue
        id="ObsoleteSdkInt"
        message="Unnecessary; SDK_INT is always >= 21"
        errorLine1="    @RequiresApi(21)"
        errorLine2="    ~~~~~~~~~~~~~~~~">
        <location
            file="src/main/java/androidx/slice/builders/impl/ListBuilder.java"/>
    </issue>

    <issue
        id="ObsoleteSdkInt"
        message="Unnecessary; SDK_INT is always >= 21"
        errorLine1="    @RequiresApi(21)"
        errorLine2="    ~~~~~~~~~~~~~~~~">
        <location
            file="src/main/java/androidx/slice/builders/ListBuilder.java"/>
    </issue>

    <issue
        id="ObsoleteSdkInt"
        message="Unnecessary; SDK_INT is always >= 21"
        errorLine1="    @RequiresApi(21)"
        errorLine2="    ~~~~~~~~~~~~~~~~">
        <location
            file="src/main/java/androidx/slice/builders/impl/ListBuilderBasicImpl.java"/>
    </issue>

    <issue
        id="ObsoleteSdkInt"
        message="Unnecessary; SDK_INT is always >= 21"
        errorLine1="    @RequiresApi(21)"
        errorLine2="    ~~~~~~~~~~~~~~~~">
        <location
            file="src/main/java/androidx/slice/builders/impl/ListBuilderBasicImpl.java"/>
    </issue>

    <issue
        id="ObsoleteSdkInt"
        message="Unnecessary; SDK_INT is always >= 21"
        errorLine1="    @RequiresApi(21)"
        errorLine2="    ~~~~~~~~~~~~~~~~">
        <location
            file="src/main/java/androidx/slice/builders/impl/ListBuilderImpl.java"/>
    </issue>

    <issue
        id="ObsoleteSdkInt"
        message="Unnecessary; SDK_INT is always >= 21"
        errorLine1="    @RequiresApi(21)"
        errorLine2="    ~~~~~~~~~~~~~~~~">
        <location
            file="src/main/java/androidx/slice/builders/impl/ListBuilderImpl.java"/>
    </issue>

</issues><|MERGE_RESOLUTION|>--- conflicted
+++ resolved
@@ -1,9 +1,5 @@
 <?xml version="1.0" encoding="UTF-8"?>
-<<<<<<< HEAD
-<issues format="6" by="lint 8.4.0-alpha12" type="baseline" client="gradle" dependencies="false" name="AGP (8.4.0-alpha12)" variant="all" version="8.4.0-alpha12">
-=======
 <issues format="6" by="lint 8.7.0-alpha02" type="baseline" client="gradle" dependencies="false" name="AGP (8.7.0-alpha02)" variant="all" version="8.7.0-alpha02">
->>>>>>> 3d4510a6
 
     <issue
         id="WrongConstant"
@@ -15,30 +11,12 @@
     </issue>
 
     <issue
-<<<<<<< HEAD
-        id="ClassVerificationFailure"
-        message="This call references a method added in API level 26; however, the containing class androidx.slice.builders.impl.ListBuilderBasicImpl is reachable from earlier API levels and will fail run-time class verification."
-        errorLine1="        setTtl(ttl == null ? INFINITY : ttl.toMillis());"
-        errorLine2="                                            ~~~~~~~~">
-        <location
-            file="src/main/java/androidx/slice/builders/impl/ListBuilderBasicImpl.java"/>
-    </issue>
-
-    <issue
-        id="ClassVerificationFailure"
-        message="This call references a method added in API level 26; however, the containing class androidx.slice.builders.impl.ListBuilderImpl is reachable from earlier API levels and will fail run-time class verification."
-        errorLine1="        setTtl(ttl == null ? INFINITY : ttl.toMillis());"
-        errorLine2="                                            ~~~~~~~~">
-        <location
-            file="src/main/java/androidx/slice/builders/impl/ListBuilderImpl.java"/>
-=======
         id="WrongConstant"
         message="Must be one of: ListBuilder.LARGE_IMAGE, ListBuilder.SMALL_IMAGE, ListBuilder.ICON_IMAGE, ListBuilder.RAW_IMAGE_SMALL, ListBuilder.RAW_IMAGE_LARGE, ListBuilder.UNKNOWN_IMAGE, ListBuilder.ACTION_WITH_LABEL"
         errorLine1="        return mSliceAction.getImageMode();"
         errorLine2="               ~~~~~~~~~~~~~~~~~~~~~~~~~~~">
         <location
             file="src/main/java/androidx/slice/builders/SliceAction.java"/>
->>>>>>> 3d4510a6
     </issue>
 
     <issue
