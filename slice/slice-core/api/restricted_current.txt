--- conflicted
+++ resolved
@@ -100,11 +100,7 @@
     method @Deprecated @RestrictTo(androidx.annotation.RestrictTo.Scope.LIBRARY_GROUP_PREFIX) public static java.util.Set<androidx.slice.SliceSpec!>? getCurrentSpecs();
     method @Deprecated public java.util.List<android.net.Uri!> getPinnedSlices();
     method @Deprecated public final String? getType(android.net.Uri);
-<<<<<<< HEAD
-    method @RestrictTo(androidx.annotation.RestrictTo.Scope.LIBRARY) public Object? getWrapper();
-=======
     method @Deprecated @RestrictTo(androidx.annotation.RestrictTo.Scope.LIBRARY) public Object? getWrapper();
->>>>>>> 3d4510a6
     method @Deprecated public final android.net.Uri? insert(android.net.Uri, android.content.ContentValues?);
     method @Deprecated public abstract androidx.slice.Slice? onBindSlice(android.net.Uri);
     method @Deprecated public final boolean onCreate();
