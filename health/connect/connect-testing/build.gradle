--- conflicted
+++ resolved
@@ -47,8 +47,7 @@
     }
     namespace "androidx.health.connect.testing"
     testOptions.unitTests.includeAndroidResources = true
-    compileSdk = 34
-    compileSdkExtension = 10
+    compileSdk = 35
 }
 
 androidx {
@@ -57,13 +56,5 @@
     type = LibraryType.PUBLISHED_TEST_LIBRARY
     inceptionYear = "2024"
     description = "Test utils for Health Connect. This library should be added as a test dependency when writing unit tests that call HealthConnect APIs."
+    samples(project(":health:connect:connect-testing-samples"))
 }
-<<<<<<< HEAD
-
-tasks.withType(KotlinCompile).configureEach {
-    kotlinOptions {
-        freeCompilerArgs += ["-opt-in=kotlin.RequiresOptIn", "-opt-in=androidx.health.connect.client.ExperimentalHealthConnectApi"]
-    }
-}
-=======
->>>>>>> fea5a8a9
