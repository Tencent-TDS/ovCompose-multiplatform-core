--- conflicted
+++ resolved
@@ -37,10 +37,7 @@
  * @throws SecurityException For requests with unpermitted access.
  * @throws IOException For any disk I/O issues.
  * @throws IllegalStateException If service is not available.
-<<<<<<< HEAD
-=======
  * @sample androidx.health.connect.client.samples.DeleteByUniqueIdentifier
->>>>>>> 3d4510a6
  * @see HealthConnectClient.deleteRecords
  *
  * Example usage to delete written steps data by its unique identifier:
@@ -67,10 +64,7 @@
  * @throws SecurityException For requests with unpermitted access.
  * @throws IOException For any disk I/O issues.
  * @throws IllegalStateException If service is not available.
-<<<<<<< HEAD
-=======
  * @sample androidx.health.connect.client.samples.DeleteByTimeRange
->>>>>>> 3d4510a6
  * @see HealthConnectClient.deleteRecords
  *
  * Example usage to delete written steps data in a time range:
