/*
 * Copyright (C) 2022 The Android Open Source Project
 *
 * Licensed under the Apache License, Version 2.0 (the "License");
 * you may not use this file except in compliance with the License.
 * You may obtain a copy of the License at
 *
 *      http://www.apache.org/licenses/LICENSE-2.0
 *
 * Unless required by applicable law or agreed to in writing, software
 * distributed under the License is distributed on an "AS IS" BASIS,
 * WITHOUT WARRANTIES OR CONDITIONS OF ANY KIND, either express or implied.
 * See the License for the specific language governing permissions and
 * limitations under the License.
 */
package androidx.health.connect.client.permission

import androidx.annotation.RestrictTo
import androidx.health.connect.client.HealthConnectFeatures
import androidx.health.connect.client.records.ActiveCaloriesBurnedRecord
import androidx.health.connect.client.records.BasalBodyTemperatureRecord
import androidx.health.connect.client.records.BasalMetabolicRateRecord
import androidx.health.connect.client.records.BloodGlucoseRecord
import androidx.health.connect.client.records.BloodPressureRecord
import androidx.health.connect.client.records.BodyFatRecord
import androidx.health.connect.client.records.BodyTemperatureRecord
import androidx.health.connect.client.records.BodyWaterMassRecord
import androidx.health.connect.client.records.BoneMassRecord
import androidx.health.connect.client.records.CervicalMucusRecord
import androidx.health.connect.client.records.CyclingPedalingCadenceRecord
import androidx.health.connect.client.records.DistanceRecord
import androidx.health.connect.client.records.ElevationGainedRecord
import androidx.health.connect.client.records.ExerciseSessionRecord
import androidx.health.connect.client.records.FloorsClimbedRecord
import androidx.health.connect.client.records.HeartRateRecord
import androidx.health.connect.client.records.HeartRateVariabilityRmssdRecord
import androidx.health.connect.client.records.HeightRecord
import androidx.health.connect.client.records.HydrationRecord
import androidx.health.connect.client.records.IntermenstrualBleedingRecord
import androidx.health.connect.client.records.LeanBodyMassRecord
import androidx.health.connect.client.records.MenstruationFlowRecord
import androidx.health.connect.client.records.MenstruationPeriodRecord
import androidx.health.connect.client.records.NutritionRecord
import androidx.health.connect.client.records.OvulationTestRecord
import androidx.health.connect.client.records.OxygenSaturationRecord
import androidx.health.connect.client.records.PowerRecord
import androidx.health.connect.client.records.Record
import androidx.health.connect.client.records.RespiratoryRateRecord
import androidx.health.connect.client.records.RestingHeartRateRecord
import androidx.health.connect.client.records.SexualActivityRecord
import androidx.health.connect.client.records.SkinTemperatureRecord
import androidx.health.connect.client.records.SleepSessionRecord
import androidx.health.connect.client.records.SpeedRecord
import androidx.health.connect.client.records.StepsCadenceRecord
import androidx.health.connect.client.records.StepsRecord
import androidx.health.connect.client.records.TotalCaloriesBurnedRecord
import androidx.health.connect.client.records.Vo2MaxRecord
import androidx.health.connect.client.records.WeightRecord
import androidx.health.connect.client.records.WheelchairPushesRecord
import kotlin.reflect.KClass

/**
 * A Permission either to read or write data associated with a [Record] type.
 *
 * @see androidx.health.connect.client.PermissionController
 */
public class HealthPermission
internal constructor(
    /** type of [Record] the permission gives access for. */
    internal val recordType: KClass<out Record>,
    /** whether read or write access. */
    @property:AccessType internal val accessType: Int,
) {
    companion object {
        /**
         * Creates [HealthPermission] to read provided [recordType], such as `Steps::class`.
         *
         * @return Permission object to use with
         *   [androidx.health.connect.client.PermissionController].
         */
        @RestrictTo(RestrictTo.Scope.LIBRARY) // To be deleted.
        @JvmStatic
        public fun createReadPermissionLegacy(recordType: KClass<out Record>): HealthPermission {
            return HealthPermission(recordType, AccessTypes.READ)
        }

        /**
         * Returns a permission defined in [HealthPermission] to read provided [recordType], such as
         * `Steps::class`.
         *
         * @return Permission to use with [androidx.health.connect.client.PermissionController].
         * @throws IllegalArgumentException if the given record type is invalid.
         */
        @JvmStatic
        public fun getReadPermission(recordType: KClass<out Record>): String {
            if (RECORD_TYPE_TO_PERMISSION[recordType] == null) {
                throw IllegalArgumentException(
                    "Given recordType is not valid : $recordType.simpleName"
                )
            }
            return READ_PERMISSION_PREFIX + RECORD_TYPE_TO_PERMISSION[recordType]
        }

        /**
         * Creates [HealthPermission] to write provided [recordType], such as `Steps::class`.
         *
         * @return Permission to use with [androidx.health.connect.client.PermissionController].
         */
        @RestrictTo(RestrictTo.Scope.LIBRARY) // To be deleted.
        @JvmStatic
        public fun createWritePermissionLegacy(recordType: KClass<out Record>): HealthPermission {
            return HealthPermission(recordType, AccessTypes.WRITE)
        }

        /**
         * Returns a permission defined in [HealthPermission] to read provided [recordType], such as
         * `Steps::class`.
         *
         * @return Permission object to use with
         *   [androidx.health.connect.client.PermissionController].
         * @throws IllegalArgumentException if the given record type is invalid.
         */
        @JvmStatic
        public fun getWritePermission(recordType: KClass<out Record>): String {
            if (RECORD_TYPE_TO_PERMISSION[recordType] == null) {
                throw IllegalArgumentException(
                    "Given recordType is not valid : $recordType.simpleName"
                )
            }
            return WRITE_PERMISSION_PREFIX + RECORD_TYPE_TO_PERMISSION.getOrDefault(recordType, "")
        }

        internal const val PERMISSION_PREFIX = "android.permission.health."

        /**
         * A permission to write exercise routes.
         *
         * This permission must be granted to successfully insert a route as a field of the
         * corresponding [androidx.health.connect.client.records.ExerciseSessionRecord]. An attempt
         * to insert/update a session with a set route without the permission granted will result in
         * a failed call and the session insertion/update will be rejected.
         *
         * If the permission is not granted the previously written route will not be deleted if the
         * session gets updated with no route set.
         *
         * @sample androidx.health.connect.client.samples.InsertExerciseRoute
         */
        const val PERMISSION_WRITE_EXERCISE_ROUTE = PERMISSION_PREFIX + "WRITE_EXERCISE_ROUTE"

        /**
         * A permission to read data in background.
         *
         * An attempt to read data in background without this permission may result in an error.
<<<<<<< HEAD
=======
         *
         * This feature is dependent on the version of HealthConnect installed on the device. To
         * check if it's available call [HealthConnectFeatures.getFeatureStatus] and pass
         * [HealthConnectFeatures.FEATURE_READ_HEALTH_DATA_IN_BACKGROUND] as an argument.
>>>>>>> 3d4510a6
         *
         * @sample androidx.health.connect.client.samples.RequestBackgroundReadPermission
         *
         * @sample androidx.health.connect.client.samples.ReadRecordsInBackground
         */
        const val PERMISSION_READ_HEALTH_DATA_IN_BACKGROUND =
            PERMISSION_PREFIX + "READ_HEALTH_DATA_IN_BACKGROUND"

        // Read permissions for ACTIVITY.
        internal const val READ_ACTIVE_CALORIES_BURNED =
            PERMISSION_PREFIX + "READ_ACTIVE_CALORIES_BURNED"
        internal const val READ_DISTANCE = PERMISSION_PREFIX + "READ_DISTANCE"
        internal const val READ_ELEVATION_GAINED = PERMISSION_PREFIX + "READ_ELEVATION_GAINED"
        internal const val READ_EXERCISE = PERMISSION_PREFIX + "READ_EXERCISE"
        internal const val READ_FLOORS_CLIMBED = PERMISSION_PREFIX + "READ_FLOORS_CLIMBED"
        internal const val READ_STEPS = PERMISSION_PREFIX + "READ_STEPS"
        internal const val READ_TOTAL_CALORIES_BURNED =
            PERMISSION_PREFIX + "READ_TOTAL_CALORIES_BURNED"
        internal const val READ_VO2_MAX = PERMISSION_PREFIX + "READ_VO2_MAX"
        internal const val READ_WHEELCHAIR_PUSHES = PERMISSION_PREFIX + "READ_WHEELCHAIR_PUSHES"
        internal const val READ_POWER = PERMISSION_PREFIX + "READ_POWER"
        internal const val READ_SPEED = PERMISSION_PREFIX + "READ_SPEED"

        // Read permissions for BODY_MEASUREMENTS.
        internal const val READ_BASAL_METABOLIC_RATE =
            PERMISSION_PREFIX + "READ_BASAL_METABOLIC_RATE"
        internal const val READ_BODY_FAT = PERMISSION_PREFIX + "READ_BODY_FAT"
        internal const val READ_BODY_WATER_MASS = PERMISSION_PREFIX + "READ_BODY_WATER_MASS"
        internal const val READ_BONE_MASS = PERMISSION_PREFIX + "READ_BONE_MASS"
        internal const val READ_HEIGHT = PERMISSION_PREFIX + "READ_HEIGHT"

        internal const val READ_LEAN_BODY_MASS = PERMISSION_PREFIX + "READ_LEAN_BODY_MASS"

        internal const val READ_WEIGHT = PERMISSION_PREFIX + "READ_WEIGHT"

        // Read permissions for CYCLE_TRACKING.
        internal const val READ_CERVICAL_MUCUS = PERMISSION_PREFIX + "READ_CERVICAL_MUCUS"

        @RestrictTo(RestrictTo.Scope.LIBRARY)
        internal const val READ_INTERMENSTRUAL_BLEEDING =
            PERMISSION_PREFIX + "READ_INTERMENSTRUAL_BLEEDING"
        internal const val READ_MENSTRUATION = PERMISSION_PREFIX + "READ_MENSTRUATION"
        internal const val READ_OVULATION_TEST = PERMISSION_PREFIX + "READ_OVULATION_TEST"
        internal const val READ_SEXUAL_ACTIVITY = PERMISSION_PREFIX + "READ_SEXUAL_ACTIVITY"

        // Read permissions for NUTRITION.
        internal const val READ_HYDRATION = PERMISSION_PREFIX + "READ_HYDRATION"
        internal const val READ_NUTRITION = PERMISSION_PREFIX + "READ_NUTRITION"

        // Read permissions for SLEEP.
        internal const val READ_SLEEP = PERMISSION_PREFIX + "READ_SLEEP"

        // Read permissions for VITALS.
        internal const val READ_BASAL_BODY_TEMPERATURE =
            PERMISSION_PREFIX + "READ_BASAL_BODY_TEMPERATURE"
        internal const val READ_BLOOD_GLUCOSE = PERMISSION_PREFIX + "READ_BLOOD_GLUCOSE"
        internal const val READ_BLOOD_PRESSURE = PERMISSION_PREFIX + "READ_BLOOD_PRESSURE"
        internal const val READ_BODY_TEMPERATURE = PERMISSION_PREFIX + "READ_BODY_TEMPERATURE"
        internal const val READ_HEART_RATE = PERMISSION_PREFIX + "READ_HEART_RATE"
        internal const val READ_HEART_RATE_VARIABILITY =
            PERMISSION_PREFIX + "READ_HEART_RATE_VARIABILITY"
        internal const val READ_OXYGEN_SATURATION = PERMISSION_PREFIX + "READ_OXYGEN_SATURATION"
        internal const val READ_RESPIRATORY_RATE = PERMISSION_PREFIX + "READ_RESPIRATORY_RATE"
        internal const val READ_RESTING_HEART_RATE = PERMISSION_PREFIX + "READ_RESTING_HEART_RATE"
        @RestrictTo(RestrictTo.Scope.LIBRARY)
        internal const val READ_SKIN_TEMPERATURE = PERMISSION_PREFIX + "READ_SKIN_TEMPERATURE"

        // Write permissions for ACTIVITY.
        internal const val WRITE_ACTIVE_CALORIES_BURNED =
            PERMISSION_PREFIX + "WRITE_ACTIVE_CALORIES_BURNED"
        internal const val WRITE_DISTANCE = PERMISSION_PREFIX + "WRITE_DISTANCE"
        internal const val WRITE_ELEVATION_GAINED = PERMISSION_PREFIX + "WRITE_ELEVATION_GAINED"
        internal const val WRITE_EXERCISE = PERMISSION_PREFIX + "WRITE_EXERCISE"
        internal const val WRITE_FLOORS_CLIMBED = PERMISSION_PREFIX + "WRITE_FLOORS_CLIMBED"
        internal const val WRITE_STEPS = PERMISSION_PREFIX + "WRITE_STEPS"
        internal const val WRITE_TOTAL_CALORIES_BURNED =
            PERMISSION_PREFIX + "WRITE_TOTAL_CALORIES_BURNED"
        internal const val WRITE_VO2_MAX = PERMISSION_PREFIX + "WRITE_VO2_MAX"
        internal const val WRITE_WHEELCHAIR_PUSHES = PERMISSION_PREFIX + "WRITE_WHEELCHAIR_PUSHES"
        internal const val WRITE_POWER = PERMISSION_PREFIX + "WRITE_POWER"
        internal const val WRITE_SPEED = PERMISSION_PREFIX + "WRITE_SPEED"

        // Write permissions for BODY_MEASUREMENTS.
        internal const val WRITE_BASAL_METABOLIC_RATE =
            PERMISSION_PREFIX + "WRITE_BASAL_METABOLIC_RATE"
        internal const val WRITE_BODY_FAT = PERMISSION_PREFIX + "WRITE_BODY_FAT"
        internal const val WRITE_BODY_WATER_MASS = PERMISSION_PREFIX + "WRITE_BODY_WATER_MASS"
        internal const val WRITE_BONE_MASS = PERMISSION_PREFIX + "WRITE_BONE_MASS"
        internal const val WRITE_HEIGHT = PERMISSION_PREFIX + "WRITE_HEIGHT"

        internal const val WRITE_LEAN_BODY_MASS = PERMISSION_PREFIX + "WRITE_LEAN_BODY_MASS"

        internal const val WRITE_WEIGHT = PERMISSION_PREFIX + "WRITE_WEIGHT"

        // Write permissions for CYCLE_TRACKING.
        internal const val WRITE_CERVICAL_MUCUS = PERMISSION_PREFIX + "WRITE_CERVICAL_MUCUS"

        @RestrictTo(RestrictTo.Scope.LIBRARY)
        internal const val WRITE_INTERMENSTRUAL_BLEEDING =
            PERMISSION_PREFIX + "WRITE_INTERMENSTRUAL_BLEEDING"
        internal const val WRITE_MENSTRUATION = PERMISSION_PREFIX + "WRITE_MENSTRUATION"
        internal const val WRITE_OVULATION_TEST = PERMISSION_PREFIX + "WRITE_OVULATION_TEST"
        internal const val WRITE_SEXUAL_ACTIVITY = PERMISSION_PREFIX + "WRITE_SEXUAL_ACTIVITY"

        // Write permissions for NUTRITION.
        internal const val WRITE_HYDRATION = PERMISSION_PREFIX + "WRITE_HYDRATION"
        internal const val WRITE_NUTRITION = PERMISSION_PREFIX + "WRITE_NUTRITION"

        // Write permissions for SLEEP.
        internal const val WRITE_SLEEP = PERMISSION_PREFIX + "WRITE_SLEEP"

        // Write permissions for VITALS.
        internal const val WRITE_BASAL_BODY_TEMPERATURE =
            PERMISSION_PREFIX + "WRITE_BASAL_BODY_TEMPERATURE"
        internal const val WRITE_BLOOD_GLUCOSE = PERMISSION_PREFIX + "WRITE_BLOOD_GLUCOSE"
        internal const val WRITE_BLOOD_PRESSURE = PERMISSION_PREFIX + "WRITE_BLOOD_PRESSURE"
        internal const val WRITE_BODY_TEMPERATURE = PERMISSION_PREFIX + "WRITE_BODY_TEMPERATURE"
        internal const val WRITE_HEART_RATE = PERMISSION_PREFIX + "WRITE_HEART_RATE"
        internal const val WRITE_HEART_RATE_VARIABILITY =
            PERMISSION_PREFIX + "WRITE_HEART_RATE_VARIABILITY"
        internal const val WRITE_OXYGEN_SATURATION = PERMISSION_PREFIX + "WRITE_OXYGEN_SATURATION"
        internal const val WRITE_RESPIRATORY_RATE = PERMISSION_PREFIX + "WRITE_RESPIRATORY_RATE"
        internal const val WRITE_RESTING_HEART_RATE = PERMISSION_PREFIX + "WRITE_RESTING_HEART_RATE"

        @RestrictTo(RestrictTo.Scope.LIBRARY)
        internal const val WRITE_SKIN_TEMPERATURE = PERMISSION_PREFIX + "WRITE_SKIN_TEMPERATURE"

        internal const val READ_PERMISSION_PREFIX = PERMISSION_PREFIX + "READ_"
        internal const val WRITE_PERMISSION_PREFIX = PERMISSION_PREFIX + "WRITE_"

        internal val RECORD_TYPE_TO_PERMISSION =
            mapOf<KClass<out Record>, String>(
                ActiveCaloriesBurnedRecord::class to
                    READ_ACTIVE_CALORIES_BURNED.substringAfter(READ_PERMISSION_PREFIX),
                BasalBodyTemperatureRecord::class to
                    READ_BASAL_BODY_TEMPERATURE.substringAfter(READ_PERMISSION_PREFIX),
                BasalMetabolicRateRecord::class to
                    READ_BASAL_METABOLIC_RATE.substringAfter(READ_PERMISSION_PREFIX),
                BloodGlucoseRecord::class to
                    READ_BLOOD_GLUCOSE.substringAfter(READ_PERMISSION_PREFIX),
                BloodPressureRecord::class to
                    READ_BLOOD_PRESSURE.substringAfter(READ_PERMISSION_PREFIX),
                BodyFatRecord::class to READ_BODY_FAT.substringAfter(READ_PERMISSION_PREFIX),
                BodyTemperatureRecord::class to
                    READ_BODY_TEMPERATURE.substringAfter(READ_PERMISSION_PREFIX),
                BodyWaterMassRecord::class to
                    READ_BODY_WATER_MASS.substringAfter(READ_PERMISSION_PREFIX),
                BoneMassRecord::class to READ_BONE_MASS.substringAfter(READ_PERMISSION_PREFIX),
                CervicalMucusRecord::class to
                    READ_CERVICAL_MUCUS.substringAfter(READ_PERMISSION_PREFIX),
                CyclingPedalingCadenceRecord::class to
                    READ_EXERCISE.substringAfter(READ_PERMISSION_PREFIX),
                DistanceRecord::class to READ_DISTANCE.substringAfter(READ_PERMISSION_PREFIX),
                ElevationGainedRecord::class to
                    READ_ELEVATION_GAINED.substringAfter(READ_PERMISSION_PREFIX),
                ExerciseSessionRecord::class to
                    READ_EXERCISE.substringAfter(READ_PERMISSION_PREFIX),
                FloorsClimbedRecord::class to
                    READ_FLOORS_CLIMBED.substringAfter(READ_PERMISSION_PREFIX),
                HeartRateRecord::class to READ_HEART_RATE.substringAfter(READ_PERMISSION_PREFIX),
                HeartRateVariabilityRmssdRecord::class to
                    READ_HEART_RATE_VARIABILITY.substringAfter(READ_PERMISSION_PREFIX),
                HeightRecord::class to READ_HEIGHT.substringAfter(READ_PERMISSION_PREFIX),
                HydrationRecord::class to READ_HYDRATION.substringAfter(READ_PERMISSION_PREFIX),
                IntermenstrualBleedingRecord::class to
                    READ_INTERMENSTRUAL_BLEEDING.substringAfter(READ_PERMISSION_PREFIX),
                LeanBodyMassRecord::class to
                    READ_LEAN_BODY_MASS.substringAfter(READ_PERMISSION_PREFIX),
                MenstruationFlowRecord::class to
                    READ_MENSTRUATION.substringAfter(READ_PERMISSION_PREFIX),
                MenstruationPeriodRecord::class to
                    READ_MENSTRUATION.substringAfter(READ_PERMISSION_PREFIX),
                NutritionRecord::class to READ_NUTRITION.substringAfter(READ_PERMISSION_PREFIX),
                OvulationTestRecord::class to
                    READ_OVULATION_TEST.substringAfter(READ_PERMISSION_PREFIX),
                OxygenSaturationRecord::class to
                    READ_OXYGEN_SATURATION.substringAfter(READ_PERMISSION_PREFIX),
                PowerRecord::class to READ_POWER.substringAfter(READ_PERMISSION_PREFIX),
                RespiratoryRateRecord::class to
                    READ_RESPIRATORY_RATE.substringAfter(READ_PERMISSION_PREFIX),
                RestingHeartRateRecord::class to
                    READ_RESTING_HEART_RATE.substringAfter(READ_PERMISSION_PREFIX),
                SexualActivityRecord::class to
                    READ_SEXUAL_ACTIVITY.substringAfter(READ_PERMISSION_PREFIX),
                SleepSessionRecord::class to READ_SLEEP.substringAfter(READ_PERMISSION_PREFIX),
                SpeedRecord::class to READ_SPEED.substringAfter(READ_PERMISSION_PREFIX),
                SkinTemperatureRecord::class to
                    READ_SKIN_TEMPERATURE.substringAfter(READ_PERMISSION_PREFIX),
                StepsCadenceRecord::class to READ_STEPS.substringAfter(READ_PERMISSION_PREFIX),
                StepsRecord::class to READ_STEPS.substringAfter(READ_PERMISSION_PREFIX),
                TotalCaloriesBurnedRecord::class to
                    READ_TOTAL_CALORIES_BURNED.substringAfter(READ_PERMISSION_PREFIX),
                Vo2MaxRecord::class to READ_VO2_MAX.substringAfter(READ_PERMISSION_PREFIX),
                WeightRecord::class to READ_WEIGHT.substringAfter(READ_PERMISSION_PREFIX),
                WheelchairPushesRecord::class to
                    READ_WHEELCHAIR_PUSHES.substringAfter(READ_PERMISSION_PREFIX),
            )

        /**
         * Exposes all write and read permissions.
         *
         * @return A list of permissions as Strings
         */
        @RestrictTo(RestrictTo.Scope.LIBRARY_GROUP)
        @JvmField
        public val ALL_PERMISSIONS: List<String> = buildList {
            addAll(
                RECORD_TYPE_TO_PERMISSION.flatMap {
                    listOf(WRITE_PERMISSION_PREFIX + it.value, READ_PERMISSION_PREFIX + it.value)
                }
            )
            add(PERMISSION_WRITE_EXERCISE_ROUTE)
            add(PERMISSION_READ_HEALTH_DATA_IN_BACKGROUND)
        }
    }

    override fun equals(other: Any?): Boolean {
        if (this === other) return true
        if (other !is HealthPermission) return false

        if (recordType != other.recordType) return false
        if (accessType != other.accessType) return false

        return true
    }

    override fun hashCode(): Int {
        var result = recordType.hashCode()
        result = 31 * result + accessType
        return result
    }
}<|MERGE_RESOLUTION|>--- conflicted
+++ resolved
@@ -151,16 +151,12 @@
          * A permission to read data in background.
          *
          * An attempt to read data in background without this permission may result in an error.
-<<<<<<< HEAD
-=======
          *
          * This feature is dependent on the version of HealthConnect installed on the device. To
          * check if it's available call [HealthConnectFeatures.getFeatureStatus] and pass
          * [HealthConnectFeatures.FEATURE_READ_HEALTH_DATA_IN_BACKGROUND] as an argument.
->>>>>>> 3d4510a6
          *
          * @sample androidx.health.connect.client.samples.RequestBackgroundReadPermission
-         *
          * @sample androidx.health.connect.client.samples.ReadRecordsInBackground
          */
         const val PERMISSION_READ_HEALTH_DATA_IN_BACKGROUND =
