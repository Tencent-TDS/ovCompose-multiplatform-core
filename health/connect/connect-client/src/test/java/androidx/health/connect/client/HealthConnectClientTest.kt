--- conflicted
+++ resolved
@@ -53,16 +53,8 @@
     @Suppress("Deprecation")
     fun noBackingImplementation_unavailable() {
         val packageManager = context.packageManager
-<<<<<<< HEAD
-        Shadows.shadowOf(packageManager).removePackage(PROVIDER_PACKAGE_NAME)
-        assertThat(HealthConnectClient.isApiSupported()).isTrue()
-        assertThat(HealthConnectClient.isProviderAvailable(context, PROVIDER_PACKAGE_NAME))
-            .isFalse()
-        assertThat(HealthConnectClient.sdkStatus(context, PROVIDER_PACKAGE_NAME))
-=======
         shadowOf(packageManager).removePackage(PROVIDER_PACKAGE_NAME)
         assertThat(HealthConnectClient.getSdkStatus(context, PROVIDER_PACKAGE_NAME))
->>>>>>> fdff00cc
             .isEqualTo(HealthConnectClient.SDK_UNAVAILABLE_PROVIDER_UPDATE_REQUIRED)
         assertThrows(IllegalStateException::class.java) {
             HealthConnectClient.getOrCreate(context, PROVIDER_PACKAGE_NAME)
@@ -73,12 +65,6 @@
     @Config(sdk = [Build.VERSION_CODES.P])
     @Suppress("Deprecation")
     fun backingImplementation_notEnabled_unavailable() {
-<<<<<<< HEAD
-        installPackage(context, PROVIDER_PACKAGE_NAME, versionCode = 35001, enabled = false)
-        assertThat(HealthConnectClient.isProviderAvailable(context, PROVIDER_PACKAGE_NAME))
-            .isFalse()
-        assertThat(HealthConnectClient.sdkStatus(context, PROVIDER_PACKAGE_NAME))
-=======
         installPackage(
             context,
             PROVIDER_PACKAGE_NAME,
@@ -86,7 +72,6 @@
             enabled = false
         )
         assertThat(HealthConnectClient.getSdkStatus(context, PROVIDER_PACKAGE_NAME))
->>>>>>> fdff00cc
             .isEqualTo(HealthConnectClient.SDK_UNAVAILABLE_PROVIDER_UPDATE_REQUIRED)
         assertThrows(IllegalStateException::class.java) {
             HealthConnectClient.getOrCreate(context, PROVIDER_PACKAGE_NAME)
@@ -97,12 +82,6 @@
     @Config(sdk = [Build.VERSION_CODES.P])
     @Suppress("Deprecation")
     fun backingImplementation_enabledNoService_unavailable() {
-<<<<<<< HEAD
-        installPackage(context, PROVIDER_PACKAGE_NAME, versionCode = 35001, enabled = true)
-        assertThat(HealthConnectClient.isProviderAvailable(context, PROVIDER_PACKAGE_NAME))
-            .isFalse()
-        assertThat(HealthConnectClient.sdkStatus(context, PROVIDER_PACKAGE_NAME))
-=======
         installPackage(
             context,
             PROVIDER_PACKAGE_NAME,
@@ -110,7 +89,6 @@
             enabled = true
         )
         assertThat(HealthConnectClient.getSdkStatus(context, PROVIDER_PACKAGE_NAME))
->>>>>>> fdff00cc
             .isEqualTo(HealthConnectClient.SDK_UNAVAILABLE_PROVIDER_UPDATE_REQUIRED)
         assertThrows(IllegalStateException::class.java) {
             HealthConnectClient.getOrCreate(context, PROVIDER_PACKAGE_NAME)
@@ -129,12 +107,7 @@
         )
         installService(context, HealthConnectClient.DEFAULT_PROVIDER_PACKAGE_NAME)
 
-<<<<<<< HEAD
-        assertThat(HealthConnectClient.isProviderAvailable(context)).isFalse()
-        assertThat(HealthConnectClient.sdkStatus(context, PROVIDER_PACKAGE_NAME))
-=======
-        assertThat(HealthConnectClient.getSdkStatus(context, PROVIDER_PACKAGE_NAME))
->>>>>>> fdff00cc
+        assertThat(HealthConnectClient.getSdkStatus(context, PROVIDER_PACKAGE_NAME))
             .isEqualTo(HealthConnectClient.SDK_UNAVAILABLE_PROVIDER_UPDATE_REQUIRED)
         assertThrows(IllegalStateException::class.java) { HealthConnectClient.getOrCreate(context) }
     }
@@ -151,18 +124,12 @@
         )
         installService(context, HealthConnectClient.DEFAULT_PROVIDER_PACKAGE_NAME)
 
-<<<<<<< HEAD
-        assertThat(HealthConnectClient.isProviderAvailable(context)).isTrue()
-        assertThat(HealthConnectClient.sdkStatus(
-            context, HealthConnectClient.DEFAULT_PROVIDER_PACKAGE_NAME))
-=======
         assertThat(
                 HealthConnectClient.getSdkStatus(
                     context,
                     HealthConnectClient.DEFAULT_PROVIDER_PACKAGE_NAME
                 )
             )
->>>>>>> fdff00cc
             .isEqualTo(HealthConnectClient.SDK_AVAILABLE)
         assertThat(HealthConnectClient.getOrCreate(context))
             .isInstanceOf(HealthConnectClientImpl::class.java)
@@ -172,14 +139,7 @@
     @Config(sdk = [Build.VERSION_CODES.O_MR1])
     @Suppress("Deprecation")
     fun sdkVersionTooOld_unavailable() {
-<<<<<<< HEAD
-        assertThat(HealthConnectClient.isApiSupported()).isFalse()
-        assertThat(HealthConnectClient.isProviderAvailable(context, PROVIDER_PACKAGE_NAME))
-            .isFalse()
-        assertThat(HealthConnectClient.sdkStatus(context, PROVIDER_PACKAGE_NAME))
-=======
-        assertThat(HealthConnectClient.getSdkStatus(context, PROVIDER_PACKAGE_NAME))
->>>>>>> fdff00cc
+        assertThat(HealthConnectClient.getSdkStatus(context, PROVIDER_PACKAGE_NAME))
             .isEqualTo(HealthConnectClient.SDK_UNAVAILABLE)
         assertThrows(UnsupportedOperationException::class.java) {
             HealthConnectClient.getOrCreate(context, PROVIDER_PACKAGE_NAME)
