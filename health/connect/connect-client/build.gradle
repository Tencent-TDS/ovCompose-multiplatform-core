/*
 * Copyright (C) 2021 The Android Open Source Project
 *
 * Licensed under the Apache License, Version 2.0 (the "License");
 * you may not use this file except in compliance with the License.
 * You may obtain a copy of the License at
 *
 *      http://www.apache.org/licenses/LICENSE-2.0
 *
 * Unless required by applicable law or agreed to in writing, software
 * distributed under the License is distributed on an "AS IS" BASIS,
 * WITHOUT WARRANTIES OR CONDITIONS OF ANY KIND, either express or implied.
 * See the License for the specific language governing permissions and
 * limitations under the License.
 */

/**
 * This file was created using the `create_project.py` script located in the
 * `<AndroidX root>/development/project-creator` directory.
 *
 * Please use that script when creating a new project, rather than copying an existing project and
 * modifying its settings.
 */
import androidx.build.BundleInsideHelper
import androidx.build.LibraryType
import org.jetbrains.kotlin.gradle.tasks.KotlinCompile

plugins {
    id("AndroidXPlugin")
    id("com.android.library")
    id("org.jetbrains.kotlin.android")
}

dependencies {
    api(libs.kotlinStdlib)
    // Add dependencies here
    api("androidx.activity:activity:1.2.0")
    api("androidx.annotation:annotation:1.2.0")
    implementation(project(":health:connect:connect-client-proto"))
    implementation(libs.guavaListenableFuture)
    implementation(libs.guavaAndroid)
    implementation(libs.kotlinCoroutinesAndroid)
    implementation(libs.kotlinCoroutinesGuava)
    implementation("androidx.core:core-ktx:1.12.0")

    testImplementation(libs.testCore)
    testImplementation(libs.testRunner)
    testImplementation(libs.junit)
    testImplementation(libs.truth)
    testImplementation(libs.kotlinCoroutinesTest)
    androidTestImplementation(libs.testRules)
    testImplementation(libs.mockitoCore4)
    testImplementation(libs.robolectric)
    testImplementation(libs.testExtJunit)
    testImplementation(libs.kotlinTest)
    testImplementation(libs.espressoCore)
    testImplementation(libs.espressoIntents)
    testImplementation(libs.kotlinReflect)

    androidTestImplementation(libs.testExtJunit)
    androidTestImplementation(libs.kotlinCoroutinesTest)
    androidTestImplementation(libs.kotlinReflect)
    androidTestImplementation(libs.kotlinTest)
    androidTestImplementation(libs.junit)
    androidTestImplementation(libs.truth)
}

android {
    defaultConfig {
        minSdkVersion 26
    }
    buildFeatures {
        aidl = true
    }
    buildTypes.configureEach {
        consumerProguardFiles "proguard-rules.pro"
    }
    testOptions.unitTests.includeAndroidResources = true
    namespace "androidx.health.connect.client"
    compileSdk = 34
    compileSdkExtension = 10
<<<<<<< HEAD
=======
    // TODO(b/352609562): Typedef with `toLong()`
    experimentalProperties["android.lint.useK2Uast"] = false
>>>>>>> 3d4510a6
}

androidx {
    name = "Health Connect Client"
    type = LibraryType.PUBLISHED_LIBRARY
    inceptionYear = "2022"
    description = "read or write user's health and fitness records."
    metalavaK2UastEnabled = true
    legacyDisableKotlinStrictApiMode = true
    samples(project(":health:connect:connect-client-samples"))
}<|MERGE_RESOLUTION|>--- conflicted
+++ resolved
@@ -79,11 +79,8 @@
     namespace "androidx.health.connect.client"
     compileSdk = 34
     compileSdkExtension = 10
-<<<<<<< HEAD
-=======
     // TODO(b/352609562): Typedef with `toLong()`
     experimentalProperties["android.lint.useK2Uast"] = false
->>>>>>> 3d4510a6
 }
 
 androidx {
