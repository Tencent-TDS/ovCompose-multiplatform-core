--- conflicted
+++ resolved
@@ -31,13 +31,8 @@
 
 dependencies {
     api(libs.kotlinStdlib)
-<<<<<<< HEAD
-    implementation('androidx.core:core:1.5.0')
-    implementation('androidx.collection:collection:1.1.0')
-=======
     implementation("androidx.core:core:1.5.0")
     implementation("androidx.collection:collection:1.4.2")
->>>>>>> c80a82c4
 
     annotationProcessor(libs.nullaway)
 
@@ -47,7 +42,7 @@
     androidTestImplementation(libs.testRules)
     androidTestImplementation(libs.truth)
     androidTestImplementation(libs.kotlinStdlib)
-    androidTestImplementation(libs.espressoCore, excludes.espresso)
+    androidTestImplementation(libs.espressoCore)
     androidTestImplementation(libs.bundles.espressoContrib)
     androidTestImplementation(project(":navigation:navigation-fragment-ktx"))
     androidTestImplementation(project(":navigation:navigation-ui-ktx"))
@@ -61,12 +56,8 @@
 }
 
 android {
-<<<<<<< HEAD
-    namespace "androidx.metrics.performance"
-=======
     compileSdk = 35
     namespace = "androidx.metrics.performance"
->>>>>>> c80a82c4
 }
 
 androidx {
@@ -74,6 +65,5 @@
     type = LibraryType.PUBLISHED_LIBRARY
     inceptionYear = "2021"
     description = "Library for tracking and reporting various runtime metrics for applications"
-    metalavaK2UastEnabled = true
     legacyDisableKotlinStrictApiMode = true
 }