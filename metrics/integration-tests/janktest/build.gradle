--- conflicted
+++ resolved
@@ -24,12 +24,8 @@
     buildFeatures {
         viewBinding = true
     }
-<<<<<<< HEAD
-    namespace "androidx.metrics.performance.janktest"
-=======
     compileSdk = 35
     namespace = "androidx.metrics.performance.janktest"
->>>>>>> c80a82c4
 }
 
 dependencies {
