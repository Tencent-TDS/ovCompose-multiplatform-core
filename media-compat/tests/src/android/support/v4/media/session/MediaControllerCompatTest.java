--- conflicted
+++ resolved
@@ -125,9 +125,6 @@
         }
     }
 
-<<<<<<< HEAD
-    // TODO(hdmoon): Uncomment after fixing this test. This test causes an Exception on System UI.
-=======
     @Test
     @SmallTest
     public void testAddRemoveQueueItems() throws Exception {
@@ -169,7 +166,6 @@
     }
 
     // TODO: Uncomment after fixing this test. This test causes an Exception on System UI.
->>>>>>> 899bb4ed
     // @Test
     // @SmallTest
     public void testVolumeControl() throws Exception {
