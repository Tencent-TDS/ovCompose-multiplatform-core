--- conflicted
+++ resolved
@@ -2,7 +2,6 @@
 # -----------------------------------------------------------------------------
 # All of the following should be updated in sync.
 # -----------------------------------------------------------------------------
-<<<<<<< HEAD
 androidGradlePlugin = "8.2.0"
 # NOTE: When updating the lint version we also need to update the `api` version
 # supported by `IssueRegistry`'s.' For e.g. r.android.com/1331903
@@ -10,79 +9,75 @@
 # Once you have a chosen version of AGP to upgrade to, go to
 # https://developer.android.com/studio/archive and find the matching version of Studio.
 androidStudio = "2023.3.1"
-=======
-androidGradlePlugin = "8.6.0-beta01"
-# NOTE: When updating the lint version we also need to update the `api` version
-# supported by `IssueRegistry`'s.' For e.g. r.android.com/1331903
-androidLint = "31.6.0-beta01"
-# Once you have a chosen version of AGP to upgrade to, go to
-# https://developer.android.com/studio/archive and find the matching version of Studio.
-androidStudio = "2024.1.2.9"
->>>>>>> 8b5ab348
 # -----------------------------------------------------------------------------
 
-androidGradlePluginMin = "7.0.4"
-androidLintMin = "30.0.4"
-androidLintMinCompose = "30.0.0"
-androidxTestRunner = "1.6.0-alpha01"
-androidxTestRules = "1.6.0-alpha01"
-androidxTestMonitor = "1.7.0-alpha01"
-androidxTestCore = "1.6.0-alpha01"
-androidxTestExtJunit = "1.2.0-alpha01"
-androidxTestExtTruth = "1.6.0-alpha01"
+androidLintMin = "31.1.0"
+androidxTestRunner = "1.6.1"
+androidxTestRules = "1.6.1"
+androidxTestMonitor = "1.7.1"
+androidxTestCore = "1.6.1"
+androidxTestExtJunit = "1.2.1"
+androidxTestExtTruth = "1.6.0"
+annotationVersion = "1.7.0"
 atomicFu = "0.23.2"
 autoService = "1.0-rc6"
 autoValue = "1.6.3"
-byteBuddy = "1.12.10"
-asm = "9.3"
+binaryCompatibilityValidator = "0.16.3"
+builder = "8.6.0-alpha05"
+byteBuddy = "1.14.9"
+asm = "9.7"
 cmake = "3.22.1"
-dagger = "2.44"
-datetime="0.6.0"
+composeCompilerPlugin = "1.5.14"  # Update when pulling in new stable binaries
+dagger = "2.49"
+datetime = "0.6.0"
+dependencyAnalysisGradlePlugin = "1.32.0"
 dexmaker = "2.28.3"
-dokka = "1.8.10-dev-203"
-espresso = "3.6.0-alpha01"
-espressoDevice = "1.0.0-alpha04"
+dokka = "1.8.20-dev-214"
+espresso = "3.6.1"
+espressoDevice = "1.0.1"
 grpc = "1.52.0"
-guavaJre = "31.1-jre"
-hilt = "2.44"
+guavaJre = "33.2.1-jre"
+hamcrestCore = "1.3"
+hilt = "2.49"
 incap = "0.2"
+javaxInject = "1"
 jcodec = "0.2.5"
-<<<<<<< HEAD
-kotlin = "1.9.24" # Don't forget to set kotlinNative the same version
-kotlinBenchmark = "0.4.7"
-=======
 kotlin17 = "1.7.10"
 kotlin18 = "1.8.22"
 kotlin19 = "1.9.24"
-kotlin = "1.9.24"
+kotlin = "1.9.24" # Don't forget to set kotlinNative the same version
 kotlinBenchmark = "0.4.11"
 kotlinGradlePluginAnnotations = "1.9.24"
 kotlinGradlePluginApi = "1.9.24"
->>>>>>> 8b5ab348
 kotlinNative = "1.9.24"
-kotlinBinaryCompatibilityValidator = "0.13.2"
 kotlinCompileTesting = "1.4.9"
 kotlinCoroutines = "1.8.0"
-kotlinSerialization = "1.6.2"
-ksp = "1.9.0-1.0.12"
+kotlinNativeUtils = "1.9.24"
+kotlinSerialization = "1.6.3"
+kotlinToolingCore = "1.9.24"
+ksp = "1.9.24-1.0.20"
 ktlint = "0.46.0"
-leakcanary = "2.8.1"
-media3 = "1.0.0-beta03"
-metalava = "1.0.0-alpha07"
+ktfmt = "0.50"
+leakcanary = "2.13"
+media3 = "1.1.0"
+metalava = "1.0.0-alpha11"
 mockito = "2.25.0"
 moshi = "1.13.0"
-protobuf = "3.21.8"
-paparazzi = "1.0.0"
-paparazziNative = "2022.1.1-canary-f5f9f71"
+node = "16.20.2"
+protobuf = "3.22.3"
+shadow = "8.1.1"
 skiko = "0.8.9"
+spdxGradlePlugin = "0.6.0"
 sqldelight = "1.3.0"
 retrofit = "2.7.2"
-wire = "4.5.1"
+wire = "4.9.7"
+core = "1.12.0"
+xmlApis = "1.4.01"
+yarn = "1.22.17"
 
 [libraries]
 agpTestingPlatformCoreProto =  { module = "com.google.testing.platform:core-proto", version = "0.0.8-alpha08" }
 androidAccessibilityFramework = { module = "com.google.android.apps.common.testing.accessibility.framework:accessibility-test-framework", version = { strictly = "2.1" } }
-androidBuilderModelMin = { module = "com.android.tools.build:builder-model", version.ref = "androidGradlePluginMin" }
 androidGradlePluginApi = { module = "com.android.tools.build:gradle-api", version.ref = "androidGradlePlugin" }
 androidGradlePluginz = { module = "com.android.tools.build:gradle", version.ref = "androidGradlePlugin" }
 androidLayoutlibApi = { module = "com.android.tools.layoutlib:layoutlib-api", version.ref = "androidLint" }
@@ -90,7 +85,6 @@
 androidLintMin = { module = "com.android.tools.lint:lint", version.ref = "androidLintMin" }
 androidLintApi = { module = "com.android.tools.lint:lint-api", version.ref = "androidLint" }
 androidLintMinApi = { module = "com.android.tools.lint:lint-api", version.ref = "androidLintMin" }
-androidLintMinComposeApi = { module = "com.android.tools.lint:lint-api", version.ref = "androidLintMinCompose" }
 androidLintChecks = { module = "com.android.tools.lint:lint-checks", version.ref = "androidLint" }
 androidLintChecksMin = { module = "com.android.tools.lint:lint-checks", version.ref = "androidLintMin" }
 androidLintTests = { module = "com.android.tools.lint:lint-tests", version.ref = "androidLint" }
@@ -99,7 +93,9 @@
 androidToolsRepository= { module = "com.android.tools:repository", version.ref = "androidLint" }
 androidToolsSdkCommon = { module = "com.android.tools:sdk-common", version.ref = "androidLint" }
 androidToolsAnalyticsProtos = { module = "com.android.tools.analytics-library:protos", version.ref = "androidLint" }
-autoCommon = { module = "com.google.auto:auto-common", version = "0.11" }
+androidKotlinMultiplatform = { module = "com.android.kotlin.multiplatform.library:com.android.kotlin.multiplatform.library.gradle.plugin", version.ref = "androidGradlePlugin" }
+androidx-annotation = { module = "androidx.annotation:annotation", version.ref = "annotationVersion" }
+autoCommon = { module = "com.google.auto:auto-common", version = "1.2.1" }
 atomicFu = { module = "org.jetbrains.kotlinx:atomicfu", version.ref = "atomicFu" }
 atomicFuPluginz = { module = "org.jetbrains.kotlinx:atomicfu-gradle-plugin", version.ref = "atomicFu" }
 autoServiceAnnotations = { module = "com.google.auto.service:auto-service-annotations", version.ref = "autoService" }
@@ -107,7 +103,7 @@
 autoValue = { module = "com.google.auto.value:auto-value", version.ref = "autoValue" }
 autoValueAnnotations = { module = "com.google.auto.value:auto-value-annotations", version.ref = "autoValue" }
 autoValueParcel = { module = "com.ryanharter.auto.value:auto-value-parcel", version = "0.2.6" }
-antlr4 = { module = "org.antlr:antlr4", version = "4.11.1" }
+antlr4 = { module = "org.antlr:antlr4", version = "4.13.1" }
 apacheAnt = { module = "org.apache.ant:ant", version = "1.10.11" }
 apacheCommonsCodec = { module = "commons-codec:commons-codec", version = "1.15" }
 apacheCommonIo = { module = "commons-io:commons-io", version = "2.4" }
@@ -115,19 +111,23 @@
 assertj = { module = "org.assertj:assertj-core", version = "3.23.1" }
 asm = { module = "org.ow2.asm:asm", version.ref = "asm"}
 asmCommons = { module = "org.ow2.asm:asm-commons", version.ref = "asm"}
+jetbrainsBinaryCompatibilityValidator = { module = "org.jetbrains.kotlinx:binary-compatibility-validator", version.ref = "binaryCompatibilityValidator" }
+binaryCompatibilityValidator = { module = "org.jetbrains.kotlinx.binary-compatibility-validator:org.jetbrains.kotlinx.binary-compatibility-validator.gradle.plugin", version.ref = "binaryCompatibilityValidator"}
+builder = { module = "com.android.tools.build:builder", version.ref = "builder" }
 byteBuddy = { module = "net.bytebuddy:byte-buddy", version.ref = "byteBuddy" }
 byteBuddyAgent = { module = "net.bytebuddy:byte-buddy-agent", version.ref = "byteBuddy" }
 checkerframework = { module = "org.checkerframework:checker-qual", version = "2.5.3" }
 checkmark = { module = "net.saff.checkmark:checkmark", version = "0.1.6" }
 constraintLayout = { module = "androidx.constraintlayout:constraintlayout", version = "2.0.1"}
-dackka = { module = "com.google.devsite:dackka", version = "1.3.1" }
+dackka = { module = "com.google.devsite:dackka", version = "1.6.1" }
 dagger = { module = "com.google.dagger:dagger", version.ref = "dagger" }
 daggerCompiler = { module = "com.google.dagger:dagger-compiler", version.ref = "dagger" }
 datetime = { module = "org.jetbrains.kotlinx:kotlinx-datetime", version.ref = "datetime" }
+dependency-analysis-gradle-plugin = { module = "com.autonomousapps:dependency-analysis-gradle-plugin", version.ref = "dependencyAnalysisGradlePlugin" }
+desugarJdkLibs = { module = "com.android.tools:desugar_jdk_libs", version = "2.0.3" }
 dexmakerMockito = { module = "com.linkedin.dexmaker:dexmaker-mockito", version.ref = "dexmaker" }
 dexmakerMockitoInline = { module = "com.linkedin.dexmaker:dexmaker-mockito-inline", version.ref = "dexmaker" }
 dexmakerMockitoInlineExtended = { module = "com.linkedin.dexmaker:dexmaker-mockito-inline-extended", version.ref = "dexmaker" }
-dexMemberList = { module = "com.jakewharton.dex:dex-member-list", version = "4.1.1" }
 dokkaCli = { module = "org.jetbrains.dokka:dokka-cli", version.ref = "dokka" }
 dokkaAnalysis = { module = "org.jetbrains.dokka:dokka-analysis", version.ref = "dokka" }
 dokkaAnalysisIntellij = { module = "org.jetbrains.dokka:kotlin-analysis-intellij", version.ref = "dokka" }
@@ -147,21 +147,26 @@
 espressoIntents = { module = "androidx.test.espresso:espresso-intents", version.ref = "espresso" }
 espressoRemote = { module = "androidx.test.espresso:espresso-remote", version.ref = "espresso" }
 espressoWeb = { module = "androidx.test.espresso:espresso-web", version.ref = "espresso" }
+errorProne = { module = "com.google.errorprone:error_prone_core", version = "2.23.0" }
 findbugs = { module = "com.google.code.findbugs:jsr305", version = "3.0.2" }
 firebaseAppindexing = { module = "com.google.firebase:firebase-appindexing", version = "19.2.0" }
 freemarker = { module = "org.freemarker:freemarker", version = "2.3.31"}
 googletest = { module = "com.android.ndk.thirdparty:googletest", version = "1.11.0-beta-1" }
+hamcrestCore = { module = "org.hamcrest:hamcrest-core", version.ref = "hamcrestCore" }
 hiltAndroid = { module = "com.google.dagger:hilt-android", version.ref = "hilt" }
 hiltAndroidTesting = { module = "com.google.dagger:hilt-android-testing", version.ref = "hilt" }
 hiltAndroidGradlePluginz = { module = "com.google.dagger:hilt-android-gradle-plugin", version.ref = "hilt" }
 hiltCompiler = { module = "com.google.dagger:hilt-compiler", version.ref = "hilt" }
 hiltCore = { module = "com.google.dagger:hilt-core", version.ref = "hilt" }
+intellijCore = { module = "com.android.tools.external.com-intellij:intellij-core", version.ref = "androidLint" }
 intellijAnnotations = { module = "com.intellij:annotations", version = "12.0" }
 javapoet = { module = "com.squareup:javapoet", version = "1.13.0" }
+javaxInject = { module = "javax.inject:javax.inject", version.ref = "javaxInject" }
 jcodec = { module = "org.jcodec:jcodec", version.ref = "jcodec" }
 jcodecJavaSe = { module = "org.jcodec:jcodec-javase", version.ref = "jcodec" }
+johnrengelmanShadow = { module = "com.github.johnrengelman:shadow", version.ref = "shadow" }
 json = { module = "org.json:json", version = "20180813" }
-jsonSimple = { module = "com.googlecode.json-simple:json-simple", version = "1.1" }
+jsoup = { module = "org.jsoup:jsoup", version = "1.16.2" }
 jsqlparser = { module = "com.github.jsqlparser:jsqlparser", version = "3.1" }
 jsr250 = { module = "javax.annotation:javax.annotation-api", version = "1.2" }
 junit = { module = "junit:junit", version = "4.13.2" }
@@ -180,12 +185,16 @@
 guavaTestlib = { module = "com.google.guava:guava-testlib", version.ref = "guavaJre" }
 gradleIncapHelper = { module = "net.ltgt.gradle.incap:incap", version.ref = "incap" }
 gradleIncapHelperProcessor = { module = "net.ltgt.gradle.incap:incap-processor", version.ref = "incap" }
-kotlinAnnotationProcessingEmbeddable = { module = "org.jetbrains.kotlin:kotlin-annotation-processing-embeddable", version.ref = "kotlin" }
+intellijKotlinCompiler = { module = "com.android.tools.external.com-intellij:kotlin-compiler", version.ref = "androidLint" }
+kotlinNativeUtils = { module = "org.jetbrains.kotlin:kotlin-native-utils", version.ref = "kotlinNativeUtils" }
+kotlinGradlePluginApi = { module = "org.jetbrains.kotlin:kotlin-gradle-plugin-api", version.ref = "kotlinGradlePluginApi" }
+kotlinToolingCore = { module = "org.jetbrains.kotlin:kotlin-tooling-core", version.ref = "kotlinToolingCore" }
+kotlinGradlePluginAnnotations = { module = "org.jetbrains.kotlin:kotlin-gradle-plugin-annotations", version.ref = "kotlinGradlePluginAnnotations" }
+kotlinAnnotationProcessingEmbeddable = { module = "org.jetbrains.kotlin:kotlin-annotation-processing-embeddable" }
 kotlinBenchmarkRuntime = { module = "org.jetbrains.kotlinx:kotlinx-benchmark-runtime", version.ref = "kotlinBenchmark" }
-kotlinBinaryCompatibilityValidatorGradlePlugin = { module = "org.jetbrains.kotlinx.binary-compatibility-validator:org.jetbrains.kotlinx.binary-compatibility-validator.gradle.plugin", version.ref = "kotlinBinaryCompatibilityValidator" }
 kotlinBom = { module = "org.jetbrains.kotlin:kotlin-bom", version.ref = "kotlin" }
 kotlinCompiler = { module = "org.jetbrains.kotlin:kotlin-compiler", version.ref = "kotlin" }
-kotlinCompilerEmbeddable = { module = "org.jetbrains.kotlin:kotlin-compiler-embeddable", version.ref = "kotlin" }
+kotlinCompilerEmbeddable = { module = "org.jetbrains.kotlin:kotlin-compiler-embeddable" }
 kotlinCompileTesting = { module = "com.github.tschuchortdev:kotlin-compile-testing", version.ref = "kotlinCompileTesting" }
 kotlinCompileTestingKsp = { module = "com.github.tschuchortdev:kotlin-compile-testing-ksp", version.ref = "kotlinCompileTesting" }
 kotlinCoroutinesAndroid = { module = "org.jetbrains.kotlinx:kotlinx-coroutines-android", version.ref = "kotlinCoroutines" }
@@ -196,35 +205,39 @@
 kotlinCoroutinesTest = { module = "org.jetbrains.kotlinx:kotlinx-coroutines-test", version.ref = "kotlinCoroutines" }
 kotlinCoroutinesRx2 = { module = "org.jetbrains.kotlinx:kotlinx-coroutines-rx2", version.ref = "kotlinCoroutines" }
 kotlinCoroutinesRx3 = { module = "org.jetbrains.kotlinx:kotlinx-coroutines-rx3", version.ref = "kotlinCoroutines" }
-kotlinDaemonEmbeddable = { module = "org.jetbrains.kotlin:kotlin-daemon-embeddable", version.ref = "kotlin" }
-kotlinKlibCommonizer = { module = "org.jetbrains.kotlin:kotlin-klib-commonizer", version.ref = "kotlin" }
-kotlinMetadataJvm = { module = "org.jetbrains.kotlinx:kotlinx-metadata-jvm", version = "0.6.0" }
+kotlinDaemonEmbeddable = { module = "org.jetbrains.kotlin:kotlin-daemon-embeddable" }
+kotlinKlibCommonizer = { module = "org.jetbrains.kotlin:kotlin-klib-commonizer" }
+kotlinMetadataJvm = { module = "org.jetbrains.kotlinx:kotlinx-metadata-jvm", version = "0.9.0" }
 kotlinSerializationCore = { module = "org.jetbrains.kotlinx:kotlinx-serialization-core", version.ref = "kotlinSerialization" }
+kotlinSerializationJson = { module = "org.jetbrains.kotlinx:kotlinx-serialization-json", version.ref = "kotlinSerialization" }
+kotlinSerializationJsonOkio = { module = "org.jetbrains.kotlinx:kotlinx-serialization-json-okio", version.ref = "kotlinSerialization" }
 kotlinSerializationProtobuf = { module = "org.jetbrains.kotlinx:kotlinx-serialization-protobuf", version.ref = "kotlinSerialization" }
-kotlinStdlib = { module = "org.jetbrains.kotlin:kotlin-stdlib", version.ref = "kotlin" }
-kotlinStdlibCommon = { module = "org.jetbrains.kotlin:kotlin-stdlib-common", version.ref = "kotlin" }
-kotlinStdlibJdk8 = { module = "org.jetbrains.kotlin:kotlin-stdlib-jdk8", version.ref = "kotlin" }
-kotlinStdlibJs = { module = "org.jetbrains.kotlin:kotlin-stdlib-js", version.ref = "kotlin" }
-kotlinStdlibWasm = { module = "org.jetbrains.kotlin:kotlin-stdlib-wasm-js", version.ref = "kotlin" }
 kotlinGradlePluginz = { module = "org.jetbrains.kotlin:kotlin-gradle-plugin", version.ref = "kotlin" }
-kotlinTest = { module = "org.jetbrains.kotlin:kotlin-test", version.ref = "kotlin" }
-kotlinTestAnnotationsCommon = { module = "org.jetbrains.kotlin:kotlin-test-annotations-common", version.ref = "kotlin" }
-kotlinTestCommon = { module = "org.jetbrains.kotlin:kotlin-test-common", version.ref = "kotlin" }
-kotlinTestJunit = { module = "org.jetbrains.kotlin:kotlin-test-junit", version.ref = "kotlin" }
+kotlinStdlib = { module = "org.jetbrains.kotlin:kotlin-stdlib" }
+kotlinStdlibCommon = { module = "org.jetbrains.kotlin:kotlin-stdlib-common" }
+kotlinStdlibJdk8 = { module = "org.jetbrains.kotlin:kotlin-stdlib-jdk8" }
+kotlinStdlibJs = { module = "org.jetbrains.kotlin:kotlin-stdlib-js" }
+kotlinTest = { module = "org.jetbrains.kotlin:kotlin-test" }
+kotlinTestAnnotationsCommon = { module = "org.jetbrains.kotlin:kotlin-test-annotations-common" }
+kotlinTestCommon = { module = "org.jetbrains.kotlin:kotlin-test-common" }
+kotlinTestJunit = { module = "org.jetbrains.kotlin:kotlin-test-junit" }
 kotlinTestJs = { module = "org.jetbrains.kotlin:kotlin-test-js", version.ref = "kotlin" }
 kotlinTestWasm = { module = "org.jetbrains.kotlin:kotlin-test-wasm-js", version.ref = "kotlin" }
-kotlinReflect = { module = "org.jetbrains.kotlin:kotlin-reflect", version.ref = "kotlin" }
-kotlinPoet = { module = "com.squareup:kotlinpoet", version = "1.12.0" }
-kotlinPoetJavaPoet = { module = "com.squareup:kotlinpoet-javapoet", version = "1.12.0" }
+kotlinReflect = { module = "org.jetbrains.kotlin:kotlin-reflect" }
+kotlinPoet = { module = "com.squareup:kotlinpoet", version = "1.14.2" }
+kotlinPoetJavaPoet = { module = "com.squareup:kotlinpoet-javapoet", version = "1.14.2" }
 kotlinXHtml = { module = "org.jetbrains.kotlinx:kotlinx-html-jvm", version = "0.7.3" }
 ksp = { module = "com.google.devtools.ksp:symbol-processing", version.ref = "ksp" }
 kspApi = { module = "com.google.devtools.ksp:symbol-processing-api", version.ref = "ksp" }
 kspGradlePluginz = { module = "com.google.devtools.ksp:symbol-processing-gradle-plugin", version.ref = "ksp" }
+ktfmt = { module = "com.facebook:ktfmt", version.ref = "ktfmt" }
 kxml2 = { module = "net.sf.kxml:kxml2", version = "2.3.0" }
 leakcanary = { module = "com.squareup.leakcanary:leakcanary-android", version.ref = "leakcanary" }
 leakcanaryInstrumentation = { module = "com.squareup.leakcanary:leakcanary-android-instrumentation", version.ref = "leakcanary" }
+lintModel = { module = "com.android.tools.lint:lint-model", version.ref = "androidLint" }
 material = { module = "com.google.android.material:material", version = "1.2.1" }
-media3Common = { module = "androidx.media3:media3-cast", version.ref = "media3" }
+media3Common = { module = "androidx.media3:media3-common", version.ref = "media3" }
+media3Cast = { module = "androidx.media3:media3-cast", version.ref = "media3" }
 media3Decoder = { module = "androidx.media3:media3-decoder", version.ref = "media3" }
 media3Effect = { module = "androidx.media3:media3-effect", version.ref = "media3" }
 media3Exoplayer = { module = "androidx.media3:media3-exoplayer", version.ref = "media3" }
@@ -238,46 +251,38 @@
 mockitoCore = { module = "org.mockito:mockito-core", version.ref = "mockito" }
 mockitoCore4 = { module = "org.mockito:mockito-core", version = "4.8.0" }
 mockitoAndroid = { module = "org.mockito:mockito-android", version.ref = "mockito" }
+mockitoAndroid5 = { module = "org.mockito:mockito-android", version = "5.8.0" }
 mockitoKotlin = { module = "org.mockito.kotlin:mockito-kotlin", version = "2.2.11" }
 mockitoKotlin4 = { module = "org.mockito.kotlin:mockito-kotlin", version = "4.0.0" }
 moshi = { module = "com.squareup.moshi:moshi", version.ref = "moshi" }
 moshiAdapters = { module = "com.squareup.moshi:moshi-adapters", version.ref = "moshi" }
 moshiCodeGen = { module = "com.squareup.moshi:moshi-kotlin-codegen", version.ref = "moshi" }
-multidex = { module = "androidx.multidex:multidex", version = "2.0.1" }
-nullaway = { module = "com.uber.nullaway:nullaway", version = "0.3.7" }
+nullaway = { module = "com.uber.nullaway:nullaway", version = "0.10.18" }
 okhttpMockwebserver = { module = "com.squareup.okhttp3:mockwebserver", version = "3.14.7" }
-<<<<<<< HEAD
-okio = { module = "com.squareup.okio:okio", version = "3.1.0" }
-playFeatureDelivery = { module = "com.google.android.play:feature-delivery", version = "2.0.1" }
-=======
 okio = { module = "com.squareup.okio:okio", version = "3.6.0" }
 opentest4j = { module = "org.opentest4j:opentest4j", version = "1.2.0" }
 playFeatureDelivery = { module = "com.google.android.play:feature-delivery", version = "2.1.0" }
->>>>>>> 8b5ab348
 playCore = { module = "com.google.android.play:core", version = "1.10.3" }
-playServicesAuth = {module = "com.google.android.gms:play-services-auth", version = "20.5.0"}
+playServicesAuth = {module = "com.google.android.gms:play-services-auth", version = "21.1.1"}
 playServicesBase = { module = "com.google.android.gms:play-services-base", version = "17.0.0" }
 playServicesBasement = { module = "com.google.android.gms:play-services-basement", version = "17.0.0" }
+playServicesBlockstore = {module = "com.google.android.gms:play-services-auth-blockstore", version = "16.4.0"}
 playServicesDevicePerformance = { module = "com.google.android.gms:play-services-deviceperformance", version = "16.0.0" }
-playServicesFido = {module = "com.google.android.gms:play-services-fido", version = "20.0.1"}
+playServicesFido = {module = "com.google.android.gms:play-services-fido", version = "21.0.0"}
 playServicesWearable = { module = "com.google.android.gms:play-services-wearable", version = "17.1.0" }
-paparazzi = { module = "app.cash.paparazzi:paparazzi", version.ref = "paparazzi" }
-paparazziNativeJvm = { module = "app.cash.paparazzi:layoutlib-native-jdk11", version.ref = "paparazziNative" }
-paparazziNativeLinuxX64 = { module = "app.cash.paparazzi:layoutlib-native-linux", version.ref = "paparazziNative" }
-paparazziNativeMacOsArm64 = { module = "app.cash.paparazzi:layoutlib-native-macarm", version.ref = "paparazziNative" }
-paparazziNativeMacOsX64 = { module = "app.cash.paparazzi:layoutlib-native-macosx", version.ref = "paparazziNative" }
 protobuf = { module = "com.google.protobuf:protobuf-java", version.ref = "protobuf" }
 protobufCompiler = { module = "com.google.protobuf:protoc", version.ref = "protobuf" }
-protobufGradlePluginz = { module = "com.google.protobuf:protobuf-gradle-plugin", version = "0.9.3" }
+protobufGradlePlugin = { module = "com.google.protobuf:protobuf-gradle-plugin", version = "0.9.4" }
 protobufLite = { module = "com.google.protobuf:protobuf-javalite", version.ref = "protobuf" }
 protobufKotlin = { module = "com.google.protobuf:protobuf-kotlin", version.ref = "protobuf" }
 reactiveStreams = { module = "org.reactivestreams:reactive-streams", version = "1.0.0" }
 retrofit = { module = "com.squareup.retrofit2:retrofit", version.ref = "retrofit" }
 retrofitConverterWire = { module = "com.squareup.retrofit2:converter-wire", version.ref = "retrofit" }
-robolectric = { module = "org.robolectric:robolectric", version = "4.9.2" }
+robolectric = { module = "org.robolectric:robolectric", version = "4.12.2" }
 rxjava2 = { module = "io.reactivex.rxjava2:rxjava", version = "2.2.9" }
 rxjava3 = { module = "io.reactivex.rxjava3:rxjava", version = "3.0.0" }
-shadow = { module = "gradle.plugin.com.github.johnrengelman:shadow", version = "7.1.1" }
+sdklib = { module = "com.android.tools:sdklib", version.ref = "androidLint" }
+shadow = { module = "com.github.johnrengelman.shadow:com.github.johnrengelman.shadow.gradle.plugin", version = "8.1.1" }
 skiko = { module = "org.jetbrains.skiko:skiko-awt", version.ref = "skiko" }
 skikoCommon = { module = "org.jetbrains.skiko:skiko", version.ref = "skiko" }
 skikoMacOsArm64 = { module = "org.jetbrains.skiko:skiko-awt-runtime-macos-arm64", version.ref = "skiko" }
@@ -288,9 +293,10 @@
 skikoLinuxArm64 = { module = "org.jetbrains.skiko:skiko-awt-runtime-linux-arm64", version.ref = "skiko" }
 skikoWasmWasm = { module = "org.jetbrains.skiko:skiko-wasm-js", version.ref = "skiko" }
 skikoWasm = { module = "org.jetbrains.skiko:skiko-js-wasm-runtime", version.ref = "skiko" }
+spdxGradlePluginz = { module = "org.spdx:spdx-gradle-plugin", version.ref = "spdxGradlePlugin" }
 sqldelightAndroid = { module = "com.squareup.sqldelight:android-driver", version.ref = "sqldelight" }
 sqldelightCoroutinesExt = { module = "com.squareup.sqldelight:coroutines-extensions", version.ref = "sqldelight" }
-sqliteJdbc = { module = "org.xerial:sqlite-jdbc", version = "3.36.0" }
+sqliteJdbc = { module = "org.xerial:sqlite-jdbc", version = "3.41.2.2" }
 testCore = { module = "androidx.test:core", version.ref = "androidxTestCore" }
 testCoreKtx = { module = "androidx.test:core-ktx", version.ref = "androidxTestCore" }
 testExtJunit = { module = "androidx.test.ext:junit", version.ref = "androidxTestExtJunit" }
@@ -303,12 +309,15 @@
 testUiautomator = { module = "androidx.test.uiautomator:uiautomator", version = "2.2.0" }
 truth = { module = "com.google.truth:truth", version = "1.0.1" }
 toml = { module = "org.tomlj:tomlj", version = "1.0.0" }
+uast = { module = "com.android.tools.external.org-jetbrains:uast", version.ref = "androidLint" }
 viewBinding = { module = "androidx.databinding:viewbinding", version = "4.1.2" }
 wireGradlePluginz = { module = "com.squareup.wire:wire-gradle-plugin", version.ref = "wire" }
 wireRuntime = { module = "com.squareup.wire:wire-runtime", version.ref = "wire" }
 xerces = { module = "xerces:xercesImpl", version = "2.12.0" }
+xmlApis = { module = "xml-apis:xml-apis", version.ref = "xmlApis" }
 xpp3 = { module = "xpp3:xpp3", version = "1.1.4c" }
 xmlpull = { module = "xmlpull:xmlpull", version = "1.1.3.1" }
+androidx-core = { group = "androidx.core", name = "core", version.ref = "core" }
 
 [plugins]
 kotlinBenchmark = { id = "org.jetbrains.kotlinx.benchmark", version.ref = "kotlinBenchmark" }
