--- conflicted
+++ resolved
@@ -1179,8 +1179,6 @@
                 )
         }
     }
-<<<<<<< HEAD
-=======
 
     // The animateToEnd() should run after the transition is ready, even if called before
     // the transition is ready.
@@ -1222,5 +1220,4 @@
 
         assertThat(latch.await(2, TimeUnit.SECONDS)).isTrue()
     }
->>>>>>> 3d4510a6
 }