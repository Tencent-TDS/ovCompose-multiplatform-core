/*
 * Copyright (C) 2016 The Android Open Source Project
 *
 * Licensed under the Apache License, Version 2.0 (the "License");
 * you may not use this file except in compliance with the License.
 * You may obtain a copy of the License at
 *
 *      http://www.apache.org/licenses/LICENSE-2.0
 *
 * Unless required by applicable law or agreed to in writing, software
 * distributed under the License is distributed on an "AS IS" BASIS,
 * WITHOUT WARRANTIES OR CONDITIONS OF ANY KIND, either express or implied.
 * See the License for the specific language governing permissions and
 * limitations under the License.
 */

package androidx.transition;

import static androidx.annotation.RestrictTo.Scope.LIBRARY_GROUP_PREFIX;

import android.animation.Animator;
import android.animation.AnimatorListenerAdapter;
import android.animation.AnimatorSet;
import android.animation.TimeInterpolator;
import android.content.Context;
import android.content.res.TypedArray;
import android.content.res.XmlResourceParser;
import android.graphics.Path;
import android.graphics.Rect;
import android.os.Build;
import android.util.AttributeSet;
import android.util.Log;
import android.util.SparseArray;
import android.util.SparseIntArray;
import android.view.InflateException;
import android.view.SurfaceView;
import android.view.TextureView;
import android.view.View;
import android.view.ViewGroup;
import android.view.WindowId;
import android.view.animation.AnimationUtils;
import android.widget.ListView;
import android.widget.Spinner;

import androidx.annotation.IdRes;
import androidx.annotation.IntDef;
import androidx.annotation.NonNull;
import androidx.annotation.Nullable;
import androidx.annotation.RequiresApi;
import androidx.annotation.RestrictTo;
import androidx.collection.ArrayMap;
import androidx.collection.LongSparseArray;
import androidx.core.content.res.TypedArrayUtils;
import androidx.core.util.Consumer;
import androidx.core.view.ViewCompat;
import androidx.dynamicanimation.animation.DynamicAnimation;
import androidx.dynamicanimation.animation.FloatValueHolder;
import androidx.dynamicanimation.animation.SpringAnimation;
import androidx.dynamicanimation.animation.SpringForce;

import java.lang.annotation.Retention;
import java.lang.annotation.RetentionPolicy;
import java.util.ArrayList;
import java.util.List;
import java.util.StringTokenizer;

/**
 * A Transition holds information about animations that will be run on its
 * targets during a scene change. Subclasses of this abstract class may
 * choreograph several child transitions ({@link TransitionSet} or they may
 * perform custom animations themselves. Any Transition has two main jobs:
 * (1) capture property values, and (2) play animations based on changes to
 * captured property values. A custom transition knows what property values
 * on View objects are of interest to it, and also knows how to animate
 * changes to those values. For example, the {@link Fade} transition tracks
 * changes to visibility-related properties and is able to construct and run
 * animations that fade items in or out based on changes to those properties.
 *
 * <p>Note: Transitions may not work correctly with either {@link SurfaceView}
 * or {@link TextureView}, due to the way that these views are displayed
 * on the screen. For SurfaceView, the problem is that the view is updated from
 * a non-UI thread, so changes to the view due to transitions (such as moving
 * and resizing the view) may be out of sync with the display inside those bounds.
 * TextureView is more compatible with transitions in general, but some
 * specific transitions (such as {@link Fade}) may not be compatible
 * with TextureView because they rely on {@link android.view.ViewOverlay}
 * functionality, which does not currently work with TextureView.</p>
 *
 * <p>Transitions can be declared in XML resource files inside the <code>res/transition</code>
 * directory. Transition resources consist of a tag name for one of the Transition
 * subclasses along with attributes to define some of the attributes of that transition.
 * For example, here is a minimal resource file that declares a {@link ChangeBounds}
 * transition:</p>
 *
 * <pre>
 *     &lt;changeBounds/&gt;
 * </pre>
 *
 * <p>Note that attributes for the transition are not required, just as they are
 * optional when declared in code; Transitions created from XML resources will use
 * the same defaults as their code-created equivalents. Here is a slightly more
 * elaborate example which declares a {@link TransitionSet} transition with
 * {@link ChangeBounds} and {@link Fade} child transitions:</p>
 *
 * <pre>
 *     &lt;transitionSet xmlns:android="http://schemas.android.com/apk/res/android"
 *          android:transitionOrdering="sequential"&gt;
 *         &lt;changeBounds/&gt;
 *         &lt;fade android:fadingMode="fade_out"&gt;
 *             &lt;targets&gt;
 *                 &lt;target android:targetId="@id/grayscaleContainer"/&gt;
 *             &lt;/targets&gt;
 *         &lt;/fade&gt;
 *     &lt;/transitionSet&gt;
 * </pre>
 *
 * <p>In this example, the transitionOrdering attribute is used on the TransitionSet
 * object to change from the default {@link TransitionSet#ORDERING_TOGETHER} behavior
 * to be {@link TransitionSet#ORDERING_SEQUENTIAL} instead. Also, the {@link Fade}
 * transition uses a fadingMode of {@link Fade#OUT} instead of the default
 * out-in behavior. Finally, note the use of the <code>targets</code> sub-tag, which
 * takes a set of {code target} tags, each of which lists a specific <code>targetId</code> which
 * this transition acts upon. Use of targets is optional, but can be used to either limit the time
 * spent checking attributes on unchanging views, or limiting the types of animations run on
 * specific views. In this case, we know that only the <code>grayscaleContainer</code> will be
 * disappearing, so we choose to limit the {@link Fade} transition to only that view.</p>
 */
public abstract class Transition implements Cloneable {

    private static final String LOG_TAG = "Transition";
    private static final Animator[] EMPTY_ANIMATOR_ARRAY = new Animator[0];

    static final boolean DBG = false;

    /**
     * With {@link #setMatchOrder(int...)}, chooses to match by View instance.
     */
    public static final int MATCH_INSTANCE = 0x1;
    private static final int MATCH_FIRST = MATCH_INSTANCE;

    /**
     * With {@link #setMatchOrder(int...)}, chooses to match by
     * {@link android.view.View#getTransitionName()}. Null names will not be matched.
     */
    public static final int MATCH_NAME = 0x2;

    /**
     * With {@link #setMatchOrder(int...)}, chooses to match by
     * {@link android.view.View#getId()}. Negative IDs will not be matched.
     */
    public static final int MATCH_ID = 0x3;

    /**
     * With {@link #setMatchOrder(int...)}, chooses to match by the {@link android.widget.Adapter}
     * item id. When {@link android.widget.Adapter#hasStableIds()} returns false, no match
     * will be made for items.
     */
    public static final int MATCH_ITEM_ID = 0x4;

    private static final int MATCH_LAST = MATCH_ITEM_ID;

    @RestrictTo(LIBRARY_GROUP_PREFIX)
    @IntDef({MATCH_INSTANCE, MATCH_NAME, MATCH_ID, MATCH_ITEM_ID})
    @Retention(RetentionPolicy.SOURCE)
    public @interface MatchOrder {
    }

    private static final String MATCH_INSTANCE_STR = "instance";
    private static final String MATCH_NAME_STR = "name";
    private static final String MATCH_ID_STR = "id";
    private static final String MATCH_ITEM_ID_STR = "itemId";

    private static final int[] DEFAULT_MATCH_ORDER = {
            MATCH_NAME,
            MATCH_INSTANCE,
            MATCH_ID,
            MATCH_ITEM_ID,
    };

    private static final PathMotion STRAIGHT_PATH_MOTION = new PathMotion() {
        @NonNull
        @Override
        public Path getPath(float startX, float startY, float endX, float endY) {
            Path path = new Path();
            path.moveTo(startX, startY);
            path.lineTo(endX, endY);
            return path;
        }
    };

    private String mName = getClass().getName();

    private long mStartDelay = -1;
    long mDuration = -1;
    private TimeInterpolator mInterpolator = null;
    ArrayList<Integer> mTargetIds = new ArrayList<>();
    ArrayList<View> mTargets = new ArrayList<>();
    private ArrayList<String> mTargetNames = null;
    private ArrayList<Class<?>> mTargetTypes = null;
    private ArrayList<Integer> mTargetIdExcludes = null;
    private ArrayList<View> mTargetExcludes = null;
    private ArrayList<Class<?>> mTargetTypeExcludes = null;
    private ArrayList<String> mTargetNameExcludes = null;
    private ArrayList<Integer> mTargetIdChildExcludes = null;
    private ArrayList<View> mTargetChildExcludes = null;
    private ArrayList<Class<?>> mTargetTypeChildExcludes = null;
    private TransitionValuesMaps mStartValues = new TransitionValuesMaps();
    private TransitionValuesMaps mEndValues = new TransitionValuesMaps();
    TransitionSet mParent = null;
    private int[] mMatchOrder = DEFAULT_MATCH_ORDER;
    private ArrayList<TransitionValues> mStartValuesList; // only valid after playTransition starts
    private ArrayList<TransitionValues> mEndValuesList; // only valid after playTransitions starts
    private TransitionListener[] mListenersCache;

    // Per-animator information used for later canceling when future transitions overlap
    private static ThreadLocal<ArrayMap<Animator, Transition.AnimationInfo>> sRunningAnimators =
            new ThreadLocal<>();

    // Whether removing views from their parent is possible. This is only for views
    // in the start scene, which are no longer in the view hierarchy. This property
    // is determined by whether the previous Scene was created from a layout
    // resource, and thus the views from the exited scene are going away anyway
    // and can be removed as necessary to achieve a particular effect, such as
    // removing them from parents to add them to overlays.
    boolean mCanRemoveViews = false;

    // Track all animators in use in case the transition gets canceled and needs to
    // cancel running animators
    @SuppressWarnings("WeakerAccess") /* synthetic access */
    ArrayList<Animator> mCurrentAnimators = new ArrayList<>();

    private Animator[] mAnimatorCache = EMPTY_ANIMATOR_ARRAY;

    // Number of per-target instances of this Transition currently running. This count is
    // determined by calls to start() and end()
    int mNumInstances = 0;

    // Whether this transition is currently paused, due to a call to pause()
    private boolean mPaused = false;

    // Whether this transition has ended. Used to avoid pause/resume on transitions
    // that have completed
    boolean mEnded = false;

    // The transition that this was cloned from
    private Transition mCloneParent = null;

    // The set of listeners to be sent transition lifecycle events.
    private ArrayList<Transition.TransitionListener> mListeners = null;

    // The set of animators collected from calls to createAnimator(),
    // to be run in runAnimators()
    ArrayList<Animator> mAnimators = new ArrayList<>();

    // The function for calculating the Animation start delay.
    TransitionPropagation mPropagation;

    // The rectangular region for Transitions like Explode and TransitionPropagations
    // like CircularPropagation
    private EpicenterCallback mEpicenterCallback;

    // For Fragment shared element transitions, linking views explicitly by mismatching
    // transitionNames.
    private ArrayMap<String, String> mNameOverrides;

    // The function used to interpolate along two-dimensional points. Typically used
    // for adding curves to x/y View motion.
    private PathMotion mPathMotion = STRAIGHT_PATH_MOTION;

    // The total duration of this Transition, in milliseconds. This is used only if
    // TransitionManager.controlDelayedTransition() is called to begin a seekable Transition.
    long mTotalDuration;

    // The SeekController created in TransitionManager.controlDelayedTransition() on the
    // root TransitionSet.
    SeekController mSeekController;

    // For Transitions in a TransitionSet that are played sequentially, this is the offset
    // (in milliseconds) from the start of the containing TransitionSet of this Transition
    long mSeekOffsetInParent;

    /**
     * Constructs a Transition object with no target objects. A transition with
     * no targets defaults to running on all target objects in the scene hierarchy
     * (if the transition is not contained in a TransitionSet), or all target
     * objects passed down from its parent (if it is in a TransitionSet).
     */
    public Transition() {
    }

    /**
     * Perform inflation from XML and apply a class-specific base style from a
     * theme attribute or style resource. This constructor of Transition allows
     * subclasses to use their own base style when they are inflating.
     *
     * @param context The Context the transition is running in, through which it can
     *                access the current theme, resources, etc.
     * @param attrs   The attributes of the XML tag that is inflating the transition.
     */
    public Transition(@NonNull Context context, @NonNull AttributeSet attrs) {
        TypedArray a = context.obtainStyledAttributes(attrs, Styleable.TRANSITION);
        XmlResourceParser parser = (XmlResourceParser) attrs;
        long duration = TypedArrayUtils.getNamedInt(a, parser, "duration",
                Styleable.Transition.DURATION, -1);
        if (duration >= 0) {
            setDuration(duration);
        }
        long startDelay = TypedArrayUtils.getNamedInt(a, parser, "startDelay",
                Styleable.Transition.START_DELAY, -1);
        if (startDelay > 0) {
            setStartDelay(startDelay);
        }
        final int resId = TypedArrayUtils.getNamedResourceId(a, parser, "interpolator",
                Styleable.Transition.INTERPOLATOR, 0);
        if (resId > 0) {
            setInterpolator(AnimationUtils.loadInterpolator(context, resId));
        }
        String matchOrder = TypedArrayUtils.getNamedString(a, parser, "matchOrder",
                Styleable.Transition.MATCH_ORDER);
        if (matchOrder != null) {
            setMatchOrder(parseMatchOrder(matchOrder));
        }
        a.recycle();
    }

    @MatchOrder
    private static int[] parseMatchOrder(String matchOrderString) {
        StringTokenizer st = new StringTokenizer(matchOrderString, ",");
        @MatchOrder
        int[] matches = new int[st.countTokens()];
        int index = 0;
        while (st.hasMoreTokens()) {
            String token = st.nextToken().trim();
            if (MATCH_ID_STR.equalsIgnoreCase(token)) {
                matches[index] = Transition.MATCH_ID;
            } else if (MATCH_INSTANCE_STR.equalsIgnoreCase(token)) {
                matches[index] = Transition.MATCH_INSTANCE;
            } else if (MATCH_NAME_STR.equalsIgnoreCase(token)) {
                matches[index] = Transition.MATCH_NAME;
            } else if (MATCH_ITEM_ID_STR.equalsIgnoreCase(token)) {
                matches[index] = Transition.MATCH_ITEM_ID;
            } else if (token.isEmpty()) {
                @MatchOrder
                int[] smallerMatches = new int[matches.length - 1];
                System.arraycopy(matches, 0, smallerMatches, 0, index);
                matches = smallerMatches;
                index--;
            } else {
                throw new InflateException("Unknown match type in matchOrder: '" + token + "'");
            }
            index++;
        }
        return matches;
    }

    /**
     * If this Transition is not part of a TransitionSet, this is returned. If it is part
     * of a TransitionSet, the parent TransitionSets are walked until a TransitionSet is found
     * that isn't contained in another TransitionSet.
     */
    @NonNull
    public final Transition getRootTransition() {
        if (mParent != null) {
            return mParent.getRootTransition();
        }
        return this;
    }

    /**
     * Sets the duration of this transition. By default, there is no duration
     * (indicated by a negative number), which means that the Animator created by
     * the transition will have its own specified duration. If the duration of a
     * Transition is set, that duration will override the Animator duration.
     *
     * @param duration The length of the animation, in milliseconds.
     * @return This transition object.
     */
    @NonNull
    public Transition setDuration(long duration) {
        mDuration = duration;
        return this;
    }

    /**
     * Returns the duration set on this transition. If no duration has been set,
     * the returned value will be negative, indicating that resulting animators will
     * retain their own durations.
     *
     * @return The duration set on this transition, in milliseconds, if one has been
     * set, otherwise returns a negative number.
     */
    public long getDuration() {
        return mDuration;
    }

    /**
     * Sets the startDelay of this transition. By default, there is no delay
     * (indicated by a negative number), which means that the Animator created by
     * the transition will have its own specified startDelay. If the delay of a
     * Transition is set, that delay will override the Animator delay.
     *
     * @param startDelay The length of the delay, in milliseconds.
     * @return This transition object.
     */
    @NonNull
    public Transition setStartDelay(long startDelay) {
        mStartDelay = startDelay;
        return this;
    }

    /**
     * Returns the startDelay set on this transition. If no startDelay has been set,
     * the returned value will be negative, indicating that resulting animators will
     * retain their own startDelays.
     *
     * @return The startDelay set on this transition, in milliseconds, if one has
     * been set, otherwise returns a negative number.
     */
    public long getStartDelay() {
        return mStartDelay;
    }

    /**
     * Sets the interpolator of this transition. By default, the interpolator
     * is null, which means that the Animator created by the transition
     * will have its own specified interpolator. If the interpolator of a
     * Transition is set, that interpolator will override the Animator interpolator.
     *
     * @param interpolator The time interpolator used by the transition
     * @return This transition object.
     */
    @NonNull
    public Transition setInterpolator(@Nullable TimeInterpolator interpolator) {
        mInterpolator = interpolator;
        return this;
    }

    /**
     * Returns the interpolator set on this transition. If no interpolator has been set,
     * the returned value will be null, indicating that resulting animators will
     * retain their own interpolators.
     *
     * @return The interpolator set on this transition, if one has been set, otherwise
     * returns null.
     */
    @Nullable
    public TimeInterpolator getInterpolator() {
        return mInterpolator;
    }

    /**
     * Returns the set of property names used stored in the {@link TransitionValues}
     * object passed into {@link #captureStartValues(TransitionValues)} that
     * this transition cares about for the purposes of canceling overlapping animations.
     * When any transition is started on a given scene root, all transitions
     * currently running on that same scene root are checked to see whether the
     * properties on which they based their animations agree with the end values of
     * the same properties in the new transition. If the end values are not equal,
     * then the old animation is canceled since the new transition will start a new
     * animation to these new values. If the values are equal, the old animation is
     * allowed to continue and no new animation is started for that transition.
     *
     * <p>A transition does not need to override this method. However, not doing so
     * will mean that the cancellation logic outlined in the previous paragraph
     * will be skipped for that transition, possibly leading to artifacts as
     * old transitions and new transitions on the same targets run in parallel,
     * animating views toward potentially different end values.</p>
     *
     * @return An array of property names as described in the class documentation for
     * {@link TransitionValues}. The default implementation returns <code>null</code>.
     */
    @Nullable
    public String[] getTransitionProperties() {
        return null;
    }

    /**
     * This method creates an animation that will be run for this transition
     * given the information in the startValues and endValues structures captured
     * earlier for the start and end scenes. Subclasses of Transition should override
     * this method. The method should only be called by the transition system; it is
     * not intended to be called from external classes.
     *
     * <p>This method is called by the transition's parent (all the way up to the
     * topmost Transition in the hierarchy) with the sceneRoot and start/end
     * values that the transition may need to set up initial target values
     * and construct an appropriate animation. For example, if an overall
     * Transition is a {@link TransitionSet} consisting of several
     * child transitions in sequence, then some of the child transitions may
     * want to set initial values on target views prior to the overall
     * Transition commencing, to put them in an appropriate state for the
     * delay between that start and the child Transition start time. For
     * example, a transition that fades an item in may wish to set the starting
     * alpha value to 0, to avoid it blinking in prior to the transition
     * actually starting the animation. This is necessary because the scene
     * change that triggers the Transition will automatically set the end-scene
     * on all target views, so a Transition that wants to animate from a
     * different value should set that value prior to returning from this method.</p>
     *
     * <p>Additionally, a Transition can perform logic to determine whether
     * the transition needs to run on the given target and start/end values.
     * For example, a transition that resizes objects on the screen may wish
     * to avoid running for views which are not present in either the start
     * or end scenes.</p>
     *
     * <p>If there is an animator created and returned from this method, the
     * transition mechanism will apply any applicable duration, startDelay,
     * and interpolator to that animation and start it. A return value of
     * <code>null</code> indicates that no animation should run. The default
     * implementation returns null.</p>
     *
     * <p>The method is called for every applicable target object, which is
     * stored in the {@link TransitionValues#view} field.</p>
     *
     * @param sceneRoot   The root of the transition hierarchy.
     * @param startValues The values for a specific target in the start scene.
     * @param endValues   The values for the target in the end scene.
     * @return A Animator to be started at the appropriate time in the
     * overall transition for this scene change. A null value means no animation
     * should be run.
     */
    @Nullable
    public Animator createAnimator(@NonNull ViewGroup sceneRoot,
            @Nullable TransitionValues startValues, @Nullable TransitionValues endValues) {
        return null;
    }

    /**
     * Creates and returns a new TransitionSeekController, tied it to this Transition.
     * This should only be called once on the cloned transition for controlling the
     * Transition's progress. The Transition will begin without starting any of the
     * animations.
     */
    @RequiresApi(Build.VERSION_CODES.UPSIDE_DOWN_CAKE)
    @NonNull
    TransitionSeekController createSeekController() {
        mSeekController = new SeekController();
        addListener(mSeekController);
        return mSeekController;
    }

    /**
     * Sets the order in which Transition matches View start and end values.
     * <p>
     * The default behavior is to match first by {@link android.view.View#getTransitionName()},
     * then by View instance, then by {@link android.view.View#getId()} and finally
     * by its item ID if it is in a direct child of ListView. The caller can
     * choose to have only some or all of the values of {@link #MATCH_INSTANCE},
     * {@link #MATCH_NAME}, {@link #MATCH_ITEM_ID}, and {@link #MATCH_ID}. Only
     * the match algorithms supplied will be used to determine whether Views are the
     * the same in both the start and end Scene. Views that do not match will be considered
     * as entering or leaving the Scene.
     * </p>
     *
     * @param matches A list of zero or more of {@link #MATCH_INSTANCE},
     *                {@link #MATCH_NAME}, {@link #MATCH_ITEM_ID}, and {@link #MATCH_ID}.
     *                If none are provided, then the default match order will be set.
     */
    public void setMatchOrder(@MatchOrder @Nullable int... matches) {
        if (matches == null || matches.length == 0) {
            mMatchOrder = DEFAULT_MATCH_ORDER;
        } else {
            for (int i = 0; i < matches.length; i++) {
                int match = matches[i];
                if (!isValidMatch(match)) {
                    throw new IllegalArgumentException("matches contains invalid value");
                }
                if (alreadyContains(matches, i)) {
                    throw new IllegalArgumentException("matches contains a duplicate value");
                }
            }
            mMatchOrder = matches.clone();
        }
    }

    private static boolean isValidMatch(int match) {
        return (match >= MATCH_FIRST && match <= MATCH_LAST);
    }

    private static boolean alreadyContains(int[] array, int searchIndex) {
        int value = array[searchIndex];
        for (int i = 0; i < searchIndex; i++) {
            if (array[i] == value) {
                return true;
            }
        }
        return false;
    }

    /**
     * Match start/end values by View instance. Adds matched values to mStartValuesList
     * and mEndValuesList and removes them from unmatchedStart and unmatchedEnd.
     */
    private void matchInstances(ArrayMap<View, TransitionValues> unmatchedStart,
            ArrayMap<View, TransitionValues> unmatchedEnd) {
        for (int i = unmatchedStart.size() - 1; i >= 0; i--) {
            View view = unmatchedStart.keyAt(i);
            if (view != null && isValidTarget(view)) {
                TransitionValues end = unmatchedEnd.remove(view);
                if (end != null && isValidTarget(end.view)) {
                    TransitionValues start = unmatchedStart.removeAt(i);
                    mStartValuesList.add(start);
                    mEndValuesList.add(end);
                }
            }
        }
    }

    /**
     * Match start/end values by Adapter item ID. Adds matched values to mStartValuesList
     * and mEndValuesList and removes them from unmatchedStart and unmatchedEnd, using
     * startItemIds and endItemIds as a guide for which Views have unique item IDs.
     */
    private void matchItemIds(ArrayMap<View, TransitionValues> unmatchedStart,
            ArrayMap<View, TransitionValues> unmatchedEnd,
            LongSparseArray<View> startItemIds, LongSparseArray<View> endItemIds) {
        int numStartIds = startItemIds.size();
        for (int i = 0; i < numStartIds; i++) {
            View startView = startItemIds.valueAt(i);
            if (startView != null && isValidTarget(startView)) {
                View endView = endItemIds.get(startItemIds.keyAt(i));
                if (endView != null && isValidTarget(endView)) {
                    TransitionValues startValues = unmatchedStart.get(startView);
                    TransitionValues endValues = unmatchedEnd.get(endView);
                    if (startValues != null && endValues != null) {
                        mStartValuesList.add(startValues);
                        mEndValuesList.add(endValues);
                        unmatchedStart.remove(startView);
                        unmatchedEnd.remove(endView);
                    }
                }
            }
        }
    }

    /**
     * Match start/end values by Adapter view ID. Adds matched values to mStartValuesList
     * and mEndValuesList and removes them from unmatchedStart and unmatchedEnd, using
     * startIds and endIds as a guide for which Views have unique IDs.
     */
    private void matchIds(ArrayMap<View, TransitionValues> unmatchedStart,
            ArrayMap<View, TransitionValues> unmatchedEnd,
            SparseArray<View> startIds, SparseArray<View> endIds) {
        int numStartIds = startIds.size();
        for (int i = 0; i < numStartIds; i++) {
            View startView = startIds.valueAt(i);
            if (startView != null && isValidTarget(startView)) {
                View endView = endIds.get(startIds.keyAt(i));
                if (endView != null && isValidTarget(endView)) {
                    TransitionValues startValues = unmatchedStart.get(startView);
                    TransitionValues endValues = unmatchedEnd.get(endView);
                    if (startValues != null && endValues != null) {
                        mStartValuesList.add(startValues);
                        mEndValuesList.add(endValues);
                        unmatchedStart.remove(startView);
                        unmatchedEnd.remove(endView);
                    }
                }
            }
        }
    }

    /**
     * Match start/end values by Adapter transitionName. Adds matched values to mStartValuesList
     * and mEndValuesList and removes them from unmatchedStart and unmatchedEnd, using
     * startNames and endNames as a guide for which Views have unique transitionNames.
     */
    private void matchNames(ArrayMap<View, TransitionValues> unmatchedStart,
            ArrayMap<View, TransitionValues> unmatchedEnd,
            ArrayMap<String, View> startNames, ArrayMap<String, View> endNames) {
        int numStartNames = startNames.size();
        for (int i = 0; i < numStartNames; i++) {
            View startView = startNames.valueAt(i);
            if (startView != null && isValidTarget(startView)) {
                View endView = endNames.get(startNames.keyAt(i));
                if (endView != null && isValidTarget(endView)) {
                    TransitionValues startValues = unmatchedStart.get(startView);
                    TransitionValues endValues = unmatchedEnd.get(endView);
                    if (startValues != null && endValues != null) {
                        mStartValuesList.add(startValues);
                        mEndValuesList.add(endValues);
                        unmatchedStart.remove(startView);
                        unmatchedEnd.remove(endView);
                    }
                }
            }
        }
    }

    /**
     * Adds all values from unmatchedStart and unmatchedEnd to mStartValuesList and mEndValuesList,
     * assuming that there is no match between values in the list.
     */
    private void addUnmatched(ArrayMap<View, TransitionValues> unmatchedStart,
            ArrayMap<View, TransitionValues> unmatchedEnd) {
        // Views that only exist in the start Scene
        for (int i = 0; i < unmatchedStart.size(); i++) {
            final TransitionValues start = unmatchedStart.valueAt(i);
            if (isValidTarget(start.view)) {
                mStartValuesList.add(start);
                mEndValuesList.add(null);
            }
        }

        // Views that only exist in the end Scene
        for (int i = 0; i < unmatchedEnd.size(); i++) {
            final TransitionValues end = unmatchedEnd.valueAt(i);
            if (isValidTarget(end.view)) {
                mEndValuesList.add(end);
                mStartValuesList.add(null);
            }
        }
    }

    private void matchStartAndEnd(TransitionValuesMaps startValues,
            TransitionValuesMaps endValues) {
        ArrayMap<View, TransitionValues> unmatchedStart = new ArrayMap<>(startValues.mViewValues);
        ArrayMap<View, TransitionValues> unmatchedEnd = new ArrayMap<>(endValues.mViewValues);

        //noinspection ForLoopReplaceableByForEach
        for (int i = 0; i < mMatchOrder.length; i++) {
            switch (mMatchOrder[i]) {
                case MATCH_INSTANCE:
                    matchInstances(unmatchedStart, unmatchedEnd);
                    break;
                case MATCH_NAME:
                    matchNames(unmatchedStart, unmatchedEnd,
                            startValues.mNameValues, endValues.mNameValues);
                    break;
                case MATCH_ID:
                    matchIds(unmatchedStart, unmatchedEnd,
                            startValues.mIdValues, endValues.mIdValues);
                    break;
                case MATCH_ITEM_ID:
                    matchItemIds(unmatchedStart, unmatchedEnd,
                            startValues.mItemIdValues, endValues.mItemIdValues);
                    break;
            }
        }
        addUnmatched(unmatchedStart, unmatchedEnd);
    }

    /**
     * This method, essentially a wrapper around all calls to createAnimator for all
     * possible target views, is called with the entire set of start/end
     * values. The implementation in Transition iterates through these lists
     * and calls {@link #createAnimator(ViewGroup, TransitionValues, TransitionValues)}
     * with each set of start/end values on this transition. The
     * TransitionSet subclass overrides this method and delegates it to
     * each of its children in succession.
     */
    void createAnimators(@NonNull ViewGroup sceneRoot, @NonNull TransitionValuesMaps startValues,
            @NonNull TransitionValuesMaps endValues,
            @NonNull ArrayList<TransitionValues> startValuesList,
            @NonNull ArrayList<TransitionValues> endValuesList) {
        if (DBG) {
            Log.d(LOG_TAG, "createAnimators() for " + this);
        }
        ArrayMap<Animator, AnimationInfo> runningAnimators = getRunningAnimators();
        long minStartDelay = Long.MAX_VALUE;
        SparseIntArray startDelays = new SparseIntArray();
        int startValuesListCount = startValuesList.size();
        boolean hasSeekController = getRootTransition().mSeekController != null;
        for (int i = 0; i < startValuesListCount; ++i) {
            TransitionValues start = startValuesList.get(i);
            TransitionValues end = endValuesList.get(i);
            if (start != null && !start.mTargetedTransitions.contains(this)) {
                start = null;
            }
            if (end != null && !end.mTargetedTransitions.contains(this)) {
                end = null;
            }
            if (start == null && end == null) {
                continue;
            }
            // Only bother trying to animate with values that differ between start/end
            boolean isChanged = start == null || end == null || isTransitionRequired(start, end);
            if (isChanged) {
                if (DBG) {
                    View view = (end != null) ? end.view : start.view;
                    Log.d(LOG_TAG, "  differing start/end values for view " + view);
                    if (start == null || end == null) {
                        Log.d(LOG_TAG, "    " + ((start == null)
                                ? "start null, end non-null" : "start non-null, end null"));
                    } else {
                        for (String key : start.values.keySet()) {
                            Object startValue = start.values.get(key);
                            Object endValue = end.values.get(key);
                            if (startValue != endValue && !startValue.equals(endValue)) {
                                Log.d(LOG_TAG, "    " + key + ": start(" + startValue
                                        + "), end(" + endValue + ")");
                            }
                        }
                    }
                }
                // TODO: what to do about targetIds and itemIds?
                Animator animator = createAnimator(sceneRoot, start, end);
                if (animator != null) {
                    // Save animation info for future cancellation purposes
                    View view;
                    TransitionValues infoValues = null;
                    if (end != null) {
                        view = end.view;
                        String[] properties = getTransitionProperties();
                        if (properties != null && properties.length > 0) {
                            infoValues = new TransitionValues(view);
                            TransitionValues newValues = endValues.mViewValues.get(view);
                            if (newValues != null) {
                                for (int j = 0; j < properties.length; ++j) {
                                    infoValues.values.put(properties[j],
                                            newValues.values.get(properties[j]));
                                }
                            }
                            int numExistingAnims = runningAnimators.size();
                            for (int j = 0; j < numExistingAnims; ++j) {
                                Animator anim = runningAnimators.keyAt(j);
                                AnimationInfo info = runningAnimators.get(anim);
                                if (info.mValues != null && info.mView == view
                                        && info.mName.equals(getName())) {
                                    if (info.mValues.equals(infoValues)) {
                                        // Favor the old animator
                                        animator = null;
                                        break;
                                    }
                                }
                            }
                        }
                    } else {
                        view = start.view;
                    }
                    if (animator != null) {
                        if (mPropagation != null) {
                            long delay = mPropagation.getStartDelay(sceneRoot, this, start, end);
                            startDelays.put(mAnimators.size(), (int) delay);
                            minStartDelay = Math.min(delay, minStartDelay);
                        }
                        AnimationInfo info = new AnimationInfo(view, getName(), this,
                                sceneRoot.getWindowId(), infoValues, animator);
                        if (hasSeekController) {
                            AnimatorSet set = new AnimatorSet();
                            set.play(animator);
                            animator = set;
                        }
                        runningAnimators.put(animator, info);
                        mAnimators.add(animator);
                    }
                }
            }
        }
        if (startDelays.size() != 0) {
            for (int i = 0; i < startDelays.size(); i++) {
                int index = startDelays.keyAt(i);
                Animator animator = mAnimators.get(index);
                AnimationInfo info = runningAnimators.get(animator);
                long delay = startDelays.valueAt(i) - minStartDelay
                        + info.mAnimator.getStartDelay();
                info.mAnimator.setStartDelay(delay);
            }
        }
    }

    /**
     * Internal utility method for checking whether a given view/id
     * is valid for this transition, where "valid" means that either
     * the Transition has no target/targetId list (the default, in which
     * cause the transition should act on all views in the hierarchy), or
     * the given view is in the target list or the view id is in the
     * targetId list. If the target parameter is null, then the target list
     * is not checked (this is in the case of ListView items, where the
     * views are ignored and only the ids are used).
     */
    boolean isValidTarget(View target) {
        int targetId = target.getId();
        if (mTargetIdExcludes != null && mTargetIdExcludes.contains(targetId)) {
            return false;
        }
        if (mTargetExcludes != null && mTargetExcludes.contains(target)) {
            return false;
        }
        if (mTargetTypeExcludes != null) {
            int numTypes = mTargetTypeExcludes.size();
            for (int i = 0; i < numTypes; ++i) {
                Class<?> type = mTargetTypeExcludes.get(i);
                if (type.isInstance(target)) {
                    return false;
                }
            }
        }
        if (mTargetNameExcludes != null && ViewCompat.getTransitionName(target) != null) {
            if (mTargetNameExcludes.contains(ViewCompat.getTransitionName(target))) {
                return false;
            }
        }
        if (mTargetIds.size() == 0 && mTargets.size() == 0
                && (mTargetTypes == null || mTargetTypes.isEmpty())
                && (mTargetNames == null || mTargetNames.isEmpty())) {
            return true;
        }
        if (mTargetIds.contains(targetId) || mTargets.contains(target)) {
            return true;
        }
        if (mTargetNames != null && mTargetNames.contains(ViewCompat.getTransitionName(target))) {
            return true;
        }
        if (mTargetTypes != null) {
            for (int i = 0; i < mTargetTypes.size(); ++i) {
                if (mTargetTypes.get(i).isInstance(target)) {
                    return true;
                }
            }
        }
        return false;
    }

    private static ArrayMap<Animator, AnimationInfo> getRunningAnimators() {
        ArrayMap<Animator, AnimationInfo> runningAnimators = sRunningAnimators.get();
        if (runningAnimators == null) {
            runningAnimators = new ArrayMap<>();
            sRunningAnimators.set(runningAnimators);
        }
        return runningAnimators;
    }

    /**
     * This is called internally once all animations have been set up by the
     * transition hierarchy.
     *
     */
    @RestrictTo(LIBRARY_GROUP_PREFIX)
    protected void runAnimators() {
        if (DBG) {
            Log.d(LOG_TAG, "runAnimators() on " + this);
        }
        start();
        ArrayMap<Animator, AnimationInfo> runningAnimators = getRunningAnimators();
        // Now start every Animator that was previously created for this transition
        for (Animator anim : mAnimators) {
            if (DBG) {
                Log.d(LOG_TAG, "  anim: " + anim);
            }
            if (runningAnimators.containsKey(anim)) {
                start();
                runAnimator(anim, runningAnimators);
            }
        }
        mAnimators.clear();
        end();
    }

    private void runAnimator(Animator animator,
            final ArrayMap<Animator, AnimationInfo> runningAnimators) {
        if (animator != null) {
            // TODO: could be a single listener instance for all of them since it uses the param
            animator.addListener(new AnimatorListenerAdapter() {
                @Override
                public void onAnimationStart(Animator animation) {
                    mCurrentAnimators.add(animation);
                }

                @Override
                public void onAnimationEnd(Animator animation) {
                    runningAnimators.remove(animation);
                    mCurrentAnimators.remove(animation);
                }
            });
            animate(animator);
        }
    }

    /**
     * Configures the animators to be ready for animation.
     *
     * The animators' start delay, duration, and interpolator are set based on the Transition's
     * values. The duration is calculated. It also adds the animators to mCurrentAnimators so that
     * each animator can support seeking.
     */
    @RequiresApi(Build.VERSION_CODES.UPSIDE_DOWN_CAKE)
    void prepareAnimatorsForSeeking() {
        ArrayMap<Animator, AnimationInfo> runningAnimators = getRunningAnimators();
        // Now prepare every Animator that was previously created for this transition
        mTotalDuration = 0;
        for (int i = 0; i < mAnimators.size(); i++) {
            Animator anim = mAnimators.get(i);
            if (DBG) {
                Log.d(LOG_TAG, "  anim: " + anim);
            }
            AnimationInfo info = runningAnimators.get(anim);
            if (anim != null && info != null) {
                if (getDuration() >= 0) {
                    info.mAnimator.setDuration(getDuration());
                }
                if (getStartDelay() >= 0) {
                    info.mAnimator.setStartDelay(
                            getStartDelay() + info.mAnimator.getStartDelay());
                }
                if (getInterpolator() != null) {
                    info.mAnimator.setInterpolator(getInterpolator());
                }
                mCurrentAnimators.add(anim);
                mTotalDuration = Math.max(mTotalDuration, Impl26.getTotalDuration(anim));
            }
        }
        mAnimators.clear();
    }

    /**
     * Captures the values in the start scene for the properties that this
     * transition monitors. These values are then passed as the startValues
     * structure in a later call to
     * {@link #createAnimator(ViewGroup, TransitionValues, TransitionValues)}.
     * The main concern for an implementation is what the
     * properties are that the transition cares about and what the values are
     * for all of those properties. The start and end values will be compared
     * later during the
     * {@link #createAnimator(ViewGroup, TransitionValues, TransitionValues)}
     * method to determine what, if any, animations, should be run.
     *
     * <p>Subclasses must implement this method. The method should only be called by the
     * transition system; it is not intended to be called from external classes.</p>
     *
     * @param transitionValues The holder for any values that the Transition
     *                         wishes to store. Values are stored in the <code>values</code> field
     *                         of this TransitionValues object and are keyed from
     *                         a String value. For example, to store a view's rotation value,
     *                         a transition might call
     *                         <code>transitionValues.values.put("appname:transitionname:rotation",
     *                         view.getRotation())</code>. The target view will already be stored
     *                         in
     *                         the transitionValues structure when this method is called.
     * @see #captureEndValues(TransitionValues)
     * @see #createAnimator(ViewGroup, TransitionValues, TransitionValues)
     */
    public abstract void captureStartValues(@NonNull TransitionValues transitionValues);

    /**
     * Captures the values in the end scene for the properties that this
     * transition monitors. These values are then passed as the endValues
     * structure in a later call to
     * {@link #createAnimator(ViewGroup, TransitionValues, TransitionValues)}.
     * The main concern for an implementation is what the
     * properties are that the transition cares about and what the values are
     * for all of those properties. The start and end values will be compared
     * later during the
     * {@link #createAnimator(ViewGroup, TransitionValues, TransitionValues)}
     * method to determine what, if any, animations, should be run.
     *
     * <p>Subclasses must implement this method. The method should only be called by the
     * transition system; it is not intended to be called from external classes.</p>
     *
     * @param transitionValues The holder for any values that the Transition
     *                         wishes to store. Values are stored in the <code>values</code> field
     *                         of this TransitionValues object and are keyed from
     *                         a String value. For example, to store a view's rotation value,
     *                         a transition might call
     *                         <code>transitionValues.values.put("appname:transitionname:rotation",
     *                         view.getRotation())</code>. The target view will already be stored
     *                         in
     *                         the transitionValues structure when this method is called.
     * @see #captureStartValues(TransitionValues)
     * @see #createAnimator(ViewGroup, TransitionValues, TransitionValues)
     */
    public abstract void captureEndValues(@NonNull TransitionValues transitionValues);

    /**
     * Sets the target view instances that this Transition is interested in
     * animating. By default, there are no targets, and a Transition will
     * listen for changes on every view in the hierarchy below the sceneRoot
     * of the Scene being transitioned into. Setting targets constrains
     * the Transition to only listen for, and act on, these views.
     * All other views will be ignored.
     *
     * <p>The target list is like the {@link #addTarget(int) targetId}
     * list except this list specifies the actual View instances, not the ids
     * of the views. This is an important distinction when scene changes involve
     * view hierarchies which have been inflated separately; different views may
     * share the same id but not actually be the same instance. If the transition
     * should treat those views as the same, then {@link #addTarget(int)} should be used
     * instead of {@link #addTarget(View)}. If, on the other hand, scene changes involve
     * changes all within the same view hierarchy, among views which do not
     * necessarily have ids set on them, then the target list of views may be more
     * convenient.</p>
     *
     * @param target A View on which the Transition will act, must be non-null.
     * @return The Transition to which the target is added.
     * Returning the same object makes it easier to chain calls during
     * construction, such as
     * <code>transitionSet.addTransitions(new Fade()).addTarget(someView);</code>
     * @see #addTarget(int)
     */
    @NonNull
    public Transition addTarget(@NonNull View target) {
        mTargets.add(target);
        return this;
    }

    /**
     * Adds the id of a target view that this Transition is interested in
     * animating. By default, there are no targetIds, and a Transition will
     * listen for changes on every view in the hierarchy below the sceneRoot
     * of the Scene being transitioned into. Setting targetIds constrains
     * the Transition to only listen for, and act on, views with these IDs.
     * Views with different IDs, or no IDs whatsoever, will be ignored.
     *
     * <p>Note that using ids to specify targets implies that ids should be unique
     * within the view hierarchy underneath the scene root.</p>
     *
     * @param targetId The id of a target view, must be a positive number.
     * @return The Transition to which the targetId is added.
     * Returning the same object makes it easier to chain calls during
     * construction, such as
     * <code>transitionSet.addTransitions(new Fade()).addTarget(someId);</code>
     * @see View#getId()
     */
    @NonNull
    public Transition addTarget(@IdRes int targetId) {
        if (targetId != 0) {
            mTargetIds.add(targetId);
        }
        return this;
    }

    /**
     * Adds the transitionName of a target view that this Transition is interested in
     * animating. By default, there are no targetNames, and a Transition will
     * listen for changes on every view in the hierarchy below the sceneRoot
     * of the Scene being transitioned into. Setting targetNames constrains
     * the Transition to only listen for, and act on, views with these transitionNames.
     * Views with different transitionNames, or no transitionName whatsoever, will be ignored.
     *
     * <p>Note that transitionNames should be unique within the view hierarchy.</p>
     *
     * @param targetName The transitionName of a target view, must be non-null.
     * @return The Transition to which the target transitionName is added.
     * Returning the same object makes it easier to chain calls during
     * construction, such as
     * <code>transitionSet.addTransitions(new Fade()).addTarget(someName);</code>
     * @see ViewCompat#getTransitionName(View)
     */
    @NonNull
    public Transition addTarget(@NonNull String targetName) {
        if (mTargetNames == null) {
            mTargetNames = new ArrayList<>();
        }
        mTargetNames.add(targetName);
        return this;
    }

    /**
     * Adds the Class of a target view that this Transition is interested in
     * animating. By default, there are no targetTypes, and a Transition will
     * listen for changes on every view in the hierarchy below the sceneRoot
     * of the Scene being transitioned into. Setting targetTypes constrains
     * the Transition to only listen for, and act on, views with these classes.
     * Views with different classes will be ignored.
     *
     * <p>Note that any View that can be cast to targetType will be included, so
     * if targetType is <code>View.class</code>, all Views will be included.</p>
     *
     * @param targetType The type to include when running this transition.
     * @return The Transition to which the target class was added.
     * Returning the same object makes it easier to chain calls during
     * construction, such as
     * <code>transitionSet.addTransitions(new Fade()).addTarget(ImageView.class);</code>
     * @see #addTarget(int)
     * @see #addTarget(android.view.View)
     * @see #excludeTarget(Class, boolean)
     * @see #excludeChildren(Class, boolean)
     */
    @NonNull
    public Transition addTarget(@NonNull Class<?> targetType) {
        if (mTargetTypes == null) {
            mTargetTypes = new ArrayList<>();
        }
        mTargetTypes.add(targetType);
        return this;
    }

    /**
     * Removes the given target from the list of targets that this Transition
     * is interested in animating.
     *
     * @param target The target view, must be non-null.
     * @return Transition The Transition from which the target is removed.
     * Returning the same object makes it easier to chain calls during
     * construction, such as
     * <code>transitionSet.addTransitions(new Fade()).removeTarget(someView);</code>
     */
    @NonNull
    public Transition removeTarget(@NonNull View target) {
        mTargets.remove(target);
        return this;
    }

    /**
     * Removes the given targetId from the list of ids that this Transition
     * is interested in animating.
     *
     * @param targetId The id of a target view, must be a positive number.
     * @return The Transition from which the targetId is removed.
     * Returning the same object makes it easier to chain calls during
     * construction, such as
     * <code>transitionSet.addTransitions(new Fade()).removeTargetId(someId);</code>
     */
    @NonNull
    public Transition removeTarget(@IdRes int targetId) {
        if (targetId != 0) {
            mTargetIds.remove((Integer) targetId);
        }
        return this;
    }

    /**
     * Removes the given targetName from the list of transitionNames that this Transition
     * is interested in animating.
     *
     * @param targetName The transitionName of a target view, must not be null.
     * @return The Transition from which the targetName is removed.
     * Returning the same object makes it easier to chain calls during
     * construction, such as
     * <code>transitionSet.addTransitions(new Fade()).removeTargetName(someName);</code>
     */
    @NonNull
    public Transition removeTarget(@NonNull String targetName) {
        if (mTargetNames != null) {
            mTargetNames.remove(targetName);
        }
        return this;
    }

    /**
     * Removes the given target from the list of targets that this Transition
     * is interested in animating.
     *
     * @param target The type of the target view, must be non-null.
     * @return Transition The Transition from which the target is removed.
     * Returning the same object makes it easier to chain calls during
     * construction, such as
     * <code>transitionSet.addTransitions(new Fade()).removeTarget(someType);</code>
     */
    @NonNull
    public Transition removeTarget(@NonNull Class<?> target) {
        if (mTargetTypes != null) {
            mTargetTypes.remove(target);
        }
        return this;
    }

    /**
     * Utility method to manage the boilerplate code that is the same whether we
     * are excluding targets or their children.
     */
    private static <T> ArrayList<T> excludeObject(ArrayList<T> list, T target, boolean exclude) {
        if (target != null) {
            if (exclude) {
                list = ArrayListManager.add(list, target);
            } else {
                list = ArrayListManager.remove(list, target);
            }
        }
        return list;
    }

    /**
     * Whether to add the given target to the list of targets to exclude from this
     * transition. The <code>exclude</code> parameter specifies whether the target
     * should be added to or removed from the excluded list.
     *
     * <p>Excluding targets is a general mechanism for allowing transitions to run on
     * a view hierarchy while skipping target views that should not be part of
     * the transition. For example, you may want to avoid animating children
     * of a specific ListView or Spinner. Views can be excluded either by their
     * id, or by their instance reference, or by the Class of that view
     * (eg, {@link Spinner}).</p>
     *
     * @param target  The target to ignore when running this transition.
     * @param exclude Whether to add the target to or remove the target from the
     *                current list of excluded targets.
     * @return This transition object.
     * @see #excludeChildren(View, boolean)
     * @see #excludeTarget(int, boolean)
     * @see #excludeTarget(Class, boolean)
     */
    @NonNull
    public Transition excludeTarget(@NonNull View target, boolean exclude) {
        mTargetExcludes = excludeView(mTargetExcludes, target, exclude);
        return this;
    }

    /**
     * Whether to add the given id to the list of target ids to exclude from this
     * transition. The <code>exclude</code> parameter specifies whether the target
     * should be added to or removed from the excluded list.
     *
     * <p>Excluding targets is a general mechanism for allowing transitions to run on
     * a view hierarchy while skipping target views that should not be part of
     * the transition. For example, you may want to avoid animating children
     * of a specific ListView or Spinner. Views can be excluded either by their
     * id, or by their instance reference, or by the Class of that view
     * (eg, {@link Spinner}).</p>
     *
     * @param targetId The id of a target to ignore when running this transition.
     * @param exclude  Whether to add the target to or remove the target from the
     *                 current list of excluded targets.
     * @return This transition object.
     * @see #excludeChildren(int, boolean)
     * @see #excludeTarget(View, boolean)
     * @see #excludeTarget(Class, boolean)
     */
    @NonNull
    public Transition excludeTarget(@IdRes int targetId, boolean exclude) {
        mTargetIdExcludes = excludeId(mTargetIdExcludes, targetId, exclude);
        return this;
    }

    /**
     * Whether to add the given transitionName to the list of target transitionNames to exclude
     * from this transition. The <code>exclude</code> parameter specifies whether the target
     * should be added to or removed from the excluded list.
     *
     * <p>Excluding targets is a general mechanism for allowing transitions to run on
     * a view hierarchy while skipping target views that should not be part of
     * the transition. For example, you may want to avoid animating children
     * of a specific ListView or Spinner. Views can be excluded by their
     * id, their instance reference, their transitionName, or by the Class of that view
     * (eg, {@link Spinner}).</p>
     *
     * @param targetName The name of a target to ignore when running this transition.
     * @param exclude    Whether to add the target to or remove the target from the
     *                   current list of excluded targets.
     * @return This transition object.
     * @see #excludeTarget(View, boolean)
     * @see #excludeTarget(int, boolean)
     * @see #excludeTarget(Class, boolean)
     */
    @NonNull
    public Transition excludeTarget(@NonNull String targetName, boolean exclude) {
        mTargetNameExcludes = excludeObject(mTargetNameExcludes, targetName, exclude);
        return this;
    }

    /**
     * Whether to add the children of given target to the list of target children
     * to exclude from this transition. The <code>exclude</code> parameter specifies
     * whether the target should be added to or removed from the excluded list.
     *
     * <p>Excluding targets is a general mechanism for allowing transitions to run on
     * a view hierarchy while skipping target views that should not be part of
     * the transition. For example, you may want to avoid animating children
     * of a specific ListView or Spinner. Views can be excluded either by their
     * id, or by their instance reference, or by the Class of that view
     * (eg, {@link Spinner}).</p>
     *
     * @param target  The target to ignore when running this transition.
     * @param exclude Whether to add the target to or remove the target from the
     *                current list of excluded targets.
     * @return This transition object.
     * @see #excludeTarget(View, boolean)
     * @see #excludeChildren(int, boolean)
     * @see #excludeChildren(Class, boolean)
     */
    @NonNull
    public Transition excludeChildren(@NonNull View target, boolean exclude) {
        mTargetChildExcludes = excludeView(mTargetChildExcludes, target, exclude);
        return this;
    }

    /**
     * Whether to add the children of the given id to the list of targets to exclude
     * from this transition. The <code>exclude</code> parameter specifies whether
     * the children of the target should be added to or removed from the excluded list.
     * Excluding children in this way provides a simple mechanism for excluding all
     * children of specific targets, rather than individually excluding each
     * child individually.
     *
     * <p>Excluding targets is a general mechanism for allowing transitions to run on
     * a view hierarchy while skipping target views that should not be part of
     * the transition. For example, you may want to avoid animating children
     * of a specific ListView or Spinner. Views can be excluded either by their
     * id, or by their instance reference, or by the Class of that view
     * (eg, {@link Spinner}).</p>
     *
     * @param targetId The id of a target whose children should be ignored when running
     *                 this transition.
     * @param exclude  Whether to add the target to or remove the target from the
     *                 current list of excluded-child targets.
     * @return This transition object.
     * @see #excludeTarget(int, boolean)
     * @see #excludeChildren(View, boolean)
     * @see #excludeChildren(Class, boolean)
     */
    @NonNull
    public Transition excludeChildren(@IdRes int targetId, boolean exclude) {
        mTargetIdChildExcludes = excludeId(mTargetIdChildExcludes, targetId, exclude);
        return this;
    }

    /**
     * Utility method to manage the boilerplate code that is the same whether we
     * are excluding targets or their children.
     */
    private ArrayList<Integer> excludeId(ArrayList<Integer> list, int targetId, boolean exclude) {
        if (targetId > 0) {
            if (exclude) {
                list = ArrayListManager.add(list, targetId);
            } else {
                list = ArrayListManager.remove(list, targetId);
            }
        }
        return list;
    }

    /**
     * Utility method to manage the boilerplate code that is the same whether we
     * are excluding targets or their children.
     */
    private ArrayList<View> excludeView(ArrayList<View> list, View target, boolean exclude) {
        if (target != null) {
            if (exclude) {
                list = ArrayListManager.add(list, target);
            } else {
                list = ArrayListManager.remove(list, target);
            }
        }
        return list;
    }

    /**
     * Whether to add the given type to the list of types to exclude from this
     * transition. The <code>exclude</code> parameter specifies whether the target
     * type should be added to or removed from the excluded list.
     *
     * <p>Excluding targets is a general mechanism for allowing transitions to run on
     * a view hierarchy while skipping target views that should not be part of
     * the transition. For example, you may want to avoid animating children
     * of a specific ListView or Spinner. Views can be excluded either by their
     * id, or by their instance reference, or by the Class of that view
     * (eg, {@link Spinner}).</p>
     *
     * @param type    The type to ignore when running this transition.
     * @param exclude Whether to add the target type to or remove it from the
     *                current list of excluded target types.
     * @return This transition object.
     * @see #excludeChildren(Class, boolean)
     * @see #excludeTarget(int, boolean)
     * @see #excludeTarget(View, boolean)
     */
    @NonNull
    public Transition excludeTarget(@NonNull Class<?> type, boolean exclude) {
        mTargetTypeExcludes = excludeType(mTargetTypeExcludes, type, exclude);
        return this;
    }

    /**
     * Whether to add the given type to the list of types whose children should
     * be excluded from this transition. The <code>exclude</code> parameter
     * specifies whether the target type should be added to or removed from
     * the excluded list.
     *
     * <p>Excluding targets is a general mechanism for allowing transitions to run on
     * a view hierarchy while skipping target views that should not be part of
     * the transition. For example, you may want to avoid animating children
     * of a specific ListView or Spinner. Views can be excluded either by their
     * id, or by their instance reference, or by the Class of that view
     * (eg, {@link Spinner}).</p>
     *
     * @param type    The type to ignore when running this transition.
     * @param exclude Whether to add the target type to or remove it from the
     *                current list of excluded target types.
     * @return This transition object.
     * @see #excludeTarget(Class, boolean)
     * @see #excludeChildren(int, boolean)
     * @see #excludeChildren(View, boolean)
     */
    @NonNull
    public Transition excludeChildren(@NonNull Class<?> type, boolean exclude) {
        mTargetTypeChildExcludes = excludeType(mTargetTypeChildExcludes, type, exclude);
        return this;
    }

    /**
     * Utility method to manage the boilerplate code that is the same whether we
     * are excluding targets or their children.
     */
    private ArrayList<Class<?>> excludeType(ArrayList<Class<?>> list, Class<?> type,
            boolean exclude) {
        if (type != null) {
            if (exclude) {
                list = ArrayListManager.add(list, type);
            } else {
                list = ArrayListManager.remove(list, type);
            }
        }
        return list;
    }

    /**
     * Returns the array of target IDs that this transition limits itself to
     * tracking and animating. If the array is null for both this method and
     * {@link #getTargets()}, then this transition is
     * not limited to specific views, and will handle changes to any views
     * in the hierarchy of a scene change.
     *
     * @return the list of target IDs
     */
    @NonNull
    public List<Integer> getTargetIds() {
        return mTargetIds;
    }

    /**
     * Returns the array of target views that this transition limits itself to
     * tracking and animating. If the array is null for both this method and
     * {@link #getTargetIds()}, then this transition is
     * not limited to specific views, and will handle changes to any views
     * in the hierarchy of a scene change.
     *
     * @return the list of target views
     */
    @NonNull
    public List<View> getTargets() {
        return mTargets;
    }

    /**
     * Returns the list of target transitionNames that this transition limits itself to
     * tracking and animating. If the list is null or empty for
     * {@link #getTargetIds()}, {@link #getTargets()}, {@link #getTargetNames()}, and
     * {@link #getTargetTypes()} then this transition is
     * not limited to specific views, and will handle changes to any views
     * in the hierarchy of a scene change.
     *
     * @return the list of target transitionNames
     */
    @Nullable
    public List<String> getTargetNames() {
        return mTargetNames;
    }

    /**
     * Returns the list of target transitionNames that this transition limits itself to
     * tracking and animating. If the list is null or empty for
     * {@link #getTargetIds()}, {@link #getTargets()}, {@link #getTargetNames()}, and
     * {@link #getTargetTypes()} then this transition is
     * not limited to specific views, and will handle changes to any views
     * in the hierarchy of a scene change.
     *
     * @return the list of target Types
     */
    @Nullable
    public List<Class<?>> getTargetTypes() {
        return mTargetTypes;
    }

    /**
     * Returns {@code true} if the Transition can be used by
     * {@link TransitionManager#controlDelayedTransition(ViewGroup, Transition)}. This means
     * that any the state must be ready before any {@link Animator} returned by
     * {@link #createAnimator(ViewGroup, TransitionValues, TransitionValues)} has started and
     * if the Animator has ended, it must be able to restore the state when starting in reverse.
     * If a Transition must know when the entire transition has ended, a {@link TransitionListener}
     * can be added to {@link #getRootTransition()} and it can listen for
     * {@link TransitionListener#onTransitionEnd(Transition)}.
     */
    public boolean isSeekingSupported() {
        return false;
    }

    /**
     * Recursive method that captures values for the given view and the
     * hierarchy underneath it.
     *
     * @param sceneRoot The root of the view hierarchy being captured
     * @param start     true if this capture is happening before the scene change,
     *                  false otherwise
     */
    void captureValues(@NonNull ViewGroup sceneRoot, boolean start) {
        clearValues(start);
        if ((mTargetIds.size() > 0 || mTargets.size() > 0)
                && (mTargetNames == null || mTargetNames.isEmpty())
                && (mTargetTypes == null || mTargetTypes.isEmpty())) {
            for (int i = 0; i < mTargetIds.size(); ++i) {
                int id = mTargetIds.get(i);
                View view = sceneRoot.findViewById(id);
                if (view != null) {
                    TransitionValues values = new TransitionValues(view);
                    if (start) {
                        captureStartValues(values);
                    } else {
                        captureEndValues(values);
                    }
                    values.mTargetedTransitions.add(this);
                    capturePropagationValues(values);
                    if (start) {
                        addViewValues(mStartValues, view, values);
                    } else {
                        addViewValues(mEndValues, view, values);
                    }
                }
            }
            for (int i = 0; i < mTargets.size(); ++i) {
                View view = mTargets.get(i);
                TransitionValues values = new TransitionValues(view);
                if (start) {
                    captureStartValues(values);
                } else {
                    captureEndValues(values);
                }
                values.mTargetedTransitions.add(this);
                capturePropagationValues(values);
                if (start) {
                    addViewValues(mStartValues, view, values);
                } else {
                    addViewValues(mEndValues, view, values);
                }
            }
        } else {
            captureHierarchy(sceneRoot, start);
        }
        if (!start && mNameOverrides != null) {
            int numOverrides = mNameOverrides.size();
            ArrayList<View> overriddenViews = new ArrayList<>(numOverrides);
            for (int i = 0; i < numOverrides; i++) {
                String fromName = mNameOverrides.keyAt(i);
                overriddenViews.add(mStartValues.mNameValues.remove(fromName));
            }
            for (int i = 0; i < numOverrides; i++) {
                View view = overriddenViews.get(i);
                if (view != null) {
                    String toName = mNameOverrides.valueAt(i);
                    mStartValues.mNameValues.put(toName, view);
                }
            }
        }
    }

    private static void addViewValues(TransitionValuesMaps transitionValuesMaps,
            View view, TransitionValues transitionValues) {
        transitionValuesMaps.mViewValues.put(view, transitionValues);
        int id = view.getId();
        if (id >= 0) {
            if (transitionValuesMaps.mIdValues.indexOfKey(id) >= 0) {
                // Duplicate IDs cannot match by ID.
                transitionValuesMaps.mIdValues.put(id, null);
            } else {
                transitionValuesMaps.mIdValues.put(id, view);
            }
        }
        String name = ViewCompat.getTransitionName(view);
        if (name != null) {
            if (transitionValuesMaps.mNameValues.containsKey(name)) {
                // Duplicate transitionNames: cannot match by transitionName.
                transitionValuesMaps.mNameValues.put(name, null);
            } else {
                transitionValuesMaps.mNameValues.put(name, view);
            }
        }
        if (view.getParent() instanceof ListView) {
            ListView listview = (ListView) view.getParent();
            if (listview.getAdapter().hasStableIds()) {
                int position = listview.getPositionForView(view);
                long itemId = listview.getItemIdAtPosition(position);
                if (transitionValuesMaps.mItemIdValues.indexOfKey(itemId) >= 0) {
                    // Duplicate item IDs: cannot match by item ID.
                    View alreadyMatched = transitionValuesMaps.mItemIdValues.get(itemId);
                    if (alreadyMatched != null) {
                        alreadyMatched.setHasTransientState(false);
                        transitionValuesMaps.mItemIdValues.put(itemId, null);
                    }
                } else {
                    view.setHasTransientState(true);
                    transitionValuesMaps.mItemIdValues.put(itemId, view);
                }
            }
        }
    }

    /**
     * Clear valuesMaps for specified start/end state
     *
     * @param start true if the start values should be cleared, false otherwise
     */
    void clearValues(boolean start) {
        if (start) {
            mStartValues.mViewValues.clear();
            mStartValues.mIdValues.clear();
            mStartValues.mItemIdValues.clear();
        } else {
            mEndValues.mViewValues.clear();
            mEndValues.mIdValues.clear();
            mEndValues.mItemIdValues.clear();
        }
    }

    /**
     * Recursive method which captures values for an entire view hierarchy,
     * starting at some root view. Transitions without targetIDs will use this
     * method to capture values for all possible views.
     *
     * @param view  The view for which to capture values. Children of this View
     *              will also be captured, recursively down to the leaf nodes.
     * @param start true if values are being captured in the start scene, false
     *              otherwise.
     */
    private void captureHierarchy(View view, boolean start) {
        if (view == null) {
            return;
        }
        int id = view.getId();
        if (mTargetIdExcludes != null && mTargetIdExcludes.contains(id)) {
            return;
        }
        if (mTargetExcludes != null && mTargetExcludes.contains(view)) {
            return;
        }
        if (mTargetTypeExcludes != null) {
            int numTypes = mTargetTypeExcludes.size();
            for (int i = 0; i < numTypes; ++i) {
                if (mTargetTypeExcludes.get(i).isInstance(view)) {
                    return;
                }
            }
        }
        if (view.getParent() instanceof ViewGroup) {
            TransitionValues values = new TransitionValues(view);
            if (start) {
                captureStartValues(values);
            } else {
                captureEndValues(values);
            }
            values.mTargetedTransitions.add(this);
            capturePropagationValues(values);
            if (start) {
                addViewValues(mStartValues, view, values);
            } else {
                addViewValues(mEndValues, view, values);
            }
        }
        if (view instanceof ViewGroup) {
            // Don't traverse child hierarchy if there are any child-excludes on this view
            if (mTargetIdChildExcludes != null && mTargetIdChildExcludes.contains(id)) {
                return;
            }
            if (mTargetChildExcludes != null && mTargetChildExcludes.contains(view)) {
                return;
            }
            if (mTargetTypeChildExcludes != null) {
                int numTypes = mTargetTypeChildExcludes.size();
                for (int i = 0; i < numTypes; ++i) {
                    if (mTargetTypeChildExcludes.get(i).isInstance(view)) {
                        return;
                    }
                }
            }
            ViewGroup parent = (ViewGroup) view;
            for (int i = 0; i < parent.getChildCount(); ++i) {
                captureHierarchy(parent.getChildAt(i), start);
            }
        }
    }

    /**
     * This method can be called by transitions to get the TransitionValues for
     * any particular view during the transition-playing process. This might be
     * necessary, for example, to query the before/after state of related views
     * for a given transition.
     */
    @Nullable
    public TransitionValues getTransitionValues(@NonNull View view, boolean start) {
        if (mParent != null) {
            return mParent.getTransitionValues(view, start);
        }
        TransitionValuesMaps valuesMaps = start ? mStartValues : mEndValues;
        return valuesMaps.mViewValues.get(view);
    }

    /**
     * Find the matched start or end value for a given View. This is only valid
     * after playTransition starts. For example, it will be valid in
     * {@link #createAnimator(android.view.ViewGroup, TransitionValues, TransitionValues)}, but not
     * in {@link #captureStartValues(TransitionValues)}.
     *
     * @param view        The view to find the match for.
     * @param viewInStart Is View from the start values or end values.
     * @return The matching TransitionValues for view in either start or end values, depending
     * on viewInStart or null if there is no match for the given view.
     */
    TransitionValues getMatchedTransitionValues(View view, boolean viewInStart) {
        if (mParent != null) {
            return mParent.getMatchedTransitionValues(view, viewInStart);
        }
        ArrayList<TransitionValues> lookIn = viewInStart ? mStartValuesList : mEndValuesList;
        if (lookIn == null) {
            return null;
        }
        int count = lookIn.size();
        int index = -1;
        for (int i = 0; i < count; i++) {
            TransitionValues values = lookIn.get(i);
            if (values == null) {
                // Null values are always added to the end of the list, so we know to stop now.
                return null;
            }
            if (values.view == view) {
                index = i;
                break;
            }
        }
        TransitionValues values = null;
        if (index >= 0) {
            ArrayList<TransitionValues> matchIn = viewInStart ? mEndValuesList : mStartValuesList;
            values = matchIn.get(index);
        }
        return values;
    }

    /**
     * Pauses this transition, sending out calls to {@link
     * TransitionListener#onTransitionPause(Transition)} to all listeners
     * and pausing all running animators started by this transition.
     *
     */
    @RestrictTo(LIBRARY_GROUP_PREFIX)
    public void pause(@Nullable View sceneRoot) {
        if (!mEnded) {
            int numAnimators = mCurrentAnimators.size();
            Animator[] cache = mCurrentAnimators.toArray(mAnimatorCache);
            mAnimatorCache = EMPTY_ANIMATOR_ARRAY;
            for (int i = numAnimators - 1; i >= 0; i--) {
                Animator animator = cache[i];
                cache[i] = null;
                animator.pause();
            }
            mAnimatorCache = cache;
            notifyListeners(TransitionNotification.ON_PAUSE, false);
            mPaused = true;
        }
    }

    /**
     * Resumes this transition, sending out calls to {@link
     * TransitionListener#onTransitionPause(Transition)} to all listeners
     * and pausing all running animators started by this transition.
     *
     */
    @RestrictTo(LIBRARY_GROUP_PREFIX)
    public void resume(@Nullable View sceneRoot) {
        if (mPaused) {
            if (!mEnded) {
                int numAnimators = mCurrentAnimators.size();
                Animator[] cache = mCurrentAnimators.toArray(mAnimatorCache);
                mAnimatorCache = EMPTY_ANIMATOR_ARRAY;
                for (int i = numAnimators - 1; i >= 0; i--) {
                    Animator animator = cache[i];
                    cache[i] = null;
                    animator.resume();
                }
                mAnimatorCache = cache;
                notifyListeners(TransitionNotification.ON_RESUME, false);
            }
            mPaused = false;
        }
    }

    /**
     * Used by seeking Transitions to determine if a canceled transition will cancel the entire
     * set or not.
     * @return {@code true} if there are any seeking animators that haven't been canceled.
     */
    boolean hasAnimators() {
        return !mCurrentAnimators.isEmpty();
    }

    /**
     * Called by TransitionManager to play the transition. This calls
     * createAnimators() to set things up and create all of the animations and then
     * runAnimations() to actually start the animations.
     */
    void playTransition(@NonNull ViewGroup sceneRoot) {
        mStartValuesList = new ArrayList<>();
        mEndValuesList = new ArrayList<>();
        matchStartAndEnd(mStartValues, mEndValues);

        ArrayMap<Animator, AnimationInfo> runningAnimators = getRunningAnimators();
        int numOldAnims = runningAnimators.size();
        WindowId windowId = sceneRoot.getWindowId();
<<<<<<< HEAD
=======
        ArrayList<Transition> endedTransitions = new ArrayList<>();
>>>>>>> 3d4510a6
        for (int i = numOldAnims - 1; i >= 0; i--) {
            Animator anim = runningAnimators.keyAt(i);
            if (anim != null) {
                AnimationInfo oldInfo = runningAnimators.get(anim);
                if (oldInfo != null && oldInfo.mView != null
                        && windowId.equals(oldInfo.mWindowId)) {
                    TransitionValues oldValues = oldInfo.mValues;
                    View oldView = oldInfo.mView;
                    TransitionValues startValues = getTransitionValues(oldView, true);
                    TransitionValues endValues = getMatchedTransitionValues(oldView, true);
                    if (startValues == null && endValues == null) {
                        endValues = mEndValues.mViewValues.get(oldView);
                    }
                    boolean cancel = (startValues != null || endValues != null)
                            && oldInfo.mTransition.isTransitionRequired(oldValues, endValues);
                    if (cancel) {
                        Transition transition = oldInfo.mTransition;
                        if (transition.getRootTransition().mSeekController != null) {
                            // Seeking, so cancel the transition directly rather than going through
                            // a listener
                            anim.cancel();
                            transition.mCurrentAnimators.remove(anim);
                            runningAnimators.removeAt(i);
                            if (transition.mCurrentAnimators.size() == 0) {
                                endedTransitions.add(transition);
                            }
                        } else if (anim.isRunning() || anim.isStarted()) {
                            if (DBG) {
                                Log.d(LOG_TAG, "Canceling anim " + anim);
                            }
                            anim.cancel();
                        } else {
                            if (DBG) {
                                Log.d(LOG_TAG, "removing anim from info list: " + anim);
                            }
                            runningAnimators.removeAt(i);
                        }
                    }
                }
            }
        }

        // Don't change the collection we're iterating over while iterating over it.
        for (int i = 0; i < endedTransitions.size(); i++) {
            Transition transition = endedTransitions.get(i);
            transition.notifyListeners(TransitionNotification.ON_CANCEL, false);
            if (!transition.mEnded) {
                transition.mEnded = true;
                transition.notifyListeners(TransitionNotification.ON_END,
                        false);
            }
        }

        createAnimators(sceneRoot, mStartValues, mEndValues, mStartValuesList, mEndValuesList);
        if (mSeekController == null) {
            runAnimators();
        } else if (Build.VERSION.SDK_INT >= 34) {
            prepareAnimatorsForSeeking();
            mSeekController.initPlayTime();
            mSeekController.ready();
        }
    }

    /**
     * Returns whether or not the transition should create an Animator, based on the values
     * captured during {@link #captureStartValues(TransitionValues)} and
     * {@link #captureEndValues(TransitionValues)}. The default implementation compares the
     * property values returned from {@link #getTransitionProperties()}, or all property values if
     * {@code getTransitionProperties()} returns null. Subclasses may override this method to
     * provide logic more specific to the transition implementation.
     *
     * @param startValues the values from captureStartValues, This may be {@code null} if the
     *                    View did not exist in the start state.
     * @param endValues   the values from captureEndValues. This may be {@code null} if the View
     *                    did not exist in the end state.
     */
    public boolean isTransitionRequired(@Nullable TransitionValues startValues,
            @Nullable TransitionValues endValues) {
        boolean valuesChanged = false;
        // if startValues null, then transition didn't care to stash values,
        // and won't get canceled
        if (startValues != null && endValues != null) {
            String[] properties = getTransitionProperties();
            if (properties != null) {
                for (String property : properties) {
                    if (isValueChanged(startValues, endValues, property)) {
                        valuesChanged = true;
                        break;
                    }
                }
            } else {
                for (String key : startValues.values.keySet()) {
                    if (isValueChanged(startValues, endValues, key)) {
                        valuesChanged = true;
                        break;
                    }
                }
            }
        }
        return valuesChanged;
    }

    private static boolean isValueChanged(TransitionValues oldValues, TransitionValues newValues,
            String key) {
        Object oldValue = oldValues.values.get(key);
        Object newValue = newValues.values.get(key);
        boolean changed;
        if (oldValue == null && newValue == null) {
            // both are null
            changed = false;
        } else if (oldValue == null || newValue == null) {
            // one is null
            changed = true;
        } else {
            // neither is null
            changed = !oldValue.equals(newValue);
        }
        if (DBG && changed) {
            Log.d(LOG_TAG, "Transition.playTransition: "
                    + "oldValue != newValue for " + key
                    + ": old, new = " + oldValue + ", " + newValue);
        }
        return changed;
    }

    /**
     * This is a utility method used by subclasses to handle standard parts of
     * setting up and running an Animator: it sets the {@link #getDuration()
     * duration} and the {@link #getStartDelay() startDelay}, starts the
     * animation, and, when the animator ends, calls {@link #end()}.
     *
     * @param animator The Animator to be run during this transition.
     */
    @RestrictTo(LIBRARY_GROUP_PREFIX)
    protected void animate(@Nullable Animator animator) {
        // TODO: maybe pass auto-end as a boolean parameter?
        if (animator == null) {
            end();
        } else {
            if (getDuration() >= 0) {
                animator.setDuration(getDuration());
            }
            if (getStartDelay() >= 0) {
                animator.setStartDelay(getStartDelay() + animator.getStartDelay());
            }
            if (getInterpolator() != null) {
                animator.setInterpolator(getInterpolator());
            }
            animator.addListener(new AnimatorListenerAdapter() {
                @Override
                public void onAnimationEnd(Animator animation) {
                    end();
                    animation.removeListener(this);
                }
            });
            animator.start();
        }
    }

    /**
     * This method is called automatically by the transition and
     * TransitionSet classes prior to a Transition subclass starting;
     * subclasses should not need to call it directly.
     *
     */
    @RestrictTo(LIBRARY_GROUP_PREFIX)
    protected void start() {
        if (mNumInstances == 0) {
            notifyListeners(TransitionNotification.ON_START, false);
            mEnded = false;
        }
        mNumInstances++;
    }

    /**
     * This method is called automatically by the Transition and
     * TransitionSet classes when a transition finishes, either because
     * a transition did nothing (returned a null Animator from
     * {@link Transition#createAnimator(ViewGroup, TransitionValues,
     * TransitionValues)}) or because the transition returned a valid
     * Animator and end() was called in the onAnimationEnd()
     * callback of the AnimatorListener.
     *
     */
    @RestrictTo(LIBRARY_GROUP_PREFIX)
    protected void end() {
        --mNumInstances;
        if (mNumInstances == 0) {
            notifyListeners(TransitionNotification.ON_END, false);
            for (int i = 0; i < mStartValues.mItemIdValues.size(); ++i) {
                View view = mStartValues.mItemIdValues.valueAt(i);
                if (view != null) {
                    view.setHasTransientState(false);
                }
            }
            for (int i = 0; i < mEndValues.mItemIdValues.size(); ++i) {
                View view = mEndValues.mItemIdValues.valueAt(i);
                if (view != null) {
                    view.setHasTransientState(false);
                }
            }
            mEnded = true;
        }
    }

    /**
     * Force the transition to move to its end state, ending all the animators.
     *
     */
    @RestrictTo(LIBRARY_GROUP_PREFIX)
    void forceToEnd(@Nullable ViewGroup sceneRoot) {
        final ArrayMap<Animator, AnimationInfo> runningAnimators = getRunningAnimators();
        int numOldAnims = runningAnimators.size();
        if (sceneRoot == null || numOldAnims == 0) {
            return;
        }

        WindowId windowId = sceneRoot.getWindowId();
        final ArrayMap<Animator, AnimationInfo> oldAnimators = new ArrayMap<>(runningAnimators);
        runningAnimators.clear();

        for (int i = numOldAnims - 1; i >= 0; i--) {
            AnimationInfo info = oldAnimators.valueAt(i);
            if (info.mView != null && windowId.equals(info.mWindowId)) {
                Animator anim = oldAnimators.keyAt(i);
                anim.end();
            }
        }
    }

    /**
     * This method cancels a transition that is currently running.
     *
     */
    @RestrictTo(LIBRARY_GROUP_PREFIX)
    protected void cancel() {
        int numAnimators = mCurrentAnimators.size();
        Animator[] cache = mCurrentAnimators.toArray(mAnimatorCache);
        mAnimatorCache = EMPTY_ANIMATOR_ARRAY;
        for (int i = numAnimators - 1; i >= 0; i--) {
            Animator animator = cache[i];
            cache[i] = null;
            animator.cancel();
        }
        mAnimatorCache = cache;
        notifyListeners(TransitionNotification.ON_CANCEL, false);
    }

    /**
     * Adds a listener to the set of listeners that are sent events through the
     * life of an animation, such as start, repeat, and end.
     *
     * @param listener the listener to be added to the current set of listeners
     *                 for this animation.
     * @return This transition object.
     */
    @NonNull
    public Transition addListener(@NonNull TransitionListener listener) {
        if (mListeners == null) {
            mListeners = new ArrayList<>();
        }
        mListeners.add(listener);
        return this;
    }

    /**
     * Removes a listener from the set listening to this animation.
     *
     * @param listener the listener to be removed from the current set of
     *                 listeners for this transition.
     * @return This transition object.
     */
    @NonNull
    public Transition removeListener(@NonNull TransitionListener listener) {
        if (mListeners == null) {
            return this;
        }
        if (!mListeners.remove(listener) && mCloneParent != null) {
            mCloneParent.removeListener(listener);
        }
        if (mListeners.size() == 0) {
            mListeners = null;
        }
        return this;
    }

    /**
     * Sets the algorithm used to calculate two-dimensional interpolation.
     * <p>
     * Transitions such as {@link android.transition.ChangeBounds} move Views, typically
     * in a straight path between the start and end positions. Applications that desire to
     * have these motions move in a curve can change how Views interpolate in two dimensions
     * by extending PathMotion and implementing
     * {@link android.transition.PathMotion#getPath(float, float, float, float)}.
     * </p>
     *
     * @param pathMotion Algorithm object to use for determining how to interpolate in two
     *                   dimensions. If null, a straight-path algorithm will be used.
     * @see android.transition.ArcMotion
     * @see PatternPathMotion
     * @see android.transition.PathMotion
     */
    public void setPathMotion(@Nullable PathMotion pathMotion) {
        if (pathMotion == null) {
            mPathMotion = STRAIGHT_PATH_MOTION;
        } else {
            mPathMotion = pathMotion;
        }
    }

    /**
     * Returns the algorithm object used to interpolate along two dimensions. This is typically
     * used to determine the View motion between two points.
     *
     * @return The algorithm object used to interpolate along two dimensions.
     * @see android.transition.ArcMotion
     * @see PatternPathMotion
     * @see android.transition.PathMotion
     */
    @NonNull
    public PathMotion getPathMotion() {
        return mPathMotion;
    }

    /**
     * Sets the callback to use to find the epicenter of a Transition. A null value indicates
     * that there is no epicenter in the Transition and onGetEpicenter() will return null.
     * Transitions like {@link android.transition.Explode} use a point or Rect to orient
     * the direction of travel. This is called the epicenter of the Transition and is
     * typically centered on a touched View. The
     * {@link android.transition.Transition.EpicenterCallback} allows a Transition to
     * dynamically retrieve the epicenter during a Transition.
     *
     * @param epicenterCallback The callback to use to find the epicenter of the Transition.
     */
    public void setEpicenterCallback(@Nullable EpicenterCallback epicenterCallback) {
        mEpicenterCallback = epicenterCallback;
    }

    /**
     * Returns the callback used to find the epicenter of the Transition.
     * Transitions like {@link android.transition.Explode} use a point or Rect to orient
     * the direction of travel. This is called the epicenter of the Transition and is
     * typically centered on a touched View. The
     * {@link android.transition.Transition.EpicenterCallback} allows a Transition to
     * dynamically retrieve the epicenter during a Transition.
     *
     * @return the callback used to find the epicenter of the Transition.
     */
    @Nullable
    public EpicenterCallback getEpicenterCallback() {
        return mEpicenterCallback;
    }

    /**
     * Returns the epicenter as specified by the
     * {@link android.transition.Transition.EpicenterCallback} or null if no callback exists.
     *
     * @return the epicenter as specified by the
     * {@link android.transition.Transition.EpicenterCallback} or null if no callback exists.
     * @see #setEpicenterCallback(EpicenterCallback)
     */
    @Nullable
    public Rect getEpicenter() {
        if (mEpicenterCallback == null) {
            return null;
        }
        return mEpicenterCallback.onGetEpicenter(this);
    }

    /**
     * Sets the method for determining Animator start delays.
     * When a Transition affects several Views like {@link android.transition.Explode} or
     * {@link android.transition.Slide}, there may be a desire to have a "wave-front" effect
     * such that the Animator start delay depends on position of the View. The
     * TransitionPropagation specifies how the start delays are calculated.
     *
     * @param transitionPropagation The class used to determine the start delay of
     *                              Animators created by this Transition. A null value
     *                              indicates that no delay should be used.
     */
    public void setPropagation(@Nullable TransitionPropagation transitionPropagation) {
        mPropagation = transitionPropagation;
    }

    /**
     * Returns the {@link android.transition.TransitionPropagation} used to calculate Animator
     * start
     * delays.
     * When a Transition affects several Views like {@link android.transition.Explode} or
     * {@link android.transition.Slide}, there may be a desire to have a "wave-front" effect
     * such that the Animator start delay depends on position of the View. The
     * TransitionPropagation specifies how the start delays are calculated.
     *
     * @return the {@link android.transition.TransitionPropagation} used to calculate Animator start
     * delays. This is null by default.
     */
    @Nullable
    public TransitionPropagation getPropagation() {
        return mPropagation;
    }

    /**
     * Captures TransitionPropagation values for the given view and the
     * hierarchy underneath it.
     */
    void capturePropagationValues(TransitionValues transitionValues) {
        if (mPropagation != null && !transitionValues.values.isEmpty()) {
            String[] propertyNames = mPropagation.getPropagationProperties();
            if (propertyNames == null) {
                return;
            }
            boolean containsAll = true;
            //noinspection ForLoopReplaceableByForEach
            for (int i = 0; i < propertyNames.length; i++) {
                if (!transitionValues.values.containsKey(propertyNames[i])) {
                    containsAll = false;
                    break;
                }
            }
            if (!containsAll) {
                mPropagation.captureValues(transitionValues);
            }
        }
    }

    void setCanRemoveViews(boolean canRemoveViews) {
        mCanRemoveViews = canRemoveViews;
    }

    @NonNull
    @Override
    public String toString() {
        return toString("");
    }

    @NonNull
    @Override
    public Transition clone() {
        try {
            Transition clone = (Transition) super.clone();
            clone.mAnimators = new ArrayList<>();
            clone.mStartValues = new TransitionValuesMaps();
            clone.mEndValues = new TransitionValuesMaps();
            clone.mStartValuesList = null;
            clone.mEndValuesList = null;
            clone.mSeekController = null;
            clone.mCloneParent = this;
            clone.mListeners = null;
            return clone;
        } catch (CloneNotSupportedException e) {
            throw new RuntimeException(e);
        }
    }

    /**
     * Returns the name of this Transition. This name is used internally to distinguish
     * between different transitions to determine when interrupting transitions overlap.
     * For example, a ChangeBounds running on the same target view as another ChangeBounds
     * should determine whether the old transition is animating to different end values
     * and should be canceled in favor of the new transition.
     *
     * <p>By default, a Transition's name is simply the value of {@link Class#getName()},
     * but subclasses are free to override and return something different.</p>
     *
     * @return The name of this transition.
     */
    @NonNull
    public String getName() {
        return mName;
    }

    /**
     * Calls notification on each listener.
     */
    void notifyListeners(TransitionNotification notification, boolean isReversed) {
        notifyFromTransition(this, notification, isReversed);
    }

    private void notifyFromTransition(
            Transition transition,
            TransitionNotification notification,
            boolean isReversed
    ) {
        if (mCloneParent != null) {
            mCloneParent.notifyFromTransition(transition, notification, isReversed);
        }
        if (mListeners != null && !mListeners.isEmpty()) {
            // Use a cache so that we don't have to keep allocating on every notification
            int size = mListeners.size();
            TransitionListener[] listeners = mListenersCache == null
                    ? new TransitionListener[size] : mListenersCache;
            mListenersCache = null;
            listeners = mListeners.toArray(listeners);
            for (int i = 0; i < size; i++) {
                notification.notifyListener(listeners[i], transition, isReversed);
                listeners[i] = null;
            }
            mListenersCache = listeners;
        }
    }

    /**
     * Returns the total duration of this Transition. This is only valid after the transition has
     * been started.
     */
    final long getTotalDurationMillis() {
        return mTotalDuration;
    }

    /**
     * Seek the Transition to playTimeMillis.
     *
     * @param playTimeMillis The current time (in milliseconds) of the transition. If it is less
     *                       than 0, the transition will be set to the beginning. If it is
     *                       larger than getTotalDurationMillis(), it will be set to the end.
     * @param lastPlayTimeMillis The previous play time that was set. This can be negative to
     *                           indicate that the transition hasn't been played yet or larger
     *                           than getTotalDurationMillis() to indicate that it is playing
     *                           backwards.
     */
    @RequiresApi(Build.VERSION_CODES.UPSIDE_DOWN_CAKE)
    void setCurrentPlayTimeMillis(long playTimeMillis, long lastPlayTimeMillis) {
        long duration = getTotalDurationMillis();
        boolean isReversed = playTimeMillis < lastPlayTimeMillis;
        if ((lastPlayTimeMillis < 0 && playTimeMillis >= 0)
                || (lastPlayTimeMillis > duration && playTimeMillis <= duration)) {
            mEnded = false;
            notifyListeners(TransitionNotification.ON_START, isReversed);
        }
        int numAnimators = mCurrentAnimators.size();
        Animator[] cache = mCurrentAnimators.toArray(mAnimatorCache);
        mAnimatorCache = EMPTY_ANIMATOR_ARRAY;
        for (int i = 0; i < numAnimators; i++) {
            Animator animator = cache[i];
            cache[i] = null;
            long animDuration = Impl26.getTotalDuration(animator);
            long playTime = Math.min(Math.max(0, playTimeMillis), animDuration);
            Impl26.setCurrentPlayTime(animator, playTime);
        }
        mAnimatorCache = cache;

        if ((playTimeMillis > duration && lastPlayTimeMillis <= duration)
                || (playTimeMillis < 0 && lastPlayTimeMillis >= 0)
        ) {
            if (playTimeMillis > duration) {
                // Only mark it as finished after the end. Otherwise, it won't
                // receive pause/resume calls.
                mEnded = true;
            }
            notifyListeners(TransitionNotification.ON_END, isReversed);
        }
    }

    String toString(String indent) {
        StringBuilder result = new StringBuilder(indent)
                .append(getClass().getSimpleName())
                .append("@")
                .append(Integer.toHexString(hashCode()))
                .append(": ");
        if (mDuration != -1) {
            result.append("dur(")
                    .append(mDuration)
                    .append(") ");
        }
        if (mStartDelay != -1) {
            result.append("dly(")
                    .append(mStartDelay)
                    .append(") ");
        }
        if (mInterpolator != null) {
            result.append("interp(")
                    .append(mInterpolator)
                    .append(") ");
        }
        if (mTargetIds.size() > 0 || mTargets.size() > 0) {
            result.append("tgts(");
            if (mTargetIds.size() > 0) {
                for (int i = 0; i < mTargetIds.size(); ++i) {
                    if (i > 0) {
                        result.append(", ");
                    }
                    result.append(mTargetIds.get(i));
                }
            }
            if (mTargets.size() > 0) {
                for (int i = 0; i < mTargets.size(); ++i) {
                    if (i > 0) {
                        result.append(", ");
                    }
                    result.append(mTargets.get(i));
                }
            }
            result.append(")");
        }
        return result.toString();
    }

    /**
     * A transition listener receives notifications from a transition.
     * Notifications indicate transition lifecycle events.
     */
    public interface TransitionListener {

        /**
         * Notification about the start of the transition.
         *
         * @param transition The started transition.
         */
        void onTransitionStart(@NonNull Transition transition);

        /**
         * Notification about the start of the transition.
         *
         * @param transition The started transition.
         * @param isReverse {@code true} when seeking the transition backwards from the end.
         */
        default void onTransitionStart(@NonNull Transition transition, boolean isReverse) {
            onTransitionStart(transition);
        }

        /**
         * Notification about the end of the transition. Canceled transitions
         * will always notify listeners of both the cancellation and end
         * events. That is, {@link #onTransitionEnd(Transition)} is always called,
         * regardless of whether the transition was canceled or played
         * through to completion.
         *
         * @param transition The transition which reached its end.
         */
        void onTransitionEnd(@NonNull Transition transition);

        /**
         * Notification about the end of the transition. Canceled transitions
         * will always notify listeners of both the cancellation and end
         * events. That is, {@link #onTransitionEnd(Transition, boolean)} is always called,
         * regardless of whether the transition was canceled or played
         * through to completion. Canceled transitions will have {@code isReverse}
         * set to {@code false}.
         *
         * @param transition The transition which reached its end.
         * @param isReverse {@code true} when seeking the transition backwards past the start.
         */
        default void onTransitionEnd(@NonNull Transition transition, boolean isReverse) {
            onTransitionEnd(transition);
        }

        /**
         * Notification about the cancellation of the transition.
         * Note that cancel may be called by a parent {@link TransitionSet} on
         * a child transition which has not yet started. This allows the child
         * transition to restore state on target objects which was set at
         * {@link #createAnimator(android.view.ViewGroup, TransitionValues, TransitionValues)
         * createAnimator()} time.
         *
         * @param transition The transition which was canceled.
         */
        void onTransitionCancel(@NonNull Transition transition);

        /**
         * Notification when a transition is paused.
         * Note that createAnimator() may be called by a parent {@link TransitionSet} on
         * a child transition which has not yet started. This allows the child
         * transition to restore state on target objects which was set at
         * {@link #createAnimator(android.view.ViewGroup, TransitionValues, TransitionValues)
         * createAnimator()} time.
         *
         * @param transition The transition which was paused.
         */
        void onTransitionPause(@NonNull Transition transition);

        /**
         * Notification when a transition is resumed.
         * Note that resume() may be called by a parent {@link TransitionSet} on
         * a child transition which has not yet started. This allows the child
         * transition to restore state which may have changed in an earlier call
         * to {@link #onTransitionPause(Transition)}.
         *
         * @param transition The transition which was resumed.
         */
        void onTransitionResume(@NonNull Transition transition);
    }

    /**
     * Holds information about each animator used when a new transition starts
     * while other transitions are still running to determine whether a running
     * animation should be canceled or a new animation noop'd. The structure holds
     * information about the state that an animation is going to, to be compared to
     * end state of a new animation.
     */
    private static class AnimationInfo {

        View mView;

        String mName;

        TransitionValues mValues;

        WindowId mWindowId;

        Transition mTransition;

        Animator mAnimator;

        AnimationInfo(View view, String name, Transition transition, WindowId windowId,
                TransitionValues values, Animator animator) {
            mView = view;
            mName = name;
            mValues = values;
            mWindowId = windowId;
            mTransition = transition;
            mAnimator = animator;
        }
    }

    /**
     * Utility class for managing typed ArrayLists efficiently. In particular, this
     * can be useful for lists that we don't expect to be used often (eg, the exclude
     * lists), so we'd like to keep them nulled out by default. This causes the code to
     * become tedious, with constant null checks, code to allocate when necessary,
     * and code to null out the reference when the list is empty. This class encapsulates
     * all of that functionality into simple add()/remove() methods which perform the
     * necessary checks, allocation/null-out as appropriate, and return the
     * resulting list.
     */
    private static class ArrayListManager {

        /**
         * Add the specified item to the list, returning the resulting list.
         * The returned list can either the be same list passed in or, if that
         * list was null, the new list that was created.
         *
         * Note that the list holds unique items; if the item already exists in the
         * list, the list is not modified.
         */
        static <T> ArrayList<T> add(ArrayList<T> list, T item) {
            if (list == null) {
                list = new ArrayList<>();
            }
            if (!list.contains(item)) {
                list.add(item);
            }
            return list;
        }

        /**
         * Remove the specified item from the list, returning the resulting list.
         * The returned list can either the be same list passed in or, if that
         * list becomes empty as a result of the remove(), the new list was created.
         */
        static <T> ArrayList<T> remove(ArrayList<T> list, T item) {
            if (list != null) {
                list.remove(item);
                if (list.isEmpty()) {
                    list = null;
                }
            }
            return list;
        }
    }

    /**
     * Class to get the epicenter of Transition. Use
     * {@link #setEpicenterCallback(EpicenterCallback)} to set the callback used to calculate the
     * epicenter of the Transition. Override {@link #getEpicenter()} to return the rectangular
     * region in screen coordinates of the epicenter of the transition.
     *
     * @see #setEpicenterCallback(EpicenterCallback)
     */
    public abstract static class EpicenterCallback {

        /**
         * Implementers must override to return the epicenter of the Transition in screen
         * coordinates. Transitions like {@link android.transition.Explode} depend upon
         * an epicenter for the Transition. In Explode, Views move toward or away from the
         * center of the epicenter Rect along the vector between the epicenter and the center
         * of the View appearing and disappearing. Some Transitions, such as
         * {@link android.transition.Fade} pay no attention to the epicenter.
         *
         * @param transition The transition for which the epicenter applies.
         * @return The Rect region of the epicenter of <code>transition</code> or null if
         * there is no epicenter.
         */
        @Nullable
        public abstract Rect onGetEpicenter(@NonNull Transition transition);
    }

    /**
     * Used internally by notifyListener() to call TransitionListener methods for this transition.
     */
    interface TransitionNotification {
        /**
         * Make a call on a TransitionListener
         * @param listener The listener that this should call on.
         * @param transition The Transition making the call.
         */
        void notifyListener(
                @NonNull TransitionListener listener,
                @NonNull Transition transition,
                boolean isReversed
        );

        /**
         * Call for TransitionListener#onTransitionStart()
         */
        TransitionNotification ON_START = TransitionListener::onTransitionStart;

        /**
         * Call for TransitionListener#onTransitionEnd()
         */
        TransitionNotification ON_END = TransitionListener::onTransitionEnd;

        /**
         * Call for TransitionListener#onTransitionCancel()
         */
        TransitionNotification ON_CANCEL =
                (listener, transition, isReversed) -> listener.onTransitionCancel(transition);

        /**
         * Call for TransitionListener#onTransitionPause()
         */
        TransitionNotification ON_PAUSE =
                (listener, transition, isReversed) -> listener.onTransitionPause(transition);

        /**
         * Call for TransitionListener#onTransitionResume()
         */
        TransitionNotification ON_RESUME =
                (listener, transition, isReversed) -> listener.onTransitionResume(transition);
    }

    @RequiresApi(Build.VERSION_CODES.O)
    private static class Impl26 {
        static long getTotalDuration(Animator animator) {
            return animator.getTotalDuration();
        }

        static void setCurrentPlayTime(Animator animator, long playTimeMillis) {
            ((AnimatorSet) animator).setCurrentPlayTime(playTimeMillis);
        }
    }

    /**
     * Internal implementation of TransitionSeekController.
     */
    @RequiresApi(Build.VERSION_CODES.UPSIDE_DOWN_CAKE)
    class SeekController extends TransitionListenerAdapter implements TransitionSeekController,
            DynamicAnimation.OnAnimationUpdateListener {
        private static final int ON_READY_NOTHING = 0;
        private static final int ON_READY_ANIMATE_TO_END = 1;
        private static final int ON_READY_ANIMATE_TO_START = 2;
        // Animation calculations appear to work better with numbers that range greater than 1
        private long mCurrentPlayTime = -1;
        private ArrayList<Consumer<TransitionSeekController>> mOnReadyListeners = null;
        private ArrayList<Consumer<TransitionSeekController>> mOnProgressListeners = null;
        private boolean mIsReady;
        private boolean mIsCanceled;
        private int mOnReady = ON_READY_NOTHING;

        private SpringAnimation mSpringAnimation;
        private Consumer<TransitionSeekController>[] mListenerCache = null;
        private final VelocityTracker1D mVelocityTracker = new VelocityTracker1D();
        private Runnable mResetToStartState;

        @Override
        public long getDurationMillis() {
            return Transition.this.getTotalDurationMillis();
        }

        @Override
        public long getCurrentPlayTimeMillis() {
            return Math.min(getDurationMillis(), Math.max(0, mCurrentPlayTime));
        }

        @Override
        public float getCurrentFraction() {
            return ((float) getCurrentPlayTimeMillis()) / ((float) getDurationMillis());
        }

        @Override
        public boolean isReady() {
            return mIsReady;
        }

        public void ready() {
            mIsReady = true;
            if (mOnReadyListeners != null) {
                ArrayList<Consumer<TransitionSeekController>> onReadyListeners = mOnReadyListeners;
                mOnReadyListeners = null;
                for (int i = 0; i < onReadyListeners.size(); i++) {
                    onReadyListeners.get(i).accept(this);
                }
            }
            callProgressListeners();
            if (mOnReady == ON_READY_ANIMATE_TO_END) {
                mOnReady = ON_READY_NOTHING;
                animateToEnd();
            } else if (mOnReady == ON_READY_ANIMATE_TO_START) {
                mOnReady = ON_READY_NOTHING;
                animateToStart(mResetToStartState);
            }
        }

        @Override
        public void setCurrentPlayTimeMillis(long playTimeMillis) {
            if (mSpringAnimation != null) {
                throw new IllegalStateException("setCurrentPlayTimeMillis() called after animation "
                        + "has been started");
            }
            if (playTimeMillis == mCurrentPlayTime || !isReady()) {
                return; // no change
            }

            long targetPlayTime = playTimeMillis;
            if (!mIsCanceled) {
                if (targetPlayTime == 0 && mCurrentPlayTime > 0) {
                    // Force the transition to end
                    targetPlayTime = -1;
                } else {
                    long duration = getDurationMillis();
                    // Force the transition to the end
                    if (targetPlayTime == duration && mCurrentPlayTime < duration) {
                        targetPlayTime = duration + 1;
                    }
                }
                if (targetPlayTime != mCurrentPlayTime) {
                    Transition.this.setCurrentPlayTimeMillis(targetPlayTime, mCurrentPlayTime);
                    mCurrentPlayTime = targetPlayTime;
                }
            }
            callProgressListeners();
            mVelocityTracker.addDataPoint(AnimationUtils.currentAnimationTimeMillis(),
                    (float) targetPlayTime);
        }

        void initPlayTime() {
            long playTime = (getDurationMillis() == 0) ? 1 : 0;
            Transition.this.setCurrentPlayTimeMillis(playTime, mCurrentPlayTime);
            mCurrentPlayTime = playTime;
        }

        @Override
        public void setCurrentFraction(float fraction) {
            if (mSpringAnimation != null) {
                throw new IllegalStateException("setCurrentFraction() called after animation "
                        + "has been started");
            }
            setCurrentPlayTimeMillis((long) (fraction * getDurationMillis()));
        }

        @Override
        public void addOnReadyListener(
                @NonNull Consumer<TransitionSeekController> onReadyListener
        ) {
            if (isReady()) {
                onReadyListener.accept(this);
                return;
            }
            if (mOnReadyListeners == null) {
                mOnReadyListeners = new ArrayList<>();
            }
            mOnReadyListeners.add(onReadyListener);
        }

        @Override
        public void removeOnReadyListener(
                @NonNull Consumer<TransitionSeekController> onReadyListener
        ) {
            if (mOnReadyListeners != null) {
                mOnReadyListeners.remove(onReadyListener);
                if (mOnReadyListeners.isEmpty()) {
                    mOnReadyListeners = null;
                }
            }
        }

        @Override
        public void onTransitionCancel(@NonNull Transition transition) {
            mIsCanceled = true;
        }

        @Override
        public void onAnimationUpdate(DynamicAnimation animation, float value, float velocity) {
            long time = Math.max(-1, Math.min(getDurationMillis() + 1, Math.round((double) value)));
            Transition.this.setCurrentPlayTimeMillis(time, mCurrentPlayTime);
            mCurrentPlayTime = time;
            callProgressListeners();
        }

        private void ensureAnimation() {
            if (mSpringAnimation != null) {
                return;
            }
            mVelocityTracker.addDataPoint(AnimationUtils.currentAnimationTimeMillis(),
                    (float) mCurrentPlayTime);
            mSpringAnimation = new SpringAnimation(new FloatValueHolder());
            SpringForce springForce = new SpringForce();
            springForce.setDampingRatio(SpringForce.DAMPING_RATIO_NO_BOUNCY);
            springForce.setStiffness(SpringForce.STIFFNESS_LOW);
            mSpringAnimation.setSpring(springForce);
            mSpringAnimation.setStartValue((float) mCurrentPlayTime);
            mSpringAnimation.addUpdateListener(this);
            mSpringAnimation.setStartVelocity(mVelocityTracker.calculateVelocity());
            mSpringAnimation.setMaxValue((float) (getDurationMillis() + 1));
            mSpringAnimation.setMinValue(-1f);
            mSpringAnimation.setMinimumVisibleChange(4f); // 4 milliseconds ~ 1/2 frame @ 120Hz
            mSpringAnimation.addEndListener((anim, canceled, value, velocity) -> {
                if (!canceled) {
                    boolean isReversed = value < 1f;

                    if (isReversed) {
                        long duration = getDurationMillis();
                        // controlDelayedTransition always wraps the transition in a TransitionSet
                        Transition child = ((TransitionSet) Transition.this).getTransitionAt(0);
                        Transition cloneParent = child.mCloneParent;
                        child.mCloneParent = null;
                        Transition.this.setCurrentPlayTimeMillis(-1, mCurrentPlayTime);
                        Transition.this.setCurrentPlayTimeMillis(duration, -1);
                        mCurrentPlayTime = duration;
                        if (mResetToStartState != null) {
                            mResetToStartState.run();
                        }
                        mAnimators.clear();
                        if (cloneParent != null) {
                            cloneParent.notifyListeners(TransitionNotification.ON_END, true);
                        }
                    } else {
                        notifyListeners(TransitionNotification.ON_END, false);
                    }
                }
            });
        }

        @Override
        public void animateToEnd() {
            if (!mIsReady) {
                mOnReady = ON_READY_ANIMATE_TO_END;
                mResetToStartState = null;
                return; // can't animate to the end yet
            }
            ensureAnimation();
            mSpringAnimation.animateToFinalPosition((float) (getDurationMillis() + 1));
        }

        @Override
        public void animateToStart(@NonNull Runnable resetToStartState) {
            mResetToStartState = resetToStartState;
            if (!mIsReady) {
                mOnReady = ON_READY_ANIMATE_TO_START;
                return; // can't animate to the start yet
            }
            ensureAnimation();
            mSpringAnimation.animateToFinalPosition(0);
        }

        @Override
        public void addOnProgressChangedListener(
                @NonNull Consumer<TransitionSeekController> consumer) {
            if (mOnProgressListeners == null) {
                mOnProgressListeners = new ArrayList<>();
            }
            mOnProgressListeners.add(consumer);
        }

        @Override
        public void removeOnProgressChangedListener(
                @NonNull Consumer<TransitionSeekController> consumer) {
            if (mOnProgressListeners != null) {
                mOnProgressListeners.remove(consumer);
            }
        }

        @SuppressWarnings("unchecked")
        private void callProgressListeners() {
            if (mOnProgressListeners == null || mOnProgressListeners.isEmpty()) {
                return;
            }
            int size = mOnProgressListeners.size();
            if (mListenerCache == null) {
                mListenerCache = new Consumer[size];
            }
            Consumer<TransitionSeekController>[] cache =
                    mOnProgressListeners.toArray(mListenerCache);
            mListenerCache = null;
            for (int i = 0; i < size; i++) {
                cache[i].accept(this);
                cache[i] = null;
            }
            mListenerCache = cache;
        }
    }
}<|MERGE_RESOLUTION|>--- conflicted
+++ resolved
@@ -1883,10 +1883,7 @@
         ArrayMap<Animator, AnimationInfo> runningAnimators = getRunningAnimators();
         int numOldAnims = runningAnimators.size();
         WindowId windowId = sceneRoot.getWindowId();
-<<<<<<< HEAD
-=======
         ArrayList<Transition> endedTransitions = new ArrayList<>();
->>>>>>> 3d4510a6
         for (int i = numOldAnims - 1; i >= 0; i--) {
             Animator anim = runningAnimators.keyAt(i);
             if (anim != null) {
