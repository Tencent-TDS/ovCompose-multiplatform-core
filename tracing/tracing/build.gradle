/*
 * Copyright (C) 2020 The Android Open Source Project
 *
 * Licensed under the Apache License, Version 2.0 (the "License");
 * you may not use this file except in compliance with the License.
 * You may obtain a copy of the License at
 *
 *      http://www.apache.org/licenses/LICENSE-2.0
 *
 * Unless required by applicable law or agreed to in writing, software
 * distributed under the License is distributed on an "AS IS" BASIS,
 * WITHOUT WARRANTIES OR CONDITIONS OF ANY KIND, either express or implied.
 * See the License for the specific language governing permissions and
 * limitations under the License.
 */

/**
 * This file was created using the `create_project.py` script located in the
 * `<AndroidX root>/development/project-creator` directory.
 *
 * Please use that script when creating a new project, rather than copying an existing project and
 * modifying its settings.
 */
import androidx.build.LibraryType
import androidx.build.PlatformIdentifier

plugins {
    id("AndroidXPlugin")
}

<<<<<<< HEAD
dependencies {
    implementation("androidx.annotation:annotation:1.2.0")
    androidTestImplementation(libs.kotlinStdlib)
    androidTestImplementation(libs.testExtJunit)
    androidTestImplementation(libs.testCore)
    androidTestImplementation(libs.testRunner)
    testImplementation(libs.junit)
=======
androidXMultiplatform {
    androidLibrary {
        namespace = "androidx.tracing"
        withAndroidTestOnDeviceBuilder {
            it.compilationName = "instrumentedTest"
            it.defaultSourceSetName = "androidInstrumentedTest"
            it.sourceSetTreeName = "test"
        }
    }

    defaultPlatform(PlatformIdentifier.ANDROID)

    sourceSets {
        commonMain {
            dependencies {
                api(libs.kotlinStdlib)
            }
        }

        androidMain {
            dependsOn(commonMain)
            dependencies {
                implementation("androidx.annotation:annotation:1.8.1")
            }
        }

        androidInstrumentedTest {
            dependencies {
                implementation(libs.testExtJunit)
                implementation(libs.testCore)
                implementation(libs.testRunner)
                implementation(libs.junit)
            }
        }
    }
>>>>>>> c80a82c4
}

androidx {
    name = "Tracing"
    type = LibraryType.PUBLISHED_LIBRARY
    inceptionYear = "2020"
    description = "Android Tracing"
    metalavaK2UastEnabled = true
    legacyDisableKotlinStrictApiMode = true
<<<<<<< HEAD
}

android {
    namespace "androidx.tracing"
=======
    deviceTests {
        enableAlsoRunningOnPhysicalDevices = true
    }
>>>>>>> c80a82c4
}<|MERGE_RESOLUTION|>--- conflicted
+++ resolved
@@ -28,15 +28,6 @@
     id("AndroidXPlugin")
 }
 
-<<<<<<< HEAD
-dependencies {
-    implementation("androidx.annotation:annotation:1.2.0")
-    androidTestImplementation(libs.kotlinStdlib)
-    androidTestImplementation(libs.testExtJunit)
-    androidTestImplementation(libs.testCore)
-    androidTestImplementation(libs.testRunner)
-    testImplementation(libs.junit)
-=======
 androidXMultiplatform {
     androidLibrary {
         namespace = "androidx.tracing"
@@ -72,7 +63,6 @@
             }
         }
     }
->>>>>>> c80a82c4
 }
 
 androidx {
@@ -80,16 +70,8 @@
     type = LibraryType.PUBLISHED_LIBRARY
     inceptionYear = "2020"
     description = "Android Tracing"
-    metalavaK2UastEnabled = true
     legacyDisableKotlinStrictApiMode = true
-<<<<<<< HEAD
-}
-
-android {
-    namespace "androidx.tracing"
-=======
     deviceTests {
         enableAlsoRunningOnPhysicalDevices = true
     }
->>>>>>> c80a82c4
 }