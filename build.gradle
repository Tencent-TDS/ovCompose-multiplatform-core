--- conflicted
+++ resolved
@@ -30,13 +30,8 @@
     doclava project(':doclava')
 }
 
-<<<<<<< HEAD
-ext.supportVersion = '25.0.0-SNAPSHOT'
-ext.extraVersion = 34
-=======
 ext.supportVersion = '25.0.0'
 ext.extraVersion = 39
->>>>>>> 530cbe4a
 ext.supportRepoOut = ''
 ext.buildToolsVersion = '23.0.2'
 ext.buildNumber = Integer.toString(ext.extraVersion)
