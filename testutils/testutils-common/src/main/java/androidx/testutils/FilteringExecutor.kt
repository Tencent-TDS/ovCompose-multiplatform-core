--- conflicted
+++ resolved
@@ -44,11 +44,7 @@
         }
 
     suspend fun awaitDeferredSizeAtLeast(min: Int) = withTestTimeout {
-<<<<<<< HEAD
-        deferredSize.mapLatest { it >= min }.first()
-=======
         deferredSize.filter { it >= min }.first()
->>>>>>> 3d4510a6
     }
 
     private fun reEnqueueDeferred() {
