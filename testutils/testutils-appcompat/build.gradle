/*
 * Copyright 2019 The Android Open Source Project
 *
 * Licensed under the Apache License, Version 2.0 (the "License");
 * you may not use this file except in compliance with the License.
 * You may obtain a copy of the License at
 *
 *      http://www.apache.org/licenses/LICENSE-2.0
 *
 * Unless required by applicable law or agreed to in writing, software
 * distributed under the License is distributed on an "AS IS" BASIS,
 * WITHOUT WARRANTIES OR CONDITIONS OF ANY KIND, either express or implied.
 * See the License for the specific language governing permissions and
 * limitations under the License.
 */

/**
 * This file was created using the `create_project.py` script located in the
 * `<AndroidX root>/development/project-creator` directory.
 *
 * Please use that script when creating a new project, rather than copying an existing project and
 * modifying its settings.
 */
import androidx.build.LibraryType

plugins {
    id("AndroidXPlugin")
    id("com.android.library")
    id("kotlin-android")
}

dependencies {
    api(project(":internal-testutils-runtime"))
    api(project(":appcompat:appcompat"))
<<<<<<< HEAD
    api("androidx.annotation:annotation-experimental:1.4.0")
=======
    api("androidx.annotation:annotation-experimental:1.4.1")
>>>>>>> 3d4510a6

    implementation(libs.testExtJunit)
    implementation(libs.testCore)
    implementation(libs.testRules)
    implementation(libs.kotlinStdlib)
}

android {
    lintOptions {
        disable "InvalidPackage" // Lint is unhappy about junit package
    }
    namespace "androidx.testutils.appcompat"
}

androidx {
    type = LibraryType.INTERNAL_TEST_LIBRARY
}<|MERGE_RESOLUTION|>--- conflicted
+++ resolved
@@ -32,11 +32,7 @@
 dependencies {
     api(project(":internal-testutils-runtime"))
     api(project(":appcompat:appcompat"))
-<<<<<<< HEAD
-    api("androidx.annotation:annotation-experimental:1.4.0")
-=======
     api("androidx.annotation:annotation-experimental:1.4.1")
->>>>>>> 3d4510a6
 
     implementation(libs.testExtJunit)
     implementation(libs.testCore)
