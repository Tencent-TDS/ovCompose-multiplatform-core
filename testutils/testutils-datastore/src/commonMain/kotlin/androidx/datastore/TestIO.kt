/*
 * Copyright 2022 The Android Open Source Project
 *
 * Licensed under the Apache License, Version 2.0 (the "License");
 * you may not use this file except in compliance with the License.
 * You may obtain a copy of the License at
 *
 *      http://www.apache.org/licenses/LICENSE-2.0
 *
 * Unless required by applicable law or agreed to in writing, software
 * distributed under the License is distributed on an "AS IS" BASIS,
 * WITHOUT WARRANTIES OR CONDITIONS OF ANY KIND, either express or implied.
 * See the License for the specific language governing permissions and
 * limitations under the License.
 */

package androidx.datastore

import androidx.datastore.core.DataStore
import androidx.datastore.core.DataStoreFactory.create
import androidx.datastore.core.InterProcessCoordinator
import androidx.datastore.core.Storage
import kotlin.random.Random
import kotlin.reflect.KClass
import kotlinx.coroutines.CoroutineScope

abstract class TestIO<F : TestFile<F>, IOE : Throwable>(
    getTmpDir: () -> F
) {
    private val testRoot: F = getTmpDir().let {
        createNewRandomChild(
            parent = it,
            namePrefix = "datastore-testio-"
        )
    }

    init {
        testRoot.mkdirs(mustCreate = true)
    }

    fun getStore(
        serializerConfig: TestingSerializerConfig,
        scope: CoroutineScope,
        coordinatorProducer: () -> InterProcessCoordinator,
        futureFile: () -> F
    ): DataStore<Byte> {
        return create(getStorage(serializerConfig, coordinatorProducer, futureFile), scope = scope)
    }

    abstract fun getStorage(
        serializerConfig: TestingSerializerConfig,
        coordinatorProducer: () -> InterProcessCoordinator,
        futureFile: () -> F = { newTempFile() }
    ): Storage<Byte>

    private fun randomName(
        prefix: String
    ): String {
        return prefix + (0 until 15).joinToString(separator = "") {
            ('a' + Random.nextInt(from = 0, until = 26)).toString()
        }
    }

    protected fun createNewRandomChild(
        parent: F,
        namePrefix: String = "test-file-",
    ): F {
        while (true) {
            val child = parent.resolve(randomName(namePrefix))
            if (!child.exists()) {
                return child
            }
        }
    }

    /**
     * Returns a new file instance without creating it or its parents.
     */
    fun newTempFile(
        parentFile: F? = null,
        relativePath: String? = null
    ): F {
        val parent = parentFile ?: testRoot
        return if (relativePath == null) {
            createNewRandomChild(
                parent = parent
            )
        } else {
            parent.resolve(relativePath)
        }
    }

    abstract fun ioException(message: String): IOE

    abstract fun ioExceptionClass(): KClass<IOE>
}

<<<<<<< HEAD
abstract class TestFile {
    abstract fun getAbsolutePath(): String
    abstract fun delete(): Boolean
=======
abstract class TestFile<T : TestFile<T>> {
    /**
     * The name of the file, including the extension
     */
    abstract val name: String

    /**
     * Get the canonical path for the file.
     */
    abstract fun path(): String

    /**
     * Deletes the file if it exists.
     * Will return `false` if the file does not exist or cannot be deleted. (similar to File.delete)
     */
    abstract fun delete(): Boolean

    /**
     * Returns true if this file/directory exists.
     */
    abstract fun exists(): Boolean

    /**
     * Creates a directory from the file.
     *
     * If it is a regular file, will throw.
     * If [mustCreate] is `true` and directory already exists, will throw.
     */
    abstract fun mkdirs(mustCreate: Boolean = false)

    /**
     * Returns `true` if this exists and a regular file on the filesystem.
     */
    abstract fun isRegularFile(): Boolean

    /**
     * Returns `true` if this exists and is a directory on the filesystem.
     */
    abstract fun isDirectory(): Boolean

    /**
     * Resolves the given [relative] relative to `this`.
     * (similar to File.resolve in kotlin stdlib).
     *
     * Note that this path is sanitized to ensure it is not a root path
     * (e.g. does not start with `/`)
     */
    fun resolve(relative: String): T {
        return if (relative.startsWith("/")) {
            protectedResolve(relative.substring(startIndex = 1))
        } else {
            protectedResolve(relative)
        }
    }

    /**
     * Implemented by the subclasses to resolve child from sanitized name.
     */
    abstract fun protectedResolve(relative: String): T

    /**
     * Returns the parent file or null if this has no parent.
     */
    abstract fun parentFile(): T?

    /**
     * Writes the given [body] test into the file using the default encoding
     * (kotlin stdlib's String.encodeToByteArray)
     */
    fun write(body: String) {
        write(body.encodeToByteArray())
    }
    /**
     * Overrides the file with the given contents.
     * If parent directories do not exist, they'll be created.
     */
    fun write(body: ByteArray) {
        if (isDirectory()) {
            error("Cannot write to a directory")
        }
        parentFile()?.mkdirs(mustCreate = false)
        parentFile()?.mkdirs()
        protectedWrite(body)
    }

    /**
     * Reads the byte contents of the file.
     */
    fun readBytes(): ByteArray {
        check(exists()) {
            "File does not exist"
        }
        return protectedReadBytes()
    }

    fun readText() = readBytes().decodeToString()

    /**
     * Writes the given [body] into the file. This is called after
     * necessary checks are done so implementers should only focus on
     * writing the contents.
     */
    abstract fun protectedWrite(body: ByteArray)

    /**
     * Reads the byte contents of the file. This is called after necessary
     * checks are done so implementers should only focus on reading the
     * bytes.
     */
    abstract fun protectedReadBytes(): ByteArray
>>>>>>> fdff00cc
}<|MERGE_RESOLUTION|>--- conflicted
+++ resolved
@@ -95,11 +95,6 @@
     abstract fun ioExceptionClass(): KClass<IOE>
 }
 
-<<<<<<< HEAD
-abstract class TestFile {
-    abstract fun getAbsolutePath(): String
-    abstract fun delete(): Boolean
-=======
 abstract class TestFile<T : TestFile<T>> {
     /**
      * The name of the file, including the extension
@@ -210,5 +205,4 @@
      * bytes.
      */
     abstract fun protectedReadBytes(): ByteArray
->>>>>>> fdff00cc
 }