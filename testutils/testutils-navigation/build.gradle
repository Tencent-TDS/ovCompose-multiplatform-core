/*
 * Copyright 2018 The Android Open Source Project
 *
 * Licensed under the Apache License, Version 2.0 (the "License");
 * you may not use this file except in compliance with the License.
 * You may obtain a copy of the License at
 *
 *      http://www.apache.org/licenses/LICENSE-2.0
 *
 * Unless required by applicable law or agreed to in writing, software
 * distributed under the License is distributed on an "AS IS" BASIS,
 * WITHOUT WARRANTIES OR CONDITIONS OF ANY KIND, either express or implied.
 * See the License for the specific language governing permissions and
 * limitations under the License.
 */

/**
 * This file was created using the `create_project.py` script located in the
 * `<AndroidX root>/development/project-creator` directory.
 *
 * Please use that script when creating a new project, rather than copying an existing project and
 * modifying its settings.
 */
<<<<<<< HEAD

import androidx.build.JetbrainsAndroidXPlugin
import androidx.build.LibraryType
import androidx.build.PlatformIdentifier
import org.jetbrains.kotlin.gradle.plugin.KotlinPlatformType
=======
import androidx.build.SoftwareType
import org.jetbrains.kotlin.gradle.tasks.KotlinCompile
>>>>>>> 7a145e05

plugins {
    id("AndroidXPlugin")
    id("com.android.library")
    id("JetbrainsAndroidXPlugin")
}

JetbrainsAndroidXPlugin.applyAndConfigure(project)

androidXMultiplatform {
    android()
    desktop()
    mac()
    linux()
    ios()
    js()
    wasm()

    defaultPlatform(PlatformIdentifier.ANDROID)

    sourceSets {
        commonMain {
            dependencies {
                api project(":annotation:annotation")
                api project(":navigation:navigation-common")
            }
        }

        commonTest {
            dependencies {
                implementation(libs.kotlinTest)
                implementation(libs.kotlinCoroutinesTest)
                implementation(project(":navigation:navigation-testing"))
                implementation(project(":kruth:kruth"))
            }
        }

        androidInstrumentedTest {
            dependencies {
                implementation(libs.testExtJunit)
                implementation(libs.testCore)
                implementation(libs.testRunner)
                implementation(libs.espressoCore)
                implementation(libs.truth)
            }
        }

        jbMain.dependsOn(commonMain)

        targets.all { target ->
            if (target.platformType !in [
                    KotlinPlatformType.androidJvm,
                    KotlinPlatformType.common
            ]) {
                target.compilations["main"].defaultSourceSet {
                    dependsOn(jbMain)
                }
            }
        }
    }
}

kotlin {
    watchosArm64()
    watchosArm32()
    watchosX64()
    watchosSimulatorArm64()
    tvosArm64()
    tvosX64()
    tvosSimulatorArm64()
}

androidx {
    type = SoftwareType.INTERNAL_TEST_LIBRARY
}

android {
    namespace "androidx.testutils.navigation"
}<|MERGE_RESOLUTION|>--- conflicted
+++ resolved
@@ -21,86 +21,30 @@
  * Please use that script when creating a new project, rather than copying an existing project and
  * modifying its settings.
  */
-<<<<<<< HEAD
-
-import androidx.build.JetbrainsAndroidXPlugin
-import androidx.build.LibraryType
-import androidx.build.PlatformIdentifier
-import org.jetbrains.kotlin.gradle.plugin.KotlinPlatformType
-=======
 import androidx.build.SoftwareType
 import org.jetbrains.kotlin.gradle.tasks.KotlinCompile
->>>>>>> 7a145e05
 
 plugins {
     id("AndroidXPlugin")
     id("com.android.library")
-    id("JetbrainsAndroidXPlugin")
+    id("org.jetbrains.kotlin.android")
 }
 
-JetbrainsAndroidXPlugin.applyAndConfigure(project)
+dependencies {
+    api(project(":navigation:navigation-common"))
 
-androidXMultiplatform {
-    android()
-    desktop()
-    mac()
-    linux()
-    ios()
-    js()
-    wasm()
+    testImplementation(project(":navigation:navigation-testing"))
+    testImplementation("androidx.arch.core:core-testing:2.1.0")
+    testImplementation(libs.junit)
+    testImplementation(libs.mockitoCore4)
+    testImplementation(libs.truth)
+    testImplementation(libs.kotlinCoroutinesTest)
 
-    defaultPlatform(PlatformIdentifier.ANDROID)
-
-    sourceSets {
-        commonMain {
-            dependencies {
-                api project(":annotation:annotation")
-                api project(":navigation:navigation-common")
-            }
-        }
-
-        commonTest {
-            dependencies {
-                implementation(libs.kotlinTest)
-                implementation(libs.kotlinCoroutinesTest)
-                implementation(project(":navigation:navigation-testing"))
-                implementation(project(":kruth:kruth"))
-            }
-        }
-
-        androidInstrumentedTest {
-            dependencies {
-                implementation(libs.testExtJunit)
-                implementation(libs.testCore)
-                implementation(libs.testRunner)
-                implementation(libs.espressoCore)
-                implementation(libs.truth)
-            }
-        }
-
-        jbMain.dependsOn(commonMain)
-
-        targets.all { target ->
-            if (target.platformType !in [
-                    KotlinPlatformType.androidJvm,
-                    KotlinPlatformType.common
-            ]) {
-                target.compilations["main"].defaultSourceSet {
-                    dependsOn(jbMain)
-                }
-            }
-        }
-    }
-}
-
-kotlin {
-    watchosArm64()
-    watchosArm32()
-    watchosX64()
-    watchosSimulatorArm64()
-    tvosArm64()
-    tvosX64()
-    tvosSimulatorArm64()
+    androidTestImplementation(libs.testExtJunit)
+    androidTestImplementation(libs.testCore)
+    androidTestImplementation(libs.testRunner)
+    androidTestImplementation(libs.espressoCore)
+    androidTestImplementation(libs.truth)
 }
 
 androidx {
@@ -108,5 +52,5 @@
 }
 
 android {
-    namespace "androidx.testutils.navigation"
+    namespace = "androidx.testutils.navigation"
 }