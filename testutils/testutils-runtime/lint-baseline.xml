--- conflicted
+++ resolved
@@ -1,9 +1,5 @@
 <?xml version="1.0" encoding="UTF-8"?>
-<<<<<<< HEAD
-<issues format="6" by="lint 8.3.0-beta01" type="baseline" client="gradle" dependencies="false" name="AGP (8.3.0-beta01)" variant="all" version="8.3.0-beta01">
-=======
 <issues format="6" by="lint 8.6.0-beta01" type="baseline" client="gradle" dependencies="false" name="AGP (8.6.0-beta01)" variant="all" version="8.6.0-beta01">
->>>>>>> 3d4510a6
 
     <issue
         id="BanThreadSleep"
@@ -41,25 +37,4 @@
             file="src/main/java/androidx/testutils/AnimationDurationScaleRule.kt"/>
     </issue>
 
-<<<<<<< HEAD
-    <issue
-        id="ClassVerificationFailure"
-        message="This call references a method added in API level 24; however, the containing class androidx.testutils.LocaleTestUtils is reachable from earlier API levels and will fail run-time class verification."
-        errorLine1="                newConfig.setLocales(locales.unwrap() as LocaleList)"
-        errorLine2="                          ~~~~~~~~~~">
-        <location
-            file="src/main/java/androidx/testutils/LocaleTestUtils.kt"/>
-    </issue>
-
-    <issue
-        id="LambdaLast"
-        message="Functional interface parameters (such as parameter 1, &quot;owner&quot;, in androidx.testutils.LifecycleOwnerUtils.waitUntilState) should be last to improve Kotlin interoperability; see https://kotlinlang.org/docs/reference/java-interop.html#sam-conversions"
-        errorLine1="            final @NonNull Lifecycle.State state) throws Throwable {"
-        errorLine2="            ~~~~~~~~~~~~~~~~~~~~~~~~~~~~~~~~~~~~">
-        <location
-            file="src/main/java/androidx/testutils/LifecycleOwnerUtils.java"/>
-    </issue>
-
-=======
->>>>>>> 3d4510a6
 </issues>