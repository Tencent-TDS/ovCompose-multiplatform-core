/*
 * Copyright 2023 The Android Open Source Project
 *
 * Licensed under the Apache License, Version 2.0 (the "License");
 * you may not use this file except in compliance with the License.
 * You may obtain a copy of the License at
 *
 *      http://www.apache.org/licenses/LICENSE-2.0
 *
 * Unless required by applicable law or agreed to in writing, software
 * distributed under the License is distributed on an "AS IS" BASIS,
 * WITHOUT WARRANTIES OR CONDITIONS OF ANY KIND, either express or implied.
 * See the License for the specific language governing permissions and
 * limitations under the License.
 */

package androidx.room.gradle

import androidx.room.gradle.integration.AndroidPluginIntegration
import androidx.room.gradle.integration.CommonIntegration
import androidx.room.gradle.integration.KotlinMultiplatformPluginIntegration
import java.util.Locale
import javax.inject.Inject
import kotlin.contracts.ExperimentalContracts
import kotlin.contracts.contract
import org.gradle.api.GradleException
import org.gradle.api.Plugin
import org.gradle.api.Project
import org.gradle.api.Task
import org.gradle.api.file.ProjectLayout
<<<<<<< HEAD
import org.gradle.api.model.ObjectFactory
=======
import org.gradle.api.provider.ProviderFactory
>>>>>>> 3d4510a6

class RoomGradlePlugin
@Inject
constructor(
    projectLayout: ProjectLayout,
<<<<<<< HEAD
    objectFactory: ObjectFactory,
) : Plugin<Project> {

    private val commonIntegration = CommonIntegration(projectLayout, objectFactory)
=======
    providerFactory: ProviderFactory,
) : Plugin<Project> {

    private val commonIntegration = CommonIntegration(projectLayout, providerFactory)
>>>>>>> 3d4510a6
    private val androidIntegration by lazy { AndroidPluginIntegration(commonIntegration) }
    private val kmpIntegration by lazy { KotlinMultiplatformPluginIntegration(commonIntegration) }

    override fun apply(project: Project) {
        val roomExtension = project.extensions.create("room", RoomExtension::class.java)
        androidIntegration.withAndroid(project, roomExtension)
        kmpIntegration.withKotlin(project, roomExtension)
    }

    companion object {
        internal fun String.capitalize(): String =
            this.replaceFirstChar {
                if (it.isLowerCase()) it.titlecase(Locale.US) else it.toString()
            }

        internal fun Task.isKspTask(): Boolean =
            try {
                val kspTaskClass = Class.forName("com.google.devtools.ksp.gradle.KspTask")
                kspTaskClass.isAssignableFrom(this::class.java)
            } catch (ex: ClassNotFoundException) {
                false
            }

        @OptIn(ExperimentalContracts::class)
        internal fun Project.check(
            value: Boolean,
            isFatal: Boolean = false,
            lazyMessage: () -> String
        ) {
            contract { returns() implies value }
            if (isGradleSyncRunning() && !isFatal) return
            if (!value) {
                throw GradleException(lazyMessage())
            }
        }

<<<<<<< HEAD
        internal fun <V> Map<RoomExtension.MatchName, V>.findPair(key: String) =
            RoomExtension.MatchName(key).let { if (containsKey(it)) it to getValue(it) else null }

        private fun Project.isGradleSyncRunning() =
            gradleSyncProps.any {
                it in this.properties && this.properties[it].toString().toBoolean()
=======
        private fun Project.isGradleSyncRunning() =
            gradleSyncProps.any { property ->
                providers.gradleProperty(property).map { it.toBoolean() }.orElse(false).get()
>>>>>>> 3d4510a6
            }

        private val gradleSyncProps by lazy {
            listOf(
                "android.injected.build.model.v2",
                "android.injected.build.model.only",
                "android.injected.build.model.only.advanced",
            )
        }
    }
}<|MERGE_RESOLUTION|>--- conflicted
+++ resolved
@@ -28,27 +28,16 @@
 import org.gradle.api.Project
 import org.gradle.api.Task
 import org.gradle.api.file.ProjectLayout
-<<<<<<< HEAD
-import org.gradle.api.model.ObjectFactory
-=======
 import org.gradle.api.provider.ProviderFactory
->>>>>>> 3d4510a6
 
 class RoomGradlePlugin
 @Inject
 constructor(
     projectLayout: ProjectLayout,
-<<<<<<< HEAD
-    objectFactory: ObjectFactory,
-) : Plugin<Project> {
-
-    private val commonIntegration = CommonIntegration(projectLayout, objectFactory)
-=======
     providerFactory: ProviderFactory,
 ) : Plugin<Project> {
 
     private val commonIntegration = CommonIntegration(projectLayout, providerFactory)
->>>>>>> 3d4510a6
     private val androidIntegration by lazy { AndroidPluginIntegration(commonIntegration) }
     private val kmpIntegration by lazy { KotlinMultiplatformPluginIntegration(commonIntegration) }
 
@@ -85,18 +74,9 @@
             }
         }
 
-<<<<<<< HEAD
-        internal fun <V> Map<RoomExtension.MatchName, V>.findPair(key: String) =
-            RoomExtension.MatchName(key).let { if (containsKey(it)) it to getValue(it) else null }
-
-        private fun Project.isGradleSyncRunning() =
-            gradleSyncProps.any {
-                it in this.properties && this.properties[it].toString().toBoolean()
-=======
         private fun Project.isGradleSyncRunning() =
             gradleSyncProps.any { property ->
                 providers.gradleProperty(property).map { it.toBoolean() }.orElse(false).get()
->>>>>>> 3d4510a6
             }
 
         private val gradleSyncProps by lazy {
