/*
 * Copyright 2023 The Android Open Source Project
 *
 * Licensed under the Apache License, Version 2.0 (the "License");
 * you may not use this file except in compliance with the License.
 * You may obtain a copy of the License at
 *
 *      http://www.apache.org/licenses/LICENSE-2.0
 *
 * Unless required by applicable law or agreed to in writing, software
 * distributed under the License is distributed on an "AS IS" BASIS,
 * WITHOUT WARRANTIES OR CONDITIONS OF ANY KIND, either express or implied.
 * See the License for the specific language governing permissions and
 * limitations under the License.
 */

package androidx.room.gradle

import androidx.room.gradle.RoomGradlePlugin.Companion.capitalize
import javax.inject.Inject
import org.gradle.api.Project
import org.gradle.api.file.Directory
import org.gradle.api.provider.Provider
import org.gradle.api.tasks.TaskProvider

<<<<<<< HEAD
open class RoomExtension @Inject constructor(private val providers: ProviderFactory) {
    // TODO(b/279748243): Consider adding overloads that takes `org.gradle.api.file.Directory`.
    // User provided variant / target match pattern to schema location
    internal val schemaDirectories = mutableMapOf<MatchName, Provider<String>>()
    // Used variant / target match pattern to its copy task. Multiple variant compile tasks can be
    // finalized by the same copy task.
    internal val copyTasks = mutableMapOf<MatchName, TaskProvider<RoomSchemaCopyTask>>()
=======
open class RoomExtension @Inject constructor(private val project: Project) {
    // User variant / target match pattern and its copy task. Multiple variant / target annotation
    // processing tasks can be finalized by the same copy task.
    internal val schemaConfigurations =
        project.objects.domainObjectSet(SchemaConfiguration::class.java)
>>>>>>> 3d4510a6

    /**
     * Sets the schema location where Room will output exported schema files.
     *
     * The location specified will be used for all Android variants and Kotlin targets, if
     * per-variant / per-target schema locations are needed use the overloaded version of this
     * function that takes in a `matchName`.
     *
     * See
     * [Export Schemas Documentation](https://developer.android.com/training/data-storage/room/migrating-db-versions#export-schemas)
     */
    fun schemaDirectory(path: String) {
        schemaDirectory(project.providers.provider { path })
    }

    /**
     * Sets the schema location where Room will output exported schema files.
     *
     * The location specified will be used for all Android variants and Kotlin targets, if
     * per-variant / per-target schema locations are needed use the overloaded version of this
     * function that takes in a `matchName`.
     *
     * See
     * [Export Schemas Documentation](https://developer.android.com/training/data-storage/room/migrating-db-versions#export-schemas)
     */
<<<<<<< HEAD
    open fun schemaDirectory(path: Provider<String>) {
        schemaDirectories[ALL_MATCH] = path
    }

    /**
=======
    fun schemaDirectory(path: Directory) {
        schemaDirectory(project.providers.provider { path })
    }

    /**
     * Sets the schema location where Room will output exported schema files.
     *
     * The location specified will be used for all Android variants and Kotlin targets, if
     * per-variant / per-target schema locations are needed use the overloaded version of this
     * function that takes in a `matchName`.
     *
     * See
     * [Export Schemas Documentation](https://developer.android.com/training/data-storage/room/migrating-db-versions#export-schemas)
     */
    fun schemaDirectory(path: Provider<String>) {
        addSchemaConfiguration(ALL_MATCH, project.layout.dir(path.map { project.file(it) }))
    }

    /**
     * Sets the schema location where Room will output exported schema files.
     *
     * The location specified will be used for all Android variants and Kotlin targets, if
     * per-variant / per-target schema locations are needed use the overloaded version of this
     * function that takes in a `matchName`.
     *
     * See
     * [Export Schemas Documentation](https://developer.android.com/training/data-storage/room/migrating-db-versions#export-schemas)
     */
    @JvmName("schemaDirectoryProvider") // To avoid JVM signature conflict due to erasure
    fun schemaDirectory(path: Provider<Directory>) {
        addSchemaConfiguration(ALL_MATCH, path)
    }

    /**
     * Sets the schema location for an Android variant, flavor or build type or a Kotlin target
     * where Room will output exported schema files.
     *
     * The location specified will be used for matching Android variants or Kotlin targets based on
     * the provided [matchName] where it can be one of the following:
     * * A full Android variant name
     * * An Android product flavor name
     * * An Android build type name
     * * A Kotlin target
     *
     * For example, assuming two build flavors: ‘demo’ and ‘full’ and the two default build types
     * ‘debug’ and ‘release’, along with a 'native' KMP target, then the following are valid
     * configurations:
     * ```
     * room {
     *   // Applies to 'demoDebug' only
     *   schemaLocation("androidDemoDebug", "$projectDir/schemas/androidDemoDebug")
     *
     *   // Applies to 'demoDebug' and 'demoRelease'
     *   schemaLocation("androidDemo", "$projectDir/schemas/androidDemo")
     *
     *   // Applies to 'demoDebug' and 'fullDebug'
     *   schemaLocation("androidDebug", "$projectDir/schemas/androidDebug")
     *
     *   // Applies to 'native' only
     *   schemaLocation("native", "$projectDir/schemas/native")
     * }
     * ```
     *
     * If the project is not a Kotlin Multiplatform project, then the 'android' prefix can be
     * omitted for variant matching, i.e. 'demoDebug', 'demo' and 'debug' are valid match names for
     * the example configuration.
     *
     * If per-variant / per-target schema locations are not necessary due to all variants / targets
     * containing the same schema, then use the overloaded version of this function that does not
     * take in a `matchName`.
     *
     * See
     * [Export Schemas Documentation](https://developer.android.com/training/data-storage/room/migrating-db-versions#export-schemas)
     */
    fun schemaDirectory(matchName: String, path: String) {
        schemaDirectory(matchName, project.providers.provider { path })
    }

    /**
>>>>>>> 3d4510a6
     * Sets the schema location for an Android variant, flavor or build type or a Kotlin target
     * where Room will output exported schema files.
     *
     * The location specified will be used for matching Android variants or Kotlin targets based on
     * the provided [matchName] where it can be one of the following:
     * * A full Android variant name
     * * An Android product flavor name
     * * An Android build type name
     * * A Kotlin target
     *
     * For example, assuming two build flavors: ‘demo’ and ‘full’ and the two default build types
     * ‘debug’ and ‘release’, along with a 'native' KMP target, then the following are valid
     * configurations:
     * ```
     * room {
     *   // Applies to 'demoDebug' only
     *   schemaLocation("androidDemoDebug", "$projectDir/schemas/androidDemoDebug")
     *
     *   // Applies to 'demoDebug' and 'demoRelease'
     *   schemaLocation("androidDemo", "$projectDir/schemas/androidDemo")
     *
     *   // Applies to 'demoDebug' and 'fullDebug'
     *   schemaLocation("androidDebug", "$projectDir/schemas/androidDebug")
     *
     *   // Applies to 'native' only
     *   schemaLocation("native", "$projectDir/schemas/native")
     * }
     * ```
     *
     * If the project is not a Kotlin Multiplatform project, then the 'android' prefix can be
     * omitted for variant matching, i.e. 'demoDebug', 'demo' and 'debug' are valid match names for
     * the example configuration.
     *
     * If per-variant / per-target schema locations are not necessary due to all variants / targets
     * containing the same schema, then use the overloaded version of this function that does not
     * take in a `matchName`.
     *
     * See
     * [Export Schemas Documentation](https://developer.android.com/training/data-storage/room/migrating-db-versions#export-schemas)
     */
<<<<<<< HEAD
    open fun schemaDirectory(matchName: String, path: String) {
        schemaDirectory(matchName, providers.provider { path })
=======
    fun schemaDirectory(matchName: String, path: Directory) {
        schemaDirectory(matchName, project.providers.provider { path })
>>>>>>> 3d4510a6
    }

    /**
     * Sets the schema location for an Android variant, flavor or build type or a Kotlin target
     * where Room will output exported schema files.
     *
     * The location specified will be used for matching Android variants or Kotlin targets based on
     * the provided [matchName] where it can be one of the following:
     * * A full Android variant name
     * * An Android product flavor name
     * * An Android build type name
     * * A Kotlin target
     *
     * For example, assuming two build flavors: ‘demo’ and ‘full’ and the two default build types
     * ‘debug’ and ‘release’, along with a 'native' KMP target, then the following are valid
     * configurations:
     * ```
     * room {
     *   // Applies to 'demoDebug' only
     *   schemaLocation("androidDemoDebug", "$projectDir/schemas/androidDemoDebug")
     *
     *   // Applies to 'demoDebug' and 'demoRelease'
     *   schemaLocation("androidDemo", "$projectDir/schemas/androidDemo")
     *
     *   // Applies to 'demoDebug' and 'fullDebug'
     *   schemaLocation("androidDebug", "$projectDir/schemas/androidDebug")
     *
     *   // Applies to 'native' only
     *   schemaLocation("native", "$projectDir/schemas/native")
     * }
     * ```
     *
     * If the project is not a Kotlin Multiplatform project, then the 'android' prefix can be
     * omitted for variant matching, i.e. 'demoDebug', 'demo' and 'debug' are valid match names for
     * the example configuration.
     *
     * If per-variant / per-target schema locations are not necessary due to all variants / targets
     * containing the same schema, then use the overloaded version of this function that does not
     * take in a `matchName`.
     *
     * See
     * [Export Schemas Documentation](https://developer.android.com/training/data-storage/room/migrating-db-versions#export-schemas)
     */
<<<<<<< HEAD
    open fun schemaDirectory(matchName: String, path: Provider<String>) {
        check(matchName.isNotEmpty()) { "variantMatchName must not be empty." }
        schemaDirectories[MatchName(matchName)] = path
=======
    fun schemaDirectory(matchName: String, path: Provider<String>) {
        schemaDirectory(matchName, project.layout.dir(path.map { project.file(it) }))
>>>>>>> 3d4510a6
    }

    /** Causes Room annotation processor to generate Kotlin code instead of Java. */
    open var generateKotlin: Boolean? = null

    /**
<<<<<<< HEAD
     * Represent a full Android variant name (demoDebug), flavor name (demo), build type name
     * (debug) or a target name (linux64, native, etc).
     */
    @JvmInline internal value class MatchName(val actual: String)
=======
     * Sets the schema location for an Android variant, flavor or build type or a Kotlin target
     * where Room will output exported schema files.
     *
     * The location specified will be used for matching Android variants or Kotlin targets based on
     * the provided [matchName] where it can be one of the following:
     * * A full Android variant name
     * * An Android product flavor name
     * * An Android build type name
     * * A Kotlin target
     *
     * For example, assuming two build flavors: ‘demo’ and ‘full’ and the two default build types
     * ‘debug’ and ‘release’, along with a 'native' KMP target, then the following are valid
     * configurations:
     * ```
     * room {
     *   // Applies to 'demoDebug' only
     *   schemaLocation("androidDemoDebug", "$projectDir/schemas/androidDemoDebug")
     *
     *   // Applies to 'demoDebug' and 'demoRelease'
     *   schemaLocation("androidDemo", "$projectDir/schemas/androidDemo")
     *
     *   // Applies to 'demoDebug' and 'fullDebug'
     *   schemaLocation("androidDebug", "$projectDir/schemas/androidDebug")
     *
     *   // Applies to 'native' only
     *   schemaLocation("native", "$projectDir/schemas/native")
     * }
     * ```
     *
     * If the project is not a Kotlin Multiplatform project, then the 'android' prefix can be
     * omitted for variant matching, i.e. 'demoDebug', 'demo' and 'debug' are valid match names for
     * the example configuration.
     *
     * If per-variant / per-target schema locations are not necessary due to all variants / targets
     * containing the same schema, then use the overloaded version of this function that does not
     * take in a `matchName`.
     *
     * See
     * [Export Schemas Documentation](https://developer.android.com/training/data-storage/room/migrating-db-versions#export-schemas)
     */
    @JvmName("schemaDirectoryProvider") // To avoid JVM signature conflict due to erasure
    fun schemaDirectory(matchName: String, path: Provider<Directory>) {
        check(matchName.isNotEmpty()) { "variantMatchName must not be empty." }
        val key = MatchName(matchName)
        addSchemaConfiguration(key, path)
    }

    /** Causes Room annotation processor to generate Kotlin code instead of Java. */
    var generateKotlin: Boolean? = null

    private fun addSchemaConfiguration(matchName: MatchName, directory: Provider<Directory>) {
        val config =
            SchemaConfiguration(
                name = matchName,
                copyTask =
                    project.tasks.register(
                        "copyRoomSchemas${matchName.actual.capitalize()}",
                        RoomSchemaCopyTask::class.java
                    ) { task ->
                        task.schemaDirectory.set(directory)
                    }
            )
        schemaConfigurations.add(config)
    }

    /**
     * Represent a full Android variant name (demoDebug), flavor name (demo), build type name
     * (debug) or a target name (linux64, native, etc).
     */
    @JvmInline internal value class MatchName(val actual: String)

    /**
     * Represents a Room schema directory configuration. Storing the copy task that will gather
     * annotation processing generated schemas and move them to the user configured location.
     */
    internal class SchemaConfiguration(
        val name: MatchName,
        val copyTask: TaskProvider<RoomSchemaCopyTask>
    ) {
        fun matches(other: String?): Boolean {
            if (other == null) return false
            return this.name.actual == other
        }

        fun matches(other: MatchName?): Boolean {
            if (other == null) return false
            return this.name == other
        }

        override fun equals(other: Any?): Boolean {
            if (other !is SchemaConfiguration) return false
            return name == other.name
        }

        override fun hashCode(): Int {
            return name.hashCode()
        }
    }
>>>>>>> 3d4510a6

    companion object {
        internal val ALL_MATCH = MatchName("")
    }
}<|MERGE_RESOLUTION|>--- conflicted
+++ resolved
@@ -23,21 +23,11 @@
 import org.gradle.api.provider.Provider
 import org.gradle.api.tasks.TaskProvider
 
-<<<<<<< HEAD
-open class RoomExtension @Inject constructor(private val providers: ProviderFactory) {
-    // TODO(b/279748243): Consider adding overloads that takes `org.gradle.api.file.Directory`.
-    // User provided variant / target match pattern to schema location
-    internal val schemaDirectories = mutableMapOf<MatchName, Provider<String>>()
-    // Used variant / target match pattern to its copy task. Multiple variant compile tasks can be
-    // finalized by the same copy task.
-    internal val copyTasks = mutableMapOf<MatchName, TaskProvider<RoomSchemaCopyTask>>()
-=======
 open class RoomExtension @Inject constructor(private val project: Project) {
     // User variant / target match pattern and its copy task. Multiple variant / target annotation
     // processing tasks can be finalized by the same copy task.
     internal val schemaConfigurations =
         project.objects.domainObjectSet(SchemaConfiguration::class.java)
->>>>>>> 3d4510a6
 
     /**
      * Sets the schema location where Room will output exported schema files.
@@ -63,13 +53,6 @@
      * See
      * [Export Schemas Documentation](https://developer.android.com/training/data-storage/room/migrating-db-versions#export-schemas)
      */
-<<<<<<< HEAD
-    open fun schemaDirectory(path: Provider<String>) {
-        schemaDirectories[ALL_MATCH] = path
-    }
-
-    /**
-=======
     fun schemaDirectory(path: Directory) {
         schemaDirectory(project.providers.provider { path })
     }
@@ -149,7 +132,6 @@
     }
 
     /**
->>>>>>> 3d4510a6
      * Sets the schema location for an Android variant, flavor or build type or a Kotlin target
      * where Room will output exported schema files.
      *
@@ -190,13 +172,8 @@
      * See
      * [Export Schemas Documentation](https://developer.android.com/training/data-storage/room/migrating-db-versions#export-schemas)
      */
-<<<<<<< HEAD
-    open fun schemaDirectory(matchName: String, path: String) {
-        schemaDirectory(matchName, providers.provider { path })
-=======
     fun schemaDirectory(matchName: String, path: Directory) {
         schemaDirectory(matchName, project.providers.provider { path })
->>>>>>> 3d4510a6
     }
 
     /**
@@ -240,26 +217,11 @@
      * See
      * [Export Schemas Documentation](https://developer.android.com/training/data-storage/room/migrating-db-versions#export-schemas)
      */
-<<<<<<< HEAD
-    open fun schemaDirectory(matchName: String, path: Provider<String>) {
-        check(matchName.isNotEmpty()) { "variantMatchName must not be empty." }
-        schemaDirectories[MatchName(matchName)] = path
-=======
     fun schemaDirectory(matchName: String, path: Provider<String>) {
         schemaDirectory(matchName, project.layout.dir(path.map { project.file(it) }))
->>>>>>> 3d4510a6
-    }
-
-    /** Causes Room annotation processor to generate Kotlin code instead of Java. */
-    open var generateKotlin: Boolean? = null
-
-    /**
-<<<<<<< HEAD
-     * Represent a full Android variant name (demoDebug), flavor name (demo), build type name
-     * (debug) or a target name (linux64, native, etc).
-     */
-    @JvmInline internal value class MatchName(val actual: String)
-=======
+    }
+
+    /**
      * Sets the schema location for an Android variant, flavor or build type or a Kotlin target
      * where Room will output exported schema files.
      *
@@ -358,7 +320,6 @@
             return name.hashCode()
         }
     }
->>>>>>> 3d4510a6
 
     companion object {
         internal val ALL_MATCH = MatchName("")
