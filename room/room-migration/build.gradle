--- conflicted
+++ resolved
@@ -32,11 +32,6 @@
 }
 
 androidXMultiplatform {
-<<<<<<< HEAD
-    enableBinaryCompatibilityValidator = true
-
-=======
->>>>>>> 3d4510a6
     jvm() {
         withJava()
     }
