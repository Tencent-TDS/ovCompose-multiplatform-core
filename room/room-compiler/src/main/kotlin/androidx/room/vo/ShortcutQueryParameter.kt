/*
 * Copyright (C) 2016 The Android Open Source Project
 *
 * Licensed under the Apache License, Version 2.0 (the "License");
 * you may not use this file except in compliance with the License.
 * You may obtain a copy of the License at
 *
 *      http://www.apache.org/licenses/LICENSE-2.0
 *
 * Unless required by applicable law or agreed to in writing, software
 * distributed under the License is distributed on an "AS IS" BASIS,
 * WITHOUT WARRANTIES OR CONDITIONS OF ANY KIND, either express or implied.
 * See the License for the specific language governing permissions and
 * limitations under the License.
 */

package androidx.room.vo

import androidx.room.compiler.processing.XNullability
import androidx.room.compiler.processing.XType
import androidx.room.compiler.processing.XVariableElement

/** Parameters used in DAO methods that are annotated with Insert, Delete, Update, and Upsert. */
data class ShortcutQueryParameter(
    val element: XVariableElement,
    val name: String,
    val type: XType, // actual param type (List<Foo>, Set<Foo>, Foo, etc...)
    val pojoType: XType?, // extracted type, never a Collection
    val isMultiple: Boolean
) {
    /** Method name in entity insertion or update adapter. */
    val handleMethodName =
        if (isMultiple) {
            "handleMultiple"
        } else {
            "handle"
        }
<<<<<<< HEAD
=======

    val isNonNull = type.nullability == XNullability.NONNULL
>>>>>>> 3d4510a6
}<|MERGE_RESOLUTION|>--- conflicted
+++ resolved
@@ -35,9 +35,6 @@
         } else {
             "handle"
         }
-<<<<<<< HEAD
-=======
 
     val isNonNull = type.nullability == XNullability.NONNULL
->>>>>>> 3d4510a6
 }