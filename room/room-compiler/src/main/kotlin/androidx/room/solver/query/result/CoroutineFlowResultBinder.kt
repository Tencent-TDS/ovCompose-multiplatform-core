--- conflicted
+++ resolved
@@ -91,11 +91,7 @@
     override fun convertAndReturn(
         sqlQueryVar: String,
         dbProperty: XPropertySpec,
-<<<<<<< HEAD
-        bindStatement: CodeGenScope.(String) -> Unit,
-=======
         bindStatement: (CodeGenScope.(String) -> Unit)?,
->>>>>>> 3d4510a6
         returnTypeName: XTypeName,
         inTransaction: Boolean,
         scope: CodeGenScope
@@ -132,11 +128,7 @@
                                 sqlQueryVar
                             )
                             beginControlFlow("try")
-<<<<<<< HEAD
-                            bindStatement(scope, statementVar)
-=======
                             bindStatement?.invoke(scope, statementVar)
->>>>>>> 3d4510a6
                             val outVar = scope.getTmpVar("_result")
                             adapter?.convert(outVar, statementVar, scope)
                             addStatement("$returnPrefix%L", outVar)
