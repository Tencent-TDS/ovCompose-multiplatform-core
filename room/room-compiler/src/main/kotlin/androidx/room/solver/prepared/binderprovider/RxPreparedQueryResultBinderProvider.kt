--- conflicted
+++ resolved
@@ -83,28 +83,17 @@
     }
 
     /**
-<<<<<<< HEAD
-     * Since Completable is not a generic, the supported return type should be Void (nullable). Like
-     * this, the generated Callable.call method will return Void.
-     */
-    override fun extractTypeArg(declared: XType): XType = context.COMMON_TYPES.VOID.makeNullable()
-=======
      * Since Completable has no type argument, the supported return type is Unit (non-nullable)
      * since the 'createCompletable" factory method take a Kotlin lambda.
      */
     override fun extractTypeArg(declared: XType): XType =
         context.processingEnv.requireType(KotlinTypeNames.UNIT)
->>>>>>> 3d4510a6
 }
 
 private class RxSingleOrMaybePreparedQueryResultBinderProvider(context: Context, rxType: RxType) :
     RxPreparedQueryResultBinderProvider(context, rxType) {
 
-<<<<<<< HEAD
-    /** Since Maybe can have null values, the Callable returned must allow for null values. */
-=======
     /** Since Maybe can have null values, the lambda returned must allow for null values. */
->>>>>>> 3d4510a6
     override fun extractTypeArg(declared: XType): XType =
         declared.typeArguments.first().makeNullable()
 }