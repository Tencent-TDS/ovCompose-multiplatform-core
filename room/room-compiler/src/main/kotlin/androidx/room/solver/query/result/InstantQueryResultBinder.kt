--- conflicted
+++ resolved
@@ -18,22 +18,14 @@
 import androidx.room.compiler.codegen.CodeLanguage
 import androidx.room.compiler.codegen.XCodeBlock
 import androidx.room.compiler.codegen.XCodeBlock.Builder.Companion.addLocalVal
-<<<<<<< HEAD
-import androidx.room.compiler.codegen.XMemberName.Companion.packageMember
-=======
->>>>>>> 3d4510a6
 import androidx.room.compiler.codegen.XPropertySpec
 import androidx.room.compiler.codegen.XTypeName
 import androidx.room.compiler.codegen.box
 import androidx.room.ext.AndroidTypeNames
 import androidx.room.ext.InvokeWithLambdaParameter
 import androidx.room.ext.LambdaSpec
-<<<<<<< HEAD
-import androidx.room.ext.RoomTypeNames
-=======
 import androidx.room.ext.RoomMemberNames.DB_UTIL_PERFORM_BLOCKING
 import androidx.room.ext.RoomMemberNames.DB_UTIL_QUERY
->>>>>>> 3d4510a6
 import androidx.room.ext.SQLiteDriverTypeNames
 import androidx.room.solver.CodeGenScope
 
@@ -65,11 +57,7 @@
                     XCodeBlock.of(
                         language,
                         "%M(%N, %L, %L, %L)",
-<<<<<<< HEAD
-                        RoomTypeNames.DB_UTIL.packageMember("query"),
-=======
                         DB_UTIL_QUERY,
->>>>>>> 3d4510a6
                         dbProperty,
                         roomSQLiteQueryVar,
                         if (shouldCopyCursor) "true" else "false",
@@ -97,11 +85,7 @@
     override fun convertAndReturn(
         sqlQueryVar: String,
         dbProperty: XPropertySpec,
-<<<<<<< HEAD
-        bindStatement: CodeGenScope.(String) -> Unit,
-=======
         bindStatement: (CodeGenScope.(String) -> Unit)?,
->>>>>>> 3d4510a6
         returnTypeName: XTypeName,
         inTransaction: Boolean,
         scope: CodeGenScope
@@ -110,11 +94,7 @@
         val performBlock =
             InvokeWithLambdaParameter(
                 scope = scope,
-<<<<<<< HEAD
-                functionName = RoomTypeNames.DB_UTIL.packageMember("performBlocking"),
-=======
                 functionName = DB_UTIL_PERFORM_BLOCKING,
->>>>>>> 3d4510a6
                 argFormat = listOf("%N", "%L", "%L"),
                 args = listOf(dbProperty, /* isReadOnly= */ true, inTransaction),
                 lambdaSpec =
@@ -140,11 +120,7 @@
                                 sqlQueryVar
                             )
                             beginControlFlow("try")
-<<<<<<< HEAD
-                            bindStatement(scope, statementVar)
-=======
                             bindStatement?.invoke(scope, statementVar)
->>>>>>> 3d4510a6
                             val outVar = scope.getTmpVar("_result")
                             adapter?.convert(outVar, statementVar, scope)
                             addStatement("$returnPrefix%L", outVar)
