--- conflicted
+++ resolved
@@ -22,19 +22,6 @@
 class CompositeTypeConverter(val conv1: TypeConverter, val conv2: TypeConverter) :
     TypeConverter(from = conv1.from, to = conv2.to, cost = conv1.cost + conv2.cost) {
     override fun doConvert(inputVarName: String, outputVarName: String, scope: CodeGenScope) {
-<<<<<<< HEAD
-        scope.builder.apply {
-            val conv1Output = conv1.convert(inputVarName, scope)
-            conv2.convert(inputVarName = conv1Output, outputVarName = outputVarName, scope = scope)
-        }
-    }
-
-    override fun doConvert(inputVarName: String, scope: CodeGenScope): String {
-        scope.builder.apply {
-            val conv1Output = conv1.convert(inputVarName = inputVarName, scope = scope)
-            return conv2.convert(inputVarName = conv1Output, scope = scope)
-        }
-=======
         val conv1Output = conv1.convert(inputVarName, scope)
         conv2.convert(inputVarName = conv1Output, outputVarName = outputVarName, scope = scope)
     }
@@ -42,6 +29,5 @@
     override fun doConvert(inputVarName: String, scope: CodeGenScope): String {
         val conv1Output = conv1.convert(inputVarName = inputVarName, scope = scope)
         return conv2.convert(inputVarName = conv1Output, scope = scope)
->>>>>>> 3d4510a6
     }
 }