/*
 * Copyright (C) 2016 The Android Open Source Project
 *
 * Licensed under the Apache License, Version 2.0 (the "License");
 * you may not use this file except in compliance with the License.
 * You may obtain a copy of the License at
 *
 *      http://www.apache.org/licenses/LICENSE-2.0
 *
 * Unless required by applicable law or agreed to in writing, software
 * distributed under the License is distributed on an "AS IS" BASIS,
 * WITHOUT WARRANTIES OR CONDITIONS OF ANY KIND, either express or implied.
 * See the License for the specific language governing permissions and
 * limitations under the License.
 */

package androidx.room.solver.query.result

import androidx.room.compiler.codegen.XCodeBlock
import androidx.room.compiler.codegen.XFunSpec
import androidx.room.compiler.codegen.XMemberName.Companion.packageMember
import androidx.room.compiler.codegen.XTypeName
import androidx.room.compiler.processing.XType
import androidx.room.ext.AndroidTypeNames
import androidx.room.ext.ArrayLiteral
import androidx.room.ext.CommonTypeNames
import androidx.room.ext.RoomTypeNames.CURSOR_UTIL
import androidx.room.ext.RoomTypeNames.STATEMENT_UTIL
import androidx.room.ext.SQLiteDriverTypeNames
import androidx.room.solver.CodeGenScope
import androidx.room.vo.ColumnIndexVar
import androidx.room.vo.Entity
import androidx.room.vo.columnNames
import androidx.room.writer.EntityCursorConverterWriter

class EntityRowAdapter(val entity: Entity, out: XType) : QueryMappedRowAdapter(out) {

    override fun isMigratedToDriver() = true

    override val mapping = EntityMapping(entity)

    private lateinit var functionSpec: XFunSpec

    private var cursorDelegateVarName: String? = null

    private val indexAdapter =
        object : IndexAdapter {

            private var indexVars: List<ColumnIndexVar>? = null

            override fun onCursorReady(cursorVarName: String, scope: CodeGenScope) {
                indexVars =
                    entity.columnNames.map { columnName ->
<<<<<<< HEAD
=======
                        val packageMember =
                            if (scope.useDriverApi) {
                                STATEMENT_UTIL.packageMember("getColumnIndex")
                            } else {
                                CURSOR_UTIL.packageMember("getColumnIndex")
                            }
>>>>>>> 3d4510a6
                        ColumnIndexVar(
                            column = columnName,
                            indexVar =
                                XCodeBlock.of(
                                        scope.language,
                                        "%M(%L, %S)",
<<<<<<< HEAD
                                        RoomMemberNames.CURSOR_UTIL_GET_COLUMN_INDEX,
=======
                                        packageMember,
>>>>>>> 3d4510a6
                                        cursorVarName,
                                        columnName
                                    )
                                    .toString()
                        )
                    }
            }

            override fun getIndexVars() = indexVars ?: emptyList()
        }

    override fun onCursorReady(
        cursorVarName: String,
        scope: CodeGenScope,
        indices: List<ColumnIndexVar>
    ) {
        // Check if given indices are the default ones, i.e. onCursorReady() was called without
        // an indices argument and these are the default parameter ones, which means a wrapped
        // cursor is not needed since the generated entity cursor converter has access to the
        // original cursor.
        if (indices.isNotEmpty() && indices != indexAdapter.getIndexVars()) {
            // Due to entity converter code being shared and using Cursor.getColumnIndex() we can't
            // generate code that uses the mapping directly. Instead we create a wrapped Cursor that
<<<<<<< HEAD
            // is
            // solely used in the shared converter method and whose getColumnIndex() is overridden
            // to return the resolved column index.
            cursorDelegateVarName = scope.getTmpVar("_wrappedCursor")
=======
            // is solely used in the shared converter method and whose getColumnIndex() is
            // overridden to return the resolved column index.
            cursorDelegateVarName =
                scope.getTmpVar(if (scope.useDriverApi) "_wrappedStmt" else "_wrappedCursor")
>>>>>>> 3d4510a6
            val entityColumnNamesParam =
                ArrayLiteral(
                    scope.language,
                    CommonTypeNames.STRING,
                    *entity.columnNames.toTypedArray()
                )
            val entityColumnIndicesParam =
                ArrayLiteral(
                    scope.language,
                    XTypeName.PRIMITIVE_INT,
                    *indices.map { it.indexVar }.toTypedArray()
                )
<<<<<<< HEAD
            scope.builder.addLocalVariable(
                checkNotNull(cursorDelegateVarName),
                AndroidTypeNames.CURSOR,
=======
            val wrapperTypeName =
                if (scope.useDriverApi) {
                    SQLiteDriverTypeNames.STATEMENT
                } else {
                    AndroidTypeNames.CURSOR
                }
            val packageMember =
                if (scope.useDriverApi) {
                    STATEMENT_UTIL.packageMember("wrapMappedColumns")
                } else {
                    CURSOR_UTIL.packageMember("wrapMappedColumns")
                }
            scope.builder.addLocalVariable(
                checkNotNull(cursorDelegateVarName),
                wrapperTypeName,
>>>>>>> 3d4510a6
                assignExpr =
                    XCodeBlock.of(
                        scope.language,
                        "%M(%L, %L, %L)",
<<<<<<< HEAD
                        RoomMemberNames.CURSOR_UTIL_WRAP_MAPPED_COLUMNS,
=======
                        packageMember,
>>>>>>> 3d4510a6
                        cursorVarName,
                        entityColumnNamesParam,
                        entityColumnIndicesParam
                    )
            )
        }
        functionSpec =
            scope.writer.getOrCreateFunction(
                EntityCursorConverterWriter(entity = entity, userDriverApi = scope.useDriverApi)
            )
    }

    override fun convert(outVarName: String, cursorVarName: String, scope: CodeGenScope) {
        scope.builder.addStatement(
            "%L = %N(%L)",
            outVarName,
            functionSpec,
            cursorDelegateVarName ?: cursorVarName
        )
    }

    override fun getDefaultIndexAdapter() = indexAdapter

    data class EntityMapping(val entity: Entity) : Mapping() {
        override val usedColumns: List<String> = entity.columnNames
    }
}<|MERGE_RESOLUTION|>--- conflicted
+++ resolved
@@ -51,26 +51,19 @@
             override fun onCursorReady(cursorVarName: String, scope: CodeGenScope) {
                 indexVars =
                     entity.columnNames.map { columnName ->
-<<<<<<< HEAD
-=======
                         val packageMember =
                             if (scope.useDriverApi) {
                                 STATEMENT_UTIL.packageMember("getColumnIndex")
                             } else {
                                 CURSOR_UTIL.packageMember("getColumnIndex")
                             }
->>>>>>> 3d4510a6
                         ColumnIndexVar(
                             column = columnName,
                             indexVar =
                                 XCodeBlock.of(
                                         scope.language,
                                         "%M(%L, %S)",
-<<<<<<< HEAD
-                                        RoomMemberNames.CURSOR_UTIL_GET_COLUMN_INDEX,
-=======
                                         packageMember,
->>>>>>> 3d4510a6
                                         cursorVarName,
                                         columnName
                                     )
@@ -94,17 +87,10 @@
         if (indices.isNotEmpty() && indices != indexAdapter.getIndexVars()) {
             // Due to entity converter code being shared and using Cursor.getColumnIndex() we can't
             // generate code that uses the mapping directly. Instead we create a wrapped Cursor that
-<<<<<<< HEAD
-            // is
-            // solely used in the shared converter method and whose getColumnIndex() is overridden
-            // to return the resolved column index.
-            cursorDelegateVarName = scope.getTmpVar("_wrappedCursor")
-=======
             // is solely used in the shared converter method and whose getColumnIndex() is
             // overridden to return the resolved column index.
             cursorDelegateVarName =
                 scope.getTmpVar(if (scope.useDriverApi) "_wrappedStmt" else "_wrappedCursor")
->>>>>>> 3d4510a6
             val entityColumnNamesParam =
                 ArrayLiteral(
                     scope.language,
@@ -117,11 +103,6 @@
                     XTypeName.PRIMITIVE_INT,
                     *indices.map { it.indexVar }.toTypedArray()
                 )
-<<<<<<< HEAD
-            scope.builder.addLocalVariable(
-                checkNotNull(cursorDelegateVarName),
-                AndroidTypeNames.CURSOR,
-=======
             val wrapperTypeName =
                 if (scope.useDriverApi) {
                     SQLiteDriverTypeNames.STATEMENT
@@ -137,16 +118,11 @@
             scope.builder.addLocalVariable(
                 checkNotNull(cursorDelegateVarName),
                 wrapperTypeName,
->>>>>>> 3d4510a6
                 assignExpr =
                     XCodeBlock.of(
                         scope.language,
                         "%M(%L, %L, %L)",
-<<<<<<< HEAD
-                        RoomMemberNames.CURSOR_UTIL_WRAP_MAPPED_COLUMNS,
-=======
                         packageMember,
->>>>>>> 3d4510a6
                         cursorVarName,
                         entityColumnNamesParam,
                         entityColumnIndicesParam
