--- conflicted
+++ resolved
@@ -29,12 +29,8 @@
 import androidx.room.ext.InvokeWithLambdaParameter
 import androidx.room.ext.LambdaSpec
 import androidx.room.ext.RoomCoroutinesTypeNames
-<<<<<<< HEAD
-import androidx.room.ext.RoomTypeNames
-=======
 import androidx.room.ext.RoomMemberNames.DB_UTIL_PERFORM_SUSPENDING
 import androidx.room.ext.RoomMemberNames.DB_UTIL_QUERY
->>>>>>> 3d4510a6
 import androidx.room.ext.SQLiteDriverTypeNames
 import androidx.room.solver.CodeGenScope
 
@@ -133,11 +129,7 @@
                 XCodeBlock.of(
                     language,
                     "%M(%N, %L, %L, %L)",
-<<<<<<< HEAD
-                    RoomTypeNames.DB_UTIL.packageMember("query"),
-=======
                     DB_UTIL_QUERY,
->>>>>>> 3d4510a6
                     dbProperty,
                     roomSQLiteQueryVar,
                     if (shouldCopyCursor) "true" else "false",
@@ -166,11 +158,7 @@
     override fun convertAndReturn(
         sqlQueryVar: String,
         dbProperty: XPropertySpec,
-<<<<<<< HEAD
-        bindStatement: CodeGenScope.(String) -> Unit,
-=======
         bindStatement: (CodeGenScope.(String) -> Unit)?,
->>>>>>> 3d4510a6
         returnTypeName: XTypeName,
         inTransaction: Boolean,
         scope: CodeGenScope
@@ -179,11 +167,7 @@
         val performBlock =
             InvokeWithLambdaParameter(
                 scope = scope,
-<<<<<<< HEAD
-                functionName = RoomTypeNames.DB_UTIL.packageMember("performSuspending"),
-=======
                 functionName = DB_UTIL_PERFORM_SUSPENDING,
->>>>>>> 3d4510a6
                 argFormat = listOf("%N", "%L", "%L"),
                 args = listOf(dbProperty, /* isReadOnly= */ true, inTransaction),
                 continuationParamName = continuationParamName,
@@ -210,11 +194,7 @@
                                 sqlQueryVar
                             )
                             beginControlFlow("try")
-<<<<<<< HEAD
-                            bindStatement(scope, statementVar)
-=======
                             bindStatement?.invoke(scope, statementVar)
->>>>>>> 3d4510a6
                             val outVar = scope.getTmpVar("_result")
                             adapter?.convert(outVar, statementVar, scope)
                             addStatement("$returnPrefix%L", outVar)
