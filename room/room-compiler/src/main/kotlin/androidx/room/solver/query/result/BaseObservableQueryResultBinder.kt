/*
 * Copyright (C) 2017 The Android Open Source Project
 *
 * Licensed under the Apache License, Version 2.0 (the "License");
 * you may not use this file except in compliance with the License.
 * You may obtain a copy of the License at
 *
 *      http://www.apache.org/licenses/LICENSE-2.0
 *
 * Unless required by applicable law or agreed to in writing, software
 * distributed under the License is distributed on an "AS IS" BASIS,
 * WITHOUT WARRANTIES OR CONDITIONS OF ANY KIND, either express or implied.
 * See the License for the specific language governing permissions and
 * limitations under the License.
 */

package androidx.room.solver.query.result

import androidx.room.compiler.codegen.CodeLanguage
import androidx.room.compiler.codegen.VisibilityModifier
import androidx.room.compiler.codegen.XCodeBlock
import androidx.room.compiler.codegen.XFunSpec
import androidx.room.compiler.codegen.XFunSpec.Builder.Companion.addStatement
import androidx.room.compiler.codegen.XPropertySpec
import androidx.room.compiler.codegen.XTypeSpec
import androidx.room.ext.AndroidTypeNames.CURSOR
import androidx.room.ext.RoomMemberNames.DB_UTIL_QUERY
import androidx.room.solver.CodeGenScope

/**
 * Base class for query result binders that observe the database. It includes common functionality
 * like creating a finalizer to release the query or creating the actual adapter call code.
 */
abstract class BaseObservableQueryResultBinder(adapter: QueryResultAdapter?) :
    QueryResultBinder(adapter) {

    protected fun XTypeSpec.Builder.createFinalizeMethod(roomSQLiteQueryVar: String) {
        addFunction(
            XFunSpec.builder(
                    language = language,
                    name = "finalize",
                    visibility = VisibilityModifier.PROTECTED,
                    // To 'override' finalize in Kotlin one does not use the 'override' keyword, but
                    // in
                    // Java the @Override is needed
                    isOverride = language == CodeLanguage.JAVA
                )
                .apply { addStatement("%L.release()", roomSQLiteQueryVar) }
                .build()
        )
    }

    protected fun createRunQueryAndReturnStatements(
        builder: XCodeBlock.Builder,
        roomSQLiteQueryVar: String,
        dbProperty: XPropertySpec,
        inTransaction: Boolean,
        scope: CodeGenScope,
        cancellationSignalVar: String
    ) {
        val transactionWrapper =
            if (inTransaction) {
                builder.transactionWrapper(dbProperty.name)
            } else {
                null
            }
        val shouldCopyCursor = adapter?.shouldCopyCursor() == true
        val outVar = scope.getTmpVar("_result")
        val cursorVar = scope.getTmpVar("_cursor")
        transactionWrapper?.beginTransactionWithControlFlow()
        builder.apply {
            addLocalVariable(
                name = cursorVar,
                typeName = CURSOR,
                assignExpr =
                    XCodeBlock.of(
                        language = language,
                        format = "%M(%N, %L, %L, %L)",
<<<<<<< HEAD
                        RoomTypeNames.DB_UTIL.packageMember("query"),
=======
                        DB_UTIL_QUERY,
>>>>>>> 3d4510a6
                        dbProperty,
                        roomSQLiteQueryVar,
                        if (shouldCopyCursor) "true" else "false",
                        cancellationSignalVar
                    )
            )
            beginControlFlow("try").apply {
                val adapterScope = scope.fork()
                adapter?.convert(outVar, cursorVar, adapterScope)
                add(adapterScope.generate())
                transactionWrapper?.commitTransaction()
                addStatement("return %L", outVar)
            }
            nextControlFlow("finally").apply { addStatement("%L.close()", cursorVar) }
            endControlFlow()
        }
        transactionWrapper?.endTransactionWithControlFlow()
    }
}<|MERGE_RESOLUTION|>--- conflicted
+++ resolved
@@ -76,11 +76,7 @@
                     XCodeBlock.of(
                         language = language,
                         format = "%M(%N, %L, %L, %L)",
-<<<<<<< HEAD
-                        RoomTypeNames.DB_UTIL.packageMember("query"),
-=======
                         DB_UTIL_QUERY,
->>>>>>> 3d4510a6
                         dbProperty,
                         roomSQLiteQueryVar,
                         if (shouldCopyCursor) "true" else "false",
