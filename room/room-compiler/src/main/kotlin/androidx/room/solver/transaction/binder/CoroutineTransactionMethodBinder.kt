/*
 * Copyright 2019 The Android Open Source Project
 *
 * Licensed under the Apache License, Version 2.0 (the "License");
 * you may not use this file except in compliance with the License.
 * You may obtain a copy of the License at
 *
 *      http://www.apache.org/licenses/LICENSE-2.0
 *
 * Unless required by applicable law or agreed to in writing, software
 * distributed under the License is distributed on an "AS IS" BASIS,
 * WITHOUT WARRANTIES OR CONDITIONS OF ANY KIND, either express or implied.
 * See the License for the specific language governing permissions and
 * limitations under the License.
 */

package androidx.room.solver.transaction.binder

import androidx.room.compiler.codegen.CodeLanguage
import androidx.room.compiler.codegen.XClassName
import androidx.room.compiler.codegen.XCodeBlock
<<<<<<< HEAD
import androidx.room.compiler.codegen.XMemberName.Companion.packageMember
=======
>>>>>>> 3d4510a6
import androidx.room.compiler.codegen.XPropertySpec
import androidx.room.compiler.codegen.XTypeName
import androidx.room.compiler.processing.XType
import androidx.room.ext.InvokeWithLambdaParameter
import androidx.room.ext.KotlinTypeNames
import androidx.room.ext.LambdaSpec
<<<<<<< HEAD
import androidx.room.ext.RoomTypeNames
=======
import androidx.room.ext.RoomMemberNames.DB_UTIL_PERFORM_IN_TRANSACTION_SUSPENDING
>>>>>>> 3d4510a6
import androidx.room.solver.CodeGenScope
import androidx.room.solver.transaction.result.TransactionMethodAdapter

/** Binder that knows how to write suspending transaction wrapper methods. */
class CoroutineTransactionMethodBinder(
    private val returnType: XType,
    adapter: TransactionMethodAdapter,
    private val continuationParamName: String
) : TransactionMethodBinder(adapter) {
    override fun executeAndReturn(
        parameterNames: List<String>,
        daoName: XClassName,
        daoImplName: XClassName,
        dbProperty: XPropertySpec,
        scope: CodeGenScope
    ) {
        val innerContinuationParamName = scope.getTmpVar("_cont")
        val performBlock =
            InvokeWithLambdaParameter(
                scope = scope,
<<<<<<< HEAD
                functionName =
                    RoomTypeNames.DB_UTIL.packageMember("performInTransactionSuspending"),
=======
                functionName = DB_UTIL_PERFORM_IN_TRANSACTION_SUSPENDING,
>>>>>>> 3d4510a6
                argFormat = listOf("%N"),
                args = listOf(dbProperty),
                continuationParamName = continuationParamName,
                lambdaSpec =
                    object :
                        LambdaSpec(
                            parameterTypeName =
                                KotlinTypeNames.CONTINUATION.parametrizedBy(
                                    XTypeName.getConsumerSuperName(returnType.asTypeName())
                                ),
                            parameterName = innerContinuationParamName,
                            returnTypeName = KotlinTypeNames.ANY,
                            javaLambdaSyntaxAvailable = scope.javaLambdaSyntaxAvailable
                        ) {
                        override fun XCodeBlock.Builder.body(scope: CodeGenScope) {
                            val adapterScope = scope.fork()
                            adapter.createDelegateToSuperCode(
                                parameterNames =
                                    when (scope.language) {
                                        CodeLanguage.JAVA ->
                                            parameterNames + innerContinuationParamName
                                        CodeLanguage.KOTLIN -> parameterNames
                                    },
                                daoName = daoName,
                                daoImplName = daoImplName,
                                scope = adapterScope
                            )
                            val returnPrefix =
                                when (scope.language) {
                                    CodeLanguage.JAVA -> "return "
                                    CodeLanguage.KOTLIN -> ""
                                }
                            addStatement("$returnPrefix%L", adapterScope.generate())
                        }
                    }
            )
        scope.builder.add("return %L", performBlock)
    }
}<|MERGE_RESOLUTION|>--- conflicted
+++ resolved
@@ -19,21 +19,13 @@
 import androidx.room.compiler.codegen.CodeLanguage
 import androidx.room.compiler.codegen.XClassName
 import androidx.room.compiler.codegen.XCodeBlock
-<<<<<<< HEAD
-import androidx.room.compiler.codegen.XMemberName.Companion.packageMember
-=======
->>>>>>> 3d4510a6
 import androidx.room.compiler.codegen.XPropertySpec
 import androidx.room.compiler.codegen.XTypeName
 import androidx.room.compiler.processing.XType
 import androidx.room.ext.InvokeWithLambdaParameter
 import androidx.room.ext.KotlinTypeNames
 import androidx.room.ext.LambdaSpec
-<<<<<<< HEAD
-import androidx.room.ext.RoomTypeNames
-=======
 import androidx.room.ext.RoomMemberNames.DB_UTIL_PERFORM_IN_TRANSACTION_SUSPENDING
->>>>>>> 3d4510a6
 import androidx.room.solver.CodeGenScope
 import androidx.room.solver.transaction.result.TransactionMethodAdapter
 
@@ -54,12 +46,7 @@
         val performBlock =
             InvokeWithLambdaParameter(
                 scope = scope,
-<<<<<<< HEAD
-                functionName =
-                    RoomTypeNames.DB_UTIL.packageMember("performInTransactionSuspending"),
-=======
                 functionName = DB_UTIL_PERFORM_IN_TRANSACTION_SUSPENDING,
->>>>>>> 3d4510a6
                 argFormat = listOf("%N"),
                 args = listOf(dbProperty),
                 continuationParamName = continuationParamName,
