/*
 * Copyright 2018 The Android Open Source Project
 *
 * Licensed under the Apache License, Version 2.0 (the "License");
 * you may not use this file except in compliance with the License.
 * You may obtain a copy of the License at
 *
 *      http://www.apache.org/licenses/LICENSE-2.0
 *
 * Unless required by applicable law or agreed to in writing, software
 * distributed under the License is distributed on an "AS IS" BASIS,
 * WITHOUT WARRANTIES OR CONDITIONS OF ANY KIND, either express or implied.
 * See the License for the specific language governing permissions and
 * limitations under the License.
 */

package androidx.room.solver.shortcut.binderprovider

import androidx.room.compiler.processing.XType
import androidx.room.solver.shortcut.binder.InsertOrUpsertMethodBinder
import androidx.room.vo.ShortcutQueryParameter

/** Provider for insert and upsert method binders. */
interface InsertOrUpsertMethodBinderProvider {

    /** Check whether the [XType] can be handled by the [InsertOrUpsertMethodBinder] */
    fun matches(declared: XType): Boolean

    /** Provider of [InsertOrUpsertMethodBinder], based on the [XType] and the list of parameters */
<<<<<<< HEAD
    fun provide(declared: XType, params: List<ShortcutQueryParameter>): InsertOrUpsertMethodBinder
=======
    fun provide(
        declared: XType,
        params: List<ShortcutQueryParameter>,
        forUpsert: Boolean
    ): InsertOrUpsertMethodBinder
>>>>>>> 3d4510a6
}<|MERGE_RESOLUTION|>--- conflicted
+++ resolved
@@ -27,13 +27,9 @@
     fun matches(declared: XType): Boolean
 
     /** Provider of [InsertOrUpsertMethodBinder], based on the [XType] and the list of parameters */
-<<<<<<< HEAD
-    fun provide(declared: XType, params: List<ShortcutQueryParameter>): InsertOrUpsertMethodBinder
-=======
     fun provide(
         declared: XType,
         params: List<ShortcutQueryParameter>,
         forUpsert: Boolean
     ): InsertOrUpsertMethodBinder
->>>>>>> 3d4510a6
 }