/*
 * Copyright (C) 2017 The Android Open Source Project
 *
 * Licensed under the Apache License, Version 2.0 (the "License");
 * you may not use this file except in compliance with the License.
 * You may obtain a copy of the License at
 *
 *      http://www.apache.org/licenses/LICENSE-2.0
 *
 * Unless required by applicable law or agreed to in writing, software
 * distributed under the License is distributed on an "AS IS" BASIS,
 * WITHOUT WARRANTIES OR CONDITIONS OF ANY KIND, either express or implied.
 * See the License for the specific language governing permissions and
 * limitations under the License.
 */

package androidx.room.solver.binderprovider

import androidx.room.compiler.processing.XRawType
import androidx.room.compiler.processing.XType
import androidx.room.processor.Context
import androidx.room.solver.ObservableQueryResultBinderProvider
import androidx.room.solver.RxType
import androidx.room.solver.query.result.QueryResultAdapter
import androidx.room.solver.query.result.QueryResultBinder
import androidx.room.solver.query.result.RxQueryResultBinder

<<<<<<< HEAD
=======
/** Generic result binder for Rx classes that are reactive. */
>>>>>>> 3d4510a6
class RxQueryResultBinderProvider
private constructor(context: Context, private val rxType: RxType) :
    ObservableQueryResultBinderProvider(context) {
    private val rawRxType: XRawType? by lazy {
        context.processingEnv.findType(rxType.className.canonicalName)?.rawType
    }

    override fun extractTypeArg(declared: XType): XType =
        declared.typeArguments.first().makeNullable()

    override fun create(
        typeArg: XType,
        resultAdapter: QueryResultAdapter?,
        tableNames: Set<String>
    ): QueryResultBinder {
        return RxQueryResultBinder(
            rxType = rxType,
            typeArg = typeArg,
            queryTableNames = tableNames,
            adapter = resultAdapter
        )
    }

    override fun matches(declared: XType): Boolean =
        declared.typeArguments.size == 1 && matchesRxType(declared)

    private fun matchesRxType(declared: XType): Boolean {
        if (rawRxType == null) {
            return false
        }
        return declared.rawType.isAssignableFrom(rawRxType!!)
    }

    companion object {
        fun getAll(context: Context) =
            listOf(
                    RxType.RX2_FLOWABLE,
                    RxType.RX2_OBSERVABLE,
                    RxType.RX3_FLOWABLE,
                    RxType.RX3_OBSERVABLE
                )
                .map {
                    RxQueryResultBinderProvider(context, it)
                        .requireArtifact(
                            context = context,
<<<<<<< HEAD
                            requiredType = it.version.rxRoomClassName,
=======
                            requiredType = it.version.rxMarkerClassName,
>>>>>>> 3d4510a6
                            missingArtifactErrorMsg = it.version.missingArtifactMessage
                        )
                }
    }
}<|MERGE_RESOLUTION|>--- conflicted
+++ resolved
@@ -25,10 +25,7 @@
 import androidx.room.solver.query.result.QueryResultBinder
 import androidx.room.solver.query.result.RxQueryResultBinder
 
-<<<<<<< HEAD
-=======
 /** Generic result binder for Rx classes that are reactive. */
->>>>>>> 3d4510a6
 class RxQueryResultBinderProvider
 private constructor(context: Context, private val rxType: RxType) :
     ObservableQueryResultBinderProvider(context) {
@@ -74,11 +71,7 @@
                     RxQueryResultBinderProvider(context, it)
                         .requireArtifact(
                             context = context,
-<<<<<<< HEAD
-                            requiredType = it.version.rxRoomClassName,
-=======
                             requiredType = it.version.rxMarkerClassName,
->>>>>>> 3d4510a6
                             missingArtifactErrorMsg = it.version.missingArtifactMessage
                         )
                 }
