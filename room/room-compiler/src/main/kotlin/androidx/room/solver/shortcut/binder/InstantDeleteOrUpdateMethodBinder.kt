/*
 * Copyright 2018 The Android Open Source Project
 *
 * Licensed under the Apache License, Version 2.0 (the "License");
 * you may not use this file except in compliance with the License.
 * You may obtain a copy of the License at
 *
 *      http://www.apache.org/licenses/LICENSE-2.0
 *
 * Unless required by applicable law or agreed to in writing, software
 * distributed under the License is distributed on an "AS IS" BASIS,
 * WITHOUT WARRANTIES OR CONDITIONS OF ANY KIND, either express or implied.
 * See the License for the specific language governing permissions and
 * limitations under the License.
 */

package androidx.room.solver.shortcut.binder

import androidx.room.compiler.codegen.CodeLanguage
import androidx.room.compiler.codegen.XCodeBlock
<<<<<<< HEAD
import androidx.room.compiler.codegen.XMemberName.Companion.packageMember
=======
>>>>>>> 3d4510a6
import androidx.room.compiler.codegen.XPropertySpec
import androidx.room.compiler.codegen.XTypeSpec
import androidx.room.compiler.codegen.box
import androidx.room.ext.InvokeWithLambdaParameter
import androidx.room.ext.LambdaSpec
<<<<<<< HEAD
import androidx.room.ext.RoomTypeNames
=======
import androidx.room.ext.RoomMemberNames.DB_UTIL_PERFORM_BLOCKING
>>>>>>> 3d4510a6
import androidx.room.ext.SQLiteDriverTypeNames
import androidx.room.ext.isNotVoid
import androidx.room.solver.CodeGenScope
import androidx.room.solver.shortcut.result.DeleteOrUpdateMethodAdapter
import androidx.room.vo.ShortcutQueryParameter

/** Binder that knows how to write instant (blocking) delete and update methods. */
class InstantDeleteOrUpdateMethodBinder(adapter: DeleteOrUpdateMethodAdapter?) :
    DeleteOrUpdateMethodBinder(adapter) {

    override fun convertAndReturn(
        parameters: List<ShortcutQueryParameter>,
        adapters: Map<String, Pair<XPropertySpec, XTypeSpec>>,
        dbProperty: XPropertySpec,
        scope: CodeGenScope
    ) {
        if (adapter == null) {
            return
        }
        val connectionVar = scope.getTmpVar("_connection")
        val performBlock =
            InvokeWithLambdaParameter(
                scope = scope,
<<<<<<< HEAD
                functionName = RoomTypeNames.DB_UTIL.packageMember("performBlocking"),
=======
                functionName = DB_UTIL_PERFORM_BLOCKING,
>>>>>>> 3d4510a6
                argFormat = listOf("%N", "%L", "%L"),
                args = listOf(dbProperty, /* isReadOnly= */ false, /* inTransaction= */ true),
                lambdaSpec =
                    object :
                        LambdaSpec(
                            parameterTypeName = SQLiteDriverTypeNames.CONNECTION,
                            parameterName = connectionVar,
                            returnTypeName = adapter.returnType.asTypeName().box(),
                            javaLambdaSyntaxAvailable = scope.javaLambdaSyntaxAvailable
                        ) {
                        override fun XCodeBlock.Builder.body(scope: CodeGenScope) {
                            adapter.generateMethodBody(
                                scope = scope,
                                parameters = parameters,
                                adapters = adapters,
                                connectionVar = connectionVar
                            )
                        }
                    }
            )
        val returnPrefix =
            when (scope.language) {
                CodeLanguage.JAVA ->
                    if (adapter.returnType.isNotVoid()) {
                        "return "
                    } else {
                        ""
                    }
                CodeLanguage.KOTLIN -> "return "
            }
        scope.builder.add("$returnPrefix%L", performBlock)
    }

    override fun convertAndReturnCompat(
        parameters: List<ShortcutQueryParameter>,
        adapters: Map<String, Pair<XPropertySpec, XTypeSpec>>,
        dbProperty: XPropertySpec,
        scope: CodeGenScope
    ) {
        adapter?.generateMethodBodyCompat(
            parameters = parameters,
            adapters = adapters,
            dbProperty = dbProperty,
            scope = scope
        )
    }

    override fun isMigratedToDriver() = true
}<|MERGE_RESOLUTION|>--- conflicted
+++ resolved
@@ -18,20 +18,12 @@
 
 import androidx.room.compiler.codegen.CodeLanguage
 import androidx.room.compiler.codegen.XCodeBlock
-<<<<<<< HEAD
-import androidx.room.compiler.codegen.XMemberName.Companion.packageMember
-=======
->>>>>>> 3d4510a6
 import androidx.room.compiler.codegen.XPropertySpec
 import androidx.room.compiler.codegen.XTypeSpec
 import androidx.room.compiler.codegen.box
 import androidx.room.ext.InvokeWithLambdaParameter
 import androidx.room.ext.LambdaSpec
-<<<<<<< HEAD
-import androidx.room.ext.RoomTypeNames
-=======
 import androidx.room.ext.RoomMemberNames.DB_UTIL_PERFORM_BLOCKING
->>>>>>> 3d4510a6
 import androidx.room.ext.SQLiteDriverTypeNames
 import androidx.room.ext.isNotVoid
 import androidx.room.solver.CodeGenScope
@@ -55,11 +47,7 @@
         val performBlock =
             InvokeWithLambdaParameter(
                 scope = scope,
-<<<<<<< HEAD
-                functionName = RoomTypeNames.DB_UTIL.packageMember("performBlocking"),
-=======
                 functionName = DB_UTIL_PERFORM_BLOCKING,
->>>>>>> 3d4510a6
                 argFormat = listOf("%N", "%L", "%L"),
                 args = listOf(dbProperty, /* isReadOnly= */ false, /* inTransaction= */ true),
                 lambdaSpec =
