--- conflicted
+++ resolved
@@ -37,12 +37,7 @@
 import androidx.room.solver.query.result.CoroutineResultBinder
 import androidx.room.solver.query.result.QueryResultBinder
 import androidx.room.solver.shortcut.binder.CoroutineDeleteOrUpdateMethodBinder
-<<<<<<< HEAD
-import androidx.room.solver.shortcut.binder.CoroutineInsertMethodBinder
-import androidx.room.solver.shortcut.binder.CoroutineUpsertMethodBinder
-=======
 import androidx.room.solver.shortcut.binder.CoroutineInsertOrUpsertMethodBinder
->>>>>>> 3d4510a6
 import androidx.room.solver.shortcut.binder.DeleteOrUpdateMethodBinder
 import androidx.room.solver.shortcut.binder.InsertOrUpsertMethodBinder
 import androidx.room.solver.transaction.binder.CoroutineTransactionMethodBinder
@@ -214,22 +209,14 @@
         )
 
     override fun findInsertMethodBinder(returnType: XType, params: List<ShortcutQueryParameter>) =
-<<<<<<< HEAD
-        CoroutineInsertMethodBinder(
-=======
         CoroutineInsertOrUpsertMethodBinder(
->>>>>>> 3d4510a6
             typeArg = returnType,
             adapter = context.typeAdapterStore.findInsertAdapter(returnType, params),
             continuationParamName = continuationParam.name
         )
 
     override fun findUpsertMethodBinder(returnType: XType, params: List<ShortcutQueryParameter>) =
-<<<<<<< HEAD
-        CoroutineUpsertMethodBinder(
-=======
         CoroutineInsertOrUpsertMethodBinder(
->>>>>>> 3d4510a6
             typeArg = returnType,
             adapter = context.typeAdapterStore.findUpsertAdapter(returnType, params),
             continuationParamName = continuationParam.name
