--- conflicted
+++ resolved
@@ -128,19 +128,6 @@
         canRewriteQueriesToDropUnusedColumns = false
     )
 
-<<<<<<< HEAD
-    class CommonTypes(val processingEnv: XProcessingEnv) {
-        val VOID: XType by lazy { processingEnv.requireType(CommonTypeNames.VOID) }
-        val STRING: XType by lazy { processingEnv.requireType(CommonTypeNames.STRING) }
-        val READONLY_COLLECTION: XType by lazy {
-            processingEnv.requireType(CommonTypeNames.COLLECTION)
-        }
-        val LIST: XType by lazy { processingEnv.requireType(CommonTypeNames.LIST) }
-        val SET: XType by lazy { processingEnv.requireType(CommonTypeNames.SET) }
-    }
-
-=======
->>>>>>> 3d4510a6
     val schemaInFolderPath by lazy {
         val internalInputFolder =
             processingEnv.options[ProcessorOptions.INTERNAL_SCHEMA_INPUT_FOLDER.argName]
@@ -314,12 +301,8 @@
      * Check if the target platform is only Android.
      *
      * Note that there is no 'Android' target in the `targetPlatforms` list, so instead we check for
-<<<<<<< HEAD
-     * JVM and also validate that an Android only class [Context] is in the classpath.
-=======
      * JVM and also validate that an Android only class `android.content.Context` is in the
      * classpath.
->>>>>>> 3d4510a6
      */
     fun isAndroidOnlyTarget(): Boolean {
         val targetPlatforms = this.processingEnv.targetPlatforms
@@ -327,13 +310,10 @@
             targetPlatforms.contains(XProcessingEnv.Platform.JVM) &&
             this.processingEnv.findType("android.content.Context") != null
     }
-<<<<<<< HEAD
-=======
 
     /** Check if the target platform is JVM. */
     fun isJvmOnlyTarget(): Boolean {
         val targetPlatforms = this.processingEnv.targetPlatforms
         return targetPlatforms.size == 1 && targetPlatforms.contains(XProcessingEnv.Platform.JVM)
     }
->>>>>>> 3d4510a6
 }