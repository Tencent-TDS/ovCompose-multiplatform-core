/*
 * Copyright (C) 2017 The Android Open Source Project
 *
 * Licensed under the Apache License, Version 2.0 (the "License");
 * you may not use this file except in compliance with the License.
 * You may obtain a copy of the License at
 *
 *      http://www.apache.org/licenses/LICENSE-2.0
 *
 * Unless required by applicable law or agreed to in writing, software
 * distributed under the License is distributed on an "AS IS" BASIS,
 * WITHOUT WARRANTIES OR CONDITIONS OF ANY KIND, either express or implied.
 * See the License for the specific language governing permissions and
 * limitations under the License.
 */

package androidx.room.processor

import androidx.room.BuiltInTypeConverters
import androidx.room.ProvidedTypeConverter
import androidx.room.TypeConverter
import androidx.room.TypeConverters
import androidx.room.compiler.processing.XElement
import androidx.room.compiler.processing.XMethodElement
import androidx.room.compiler.processing.XType
import androidx.room.compiler.processing.XTypeElement
import androidx.room.compiler.processing.isVoid
import androidx.room.processor.ProcessorErrors.INNER_CLASS_TYPE_CONVERTER_MUST_BE_STATIC
import androidx.room.processor.ProcessorErrors.TYPE_CONVERTER_BAD_RETURN_TYPE
import androidx.room.processor.ProcessorErrors.TYPE_CONVERTER_EMPTY_CLASS
import androidx.room.processor.ProcessorErrors.TYPE_CONVERTER_MISSING_NOARG_CONSTRUCTOR
import androidx.room.processor.ProcessorErrors.TYPE_CONVERTER_MUST_BE_PUBLIC
import androidx.room.processor.ProcessorErrors.TYPE_CONVERTER_MUST_RECEIVE_1_PARAM
import androidx.room.processor.ProcessorErrors.TYPE_CONVERTER_UNBOUND_GENERIC
import androidx.room.solver.types.CustomTypeConverterWrapper
import androidx.room.vo.BuiltInConverterFlags
import androidx.room.vo.CustomTypeConverter

/** Processes classes that are referenced in TypeConverters annotations. */
class CustomConverterProcessor(val context: Context, val element: XTypeElement) {
    companion object {
        private fun XType.isInvalidReturnType() = isError() || isVoid() || isNone()

        fun findConverters(context: Context, element: XElement): ProcessResult {
            if (!element.hasAnnotation(TypeConverters::class)) {
                return ProcessResult.EMPTY
            }
            if (!element.validate()) {
                context.reportMissingTypeReference(element.toString())
                return ProcessResult.EMPTY
            }
            val annotation = element.requireAnnotation(TypeConverters::class)
            val classes = annotation.getAsTypeList("value").mapTo(LinkedHashSet()) { it }
<<<<<<< HEAD
            val converters =
                classes.flatMap {
                    val typeElement = it.typeElement
                    if (typeElement == null) {
                        context.logger.e(
                            element,
                            ProcessorErrors.typeConverterMustBeDeclared(
                                it.asTypeName().toString(context.codeLanguage)
                            )
                        )
                        emptyList()
                    } else {
                        CustomConverterProcessor(context, typeElement).process()
                    }
                }
            reportDuplicates(context, converters)
=======
            val typeElementToWrappers =
                classes
                    .mapNotNull {
                        val typeElement = it.typeElement
                        if (typeElement == null) {
                            context.logger.e(
                                element,
                                ProcessorErrors.typeConverterMustBeDeclared(
                                    it.asTypeName().toString(context.codeLanguage)
                                )
                            )
                            null
                        } else {
                            typeElement
                        }
                    }
                    .associateWith {
                        CustomConverterProcessor(context, it)
                            .process()
                            .map(::CustomTypeConverterWrapper)
                    }
            reportDuplicates(
                context,
                typeElementToWrappers.values.flatMap { wrappers -> wrappers.map { it.custom } }
            )
>>>>>>> 3d4510a6
            val builtInStates =
                annotation.getAsAnnotationBox<BuiltInTypeConverters>("builtInTypeConverters").let {
                    BuiltInConverterFlags(
                        enums = it.value.enums,
                        uuid = it.value.uuid,
                        byteBuffer = it.value.byteBuffer
                    )
                }
            return ProcessResult(
                typeElementToWrappers = typeElementToWrappers,
                builtInConverterFlags = builtInStates
            )
        }

        private fun reportDuplicates(context: Context, converters: List<CustomTypeConverter>) {
            converters
                .groupBy { it.from.asTypeName() to it.to.asTypeName() }
                .filterValues { it.size > 1 }
                .values
                .forEach { possiblyDuplicateConverters ->
                    possiblyDuplicateConverters.forEach { converter ->
                        val duplicates =
                            possiblyDuplicateConverters.filter { duplicate ->
                                duplicate !== converter &&
                                    duplicate.from.isSameType(converter.from) &&
                                    duplicate.to.isSameType(converter.to)
                            }
                        if (duplicates.isNotEmpty()) {
                            context.logger.e(
                                converter.method,
                                ProcessorErrors.duplicateTypeConverters(duplicates)
                            )
                        }
                    }
                }
        }
    }

    fun process(): List<CustomTypeConverter> {
        if (!element.validate()) {
            context.reportMissingTypeReference(element.qualifiedName)
        }
        val methods = element.getAllMethods()
        val converterMethods = methods.filter { it.hasAnnotation(TypeConverter::class) }.toList()
        val isProvidedConverter = element.hasAnnotation(ProvidedTypeConverter::class)
        context.checker.check(converterMethods.isNotEmpty(), element, TYPE_CONVERTER_EMPTY_CLASS)
        val allStatic = converterMethods.all { it.isStatic() }
        val constructors = element.getConstructors()
        val isKotlinObjectDeclaration = element.isKotlinObject()
        if (!isProvidedConverter) {
            context.checker.check(
                element.enclosingTypeElement == null || element.isStatic(),
                element,
                INNER_CLASS_TYPE_CONVERTER_MUST_BE_STATIC
            )
            context.checker.check(
                isKotlinObjectDeclaration ||
                    allStatic ||
                    constructors.isEmpty() ||
                    constructors.any { it.parameters.isEmpty() },
                element,
                TYPE_CONVERTER_MISSING_NOARG_CONSTRUCTOR
            )
        }
        return converterMethods.mapNotNull {
            processMethod(
                container = element,
                isContainerKotlinObject = isKotlinObjectDeclaration,
                methodElement = it,
                isProvidedConverter = isProvidedConverter
            )
        }
    }

    private fun processMethod(
        container: XTypeElement,
        methodElement: XMethodElement,
        isContainerKotlinObject: Boolean,
        isProvidedConverter: Boolean
    ): CustomTypeConverter? {
        val asMember = methodElement.asMemberOf(container.type)
        val returnType = asMember.returnType
        val invalidReturnType = returnType.isInvalidReturnType()
        context.checker.check(
            methodElement.isPublic(),
            methodElement,
            TYPE_CONVERTER_MUST_BE_PUBLIC
        )
        if (invalidReturnType) {
            context.logger.e(methodElement, TYPE_CONVERTER_BAD_RETURN_TYPE)
            return null
        }
        context.checker.notUnbound(returnType, methodElement, TYPE_CONVERTER_UNBOUND_GENERIC)
        val params = methodElement.parameters
        if (params.size != 1) {
            context.logger.e(methodElement, TYPE_CONVERTER_MUST_RECEIVE_1_PARAM)
            return null
        }
        val param = params.map { it.asMemberOf(container.type) }.first()
        context.checker.notUnbound(param, params[0], TYPE_CONVERTER_UNBOUND_GENERIC)
        return CustomTypeConverter(
            enclosingClass = container,
            isEnclosingClassKotlinObject = isContainerKotlinObject,
            method = methodElement,
            from = param,
            to = returnType,
            isProvidedConverter = isProvidedConverter
        )
    }

    /** Order of classes is important hence they are a LinkedHashSet not a set. */
    data class ProcessResult(
        private val typeElementToWrappers: Map<XTypeElement, List<CustomTypeConverterWrapper>>,
        val builtInConverterFlags: BuiltInConverterFlags
    ) {
        companion object {
            val EMPTY =
                ProcessResult(
<<<<<<< HEAD
                    classes = LinkedHashSet(),
                    converters = emptyList(),
=======
                    typeElementToWrappers = LinkedHashMap(),
>>>>>>> 3d4510a6
                    builtInConverterFlags = BuiltInConverterFlags.DEFAULT
                )
        }

        val classes: Set<XTypeElement>
            get() = typeElementToWrappers.keys

        val converters: List<CustomTypeConverterWrapper>
            get() = typeElementToWrappers.flatMap { it.value }

        operator fun plus(other: ProcessResult): ProcessResult {
            val newMap = LinkedHashMap<XTypeElement, List<CustomTypeConverterWrapper>>()
            newMap.putAll(typeElementToWrappers)
            other.typeElementToWrappers.forEach { (typeElement, converters) ->
                if (!newMap.contains(typeElement)) {
                    newMap[typeElement] = converters
                }
            }
            return ProcessResult(
<<<<<<< HEAD
                classes = newClasses,
                converters = converters + other.converters,
=======
                typeElementToWrappers = newMap,
>>>>>>> 3d4510a6
                builtInConverterFlags = other.builtInConverterFlags.withNext(builtInConverterFlags)
            )
        }
    }
}<|MERGE_RESOLUTION|>--- conflicted
+++ resolved
@@ -51,24 +51,6 @@
             }
             val annotation = element.requireAnnotation(TypeConverters::class)
             val classes = annotation.getAsTypeList("value").mapTo(LinkedHashSet()) { it }
-<<<<<<< HEAD
-            val converters =
-                classes.flatMap {
-                    val typeElement = it.typeElement
-                    if (typeElement == null) {
-                        context.logger.e(
-                            element,
-                            ProcessorErrors.typeConverterMustBeDeclared(
-                                it.asTypeName().toString(context.codeLanguage)
-                            )
-                        )
-                        emptyList()
-                    } else {
-                        CustomConverterProcessor(context, typeElement).process()
-                    }
-                }
-            reportDuplicates(context, converters)
-=======
             val typeElementToWrappers =
                 classes
                     .mapNotNull {
@@ -94,7 +76,6 @@
                 context,
                 typeElementToWrappers.values.flatMap { wrappers -> wrappers.map { it.custom } }
             )
->>>>>>> 3d4510a6
             val builtInStates =
                 annotation.getAsAnnotationBox<BuiltInTypeConverters>("builtInTypeConverters").let {
                     BuiltInConverterFlags(
@@ -213,12 +194,7 @@
         companion object {
             val EMPTY =
                 ProcessResult(
-<<<<<<< HEAD
-                    classes = LinkedHashSet(),
-                    converters = emptyList(),
-=======
                     typeElementToWrappers = LinkedHashMap(),
->>>>>>> 3d4510a6
                     builtInConverterFlags = BuiltInConverterFlags.DEFAULT
                 )
         }
@@ -238,12 +214,7 @@
                 }
             }
             return ProcessResult(
-<<<<<<< HEAD
-                classes = newClasses,
-                converters = converters + other.converters,
-=======
                 typeElementToWrappers = newMap,
->>>>>>> 3d4510a6
                 builtInConverterFlags = other.builtInConverterFlags.withNext(builtInConverterFlags)
             )
         }
