--- conflicted
+++ resolved
@@ -360,75 +360,6 @@
             _stmt.bindLong(_argIndex, _item_2);
             _argIndex++;
           }
-<<<<<<< HEAD
-        }
-        final List<Integer> _result = new ArrayList<Integer>();
-        while (_stmt.step()) {
-          final Integer _item_3;
-          if (_stmt.isNull(0)) {
-            _item_3 = null;
-          } else {
-            _item_3 = (int) (_stmt.getLong(0));
-          }
-          _result.add(_item_3);
-        }
-        return _result;
-      } finally {
-        _stmt.close();
-      }
-    });
-  }
-
-  @Override
-  public LiveData<User> getByIdLive(final int id) {
-    final String _sql = "SELECT * FROM user where uid = ?";
-    final RoomSQLiteQuery _statement = RoomSQLiteQuery.acquire(_sql, 1);
-    int _argIndex = 1;
-    _statement.bindLong(_argIndex, id);
-    return __db.getInvalidationTracker().createLiveData(new String[] {"user"}, false, new Callable<User>() {
-      @Override
-      @Nullable
-      public User call() throws Exception {
-        final Cursor _cursor = DBUtil.query(__db, _statement, false, null);
-        try {
-          final int _cursorIndexOfUid = CursorUtil.getColumnIndexOrThrow(_cursor, "uid");
-          final int _cursorIndexOfName = CursorUtil.getColumnIndexOrThrow(_cursor, "name");
-          final int _cursorIndexOfLastName = CursorUtil.getColumnIndexOrThrow(_cursor, "lastName");
-          final int _cursorIndexOfAge = CursorUtil.getColumnIndexOrThrow(_cursor, "ageColumn");
-          final User _result;
-          if (_cursor.moveToFirst()) {
-            _result = new User();
-            _result.uid = _cursor.getInt(_cursorIndexOfUid);
-            if (_cursor.isNull(_cursorIndexOfName)) {
-              _result.name = null;
-            } else {
-              _result.name = _cursor.getString(_cursorIndexOfName);
-            }
-            final String _tmpLastName;
-            if (_cursor.isNull(_cursorIndexOfLastName)) {
-              _tmpLastName = null;
-            } else {
-              _tmpLastName = _cursor.getString(_cursorIndexOfLastName);
-            }
-            _result.setLastName(_tmpLastName);
-            _result.age = _cursor.getInt(_cursorIndexOfAge);
-          } else {
-            _result = null;
-          }
-          return _result;
-        } finally {
-          _cursor.close();
-        }
-      }
-
-      @Override
-      protected void finalize() {
-        _statement.release();
-      }
-    });
-  }
-
-=======
         }
         final List<Integer> _result = new ArrayList<Integer>();
         while (_stmt.step()) {
@@ -486,7 +417,6 @@
     });
   }
 
->>>>>>> 3d4510a6
   @Override
   public LiveData<List<User>> loadUsersByIdsLive(final int... ids) {
     final StringBuilder _stringBuilder = new StringBuilder();
@@ -495,66 +425,6 @@
     StringUtil.appendPlaceholders(_stringBuilder, _inputSize);
     _stringBuilder.append(")");
     final String _sql = _stringBuilder.toString();
-<<<<<<< HEAD
-    final int _argCount = 0 + _inputSize;
-    final RoomSQLiteQuery _statement = RoomSQLiteQuery.acquire(_sql, _argCount);
-    int _argIndex = 1;
-    if (ids == null) {
-      _statement.bindNull(_argIndex);
-    } else {
-      for (int _item : ids) {
-        _statement.bindLong(_argIndex, _item);
-        _argIndex++;
-      }
-    }
-    return __db.getInvalidationTracker().createLiveData(new String[] {"user"}, false, new Callable<List<User>>() {
-      @Override
-      @Nullable
-      public List<User> call() throws Exception {
-        final Cursor _cursor = DBUtil.query(__db, _statement, false, null);
-        try {
-          final int _cursorIndexOfUid = CursorUtil.getColumnIndexOrThrow(_cursor, "uid");
-          final int _cursorIndexOfName = CursorUtil.getColumnIndexOrThrow(_cursor, "name");
-          final int _cursorIndexOfLastName = CursorUtil.getColumnIndexOrThrow(_cursor, "lastName");
-          final int _cursorIndexOfAge = CursorUtil.getColumnIndexOrThrow(_cursor, "ageColumn");
-          final List<User> _result = new ArrayList<User>();
-          while (_cursor.moveToNext()) {
-            final User _item_1;
-            _item_1 = new User();
-            _item_1.uid = _cursor.getInt(_cursorIndexOfUid);
-            if (_cursor.isNull(_cursorIndexOfName)) {
-              _item_1.name = null;
-            } else {
-              _item_1.name = _cursor.getString(_cursorIndexOfName);
-            }
-            final String _tmpLastName;
-            if (_cursor.isNull(_cursorIndexOfLastName)) {
-              _tmpLastName = null;
-            } else {
-              _tmpLastName = _cursor.getString(_cursorIndexOfLastName);
-            }
-            _item_1.setLastName(_tmpLastName);
-            _item_1.age = _cursor.getInt(_cursorIndexOfAge);
-            _result.add(_item_1);
-          }
-          return _result;
-        } finally {
-          _cursor.close();
-        }
-      }
-
-      @Override
-      protected void finalize() {
-        _statement.release();
-      }
-    });
-  }
-
-  @Override
-  public List<Child1> getChild1List() {
-    final String _sql = "SELECT * FROM Child1";
-    return DBUtil.performBlocking(__db, true, false, (_connection) -> {
-=======
     return __db.getInvalidationTracker().createLiveData(new String[] {"user"}, false, (_connection) -> {
       final SQLiteStatement _stmt = _connection.prepare(_sql);
       try {
@@ -688,7 +558,6 @@
   public ListenableFuture<List<Child1>> getChild1ListListenableFuture() {
     final String _sql = "SELECT * FROM Child1";
     return GuavaRoom.createListenableFuture(__db, true, false, (_connection) -> {
->>>>>>> 3d4510a6
       final SQLiteStatement _stmt = _connection.prepare(_sql);
       try {
         final int _cursorIndexOfId = SQLiteStatementUtil.getColumnIndexOrThrow(_stmt, "id");
@@ -729,41 +598,6 @@
   }
 
   @Override
-<<<<<<< HEAD
-  public List<Child2> getChild2List() {
-    final String _sql = "SELECT * FROM Child2";
-    return DBUtil.performBlocking(__db, true, false, (_connection) -> {
-      final SQLiteStatement _stmt = _connection.prepare(_sql);
-      try {
-        final int _cursorIndexOfId = SQLiteStatementUtil.getColumnIndexOrThrow(_stmt, "id");
-        final int _cursorIndexOfName = SQLiteStatementUtil.getColumnIndexOrThrow(_stmt, "name");
-        final int _cursorIndexOfSerial = SQLiteStatementUtil.getColumnIndexOrThrow(_stmt, "serial");
-        final int _cursorIndexOfCode = SQLiteStatementUtil.getColumnIndexOrThrow(_stmt, "code");
-        final List<Child2> _result = new ArrayList<Child2>();
-        while (_stmt.step()) {
-          final Child2 _item;
-          final int _tmpId;
-          _tmpId = (int) (_stmt.getLong(_cursorIndexOfId));
-          final String _tmpName;
-          if (_stmt.isNull(_cursorIndexOfName)) {
-            _tmpName = null;
-          } else {
-            _tmpName = _stmt.getText(_cursorIndexOfName);
-          }
-          final Info _tmpInfo;
-          if (!(_stmt.isNull(_cursorIndexOfSerial) && _stmt.isNull(_cursorIndexOfCode))) {
-            _tmpInfo = new Info();
-            _tmpInfo.serial = (int) (_stmt.getLong(_cursorIndexOfSerial));
-            if (_stmt.isNull(_cursorIndexOfCode)) {
-              _tmpInfo.code = null;
-            } else {
-              _tmpInfo.code = _stmt.getText(_cursorIndexOfCode);
-            }
-          } else {
-            _tmpInfo = null;
-          }
-          _item = new Child2(_tmpId,_tmpName,_tmpInfo);
-=======
   public List<UserSummary> getUserNames() {
     final String _sql = "SELECT `uid`, `name` FROM (SELECT * FROM User)";
     return DBUtil.performBlocking(__db, true, false, (_connection) -> {
@@ -781,7 +615,6 @@
           } else {
             _item.name = _stmt.getText(_cursorIndexOfName);
           }
->>>>>>> 3d4510a6
           _result.add(_item);
         }
         return _result;
@@ -792,99 +625,6 @@
   }
 
   @Override
-<<<<<<< HEAD
-  public ListenableFuture<List<Child1>> getChild1ListListenableFuture() {
-    final String _sql = "SELECT * FROM Child1";
-    final RoomSQLiteQuery _statement = RoomSQLiteQuery.acquire(_sql, 0);
-    final CancellationSignal _cancellationSignal = new CancellationSignal();
-    return GuavaRoom.createListenableFuture(__db, false, new Callable<List<Child1>>() {
-      @Override
-      public List<Child1> call() throws Exception {
-        final Cursor _cursor = DBUtil.query(__db, _statement, false, _cancellationSignal);
-        try {
-          final int _cursorIndexOfId = CursorUtil.getColumnIndexOrThrow(_cursor, "id");
-          final int _cursorIndexOfName = CursorUtil.getColumnIndexOrThrow(_cursor, "name");
-          final int _cursorIndexOfSerial = CursorUtil.getColumnIndexOrThrow(_cursor, "serial");
-          final int _cursorIndexOfCode = CursorUtil.getColumnIndexOrThrow(_cursor, "code");
-          final List<Child1> _result = new ArrayList<Child1>();
-          while (_cursor.moveToNext()) {
-            final Child1 _item;
-            final int _tmpId;
-            _tmpId = _cursor.getInt(_cursorIndexOfId);
-            final String _tmpName;
-            if (_cursor.isNull(_cursorIndexOfName)) {
-              _tmpName = null;
-            } else {
-              _tmpName = _cursor.getString(_cursorIndexOfName);
-            }
-            final Info _tmpInfo;
-            if (!(_cursor.isNull(_cursorIndexOfSerial) && _cursor.isNull(_cursorIndexOfCode))) {
-              _tmpInfo = new Info();
-              _tmpInfo.serial = _cursor.getInt(_cursorIndexOfSerial);
-              if (_cursor.isNull(_cursorIndexOfCode)) {
-                _tmpInfo.code = null;
-              } else {
-                _tmpInfo.code = _cursor.getString(_cursorIndexOfCode);
-              }
-            } else {
-              _tmpInfo = null;
-            }
-            _item = new Child1(_tmpId,_tmpName,_tmpInfo);
-            _result.add(_item);
-          }
-          return _result;
-        } finally {
-          _cursor.close();
-        }
-      }
-    }, _statement, true, _cancellationSignal);
-  }
-
-  @Override
-  public List<UserSummary> getUserNames() {
-    final String _sql = "SELECT `uid`, `name` FROM (SELECT * FROM User)";
-    return DBUtil.performBlocking(__db, true, false, (_connection) -> {
-      final SQLiteStatement _stmt = _connection.prepare(_sql);
-      try {
-        final int _cursorIndexOfUid = 0;
-        final int _cursorIndexOfName = 1;
-        final List<UserSummary> _result = new ArrayList<UserSummary>();
-        while (_stmt.step()) {
-          final UserSummary _item;
-          _item = new UserSummary();
-          _item.uid = (int) (_stmt.getLong(_cursorIndexOfUid));
-          if (_stmt.isNull(_cursorIndexOfName)) {
-            _item.name = null;
-          } else {
-            _item.name = _stmt.getText(_cursorIndexOfName);
-          }
-          _result.add(_item);
-        }
-        return _result;
-      } finally {
-        _stmt.close();
-      }
-    });
-  }
-
-  @Override
-  public User getUserViaRawQuery(final SupportSQLiteQuery rawQuery) {
-    __db.assertNotSuspendingTransaction();
-    final Cursor _cursor = DBUtil.query(__db, rawQuery, false, null);
-    try {
-      final User _result;
-      if (_cursor.moveToFirst()) {
-        _result = __entityCursorConverter_fooBarUser(_cursor);
-      } else {
-        _result = null;
-      }
-      return _result;
-    } finally {
-      _cursor.close();
-    }
-  }
-
-=======
   public PagingSource<Integer, Child1> loadItems() {
     final String _sql = "SELECT * FROM Child1 ORDER BY id ASC";
     final RoomRawQuery _rawQuery = new RoomRawQuery(_sql);
@@ -950,29 +690,11 @@
     });
   }
 
->>>>>>> 3d4510a6
   @NonNull
   public static List<Class<?>> getRequiredConverters() {
     return Collections.emptyList();
   }
 
-<<<<<<< HEAD
-  private User __entityCursorConverter_fooBarUser(@NonNull final Cursor cursor) {
-    final User _entity;
-    final int _cursorIndexOfUid = CursorUtil.getColumnIndex(cursor, "uid");
-    final int _cursorIndexOfName = CursorUtil.getColumnIndex(cursor, "name");
-    final int _cursorIndexOfLastName = CursorUtil.getColumnIndex(cursor, "lastName");
-    final int _cursorIndexOfAge = CursorUtil.getColumnIndex(cursor, "ageColumn");
-    _entity = new User();
-    if (_cursorIndexOfUid != -1) {
-      _entity.uid = cursor.getInt(_cursorIndexOfUid);
-    }
-    if (_cursorIndexOfName != -1) {
-      if (cursor.isNull(_cursorIndexOfName)) {
-        _entity.name = null;
-      } else {
-        _entity.name = cursor.getString(_cursorIndexOfName);
-=======
   private User __entityStatementConverter_fooBarUser(@NonNull final SQLiteStatement statement) {
     final User _entity;
     final int _cursorIndexOfUid = SQLiteStatementUtil.getColumnIndex(statement, "uid");
@@ -988,31 +710,19 @@
         _entity.name = null;
       } else {
         _entity.name = statement.getText(_cursorIndexOfName);
->>>>>>> 3d4510a6
       }
     }
     if (_cursorIndexOfLastName != -1) {
       final String _tmpLastName;
-<<<<<<< HEAD
-      if (cursor.isNull(_cursorIndexOfLastName)) {
-        _tmpLastName = null;
-      } else {
-        _tmpLastName = cursor.getString(_cursorIndexOfLastName);
-=======
       if (statement.isNull(_cursorIndexOfLastName)) {
         _tmpLastName = null;
       } else {
         _tmpLastName = statement.getText(_cursorIndexOfLastName);
->>>>>>> 3d4510a6
       }
       _entity.setLastName(_tmpLastName);
     }
     if (_cursorIndexOfAge != -1) {
-<<<<<<< HEAD
-      _entity.age = cursor.getInt(_cursorIndexOfAge);
-=======
       _entity.age = (int) (statement.getLong(_cursorIndexOfAge));
->>>>>>> 3d4510a6
     }
     return _entity;
   }
