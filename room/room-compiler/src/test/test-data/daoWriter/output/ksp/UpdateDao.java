package foo.bar;

import androidx.annotation.NonNull;
<<<<<<< HEAD
import androidx.annotation.Nullable;
import androidx.room.EntityDeleteOrUpdateAdapter;
import androidx.room.EntityDeletionOrUpdateAdapter;
import androidx.room.RoomDatabase;
import androidx.room.util.DBUtil;
import androidx.sqlite.SQLiteStatement;
import androidx.sqlite.db.SupportSQLiteStatement;
=======
import androidx.room.EntityDeleteOrUpdateAdapter;
import androidx.room.RoomDatabase;
import androidx.room.RxRoom;
import androidx.room.util.DBUtil;
import androidx.room.util.SQLiteConnectionUtil;
import androidx.sqlite.SQLiteStatement;
>>>>>>> 3d4510a6
import io.reactivex.Completable;
import io.reactivex.Maybe;
import io.reactivex.Single;
import java.lang.Class;
import java.lang.Integer;
import java.lang.Override;
import java.lang.String;
import java.lang.SuppressWarnings;
import java.util.Collections;
import java.util.List;
import javax.annotation.processing.Generated;
import kotlin.Unit;

@Generated("androidx.room.RoomProcessor")
@SuppressWarnings({"unchecked", "deprecation", "removal"})
public final class UpdateDao_Impl implements UpdateDao {
  private final RoomDatabase __db;

  private final EntityDeleteOrUpdateAdapter<User> __updateAdapterOfUser;

  private final EntityDeleteOrUpdateAdapter<User> __updateAdapterOfUser_1;

<<<<<<< HEAD
  private final EntityDeletionOrUpdateAdapter<User> __updateCompatAdapterOfUser;

=======
>>>>>>> 3d4510a6
  private final EntityDeleteOrUpdateAdapter<MultiPKeyEntity> __updateAdapterOfMultiPKeyEntity;

  private final EntityDeleteOrUpdateAdapter<Book> __updateAdapterOfBook;

  public UpdateDao_Impl(@NonNull final RoomDatabase __db) {
    this.__db = __db;
    this.__updateAdapterOfUser = new EntityDeleteOrUpdateAdapter<User>() {
      @Override
      @NonNull
      protected String createQuery() {
        return "UPDATE OR ABORT `User` SET `uid` = ?,`name` = ?,`lastName` = ?,`ageColumn` = ? WHERE `uid` = ?";
      }

      @Override
      protected void bind(@NonNull final SQLiteStatement statement, @NonNull final User entity) {
        statement.bindLong(1, entity.uid);
        if (entity.name == null) {
          statement.bindNull(2);
        } else {
          statement.bindText(2, entity.name);
        }
        if (entity.getLastName() == null) {
          statement.bindNull(3);
        } else {
          statement.bindText(3, entity.getLastName());
        }
        statement.bindLong(4, entity.age);
        statement.bindLong(5, entity.uid);
      }
    };
    this.__updateAdapterOfUser_1 = new EntityDeleteOrUpdateAdapter<User>() {
      @Override
      @NonNull
      protected String createQuery() {
        return "UPDATE `User` SET `uid` = ?,`name` = ?,`lastName` = ?,`ageColumn` = ? WHERE `uid` = ?";
      }

      @Override
      protected void bind(@NonNull final SQLiteStatement statement, @NonNull final User entity) {
        statement.bindLong(1, entity.uid);
        if (entity.name == null) {
          statement.bindNull(2);
        } else {
          statement.bindText(2, entity.name);
        }
        if (entity.getLastName() == null) {
          statement.bindNull(3);
        } else {
          statement.bindText(3, entity.getLastName());
<<<<<<< HEAD
        }
        statement.bindLong(4, entity.age);
        statement.bindLong(5, entity.uid);
      }
    };
    this.__updateCompatAdapterOfUser = new EntityDeletionOrUpdateAdapter<User>(__db) {
      @Override
      @NonNull
      protected String createQuery() {
        return "UPDATE OR ABORT `User` SET `uid` = ?,`name` = ?,`lastName` = ?,`ageColumn` = ? WHERE `uid` = ?";
      }

      @Override
      protected void bind(@NonNull final SupportSQLiteStatement statement,
          @NonNull final User entity) {
        statement.bindLong(1, entity.uid);
        if (entity.name == null) {
          statement.bindNull(2);
        } else {
          statement.bindString(2, entity.name);
        }
        if (entity.getLastName() == null) {
          statement.bindNull(3);
        } else {
          statement.bindString(3, entity.getLastName());
        }
        statement.bindLong(4, entity.age);
        statement.bindLong(5, entity.uid);
      }
    };
    this.__updateAdapterOfMultiPKeyEntity = new EntityDeleteOrUpdateAdapter<MultiPKeyEntity>() {
      @Override
      @NonNull
      protected String createQuery() {
        return "UPDATE OR ABORT `MultiPKeyEntity` SET `name` = ?,`lastName` = ? WHERE `name` = ? AND `lastName` = ?";
      }

      @Override
      protected void bind(@NonNull final SQLiteStatement statement,
          @NonNull final MultiPKeyEntity entity) {
        statement.bindText(1, entity.name);
        statement.bindText(2, entity.lastName);
        statement.bindText(3, entity.name);
        statement.bindText(4, entity.lastName);
      }
    };
    this.__updateAdapterOfBook = new EntityDeleteOrUpdateAdapter<Book>() {
      @Override
      @NonNull
      protected String createQuery() {
        return "UPDATE OR ABORT `Book` SET `bookId` = ?,`uid` = ? WHERE `bookId` = ?";
      }

      @Override
      protected void bind(@NonNull final SQLiteStatement statement, @NonNull final Book entity) {
        statement.bindLong(1, entity.bookId);
        statement.bindLong(2, entity.uid);
        statement.bindLong(3, entity.bookId);
      }
    };
  }

  @Override
  public void updateUser(final User user) {
    DBUtil.performBlocking(__db, false, true, (_connection) -> {
      __updateAdapterOfUser.handle(_connection, user);
      return null;
    });
  }

  @Override
  public void updateUsers(final User user1, final List<User> others) {
    DBUtil.performBlocking(__db, false, true, (_connection) -> {
      __updateAdapterOfUser.handle(_connection, user1);
      __updateAdapterOfUser.handleMultiple(_connection, others);
      return null;
    });
  }

  @Override
  public void updateArrayOfUsers(final User[] users) {
    DBUtil.performBlocking(__db, false, true, (_connection) -> {
      __updateAdapterOfUser.handleMultiple(_connection, users);
      return null;
    });
  }

  @Override
  public void updateTwoUsers(final User userOne, final User userTwo) {
    DBUtil.performBlocking(__db, false, true, (_connection) -> {
      __updateAdapterOfUser_1.handle(_connection, userOne);
      __updateAdapterOfUser_1.handle(_connection, userTwo);
      return null;
    });
  }

  @Override
  public int updateUserAndReturnCount(final User user) {
    return DBUtil.performBlocking(__db, false, true, (_connection) -> {
      int _result = 0;
      _result += __updateAdapterOfUser.handle(_connection, user);
      return _result;
    });
  }

  @Override
  public int updateUserAndReturnCount(final User user1, final List<User> others) {
    return DBUtil.performBlocking(__db, false, true, (_connection) -> {
      int _result = 0;
      _result += __updateAdapterOfUser.handle(_connection, user1);
      _result += __updateAdapterOfUser.handleMultiple(_connection, others);
      return _result;
    });
  }

  @Override
  public int updateUserAndReturnCount(final User[] users) {
    return DBUtil.performBlocking(__db, false, true, (_connection) -> {
      int _result = 0;
      _result += __updateAdapterOfUser.handleMultiple(_connection, users);
      return _result;
    });
  }

  @Override
  public Integer updateUserAndReturnCountObject(final User user) {
    return DBUtil.performBlocking(__db, false, true, (_connection) -> {
      int _result = 0;
      _result += __updateAdapterOfUser.handle(_connection, user);
      return _result;
    });
  }

  @Override
  public Completable updateUserAndReturnCountCompletable(final User user) {
    return Completable.fromCallable(new Callable<Void>() {
      @Override
      @Nullable
      public Void call() throws Exception {
        __db.beginTransaction();
        try {
          __updateCompatAdapterOfUser.handle(user);
          __db.setTransactionSuccessful();
          return null;
        } finally {
          __db.endTransaction();
        }
      }
    });
  }

  @Override
  public Single<Integer> updateUserAndReturnCountSingle(final User user) {
    return Single.fromCallable(new Callable<Integer>() {
      @Override
      @Nullable
      public Integer call() throws Exception {
        int _total = 0;
        __db.beginTransaction();
        try {
          _total += __updateCompatAdapterOfUser.handle(user);
          __db.setTransactionSuccessful();
          return _total;
        } finally {
          __db.endTransaction();
        }
      }
=======
        }
        statement.bindLong(4, entity.age);
        statement.bindLong(5, entity.uid);
      }
    };
    this.__updateAdapterOfMultiPKeyEntity = new EntityDeleteOrUpdateAdapter<MultiPKeyEntity>() {
      @Override
      @NonNull
      protected String createQuery() {
        return "UPDATE OR ABORT `MultiPKeyEntity` SET `name` = ?,`lastName` = ? WHERE `name` = ? AND `lastName` = ?";
      }

      @Override
      protected void bind(@NonNull final SQLiteStatement statement,
          @NonNull final MultiPKeyEntity entity) {
        statement.bindText(1, entity.name);
        statement.bindText(2, entity.lastName);
        statement.bindText(3, entity.name);
        statement.bindText(4, entity.lastName);
      }
    };
    this.__updateAdapterOfBook = new EntityDeleteOrUpdateAdapter<Book>() {
      @Override
      @NonNull
      protected String createQuery() {
        return "UPDATE OR ABORT `Book` SET `bookId` = ?,`uid` = ? WHERE `bookId` = ?";
      }

      @Override
      protected void bind(@NonNull final SQLiteStatement statement, @NonNull final Book entity) {
        statement.bindLong(1, entity.bookId);
        statement.bindLong(2, entity.uid);
        statement.bindLong(3, entity.bookId);
      }
    };
  }

  @Override
  public void updateUser(final User user) {
    DBUtil.performBlocking(__db, false, true, (_connection) -> {
      __updateAdapterOfUser.handle(_connection, user);
      return null;
    });
  }

  @Override
  public void updateUsers(final User user1, final List<User> others) {
    DBUtil.performBlocking(__db, false, true, (_connection) -> {
      __updateAdapterOfUser.handle(_connection, user1);
      __updateAdapterOfUser.handleMultiple(_connection, others);
      return null;
    });
  }

  @Override
  public void updateArrayOfUsers(final User[] users) {
    DBUtil.performBlocking(__db, false, true, (_connection) -> {
      __updateAdapterOfUser.handleMultiple(_connection, users);
      return null;
    });
  }

  @Override
  public void updateTwoUsers(final User userOne, final User userTwo) {
    DBUtil.performBlocking(__db, false, true, (_connection) -> {
      __updateAdapterOfUser_1.handle(_connection, userOne);
      __updateAdapterOfUser_1.handle(_connection, userTwo);
      return null;
    });
  }

  @Override
  public int updateUserAndReturnCount(final User user) {
    return DBUtil.performBlocking(__db, false, true, (_connection) -> {
      int _result = 0;
      _result += __updateAdapterOfUser.handle(_connection, user);
      return _result;
    });
  }

  @Override
  public int updateUserAndReturnCount(final User user1, final List<User> others) {
    return DBUtil.performBlocking(__db, false, true, (_connection) -> {
      int _result = 0;
      _result += __updateAdapterOfUser.handle(_connection, user1);
      _result += __updateAdapterOfUser.handleMultiple(_connection, others);
      return _result;
    });
  }

  @Override
  public int updateUserAndReturnCount(final User[] users) {
    return DBUtil.performBlocking(__db, false, true, (_connection) -> {
      int _result = 0;
      _result += __updateAdapterOfUser.handleMultiple(_connection, users);
      return _result;
    });
  }

  @Override
  public Integer updateUserAndReturnCountObject(final User user) {
    return DBUtil.performBlocking(__db, false, true, (_connection) -> {
      int _result = 0;
      _result += __updateAdapterOfUser.handle(_connection, user);
      return _result;
    });
  }

  @Override
  public Completable updateUserAndReturnCountCompletable(final User user) {
    return RxRoom.createCompletable(__db, false, true, (_connection) -> {
      __updateAdapterOfUser.handle(_connection, user);
      return Unit.INSTANCE;
    });
  }

  @Override
  public Single<Integer> updateUserAndReturnCountSingle(final User user) {
    return RxRoom.createSingle(__db, false, true, (_connection) -> {
      int _result = 0;
      _result += __updateAdapterOfUser.handle(_connection, user);
      return _result;
>>>>>>> 3d4510a6
    });
  }

  @Override
  public Maybe<Integer> updateUserAndReturnCountMaybe(final User user) {
<<<<<<< HEAD
    return Maybe.fromCallable(new Callable<Integer>() {
      @Override
      @Nullable
      public Integer call() throws Exception {
        int _total = 0;
        __db.beginTransaction();
        try {
          _total += __updateCompatAdapterOfUser.handle(user);
          __db.setTransactionSuccessful();
          return _total;
        } finally {
          __db.endTransaction();
        }
      }
=======
    return RxRoom.createMaybe(__db, false, true, (_connection) -> {
      int _result = 0;
      _result += __updateAdapterOfUser.handle(_connection, user);
      return _result;
>>>>>>> 3d4510a6
    });
  }

  @Override
  public int multiPKey(final MultiPKeyEntity entity) {
    return DBUtil.performBlocking(__db, false, true, (_connection) -> {
      int _result = 0;
      _result += __updateAdapterOfMultiPKeyEntity.handle(_connection, entity);
      return _result;
    });
  }

  @Override
  public void updateUserAndBook(final User user, final Book book) {
    DBUtil.performBlocking(__db, false, true, (_connection) -> {
      __updateAdapterOfUser.handle(_connection, user);
      __updateAdapterOfBook.handle(_connection, book);
      return null;
    });
  }

  @Override
  public void ageUserByUid(final String uid) {
    final String _sql = "UPDATE User SET ageColumn = ageColumn + 1 WHERE uid = ?";
    DBUtil.performBlocking(__db, false, true, (_connection) -> {
      final SQLiteStatement _stmt = _connection.prepare(_sql);
      try {
        int _argIndex = 1;
        if (uid == null) {
          _stmt.bindNull(_argIndex);
        } else {
          _stmt.bindText(_argIndex, uid);
<<<<<<< HEAD
        }
        _stmt.step();
        return null;
      } finally {
        _stmt.close();
      }
    });
  }

  @Override
  public void ageUserAll() {
    final String _sql = "UPDATE User SET ageColumn = ageColumn + 1";
    DBUtil.performBlocking(__db, false, true, (_connection) -> {
      final SQLiteStatement _stmt = _connection.prepare(_sql);
      try {
        _stmt.step();
        return null;
      } finally {
        _stmt.close();
      }
    });
  }

  @Override
  public Completable ageUserAllCompletable() {
    return Completable.fromCallable(new Callable<Void>() {
      @Override
      @Nullable
      public Void call() throws Exception {
        final String _sql = "UPDATE User SET ageColumn = ageColumn + 1";
        final SupportSQLiteStatement _stmt = __db.compileStatement(_sql);
        __db.beginTransaction();
        try {
          _stmt.executeUpdateDelete();
          __db.setTransactionSuccessful();
          return null;
        } finally {
          __db.endTransaction();
        }
      }
    });
  }

  @Override
  public Single<Integer> ageUserAllSingle() {
    return Single.fromCallable(new Callable<Integer>() {
      @Override
      @Nullable
      public Integer call() throws Exception {
        final String _sql = "UPDATE User SET ageColumn = ageColumn + 1";
        final SupportSQLiteStatement _stmt = __db.compileStatement(_sql);
        __db.beginTransaction();
        try {
          final Integer _result = _stmt.executeUpdateDelete();
          __db.setTransactionSuccessful();
          return _result;
        } finally {
          __db.endTransaction();
        }
      }
    });
  }

  @Override
  public Maybe<Integer> ageUserAllMaybe() {
    return Maybe.fromCallable(new Callable<Integer>() {
      @Override
      @Nullable
      public Integer call() throws Exception {
        final String _sql = "UPDATE User SET ageColumn = ageColumn + 1";
        final SupportSQLiteStatement _stmt = __db.compileStatement(_sql);
        __db.beginTransaction();
        try {
          final Integer _result = _stmt.executeUpdateDelete();
          __db.setTransactionSuccessful();
          return _result;
        } finally {
          __db.endTransaction();
        }
=======
        }
        _stmt.step();
        return null;
      } finally {
        _stmt.close();
      }
    });
  }

  @Override
  public void ageUserAll() {
    final String _sql = "UPDATE User SET ageColumn = ageColumn + 1";
    DBUtil.performBlocking(__db, false, true, (_connection) -> {
      final SQLiteStatement _stmt = _connection.prepare(_sql);
      try {
        _stmt.step();
        return null;
      } finally {
        _stmt.close();
      }
    });
  }

  @Override
  public Completable ageUserAllCompletable() {
    final String _sql = "UPDATE User SET ageColumn = ageColumn + 1";
    return RxRoom.createCompletable(__db, false, true, (_connection) -> {
      final SQLiteStatement _stmt = _connection.prepare(_sql);
      try {
        _stmt.step();
        return Unit.INSTANCE;
      } finally {
        _stmt.close();
      }
    });
  }

  @Override
  public Single<Integer> ageUserAllSingle() {
    final String _sql = "UPDATE User SET ageColumn = ageColumn + 1";
    return RxRoom.createSingle(__db, false, true, (_connection) -> {
      final SQLiteStatement _stmt = _connection.prepare(_sql);
      try {
        _stmt.step();
        return SQLiteConnectionUtil.getTotalChangedRows(_connection);
      } finally {
        _stmt.close();
      }
    });
  }

  @Override
  public Maybe<Integer> ageUserAllMaybe() {
    final String _sql = "UPDATE User SET ageColumn = ageColumn + 1";
    return RxRoom.createMaybe(__db, false, true, (_connection) -> {
      final SQLiteStatement _stmt = _connection.prepare(_sql);
      try {
        _stmt.step();
        return SQLiteConnectionUtil.getTotalChangedRows(_connection);
      } finally {
        _stmt.close();
>>>>>>> 3d4510a6
      }
    });
  }

  @NonNull
  public static List<Class<?>> getRequiredConverters() {
    return Collections.emptyList();
  }
}<|MERGE_RESOLUTION|>--- conflicted
+++ resolved
@@ -1,22 +1,12 @@
 package foo.bar;
 
 import androidx.annotation.NonNull;
-<<<<<<< HEAD
-import androidx.annotation.Nullable;
-import androidx.room.EntityDeleteOrUpdateAdapter;
-import androidx.room.EntityDeletionOrUpdateAdapter;
-import androidx.room.RoomDatabase;
-import androidx.room.util.DBUtil;
-import androidx.sqlite.SQLiteStatement;
-import androidx.sqlite.db.SupportSQLiteStatement;
-=======
 import androidx.room.EntityDeleteOrUpdateAdapter;
 import androidx.room.RoomDatabase;
 import androidx.room.RxRoom;
 import androidx.room.util.DBUtil;
 import androidx.room.util.SQLiteConnectionUtil;
 import androidx.sqlite.SQLiteStatement;
->>>>>>> 3d4510a6
 import io.reactivex.Completable;
 import io.reactivex.Maybe;
 import io.reactivex.Single;
@@ -39,11 +29,6 @@
 
   private final EntityDeleteOrUpdateAdapter<User> __updateAdapterOfUser_1;
 
-<<<<<<< HEAD
-  private final EntityDeletionOrUpdateAdapter<User> __updateCompatAdapterOfUser;
-
-=======
->>>>>>> 3d4510a6
   private final EntityDeleteOrUpdateAdapter<MultiPKeyEntity> __updateAdapterOfMultiPKeyEntity;
 
   private final EntityDeleteOrUpdateAdapter<Book> __updateAdapterOfBook;
@@ -93,32 +78,6 @@
           statement.bindNull(3);
         } else {
           statement.bindText(3, entity.getLastName());
-<<<<<<< HEAD
-        }
-        statement.bindLong(4, entity.age);
-        statement.bindLong(5, entity.uid);
-      }
-    };
-    this.__updateCompatAdapterOfUser = new EntityDeletionOrUpdateAdapter<User>(__db) {
-      @Override
-      @NonNull
-      protected String createQuery() {
-        return "UPDATE OR ABORT `User` SET `uid` = ?,`name` = ?,`lastName` = ?,`ageColumn` = ? WHERE `uid` = ?";
-      }
-
-      @Override
-      protected void bind(@NonNull final SupportSQLiteStatement statement,
-          @NonNull final User entity) {
-        statement.bindLong(1, entity.uid);
-        if (entity.name == null) {
-          statement.bindNull(2);
-        } else {
-          statement.bindString(2, entity.name);
-        }
-        if (entity.getLastName() == null) {
-          statement.bindNull(3);
-        } else {
-          statement.bindString(3, entity.getLastName());
         }
         statement.bindLong(4, entity.age);
         statement.bindLong(5, entity.uid);
@@ -229,149 +188,6 @@
 
   @Override
   public Completable updateUserAndReturnCountCompletable(final User user) {
-    return Completable.fromCallable(new Callable<Void>() {
-      @Override
-      @Nullable
-      public Void call() throws Exception {
-        __db.beginTransaction();
-        try {
-          __updateCompatAdapterOfUser.handle(user);
-          __db.setTransactionSuccessful();
-          return null;
-        } finally {
-          __db.endTransaction();
-        }
-      }
-    });
-  }
-
-  @Override
-  public Single<Integer> updateUserAndReturnCountSingle(final User user) {
-    return Single.fromCallable(new Callable<Integer>() {
-      @Override
-      @Nullable
-      public Integer call() throws Exception {
-        int _total = 0;
-        __db.beginTransaction();
-        try {
-          _total += __updateCompatAdapterOfUser.handle(user);
-          __db.setTransactionSuccessful();
-          return _total;
-        } finally {
-          __db.endTransaction();
-        }
-      }
-=======
-        }
-        statement.bindLong(4, entity.age);
-        statement.bindLong(5, entity.uid);
-      }
-    };
-    this.__updateAdapterOfMultiPKeyEntity = new EntityDeleteOrUpdateAdapter<MultiPKeyEntity>() {
-      @Override
-      @NonNull
-      protected String createQuery() {
-        return "UPDATE OR ABORT `MultiPKeyEntity` SET `name` = ?,`lastName` = ? WHERE `name` = ? AND `lastName` = ?";
-      }
-
-      @Override
-      protected void bind(@NonNull final SQLiteStatement statement,
-          @NonNull final MultiPKeyEntity entity) {
-        statement.bindText(1, entity.name);
-        statement.bindText(2, entity.lastName);
-        statement.bindText(3, entity.name);
-        statement.bindText(4, entity.lastName);
-      }
-    };
-    this.__updateAdapterOfBook = new EntityDeleteOrUpdateAdapter<Book>() {
-      @Override
-      @NonNull
-      protected String createQuery() {
-        return "UPDATE OR ABORT `Book` SET `bookId` = ?,`uid` = ? WHERE `bookId` = ?";
-      }
-
-      @Override
-      protected void bind(@NonNull final SQLiteStatement statement, @NonNull final Book entity) {
-        statement.bindLong(1, entity.bookId);
-        statement.bindLong(2, entity.uid);
-        statement.bindLong(3, entity.bookId);
-      }
-    };
-  }
-
-  @Override
-  public void updateUser(final User user) {
-    DBUtil.performBlocking(__db, false, true, (_connection) -> {
-      __updateAdapterOfUser.handle(_connection, user);
-      return null;
-    });
-  }
-
-  @Override
-  public void updateUsers(final User user1, final List<User> others) {
-    DBUtil.performBlocking(__db, false, true, (_connection) -> {
-      __updateAdapterOfUser.handle(_connection, user1);
-      __updateAdapterOfUser.handleMultiple(_connection, others);
-      return null;
-    });
-  }
-
-  @Override
-  public void updateArrayOfUsers(final User[] users) {
-    DBUtil.performBlocking(__db, false, true, (_connection) -> {
-      __updateAdapterOfUser.handleMultiple(_connection, users);
-      return null;
-    });
-  }
-
-  @Override
-  public void updateTwoUsers(final User userOne, final User userTwo) {
-    DBUtil.performBlocking(__db, false, true, (_connection) -> {
-      __updateAdapterOfUser_1.handle(_connection, userOne);
-      __updateAdapterOfUser_1.handle(_connection, userTwo);
-      return null;
-    });
-  }
-
-  @Override
-  public int updateUserAndReturnCount(final User user) {
-    return DBUtil.performBlocking(__db, false, true, (_connection) -> {
-      int _result = 0;
-      _result += __updateAdapterOfUser.handle(_connection, user);
-      return _result;
-    });
-  }
-
-  @Override
-  public int updateUserAndReturnCount(final User user1, final List<User> others) {
-    return DBUtil.performBlocking(__db, false, true, (_connection) -> {
-      int _result = 0;
-      _result += __updateAdapterOfUser.handle(_connection, user1);
-      _result += __updateAdapterOfUser.handleMultiple(_connection, others);
-      return _result;
-    });
-  }
-
-  @Override
-  public int updateUserAndReturnCount(final User[] users) {
-    return DBUtil.performBlocking(__db, false, true, (_connection) -> {
-      int _result = 0;
-      _result += __updateAdapterOfUser.handleMultiple(_connection, users);
-      return _result;
-    });
-  }
-
-  @Override
-  public Integer updateUserAndReturnCountObject(final User user) {
-    return DBUtil.performBlocking(__db, false, true, (_connection) -> {
-      int _result = 0;
-      _result += __updateAdapterOfUser.handle(_connection, user);
-      return _result;
-    });
-  }
-
-  @Override
-  public Completable updateUserAndReturnCountCompletable(final User user) {
     return RxRoom.createCompletable(__db, false, true, (_connection) -> {
       __updateAdapterOfUser.handle(_connection, user);
       return Unit.INSTANCE;
@@ -384,33 +200,15 @@
       int _result = 0;
       _result += __updateAdapterOfUser.handle(_connection, user);
       return _result;
->>>>>>> 3d4510a6
     });
   }
 
   @Override
   public Maybe<Integer> updateUserAndReturnCountMaybe(final User user) {
-<<<<<<< HEAD
-    return Maybe.fromCallable(new Callable<Integer>() {
-      @Override
-      @Nullable
-      public Integer call() throws Exception {
-        int _total = 0;
-        __db.beginTransaction();
-        try {
-          _total += __updateCompatAdapterOfUser.handle(user);
-          __db.setTransactionSuccessful();
-          return _total;
-        } finally {
-          __db.endTransaction();
-        }
-      }
-=======
     return RxRoom.createMaybe(__db, false, true, (_connection) -> {
       int _result = 0;
       _result += __updateAdapterOfUser.handle(_connection, user);
       return _result;
->>>>>>> 3d4510a6
     });
   }
 
@@ -443,87 +241,6 @@
           _stmt.bindNull(_argIndex);
         } else {
           _stmt.bindText(_argIndex, uid);
-<<<<<<< HEAD
-        }
-        _stmt.step();
-        return null;
-      } finally {
-        _stmt.close();
-      }
-    });
-  }
-
-  @Override
-  public void ageUserAll() {
-    final String _sql = "UPDATE User SET ageColumn = ageColumn + 1";
-    DBUtil.performBlocking(__db, false, true, (_connection) -> {
-      final SQLiteStatement _stmt = _connection.prepare(_sql);
-      try {
-        _stmt.step();
-        return null;
-      } finally {
-        _stmt.close();
-      }
-    });
-  }
-
-  @Override
-  public Completable ageUserAllCompletable() {
-    return Completable.fromCallable(new Callable<Void>() {
-      @Override
-      @Nullable
-      public Void call() throws Exception {
-        final String _sql = "UPDATE User SET ageColumn = ageColumn + 1";
-        final SupportSQLiteStatement _stmt = __db.compileStatement(_sql);
-        __db.beginTransaction();
-        try {
-          _stmt.executeUpdateDelete();
-          __db.setTransactionSuccessful();
-          return null;
-        } finally {
-          __db.endTransaction();
-        }
-      }
-    });
-  }
-
-  @Override
-  public Single<Integer> ageUserAllSingle() {
-    return Single.fromCallable(new Callable<Integer>() {
-      @Override
-      @Nullable
-      public Integer call() throws Exception {
-        final String _sql = "UPDATE User SET ageColumn = ageColumn + 1";
-        final SupportSQLiteStatement _stmt = __db.compileStatement(_sql);
-        __db.beginTransaction();
-        try {
-          final Integer _result = _stmt.executeUpdateDelete();
-          __db.setTransactionSuccessful();
-          return _result;
-        } finally {
-          __db.endTransaction();
-        }
-      }
-    });
-  }
-
-  @Override
-  public Maybe<Integer> ageUserAllMaybe() {
-    return Maybe.fromCallable(new Callable<Integer>() {
-      @Override
-      @Nullable
-      public Integer call() throws Exception {
-        final String _sql = "UPDATE User SET ageColumn = ageColumn + 1";
-        final SupportSQLiteStatement _stmt = __db.compileStatement(_sql);
-        __db.beginTransaction();
-        try {
-          final Integer _result = _stmt.executeUpdateDelete();
-          __db.setTransactionSuccessful();
-          return _result;
-        } finally {
-          __db.endTransaction();
-        }
-=======
         }
         _stmt.step();
         return null;
@@ -585,7 +302,6 @@
         return SQLiteConnectionUtil.getTotalChangedRows(_connection);
       } finally {
         _stmt.close();
->>>>>>> 3d4510a6
       }
     });
   }
