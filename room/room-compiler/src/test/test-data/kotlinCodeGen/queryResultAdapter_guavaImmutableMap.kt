--- conflicted
+++ resolved
@@ -24,39 +24,6 @@
 
   public override fun getSongsWithArtist(): ImmutableMap<Song, Artist> {
     val _sql: String = "SELECT * FROM Song JOIN Artist ON Song.artistKey = Artist.artistId"
-<<<<<<< HEAD
-    val _statement: RoomSQLiteQuery = acquire(_sql, 0)
-    __db.assertNotSuspendingTransaction()
-    val _cursor: Cursor = query(__db, _statement, false, null)
-    try {
-      val _cursorIndexOfSongId: Int = getColumnIndexOrThrow(_cursor, "songId")
-      val _cursorIndexOfArtistKey: Int = getColumnIndexOrThrow(_cursor, "artistKey")
-      val _cursorIndexOfArtistId: Int = getColumnIndexOrThrow(_cursor, "artistId")
-      val _mapResult: MutableMap<Song, Artist> = LinkedHashMap<Song, Artist>()
-      while (_cursor.moveToNext()) {
-        val _key: Song
-        val _tmpSongId: String
-        _tmpSongId = _cursor.getString(_cursorIndexOfSongId)
-        val _tmpArtistKey: String
-        _tmpArtistKey = _cursor.getString(_cursorIndexOfArtistKey)
-        _key = Song(_tmpSongId,_tmpArtistKey)
-        if (_cursor.isNull(_cursorIndexOfArtistId)) {
-          error("The column(s) of the map value object of type 'Artist' are NULL but the map's value type argument expect it to be NON-NULL")
-        }
-        val _value: Artist
-        val _tmpArtistId: String
-        _tmpArtistId = _cursor.getString(_cursorIndexOfArtistId)
-        _value = Artist(_tmpArtistId)
-        if (!_mapResult.containsKey(_key)) {
-          _mapResult.put(_key, _value)
-        }
-      }
-      val _result: ImmutableMap<Song, Artist> = ImmutableMap.copyOf(_mapResult)
-      return _result
-    } finally {
-      _cursor.close()
-      _statement.release()
-=======
     return performBlocking(__db, true, false) { _connection ->
       val _stmt: SQLiteStatement = _connection.prepare(_sql)
       try {
@@ -87,7 +54,6 @@
       } finally {
         _stmt.close()
       }
->>>>>>> 3d4510a6
     }
   }
 
