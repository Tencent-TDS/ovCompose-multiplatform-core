--- conflicted
+++ resolved
@@ -7,11 +7,6 @@
 import androidx.sqlite.SQLiteStatement
 import io.reactivex.Completable
 import io.reactivex.Single
-<<<<<<< HEAD
-import java.lang.Void
-import java.util.concurrent.Callable
-=======
->>>>>>> 3d4510a6
 import javax.`annotation`.processing.Generated
 import kotlin.Int
 import kotlin.Long
@@ -27,177 +22,6 @@
 ) : MyDao {
   private val __db: RoomDatabase
 
-<<<<<<< HEAD
-  private val __insertionAdapterOfMyEntity: EntityInsertionAdapter<MyEntity>
-
-  private val __deleteCompatAdapterOfMyEntity: EntityDeletionOrUpdateAdapter<MyEntity>
-
-  private val __updateCompatAdapterOfMyEntity: EntityDeletionOrUpdateAdapter<MyEntity>
-
-  private val __upsertionAdapterOfMyEntity: EntityUpsertionAdapter<MyEntity>
-  init {
-    this.__db = __db
-    this.__insertionAdapterOfMyEntity = object : EntityInsertionAdapter<MyEntity>(__db) {
-      protected override fun createQuery(): String =
-          "INSERT OR ABORT INTO `MyEntity` (`pk`,`other`) VALUES (?,?)"
-
-      protected override fun bind(statement: SupportSQLiteStatement, entity: MyEntity) {
-        statement.bindLong(1, entity.pk.toLong())
-        statement.bindString(2, entity.other)
-      }
-    }
-    this.__deleteCompatAdapterOfMyEntity = object : EntityDeletionOrUpdateAdapter<MyEntity>(__db) {
-      protected override fun createQuery(): String = "DELETE FROM `MyEntity` WHERE `pk` = ?"
-
-      protected override fun bind(statement: SupportSQLiteStatement, entity: MyEntity) {
-        statement.bindLong(1, entity.pk.toLong())
-      }
-    }
-    this.__updateCompatAdapterOfMyEntity = object : EntityDeletionOrUpdateAdapter<MyEntity>(__db) {
-      protected override fun createQuery(): String =
-          "UPDATE OR ABORT `MyEntity` SET `pk` = ?,`other` = ? WHERE `pk` = ?"
-
-      protected override fun bind(statement: SupportSQLiteStatement, entity: MyEntity) {
-        statement.bindLong(1, entity.pk.toLong())
-        statement.bindString(2, entity.other)
-        statement.bindLong(3, entity.pk.toLong())
-      }
-    }
-    this.__upsertionAdapterOfMyEntity = EntityUpsertionAdapter<MyEntity>(object :
-        EntityInsertionAdapter<MyEntity>(__db) {
-      protected override fun createQuery(): String =
-          "INSERT INTO `MyEntity` (`pk`,`other`) VALUES (?,?)"
-
-      protected override fun bind(statement: SupportSQLiteStatement, entity: MyEntity) {
-        statement.bindLong(1, entity.pk.toLong())
-        statement.bindString(2, entity.other)
-      }
-    }, object : EntityDeletionOrUpdateAdapter<MyEntity>(__db) {
-      protected override fun createQuery(): String =
-          "UPDATE `MyEntity` SET `pk` = ?,`other` = ? WHERE `pk` = ?"
-
-      protected override fun bind(statement: SupportSQLiteStatement, entity: MyEntity) {
-        statement.bindLong(1, entity.pk.toLong())
-        statement.bindString(2, entity.other)
-        statement.bindLong(3, entity.pk.toLong())
-      }
-    })
-  }
-
-  public override fun insertSingle(vararg entities: MyEntity): Single<List<Long>> =
-      Single.fromCallable(object : Callable<List<Long>?> {
-    public override fun call(): List<Long>? {
-      __db.beginTransaction()
-      try {
-        val _result: List<Long>? = __insertionAdapterOfMyEntity.insertAndReturnIdsList(entities)
-        __db.setTransactionSuccessful()
-        return _result
-      } finally {
-        __db.endTransaction()
-      }
-    }
-  })
-
-  public override fun insertCompletable(vararg entities: MyEntity): Completable =
-      Completable.fromCallable(object : Callable<Void?> {
-    public override fun call(): Void? {
-      __db.beginTransaction()
-      try {
-        __insertionAdapterOfMyEntity.insert(entities)
-        __db.setTransactionSuccessful()
-        return null
-      } finally {
-        __db.endTransaction()
-      }
-    }
-  })
-
-  public override fun deleteSingle(entity: MyEntity): Single<Int> = Single.fromCallable(object :
-      Callable<Int?> {
-    public override fun call(): Int? {
-      var _total: Int = 0
-      __db.beginTransaction()
-      try {
-        _total += __deleteCompatAdapterOfMyEntity.handle(entity)
-        __db.setTransactionSuccessful()
-        return _total
-      } finally {
-        __db.endTransaction()
-      }
-    }
-  })
-
-  public override fun deleteCompletable(entity: MyEntity): Completable =
-      Completable.fromCallable(object : Callable<Void?> {
-    public override fun call(): Void? {
-      __db.beginTransaction()
-      try {
-        __deleteCompatAdapterOfMyEntity.handle(entity)
-        __db.setTransactionSuccessful()
-        return null
-      } finally {
-        __db.endTransaction()
-      }
-    }
-  })
-
-  public override fun updateSingle(entity: MyEntity): Single<Int> = Single.fromCallable(object :
-      Callable<Int?> {
-    public override fun call(): Int? {
-      var _total: Int = 0
-      __db.beginTransaction()
-      try {
-        _total += __updateCompatAdapterOfMyEntity.handle(entity)
-        __db.setTransactionSuccessful()
-        return _total
-      } finally {
-        __db.endTransaction()
-      }
-    }
-  })
-
-  public override fun updateCompletable(entity: MyEntity): Completable =
-      Completable.fromCallable(object : Callable<Void?> {
-    public override fun call(): Void? {
-      __db.beginTransaction()
-      try {
-        __updateCompatAdapterOfMyEntity.handle(entity)
-        __db.setTransactionSuccessful()
-        return null
-      } finally {
-        __db.endTransaction()
-      }
-    }
-  })
-
-  public override fun upsertSingle(vararg entities: MyEntity): Single<List<Long>> =
-      Single.fromCallable(object : Callable<List<Long>?> {
-    public override fun call(): List<Long>? {
-      __db.beginTransaction()
-      try {
-        val _result: List<Long>? = __upsertionAdapterOfMyEntity.upsertAndReturnIdsList(entities)
-        __db.setTransactionSuccessful()
-        return _result
-      } finally {
-        __db.endTransaction()
-      }
-    }
-  })
-
-  public override fun upsertCompletable(vararg entities: MyEntity): Completable =
-      Completable.fromCallable(object : Callable<Void?> {
-    public override fun call(): Void? {
-      __db.beginTransaction()
-      try {
-        __upsertionAdapterOfMyEntity.upsert(entities)
-        __db.setTransactionSuccessful()
-        return null
-      } finally {
-        __db.endTransaction()
-      }
-    }
-  })
-=======
   private val __insertAdapterOfMyEntity: EntityInsertAdapter<MyEntity>
 
   private val __deleteAdapterOfMyEntity: EntityDeleteOrUpdateAdapter<MyEntity>
@@ -301,7 +125,6 @@
       createCompletable(__db, false, true) { _connection ->
     __upsertAdapterOfMyEntity.upsert(_connection, entities)
   }
->>>>>>> 3d4510a6
 
   public companion object {
     public fun getRequiredConverters(): List<KClass<*>> = emptyList()
