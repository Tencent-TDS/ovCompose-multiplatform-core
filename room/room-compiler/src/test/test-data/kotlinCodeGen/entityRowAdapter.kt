--- conflicted
+++ resolved
@@ -1,15 +1,7 @@
-<<<<<<< HEAD
-import android.database.Cursor
-=======
->>>>>>> 3d4510a6
 import androidx.room.EntityInsertAdapter
 import androidx.room.RoomDatabase
 import androidx.room.util.getColumnIndex
 import androidx.room.util.performBlocking
-<<<<<<< HEAD
-import androidx.room.util.query
-=======
->>>>>>> 3d4510a6
 import androidx.sqlite.SQLiteStatement
 import javax.`annotation`.processing.Generated
 import kotlin.Boolean
@@ -43,65 +35,6 @@
         val _tmpValueNullableString: String? = entity.valueNullableString
         if (_tmpValueNullableString == null) {
           statement.bindNull(4)
-<<<<<<< HEAD
-        } else {
-          statement.bindText(4, _tmpValueNullableString)
-        }
-        statement.bindLong(5, entity.variablePrimitive)
-        val _tmpVariableNullableBoolean: Boolean? = entity.variableNullableBoolean
-        val _tmp_1: Int? = _tmpVariableNullableBoolean?.let { if (it) 1 else 0 }
-        if (_tmp_1 == null) {
-          statement.bindNull(6)
-        } else {
-          statement.bindLong(6, _tmp_1.toLong())
-        }
-        statement.bindText(7, entity.variableString)
-        val _tmpVariableNullableString: String? = entity.variableNullableString
-        if (_tmpVariableNullableString == null) {
-          statement.bindNull(8)
-        } else {
-          statement.bindText(8, _tmpVariableNullableString)
-        }
-      }
-    }
-  }
-
-  public override fun addEntity(item: MyEntity): Unit = performBlocking(__db, false, true) {
-      _connection ->
-    __insertAdapterOfMyEntity.insert(_connection, item)
-  }
-
-  public override fun getEntity(): MyEntity {
-    val _sql: String = "SELECT * FROM MyEntity"
-    val _statement: RoomSQLiteQuery = acquire(_sql, 0)
-    __db.assertNotSuspendingTransaction()
-    val _cursor: Cursor = query(__db, _statement, false, null)
-    try {
-      val _result: MyEntity
-      if (_cursor.moveToFirst()) {
-        _result = __entityCursorConverter_MyEntity(_cursor)
-      } else {
-        error("The query result was empty, but expected a single row to return a NON-NULL object of type <MyEntity>.")
-      }
-      return _result
-    } finally {
-      _cursor.close()
-      _statement.release()
-    }
-  }
-
-  private fun __entityCursorConverter_MyEntity(cursor: Cursor): MyEntity {
-    val _entity: MyEntity
-    val _cursorIndexOfValuePrimitive: Int = getColumnIndex(cursor, "valuePrimitive")
-    val _cursorIndexOfValueBoolean: Int = getColumnIndex(cursor, "valueBoolean")
-    val _cursorIndexOfValueString: Int = getColumnIndex(cursor, "valueString")
-    val _cursorIndexOfValueNullableString: Int = getColumnIndex(cursor, "valueNullableString")
-    val _cursorIndexOfVariablePrimitive: Int = getColumnIndex(cursor, "variablePrimitive")
-    val _cursorIndexOfVariableNullableBoolean: Int = getColumnIndex(cursor,
-        "variableNullableBoolean")
-    val _cursorIndexOfVariableString: Int = getColumnIndex(cursor, "variableString")
-    val _cursorIndexOfVariableNullableString: Int = getColumnIndex(cursor, "variableNullableString")
-=======
         } else {
           statement.bindText(4, _tmpValueNullableString)
         }
@@ -159,68 +92,38 @@
     val _cursorIndexOfVariableString: Int = getColumnIndex(statement, "variableString")
     val _cursorIndexOfVariableNullableString: Int = getColumnIndex(statement,
         "variableNullableString")
->>>>>>> 3d4510a6
     val _tmpValuePrimitive: Long
     if (_cursorIndexOfValuePrimitive == -1) {
       _tmpValuePrimitive = 0
     } else {
-<<<<<<< HEAD
-      _tmpValuePrimitive = cursor.getLong(_cursorIndexOfValuePrimitive)
-=======
       _tmpValuePrimitive = statement.getLong(_cursorIndexOfValuePrimitive)
->>>>>>> 3d4510a6
     }
     val _tmpValueBoolean: Boolean
     if (_cursorIndexOfValueBoolean == -1) {
       _tmpValueBoolean = false
     } else {
       val _tmp: Int
-<<<<<<< HEAD
-      _tmp = cursor.getInt(_cursorIndexOfValueBoolean)
-=======
       _tmp = statement.getLong(_cursorIndexOfValueBoolean).toInt()
->>>>>>> 3d4510a6
       _tmpValueBoolean = _tmp != 0
     }
     val _tmpValueString: String
     if (_cursorIndexOfValueString == -1) {
       error("Missing value for a NON-NULL column 'valueString', found NULL value instead.")
     } else {
-<<<<<<< HEAD
-      _tmpValueString = cursor.getString(_cursorIndexOfValueString)
-=======
       _tmpValueString = statement.getText(_cursorIndexOfValueString)
->>>>>>> 3d4510a6
     }
     val _tmpValueNullableString: String?
     if (_cursorIndexOfValueNullableString == -1) {
       _tmpValueNullableString = null
     } else {
-<<<<<<< HEAD
-      if (cursor.isNull(_cursorIndexOfValueNullableString)) {
-        _tmpValueNullableString = null
-      } else {
-        _tmpValueNullableString = cursor.getString(_cursorIndexOfValueNullableString)
-=======
       if (statement.isNull(_cursorIndexOfValueNullableString)) {
         _tmpValueNullableString = null
       } else {
         _tmpValueNullableString = statement.getText(_cursorIndexOfValueNullableString)
->>>>>>> 3d4510a6
       }
     }
     _entity = MyEntity(_tmpValuePrimitive,_tmpValueBoolean,_tmpValueString,_tmpValueNullableString)
     if (_cursorIndexOfVariablePrimitive != -1) {
-<<<<<<< HEAD
-      _entity.variablePrimitive = cursor.getLong(_cursorIndexOfVariablePrimitive)
-    }
-    if (_cursorIndexOfVariableNullableBoolean != -1) {
-      val _tmp_1: Int?
-      if (cursor.isNull(_cursorIndexOfVariableNullableBoolean)) {
-        _tmp_1 = null
-      } else {
-        _tmp_1 = cursor.getInt(_cursorIndexOfVariableNullableBoolean)
-=======
       _entity.variablePrimitive = statement.getLong(_cursorIndexOfVariablePrimitive)
     }
     if (_cursorIndexOfVariableNullableBoolean != -1) {
@@ -229,20 +132,10 @@
         _tmp_1 = null
       } else {
         _tmp_1 = statement.getLong(_cursorIndexOfVariableNullableBoolean).toInt()
->>>>>>> 3d4510a6
       }
       _entity.variableNullableBoolean = _tmp_1?.let { it != 0 }
     }
     if (_cursorIndexOfVariableString != -1) {
-<<<<<<< HEAD
-      _entity.variableString = cursor.getString(_cursorIndexOfVariableString)
-    }
-    if (_cursorIndexOfVariableNullableString != -1) {
-      if (cursor.isNull(_cursorIndexOfVariableNullableString)) {
-        _entity.variableNullableString = null
-      } else {
-        _entity.variableNullableString = cursor.getString(_cursorIndexOfVariableNullableString)
-=======
       _entity.variableString = statement.getText(_cursorIndexOfVariableString)
     }
     if (_cursorIndexOfVariableNullableString != -1) {
@@ -250,7 +143,6 @@
         _entity.variableNullableString = null
       } else {
         _entity.variableNullableString = statement.getText(_cursorIndexOfVariableNullableString)
->>>>>>> 3d4510a6
       }
     }
     return _entity
