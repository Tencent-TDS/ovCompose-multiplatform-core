import androidx.room.RoomDatabase
import androidx.room.util.getColumnIndexOrThrow
import androidx.room.util.performBlocking
import androidx.sqlite.SQLiteStatement
import com.google.common.collect.ImmutableList
import javax.`annotation`.processing.Generated
import kotlin.Int
import kotlin.String
import kotlin.Suppress
import kotlin.collections.List
import kotlin.reflect.KClass

@Generated(value = ["androidx.room.RoomProcessor"])
@Suppress(names = ["UNCHECKED_CAST", "DEPRECATION", "REDUNDANT_PROJECTION", "REMOVAL"])
public class MyDao_Impl(
  __db: RoomDatabase,
) : MyDao {
  private val __db: RoomDatabase
  init {
    this.__db = __db
  }

  public override fun queryOfList(): ImmutableList<MyEntity> {
    val _sql: String = "SELECT * FROM MyEntity"
<<<<<<< HEAD
    val _statement: RoomSQLiteQuery = acquire(_sql, 0)
    __db.assertNotSuspendingTransaction()
    val _cursor: Cursor = query(__db, _statement, false, null)
    try {
      val _cursorIndexOfPk: Int = getColumnIndexOrThrow(_cursor, "pk")
      val _cursorIndexOfOther: Int = getColumnIndexOrThrow(_cursor, "other")
      val _immutableListBuilder: ImmutableList.Builder<MyEntity> = ImmutableList.builder()
      while (_cursor.moveToNext()) {
        val _item: MyEntity
        val _tmpPk: Int
        _tmpPk = _cursor.getInt(_cursorIndexOfPk)
        val _tmpOther: String
        _tmpOther = _cursor.getString(_cursorIndexOfOther)
        _item = MyEntity(_tmpPk,_tmpOther)
        _immutableListBuilder.add(_item)
      }
      val _result: ImmutableList<MyEntity> = _immutableListBuilder.build()
      return _result
    } finally {
      _cursor.close()
      _statement.release()
=======
    return performBlocking(__db, true, false) { _connection ->
      val _stmt: SQLiteStatement = _connection.prepare(_sql)
      try {
        val _cursorIndexOfPk: Int = getColumnIndexOrThrow(_stmt, "pk")
        val _cursorIndexOfOther: Int = getColumnIndexOrThrow(_stmt, "other")
        val _immutableListBuilder: ImmutableList.Builder<MyEntity> = ImmutableList.builder()
        while (_stmt.step()) {
          val _item: MyEntity
          val _tmpPk: Int
          _tmpPk = _stmt.getLong(_cursorIndexOfPk).toInt()
          val _tmpOther: String
          _tmpOther = _stmt.getText(_cursorIndexOfOther)
          _item = MyEntity(_tmpPk,_tmpOther)
          _immutableListBuilder.add(_item)
        }
        val _result: ImmutableList<MyEntity> = _immutableListBuilder.build()
        _result
      } finally {
        _stmt.close()
      }
>>>>>>> 3d4510a6
    }
  }

  public companion object {
    public fun getRequiredConverters(): List<KClass<*>> = emptyList()
  }
}<|MERGE_RESOLUTION|>--- conflicted
+++ resolved
@@ -22,29 +22,6 @@
 
   public override fun queryOfList(): ImmutableList<MyEntity> {
     val _sql: String = "SELECT * FROM MyEntity"
-<<<<<<< HEAD
-    val _statement: RoomSQLiteQuery = acquire(_sql, 0)
-    __db.assertNotSuspendingTransaction()
-    val _cursor: Cursor = query(__db, _statement, false, null)
-    try {
-      val _cursorIndexOfPk: Int = getColumnIndexOrThrow(_cursor, "pk")
-      val _cursorIndexOfOther: Int = getColumnIndexOrThrow(_cursor, "other")
-      val _immutableListBuilder: ImmutableList.Builder<MyEntity> = ImmutableList.builder()
-      while (_cursor.moveToNext()) {
-        val _item: MyEntity
-        val _tmpPk: Int
-        _tmpPk = _cursor.getInt(_cursorIndexOfPk)
-        val _tmpOther: String
-        _tmpOther = _cursor.getString(_cursorIndexOfOther)
-        _item = MyEntity(_tmpPk,_tmpOther)
-        _immutableListBuilder.add(_item)
-      }
-      val _result: ImmutableList<MyEntity> = _immutableListBuilder.build()
-      return _result
-    } finally {
-      _cursor.close()
-      _statement.release()
-=======
     return performBlocking(__db, true, false) { _connection ->
       val _stmt: SQLiteStatement = _connection.prepare(_sql)
       try {
@@ -65,7 +42,6 @@
       } finally {
         _stmt.close()
       }
->>>>>>> 3d4510a6
     }
   }
 
