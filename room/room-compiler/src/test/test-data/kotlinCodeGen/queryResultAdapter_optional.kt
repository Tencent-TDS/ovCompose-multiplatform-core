import androidx.room.RoomDatabase
import androidx.room.util.getColumnIndexOrThrow
<<<<<<< HEAD
import androidx.room.util.query
=======
import androidx.room.util.performBlocking
import androidx.sqlite.SQLiteStatement
>>>>>>> 3d4510a6
import java.util.Optional
import javax.`annotation`.processing.Generated
import kotlin.Int
import kotlin.String
import kotlin.Suppress
import kotlin.collections.List
import kotlin.reflect.KClass

@Generated(value = ["androidx.room.RoomProcessor"])
@Suppress(names = ["UNCHECKED_CAST", "DEPRECATION", "REDUNDANT_PROJECTION", "REMOVAL"])
public class MyDao_Impl(
  __db: RoomDatabase,
) : MyDao {
  private val __db: RoomDatabase
  init {
    this.__db = __db
  }

  public override fun queryOfOptional(): Optional<MyEntity> {
    val _sql: String = "SELECT * FROM MyEntity"
<<<<<<< HEAD
    val _statement: RoomSQLiteQuery = acquire(_sql, 0)
    __db.assertNotSuspendingTransaction()
    val _cursor: Cursor = query(__db, _statement, false, null)
    try {
      val _cursorIndexOfPk: Int = getColumnIndexOrThrow(_cursor, "pk")
      val _cursorIndexOfOther: Int = getColumnIndexOrThrow(_cursor, "other")
      val _value: MyEntity?
      if (_cursor.moveToFirst()) {
        val _tmpPk: Int
        _tmpPk = _cursor.getInt(_cursorIndexOfPk)
        val _tmpOther: String
        _tmpOther = _cursor.getString(_cursorIndexOfOther)
        _value = MyEntity(_tmpPk,_tmpOther)
      } else {
        _value = null
      }
      val _result: Optional<MyEntity> = Optional.ofNullable(_value)
      return _result
    } finally {
      _cursor.close()
      _statement.release()
=======
    return performBlocking(__db, true, false) { _connection ->
      val _stmt: SQLiteStatement = _connection.prepare(_sql)
      try {
        val _cursorIndexOfPk: Int = getColumnIndexOrThrow(_stmt, "pk")
        val _cursorIndexOfOther: Int = getColumnIndexOrThrow(_stmt, "other")
        val _value: MyEntity?
        if (_stmt.step()) {
          val _tmpPk: Int
          _tmpPk = _stmt.getLong(_cursorIndexOfPk).toInt()
          val _tmpOther: String
          _tmpOther = _stmt.getText(_cursorIndexOfOther)
          _value = MyEntity(_tmpPk,_tmpOther)
        } else {
          _value = null
        }
        val _result: Optional<MyEntity> = Optional.ofNullable(_value)
        _result
      } finally {
        _stmt.close()
      }
>>>>>>> 3d4510a6
    }
  }

  public companion object {
    public fun getRequiredConverters(): List<KClass<*>> = emptyList()
  }
}<|MERGE_RESOLUTION|>--- conflicted
+++ resolved
@@ -1,11 +1,7 @@
 import androidx.room.RoomDatabase
 import androidx.room.util.getColumnIndexOrThrow
-<<<<<<< HEAD
-import androidx.room.util.query
-=======
 import androidx.room.util.performBlocking
 import androidx.sqlite.SQLiteStatement
->>>>>>> 3d4510a6
 import java.util.Optional
 import javax.`annotation`.processing.Generated
 import kotlin.Int
@@ -26,29 +22,6 @@
 
   public override fun queryOfOptional(): Optional<MyEntity> {
     val _sql: String = "SELECT * FROM MyEntity"
-<<<<<<< HEAD
-    val _statement: RoomSQLiteQuery = acquire(_sql, 0)
-    __db.assertNotSuspendingTransaction()
-    val _cursor: Cursor = query(__db, _statement, false, null)
-    try {
-      val _cursorIndexOfPk: Int = getColumnIndexOrThrow(_cursor, "pk")
-      val _cursorIndexOfOther: Int = getColumnIndexOrThrow(_cursor, "other")
-      val _value: MyEntity?
-      if (_cursor.moveToFirst()) {
-        val _tmpPk: Int
-        _tmpPk = _cursor.getInt(_cursorIndexOfPk)
-        val _tmpOther: String
-        _tmpOther = _cursor.getString(_cursorIndexOfOther)
-        _value = MyEntity(_tmpPk,_tmpOther)
-      } else {
-        _value = null
-      }
-      val _result: Optional<MyEntity> = Optional.ofNullable(_value)
-      return _result
-    } finally {
-      _cursor.close()
-      _statement.release()
-=======
     return performBlocking(__db, true, false) { _connection ->
       val _stmt: SQLiteStatement = _connection.prepare(_sql)
       try {
@@ -69,7 +42,6 @@
       } finally {
         _stmt.close()
       }
->>>>>>> 3d4510a6
     }
   }
 
