--- conflicted
+++ resolved
@@ -5,19 +5,11 @@
 import androidx.room.rxjava3.createSingle
 import androidx.room.util.appendPlaceholders
 import androidx.room.util.getColumnIndexOrThrow
-<<<<<<< HEAD
-import androidx.room.util.query
-=======
 import androidx.sqlite.SQLiteStatement
->>>>>>> 3d4510a6
 import io.reactivex.rxjava3.core.Flowable
 import io.reactivex.rxjava3.core.Maybe
 import io.reactivex.rxjava3.core.Observable
 import io.reactivex.rxjava3.core.Single
-<<<<<<< HEAD
-import java.util.concurrent.Callable
-=======
->>>>>>> 3d4510a6
 import javax.`annotation`.processing.Generated
 import kotlin.Int
 import kotlin.String
@@ -43,94 +35,6 @@
     appendPlaceholders(_stringBuilder, _inputSize)
     _stringBuilder.append(")")
     val _sql: String = _stringBuilder.toString()
-<<<<<<< HEAD
-    val _argCount: Int = 0 + _inputSize
-    val _statement: RoomSQLiteQuery = acquire(_sql, _argCount)
-    var _argIndex: Int = 1
-    for (_item: String? in arg) {
-      if (_item == null) {
-        _statement.bindNull(_argIndex)
-      } else {
-        _statement.bindString(_argIndex, _item)
-      }
-      _argIndex++
-    }
-    return RxRoom.createFlowable(__db, false, arrayOf("MyEntity"), object : Callable<MyEntity> {
-      public override fun call(): MyEntity {
-        val _cursor: Cursor = query(__db, _statement, false, null)
-        try {
-          val _cursorIndexOfPk: Int = getColumnIndexOrThrow(_cursor, "pk")
-          val _cursorIndexOfOther: Int = getColumnIndexOrThrow(_cursor, "other")
-          val _result: MyEntity
-          if (_cursor.moveToFirst()) {
-            val _tmpPk: Int
-            _tmpPk = _cursor.getInt(_cursorIndexOfPk)
-            val _tmpOther: String
-            _tmpOther = _cursor.getString(_cursorIndexOfOther)
-            _result = MyEntity(_tmpPk,_tmpOther)
-          } else {
-            error("The query result was empty, but expected a single row to return a NON-NULL object of type <MyEntity>.")
-          }
-          return _result
-        } finally {
-          _cursor.close()
-        }
-      }
-
-      protected fun finalize() {
-        _statement.release()
-      }
-    })
-  }
-
-  public override fun getObservable(vararg arg: String?): Observable<MyEntity> {
-    val _stringBuilder: StringBuilder = StringBuilder()
-    _stringBuilder.append("SELECT * FROM MyEntity WHERE pk IN (")
-    val _inputSize: Int = arg.size
-    appendPlaceholders(_stringBuilder, _inputSize)
-    _stringBuilder.append(")")
-    val _sql: String = _stringBuilder.toString()
-    val _argCount: Int = 0 + _inputSize
-    val _statement: RoomSQLiteQuery = acquire(_sql, _argCount)
-    var _argIndex: Int = 1
-    for (_item: String? in arg) {
-      if (_item == null) {
-        _statement.bindNull(_argIndex)
-      } else {
-        _statement.bindString(_argIndex, _item)
-      }
-      _argIndex++
-    }
-    return RxRoom.createObservable(__db, false, arrayOf("MyEntity"), object : Callable<MyEntity> {
-      public override fun call(): MyEntity {
-        val _cursor: Cursor = query(__db, _statement, false, null)
-        try {
-          val _cursorIndexOfPk: Int = getColumnIndexOrThrow(_cursor, "pk")
-          val _cursorIndexOfOther: Int = getColumnIndexOrThrow(_cursor, "other")
-          val _result: MyEntity
-          if (_cursor.moveToFirst()) {
-            val _tmpPk: Int
-            _tmpPk = _cursor.getInt(_cursorIndexOfPk)
-            val _tmpOther: String
-            _tmpOther = _cursor.getString(_cursorIndexOfOther)
-            _result = MyEntity(_tmpPk,_tmpOther)
-          } else {
-            error("The query result was empty, but expected a single row to return a NON-NULL object of type <MyEntity>.")
-          }
-          return _result
-        } finally {
-          _cursor.close()
-        }
-      }
-
-      protected fun finalize() {
-        _statement.release()
-      }
-    })
-  }
-
-  public override fun getSingle(vararg arg: String?): Single<MyEntity> {
-=======
     return createFlowable(__db, false, arrayOf("MyEntity")) { _connection ->
       val _stmt: SQLiteStatement = _connection.prepare(_sql)
       try {
@@ -163,104 +67,12 @@
   }
 
   public override fun getObservable(vararg arg: String?): Observable<MyEntity> {
->>>>>>> 3d4510a6
     val _stringBuilder: StringBuilder = StringBuilder()
     _stringBuilder.append("SELECT * FROM MyEntity WHERE pk IN (")
     val _inputSize: Int = arg.size
     appendPlaceholders(_stringBuilder, _inputSize)
     _stringBuilder.append(")")
     val _sql: String = _stringBuilder.toString()
-<<<<<<< HEAD
-    val _argCount: Int = 0 + _inputSize
-    val _statement: RoomSQLiteQuery = acquire(_sql, _argCount)
-    var _argIndex: Int = 1
-    for (_item: String? in arg) {
-      if (_item == null) {
-        _statement.bindNull(_argIndex)
-      } else {
-        _statement.bindString(_argIndex, _item)
-      }
-      _argIndex++
-    }
-    return RxRoom.createSingle(object : Callable<MyEntity?> {
-      public override fun call(): MyEntity? {
-        val _cursor: Cursor = query(__db, _statement, false, null)
-        try {
-          val _cursorIndexOfPk: Int = getColumnIndexOrThrow(_cursor, "pk")
-          val _cursorIndexOfOther: Int = getColumnIndexOrThrow(_cursor, "other")
-          val _result: MyEntity?
-          if (_cursor.moveToFirst()) {
-            val _tmpPk: Int
-            _tmpPk = _cursor.getInt(_cursorIndexOfPk)
-            val _tmpOther: String
-            _tmpOther = _cursor.getString(_cursorIndexOfOther)
-            _result = MyEntity(_tmpPk,_tmpOther)
-          } else {
-            _result = null
-          }
-          if (_result == null) {
-            throw EmptyResultSetException("Query returned empty result set: " + _statement.sql)
-          }
-          return _result
-        } finally {
-          _cursor.close()
-        }
-      }
-
-      protected fun finalize() {
-        _statement.release()
-      }
-    })
-  }
-
-  public override fun getMaybe(vararg arg: String?): Maybe<MyEntity> {
-    val _stringBuilder: StringBuilder = StringBuilder()
-    _stringBuilder.append("SELECT * FROM MyEntity WHERE pk IN (")
-    val _inputSize: Int = arg.size
-    appendPlaceholders(_stringBuilder, _inputSize)
-    _stringBuilder.append(")")
-    val _sql: String = _stringBuilder.toString()
-    val _argCount: Int = 0 + _inputSize
-    val _statement: RoomSQLiteQuery = acquire(_sql, _argCount)
-    var _argIndex: Int = 1
-    for (_item: String? in arg) {
-      if (_item == null) {
-        _statement.bindNull(_argIndex)
-      } else {
-        _statement.bindString(_argIndex, _item)
-      }
-      _argIndex++
-    }
-    return Maybe.fromCallable(object : Callable<MyEntity?> {
-      public override fun call(): MyEntity? {
-        val _cursor: Cursor = query(__db, _statement, false, null)
-        try {
-          val _cursorIndexOfPk: Int = getColumnIndexOrThrow(_cursor, "pk")
-          val _cursorIndexOfOther: Int = getColumnIndexOrThrow(_cursor, "other")
-          val _result: MyEntity?
-          if (_cursor.moveToFirst()) {
-            val _tmpPk: Int
-            _tmpPk = _cursor.getInt(_cursorIndexOfPk)
-            val _tmpOther: String
-            _tmpOther = _cursor.getString(_cursorIndexOfOther)
-            _result = MyEntity(_tmpPk,_tmpOther)
-          } else {
-            _result = null
-          }
-          return _result
-        } finally {
-          _cursor.close()
-        }
-      }
-
-      protected fun finalize() {
-        _statement.release()
-      }
-    })
-  }
-
-  public override fun getFlowableNullable(vararg arg: String?): Flowable<MyEntity?> {
-=======
     return createObservable(__db, false, arrayOf("MyEntity")) { _connection ->
       val _stmt: SQLiteStatement = _connection.prepare(_sql)
       try {
@@ -293,101 +105,12 @@
   }
 
   public override fun getSingle(vararg arg: String?): Single<MyEntity> {
->>>>>>> 3d4510a6
     val _stringBuilder: StringBuilder = StringBuilder()
     _stringBuilder.append("SELECT * FROM MyEntity WHERE pk IN (")
     val _inputSize: Int = arg.size
     appendPlaceholders(_stringBuilder, _inputSize)
     _stringBuilder.append(")")
     val _sql: String = _stringBuilder.toString()
-<<<<<<< HEAD
-    val _argCount: Int = 0 + _inputSize
-    val _statement: RoomSQLiteQuery = acquire(_sql, _argCount)
-    var _argIndex: Int = 1
-    for (_item: String? in arg) {
-      if (_item == null) {
-        _statement.bindNull(_argIndex)
-      } else {
-        _statement.bindString(_argIndex, _item)
-      }
-      _argIndex++
-    }
-    return RxRoom.createFlowable(__db, false, arrayOf("MyEntity"), object : Callable<MyEntity?> {
-      public override fun call(): MyEntity? {
-        val _cursor: Cursor = query(__db, _statement, false, null)
-        try {
-          val _cursorIndexOfPk: Int = getColumnIndexOrThrow(_cursor, "pk")
-          val _cursorIndexOfOther: Int = getColumnIndexOrThrow(_cursor, "other")
-          val _result: MyEntity?
-          if (_cursor.moveToFirst()) {
-            val _tmpPk: Int
-            _tmpPk = _cursor.getInt(_cursorIndexOfPk)
-            val _tmpOther: String
-            _tmpOther = _cursor.getString(_cursorIndexOfOther)
-            _result = MyEntity(_tmpPk,_tmpOther)
-          } else {
-            _result = null
-          }
-          return _result
-        } finally {
-          _cursor.close()
-        }
-      }
-
-      protected fun finalize() {
-        _statement.release()
-      }
-    })
-  }
-
-  public override fun getObservableNullable(vararg arg: String?): Observable<MyEntity?> {
-    val _stringBuilder: StringBuilder = StringBuilder()
-    _stringBuilder.append("SELECT * FROM MyEntity WHERE pk IN (")
-    val _inputSize: Int = arg.size
-    appendPlaceholders(_stringBuilder, _inputSize)
-    _stringBuilder.append(")")
-    val _sql: String = _stringBuilder.toString()
-    val _argCount: Int = 0 + _inputSize
-    val _statement: RoomSQLiteQuery = acquire(_sql, _argCount)
-    var _argIndex: Int = 1
-    for (_item: String? in arg) {
-      if (_item == null) {
-        _statement.bindNull(_argIndex)
-      } else {
-        _statement.bindString(_argIndex, _item)
-      }
-      _argIndex++
-    }
-    return RxRoom.createObservable(__db, false, arrayOf("MyEntity"), object : Callable<MyEntity?> {
-      public override fun call(): MyEntity? {
-        val _cursor: Cursor = query(__db, _statement, false, null)
-        try {
-          val _cursorIndexOfPk: Int = getColumnIndexOrThrow(_cursor, "pk")
-          val _cursorIndexOfOther: Int = getColumnIndexOrThrow(_cursor, "other")
-          val _result: MyEntity?
-          if (_cursor.moveToFirst()) {
-            val _tmpPk: Int
-            _tmpPk = _cursor.getInt(_cursorIndexOfPk)
-            val _tmpOther: String
-            _tmpOther = _cursor.getString(_cursorIndexOfOther)
-            _result = MyEntity(_tmpPk,_tmpOther)
-          } else {
-            _result = null
-          }
-          return _result
-        } finally {
-          _cursor.close()
-        }
-      }
-
-      protected fun finalize() {
-        _statement.release()
-      }
-    })
-  }
-
-  public override fun getSingleNullable(vararg arg: String?): Single<MyEntity?> {
-=======
     return createSingle(__db, true, false) { _connection ->
       val _stmt: SQLiteStatement = _connection.prepare(_sql)
       try {
@@ -420,101 +143,12 @@
   }
 
   public override fun getMaybe(vararg arg: String?): Maybe<MyEntity> {
->>>>>>> 3d4510a6
     val _stringBuilder: StringBuilder = StringBuilder()
     _stringBuilder.append("SELECT * FROM MyEntity WHERE pk IN (")
     val _inputSize: Int = arg.size
     appendPlaceholders(_stringBuilder, _inputSize)
     _stringBuilder.append(")")
     val _sql: String = _stringBuilder.toString()
-<<<<<<< HEAD
-    val _argCount: Int = 0 + _inputSize
-    val _statement: RoomSQLiteQuery = acquire(_sql, _argCount)
-    var _argIndex: Int = 1
-    for (_item: String? in arg) {
-      if (_item == null) {
-        _statement.bindNull(_argIndex)
-      } else {
-        _statement.bindString(_argIndex, _item)
-      }
-      _argIndex++
-    }
-    return RxRoom.createSingle(object : Callable<MyEntity?> {
-      public override fun call(): MyEntity? {
-        val _cursor: Cursor = query(__db, _statement, false, null)
-        try {
-          val _cursorIndexOfPk: Int = getColumnIndexOrThrow(_cursor, "pk")
-          val _cursorIndexOfOther: Int = getColumnIndexOrThrow(_cursor, "other")
-          val _result: MyEntity?
-          if (_cursor.moveToFirst()) {
-            val _tmpPk: Int
-            _tmpPk = _cursor.getInt(_cursorIndexOfPk)
-            val _tmpOther: String
-            _tmpOther = _cursor.getString(_cursorIndexOfOther)
-            _result = MyEntity(_tmpPk,_tmpOther)
-          } else {
-            _result = null
-          }
-          if (_result == null) {
-            throw EmptyResultSetException("Query returned empty result set: " + _statement.sql)
-          }
-          return _result
-        } finally {
-          _cursor.close()
-        }
-      }
-
-      protected fun finalize() {
-        _statement.release()
-      }
-    })
-  }
-
-  public override fun getMaybeNullable(vararg arg: String?): Maybe<MyEntity?> {
-    val _stringBuilder: StringBuilder = StringBuilder()
-    _stringBuilder.append("SELECT * FROM MyEntity WHERE pk IN (")
-    val _inputSize: Int = arg.size
-    appendPlaceholders(_stringBuilder, _inputSize)
-    _stringBuilder.append(")")
-    val _sql: String = _stringBuilder.toString()
-    val _argCount: Int = 0 + _inputSize
-    val _statement: RoomSQLiteQuery = acquire(_sql, _argCount)
-    var _argIndex: Int = 1
-    for (_item: String? in arg) {
-      if (_item == null) {
-        _statement.bindNull(_argIndex)
-      } else {
-        _statement.bindString(_argIndex, _item)
-      }
-      _argIndex++
-    }
-    return Maybe.fromCallable(object : Callable<MyEntity?> {
-      public override fun call(): MyEntity? {
-        val _cursor: Cursor = query(__db, _statement, false, null)
-        try {
-          val _cursorIndexOfPk: Int = getColumnIndexOrThrow(_cursor, "pk")
-          val _cursorIndexOfOther: Int = getColumnIndexOrThrow(_cursor, "other")
-          val _result: MyEntity?
-          if (_cursor.moveToFirst()) {
-            val _tmpPk: Int
-            _tmpPk = _cursor.getInt(_cursorIndexOfPk)
-            val _tmpOther: String
-            _tmpOther = _cursor.getString(_cursorIndexOfOther)
-            _result = MyEntity(_tmpPk,_tmpOther)
-          } else {
-            _result = null
-          }
-          return _result
-        } finally {
-          _cursor.close()
-        }
-      }
-
-      protected fun finalize() {
-        _statement.release()
-      }
-    })
-=======
     return createMaybe(__db, true, false) { _connection ->
       val _stmt: SQLiteStatement = _connection.prepare(_sql)
       try {
@@ -544,7 +178,6 @@
         _stmt.close()
       }
     }
->>>>>>> 3d4510a6
   }
 
   public companion object {
