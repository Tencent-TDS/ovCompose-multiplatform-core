--- conflicted
+++ resolved
@@ -5,17 +5,10 @@
 import androidx.room.guava.createListenableFuture
 import androidx.room.util.appendPlaceholders
 import androidx.room.util.getColumnIndexOrThrow
-<<<<<<< HEAD
-import androidx.room.util.query
-import androidx.sqlite.db.SupportSQLiteStatement
-import com.google.common.util.concurrent.ListenableFuture
-import java.util.concurrent.Callable
-=======
 import androidx.room.util.getLastInsertedRowId
 import androidx.sqlite.SQLiteStatement
 import com.google.common.util.concurrent.ListenableFuture
 import java.lang.Void
->>>>>>> 3d4510a6
 import javax.`annotation`.processing.Generated
 import kotlin.Int
 import kotlin.Long
@@ -32,59 +25,6 @@
 ) : MyDao {
   private val __db: RoomDatabase
 
-<<<<<<< HEAD
-  private val __insertionAdapterOfMyEntity: EntityInsertionAdapter<MyEntity>
-
-  private val __deleteCompatAdapterOfMyEntity: EntityDeletionOrUpdateAdapter<MyEntity>
-
-  private val __updateCompatAdapterOfMyEntity: EntityDeletionOrUpdateAdapter<MyEntity>
-
-  private val __upsertionAdapterOfMyEntity: EntityUpsertionAdapter<MyEntity>
-  init {
-    this.__db = __db
-    this.__insertionAdapterOfMyEntity = object : EntityInsertionAdapter<MyEntity>(__db) {
-      protected override fun createQuery(): String =
-          "INSERT OR ABORT INTO `MyEntity` (`pk`,`other`) VALUES (?,?)"
-
-      protected override fun bind(statement: SupportSQLiteStatement, entity: MyEntity) {
-        statement.bindLong(1, entity.pk.toLong())
-        statement.bindString(2, entity.other)
-      }
-    }
-    this.__deleteCompatAdapterOfMyEntity = object : EntityDeletionOrUpdateAdapter<MyEntity>(__db) {
-      protected override fun createQuery(): String = "DELETE FROM `MyEntity` WHERE `pk` = ?"
-
-      protected override fun bind(statement: SupportSQLiteStatement, entity: MyEntity) {
-        statement.bindLong(1, entity.pk.toLong())
-      }
-    }
-    this.__updateCompatAdapterOfMyEntity = object : EntityDeletionOrUpdateAdapter<MyEntity>(__db) {
-      protected override fun createQuery(): String =
-          "UPDATE OR ABORT `MyEntity` SET `pk` = ?,`other` = ? WHERE `pk` = ?"
-
-      protected override fun bind(statement: SupportSQLiteStatement, entity: MyEntity) {
-        statement.bindLong(1, entity.pk.toLong())
-        statement.bindString(2, entity.other)
-        statement.bindLong(3, entity.pk.toLong())
-      }
-    }
-    this.__upsertionAdapterOfMyEntity = EntityUpsertionAdapter<MyEntity>(object :
-        EntityInsertionAdapter<MyEntity>(__db) {
-      protected override fun createQuery(): String =
-          "INSERT INTO `MyEntity` (`pk`,`other`) VALUES (?,?)"
-
-      protected override fun bind(statement: SupportSQLiteStatement, entity: MyEntity) {
-        statement.bindLong(1, entity.pk.toLong())
-        statement.bindString(2, entity.other)
-      }
-    }, object : EntityDeletionOrUpdateAdapter<MyEntity>(__db) {
-      protected override fun createQuery(): String =
-          "UPDATE `MyEntity` SET `pk` = ?,`other` = ? WHERE `pk` = ?"
-
-      protected override fun bind(statement: SupportSQLiteStatement, entity: MyEntity) {
-        statement.bindLong(1, entity.pk.toLong())
-        statement.bindString(2, entity.other)
-=======
   private val __insertAdapterOfMyEntity: EntityInsertAdapter<MyEntity>
 
   private val __deleteAdapterOfMyEntity: EntityDeleteOrUpdateAdapter<MyEntity>
@@ -136,75 +76,12 @@
       protected override fun bind(statement: SQLiteStatement, entity: MyEntity) {
         statement.bindLong(1, entity.pk.toLong())
         statement.bindText(2, entity.other)
->>>>>>> 3d4510a6
         statement.bindLong(3, entity.pk.toLong())
       }
     })
   }
 
   public override fun insertListenableFuture(vararg entities: MyEntity):
-<<<<<<< HEAD
-      ListenableFuture<List<Long>> = GuavaRoom.createListenableFuture(__db, true, object :
-      Callable<List<Long>> {
-    public override fun call(): List<Long> {
-      __db.beginTransaction()
-      try {
-        val _result: List<Long> = __insertionAdapterOfMyEntity.insertAndReturnIdsList(entities)
-        __db.setTransactionSuccessful()
-        return _result
-      } finally {
-        __db.endTransaction()
-      }
-    }
-  })
-
-  public override fun deleteListenableFuture(entity: MyEntity): ListenableFuture<Int> =
-      GuavaRoom.createListenableFuture(__db, true, object : Callable<Int> {
-    public override fun call(): Int {
-      var _total: Int = 0
-      __db.beginTransaction()
-      try {
-        _total += __deleteCompatAdapterOfMyEntity.handle(entity)
-        __db.setTransactionSuccessful()
-        return _total
-      } finally {
-        __db.endTransaction()
-      }
-    }
-  })
-
-  public override fun updateListenableFuture(entity: MyEntity): ListenableFuture<Int> =
-      GuavaRoom.createListenableFuture(__db, true, object : Callable<Int> {
-    public override fun call(): Int {
-      var _total: Int = 0
-      __db.beginTransaction()
-      try {
-        _total += __updateCompatAdapterOfMyEntity.handle(entity)
-        __db.setTransactionSuccessful()
-        return _total
-      } finally {
-        __db.endTransaction()
-      }
-    }
-  })
-
-  public override fun upsertListenableFuture(vararg entities: MyEntity):
-      ListenableFuture<List<Long>> = GuavaRoom.createListenableFuture(__db, true, object :
-      Callable<List<Long>> {
-    public override fun call(): List<Long> {
-      __db.beginTransaction()
-      try {
-        val _result: List<Long> = __upsertionAdapterOfMyEntity.upsertAndReturnIdsList(entities)
-        __db.setTransactionSuccessful()
-        return _result
-      } finally {
-        __db.endTransaction()
-      }
-    }
-  })
-
-  public override fun getListenableFuture(vararg arg: String?): ListenableFuture<MyEntity> {
-=======
       ListenableFuture<List<Long>> = createListenableFuture(__db, false, true) { _connection ->
     val _result: List<Long> = __insertAdapterOfMyEntity.insertAndReturnIdsList(_connection,
         entities)
@@ -272,95 +149,12 @@
 
   public override fun getListenableFutureNullable(vararg arg: String?):
       ListenableFuture<MyEntity?> {
->>>>>>> 3d4510a6
     val _stringBuilder: StringBuilder = StringBuilder()
     _stringBuilder.append("SELECT * FROM MyEntity WHERE pk IN (")
     val _inputSize: Int = arg.size
     appendPlaceholders(_stringBuilder, _inputSize)
     _stringBuilder.append(")")
     val _sql: String = _stringBuilder.toString()
-<<<<<<< HEAD
-    val _argCount: Int = 0 + _inputSize
-    val _statement: RoomSQLiteQuery = acquire(_sql, _argCount)
-    var _argIndex: Int = 1
-    for (_item: String? in arg) {
-      if (_item == null) {
-        _statement.bindNull(_argIndex)
-      } else {
-        _statement.bindString(_argIndex, _item)
-      }
-      _argIndex++
-    }
-    val _cancellationSignal: CancellationSignal = CancellationSignal()
-    return GuavaRoom.createListenableFuture(__db, false, object : Callable<MyEntity> {
-      public override fun call(): MyEntity {
-        val _cursor: Cursor = query(__db, _statement, false, _cancellationSignal)
-        try {
-          val _cursorIndexOfPk: Int = getColumnIndexOrThrow(_cursor, "pk")
-          val _cursorIndexOfOther: Int = getColumnIndexOrThrow(_cursor, "other")
-          val _result: MyEntity
-          if (_cursor.moveToFirst()) {
-            val _tmpPk: Int
-            _tmpPk = _cursor.getInt(_cursorIndexOfPk)
-            val _tmpOther: String
-            _tmpOther = _cursor.getString(_cursorIndexOfOther)
-            _result = MyEntity(_tmpPk,_tmpOther)
-          } else {
-            error("The query result was empty, but expected a single row to return a NON-NULL object of type <MyEntity>.")
-          }
-          return _result
-        } finally {
-          _cursor.close()
-        }
-      }
-    }, _statement, true, _cancellationSignal)
-  }
-
-  public override fun getListenableFutureNullable(vararg arg: String?):
-      ListenableFuture<MyEntity?> {
-    val _stringBuilder: StringBuilder = StringBuilder()
-    _stringBuilder.append("SELECT * FROM MyEntity WHERE pk IN (")
-    val _inputSize: Int = arg.size
-    appendPlaceholders(_stringBuilder, _inputSize)
-    _stringBuilder.append(")")
-    val _sql: String = _stringBuilder.toString()
-    val _argCount: Int = 0 + _inputSize
-    val _statement: RoomSQLiteQuery = acquire(_sql, _argCount)
-    var _argIndex: Int = 1
-    for (_item: String? in arg) {
-      if (_item == null) {
-        _statement.bindNull(_argIndex)
-      } else {
-        _statement.bindString(_argIndex, _item)
-      }
-      _argIndex++
-    }
-    val _cancellationSignal: CancellationSignal = CancellationSignal()
-    return GuavaRoom.createListenableFuture(__db, false, object : Callable<MyEntity?> {
-      public override fun call(): MyEntity? {
-        val _cursor: Cursor = query(__db, _statement, false, _cancellationSignal)
-        try {
-          val _cursorIndexOfPk: Int = getColumnIndexOrThrow(_cursor, "pk")
-          val _cursorIndexOfOther: Int = getColumnIndexOrThrow(_cursor, "other")
-          val _result: MyEntity?
-          if (_cursor.moveToFirst()) {
-            val _tmpPk: Int
-            _tmpPk = _cursor.getInt(_cursorIndexOfPk)
-            val _tmpOther: String
-            _tmpOther = _cursor.getString(_cursorIndexOfOther)
-            _result = MyEntity(_tmpPk,_tmpOther)
-          } else {
-            _result = null
-          }
-          return _result
-        } finally {
-          _cursor.close()
-        }
-      }
-    }, _statement, true, _cancellationSignal)
-  }
-
-=======
     return createListenableFuture(__db, true, false) { _connection ->
       val _stmt: SQLiteStatement = _connection.prepare(_sql)
       try {
@@ -426,7 +220,6 @@
     }
   }
 
->>>>>>> 3d4510a6
   public companion object {
     public fun getRequiredConverters(): List<KClass<*>> = emptyList()
   }
