import android.database.Cursor
import androidx.paging.ListenableFuturePagingSource
import androidx.paging.PagingSource
import androidx.room.RoomDatabase
import androidx.room.RoomRawQuery
import androidx.room.RoomSQLiteQuery
import androidx.room.RoomSQLiteQuery.Companion.acquire
import androidx.room.paging.LimitOffsetPagingSource
import androidx.room.paging.guava.LimitOffsetListenableFuturePagingSource
<<<<<<< HEAD
=======
import androidx.room.util.getColumnIndexOrThrow
import androidx.sqlite.SQLiteStatement
>>>>>>> 3d4510a6
import javax.`annotation`.processing.Generated
import kotlin.Int
import kotlin.Long
import kotlin.String
import kotlin.Suppress
import kotlin.collections.List
import kotlin.collections.MutableList
import kotlin.collections.mutableListOf
import kotlin.reflect.KClass
import androidx.paging.rxjava2.RxPagingSource as Rxjava2RxPagingSource
import androidx.paging.rxjava3.RxPagingSource as Rxjava3RxPagingSource
import androidx.room.paging.rxjava2.LimitOffsetRxPagingSource as Rxjava2LimitOffsetRxPagingSource
import androidx.room.paging.rxjava3.LimitOffsetRxPagingSource as Rxjava3LimitOffsetRxPagingSource

@Generated(value = ["androidx.room.RoomProcessor"])
@Suppress(names = ["UNCHECKED_CAST", "DEPRECATION", "REDUNDANT_PROJECTION", "REMOVAL"])
public class MyDao_Impl(
  __db: RoomDatabase,
) : MyDao() {
  private val __db: RoomDatabase
  init {
    this.__db = __db
  }
<<<<<<< HEAD

  public override fun getAllIds(): PagingSource<Int, MyEntity> {
    val _sql: String = "SELECT pk FROM MyEntity"
    val _statement: RoomSQLiteQuery = acquire(_sql, 0)
    return object : LimitOffsetPagingSource<MyEntity>(_statement, __db, "MyEntity") {
      protected override fun convertRows(cursor: Cursor): List<MyEntity> {
        val _cursorIndexOfPk: Int = 0
        val _result: MutableList<MyEntity> = mutableListOf()
        while (cursor.moveToNext()) {
          val _item: MyEntity
          val _tmpPk: Int
          _tmpPk = cursor.getInt(_cursorIndexOfPk)
=======

  public override fun getAllIds(): PagingSource<Int, MyEntity> {
    val _sql: String = "SELECT pk FROM MyEntity"
    val _rawQuery: RoomRawQuery = RoomRawQuery(_sql)
    return object : LimitOffsetPagingSource<MyEntity>(_rawQuery, __db, "MyEntity") {
      protected override fun convertRows(statement: SQLiteStatement, itemCount: Int):
          List<MyEntity> {
        _rawQuery.getBindingFunction().invoke(statement)
        val _cursorIndexOfPk: Int = 0
        val _result: MutableList<MyEntity> = mutableListOf()
        while (statement.step()) {
          val _item: MyEntity
          val _tmpPk: Int
          _tmpPk = statement.getLong(_cursorIndexOfPk).toInt()
          _item = MyEntity(_tmpPk)
          _result.add(_item)
        }
        return _result
      }
    }
  }

  public override fun getAllIdsWithArgs(gt: Long): PagingSource<Int, MyEntity> {
    val _sql: String = "SELECT * FROM MyEntity WHERE pk > ? ORDER BY pk ASC"
    val _rawQuery: RoomRawQuery = RoomRawQuery(_sql) { _stmt ->
      var _argIndex: Int = 1
      _stmt.bindLong(_argIndex, gt)
    }
    return object : LimitOffsetPagingSource<MyEntity>(_rawQuery, __db, "MyEntity") {
      protected override fun convertRows(statement: SQLiteStatement, itemCount: Int):
          List<MyEntity> {
        _rawQuery.getBindingFunction().invoke(statement)
        val _cursorIndexOfPk: Int = getColumnIndexOrThrow(statement, "pk")
        val _result: MutableList<MyEntity> = mutableListOf()
        while (statement.step()) {
          val _item: MyEntity
          val _tmpPk: Int
          _tmpPk = statement.getLong(_cursorIndexOfPk).toInt()
>>>>>>> 3d4510a6
          _item = MyEntity(_tmpPk)
          _result.add(_item)
        }
        return _result
      }
    }
  }

  public override fun getAllIdsRx2(): Rxjava2RxPagingSource<Int, MyEntity> {
    val _sql: String = "SELECT pk FROM MyEntity"
    val _statement: RoomSQLiteQuery = acquire(_sql, 0)
    return object : Rxjava2LimitOffsetRxPagingSource<MyEntity>(_statement, __db, "MyEntity") {
      protected override fun convertRows(cursor: Cursor): List<MyEntity> {
        val _cursorIndexOfPk: Int = 0
        val _result: MutableList<MyEntity> = mutableListOf()
        while (cursor.moveToNext()) {
          val _item: MyEntity
          val _tmpPk: Int
          _tmpPk = cursor.getInt(_cursorIndexOfPk)
          _item = MyEntity(_tmpPk)
          _result.add(_item)
        }
        return _result
      }
    }
  }

  public override fun getAllIdsRx3(): Rxjava3RxPagingSource<Int, MyEntity> {
    val _sql: String = "SELECT pk FROM MyEntity"
    val _statement: RoomSQLiteQuery = acquire(_sql, 0)
    return object : Rxjava3LimitOffsetRxPagingSource<MyEntity>(_statement, __db, "MyEntity") {
      protected override fun convertRows(cursor: Cursor): List<MyEntity> {
        val _cursorIndexOfPk: Int = 0
        val _result: MutableList<MyEntity> = mutableListOf()
        while (cursor.moveToNext()) {
          val _item: MyEntity
          val _tmpPk: Int
          _tmpPk = cursor.getInt(_cursorIndexOfPk)
          _item = MyEntity(_tmpPk)
          _result.add(_item)
        }
        return _result
      }
    }
  }

  public override fun getAllIdsGuava(): ListenableFuturePagingSource<Int, MyEntity> {
    val _sql: String = "SELECT pk FROM MyEntity"
    val _statement: RoomSQLiteQuery = acquire(_sql, 0)
    return object : LimitOffsetListenableFuturePagingSource<MyEntity>(_statement, __db, "MyEntity")
        {
      protected override fun convertRows(cursor: Cursor): List<MyEntity> {
        val _cursorIndexOfPk: Int = 0
        val _result: MutableList<MyEntity> = mutableListOf()
        while (cursor.moveToNext()) {
          val _item: MyEntity
          val _tmpPk: Int
          _tmpPk = cursor.getInt(_cursorIndexOfPk)
          _item = MyEntity(_tmpPk)
          _result.add(_item)
        }
        return _result
      }
    }
  }

  public companion object {
    public fun getRequiredConverters(): List<KClass<*>> = emptyList()
  }
}<|MERGE_RESOLUTION|>--- conflicted
+++ resolved
@@ -7,11 +7,8 @@
 import androidx.room.RoomSQLiteQuery.Companion.acquire
 import androidx.room.paging.LimitOffsetPagingSource
 import androidx.room.paging.guava.LimitOffsetListenableFuturePagingSource
-<<<<<<< HEAD
-=======
 import androidx.room.util.getColumnIndexOrThrow
 import androidx.sqlite.SQLiteStatement
->>>>>>> 3d4510a6
 import javax.`annotation`.processing.Generated
 import kotlin.Int
 import kotlin.Long
@@ -35,20 +32,6 @@
   init {
     this.__db = __db
   }
-<<<<<<< HEAD
-
-  public override fun getAllIds(): PagingSource<Int, MyEntity> {
-    val _sql: String = "SELECT pk FROM MyEntity"
-    val _statement: RoomSQLiteQuery = acquire(_sql, 0)
-    return object : LimitOffsetPagingSource<MyEntity>(_statement, __db, "MyEntity") {
-      protected override fun convertRows(cursor: Cursor): List<MyEntity> {
-        val _cursorIndexOfPk: Int = 0
-        val _result: MutableList<MyEntity> = mutableListOf()
-        while (cursor.moveToNext()) {
-          val _item: MyEntity
-          val _tmpPk: Int
-          _tmpPk = cursor.getInt(_cursorIndexOfPk)
-=======
 
   public override fun getAllIds(): PagingSource<Int, MyEntity> {
     val _sql: String = "SELECT pk FROM MyEntity"
@@ -87,7 +70,6 @@
           val _item: MyEntity
           val _tmpPk: Int
           _tmpPk = statement.getLong(_cursorIndexOfPk).toInt()
->>>>>>> 3d4510a6
           _item = MyEntity(_tmpPk)
           _result.add(_item)
         }
