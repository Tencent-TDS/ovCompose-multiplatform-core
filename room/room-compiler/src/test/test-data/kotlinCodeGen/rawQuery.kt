--- conflicted
+++ resolved
@@ -15,10 +15,7 @@
 import kotlin.Suppress
 import kotlin.collections.List
 import kotlin.reflect.KClass
-<<<<<<< HEAD
-=======
 import kotlinx.coroutines.flow.Flow
->>>>>>> 3d4510a6
 
 @Generated(value = ["androidx.room.RoomProcessor"])
 @Suppress(names = ["UNCHECKED_CAST", "DEPRECATION", "REDUNDANT_PROJECTION", "REMOVAL"])
@@ -29,42 +26,6 @@
   init {
     this.__db = __db
   }
-<<<<<<< HEAD
-
-  public override fun getEntity(sql: SupportSQLiteQuery): MyEntity {
-    __db.assertNotSuspendingTransaction()
-    val _cursor: Cursor = query(__db, sql, false, null)
-    try {
-      val _result: MyEntity
-      if (_cursor.moveToFirst()) {
-        _result = __entityCursorConverter_MyEntity(_cursor)
-      } else {
-        error("The query result was empty, but expected a single row to return a NON-NULL object of type <MyEntity>.")
-      }
-      return _result
-    } finally {
-      _cursor.close()
-    }
-  }
-
-  private fun __entityCursorConverter_MyEntity(cursor: Cursor): MyEntity {
-    val _entity: MyEntity
-    val _cursorIndexOfPk: Int = getColumnIndex(cursor, "pk")
-    val _cursorIndexOfDoubleColumn: Int = getColumnIndex(cursor, "doubleColumn")
-    val _cursorIndexOfFloatColumn: Int = getColumnIndex(cursor, "floatColumn")
-    val _tmpPk: Long
-    if (_cursorIndexOfPk == -1) {
-      _tmpPk = 0
-    } else {
-      _tmpPk = cursor.getLong(_cursorIndexOfPk)
-    }
-    val _tmpDoubleColumn: Double
-    if (_cursorIndexOfDoubleColumn == -1) {
-      _tmpDoubleColumn = 0.0
-    } else {
-      _tmpDoubleColumn = cursor.getDouble(_cursorIndexOfDoubleColumn)
-    }
-=======
 
   public override fun getEntitySupport(sql: SupportSQLiteQuery): MyEntity {
     val _rawQuery: RoomRawQuery = RoomSQLiteQuery.copyFrom(sql).toRoomRawQuery()
@@ -200,16 +161,11 @@
     } else {
       _tmpDoubleColumn = statement.getDouble(_cursorIndexOfDoubleColumn)
     }
->>>>>>> 3d4510a6
     val _tmpFloatColumn: Float
     if (_cursorIndexOfFloatColumn == -1) {
       _tmpFloatColumn = 0f
     } else {
-<<<<<<< HEAD
-      _tmpFloatColumn = cursor.getFloat(_cursorIndexOfFloatColumn)
-=======
       _tmpFloatColumn = statement.getDouble(_cursorIndexOfFloatColumn).toFloat()
->>>>>>> 3d4510a6
     }
     _entity = MyEntity(_tmpPk,_tmpDoubleColumn,_tmpFloatColumn)
     return _entity
