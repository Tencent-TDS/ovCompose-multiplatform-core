--- conflicted
+++ resolved
@@ -24,13 +24,8 @@
 import androidx.room.compiler.processing.util.Source
 import androidx.room.compiler.processing.util.XTestInvocation
 import androidx.room.compiler.processing.util.compileFiles
-<<<<<<< HEAD
-import androidx.room.compiler.processing.util.runKspTest
-import androidx.room.compiler.processing.util.runProcessorTest
-=======
 import androidx.room.runKspTestWithK1
 import androidx.room.runProcessorTestWithK1
->>>>>>> 3d4510a6
 import org.junit.Test
 import org.junit.runner.RunWith
 import org.junit.runners.Parameterized
@@ -237,11 +232,7 @@
             """
                     .trimIndent()
             )
-<<<<<<< HEAD
-        runKspTest(
-=======
         runKspTestWithK1(
->>>>>>> 3d4510a6
             sources = listOf(src),
             config =
                 XProcessingEnvConfig.DEFAULT.copy(excludeMethodsWithInvalidJvmSourceNames = false)
@@ -264,11 +255,7 @@
             } else {
                 sources to emptyList()
             }
-<<<<<<< HEAD
-        runProcessorTest(sources = sources, classpath = classpath, handler = handler)
-=======
         runProcessorTestWithK1(sources = sources, classpath = classpath, handler = handler)
->>>>>>> 3d4510a6
     }
 
     private fun XTestInvocation.objectMethodNames(): List<String> {
