/*
 * Copyright 2021 The Android Open Source Project
 *
 * Licensed under the Apache License, Version 2.0 (the "License");
 * you may not use this file except in compliance with the License.
 * You may obtain a copy of the License at
 *
 *      http://www.apache.org/licenses/LICENSE-2.0
 *
 * Unless required by applicable law or agreed to in writing, software
 * distributed under the License is distributed on an "AS IS" BASIS,
 * WITHOUT WARRANTIES OR CONDITIONS OF ANY KIND, either express or implied.
 * See the License for the specific language governing permissions and
 * limitations under the License.
 */

package androidx.room.solver

import androidx.room.BuiltInTypeConverters
import androidx.room.BuiltInTypeConverters.State.DISABLED
import androidx.room.BuiltInTypeConverters.State.ENABLED
import androidx.room.Database
import androidx.room.DatabaseProcessingStep
import androidx.room.compiler.processing.util.Source
import androidx.room.compiler.processing.util.XTestInvocation
<<<<<<< HEAD
import androidx.room.compiler.processing.util.runProcessorTest
=======
>>>>>>> 3d4510a6
import androidx.room.processor.Context
import androidx.room.processor.ProcessorErrors.CANNOT_FIND_COLUMN_TYPE_ADAPTER
import androidx.room.processor.ProcessorErrors.CANNOT_FIND_STMT_READER
import androidx.room.runProcessorTestWithK1
import org.junit.Test
import org.junit.runner.RunWith
import org.junit.runners.JUnit4

@RunWith(JUnit4::class)
class BuiltInConverterFlagsTest {

    @Test
    fun enums_disabledInDb() {
        compile(dbAnnotation = createTypeConvertersCode(enums = DISABLED)) {
            hasError(CANNOT_FIND_COLUMN_TYPE_ADAPTER, "val myEnum: MyEnum")
            hasError(CANNOT_FIND_STMT_READER, "val myEnum: MyEnum")
            hasErrorCount(2)
        }
    }

    @Test
    fun uuid_disabledInDb() {
        compile(dbAnnotation = createTypeConvertersCode(uuid = DISABLED)) {
            hasError(CANNOT_FIND_COLUMN_TYPE_ADAPTER, "val uuid: UUID")
            hasError(CANNOT_FIND_STMT_READER, "val uuid: UUID")
            hasErrorCount(2)
        }
    }

    @Test
    fun byteBuffer_disabledInDb() {
        compile(dbAnnotation = createTypeConvertersCode(byteBuffer = DISABLED)) {
            hasError(CANNOT_FIND_COLUMN_TYPE_ADAPTER, "val blob: ByteBuffer")
            hasError(CANNOT_FIND_STMT_READER, "val blob: ByteBuffer")
            hasErrorCount(2)
        }
    }

    @Test
    fun all_disabledInDb_enabledInDao_enabledInEntity() {
        compile(
            dbAnnotation = createTypeConvertersCode(enums = DISABLED, uuid = DISABLED),
            daoAnnotation = createTypeConvertersCode(enums = ENABLED, uuid = ENABLED),
            entityAnnotation = createTypeConvertersCode(enums = ENABLED, uuid = ENABLED)
        ) {
            // success
        }
    }

    @Test
    fun all_disabledInEntity() {
        compile(
            entityAnnotation =
                createTypeConvertersCode(enums = DISABLED, uuid = DISABLED, byteBuffer = DISABLED)
        ) {
            hasError(CANNOT_FIND_COLUMN_TYPE_ADAPTER, "val uuid: UUID")
            hasError(CANNOT_FIND_COLUMN_TYPE_ADAPTER, "val myEnum: MyEnum")
            hasError(CANNOT_FIND_COLUMN_TYPE_ADAPTER, "val blob: ByteBuffer")
            // even though it is enabled in dao or db, since pojo processing will visit the pojo,
            // we'll still get errors for these because entity disabled them
            hasError(CANNOT_FIND_STMT_READER, "val uuid: UUID")
            hasError(CANNOT_FIND_STMT_READER, "val myEnum: MyEnum")
            hasError(CANNOT_FIND_STMT_READER, "val blob: ByteBuffer")
            hasErrorCount(6)
        }
    }

    @Test
    fun all_disabledInDb_disabledInDao_enabledInEntity() {
        compile(
            dbAnnotation =
                createTypeConvertersCode(enums = DISABLED, uuid = DISABLED, byteBuffer = DISABLED),
            daoAnnotation =
                createTypeConvertersCode(enums = DISABLED, uuid = DISABLED, byteBuffer = DISABLED),
            entityAnnotation =
                createTypeConvertersCode(enums = ENABLED, uuid = ENABLED, byteBuffer = ENABLED)
        ) {
            // success since we only fetch full objects.
        }
    }

    @Test
    fun all_undefined() {
        compile {
            // success
        }
    }

    /** KAPT does not have proper error lines so we only test message contents there */
    private fun XTestInvocation.hasError(msg: String, lineContent: String) {
        assertCompilationResult {
            if (isKsp) {
                hasErrorContaining(msg).onLineContaining(lineContent)
            } else {
                hasErrorContaining(msg)
            }
        }
    }

    private fun XTestInvocation.hasErrorCount(expected: Int) = assertCompilationResult {
        hasErrorCount(expected)
    }

    fun compile(
        entityAnnotation: String = "",
        daoAnnotation: String = "",
        dbAnnotation: String = "",
        assertion: XTestInvocation.() -> Unit
    ) {
        val source =
            buildSource(
                entityAnnotation = entityAnnotation,
                daoAnnotation = daoAnnotation,
                dbAnnotation = dbAnnotation
            )
<<<<<<< HEAD
        runProcessorTest(
=======
        runProcessorTestWithK1(
>>>>>>> 3d4510a6
            sources = listOf(source),
            options = mapOf(Context.BooleanProcessorOptions.GENERATE_KOTLIN.argName to "false"),
        ) { invocation ->
            val subject = invocation.processingEnv.requireTypeElement("MyDatabase")
            DatabaseProcessingStep()
                .process(
                    env = invocation.processingEnv,
                    elementsByAnnotation = mapOf(Database::class.qualifiedName!! to setOf(subject)),
                    false
                )
            invocation.assertCompilationResult {
                generatedSourceFileWithPath("MyDatabase_Impl.java")
                generatedSourceFileWithPath("MyDao_Impl.java")
            }
            assertion.invoke(invocation)
        }
    }

    private fun buildSource(
        entityAnnotation: String = "",
        daoAnnotation: String = "",
        dbAnnotation: String = "",
    ): Source {
        return Source.kotlin(
            "Foo.kt",
            """
            import androidx.room.*import java.nio.ByteBuffer
            import java.util.UUID
            enum class MyEnum {
                VAL_1,
                VAL_2
            }

            $entityAnnotation
            @Entity
            data class MyEntity(
                @PrimaryKey
                val id:Int,
                val uuid: UUID,
                val myEnum: MyEnum,
                val blob: ByteBuffer
            )

            $daoAnnotation
            @Dao
            interface MyDao {
                @Query("SELECT * FROM MyEntity")
                fun entities(): List<MyEntity>
            }

            $dbAnnotation
            @Database(version = 1, entities = [MyEntity::class], exportSchema = false)
            abstract class MyDatabase : RoomDatabase() {
                abstract val myDao: MyDao
            }
            """
                .trimIndent()
        )
    }

    private fun createTypeConvertersCode(
        enums: BuiltInTypeConverters.State? = null,
        uuid: BuiltInTypeConverters.State? = null,
        byteBuffer: BuiltInTypeConverters.State? = null
    ): String {
        val builtIns =
            listOfNotNull(
                    enums?.let { "enums = BuiltInTypeConverters.State.${enums.name}" },
                    uuid?.let { "uuid = BuiltInTypeConverters.State.${uuid.name}" },
                    byteBuffer?.let {
                        "byteBuffer = BuiltInTypeConverters.State.${byteBuffer.name}"
                    },
                )
                .joinToString(",")
        return if (builtIns.isBlank()) {
            ""
        } else {
            "@TypeConverters(" + "builtInTypeConverters = BuiltInTypeConverters($builtIns)" + ")"
        }
    }
}<|MERGE_RESOLUTION|>--- conflicted
+++ resolved
@@ -23,10 +23,6 @@
 import androidx.room.DatabaseProcessingStep
 import androidx.room.compiler.processing.util.Source
 import androidx.room.compiler.processing.util.XTestInvocation
-<<<<<<< HEAD
-import androidx.room.compiler.processing.util.runProcessorTest
-=======
->>>>>>> 3d4510a6
 import androidx.room.processor.Context
 import androidx.room.processor.ProcessorErrors.CANNOT_FIND_COLUMN_TYPE_ADAPTER
 import androidx.room.processor.ProcessorErrors.CANNOT_FIND_STMT_READER
@@ -142,11 +138,7 @@
                 daoAnnotation = daoAnnotation,
                 dbAnnotation = dbAnnotation
             )
-<<<<<<< HEAD
-        runProcessorTest(
-=======
         runProcessorTestWithK1(
->>>>>>> 3d4510a6
             sources = listOf(source),
             options = mapOf(Context.BooleanProcessorOptions.GENERATE_KOTLIN.argName to "false"),
         ) { invocation ->
