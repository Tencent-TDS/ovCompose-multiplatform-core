--- conflicted
+++ resolved
@@ -406,11 +406,7 @@
         """
                     .trimIndent()
             )
-<<<<<<< HEAD
-        runProcessorTest(
-=======
         runProcessorTestWithK1(
->>>>>>> 3d4510a6
             sources = listOf(user, day, converters, dao),
             options = mapOf(USE_NULL_AWARE_CONVERTER.argName to "true")
         ) { invocation ->
@@ -609,11 +605,7 @@
         """
                     .trimIndent()
             )
-<<<<<<< HEAD
-        runProcessorTest(
-=======
         runProcessorTestWithK1(
->>>>>>> 3d4510a6
             sources = listOf(source),
             options = mapOf(USE_NULL_AWARE_CONVERTER.argName to "true")
         ) { invocation ->
@@ -689,11 +681,7 @@
         """
                     .trimIndent()
             )
-<<<<<<< HEAD
-        runKspTest(
-=======
         runKspTestWithK1(
->>>>>>> 3d4510a6
             sources = listOf(converters),
             options = mapOf(USE_NULL_AWARE_CONVERTER.argName to "true")
         ) { invocation ->
@@ -751,11 +739,7 @@
         """
                     .trimIndent()
             )
-<<<<<<< HEAD
-        runKspTest(sources = listOf(source)) { invocation ->
-=======
         runKspTestWithK1(sources = listOf(source)) { invocation ->
->>>>>>> 3d4510a6
             val store = invocation.createStore("TimeConverter", "AwesomenessConverter")
             val instantType = invocation.processingEnv.requireType("java.time.Instant")
             val stringType = invocation.processingEnv.requireType("java.lang.String")
