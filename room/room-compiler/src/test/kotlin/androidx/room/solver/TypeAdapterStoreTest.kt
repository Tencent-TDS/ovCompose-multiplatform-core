/*
 * Copyright (C) 2016 The Android Open Source Project
 *
 * Licensed under the Apache License, Version 2.0 (the "License");
 * you may not use this file except in compliance with the License.
 * You may obtain a copy of the License at
 *
 *      http://www.apache.org/licenses/LICENSE-2.0
 *
 * Unless required by applicable law or agreed to in writing, software
 * distributed under the License is distributed on an "AS IS" BASIS,
 * WITHOUT WARRANTIES OR CONDITIONS OF ANY KIND, either express or implied.
 * See the License for the specific language governing permissions and
 * limitations under the License.
 */

package androidx.room.solver

import COMMON
import androidx.kruth.assertThat
import androidx.paging.DataSource
import androidx.paging.PagingSource
import androidx.room.Dao
import androidx.room.compiler.codegen.XCodeBlock
import androidx.room.compiler.codegen.XTypeName
import androidx.room.compiler.codegen.XTypeName.Companion.PRIMITIVE_INT
import androidx.room.compiler.processing.XProcessingEnv
import androidx.room.compiler.processing.XRawType
import androidx.room.compiler.processing.isTypeElement
import androidx.room.compiler.processing.util.Source
import androidx.room.compiler.processing.util.XTestInvocation
import androidx.room.compiler.processing.util.compileFiles
import androidx.room.compiler.processing.util.runProcessorTest
import androidx.room.ext.CommonTypeNames
import androidx.room.ext.GuavaUtilConcurrentTypeNames
import androidx.room.ext.LifecyclesTypeNames
import androidx.room.ext.PagingTypeNames
import androidx.room.ext.ReactiveStreamsTypeNames
import androidx.room.ext.RoomTypeNames.ROOM_DB
import androidx.room.ext.RoomTypeNames.STRING_UTIL
import androidx.room.ext.RxJava2TypeNames
import androidx.room.ext.RxJava3TypeNames
import androidx.room.ext.implementsEqualsAndHashcode
import androidx.room.parser.SQLTypeAffinity
import androidx.room.processor.Context
import androidx.room.processor.CustomConverterProcessor
import androidx.room.processor.DaoProcessor
import androidx.room.processor.DaoProcessorTest
import androidx.room.processor.ProcessorErrors
import androidx.room.runProcessorTestWithK1
import androidx.room.solver.binderprovider.DataSourceFactoryQueryResultBinderProvider
import androidx.room.solver.binderprovider.DataSourceQueryResultBinderProvider
import androidx.room.solver.binderprovider.ListenableFuturePagingSourceQueryResultBinderProvider
import androidx.room.solver.binderprovider.LiveDataQueryResultBinderProvider
import androidx.room.solver.binderprovider.PagingSourceQueryResultBinderProvider
import androidx.room.solver.binderprovider.RxJava2PagingSourceQueryResultBinderProvider
import androidx.room.solver.binderprovider.RxJava3PagingSourceQueryResultBinderProvider
import androidx.room.solver.binderprovider.RxQueryResultBinderProvider
import androidx.room.solver.query.parameter.CollectionQueryParameterAdapter
import androidx.room.solver.query.result.MultiTypedPagingSourceQueryResultBinder
import androidx.room.solver.shortcut.binderprovider.GuavaListenableFutureDeleteOrUpdateMethodBinderProvider
import androidx.room.solver.shortcut.binderprovider.GuavaListenableFutureInsertOrUpsertMethodBinderProvider
import androidx.room.solver.shortcut.binderprovider.RxCallableDeleteOrUpdateMethodBinderProvider
import androidx.room.solver.shortcut.binderprovider.RxCallableInsertOrUpsertMethodBinderProvider
import androidx.room.solver.types.BoxedPrimitiveColumnTypeAdapter
import androidx.room.solver.types.ByteBufferColumnTypeAdapter
import androidx.room.solver.types.ColumnTypeAdapter
import androidx.room.solver.types.CompositeAdapter
import androidx.room.solver.types.CustomTypeConverterWrapper
import androidx.room.solver.types.EnumColumnTypeAdapter
import androidx.room.solver.types.PrimitiveColumnTypeAdapter
import androidx.room.solver.types.SingleStatementTypeConverter
import androidx.room.solver.types.StringColumnTypeAdapter
import androidx.room.solver.types.TypeConverter
import androidx.room.solver.types.UuidColumnTypeAdapter
import androidx.room.solver.types.ValueClassConverterWrapper
import androidx.room.testing.context
import androidx.room.vo.BuiltInConverterFlags
import androidx.room.vo.ReadQueryMethod
import org.hamcrest.CoreMatchers.instanceOf
import org.hamcrest.CoreMatchers.`is`
import org.hamcrest.CoreMatchers.notNullValue
import org.hamcrest.CoreMatchers.nullValue
import org.hamcrest.MatcherAssert.assertThat
import org.junit.Test
import org.junit.runner.RunWith
import org.junit.runners.JUnit4
import testCodeGenScope

@RunWith(JUnit4::class)
class TypeAdapterStoreTest {
    companion object {
        fun tmp(index: Int) = CodeGenScope.getTmpVarString(index)
    }

    @Test
    fun testInvalidNonStaticInnerClass() {
        val converter =
            Source.java(
                "foo.bar.EmptyClass",
                """
            package foo.bar;
            import androidx.room.*;
            public class EmptyClass {
                public enum Color {
                    RED,
                    GREEN
                }
                public class ColorTypeConverter {
                    @TypeConverter
                    public Color fromIntToColorEnum(int colorInt) {
                        if (colorInt == 1) {
                            return Color.RED;
                        } else {
                            return Color.GREEN;
                        }
                    }
                }
            }
            """
                    .trimIndent()
            )
        val entity =
            Source.java(
                "foo.bar.EntityWithOneWayEnum",
                """
            package foo.bar;
            import androidx.room.*;
            @Entity
            @TypeConverters(EmptyClass.ColorTypeConverter.class)
            public class EntityWithOneWayEnum {
                public enum Color {
                    RED,
                    GREEN
                }
                @PrimaryKey public Long id;
                public Color color;
            }
            """
                    .trimIndent()
            )
<<<<<<< HEAD
        runProcessorTest(sources = listOf(entity, converter)) { invocation ->
=======
        runProcessorTestWithK1(sources = listOf(entity, converter)) { invocation ->
>>>>>>> 3d4510a6
            val typeElement =
                invocation.processingEnv.requireTypeElement("foo.bar.EntityWithOneWayEnum")
            val context = Context(invocation.processingEnv)
            CustomConverterProcessor.Companion.findConverters(context, typeElement)
            invocation.assertCompilationResult {
                hasErrorContaining(ProcessorErrors.INNER_CLASS_TYPE_CONVERTER_MUST_BE_STATIC)
            }
        }
    }

    @Test
    fun testDirect() {
        runProcessorTest { invocation ->
            val store =
                TypeAdapterStore.create(
                    Context(invocation.processingEnv),
                    BuiltInConverterFlags.DEFAULT
                )
            val primitiveType = invocation.processingEnv.requireType(XTypeName.PRIMITIVE_INT)
            val adapter =
                store.findColumnTypeAdapter(primitiveType, null, skipDefaultConverter = false)
            assertThat(adapter, notNullValue())
        }
    }

    @Test
    fun testJavaLangBoolean() {
        runProcessorTest { invocation ->
            val store =
                TypeAdapterStore.create(
                    Context(invocation.processingEnv),
                    BuiltInConverterFlags.DEFAULT
                )
            val boolean = invocation.processingEnv.requireType("java.lang.Boolean").makeNullable()
            val adapter = store.findColumnTypeAdapter(boolean, null, skipDefaultConverter = false)
            assertThat(adapter, notNullValue())
            assertThat(adapter, instanceOf(CompositeAdapter::class.java))
            val composite = adapter as CompositeAdapter
            assertThat(
                composite.intoStatementConverter?.from?.asTypeName(),
                `is`(XTypeName.BOXED_BOOLEAN.copy(nullable = true))
            )
            assertThat(
                composite.columnTypeAdapter.out.asTypeName(),
                `is`(XTypeName.BOXED_INT.copy(nullable = true))
            )
        }
    }

    @Test
    fun testJavaLangEnumCompilesWithoutError() {
        val enumSrc =
            Source.java(
                "foo.bar.Fruit",
                """ package foo.bar;
                import androidx.room.*;
                enum Fruit {
                    APPLE,
                    BANANA,
                    STRAWBERRY}
                """
                    .trimMargin()
            )
<<<<<<< HEAD
        runProcessorTest(sources = listOf(enumSrc)) { invocation ->
=======
        runProcessorTestWithK1(sources = listOf(enumSrc)) { invocation ->
>>>>>>> 3d4510a6
            val store =
                TypeAdapterStore.create(
                    Context(invocation.processingEnv),
                    BuiltInConverterFlags.DEFAULT
                )
            val enum = invocation.processingEnv.requireType("foo.bar.Fruit")
            val adapter = store.findColumnTypeAdapter(enum, null, skipDefaultConverter = false)
            assertThat(adapter, notNullValue())
            assertThat(adapter, instanceOf(EnumColumnTypeAdapter::class.java))
        }
    }

    @Test
    fun testKotlinLangValueClassCompilesWithoutError() {
        val source =
            Source.kotlin(
                "Foo.kt",
                """
            import androidx.room.*
            @JvmInline
            value class IntValueClass(val data: Int)
            @JvmInline
            value class StringValueClass(val data: String)
            class EntityWithValueClass {
                val intData = IntValueClass(123)
                val stringData = StringValueClass("bla")
            }
            """
                    .trimIndent()
            )
        var results: Map<String, String?> = mutableMapOf()

<<<<<<< HEAD
        runProcessorTest(sources = listOf(source)) { invocation ->
=======
        runProcessorTestWithK1(sources = listOf(source)) { invocation ->
>>>>>>> 3d4510a6
            val typeAdapterStore =
                TypeAdapterStore.create(
                    context = invocation.context,
                    builtInConverterFlags = BuiltInConverterFlags.DEFAULT
                )
            val subject = invocation.processingEnv.requireTypeElement("EntityWithValueClass")
            results =
                subject.getAllFieldsIncludingPrivateSupers().associate { field ->
                    val columnAdapter =
                        typeAdapterStore.findColumnTypeAdapter(
                            out = field.type,
                            affinity = null,
                            false
                        )

                    val typeElementColumnAdapter: ColumnTypeAdapter? =
                        if (columnAdapter is ValueClassConverterWrapper) {
                            columnAdapter.valueTypeColumnAdapter
                        } else {
                            columnAdapter
                        }

                    when (typeElementColumnAdapter) {
                        is PrimitiveColumnTypeAdapter -> {
                            field.name to "primitive"
                        }
                        is StringColumnTypeAdapter -> {
                            field.name to "string"
                        }
                        else -> {
                            field.name to null
                        }
                    }
                }
        }
        assertThat(results)
            .containsExactlyEntriesIn(mapOf("intData" to "primitive", "stringData" to "string"))
    }

    @Test
    fun testValueClassWithDifferentTypeVal() {
        val source =
            Source.kotlin(
                "Foo.kt",
                """
            import androidx.room.*
            @JvmInline
            value class Foo(val value : Int) {
                val double
                    get() = value * 2
            }
            """
                    .trimIndent()
            )

<<<<<<< HEAD
        runProcessorTest(sources = listOf(source)) { invocation ->
=======
        runProcessorTestWithK1(sources = listOf(source)) { invocation ->
>>>>>>> 3d4510a6
            TypeAdapterStore.create(
                context = invocation.context,
                builtInConverterFlags = BuiltInConverterFlags.DEFAULT
            )
            val typeElement = invocation.processingEnv.requireTypeElement("Foo")
            assertThat(typeElement.getDeclaredFields()).hasSize(1)
            assertThat(typeElement.getDeclaredFields().single().type.asTypeName())
                .isEqualTo(PRIMITIVE_INT)
        }
    }

    @Test
    fun testJavaLangByteBufferCompilesWithoutError() {
        runProcessorTest { invocation ->
            val store =
                TypeAdapterStore.create(
                    Context(invocation.processingEnv),
                    BuiltInConverterFlags.DEFAULT
                )
            val byteBufferType = invocation.processingEnv.requireType(CommonTypeNames.BYTE_BUFFER)
            val adapter =
                store.findColumnTypeAdapter(byteBufferType, null, skipDefaultConverter = false)
            assertThat(adapter, notNullValue())
            assertThat(adapter, instanceOf(ByteBufferColumnTypeAdapter::class.java))
        }
    }

    @Test
    fun testJavaUtilUUIDCompilesWithoutError() {
        runProcessorTest { invocation ->
            val store =
                TypeAdapterStore.create(
                    Context(invocation.processingEnv),
                    BuiltInConverterFlags.DEFAULT
                )
            val uuid = invocation.processingEnv.requireType(CommonTypeNames.UUID)
            val adapter =
                store.findColumnTypeAdapter(
                    out = uuid,
                    affinity = null,
                    skipDefaultConverter = false
                )

            assertThat(adapter).isNotNull()
            assertThat(adapter).isInstanceOf<UuidColumnTypeAdapter>()
        }
    }

    @Test
    fun testVia1TypeAdapter() {
        runProcessorTest { invocation ->
            val store =
                TypeAdapterStore.create(
                    Context(invocation.processingEnv),
                    BuiltInConverterFlags.DEFAULT
                )
            val booleanType = invocation.processingEnv.requireType(XTypeName.PRIMITIVE_BOOLEAN)
            val adapter =
                store.findColumnTypeAdapter(booleanType, null, skipDefaultConverter = false)
            assertThat(adapter, notNullValue())
            assertThat(adapter, instanceOf(CompositeAdapter::class.java))
            val bindScope = testCodeGenScope()
            adapter!!.bindToStmt("stmt", "41", "fooVar", bindScope)
            assertThat(
                bindScope.generate().toString().trim(),
                `is`(
                    """
                    final int ${tmp(0)} = fooVar ? 1 : 0;
                    stmt.bindLong(41, ${tmp(0)});
                    """
                        .trimIndent()
                )
            )

            val cursorScope = testCodeGenScope()
            adapter.readFromCursor("res", "curs", "7", cursorScope)
            assertThat(
                cursorScope.generate().toString().trim(),
                `is`(
                    """
                    final int ${tmp(0)};
                    ${tmp(0)} = curs.getInt(7);
                    res = ${tmp(0)} != 0;
                    """
                        .trimIndent()
                )
            )
        }
    }

    @Test
    fun testVia2TypeAdapters() {
        val point =
            Source.java(
                "foo.bar.Point",
                """
            package foo.bar;
            import androidx.room.*;
            @Entity
            public class Point {
                public int x, y;
                public Point(int x, int y) {
                    this.x = x;
                    this.y = y;
                }
                @TypeConverter
                public static Point fromBoolean(boolean val) {
                    return val ? new Point(1, 1) : new Point(0, 0);
                }
                @TypeConverter
                public static boolean toBoolean(Point point) {
                    return point.x > 0;
                }
            }
            """
            )
<<<<<<< HEAD
        runProcessorTest(sources = listOf(point)) { invocation ->
=======
        runProcessorTestWithK1(sources = listOf(point)) { invocation ->
>>>>>>> 3d4510a6
            val context = Context(invocation.processingEnv)
            val converters =
                CustomConverterProcessor(
                        context = context,
                        element = invocation.processingEnv.requireTypeElement("foo.bar.Point")
                    )
                    .process()
                    .map(::CustomTypeConverterWrapper)
            val store = TypeAdapterStore.create(context, BuiltInConverterFlags.DEFAULT, converters)
            val pointType = invocation.processingEnv.requireType("foo.bar.Point")
            val adapter = store.findColumnTypeAdapter(pointType, null, skipDefaultConverter = false)
            assertThat(adapter, notNullValue())
            assertThat(adapter, instanceOf(CompositeAdapter::class.java))

            val bindScope = testCodeGenScope()
            adapter!!.bindToStmt("stmt", "41", "fooVar", bindScope)
            assertThat(
                bindScope.generate().toString().trim(),
                `is`(
                    """
                    final boolean ${tmp(0)} = foo.bar.Point.toBoolean(fooVar);
                    final int ${tmp(1)} = ${tmp(0)} ? 1 : 0;
                    stmt.bindLong(41, ${tmp(1)});
                    """
                        .trimIndent()
                )
            )

            val cursorScope = testCodeGenScope()
            adapter.readFromCursor("res", "curs", "11", cursorScope).toString()
            assertThat(
                cursorScope.generate().toString().trim(),
                `is`(
                    """
                    final int ${tmp(0)};
                    ${tmp(0)} = curs.getInt(11);
                    final boolean ${tmp(1)} = ${tmp(0)} != 0;
                    res = foo.bar.Point.fromBoolean(${tmp(1)});
                    """
                        .trimIndent()
                )
            )
        }
    }

    @Test
    fun testDate() {
        runProcessorTest { invocation ->
            val store =
                TypeAdapterStore.create(
                    invocation.context,
                    BuiltInConverterFlags.DEFAULT,
                    dateTypeConverters(invocation.processingEnv)
                )
            val tDate = invocation.processingEnv.requireType("java.util.Date").makeNullable()
            val adapter = store.findCursorValueReader(tDate, SQLTypeAffinity.INTEGER)
            assertThat(adapter, notNullValue())
            assertThat(adapter?.typeMirror(), `is`(tDate))
            val bindScope = testCodeGenScope()
            adapter!!.readFromCursor("outDate", "curs", "0", bindScope)
            assertThat(
                bindScope.generate().toString().trim(),
                `is`(
                    """
                final java.lang.Long _tmp;
                if (curs.isNull(0)) {
                  _tmp = null;
                } else {
                  _tmp = curs.getLong(0);
                }
                outDate = new java.util.Date(_tmp);
                    """
                        .trimIndent()
                )
            )
        }
    }

    @Test
    fun testIntList() {
        runProcessorTest { invocation ->
            val binders = createIntListToStringBinders(invocation)
            val store =
                TypeAdapterStore.create(
                    Context(invocation.processingEnv),
                    BuiltInConverterFlags.DEFAULT,
                    binders[0],
                    binders[1]
                )

            val adapter =
                store.findColumnTypeAdapter(binders[0].from, null, skipDefaultConverter = false)
            assertThat(adapter).isNotNull()

            val bindScope = testCodeGenScope()
            adapter!!.bindToStmt("stmt", "41", "fooVar", bindScope)
            val expectedAdapterCode =
                if (invocation.isKsp) {
                    """
                stmt.bindString(41, ${tmp(0)});
                """
                        .trimIndent()
                } else {
                    """
                if (${tmp(0)} == null) {
                  stmt.bindNull(41);
                } else {
                  stmt.bindString(41, ${tmp(0)});
                }
                """
                        .trimIndent()
                }
            assertThat(bindScope.generate().toString().trim())
                .isEqualTo(
                    """
                |final java.lang.String ${tmp(0)} = androidx.room.util.StringUtil.joinIntoString(fooVar);
                |$expectedAdapterCode
                """
                        .trimMargin()
                )

            val converter =
                store.typeConverterStore.findTypeConverter(
                    binders[0].from,
<<<<<<< HEAD
                    invocation.context.COMMON_TYPES.STRING
=======
                    invocation.context.processingEnv.requireType(CommonTypeNames.STRING)
>>>>>>> 3d4510a6
                )
            assertThat(converter).isNotNull()
            assertThat(store.typeConverterStore.reverse(converter!!)).isEqualTo(binders[1])
        }
    }

    @Test
    fun testOneWayConversion() {
        runProcessorTest { invocation ->
            val binders = createIntListToStringBinders(invocation)
            val store =
                TypeAdapterStore.create(
                    Context(invocation.processingEnv),
                    BuiltInConverterFlags.DEFAULT,
                    binders[0]
                )
            val adapter =
                store.findColumnTypeAdapter(binders[0].from, null, skipDefaultConverter = false)
            assertThat(adapter, nullValue())

            val stmtBinder = store.findStatementValueBinder(binders[0].from, null)
            assertThat(stmtBinder, notNullValue())

            val converter =
                store.typeConverterStore.findTypeConverter(
                    binders[0].from,
<<<<<<< HEAD
                    invocation.context.COMMON_TYPES.STRING
=======
                    invocation.context.processingEnv.requireType(CommonTypeNames.STRING)
>>>>>>> 3d4510a6
                )
            assertThat(converter, notNullValue())
            assertThat(store.typeConverterStore.reverse(converter!!), nullValue())
        }
    }

    @Test
    fun testMissingRx2Room() {
<<<<<<< HEAD
        runProcessorTest(sources = listOf(COMMON.PUBLISHER, COMMON.RX2_FLOWABLE)) { invocation ->
=======
        runProcessorTestWithK1(sources = listOf(COMMON.PUBLISHER, COMMON.RX2_FLOWABLE)) { invocation
            ->
>>>>>>> 3d4510a6
            val publisherElement =
                invocation.processingEnv.requireTypeElement(ReactiveStreamsTypeNames.PUBLISHER)
            assertThat(publisherElement, notNullValue())
            assertThat(
                RxQueryResultBinderProvider.getAll(invocation.context).any {
                    it.matches(publisherElement.type)
                },
                `is`(true)
            )
            invocation.assertCompilationResult {
                hasError(ProcessorErrors.MISSING_ROOM_RXJAVA2_ARTIFACT)
            }
        }
    }

    @Test
    fun testMissingRx3Room() {
<<<<<<< HEAD
        runProcessorTest(sources = listOf(COMMON.PUBLISHER, COMMON.RX3_FLOWABLE)) { invocation ->
=======
        runProcessorTestWithK1(sources = listOf(COMMON.PUBLISHER, COMMON.RX3_FLOWABLE)) { invocation
            ->
>>>>>>> 3d4510a6
            val publisherElement =
                invocation.processingEnv.requireTypeElement(ReactiveStreamsTypeNames.PUBLISHER)
            assertThat(publisherElement, notNullValue())
            assertThat(
                RxQueryResultBinderProvider.getAll(invocation.context).any {
                    it.matches(publisherElement.type)
                },
                `is`(true)
            )
            invocation.assertCompilationResult {
                hasError(ProcessorErrors.MISSING_ROOM_RXJAVA3_ARTIFACT)
            }
        }
    }

    @Test
    fun testMissingRoomPaging() {
        runProcessorTest { invocation ->
            val pagingSourceElement =
                invocation.processingEnv.requireTypeElement(PagingSource::class)
            val intType = invocation.processingEnv.requireType(Integer::class)
            val pagingSourceIntIntType =
                invocation.processingEnv.getDeclaredType(pagingSourceElement, intType, intType)

            assertThat(pagingSourceIntIntType, notNullValue())
            assertThat(
                PagingSourceQueryResultBinderProvider(invocation.context)
                    .matches(pagingSourceIntIntType),
                `is`(true)
            )
            invocation.assertCompilationResult {
                hasError(ProcessorErrors.MISSING_ROOM_PAGING_ARTIFACT)
            }
        }
    }

    @Test
    fun testMissingRoomPagingGuava() {
<<<<<<< HEAD
        runProcessorTest(sources = listOf(COMMON.LISTENABLE_FUTURE_PAGING_SOURCE)) { invocation ->
=======
        runProcessorTestWithK1(sources = listOf(COMMON.LISTENABLE_FUTURE_PAGING_SOURCE)) {
            invocation ->
>>>>>>> 3d4510a6
            val listenableFuturePagingSourceElement =
                invocation.processingEnv.requireTypeElement(
                    PagingTypeNames.LISTENABLE_FUTURE_PAGING_SOURCE
                )
            val intType = invocation.processingEnv.requireType(Integer::class)
            val listenableFuturePagingSourceIntIntType =
                invocation.processingEnv.getDeclaredType(
                    listenableFuturePagingSourceElement,
                    intType,
                    intType
                )

            assertThat(listenableFuturePagingSourceElement, notNullValue())
            assertThat(
                ListenableFuturePagingSourceQueryResultBinderProvider(invocation.context)
                    .matches(listenableFuturePagingSourceIntIntType),
                `is`(true)
            )
            invocation.assertCompilationResult {
                hasError(ProcessorErrors.MISSING_ROOM_PAGING_GUAVA_ARTIFACT)
            }
        }
    }

    @Test
    fun testMissingRoomPagingRx2() {
<<<<<<< HEAD
        runProcessorTest(sources = listOf(COMMON.RX2_PAGING_SOURCE)) { invocation ->
=======
        runProcessorTestWithK1(sources = listOf(COMMON.RX2_PAGING_SOURCE)) { invocation ->
>>>>>>> 3d4510a6
            val rx2PagingSourceElement =
                invocation.processingEnv.requireTypeElement(PagingTypeNames.RX2_PAGING_SOURCE)
            val intType = invocation.processingEnv.requireType(Integer::class)
            val rx2PagingSourceIntIntType =
                invocation.processingEnv.getDeclaredType(rx2PagingSourceElement, intType, intType)

            assertThat(rx2PagingSourceElement, notNullValue())
            assertThat(
                RxJava2PagingSourceQueryResultBinderProvider(invocation.context)
                    .matches(rx2PagingSourceIntIntType),
                `is`(true)
            )
            invocation.assertCompilationResult {
                hasError(ProcessorErrors.MISSING_ROOM_PAGING_RXJAVA2_ARTIFACT)
            }
        }
    }

    @Test
    fun testMissingRoomPagingRx3() {
<<<<<<< HEAD
        runProcessorTest(sources = listOf(COMMON.RX3_PAGING_SOURCE)) { invocation ->
=======
        runProcessorTestWithK1(sources = listOf(COMMON.RX3_PAGING_SOURCE)) { invocation ->
>>>>>>> 3d4510a6
            val rx3PagingSourceElement =
                invocation.processingEnv.requireTypeElement(PagingTypeNames.RX3_PAGING_SOURCE)
            val intType = invocation.processingEnv.requireType(Integer::class)
            val rx3PagingSourceIntIntType =
                invocation.processingEnv.getDeclaredType(rx3PagingSourceElement, intType, intType)

            assertThat(rx3PagingSourceElement, notNullValue())
            assertThat(
                RxJava3PagingSourceQueryResultBinderProvider(invocation.context)
                    .matches(rx3PagingSourceIntIntType),
                `is`(true)
            )
            invocation.assertCompilationResult {
                hasError(ProcessorErrors.MISSING_ROOM_PAGING_RXJAVA3_ARTIFACT)
            }
        }
    }

    @Test
    fun testFindPublisher() {
        listOf(COMMON.RX2_FLOWABLE to COMMON.RX2_ROOM, COMMON.RX3_FLOWABLE to COMMON.RX3_ROOM)
            .forEach { (rxTypeSrc, rxRoomSrc) ->
<<<<<<< HEAD
                runProcessorTest(
                    sources =
                        listOf(
                            COMMON.RX2_SINGLE,
                            COMMON.RX3_SINGLE,
                            COMMON.RX2_OBSERVABLE,
                            COMMON.RX3_OBSERVABLE,
                            COMMON.PUBLISHER,
                            rxTypeSrc,
                            rxRoomSrc
=======
                runProcessorTestWithK1(
                    sources = listOf(rxTypeSrc, rxRoomSrc),
                    classpath =
                        compileFiles(
                            listOf(
                                COMMON.RX2_SINGLE,
                                COMMON.RX2_MAYBE,
                                COMMON.RX2_COMPLETABLE,
                                COMMON.RX2_OBSERVABLE,
                                COMMON.RX3_SINGLE,
                                COMMON.RX3_MAYBE,
                                COMMON.RX3_COMPLETABLE,
                                COMMON.RX3_OBSERVABLE,
                                COMMON.PUBLISHER,
                            )
>>>>>>> 3d4510a6
                        )
                ) { invocation ->
                    val publisher =
                        invocation.processingEnv.requireTypeElement(
                            ReactiveStreamsTypeNames.PUBLISHER
                        )
                    assertThat(publisher, notNullValue())
                    assertThat(
                        RxQueryResultBinderProvider.getAll(invocation.context).any {
                            it.matches(publisher.type)
                        },
                        `is`(true)
                    )
                }
            }
    }

    @Test
    fun testFindFlowable() {
        listOf(
                Triple(COMMON.RX2_FLOWABLE, COMMON.RX2_ROOM, RxJava2TypeNames.FLOWABLE),
                Triple(COMMON.RX3_FLOWABLE, COMMON.RX3_ROOM, RxJava3TypeNames.FLOWABLE)
            )
            .forEach { (rxTypeSrc, rxRoomSrc, rxTypeClassName) ->
<<<<<<< HEAD
                runProcessorTest(
                    sources =
                        listOf(
                            COMMON.RX2_SINGLE,
                            COMMON.RX3_SINGLE,
                            COMMON.RX2_OBSERVABLE,
                            COMMON.RX3_OBSERVABLE,
                            COMMON.PUBLISHER,
                            rxTypeSrc,
                            rxRoomSrc
=======
                runProcessorTestWithK1(
                    sources = listOf(rxTypeSrc, rxRoomSrc),
                    classpath =
                        compileFiles(
                            listOf(
                                COMMON.RX2_SINGLE,
                                COMMON.RX2_MAYBE,
                                COMMON.RX2_COMPLETABLE,
                                COMMON.RX2_OBSERVABLE,
                                COMMON.RX3_SINGLE,
                                COMMON.RX3_MAYBE,
                                COMMON.RX3_COMPLETABLE,
                                COMMON.RX3_OBSERVABLE,
                                COMMON.PUBLISHER,
                            )
>>>>>>> 3d4510a6
                        )
                ) { invocation ->
                    val flowable = invocation.processingEnv.requireTypeElement(rxTypeClassName)
                    assertThat(
                        RxQueryResultBinderProvider.getAll(invocation.context).any {
                            it.matches(flowable.type)
                        },
                        `is`(true)
                    )
                }
            }
    }

    @Test
    fun testFindObservable() {
        listOf(
                Triple(COMMON.RX2_OBSERVABLE, COMMON.RX2_ROOM, RxJava2TypeNames.OBSERVABLE),
                Triple(COMMON.RX3_OBSERVABLE, COMMON.RX3_ROOM, RxJava3TypeNames.OBSERVABLE)
            )
            .forEach { (rxTypeSrc, rxRoomSrc, rxTypeClassName) ->
<<<<<<< HEAD
                runProcessorTest(
                    sources =
                        listOf(
                            COMMON.RX2_SINGLE,
                            COMMON.RX3_SINGLE,
                            COMMON.RX2_FLOWABLE,
                            COMMON.RX3_FLOWABLE,
                            COMMON.PUBLISHER,
                            rxTypeSrc,
                            rxRoomSrc
=======
                runProcessorTestWithK1(
                    sources = listOf(rxTypeSrc, rxRoomSrc),
                    classpath =
                        compileFiles(
                            listOf(
                                COMMON.RX2_SINGLE,
                                COMMON.RX2_MAYBE,
                                COMMON.RX2_COMPLETABLE,
                                COMMON.RX2_OBSERVABLE,
                                COMMON.RX2_FLOWABLE,
                                COMMON.RX3_SINGLE,
                                COMMON.RX3_MAYBE,
                                COMMON.RX3_COMPLETABLE,
                                COMMON.RX3_OBSERVABLE,
                                COMMON.RX3_FLOWABLE,
                                COMMON.PUBLISHER,
                            )
>>>>>>> 3d4510a6
                        )
                ) { invocation ->
                    val observable = invocation.processingEnv.requireTypeElement(rxTypeClassName)
                    assertThat(observable, notNullValue())
                    assertThat(
                        RxQueryResultBinderProvider.getAll(invocation.context).any {
                            it.matches(observable.type)
                        },
                        `is`(true)
                    )
                }
            }
    }

    @Test
    fun testFindInsertSingle() {
        listOf(
                Triple(COMMON.RX2_SINGLE, COMMON.RX2_ROOM, RxJava2TypeNames.SINGLE),
                Triple(COMMON.RX3_SINGLE, COMMON.RX3_ROOM, RxJava3TypeNames.SINGLE)
            )
            .forEach { (rxTypeSrc, _, rxTypeClassName) ->
<<<<<<< HEAD
                runProcessorTest(sources = listOf(rxTypeSrc)) { invocation ->
                    val single = invocation.processingEnv.requireTypeElement(rxTypeClassName)
                    assertThat(single, notNullValue())
                    assertThat(
                        RxCallableInsertMethodBinderProvider.getAll(invocation.context).any {
                            it.matches(single.type)
                        },
=======
                runProcessorTestWithK1(sources = listOf(rxTypeSrc)) { invocation ->
                    val single = invocation.processingEnv.requireTypeElement(rxTypeClassName)
                    assertThat(single, notNullValue())
                    assertThat(
                        RxCallableInsertOrUpsertMethodBinderProvider.getAll(invocation.context)
                            .any { it.matches(single.type) },
>>>>>>> 3d4510a6
                        `is`(true)
                    )
                }
            }
    }

    @Test
    fun testFindInsertMaybe() {
        listOf(
                Triple(COMMON.RX2_MAYBE, COMMON.RX2_ROOM, RxJava2TypeNames.MAYBE),
                Triple(COMMON.RX3_MAYBE, COMMON.RX3_ROOM, RxJava3TypeNames.MAYBE)
            )
            .forEach { (rxTypeSrc, _, rxTypeClassName) ->
<<<<<<< HEAD
                runProcessorTest(sources = listOf(rxTypeSrc)) { invocation ->
                    val maybe = invocation.processingEnv.requireTypeElement(rxTypeClassName)
                    assertThat(
                        RxCallableInsertMethodBinderProvider.getAll(invocation.context).any {
                            it.matches(maybe.type)
                        },
=======
                runProcessorTestWithK1(sources = listOf(rxTypeSrc)) { invocation ->
                    val maybe = invocation.processingEnv.requireTypeElement(rxTypeClassName)
                    assertThat(
                        RxCallableInsertOrUpsertMethodBinderProvider.getAll(invocation.context)
                            .any { it.matches(maybe.type) },
>>>>>>> 3d4510a6
                        `is`(true)
                    )
                }
            }
    }

    @Test
    fun testFindInsertCompletable() {
        listOf(
                Triple(COMMON.RX2_COMPLETABLE, COMMON.RX2_ROOM, RxJava2TypeNames.COMPLETABLE),
                Triple(COMMON.RX3_COMPLETABLE, COMMON.RX3_ROOM, RxJava3TypeNames.COMPLETABLE)
            )
            .forEach { (rxTypeSrc, _, rxTypeClassName) ->
<<<<<<< HEAD
                runProcessorTest(sources = listOf(rxTypeSrc)) { invocation ->
                    val completable = invocation.processingEnv.requireTypeElement(rxTypeClassName)
                    assertThat(
                        RxCallableInsertMethodBinderProvider.getAll(invocation.context).any {
                            it.matches(completable.type)
                        },
=======
                runProcessorTestWithK1(sources = listOf(rxTypeSrc)) { invocation ->
                    val completable = invocation.processingEnv.requireTypeElement(rxTypeClassName)
                    assertThat(
                        RxCallableInsertOrUpsertMethodBinderProvider.getAll(invocation.context)
                            .any { it.matches(completable.type) },
>>>>>>> 3d4510a6
                        `is`(true)
                    )
                }
            }
    }

    @Test
    fun testFindInsertListenableFuture() {
<<<<<<< HEAD
        runProcessorTest(sources = listOf(COMMON.LISTENABLE_FUTURE)) { invocation ->
=======
        runProcessorTestWithK1(sources = listOf(COMMON.LISTENABLE_FUTURE)) { invocation ->
>>>>>>> 3d4510a6
            val future =
                invocation.processingEnv.requireTypeElement(
                    GuavaUtilConcurrentTypeNames.LISTENABLE_FUTURE
                )
            assertThat(
<<<<<<< HEAD
                GuavaListenableFutureInsertMethodBinderProvider(invocation.context)
=======
                GuavaListenableFutureInsertOrUpsertMethodBinderProvider(invocation.context)
>>>>>>> 3d4510a6
                    .matches(future.type),
                `is`(true)
            )
        }
    }

    @Test
    fun testFindDeleteOrUpdateSingle() {
        runProcessorTestWithK1(sources = listOf(COMMON.RX2_SINGLE)) { invocation ->
            val single = invocation.processingEnv.requireTypeElement(RxJava2TypeNames.SINGLE)
            assertThat(single, notNullValue())
            assertThat(
                RxCallableDeleteOrUpdateMethodBinderProvider.getAll(invocation.context).any {
                    it.matches(single.type)
                },
                `is`(true)
            )
        }
    }

    @Test
    fun testFindDeleteOrUpdateMaybe() {
<<<<<<< HEAD
        runProcessorTest(sources = listOf(COMMON.RX2_MAYBE)) { invocation ->
=======
        runProcessorTestWithK1(sources = listOf(COMMON.RX2_MAYBE)) { invocation ->
>>>>>>> 3d4510a6
            val maybe = invocation.processingEnv.requireTypeElement(RxJava2TypeNames.MAYBE)
            assertThat(maybe, notNullValue())
            assertThat(
                RxCallableDeleteOrUpdateMethodBinderProvider.getAll(invocation.context).any {
                    it.matches(maybe.type)
                },
                `is`(true)
            )
        }
    }

    @Test
    fun testFindDeleteOrUpdateCompletable() {
<<<<<<< HEAD
        runProcessorTest(sources = listOf(COMMON.RX2_COMPLETABLE)) { invocation ->
=======
        runProcessorTestWithK1(sources = listOf(COMMON.RX2_COMPLETABLE)) { invocation ->
>>>>>>> 3d4510a6
            val completable =
                invocation.processingEnv.requireTypeElement(RxJava2TypeNames.COMPLETABLE)
            assertThat(completable, notNullValue())
            assertThat(
                RxCallableDeleteOrUpdateMethodBinderProvider.getAll(invocation.context).any {
                    it.matches(completable.type)
                },
                `is`(true)
            )
        }
    }

    @Test
    fun testFindDeleteOrUpdateListenableFuture() {
<<<<<<< HEAD
        runProcessorTest(sources = listOf(COMMON.LISTENABLE_FUTURE)) { invocation ->
=======
        runProcessorTestWithK1(sources = listOf(COMMON.LISTENABLE_FUTURE)) { invocation ->
>>>>>>> 3d4510a6
            val future =
                invocation.processingEnv.requireTypeElement(
                    GuavaUtilConcurrentTypeNames.LISTENABLE_FUTURE
                )
            assertThat(future, notNullValue())
            assertThat(
                GuavaListenableFutureDeleteOrUpdateMethodBinderProvider(invocation.context)
                    .matches(future.type),
                `is`(true)
            )
        }
    }

    @Test
    fun testFindUpsertSingle() {
        listOf(
                Triple(COMMON.RX2_SINGLE, COMMON.RX2_ROOM, RxJava2TypeNames.SINGLE),
                Triple(COMMON.RX3_SINGLE, COMMON.RX3_ROOM, RxJava3TypeNames.SINGLE)
            )
            .forEach { (rxTypeSrc, _, rxTypeClassName) ->
<<<<<<< HEAD
                runProcessorTest(sources = listOf(rxTypeSrc)) { invocation ->
                    val single = invocation.processingEnv.requireTypeElement(rxTypeClassName)
                    assertThat(single).isNotNull()
                    assertThat(
                            RxCallableUpsertMethodBinderProvider.getAll(invocation.context).any {
                                it.matches(single.type)
                            }
=======
                runProcessorTestWithK1(sources = listOf(rxTypeSrc)) { invocation ->
                    val single = invocation.processingEnv.requireTypeElement(rxTypeClassName)
                    assertThat(single).isNotNull()
                    assertThat(
                            RxCallableInsertOrUpsertMethodBinderProvider.getAll(invocation.context)
                                .any { it.matches(single.type) }
>>>>>>> 3d4510a6
                        )
                        .isTrue()
                }
            }
    }

    @Test
    fun testFindUpsertMaybe() {
        listOf(
                Triple(COMMON.RX2_MAYBE, COMMON.RX2_ROOM, RxJava2TypeNames.MAYBE),
                Triple(COMMON.RX3_MAYBE, COMMON.RX3_ROOM, RxJava3TypeNames.MAYBE)
            )
            .forEach { (rxTypeSrc, _, rxTypeClassName) ->
<<<<<<< HEAD
                runProcessorTest(sources = listOf(rxTypeSrc)) { invocation ->
                    val maybe = invocation.processingEnv.requireTypeElement(rxTypeClassName)
                    assertThat(
                            RxCallableUpsertMethodBinderProvider.getAll(invocation.context).any {
                                it.matches(maybe.type)
                            }
=======
                runProcessorTestWithK1(sources = listOf(rxTypeSrc)) { invocation ->
                    val maybe = invocation.processingEnv.requireTypeElement(rxTypeClassName)
                    assertThat(
                            RxCallableInsertOrUpsertMethodBinderProvider.getAll(invocation.context)
                                .any { it.matches(maybe.type) }
>>>>>>> 3d4510a6
                        )
                        .isTrue()
                }
            }
    }

    @Test
    fun testFindUpsertCompletable() {
        listOf(
                Triple(COMMON.RX2_COMPLETABLE, COMMON.RX2_ROOM, RxJava2TypeNames.COMPLETABLE),
                Triple(COMMON.RX3_COMPLETABLE, COMMON.RX3_ROOM, RxJava3TypeNames.COMPLETABLE)
            )
            .forEach { (rxTypeSrc, _, rxTypeClassName) ->
<<<<<<< HEAD
                runProcessorTest(sources = listOf(rxTypeSrc)) { invocation ->
                    val completable = invocation.processingEnv.requireTypeElement(rxTypeClassName)
                    assertThat(
                            RxCallableUpsertMethodBinderProvider.getAll(invocation.context).any {
                                it.matches(completable.type)
                            }
=======
                runProcessorTestWithK1(sources = listOf(rxTypeSrc)) { invocation ->
                    val completable = invocation.processingEnv.requireTypeElement(rxTypeClassName)
                    assertThat(
                            RxCallableInsertOrUpsertMethodBinderProvider.getAll(invocation.context)
                                .any { it.matches(completable.type) }
>>>>>>> 3d4510a6
                        )
                        .isTrue()
                }
            }
    }

    @Test
    fun testFindUpsertListenableFuture() {
<<<<<<< HEAD
        runProcessorTest(sources = listOf(COMMON.LISTENABLE_FUTURE)) { invocation ->
=======
        runProcessorTestWithK1(sources = listOf(COMMON.LISTENABLE_FUTURE)) { invocation ->
>>>>>>> 3d4510a6
            val future =
                invocation.processingEnv.requireTypeElement(
                    GuavaUtilConcurrentTypeNames.LISTENABLE_FUTURE
                )
            assertThat(
<<<<<<< HEAD
                    GuavaListenableFutureUpsertMethodBinderProvider(invocation.context)
=======
                    GuavaListenableFutureInsertOrUpsertMethodBinderProvider(invocation.context)
>>>>>>> 3d4510a6
                        .matches(future.type)
                )
                .isTrue()
        }
    }

    @Test
    fun testFindLiveData() {
<<<<<<< HEAD
        runProcessorTest(sources = listOf(COMMON.COMPUTABLE_LIVE_DATA, COMMON.LIVE_DATA)) {
=======
        runProcessorTestWithK1(sources = listOf(COMMON.COMPUTABLE_LIVE_DATA, COMMON.LIVE_DATA)) {
>>>>>>> 3d4510a6
            invocation ->
            val liveData =
                invocation.processingEnv.requireTypeElement(LifecyclesTypeNames.LIVE_DATA)
            assertThat(liveData, notNullValue())
            assertThat(
                LiveDataQueryResultBinderProvider(invocation.context).matches(liveData.type),
                `is`(true)
            )
        }
    }

    @Test
    fun findPagingSourceIntKey() {
        runProcessorTestWithK1(
            sources = listOf(COMMON.LIMIT_OFFSET_PAGING_SOURCE),
        ) { invocation ->
            val pagingSourceElement =
                invocation.processingEnv.requireTypeElement(PagingSource::class)
            val intType = invocation.processingEnv.requireType(Integer::class)
            val pagingSourceIntIntType =
                invocation.processingEnv.getDeclaredType(pagingSourceElement, intType, intType)

            assertThat(pagingSourceIntIntType, notNullValue())
            assertThat(
                PagingSourceQueryResultBinderProvider(invocation.context)
                    .matches(pagingSourceIntIntType),
                `is`(true)
            )
        }
    }

    @Test
    fun findPagingSourceStringKey() {
        runProcessorTest { invocation ->
            val pagingSourceElement =
                invocation.processingEnv.requireTypeElement(PagingSource::class)
            val stringType = invocation.processingEnv.requireType(String::class)
            val pagingSourceIntIntType =
                invocation.processingEnv.getDeclaredType(
                    pagingSourceElement,
                    stringType,
                    stringType
                )

            assertThat(pagingSourceIntIntType, notNullValue())
            assertThat(
                PagingSourceQueryResultBinderProvider(invocation.context)
                    .matches(pagingSourceIntIntType),
                `is`(true)
            )
            invocation.assertCompilationResult {
                hasError(ProcessorErrors.PAGING_SPECIFY_PAGING_SOURCE_TYPE)
            }
        }
    }

    @Test
    fun findPagingSourceJavaCollectionValue() {
        runProcessorTest { invocation ->
            val pagingSourceElement =
                invocation.processingEnv.requireTypeElement(PagingSource::class)
            val intType = invocation.processingEnv.requireType(Integer::class)
            val collectionType = invocation.processingEnv.requireType("java.util.Collection")
            val pagingSourceIntCollectionType =
                invocation.processingEnv.getDeclaredType(
                    pagingSourceElement,
                    intType,
                    collectionType
                )

            assertThat(pagingSourceIntCollectionType).isNotNull()
            assertThat(
                    PagingSourceQueryResultBinderProvider(invocation.context)
                        .matches(pagingSourceIntCollectionType)
                )
                .isTrue()
            invocation.assertCompilationResult {
                hasError(ProcessorErrors.PAGING_SPECIFY_PAGING_SOURCE_VALUE_TYPE)
            }
        }
    }

    @Test
    fun findPagingSourceKotlinCollectionValue() {
        runProcessorTest { invocation ->
            val pagingSourceElement =
                invocation.processingEnv.requireTypeElement(PagingSource::class)
            val intType = invocation.processingEnv.requireType(Integer::class)
            val kotlinCollectionType = invocation.processingEnv.requireType(Collection::class)
            val pagingSourceIntCollectionType =
                invocation.processingEnv.getDeclaredType(
                    pagingSourceElement,
                    intType,
                    kotlinCollectionType
                )

            assertThat(pagingSourceIntCollectionType).isNotNull()
            assertThat(
                    PagingSourceQueryResultBinderProvider(invocation.context)
                        .matches(pagingSourceIntCollectionType)
                )
                .isTrue()
            invocation.assertCompilationResult {
                hasError(ProcessorErrors.PAGING_SPECIFY_PAGING_SOURCE_VALUE_TYPE)
            }
        }
    }

    @Test
    fun findPagingSourceJavaListValue() {
        runProcessorTest { invocation ->
            val pagingSourceElement =
                invocation.processingEnv.requireTypeElement(PagingSource::class)
            val intType = invocation.processingEnv.requireType(Integer::class)
            val javaListType = invocation.processingEnv.requireType("java.util.List")
            val pagingSourceIntListType =
                invocation.processingEnv.getDeclaredType(pagingSourceElement, intType, javaListType)
            assertThat(pagingSourceIntListType).isNotNull()
            assertThat(
                    PagingSourceQueryResultBinderProvider(invocation.context)
                        .matches(pagingSourceIntListType)
                )
                .isTrue()
            invocation.assertCompilationResult {
                hasError(ProcessorErrors.PAGING_SPECIFY_PAGING_SOURCE_VALUE_TYPE)
            }
        }
    }

    @Test
    fun findPagingSourceKotlinMutableSetValue() {
        runProcessorTest { invocation ->
            val pagingSourceElement =
                invocation.processingEnv.requireTypeElement(PagingSource::class)
            val intType = invocation.processingEnv.requireType(Integer::class)
            val mutableSetType = invocation.processingEnv.requireType(MutableSet::class)
            val pagingSourceIntCollectionType =
                invocation.processingEnv.getDeclaredType(
                    pagingSourceElement,
                    intType,
                    mutableSetType
                )

            assertThat(pagingSourceIntCollectionType).isNotNull()
            assertThat(
                    PagingSourceQueryResultBinderProvider(invocation.context)
                        .matches(pagingSourceIntCollectionType)
                )
                .isTrue()
            invocation.assertCompilationResult {
                hasError(ProcessorErrors.PAGING_SPECIFY_PAGING_SOURCE_VALUE_TYPE)
            }
        }
    }

    @Test
    fun findListenableFuturePagingSourceJavaCollectionValue() {
<<<<<<< HEAD
        runProcessorTest(sources = listOf(COMMON.LISTENABLE_FUTURE_PAGING_SOURCE)) { invocation ->
=======
        runProcessorTestWithK1(sources = listOf(COMMON.LISTENABLE_FUTURE_PAGING_SOURCE)) {
            invocation ->
>>>>>>> 3d4510a6
            val listenableFuturePagingSourceElement =
                invocation.processingEnv.requireTypeElement(
                    PagingTypeNames.LISTENABLE_FUTURE_PAGING_SOURCE
                )
            val intType = invocation.processingEnv.requireType(Integer::class)
            val collectionType = invocation.processingEnv.requireType("java.util.Collection")
            val listenableFuturePagingSourceIntCollectionType =
                invocation.processingEnv.getDeclaredType(
                    listenableFuturePagingSourceElement,
                    intType,
                    collectionType
                )

            assertThat(listenableFuturePagingSourceIntCollectionType).isNotNull()
            assertThat(
                    ListenableFuturePagingSourceQueryResultBinderProvider(invocation.context)
                        .matches(listenableFuturePagingSourceIntCollectionType)
                )
                .isTrue()
            invocation.assertCompilationResult {
                hasError(ProcessorErrors.PAGING_SPECIFY_PAGING_SOURCE_VALUE_TYPE)
            }
        }
    }

    @Test
    fun findListenableFutureKotlinCollectionValue() {
<<<<<<< HEAD
        runProcessorTest(sources = listOf(COMMON.LISTENABLE_FUTURE_PAGING_SOURCE)) { invocation ->
=======
        runProcessorTestWithK1(sources = listOf(COMMON.LISTENABLE_FUTURE_PAGING_SOURCE)) {
            invocation ->
>>>>>>> 3d4510a6
            val listenableFuturePagingSourceElement =
                invocation.processingEnv.requireTypeElement(
                    PagingTypeNames.LISTENABLE_FUTURE_PAGING_SOURCE
                )
            val intType = invocation.processingEnv.requireType(Integer::class)
            val kotlinCollectionType = invocation.processingEnv.requireType(Collection::class)
            val listenableFuturePagingSourceIntCollectionType =
                invocation.processingEnv.getDeclaredType(
                    listenableFuturePagingSourceElement,
                    intType,
                    kotlinCollectionType
                )

            assertThat(listenableFuturePagingSourceIntCollectionType).isNotNull()
            assertThat(
                    ListenableFuturePagingSourceQueryResultBinderProvider(invocation.context)
                        .matches(listenableFuturePagingSourceIntCollectionType)
                )
                .isTrue()
            invocation.assertCompilationResult {
                hasError(ProcessorErrors.PAGING_SPECIFY_PAGING_SOURCE_VALUE_TYPE)
            }
        }
    }

    @Test
    fun findRx2PagingSourceJavaCollectionValue() {
<<<<<<< HEAD
        runProcessorTest(sources = listOf(COMMON.RX2_PAGING_SOURCE)) { invocation ->
=======
        runProcessorTestWithK1(sources = listOf(COMMON.RX2_PAGING_SOURCE)) { invocation ->
>>>>>>> 3d4510a6
            val rx2PagingSourceElement =
                invocation.processingEnv.requireTypeElement(PagingTypeNames.RX2_PAGING_SOURCE)
            val intType = invocation.processingEnv.requireType(Integer::class)
            val collectionType = invocation.processingEnv.requireType("java.util.Collection")
            val rx2PagingSourceIntCollectionType =
                invocation.processingEnv.getDeclaredType(
                    rx2PagingSourceElement,
                    intType,
                    collectionType
                )

            assertThat(rx2PagingSourceElement).isNotNull()
            assertThat(
                    RxJava2PagingSourceQueryResultBinderProvider(invocation.context)
                        .matches(rx2PagingSourceIntCollectionType)
                )
                .isTrue()
            invocation.assertCompilationResult {
                hasError(ProcessorErrors.PAGING_SPECIFY_PAGING_SOURCE_VALUE_TYPE)
            }
        }
    }

    @Test
    fun findRx2PagingSourceKotlinCollectionValue() {
<<<<<<< HEAD
        runProcessorTest(sources = listOf(COMMON.RX2_PAGING_SOURCE)) { invocation ->
=======
        runProcessorTestWithK1(sources = listOf(COMMON.RX2_PAGING_SOURCE)) { invocation ->
>>>>>>> 3d4510a6
            val rx2PagingSourceElement =
                invocation.processingEnv.requireTypeElement(PagingTypeNames.RX2_PAGING_SOURCE)
            val intType = invocation.processingEnv.requireType(Integer::class)
            val kotlinCollectionType = invocation.processingEnv.requireType(Collection::class)
            val rx2PagingSourceIntCollectionType =
                invocation.processingEnv.getDeclaredType(
                    rx2PagingSourceElement,
                    intType,
                    kotlinCollectionType
                )

            assertThat(rx2PagingSourceElement).isNotNull()
            assertThat(
                    RxJava2PagingSourceQueryResultBinderProvider(invocation.context)
                        .matches(rx2PagingSourceIntCollectionType)
                )
                .isTrue()
            invocation.assertCompilationResult {
                hasError(ProcessorErrors.PAGING_SPECIFY_PAGING_SOURCE_VALUE_TYPE)
            }
        }
    }

    @Test
    fun findRx3PagingSourceJavaCollectionValue() {
<<<<<<< HEAD
        runProcessorTest(sources = listOf(COMMON.RX3_PAGING_SOURCE)) { invocation ->
=======
        runProcessorTestWithK1(sources = listOf(COMMON.RX3_PAGING_SOURCE)) { invocation ->
>>>>>>> 3d4510a6
            val rx3PagingSourceElement =
                invocation.processingEnv.requireTypeElement(PagingTypeNames.RX3_PAGING_SOURCE)
            val intType = invocation.processingEnv.requireType(Integer::class)
            val collectionType = invocation.processingEnv.requireType("java.util.Collection")
            val rx3PagingSourceIntCollectionType =
                invocation.processingEnv.getDeclaredType(
                    rx3PagingSourceElement,
                    intType,
                    collectionType
                )

            assertThat(rx3PagingSourceElement).isNotNull()
            assertThat(
                    RxJava3PagingSourceQueryResultBinderProvider(invocation.context)
                        .matches(rx3PagingSourceIntCollectionType)
                )
                .isTrue()
            invocation.assertCompilationResult {
                hasError(ProcessorErrors.PAGING_SPECIFY_PAGING_SOURCE_VALUE_TYPE)
            }
        }
    }

    @Test
    fun findRx3PagingSourceKotlinCollectionValue() {
<<<<<<< HEAD
        runProcessorTest(sources = listOf(COMMON.RX3_PAGING_SOURCE)) { invocation ->
=======
        runProcessorTestWithK1(sources = listOf(COMMON.RX3_PAGING_SOURCE)) { invocation ->
>>>>>>> 3d4510a6
            val rx3PagingSourceElement =
                invocation.processingEnv.requireTypeElement(PagingTypeNames.RX3_PAGING_SOURCE)
            val intType = invocation.processingEnv.requireType(Integer::class)
            val kotlinCollectionType = invocation.processingEnv.requireType(Collection::class)
            val rx3PagingSourceIntCollectionType =
                invocation.processingEnv.getDeclaredType(
                    rx3PagingSourceElement,
                    intType,
                    kotlinCollectionType
                )

            assertThat(rx3PagingSourceElement).isNotNull()
            assertThat(
                    RxJava3PagingSourceQueryResultBinderProvider(invocation.context)
                        .matches(rx3PagingSourceIntCollectionType)
                )
                .isTrue()
            invocation.assertCompilationResult {
                hasError(ProcessorErrors.PAGING_SPECIFY_PAGING_SOURCE_VALUE_TYPE)
            }
        }
    }

    @Test
    fun testPagingSourceBinder() {
        val inputSource =
            Source.java(
                qName = "foo.bar.MyDao",
                code =
                    """
                ${DaoProcessorTest.DAO_PREFIX}

                @Dao abstract class MyDao {
                    @Query("SELECT uid FROM User")
                    abstract androidx.paging.PagingSource<Integer, User> getAllIds();
                }
                    """
                        .trimIndent()
            )
<<<<<<< HEAD
        runProcessorTest(
=======
        runProcessorTestWithK1(
>>>>>>> 3d4510a6
            sources =
                listOf(
                    inputSource,
                    COMMON.USER,
                    COMMON.PAGING_SOURCE,
                    COMMON.LIMIT_OFFSET_PAGING_SOURCE,
                    COMMON.LISTENABLE_FUTURE_PAGING_SOURCE,
                ),
        ) { invocation: XTestInvocation ->
            val dao =
                invocation.roundEnv.getElementsAnnotatedWith(Dao::class.qualifiedName!!).first()
            check(dao.isTypeElement())
            val dbType = invocation.context.processingEnv.requireType(ROOM_DB)
            val parser =
                DaoProcessor(
                    invocation.context,
                    dao,
                    dbType,
                    null,
                )
            val parsedDao = parser.process()
            val binder =
                parsedDao.queryMethods.filterIsInstance<ReadQueryMethod>().first().queryResultBinder
            assertThat(binder is MultiTypedPagingSourceQueryResultBinder).isTrue()

            val pagingSourceXRawType: XRawType? =
                invocation.context.processingEnv
                    .findType(PagingTypeNames.PAGING_SOURCE.canonicalName)
                    ?.rawType
            val returnedXRawType =
                parsedDao.queryMethods
                    .filterIsInstance<ReadQueryMethod>()
                    .first()
                    .returnType
                    .rawType
            // make sure returned type is the original PagingSource
            assertThat(returnedXRawType).isEqualTo(pagingSourceXRawType)

            val listenableFuturePagingSourceXRawType: XRawType? =
                invocation.context.processingEnv
                    .findType(PagingTypeNames.LISTENABLE_FUTURE_PAGING_SOURCE.canonicalName)
                    ?.rawType
            assertThat(listenableFuturePagingSourceXRawType!!.isAssignableFrom(returnedXRawType))
                .isFalse()
        }
    }

    @Test
    fun testListenableFuturePagingSourceBinder() {
        val inputSource =
            Source.java(
                qName = "foo.bar.MyDao",
                code =
                    """
                ${DaoProcessorTest.DAO_PREFIX}

                @Dao abstract class MyDao {
                    @Query("SELECT uid FROM User")
                    abstract androidx.paging.ListenableFuturePagingSource<Integer, User> getAllIds();
                }
                    """
                        .trimIndent()
            )
<<<<<<< HEAD
        runProcessorTest(
=======
        runProcessorTestWithK1(
>>>>>>> 3d4510a6
            sources =
                listOf(
                    inputSource,
                    COMMON.USER,
                    COMMON.LISTENABLE_FUTURE_PAGING_SOURCE,
                    COMMON.LIMIT_OFFSET_LISTENABLE_FUTURE_PAGING_SOURCE,
                ),
        ) { invocation: XTestInvocation ->
            val dao =
                invocation.roundEnv.getElementsAnnotatedWith(Dao::class.qualifiedName!!).first()
            check(dao.isTypeElement())
            val dbType = invocation.context.processingEnv.requireType(ROOM_DB)
            val parser =
                DaoProcessor(
                    invocation.context,
                    dao,
                    dbType,
                    null,
                )
            val parsedDao = parser.process()
            val binder =
                parsedDao.queryMethods.filterIsInstance<ReadQueryMethod>().first().queryResultBinder

            // assert that room correctly binds to ListenableFuturePagingSource instead of
            // its supertype PagingSource. ListenableFuturePagingSourceBinderProvider
            // must be added into list of binder providers in TypeAdapterStore before
            // generic PagingSource.
            assertThat(binder is MultiTypedPagingSourceQueryResultBinder).isTrue()
            val listenableFuturePagingSourceXRawType: XRawType? =
                invocation.context.processingEnv
                    .findType(PagingTypeNames.LISTENABLE_FUTURE_PAGING_SOURCE.canonicalName)
                    ?.rawType
            val returnedXRawType =
                parsedDao.queryMethods
                    .filterIsInstance<ReadQueryMethod>()
                    .first()
                    .returnType
                    .rawType
            // make sure the actual returned type from Provider is ListenableFuturePagingSource
            assertThat(returnedXRawType).isEqualTo(listenableFuturePagingSourceXRawType)
        }
    }

    @Test
    fun testRx2PagingSourceBinder() {
        val inputSource =
            Source.java(
                qName = "foo.bar.MyDao",
                code =
                    """
                ${DaoProcessorTest.DAO_PREFIX}

                @Dao abstract class MyDao {
                    @Query("SELECT uid FROM User")
                    abstract androidx.paging.rxjava2.RxPagingSource<Integer, User> getAllIds();
                }
                    """
                        .trimIndent()
            )
<<<<<<< HEAD
        runProcessorTest(
=======
        runProcessorTestWithK1(
>>>>>>> 3d4510a6
            sources =
                listOf(
                    inputSource,
                    COMMON.USER,
                    COMMON.RX2_PAGING_SOURCE,
                    COMMON.LIMIT_OFFSET_RX2_PAGING_SOURCE,
                ),
        ) { invocation: XTestInvocation ->
            val dao =
                invocation.roundEnv.getElementsAnnotatedWith(Dao::class.qualifiedName!!).first()
            check(dao.isTypeElement())
            val dbType = invocation.context.processingEnv.requireType(ROOM_DB)
            val parser =
                DaoProcessor(
                    invocation.context,
                    dao,
                    dbType,
                    null,
                )
            val parsedDao = parser.process()
            val binder =
                parsedDao.queryMethods.filterIsInstance<ReadQueryMethod>().first().queryResultBinder

            assertThat(binder is MultiTypedPagingSourceQueryResultBinder).isTrue()
            val rxPagingSourceXRawType: XRawType? =
                invocation.context.processingEnv
                    .findType(PagingTypeNames.RX2_PAGING_SOURCE.canonicalName)
                    ?.rawType
            val returnedXRawType =
                parsedDao.queryMethods
                    .filterIsInstance<ReadQueryMethod>()
                    .first()
                    .returnType
                    .rawType
            // make sure the actual returned type from Provider is a Rx2PagingSource
            assertThat(returnedXRawType).isEqualTo(rxPagingSourceXRawType)
        }
    }

    @Test
    fun testRx3PagingSourceBinder() {
        val inputSource =
            Source.java(
                qName = "foo.bar.MyDao",
                code =
                    """
                ${DaoProcessorTest.DAO_PREFIX}

                @Dao abstract class MyDao {
                    @Query("SELECT uid FROM User")
                    abstract androidx.paging.rxjava3.RxPagingSource<Integer, User> getAllIds();
                }
                    """
                        .trimIndent()
            )
<<<<<<< HEAD
        runProcessorTest(
=======
        runProcessorTestWithK1(
>>>>>>> 3d4510a6
            sources =
                listOf(
                    inputSource,
                    COMMON.USER,
                    COMMON.RX3_PAGING_SOURCE,
                    COMMON.LIMIT_OFFSET_RX3_PAGING_SOURCE,
                ),
        ) { invocation: XTestInvocation ->
            val dao =
                invocation.roundEnv.getElementsAnnotatedWith(Dao::class.qualifiedName!!).first()
            check(dao.isTypeElement())
            val dbType = invocation.context.processingEnv.requireType(ROOM_DB)
            val parser =
                DaoProcessor(
                    invocation.context,
                    dao,
                    dbType,
                    null,
                )
            val parsedDao = parser.process()
            val binder =
                parsedDao.queryMethods.filterIsInstance<ReadQueryMethod>().first().queryResultBinder

            assertThat(binder is MultiTypedPagingSourceQueryResultBinder).isTrue()
            val rxPagingSourceXRawType: XRawType? =
                invocation.context.processingEnv
                    .findType(PagingTypeNames.RX3_PAGING_SOURCE.canonicalName)
                    ?.rawType
            val returnedXRawType =
                parsedDao.queryMethods
                    .filterIsInstance<ReadQueryMethod>()
                    .first()
                    .returnType
                    .rawType
            // make sure the actual returned type from Provider is a RxPagingSource
            assertThat(returnedXRawType).isEqualTo(rxPagingSourceXRawType)
        }
    }

    @Test
    fun findDataSource() {
        runProcessorTest { invocation ->
            val dataSource = invocation.processingEnv.requireTypeElement(DataSource::class)
            assertThat(dataSource, notNullValue())
            assertThat(
                DataSourceQueryResultBinderProvider(invocation.context).matches(dataSource.type),
                `is`(true)
            )
            invocation.assertCompilationResult {
                hasError(ProcessorErrors.PAGING_SPECIFY_DATA_SOURCE_TYPE)
            }
        }
    }

    @Test
    fun findPositionalDataSource() {
        runProcessorTest { invocation ->
            @Suppress("DEPRECATION")
            val dataSource =
                invocation.processingEnv.requireTypeElement(
                    androidx.paging.PositionalDataSource::class
                )
            assertThat(dataSource, notNullValue())
            assertThat(
                DataSourceQueryResultBinderProvider(invocation.context).matches(dataSource.type),
                `is`(true)
            )
        }
    }

    @Test
    fun findDataSourceFactory() {
<<<<<<< HEAD
        runProcessorTest(sources = listOf(COMMON.DATA_SOURCE_FACTORY)) { invocation ->
=======
        runProcessorTestWithK1(sources = listOf(COMMON.DATA_SOURCE_FACTORY)) { invocation ->
>>>>>>> 3d4510a6
            val pagedListProvider =
                invocation.processingEnv.requireTypeElement(PagingTypeNames.DATA_SOURCE_FACTORY)
            assertThat(pagedListProvider, notNullValue())
            assertThat(
                DataSourceFactoryQueryResultBinderProvider(invocation.context)
                    .matches(pagedListProvider.type),
                `is`(true)
            )
        }
    }

    @Test
    fun findQueryParameterAdapter_collections() {
        runProcessorTest { invocation ->
            val store =
                TypeAdapterStore.create(
                    context = invocation.context,
                    builtInConverterFlags = BuiltInConverterFlags.DEFAULT
                )
            val javacCollectionTypes =
                listOf("java.util.Set", "java.util.List", "java.util.ArrayList")
            val kotlinCollectionTypes =
                listOf("kotlin.collections.List", "kotlin.collections.MutableList")
            val collectionTypes =
                if (invocation.isKsp) {
                    javacCollectionTypes + kotlinCollectionTypes
                } else {
                    javacCollectionTypes
                }
            collectionTypes
                .map { collectionType ->
                    invocation.processingEnv.getDeclaredType(
                        invocation.processingEnv.requireTypeElement(collectionType),
                        invocation.processingEnv.requireType(XTypeName.PRIMITIVE_INT).boxed()
                    )
                }
                .forEach { type ->
                    val adapter =
                        store.findQueryParameterAdapter(
                            typeMirror = type,
                            isMultipleParameter = true
                        )
                    assertThat(adapter).isNotNull()
                    assertThat(adapter).isInstanceOf<CollectionQueryParameterAdapter>()
                }
        }
    }

    @Test
    fun typeAliases() {
        val source =
            Source.kotlin(
                "Foo.kt",
                """
            import androidx.room.*
            typealias MyLongAlias = Long
            typealias MyNullableLongAlias = Long?

            data class MyClass(val foo:String)
            typealias MyClassAlias = MyClass
            typealias MyClassNullableAlias = MyClass?

            object MyConverters {
                @TypeConverter
                fun myClassToString(myClass : MyClass): String = TODO()
                @TypeConverter
                fun nullableMyClassToString(myClass : MyClass?): String? = TODO()
            }
            class Subject {
                val myLongAlias : MyLongAlias = TODO()
                val myLongAlias_nullable : MyLongAlias? = TODO()
                val myNullableLongAlias : MyNullableLongAlias = TODO()
                val myNullableLongAlias_nullable : MyNullableLongAlias? = TODO()
                val myClass : MyClass = TODO()
                val myClassAlias : MyClassAlias = TODO()
                val myClassAlias_nullable : MyClassAlias? = TODO()
                val myClassNullableAlias : MyClassNullableAlias = TODO()
                val myClassNullableAlias_nullable : MyClassNullableAlias = TODO()
            }
            """
                    .trimIndent()
            )
<<<<<<< HEAD
        runProcessorTest(sources = listOf(source)) { invocation ->
=======
        runProcessorTestWithK1(sources = listOf(source)) { invocation ->
>>>>>>> 3d4510a6
            val converters =
                CustomConverterProcessor(
                        context = invocation.context,
                        element = invocation.processingEnv.requireTypeElement("MyConverters")
                    )
                    .process()
                    .map(::CustomTypeConverterWrapper)
            val typeAdapterStore =
                TypeAdapterStore.create(
                    context = invocation.context,
                    builtInConverterFlags = BuiltInConverterFlags.DEFAULT,
                    extras = converters.toTypedArray()
                )
            val subject = invocation.processingEnv.requireTypeElement("Subject")
            val results =
                subject.getAllFieldsIncludingPrivateSupers().associate { field ->
                    val binder =
                        typeAdapterStore.findStatementValueBinder(
                            input = field.type,
                            affinity = null
                        )

                    val signature =
                        when (binder) {
                            null -> null
                            is PrimitiveColumnTypeAdapter -> "primitive"
                            is BoxedPrimitiveColumnTypeAdapter -> "boxed"
                            is CompositeAdapter -> {
                                when (val converter = binder.intoStatementConverter) {
                                    null -> "composite null"
                                    is CustomTypeConverterWrapper -> converter.custom.method.name
                                    else -> "composite unknown"
                                }
                            }
                            else -> "unknown"
                        }
                    field.name to signature
                }
            // see: 187359339. We use nullability for assignments only in KSP
            val nullableClassAdapter =
                if (invocation.isKsp) {
                    "nullableMyClassToString"
                } else {
                    "myClassToString"
                }
            assertThat(results)
                .containsExactlyEntriesIn(
                    mapOf(
                        "myLongAlias" to "primitive",
                        "myLongAlias_nullable" to "boxed",
                        "myNullableLongAlias" to "boxed",
                        "myNullableLongAlias_nullable" to "boxed",
                        "myClass" to "myClassToString",
                        "myClassAlias" to "myClassToString",
                        "myClassAlias_nullable" to nullableClassAdapter,
                        "myClassNullableAlias" to nullableClassAdapter,
                        "myClassNullableAlias_nullable" to nullableClassAdapter,
                    )
                )
        }
    }

    @Test
    fun testEqualsAndHashcodeImplemented() {
        val classExtendsClassWithEqualsAndHashcodeFunctions =
            Source.java(
                "foo.bar.Human",
                """
            package foo.bar;
            public class Human extends Username {
                public String relationId;
            }
            """
                    .trimIndent()
            )
        val classWithFncs =
            Source.java(
                "foo.bar.Username",
                """
            package foo.bar;
            public class Username extends Person {
                public String name;
                @Override
                public boolean equals(Object o) {
                    return false;
                }
                @Override
                public int hashCode() {
                    return 0;
                }
            }
            """
                    .trimIndent()
            )
        val classWithoutFncs =
            Source.java(
                "foo.bar.Person",
                """
            package foo.bar;
            public class Person {
                public String userId;
            }
            """
                    .trimIndent()
            )
        val enumClass =
            Source.java(
                "foo.bar.Names",
                """
            package foo.bar;
            public enum Names {
                ELLA,
                BOB,
                JAMES
            }
            """
                    .trimIndent()
            )
        val classWithWrongFncs =
            Source.java(
                "foo.bar.UsernameWithWrongFncs",
                """
            package foo.bar;
            public class UsernameWithWrongFncs {
                public String name;
                public boolean equals() {
                    return true;
                }
                public int hashCode(int num) {
                    return num;
                }
            }
            """
                    .trimIndent()
            )
<<<<<<< HEAD
        runProcessorTest(
=======
        runProcessorTestWithK1(
>>>>>>> 3d4510a6
            sources =
                listOf(
                    classExtendsClassWithEqualsAndHashcodeFunctions,
                    classWithFncs,
                    classWithoutFncs,
                    enumClass,
                    classWithWrongFncs
                )
        ) { invocation ->
            val enumCase = invocation.processingEnv.requireTypeElement("foo.bar.Names")
            val inheritedCase = invocation.processingEnv.requireTypeElement("foo.bar.Human")
            val wrongFunctionsCase =
                invocation.processingEnv.requireTypeElement("foo.bar.UsernameWithWrongFncs")
            val noEqualsOrHashcodeCase =
                invocation.processingEnv.requireTypeElement("foo.bar.Person")
            assertThat(enumCase.type.implementsEqualsAndHashcode()).isTrue()
            assertThat(inheritedCase.type.implementsEqualsAndHashcode()).isTrue()
            assertThat(wrongFunctionsCase.type.implementsEqualsAndHashcode()).isFalse()
            assertThat(noEqualsOrHashcodeCase.type.implementsEqualsAndHashcode()).isFalse()
        }
    }

    @Test
    fun testEqualsAndHashcodeCheckWithJavaPrimitive() {
        val inputSource =
            Source.java(
                "foo.bar.Subject",
                """
            package foo.bar;
            public class Subject {
                public int primitiveInt = 0;
                public Integer boxedInt = 1;
                public boolean primitiveBool = true;
                public Boolean boxedBool = false;
                public double primitiveDouble = 2.2;
                public Double boxedDouble = 3.3;
                public long primitiveLong = 4L;
                public Long boxedLong = 5L;
            }
            """
                    .trimIndent()
            )
<<<<<<< HEAD
        runProcessorTest(
=======
        runProcessorTestWithK1(
>>>>>>> 3d4510a6
            sources =
                listOf(
                    inputSource,
                    COMMON.USER,
                    COMMON.PAGING_SOURCE,
                    COMMON.LIMIT_OFFSET_PAGING_SOURCE,
                ),
        ) { invocation ->
            val subjectTypeElement = invocation.processingEnv.requireTypeElement("foo.bar.Subject")
            subjectTypeElement.getAllFieldsIncludingPrivateSupers().forEach { field ->
                assertThat(field.type.implementsEqualsAndHashcode()).isTrue()
            }
        }
    }

    @Test
    fun testEqualsAndHashcodeCheckWithKotlinPrimitive() {
        val source =
            Source.kotlin(
                "Foo.kt",
                """
            import androidx.room.*
            class Subject {
               val anInteger = 0
               val aBoolean = true
               val aDouble = 2.2
               val aLong = 5L
            }
            """
                    .trimIndent()
            )
<<<<<<< HEAD
        runProcessorTest(sources = listOf(source)) { invocation ->
=======
        runProcessorTestWithK1(sources = listOf(source)) { invocation ->
>>>>>>> 3d4510a6
            val subjectTypeElement = invocation.processingEnv.requireTypeElement("Subject")

            subjectTypeElement.getDeclaredFields().forEach {
                assertThat(it.type.implementsEqualsAndHashcode()).isTrue()
            }
        }
    }

    private fun createIntListToStringBinders(invocation: XTestInvocation): List<TypeConverter> {
        val intType = invocation.processingEnv.requireType(Integer::class)
        val listElement = invocation.processingEnv.requireTypeElement(java.util.List::class)
        val listOfInts = invocation.processingEnv.getDeclaredType(listElement, intType)
        val intListConverter =
            object :
<<<<<<< HEAD
                SingleStatementTypeConverter(listOfInts, invocation.context.COMMON_TYPES.STRING) {
=======
                SingleStatementTypeConverter(
                    listOfInts,
                    invocation.context.processingEnv.requireType(CommonTypeNames.STRING)
                ) {
>>>>>>> 3d4510a6
                override fun buildStatement(inputVarName: String, scope: CodeGenScope): XCodeBlock {
                    return XCodeBlock.of(
                        scope.language,
                        "%T.joinIntoString(%L)",
                        STRING_UTIL,
                        inputVarName
                    )
                }
            }

        val stringToIntListConverter =
            object :
<<<<<<< HEAD
                SingleStatementTypeConverter(invocation.context.COMMON_TYPES.STRING, listOfInts) {
=======
                SingleStatementTypeConverter(
                    invocation.context.processingEnv.requireType(CommonTypeNames.STRING),
                    listOfInts
                ) {
>>>>>>> 3d4510a6
                override fun buildStatement(inputVarName: String, scope: CodeGenScope): XCodeBlock {
                    return XCodeBlock.of(
                        scope.language,
                        "%T.splitToIntList(%L)",
                        STRING_UTIL,
                        inputVarName
                    )
                }
            }
        return listOf(intListConverter, stringToIntListConverter)
    }

    private fun dateTypeConverters(env: XProcessingEnv): List<TypeConverter> {
        val tDate = env.requireType("java.util.Date").makeNullable()
        val tLong = env.requireType("java.lang.Long").makeNullable()
        return listOf(
            object : SingleStatementTypeConverter(tDate, tLong) {
                override fun buildStatement(inputVarName: String, scope: CodeGenScope): XCodeBlock {
                    return XCodeBlock.of(scope.language, "%L.time", inputVarName)
                }
            },
            object : SingleStatementTypeConverter(tLong, tDate) {
                override fun buildStatement(inputVarName: String, scope: CodeGenScope): XCodeBlock {
                    return XCodeBlock.ofNewInstance(
                        scope.language,
                        tDate.asTypeName(),
                        "%L",
                        inputVarName
                    )
                }
            }
        )
    }
}<|MERGE_RESOLUTION|>--- conflicted
+++ resolved
@@ -139,11 +139,7 @@
             """
                     .trimIndent()
             )
-<<<<<<< HEAD
-        runProcessorTest(sources = listOf(entity, converter)) { invocation ->
-=======
         runProcessorTestWithK1(sources = listOf(entity, converter)) { invocation ->
->>>>>>> 3d4510a6
             val typeElement =
                 invocation.processingEnv.requireTypeElement("foo.bar.EntityWithOneWayEnum")
             val context = Context(invocation.processingEnv)
@@ -207,11 +203,7 @@
                 """
                     .trimMargin()
             )
-<<<<<<< HEAD
-        runProcessorTest(sources = listOf(enumSrc)) { invocation ->
-=======
         runProcessorTestWithK1(sources = listOf(enumSrc)) { invocation ->
->>>>>>> 3d4510a6
             val store =
                 TypeAdapterStore.create(
                     Context(invocation.processingEnv),
@@ -244,11 +236,7 @@
             )
         var results: Map<String, String?> = mutableMapOf()
 
-<<<<<<< HEAD
-        runProcessorTest(sources = listOf(source)) { invocation ->
-=======
         runProcessorTestWithK1(sources = listOf(source)) { invocation ->
->>>>>>> 3d4510a6
             val typeAdapterStore =
                 TypeAdapterStore.create(
                     context = invocation.context,
@@ -304,11 +292,7 @@
                     .trimIndent()
             )
 
-<<<<<<< HEAD
-        runProcessorTest(sources = listOf(source)) { invocation ->
-=======
         runProcessorTestWithK1(sources = listOf(source)) { invocation ->
->>>>>>> 3d4510a6
             TypeAdapterStore.create(
                 context = invocation.context,
                 builtInConverterFlags = BuiltInConverterFlags.DEFAULT
@@ -425,11 +409,7 @@
             }
             """
             )
-<<<<<<< HEAD
-        runProcessorTest(sources = listOf(point)) { invocation ->
-=======
         runProcessorTestWithK1(sources = listOf(point)) { invocation ->
->>>>>>> 3d4510a6
             val context = Context(invocation.processingEnv)
             val converters =
                 CustomConverterProcessor(
@@ -554,11 +534,7 @@
             val converter =
                 store.typeConverterStore.findTypeConverter(
                     binders[0].from,
-<<<<<<< HEAD
-                    invocation.context.COMMON_TYPES.STRING
-=======
                     invocation.context.processingEnv.requireType(CommonTypeNames.STRING)
->>>>>>> 3d4510a6
                 )
             assertThat(converter).isNotNull()
             assertThat(store.typeConverterStore.reverse(converter!!)).isEqualTo(binders[1])
@@ -585,11 +561,7 @@
             val converter =
                 store.typeConverterStore.findTypeConverter(
                     binders[0].from,
-<<<<<<< HEAD
-                    invocation.context.COMMON_TYPES.STRING
-=======
                     invocation.context.processingEnv.requireType(CommonTypeNames.STRING)
->>>>>>> 3d4510a6
                 )
             assertThat(converter, notNullValue())
             assertThat(store.typeConverterStore.reverse(converter!!), nullValue())
@@ -598,12 +570,8 @@
 
     @Test
     fun testMissingRx2Room() {
-<<<<<<< HEAD
-        runProcessorTest(sources = listOf(COMMON.PUBLISHER, COMMON.RX2_FLOWABLE)) { invocation ->
-=======
         runProcessorTestWithK1(sources = listOf(COMMON.PUBLISHER, COMMON.RX2_FLOWABLE)) { invocation
             ->
->>>>>>> 3d4510a6
             val publisherElement =
                 invocation.processingEnv.requireTypeElement(ReactiveStreamsTypeNames.PUBLISHER)
             assertThat(publisherElement, notNullValue())
@@ -621,12 +589,8 @@
 
     @Test
     fun testMissingRx3Room() {
-<<<<<<< HEAD
-        runProcessorTest(sources = listOf(COMMON.PUBLISHER, COMMON.RX3_FLOWABLE)) { invocation ->
-=======
         runProcessorTestWithK1(sources = listOf(COMMON.PUBLISHER, COMMON.RX3_FLOWABLE)) { invocation
             ->
->>>>>>> 3d4510a6
             val publisherElement =
                 invocation.processingEnv.requireTypeElement(ReactiveStreamsTypeNames.PUBLISHER)
             assertThat(publisherElement, notNullValue())
@@ -665,12 +629,8 @@
 
     @Test
     fun testMissingRoomPagingGuava() {
-<<<<<<< HEAD
-        runProcessorTest(sources = listOf(COMMON.LISTENABLE_FUTURE_PAGING_SOURCE)) { invocation ->
-=======
         runProcessorTestWithK1(sources = listOf(COMMON.LISTENABLE_FUTURE_PAGING_SOURCE)) {
             invocation ->
->>>>>>> 3d4510a6
             val listenableFuturePagingSourceElement =
                 invocation.processingEnv.requireTypeElement(
                     PagingTypeNames.LISTENABLE_FUTURE_PAGING_SOURCE
@@ -697,11 +657,7 @@
 
     @Test
     fun testMissingRoomPagingRx2() {
-<<<<<<< HEAD
-        runProcessorTest(sources = listOf(COMMON.RX2_PAGING_SOURCE)) { invocation ->
-=======
         runProcessorTestWithK1(sources = listOf(COMMON.RX2_PAGING_SOURCE)) { invocation ->
->>>>>>> 3d4510a6
             val rx2PagingSourceElement =
                 invocation.processingEnv.requireTypeElement(PagingTypeNames.RX2_PAGING_SOURCE)
             val intType = invocation.processingEnv.requireType(Integer::class)
@@ -722,11 +678,7 @@
 
     @Test
     fun testMissingRoomPagingRx3() {
-<<<<<<< HEAD
-        runProcessorTest(sources = listOf(COMMON.RX3_PAGING_SOURCE)) { invocation ->
-=======
         runProcessorTestWithK1(sources = listOf(COMMON.RX3_PAGING_SOURCE)) { invocation ->
->>>>>>> 3d4510a6
             val rx3PagingSourceElement =
                 invocation.processingEnv.requireTypeElement(PagingTypeNames.RX3_PAGING_SOURCE)
             val intType = invocation.processingEnv.requireType(Integer::class)
@@ -749,18 +701,6 @@
     fun testFindPublisher() {
         listOf(COMMON.RX2_FLOWABLE to COMMON.RX2_ROOM, COMMON.RX3_FLOWABLE to COMMON.RX3_ROOM)
             .forEach { (rxTypeSrc, rxRoomSrc) ->
-<<<<<<< HEAD
-                runProcessorTest(
-                    sources =
-                        listOf(
-                            COMMON.RX2_SINGLE,
-                            COMMON.RX3_SINGLE,
-                            COMMON.RX2_OBSERVABLE,
-                            COMMON.RX3_OBSERVABLE,
-                            COMMON.PUBLISHER,
-                            rxTypeSrc,
-                            rxRoomSrc
-=======
                 runProcessorTestWithK1(
                     sources = listOf(rxTypeSrc, rxRoomSrc),
                     classpath =
@@ -776,7 +716,6 @@
                                 COMMON.RX3_OBSERVABLE,
                                 COMMON.PUBLISHER,
                             )
->>>>>>> 3d4510a6
                         )
                 ) { invocation ->
                     val publisher =
@@ -801,18 +740,6 @@
                 Triple(COMMON.RX3_FLOWABLE, COMMON.RX3_ROOM, RxJava3TypeNames.FLOWABLE)
             )
             .forEach { (rxTypeSrc, rxRoomSrc, rxTypeClassName) ->
-<<<<<<< HEAD
-                runProcessorTest(
-                    sources =
-                        listOf(
-                            COMMON.RX2_SINGLE,
-                            COMMON.RX3_SINGLE,
-                            COMMON.RX2_OBSERVABLE,
-                            COMMON.RX3_OBSERVABLE,
-                            COMMON.PUBLISHER,
-                            rxTypeSrc,
-                            rxRoomSrc
-=======
                 runProcessorTestWithK1(
                     sources = listOf(rxTypeSrc, rxRoomSrc),
                     classpath =
@@ -828,7 +755,6 @@
                                 COMMON.RX3_OBSERVABLE,
                                 COMMON.PUBLISHER,
                             )
->>>>>>> 3d4510a6
                         )
                 ) { invocation ->
                     val flowable = invocation.processingEnv.requireTypeElement(rxTypeClassName)
@@ -849,18 +775,6 @@
                 Triple(COMMON.RX3_OBSERVABLE, COMMON.RX3_ROOM, RxJava3TypeNames.OBSERVABLE)
             )
             .forEach { (rxTypeSrc, rxRoomSrc, rxTypeClassName) ->
-<<<<<<< HEAD
-                runProcessorTest(
-                    sources =
-                        listOf(
-                            COMMON.RX2_SINGLE,
-                            COMMON.RX3_SINGLE,
-                            COMMON.RX2_FLOWABLE,
-                            COMMON.RX3_FLOWABLE,
-                            COMMON.PUBLISHER,
-                            rxTypeSrc,
-                            rxRoomSrc
-=======
                 runProcessorTestWithK1(
                     sources = listOf(rxTypeSrc, rxRoomSrc),
                     classpath =
@@ -878,7 +792,6 @@
                                 COMMON.RX3_FLOWABLE,
                                 COMMON.PUBLISHER,
                             )
->>>>>>> 3d4510a6
                         )
                 ) { invocation ->
                     val observable = invocation.processingEnv.requireTypeElement(rxTypeClassName)
@@ -900,22 +813,12 @@
                 Triple(COMMON.RX3_SINGLE, COMMON.RX3_ROOM, RxJava3TypeNames.SINGLE)
             )
             .forEach { (rxTypeSrc, _, rxTypeClassName) ->
-<<<<<<< HEAD
-                runProcessorTest(sources = listOf(rxTypeSrc)) { invocation ->
-                    val single = invocation.processingEnv.requireTypeElement(rxTypeClassName)
-                    assertThat(single, notNullValue())
-                    assertThat(
-                        RxCallableInsertMethodBinderProvider.getAll(invocation.context).any {
-                            it.matches(single.type)
-                        },
-=======
                 runProcessorTestWithK1(sources = listOf(rxTypeSrc)) { invocation ->
                     val single = invocation.processingEnv.requireTypeElement(rxTypeClassName)
                     assertThat(single, notNullValue())
                     assertThat(
                         RxCallableInsertOrUpsertMethodBinderProvider.getAll(invocation.context)
                             .any { it.matches(single.type) },
->>>>>>> 3d4510a6
                         `is`(true)
                     )
                 }
@@ -929,20 +832,11 @@
                 Triple(COMMON.RX3_MAYBE, COMMON.RX3_ROOM, RxJava3TypeNames.MAYBE)
             )
             .forEach { (rxTypeSrc, _, rxTypeClassName) ->
-<<<<<<< HEAD
-                runProcessorTest(sources = listOf(rxTypeSrc)) { invocation ->
-                    val maybe = invocation.processingEnv.requireTypeElement(rxTypeClassName)
-                    assertThat(
-                        RxCallableInsertMethodBinderProvider.getAll(invocation.context).any {
-                            it.matches(maybe.type)
-                        },
-=======
                 runProcessorTestWithK1(sources = listOf(rxTypeSrc)) { invocation ->
                     val maybe = invocation.processingEnv.requireTypeElement(rxTypeClassName)
                     assertThat(
                         RxCallableInsertOrUpsertMethodBinderProvider.getAll(invocation.context)
                             .any { it.matches(maybe.type) },
->>>>>>> 3d4510a6
                         `is`(true)
                     )
                 }
@@ -956,20 +850,11 @@
                 Triple(COMMON.RX3_COMPLETABLE, COMMON.RX3_ROOM, RxJava3TypeNames.COMPLETABLE)
             )
             .forEach { (rxTypeSrc, _, rxTypeClassName) ->
-<<<<<<< HEAD
-                runProcessorTest(sources = listOf(rxTypeSrc)) { invocation ->
-                    val completable = invocation.processingEnv.requireTypeElement(rxTypeClassName)
-                    assertThat(
-                        RxCallableInsertMethodBinderProvider.getAll(invocation.context).any {
-                            it.matches(completable.type)
-                        },
-=======
                 runProcessorTestWithK1(sources = listOf(rxTypeSrc)) { invocation ->
                     val completable = invocation.processingEnv.requireTypeElement(rxTypeClassName)
                     assertThat(
                         RxCallableInsertOrUpsertMethodBinderProvider.getAll(invocation.context)
                             .any { it.matches(completable.type) },
->>>>>>> 3d4510a6
                         `is`(true)
                     )
                 }
@@ -978,21 +863,13 @@
 
     @Test
     fun testFindInsertListenableFuture() {
-<<<<<<< HEAD
-        runProcessorTest(sources = listOf(COMMON.LISTENABLE_FUTURE)) { invocation ->
-=======
         runProcessorTestWithK1(sources = listOf(COMMON.LISTENABLE_FUTURE)) { invocation ->
->>>>>>> 3d4510a6
             val future =
                 invocation.processingEnv.requireTypeElement(
                     GuavaUtilConcurrentTypeNames.LISTENABLE_FUTURE
                 )
             assertThat(
-<<<<<<< HEAD
-                GuavaListenableFutureInsertMethodBinderProvider(invocation.context)
-=======
                 GuavaListenableFutureInsertOrUpsertMethodBinderProvider(invocation.context)
->>>>>>> 3d4510a6
                     .matches(future.type),
                 `is`(true)
             )
@@ -1015,11 +892,7 @@
 
     @Test
     fun testFindDeleteOrUpdateMaybe() {
-<<<<<<< HEAD
-        runProcessorTest(sources = listOf(COMMON.RX2_MAYBE)) { invocation ->
-=======
         runProcessorTestWithK1(sources = listOf(COMMON.RX2_MAYBE)) { invocation ->
->>>>>>> 3d4510a6
             val maybe = invocation.processingEnv.requireTypeElement(RxJava2TypeNames.MAYBE)
             assertThat(maybe, notNullValue())
             assertThat(
@@ -1033,11 +906,7 @@
 
     @Test
     fun testFindDeleteOrUpdateCompletable() {
-<<<<<<< HEAD
-        runProcessorTest(sources = listOf(COMMON.RX2_COMPLETABLE)) { invocation ->
-=======
         runProcessorTestWithK1(sources = listOf(COMMON.RX2_COMPLETABLE)) { invocation ->
->>>>>>> 3d4510a6
             val completable =
                 invocation.processingEnv.requireTypeElement(RxJava2TypeNames.COMPLETABLE)
             assertThat(completable, notNullValue())
@@ -1052,11 +921,7 @@
 
     @Test
     fun testFindDeleteOrUpdateListenableFuture() {
-<<<<<<< HEAD
-        runProcessorTest(sources = listOf(COMMON.LISTENABLE_FUTURE)) { invocation ->
-=======
         runProcessorTestWithK1(sources = listOf(COMMON.LISTENABLE_FUTURE)) { invocation ->
->>>>>>> 3d4510a6
             val future =
                 invocation.processingEnv.requireTypeElement(
                     GuavaUtilConcurrentTypeNames.LISTENABLE_FUTURE
@@ -1077,22 +942,12 @@
                 Triple(COMMON.RX3_SINGLE, COMMON.RX3_ROOM, RxJava3TypeNames.SINGLE)
             )
             .forEach { (rxTypeSrc, _, rxTypeClassName) ->
-<<<<<<< HEAD
-                runProcessorTest(sources = listOf(rxTypeSrc)) { invocation ->
-                    val single = invocation.processingEnv.requireTypeElement(rxTypeClassName)
-                    assertThat(single).isNotNull()
-                    assertThat(
-                            RxCallableUpsertMethodBinderProvider.getAll(invocation.context).any {
-                                it.matches(single.type)
-                            }
-=======
                 runProcessorTestWithK1(sources = listOf(rxTypeSrc)) { invocation ->
                     val single = invocation.processingEnv.requireTypeElement(rxTypeClassName)
                     assertThat(single).isNotNull()
                     assertThat(
                             RxCallableInsertOrUpsertMethodBinderProvider.getAll(invocation.context)
                                 .any { it.matches(single.type) }
->>>>>>> 3d4510a6
                         )
                         .isTrue()
                 }
@@ -1106,20 +961,11 @@
                 Triple(COMMON.RX3_MAYBE, COMMON.RX3_ROOM, RxJava3TypeNames.MAYBE)
             )
             .forEach { (rxTypeSrc, _, rxTypeClassName) ->
-<<<<<<< HEAD
-                runProcessorTest(sources = listOf(rxTypeSrc)) { invocation ->
-                    val maybe = invocation.processingEnv.requireTypeElement(rxTypeClassName)
-                    assertThat(
-                            RxCallableUpsertMethodBinderProvider.getAll(invocation.context).any {
-                                it.matches(maybe.type)
-                            }
-=======
                 runProcessorTestWithK1(sources = listOf(rxTypeSrc)) { invocation ->
                     val maybe = invocation.processingEnv.requireTypeElement(rxTypeClassName)
                     assertThat(
                             RxCallableInsertOrUpsertMethodBinderProvider.getAll(invocation.context)
                                 .any { it.matches(maybe.type) }
->>>>>>> 3d4510a6
                         )
                         .isTrue()
                 }
@@ -1133,20 +979,11 @@
                 Triple(COMMON.RX3_COMPLETABLE, COMMON.RX3_ROOM, RxJava3TypeNames.COMPLETABLE)
             )
             .forEach { (rxTypeSrc, _, rxTypeClassName) ->
-<<<<<<< HEAD
-                runProcessorTest(sources = listOf(rxTypeSrc)) { invocation ->
-                    val completable = invocation.processingEnv.requireTypeElement(rxTypeClassName)
-                    assertThat(
-                            RxCallableUpsertMethodBinderProvider.getAll(invocation.context).any {
-                                it.matches(completable.type)
-                            }
-=======
                 runProcessorTestWithK1(sources = listOf(rxTypeSrc)) { invocation ->
                     val completable = invocation.processingEnv.requireTypeElement(rxTypeClassName)
                     assertThat(
                             RxCallableInsertOrUpsertMethodBinderProvider.getAll(invocation.context)
                                 .any { it.matches(completable.type) }
->>>>>>> 3d4510a6
                         )
                         .isTrue()
                 }
@@ -1155,21 +992,13 @@
 
     @Test
     fun testFindUpsertListenableFuture() {
-<<<<<<< HEAD
-        runProcessorTest(sources = listOf(COMMON.LISTENABLE_FUTURE)) { invocation ->
-=======
         runProcessorTestWithK1(sources = listOf(COMMON.LISTENABLE_FUTURE)) { invocation ->
->>>>>>> 3d4510a6
             val future =
                 invocation.processingEnv.requireTypeElement(
                     GuavaUtilConcurrentTypeNames.LISTENABLE_FUTURE
                 )
             assertThat(
-<<<<<<< HEAD
-                    GuavaListenableFutureUpsertMethodBinderProvider(invocation.context)
-=======
                     GuavaListenableFutureInsertOrUpsertMethodBinderProvider(invocation.context)
->>>>>>> 3d4510a6
                         .matches(future.type)
                 )
                 .isTrue()
@@ -1178,11 +1007,7 @@
 
     @Test
     fun testFindLiveData() {
-<<<<<<< HEAD
-        runProcessorTest(sources = listOf(COMMON.COMPUTABLE_LIVE_DATA, COMMON.LIVE_DATA)) {
-=======
         runProcessorTestWithK1(sources = listOf(COMMON.COMPUTABLE_LIVE_DATA, COMMON.LIVE_DATA)) {
->>>>>>> 3d4510a6
             invocation ->
             val liveData =
                 invocation.processingEnv.requireTypeElement(LifecyclesTypeNames.LIVE_DATA)
@@ -1340,12 +1165,8 @@
 
     @Test
     fun findListenableFuturePagingSourceJavaCollectionValue() {
-<<<<<<< HEAD
-        runProcessorTest(sources = listOf(COMMON.LISTENABLE_FUTURE_PAGING_SOURCE)) { invocation ->
-=======
         runProcessorTestWithK1(sources = listOf(COMMON.LISTENABLE_FUTURE_PAGING_SOURCE)) {
             invocation ->
->>>>>>> 3d4510a6
             val listenableFuturePagingSourceElement =
                 invocation.processingEnv.requireTypeElement(
                     PagingTypeNames.LISTENABLE_FUTURE_PAGING_SOURCE
@@ -1373,12 +1194,8 @@
 
     @Test
     fun findListenableFutureKotlinCollectionValue() {
-<<<<<<< HEAD
-        runProcessorTest(sources = listOf(COMMON.LISTENABLE_FUTURE_PAGING_SOURCE)) { invocation ->
-=======
         runProcessorTestWithK1(sources = listOf(COMMON.LISTENABLE_FUTURE_PAGING_SOURCE)) {
             invocation ->
->>>>>>> 3d4510a6
             val listenableFuturePagingSourceElement =
                 invocation.processingEnv.requireTypeElement(
                     PagingTypeNames.LISTENABLE_FUTURE_PAGING_SOURCE
@@ -1406,11 +1223,7 @@
 
     @Test
     fun findRx2PagingSourceJavaCollectionValue() {
-<<<<<<< HEAD
-        runProcessorTest(sources = listOf(COMMON.RX2_PAGING_SOURCE)) { invocation ->
-=======
         runProcessorTestWithK1(sources = listOf(COMMON.RX2_PAGING_SOURCE)) { invocation ->
->>>>>>> 3d4510a6
             val rx2PagingSourceElement =
                 invocation.processingEnv.requireTypeElement(PagingTypeNames.RX2_PAGING_SOURCE)
             val intType = invocation.processingEnv.requireType(Integer::class)
@@ -1436,11 +1249,7 @@
 
     @Test
     fun findRx2PagingSourceKotlinCollectionValue() {
-<<<<<<< HEAD
-        runProcessorTest(sources = listOf(COMMON.RX2_PAGING_SOURCE)) { invocation ->
-=======
         runProcessorTestWithK1(sources = listOf(COMMON.RX2_PAGING_SOURCE)) { invocation ->
->>>>>>> 3d4510a6
             val rx2PagingSourceElement =
                 invocation.processingEnv.requireTypeElement(PagingTypeNames.RX2_PAGING_SOURCE)
             val intType = invocation.processingEnv.requireType(Integer::class)
@@ -1466,11 +1275,7 @@
 
     @Test
     fun findRx3PagingSourceJavaCollectionValue() {
-<<<<<<< HEAD
-        runProcessorTest(sources = listOf(COMMON.RX3_PAGING_SOURCE)) { invocation ->
-=======
         runProcessorTestWithK1(sources = listOf(COMMON.RX3_PAGING_SOURCE)) { invocation ->
->>>>>>> 3d4510a6
             val rx3PagingSourceElement =
                 invocation.processingEnv.requireTypeElement(PagingTypeNames.RX3_PAGING_SOURCE)
             val intType = invocation.processingEnv.requireType(Integer::class)
@@ -1496,11 +1301,7 @@
 
     @Test
     fun findRx3PagingSourceKotlinCollectionValue() {
-<<<<<<< HEAD
-        runProcessorTest(sources = listOf(COMMON.RX3_PAGING_SOURCE)) { invocation ->
-=======
         runProcessorTestWithK1(sources = listOf(COMMON.RX3_PAGING_SOURCE)) { invocation ->
->>>>>>> 3d4510a6
             val rx3PagingSourceElement =
                 invocation.processingEnv.requireTypeElement(PagingTypeNames.RX3_PAGING_SOURCE)
             val intType = invocation.processingEnv.requireType(Integer::class)
@@ -1540,11 +1341,7 @@
                     """
                         .trimIndent()
             )
-<<<<<<< HEAD
-        runProcessorTest(
-=======
         runProcessorTestWithK1(
->>>>>>> 3d4510a6
             sources =
                 listOf(
                     inputSource,
@@ -1608,11 +1405,7 @@
                     """
                         .trimIndent()
             )
-<<<<<<< HEAD
-        runProcessorTest(
-=======
         runProcessorTestWithK1(
->>>>>>> 3d4510a6
             sources =
                 listOf(
                     inputSource,
@@ -1672,11 +1465,7 @@
                     """
                         .trimIndent()
             )
-<<<<<<< HEAD
-        runProcessorTest(
-=======
         runProcessorTestWithK1(
->>>>>>> 3d4510a6
             sources =
                 listOf(
                     inputSource,
@@ -1732,11 +1521,7 @@
                     """
                         .trimIndent()
             )
-<<<<<<< HEAD
-        runProcessorTest(
-=======
         runProcessorTestWithK1(
->>>>>>> 3d4510a6
             sources =
                 listOf(
                     inputSource,
@@ -1809,11 +1594,7 @@
 
     @Test
     fun findDataSourceFactory() {
-<<<<<<< HEAD
-        runProcessorTest(sources = listOf(COMMON.DATA_SOURCE_FACTORY)) { invocation ->
-=======
         runProcessorTestWithK1(sources = listOf(COMMON.DATA_SOURCE_FACTORY)) { invocation ->
->>>>>>> 3d4510a6
             val pagedListProvider =
                 invocation.processingEnv.requireTypeElement(PagingTypeNames.DATA_SOURCE_FACTORY)
             assertThat(pagedListProvider, notNullValue())
@@ -1896,11 +1677,7 @@
             """
                     .trimIndent()
             )
-<<<<<<< HEAD
-        runProcessorTest(sources = listOf(source)) { invocation ->
-=======
         runProcessorTestWithK1(sources = listOf(source)) { invocation ->
->>>>>>> 3d4510a6
             val converters =
                 CustomConverterProcessor(
                         context = invocation.context,
@@ -2036,11 +1813,7 @@
             """
                     .trimIndent()
             )
-<<<<<<< HEAD
-        runProcessorTest(
-=======
         runProcessorTestWithK1(
->>>>>>> 3d4510a6
             sources =
                 listOf(
                     classExtendsClassWithEqualsAndHashcodeFunctions,
@@ -2083,11 +1856,7 @@
             """
                     .trimIndent()
             )
-<<<<<<< HEAD
-        runProcessorTest(
-=======
         runProcessorTestWithK1(
->>>>>>> 3d4510a6
             sources =
                 listOf(
                     inputSource,
@@ -2119,11 +1888,7 @@
             """
                     .trimIndent()
             )
-<<<<<<< HEAD
-        runProcessorTest(sources = listOf(source)) { invocation ->
-=======
         runProcessorTestWithK1(sources = listOf(source)) { invocation ->
->>>>>>> 3d4510a6
             val subjectTypeElement = invocation.processingEnv.requireTypeElement("Subject")
 
             subjectTypeElement.getDeclaredFields().forEach {
@@ -2138,14 +1903,10 @@
         val listOfInts = invocation.processingEnv.getDeclaredType(listElement, intType)
         val intListConverter =
             object :
-<<<<<<< HEAD
-                SingleStatementTypeConverter(listOfInts, invocation.context.COMMON_TYPES.STRING) {
-=======
                 SingleStatementTypeConverter(
                     listOfInts,
                     invocation.context.processingEnv.requireType(CommonTypeNames.STRING)
                 ) {
->>>>>>> 3d4510a6
                 override fun buildStatement(inputVarName: String, scope: CodeGenScope): XCodeBlock {
                     return XCodeBlock.of(
                         scope.language,
@@ -2158,14 +1919,10 @@
 
         val stringToIntListConverter =
             object :
-<<<<<<< HEAD
-                SingleStatementTypeConverter(invocation.context.COMMON_TYPES.STRING, listOfInts) {
-=======
                 SingleStatementTypeConverter(
                     invocation.context.processingEnv.requireType(CommonTypeNames.STRING),
                     listOfInts
                 ) {
->>>>>>> 3d4510a6
                 override fun buildStatement(inputVarName: String, scope: CodeGenScope): XCodeBlock {
                     return XCodeBlock.of(
                         scope.language,
