/*
 * Copyright (C) 2016 The Android Open Source Project
 *
 * Licensed under the Apache License, Version 2.0 (the "License");
 * you may not use this file except in compliance with the License.
 * You may obtain a copy of the License at
 *
 *      http://www.apache.org/licenses/LICENSE-2.0
 *
 * Unless required by applicable law or agreed to in writing, software
 * distributed under the License is distributed on an "AS IS" BASIS,
 * WITHOUT WARRANTIES OR CONDITIONS OF ANY KIND, either express or implied.
 * See the License for the specific language governing permissions and
 * limitations under the License.
 */

package androidx.room.solver

import COMMON
import androidx.kruth.assertThat
import androidx.paging.DataSource
import androidx.paging.PagingSource
import androidx.room.Dao
import androidx.room.compiler.codegen.XCodeBlock
import androidx.room.compiler.codegen.XTypeName
import androidx.room.compiler.processing.XProcessingEnv
import androidx.room.compiler.processing.XRawType
import androidx.room.compiler.processing.isTypeElement
import androidx.room.compiler.processing.util.Source
import androidx.room.compiler.processing.util.XTestInvocation
import androidx.room.compiler.processing.util.runProcessorTest
import androidx.room.ext.CommonTypeNames
import androidx.room.ext.GuavaUtilConcurrentTypeNames
import androidx.room.ext.LifecyclesTypeNames
import androidx.room.ext.PagingTypeNames
import androidx.room.ext.ReactiveStreamsTypeNames
import androidx.room.ext.RoomTypeNames.ROOM_DB
import androidx.room.ext.RoomTypeNames.STRING_UTIL
import androidx.room.ext.RxJava2TypeNames
import androidx.room.ext.RxJava3TypeNames
import androidx.room.ext.implementsEqualsAndHashcode
import androidx.room.parser.SQLTypeAffinity
import androidx.room.processor.Context
import androidx.room.processor.CustomConverterProcessor
import androidx.room.processor.DaoProcessor
import androidx.room.processor.DaoProcessorTest
import androidx.room.processor.ProcessorErrors
import androidx.room.solver.binderprovider.DataSourceFactoryQueryResultBinderProvider
import androidx.room.solver.binderprovider.DataSourceQueryResultBinderProvider
import androidx.room.solver.binderprovider.ListenableFuturePagingSourceQueryResultBinderProvider
import androidx.room.solver.binderprovider.LiveDataQueryResultBinderProvider
import androidx.room.solver.binderprovider.PagingSourceQueryResultBinderProvider
import androidx.room.solver.binderprovider.RxJava2PagingSourceQueryResultBinderProvider
import androidx.room.solver.binderprovider.RxJava3PagingSourceQueryResultBinderProvider
import androidx.room.solver.binderprovider.RxQueryResultBinderProvider
import androidx.room.solver.query.parameter.CollectionQueryParameterAdapter
import androidx.room.solver.query.result.MultiTypedPagingSourceQueryResultBinder
import androidx.room.solver.shortcut.binderprovider.GuavaListenableFutureDeleteOrUpdateMethodBinderProvider
import androidx.room.solver.shortcut.binderprovider.GuavaListenableFutureInsertMethodBinderProvider
import androidx.room.solver.shortcut.binderprovider.GuavaListenableFutureUpsertMethodBinderProvider
import androidx.room.solver.shortcut.binderprovider.RxCallableDeleteOrUpdateMethodBinderProvider
import androidx.room.solver.shortcut.binderprovider.RxCallableInsertMethodBinderProvider
import androidx.room.solver.shortcut.binderprovider.RxCallableUpsertMethodBinderProvider
import androidx.room.solver.types.BoxedPrimitiveColumnTypeAdapter
import androidx.room.solver.types.ByteBufferColumnTypeAdapter
import androidx.room.solver.types.CompositeAdapter
import androidx.room.solver.types.CustomTypeConverterWrapper
import androidx.room.solver.types.EnumColumnTypeAdapter
import androidx.room.solver.types.PrimitiveColumnTypeAdapter
import androidx.room.solver.types.SingleStatementTypeConverter
import androidx.room.solver.types.TypeConverter
import androidx.room.solver.types.UuidColumnTypeAdapter
import androidx.room.testing.context
import androidx.room.vo.BuiltInConverterFlags
import androidx.room.vo.ReadQueryMethod
<<<<<<< HEAD
import com.google.common.truth.Truth.assertThat
import java.util.UUID
=======
>>>>>>> fdff00cc
import org.hamcrest.CoreMatchers.instanceOf
import org.hamcrest.CoreMatchers.`is`
import org.hamcrest.CoreMatchers.notNullValue
import org.hamcrest.CoreMatchers.nullValue
import org.hamcrest.MatcherAssert.assertThat
import org.junit.Test
import org.junit.runner.RunWith
import org.junit.runners.JUnit4
import testCodeGenScope

@RunWith(JUnit4::class)
class TypeAdapterStoreTest {
    companion object {
        fun tmp(index: Int) = CodeGenScope.getTmpVarString(index)
    }

    @Test
    fun testInvalidNonStaticInnerClass() {
        val converter = Source.java(
            "foo.bar.EmptyClass",
            """
            package foo.bar;
            import androidx.room.*;
            public class EmptyClass {
                public enum Color {
                    RED,
                    GREEN
                }
                public class ColorTypeConverter {
                    @TypeConverter
                    public Color fromIntToColorEnum(int colorInt) {
                        if (colorInt == 1) {
                            return Color.RED;
                        } else {
                            return Color.GREEN;
                        }
                    }
                }
            }
            """.trimIndent()
        )
        val entity = Source.java(
            "foo.bar.EntityWithOneWayEnum",
            """
            package foo.bar;
            import androidx.room.*;
            @Entity
            @TypeConverters(EmptyClass.ColorTypeConverter.class)
            public class EntityWithOneWayEnum {
                public enum Color {
                    RED,
                    GREEN
                }
                @PrimaryKey public Long id;
                public Color color;
            }
            """.trimIndent()
        )
        runProcessorTest(
            sources = listOf(entity, converter)
        ) { invocation ->
            val typeElement =
                invocation.processingEnv.requireTypeElement("foo.bar.EntityWithOneWayEnum")
            val context = Context(invocation.processingEnv)
            CustomConverterProcessor.Companion.findConverters(context, typeElement)
            invocation.assertCompilationResult {
                hasErrorContaining(ProcessorErrors.INNER_CLASS_TYPE_CONVERTER_MUST_BE_STATIC)
            }
        }
    }

    @Test
    fun testDirect() {
        runProcessorTest { invocation ->
            val store = TypeAdapterStore.create(
                Context(invocation.processingEnv),
                BuiltInConverterFlags.DEFAULT
            )
            val primitiveType = invocation.processingEnv.requireType(XTypeName.PRIMITIVE_INT)
            val adapter = store.findColumnTypeAdapter(
                primitiveType,
                null,
                skipDefaultConverter = false
            )
            assertThat(adapter, notNullValue())
        }
    }

    @Test
    fun testJavaLangBoolean() {
        runProcessorTest { invocation ->
            val store = TypeAdapterStore.create(
                Context(invocation.processingEnv),
                BuiltInConverterFlags.DEFAULT
            )
            val boolean = invocation
                .processingEnv
                .requireType("java.lang.Boolean")
                .makeNullable()
            val adapter = store.findColumnTypeAdapter(
                boolean,
                null,
                skipDefaultConverter = false
            )
            assertThat(adapter, notNullValue())
            assertThat(adapter, instanceOf(CompositeAdapter::class.java))
            val composite = adapter as CompositeAdapter
            assertThat(
                composite.intoStatementConverter?.from?.asTypeName(),
                `is`(XTypeName.BOXED_BOOLEAN.copy(nullable = true))
            )
            assertThat(
                composite.columnTypeAdapter.out.asTypeName(),
                `is`(XTypeName.BOXED_INT.copy(nullable = true))
            )
        }
    }

    @Test
    fun testJavaLangEnumCompilesWithoutError() {
        val enumSrc = Source.java(
            "foo.bar.Fruit",
            """ package foo.bar;
                import androidx.room.*;
                enum Fruit {
                    APPLE,
                    BANANA,
                    STRAWBERRY}
                """.trimMargin()
        )
        runProcessorTest(
            sources = listOf(enumSrc)
        ) { invocation ->
            val store = TypeAdapterStore.create(
                Context(invocation.processingEnv),
                BuiltInConverterFlags.DEFAULT
            )
            val enum = invocation
                .processingEnv
                .requireType("foo.bar.Fruit")
            val adapter = store.findColumnTypeAdapter(enum, null, skipDefaultConverter = false)
            assertThat(adapter, notNullValue())
            assertThat(adapter, instanceOf(EnumColumnTypeAdapter::class.java))
        }
    }

    @Test
    fun testJavaLangByteBufferCompilesWithoutError() {
        runProcessorTest { invocation ->
            val store = TypeAdapterStore.create(
                Context(invocation.processingEnv),
                BuiltInConverterFlags.DEFAULT
            )
            val byteBufferType = invocation.processingEnv.requireType(CommonTypeNames.BYTE_BUFFER)
            val adapter = store.findColumnTypeAdapter(
                byteBufferType,
                null,
                skipDefaultConverter = false
            )
            assertThat(adapter, notNullValue())
            assertThat(adapter, instanceOf(ByteBufferColumnTypeAdapter::class.java))
        }
    }

    @Test
    fun testJavaUtilUUIDCompilesWithoutError() {
        runProcessorTest { invocation ->
            val store = TypeAdapterStore.create(
                Context(invocation.processingEnv),
                BuiltInConverterFlags.DEFAULT
            )
            val uuid = invocation
                .processingEnv
                .requireType(CommonTypeNames.UUID)
            val adapter = store.findColumnTypeAdapter(
                out = uuid,
                affinity = null,
                skipDefaultConverter = false
            )

            assertThat(adapter).isNotNull()
            assertThat(adapter).isInstanceOf<UuidColumnTypeAdapter>()
        }
    }

    @Test
    fun testVia1TypeAdapter() {
        runProcessorTest { invocation ->
            val store = TypeAdapterStore.create(
                Context(invocation.processingEnv),
                BuiltInConverterFlags.DEFAULT
            )
            val booleanType = invocation.processingEnv.requireType(XTypeName.PRIMITIVE_BOOLEAN)
            val adapter = store.findColumnTypeAdapter(
                booleanType,
                null,
                skipDefaultConverter = false
            )
            assertThat(adapter, notNullValue())
            assertThat(adapter, instanceOf(CompositeAdapter::class.java))
            val bindScope = testCodeGenScope()
            adapter!!.bindToStmt("stmt", "41", "fooVar", bindScope)
            assertThat(
                bindScope.generate().toString().trim(),
                `is`(
                    """
                    final int ${tmp(0)} = fooVar ? 1 : 0;
                    stmt.bindLong(41, ${tmp(0)});
                    """.trimIndent()
                )
            )

            val cursorScope = testCodeGenScope()
            adapter.readFromCursor("res", "curs", "7", cursorScope)
            assertThat(
                cursorScope.generate().toString().trim(),
                `is`(
                    """
                    final int ${tmp(0)};
                    ${tmp(0)} = curs.getInt(7);
                    res = ${tmp(0)} != 0;
                    """.trimIndent()
                )
            )
        }
    }

    @Test
    fun testVia2TypeAdapters() {
        val point = Source.java(
            "foo.bar.Point",
            """
            package foo.bar;
            import androidx.room.*;
            @Entity
            public class Point {
                public int x, y;
                public Point(int x, int y) {
                    this.x = x;
                    this.y = y;
                }
                @TypeConverter
                public static Point fromBoolean(boolean val) {
                    return val ? new Point(1, 1) : new Point(0, 0);
                }
                @TypeConverter
                public static boolean toBoolean(Point point) {
                    return point.x > 0;
                }
            }
            """
        )
        runProcessorTest(
            sources = listOf(point)
        ) { invocation ->

            val context = Context(invocation.processingEnv)
            val converters = CustomConverterProcessor(
                context = context,
                element = invocation.processingEnv.requireTypeElement("foo.bar.Point")
            ).process().map(::CustomTypeConverterWrapper)
            val store = TypeAdapterStore.create(
                context,
                BuiltInConverterFlags.DEFAULT,
                converters
            )
            val pointType = invocation.processingEnv.requireType("foo.bar.Point")
            val adapter = store.findColumnTypeAdapter(
                pointType,
                null,
                skipDefaultConverter = false
            )
            assertThat(adapter, notNullValue())
            assertThat(adapter, instanceOf(CompositeAdapter::class.java))

            val bindScope = testCodeGenScope()
            adapter!!.bindToStmt("stmt", "41", "fooVar", bindScope)
            assertThat(
                bindScope.generate().toString().trim(),
                `is`(
                    """
                    final boolean ${tmp(0)} = foo.bar.Point.toBoolean(fooVar);
                    final int ${tmp(1)} = ${tmp(0)} ? 1 : 0;
                    stmt.bindLong(41, ${tmp(1)});
                    """.trimIndent()
                )
            )

            val cursorScope = testCodeGenScope()
            adapter.readFromCursor("res", "curs", "11", cursorScope).toString()
            assertThat(
                cursorScope.generate().toString().trim(),
                `is`(
                    """
                    final int ${tmp(0)};
                    ${tmp(0)} = curs.getInt(11);
                    final boolean ${tmp(1)} = ${tmp(0)} != 0;
                    res = foo.bar.Point.fromBoolean(${tmp(1)});
                    """.trimIndent()
                )
            )
        }
    }

    @Test
    fun testDate() {
        runProcessorTest { invocation ->
            val store = TypeAdapterStore.create(
                invocation.context,
                BuiltInConverterFlags.DEFAULT,
                dateTypeConverters(invocation.processingEnv)
            )
            val tDate = invocation.processingEnv.requireType("java.util.Date").makeNullable()
            val adapter = store.findCursorValueReader(tDate, SQLTypeAffinity.INTEGER)
            assertThat(adapter, notNullValue())
            assertThat(adapter?.typeMirror(), `is`(tDate))
            val bindScope = testCodeGenScope()
            adapter!!.readFromCursor("outDate", "curs", "0", bindScope)
            assertThat(
                bindScope.generate().toString().trim(),
                `is`(
                    """
                final java.lang.Long _tmp;
                if (curs.isNull(0)) {
                  _tmp = null;
                } else {
                  _tmp = curs.getLong(0);
                }
                outDate = new java.util.Date(_tmp);
                    """.trimIndent()
                )
            )
        }
    }

    @Test
    fun testIntList() {
        runProcessorTest { invocation ->
            val binders = createIntListToStringBinders(invocation)
            val store = TypeAdapterStore.create(
                Context(invocation.processingEnv),
                BuiltInConverterFlags.DEFAULT,
                binders[0],
                binders[1]
            )

            val adapter = store.findColumnTypeAdapter(
                binders[0].from,
                null,
                skipDefaultConverter = false
            )
            assertThat(adapter).isNotNull()

            val bindScope = testCodeGenScope()
            adapter!!.bindToStmt("stmt", "41", "fooVar", bindScope)
            val expectedAdapterCode = if (invocation.isKsp) {
                """
                stmt.bindString(41, ${tmp(0)});
                """.trimIndent()
            } else {
                """
                if (${tmp(0)} == null) {
                  stmt.bindNull(41);
                } else {
                  stmt.bindString(41, ${tmp(0)});
                }
                """.trimIndent()
            }
            assertThat(bindScope.generate().toString().trim()).isEqualTo(
                """
                |final java.lang.String ${tmp(0)} = androidx.room.util.StringUtil.joinIntoString(fooVar);
                |$expectedAdapterCode
                """.trimMargin()
            )

            val converter = store.typeConverterStore.findTypeConverter(
                binders[0].from,
                invocation.context.COMMON_TYPES.STRING
            )
            assertThat(converter).isNotNull()
            assertThat(store.typeConverterStore.reverse(converter!!)).isEqualTo(binders[1])
        }
    }

    @Test
    fun testOneWayConversion() {
        runProcessorTest { invocation ->
            val binders = createIntListToStringBinders(invocation)
            val store = TypeAdapterStore.create(
                Context(invocation.processingEnv),
                BuiltInConverterFlags.DEFAULT,
                binders[0]
            )
            val adapter = store.findColumnTypeAdapter(
                binders[0].from,
                null,
                skipDefaultConverter = false
            )
            assertThat(adapter, nullValue())

            val stmtBinder = store.findStatementValueBinder(binders[0].from, null)
            assertThat(stmtBinder, notNullValue())

            val converter = store.typeConverterStore.findTypeConverter(
                binders[0].from,
                invocation.context.COMMON_TYPES.STRING
            )
            assertThat(converter, notNullValue())
            assertThat(store.typeConverterStore.reverse(converter!!), nullValue())
        }
    }

    @Test
    fun testMissingRx2Room() {
        runProcessorTest(
            sources = listOf(COMMON.PUBLISHER, COMMON.RX2_FLOWABLE)
        ) { invocation ->
            val publisherElement = invocation.processingEnv
                .requireTypeElement(ReactiveStreamsTypeNames.PUBLISHER)
            assertThat(publisherElement, notNullValue())
            assertThat(
                RxQueryResultBinderProvider.getAll(invocation.context).any {
                    it.matches(publisherElement.type)
                },
                `is`(true)
            )
            invocation.assertCompilationResult {
                hasError(ProcessorErrors.MISSING_ROOM_RXJAVA2_ARTIFACT)
            }
        }
    }

    @Test
    fun testMissingRx3Room() {
        runProcessorTest(
            sources = listOf(COMMON.PUBLISHER, COMMON.RX3_FLOWABLE)
        ) { invocation ->
            val publisherElement = invocation.processingEnv
                .requireTypeElement(ReactiveStreamsTypeNames.PUBLISHER)
            assertThat(publisherElement, notNullValue())
            assertThat(
                RxQueryResultBinderProvider.getAll(invocation.context).any {
                    it.matches(publisherElement.type)
                },
                `is`(true)
            )
            invocation.assertCompilationResult {
                hasError(ProcessorErrors.MISSING_ROOM_RXJAVA3_ARTIFACT)
            }
        }
    }

    @Test
    fun testMissingRoomPaging() {
        runProcessorTest { invocation ->
            val pagingSourceElement = invocation.processingEnv
                .requireTypeElement(PagingSource::class)
            val intType = invocation.processingEnv.requireType(Integer::class)
            val pagingSourceIntIntType = invocation.processingEnv
                .getDeclaredType(pagingSourceElement, intType, intType)

            assertThat(pagingSourceIntIntType, notNullValue())
            assertThat(
                PagingSourceQueryResultBinderProvider(invocation.context)
                    .matches(pagingSourceIntIntType),
                `is`(true)
            )
            invocation.assertCompilationResult {
                hasError(ProcessorErrors.MISSING_ROOM_PAGING_ARTIFACT)
            }
        }
    }

    @Test
    fun testMissingRoomPagingGuava() {
        runProcessorTest(
            sources = listOf(COMMON.LISTENABLE_FUTURE_PAGING_SOURCE)
        ) { invocation ->
            val listenableFuturePagingSourceElement = invocation.processingEnv
                .requireTypeElement(PagingTypeNames.LISTENABLE_FUTURE_PAGING_SOURCE)
            val intType = invocation.processingEnv.requireType(Integer::class)
            val listenableFuturePagingSourceIntIntType = invocation.processingEnv
                .getDeclaredType(listenableFuturePagingSourceElement, intType, intType)

            assertThat(listenableFuturePagingSourceElement, notNullValue())
            assertThat(
                ListenableFuturePagingSourceQueryResultBinderProvider(invocation.context)
                    .matches(listenableFuturePagingSourceIntIntType),
                `is`(true)
            )
            invocation.assertCompilationResult {
                hasError(ProcessorErrors.MISSING_ROOM_PAGING_GUAVA_ARTIFACT)
            }
        }
    }

    @Test
    fun testMissingRoomPagingRx2() {
        runProcessorTest(
            sources = listOf(COMMON.RX2_PAGING_SOURCE)
        ) { invocation ->
            val rx2PagingSourceElement = invocation.processingEnv
                .requireTypeElement(PagingTypeNames.RX2_PAGING_SOURCE)
            val intType = invocation.processingEnv.requireType(Integer::class)
            val rx2PagingSourceIntIntType = invocation.processingEnv
                .getDeclaredType(rx2PagingSourceElement, intType, intType)

            assertThat(rx2PagingSourceElement, notNullValue())
            assertThat(
                RxJava2PagingSourceQueryResultBinderProvider(invocation.context)
                    .matches(rx2PagingSourceIntIntType),
                `is`(true)
            )
            invocation.assertCompilationResult {
                hasError(ProcessorErrors.MISSING_ROOM_PAGING_RXJAVA2_ARTIFACT)
            }
        }
    }

    @Test
    fun testMissingRoomPagingRx3() {
        runProcessorTest(
            sources = listOf(COMMON.RX3_PAGING_SOURCE)
        ) { invocation ->
            val rx3PagingSourceElement = invocation.processingEnv
                .requireTypeElement(PagingTypeNames.RX3_PAGING_SOURCE)
            val intType = invocation.processingEnv.requireType(Integer::class)
            val rx3PagingSourceIntIntType = invocation.processingEnv
                .getDeclaredType(rx3PagingSourceElement, intType, intType)

            assertThat(rx3PagingSourceElement, notNullValue())
            assertThat(
                RxJava3PagingSourceQueryResultBinderProvider(invocation.context)
                    .matches(rx3PagingSourceIntIntType),
                `is`(true)
            )
            invocation.assertCompilationResult {
                hasError(ProcessorErrors.MISSING_ROOM_PAGING_RXJAVA3_ARTIFACT)
            }
        }
    }

    @Test
    fun testFindPublisher() {
        listOf(
            COMMON.RX2_FLOWABLE to COMMON.RX2_ROOM,
            COMMON.RX3_FLOWABLE to COMMON.RX3_ROOM
        ).forEach { (rxTypeSrc, rxRoomSrc) ->
            runProcessorTest(
                sources = listOf(
                    COMMON.RX2_SINGLE,
                    COMMON.RX3_SINGLE,
                    COMMON.RX2_OBSERVABLE,
                    COMMON.RX3_OBSERVABLE,
                    COMMON.PUBLISHER,
                    rxTypeSrc,
                    rxRoomSrc
                )
            ) { invocation ->
                val publisher = invocation.processingEnv
                    .requireTypeElement(ReactiveStreamsTypeNames.PUBLISHER)
                assertThat(publisher, notNullValue())
                assertThat(
                    RxQueryResultBinderProvider.getAll(invocation.context).any {
                        it.matches(publisher.type)
                    },
                    `is`(true)
                )
            }
        }
    }

    @Test
    fun testFindFlowable() {
        listOf(
            Triple(COMMON.RX2_FLOWABLE, COMMON.RX2_ROOM, RxJava2TypeNames.FLOWABLE),
            Triple(COMMON.RX3_FLOWABLE, COMMON.RX3_ROOM, RxJava3TypeNames.FLOWABLE)
        ).forEach { (rxTypeSrc, rxRoomSrc, rxTypeClassName) ->
            runProcessorTest(
                sources = listOf(
                    COMMON.RX2_SINGLE,
                    COMMON.RX3_SINGLE,
                    COMMON.RX2_OBSERVABLE,
                    COMMON.RX3_OBSERVABLE,
                    COMMON.PUBLISHER,
                    rxTypeSrc,
                    rxRoomSrc
                )
            ) { invocation ->
                val flowable = invocation.processingEnv.requireTypeElement(rxTypeClassName)
                assertThat(
                    RxQueryResultBinderProvider.getAll(invocation.context).any {
                        it.matches(flowable.type)
                    },
                    `is`(true)
                )
            }
        }
    }

    @Test
    fun testFindObservable() {
        listOf(
            Triple(COMMON.RX2_OBSERVABLE, COMMON.RX2_ROOM, RxJava2TypeNames.OBSERVABLE),
            Triple(COMMON.RX3_OBSERVABLE, COMMON.RX3_ROOM, RxJava3TypeNames.OBSERVABLE)
        ).forEach { (rxTypeSrc, rxRoomSrc, rxTypeClassName) ->
            runProcessorTest(
                sources = listOf(
                    COMMON.RX2_SINGLE,
                    COMMON.RX3_SINGLE,
                    COMMON.RX2_FLOWABLE,
                    COMMON.RX3_FLOWABLE,
                    COMMON.PUBLISHER,
                    rxTypeSrc,
                    rxRoomSrc
                )
            ) { invocation ->
                val observable = invocation.processingEnv.requireTypeElement(rxTypeClassName)
                assertThat(observable, notNullValue())
                assertThat(
                    RxQueryResultBinderProvider.getAll(invocation.context).any {
                        it.matches(observable.type)
                    },
                    `is`(true)
                )
            }
        }
    }

    @Test
    fun testFindInsertSingle() {
        listOf(
            Triple(COMMON.RX2_SINGLE, COMMON.RX2_ROOM, RxJava2TypeNames.SINGLE),
            Triple(COMMON.RX3_SINGLE, COMMON.RX3_ROOM, RxJava3TypeNames.SINGLE)
        ).forEach { (rxTypeSrc, _, rxTypeClassName) ->
            runProcessorTest(sources = listOf(rxTypeSrc)) { invocation ->
                val single = invocation.processingEnv.requireTypeElement(rxTypeClassName)
                assertThat(single, notNullValue())
                assertThat(
                    RxCallableInsertMethodBinderProvider.getAll(invocation.context).any {
                        it.matches(single.type)
                    },
                    `is`(true)
                )
            }
        }
    }

    @Test
    fun testFindInsertMaybe() {
        listOf(
            Triple(COMMON.RX2_MAYBE, COMMON.RX2_ROOM, RxJava2TypeNames.MAYBE),
            Triple(COMMON.RX3_MAYBE, COMMON.RX3_ROOM, RxJava3TypeNames.MAYBE)
        ).forEach { (rxTypeSrc, _, rxTypeClassName) ->
            runProcessorTest(sources = listOf(rxTypeSrc)) { invocation ->
                val maybe = invocation.processingEnv.requireTypeElement(rxTypeClassName)
                assertThat(
                    RxCallableInsertMethodBinderProvider.getAll(invocation.context).any {
                        it.matches(maybe.type)
                    },
                    `is`(true)
                )
            }
        }
    }

    @Test
    fun testFindInsertCompletable() {
        listOf(
            Triple(COMMON.RX2_COMPLETABLE, COMMON.RX2_ROOM, RxJava2TypeNames.COMPLETABLE),
            Triple(COMMON.RX3_COMPLETABLE, COMMON.RX3_ROOM, RxJava3TypeNames.COMPLETABLE)
        ).forEach { (rxTypeSrc, _, rxTypeClassName) ->
            runProcessorTest(sources = listOf(rxTypeSrc)) { invocation ->
                val completable = invocation.processingEnv.requireTypeElement(rxTypeClassName)
                assertThat(
                    RxCallableInsertMethodBinderProvider.getAll(invocation.context).any {
                        it.matches(completable.type)
                    },
                    `is`(true)
                )
            }
        }
    }

    @Test
    fun testFindInsertListenableFuture() {
        runProcessorTest(sources = listOf(COMMON.LISTENABLE_FUTURE)) {
            invocation ->
            val future = invocation.processingEnv
                .requireTypeElement(GuavaUtilConcurrentTypeNames.LISTENABLE_FUTURE)
            assertThat(
                GuavaListenableFutureInsertMethodBinderProvider(invocation.context).matches(
                    future.type
                ),
                `is`(true)
            )
        }
    }

    @Test
    fun testFindDeleteOrUpdateSingle() {
        runProcessorTest(sources = listOf(COMMON.RX2_SINGLE)) { invocation ->
            val single = invocation.processingEnv.requireTypeElement(RxJava2TypeNames.SINGLE)
            assertThat(single, notNullValue())
            assertThat(
                RxCallableDeleteOrUpdateMethodBinderProvider.getAll(invocation.context).any {
                    it.matches(single.type)
                },
                `is`(true)
            )
        }
    }

    @Test
    fun testFindDeleteOrUpdateMaybe() {
        runProcessorTest(sources = listOf(COMMON.RX2_MAYBE)) {
            invocation ->
            val maybe = invocation.processingEnv.requireTypeElement(RxJava2TypeNames.MAYBE)
            assertThat(maybe, notNullValue())
            assertThat(
                RxCallableDeleteOrUpdateMethodBinderProvider.getAll(invocation.context).any {
                    it.matches(maybe.type)
                },
                `is`(true)
            )
        }
    }

    @Test
    fun testFindDeleteOrUpdateCompletable() {
        runProcessorTest(sources = listOf(COMMON.RX2_COMPLETABLE)) {
            invocation ->
            val completable = invocation.processingEnv
                .requireTypeElement(RxJava2TypeNames.COMPLETABLE)
            assertThat(completable, notNullValue())
            assertThat(
                RxCallableDeleteOrUpdateMethodBinderProvider.getAll(invocation.context).any {
                    it.matches(completable.type)
                },
                `is`(true)
            )
        }
    }

    @Test
    fun testFindDeleteOrUpdateListenableFuture() {
        runProcessorTest(
            sources = listOf(COMMON.LISTENABLE_FUTURE)
        ) { invocation ->
            val future = invocation.processingEnv
                .requireTypeElement(GuavaUtilConcurrentTypeNames.LISTENABLE_FUTURE)
            assertThat(future, notNullValue())
            assertThat(
                GuavaListenableFutureDeleteOrUpdateMethodBinderProvider(invocation.context)
                    .matches(future.type),
                `is`(true)
            )
        }
    }

    @Test
    fun testFindUpsertSingle() {
        listOf(
            Triple(COMMON.RX2_SINGLE, COMMON.RX2_ROOM, RxJava2TypeNames.SINGLE),
            Triple(COMMON.RX3_SINGLE, COMMON.RX3_ROOM, RxJava3TypeNames.SINGLE)
        ).forEach { (rxTypeSrc, _, rxTypeClassName) ->
            runProcessorTest(sources = listOf(rxTypeSrc)) { invocation ->
                val single = invocation.processingEnv.requireTypeElement(rxTypeClassName)
                assertThat(single).isNotNull()
                assertThat(
                    RxCallableUpsertMethodBinderProvider.getAll(invocation.context).any {
                        it.matches(single.type)
                    }).isTrue()
            }
        }
    }

    @Test
    fun testFindUpsertMaybe() {
        listOf(
            Triple(COMMON.RX2_MAYBE, COMMON.RX2_ROOM, RxJava2TypeNames.MAYBE),
            Triple(COMMON.RX3_MAYBE, COMMON.RX3_ROOM, RxJava3TypeNames.MAYBE)
        ).forEach { (rxTypeSrc, _, rxTypeClassName) ->
            runProcessorTest(sources = listOf(rxTypeSrc)) { invocation ->
                val maybe = invocation.processingEnv.requireTypeElement(rxTypeClassName)
                assertThat(
                    RxCallableUpsertMethodBinderProvider.getAll(invocation.context).any {
                        it.matches(maybe.type)
                    }).isTrue()
            }
        }
    }

    @Test
    fun testFindUpsertCompletable() {
        listOf(
            Triple(COMMON.RX2_COMPLETABLE, COMMON.RX2_ROOM, RxJava2TypeNames.COMPLETABLE),
            Triple(COMMON.RX3_COMPLETABLE, COMMON.RX3_ROOM, RxJava3TypeNames.COMPLETABLE)
        ).forEach { (rxTypeSrc, _, rxTypeClassName) ->
            runProcessorTest(sources = listOf(rxTypeSrc)) { invocation ->
                val completable = invocation.processingEnv.requireTypeElement(rxTypeClassName)
                assertThat(
                    RxCallableUpsertMethodBinderProvider.getAll(invocation.context).any {
                        it.matches(completable.type)
                    }).isTrue()
            }
        }
    }

    @Test
    fun testFindUpsertListenableFuture() {
        runProcessorTest(sources = listOf(COMMON.LISTENABLE_FUTURE)) {
                invocation ->
            val future = invocation.processingEnv
                .requireTypeElement(GuavaUtilConcurrentTypeNames.LISTENABLE_FUTURE)
            assertThat(
                GuavaListenableFutureUpsertMethodBinderProvider(invocation.context).matches(
                    future.type
                )).isTrue()
        }
    }

    @Test
    fun testFindLiveData() {
        runProcessorTest(
            sources = listOf(COMMON.COMPUTABLE_LIVE_DATA, COMMON.LIVE_DATA)
        ) { invocation ->
            val liveData = invocation.processingEnv
                .requireTypeElement(LifecyclesTypeNames.LIVE_DATA)
            assertThat(liveData, notNullValue())
            assertThat(
                LiveDataQueryResultBinderProvider(invocation.context).matches(
                    liveData.type
                ),
                `is`(true)
            )
        }
    }

    @Test
    fun findPagingSourceIntKey() {
        runProcessorTest(
            sources = listOf(COMMON.LIMIT_OFFSET_PAGING_SOURCE),
        ) { invocation ->
            val pagingSourceElement = invocation.processingEnv
                .requireTypeElement(PagingSource::class)
            val intType = invocation.processingEnv.requireType(Integer::class)
            val pagingSourceIntIntType = invocation.processingEnv
                .getDeclaredType(pagingSourceElement, intType, intType)

            assertThat(pagingSourceIntIntType, notNullValue())
            assertThat(
                PagingSourceQueryResultBinderProvider(invocation.context)
                    .matches(pagingSourceIntIntType),
                `is`(true)
            )
        }
    }

    @Test
    fun findPagingSourceStringKey() {
        runProcessorTest { invocation ->
            val pagingSourceElement = invocation.processingEnv
                .requireTypeElement(PagingSource::class)
            val stringType = invocation.processingEnv.requireType(String::class)
            val pagingSourceIntIntType = invocation.processingEnv
                .getDeclaredType(pagingSourceElement, stringType, stringType)

            assertThat(pagingSourceIntIntType, notNullValue())
            assertThat(
                PagingSourceQueryResultBinderProvider(invocation.context)
                    .matches(pagingSourceIntIntType),
                `is`(true)
            )
            invocation.assertCompilationResult {
                hasError(ProcessorErrors.PAGING_SPECIFY_PAGING_SOURCE_TYPE)
            }
        }
    }

    @Test
    fun findPagingSourceJavaCollectionValue() {
        runProcessorTest { invocation ->
            val pagingSourceElement = invocation.processingEnv
                .requireTypeElement(PagingSource::class)
            val intType = invocation.processingEnv.requireType(Integer::class)
            val collectionType = invocation.processingEnv.requireType("java.util.Collection")
            val pagingSourceIntCollectionType = invocation.processingEnv
                .getDeclaredType(pagingSourceElement, intType, collectionType)

            assertThat(pagingSourceIntCollectionType).isNotNull()
            assertThat(
                PagingSourceQueryResultBinderProvider(invocation.context)
                    .matches(pagingSourceIntCollectionType)
            ).isTrue()
            invocation.assertCompilationResult {
                hasError(ProcessorErrors.PAGING_SPECIFY_PAGING_SOURCE_VALUE_TYPE)
            }
        }
    }

    @Test
    fun findPagingSourceKotlinCollectionValue() {
        runProcessorTest { invocation ->
            val pagingSourceElement = invocation.processingEnv
                .requireTypeElement(PagingSource::class)
            val intType = invocation.processingEnv.requireType(Integer::class)
            val kotlinCollectionType = invocation.processingEnv.requireType(Collection::class)
            val pagingSourceIntCollectionType = invocation.processingEnv
                .getDeclaredType(pagingSourceElement, intType, kotlinCollectionType)

            assertThat(pagingSourceIntCollectionType).isNotNull()
            assertThat(
                PagingSourceQueryResultBinderProvider(invocation.context)
                    .matches(pagingSourceIntCollectionType)
            ).isTrue()
            invocation.assertCompilationResult {
                hasError(ProcessorErrors.PAGING_SPECIFY_PAGING_SOURCE_VALUE_TYPE)
            }
        }
    }

    @Test
    fun findPagingSourceJavaListValue() {
        runProcessorTest { invocation ->
            val pagingSourceElement = invocation.processingEnv
                .requireTypeElement(PagingSource::class)
            val intType = invocation.processingEnv.requireType(Integer::class)
            val javaListType = invocation.processingEnv.requireType("java.util.List")
            val pagingSourceIntListType = invocation.processingEnv
                .getDeclaredType(pagingSourceElement, intType, javaListType)
            assertThat(pagingSourceIntListType).isNotNull()
            assertThat(
                PagingSourceQueryResultBinderProvider(invocation.context)
                    .matches(pagingSourceIntListType)
            ).isTrue()
            invocation.assertCompilationResult {
                hasError(ProcessorErrors.PAGING_SPECIFY_PAGING_SOURCE_VALUE_TYPE)
            }
        }
    }

    @Test
    fun findPagingSourceKotlinMutableSetValue() {
        runProcessorTest { invocation ->
            val pagingSourceElement = invocation.processingEnv
                .requireTypeElement(PagingSource::class)
            val intType = invocation.processingEnv.requireType(Integer::class)
            val mutableSetType = invocation.processingEnv.requireType(MutableSet::class)
            val pagingSourceIntCollectionType = invocation.processingEnv
                .getDeclaredType(pagingSourceElement, intType, mutableSetType)

            assertThat(pagingSourceIntCollectionType).isNotNull()
            assertThat(
                PagingSourceQueryResultBinderProvider(invocation.context)
                    .matches(pagingSourceIntCollectionType)
            ).isTrue()
            invocation.assertCompilationResult {
                hasError(ProcessorErrors.PAGING_SPECIFY_PAGING_SOURCE_VALUE_TYPE)
            }
        }
    }

    @Test
    fun findListenableFuturePagingSourceJavaCollectionValue() {
        runProcessorTest(
            sources = listOf(COMMON.LISTENABLE_FUTURE_PAGING_SOURCE)
        ) { invocation ->
            val listenableFuturePagingSourceElement = invocation.processingEnv
                .requireTypeElement(PagingTypeNames.LISTENABLE_FUTURE_PAGING_SOURCE)
            val intType = invocation.processingEnv.requireType(Integer::class)
            val collectionType = invocation.processingEnv.requireType("java.util.Collection")
            val listenableFuturePagingSourceIntCollectionType = invocation.processingEnv
                .getDeclaredType(listenableFuturePagingSourceElement, intType, collectionType)

            assertThat(listenableFuturePagingSourceIntCollectionType).isNotNull()
            assertThat(
                ListenableFuturePagingSourceQueryResultBinderProvider(invocation.context)
                    .matches(listenableFuturePagingSourceIntCollectionType)
            ).isTrue()
            invocation.assertCompilationResult {
                hasError(ProcessorErrors.PAGING_SPECIFY_PAGING_SOURCE_VALUE_TYPE)
            }
        }
    }

    @Test
    fun findListenableFutureKotlinCollectionValue() {
        runProcessorTest(
            sources = listOf(COMMON.LISTENABLE_FUTURE_PAGING_SOURCE)
        ) { invocation ->
            val listenableFuturePagingSourceElement = invocation.processingEnv
                .requireTypeElement(PagingTypeNames.LISTENABLE_FUTURE_PAGING_SOURCE)
            val intType = invocation.processingEnv.requireType(Integer::class)
            val kotlinCollectionType = invocation.processingEnv.requireType(Collection::class)
            val listenableFuturePagingSourceIntCollectionType = invocation.processingEnv
                .getDeclaredType(listenableFuturePagingSourceElement, intType, kotlinCollectionType)

            assertThat(listenableFuturePagingSourceIntCollectionType).isNotNull()
            assertThat(
                ListenableFuturePagingSourceQueryResultBinderProvider(invocation.context)
                    .matches(listenableFuturePagingSourceIntCollectionType)
            ).isTrue()
            invocation.assertCompilationResult {
                hasError(ProcessorErrors.PAGING_SPECIFY_PAGING_SOURCE_VALUE_TYPE)
            }
        }
    }

    @Test
    fun findRx2PagingSourceJavaCollectionValue() {
        runProcessorTest(
            sources = listOf(COMMON.RX2_PAGING_SOURCE)
        ) { invocation ->
            val rx2PagingSourceElement = invocation.processingEnv
                .requireTypeElement(PagingTypeNames.RX2_PAGING_SOURCE)
            val intType = invocation.processingEnv.requireType(Integer::class)
            val collectionType = invocation.processingEnv.requireType("java.util.Collection")
            val rx2PagingSourceIntCollectionType = invocation.processingEnv
                .getDeclaredType(rx2PagingSourceElement, intType, collectionType)

            assertThat(rx2PagingSourceElement).isNotNull()
            assertThat(
                RxJava2PagingSourceQueryResultBinderProvider(invocation.context)
                    .matches(rx2PagingSourceIntCollectionType)
            ).isTrue()
            invocation.assertCompilationResult {
                hasError(ProcessorErrors.PAGING_SPECIFY_PAGING_SOURCE_VALUE_TYPE)
            }
        }
    }

    @Test
    fun findRx2PagingSourceKotlinCollectionValue() {
        runProcessorTest(
            sources = listOf(COMMON.RX2_PAGING_SOURCE)
        ) { invocation ->
            val rx2PagingSourceElement = invocation.processingEnv
                .requireTypeElement(PagingTypeNames.RX2_PAGING_SOURCE)
            val intType = invocation.processingEnv.requireType(Integer::class)
            val kotlinCollectionType = invocation.processingEnv.requireType(Collection::class)
            val rx2PagingSourceIntCollectionType = invocation.processingEnv
                .getDeclaredType(rx2PagingSourceElement, intType, kotlinCollectionType)

            assertThat(rx2PagingSourceElement).isNotNull()
            assertThat(
                RxJava2PagingSourceQueryResultBinderProvider(invocation.context)
                    .matches(rx2PagingSourceIntCollectionType)
            ).isTrue()
            invocation.assertCompilationResult {
                hasError(ProcessorErrors.PAGING_SPECIFY_PAGING_SOURCE_VALUE_TYPE)
            }
        }
    }

    @Test
    fun findRx3PagingSourceJavaCollectionValue() {
        runProcessorTest(
            sources = listOf(COMMON.RX3_PAGING_SOURCE)
        ) { invocation ->
            val rx3PagingSourceElement = invocation.processingEnv
                .requireTypeElement(PagingTypeNames.RX3_PAGING_SOURCE)
            val intType = invocation.processingEnv.requireType(Integer::class)
            val collectionType = invocation.processingEnv.requireType("java.util.Collection")
            val rx3PagingSourceIntCollectionType = invocation.processingEnv
                .getDeclaredType(rx3PagingSourceElement, intType, collectionType)

            assertThat(rx3PagingSourceElement).isNotNull()
            assertThat(
                RxJava3PagingSourceQueryResultBinderProvider(invocation.context)
                    .matches(rx3PagingSourceIntCollectionType)
            ).isTrue()
            invocation.assertCompilationResult {
                hasError(ProcessorErrors.PAGING_SPECIFY_PAGING_SOURCE_VALUE_TYPE)
            }
        }
    }

    @Test
    fun findRx3PagingSourceKotlinCollectionValue() {
        runProcessorTest(
            sources = listOf(COMMON.RX3_PAGING_SOURCE)
        ) { invocation ->
            val rx3PagingSourceElement = invocation.processingEnv
                .requireTypeElement(PagingTypeNames.RX3_PAGING_SOURCE)
            val intType = invocation.processingEnv.requireType(Integer::class)
            val kotlinCollectionType = invocation.processingEnv.requireType(Collection::class)
            val rx3PagingSourceIntCollectionType = invocation.processingEnv
                .getDeclaredType(rx3PagingSourceElement, intType, kotlinCollectionType)

            assertThat(rx3PagingSourceElement).isNotNull()
            assertThat(
                RxJava3PagingSourceQueryResultBinderProvider(invocation.context)
                    .matches(rx3PagingSourceIntCollectionType)
            ).isTrue()
            invocation.assertCompilationResult {
                hasError(ProcessorErrors.PAGING_SPECIFY_PAGING_SOURCE_VALUE_TYPE)
            }
        }
    }

    @Test
    fun testPagingSourceBinder() {
        val inputSource =
            Source.java(
                qName = "foo.bar.MyDao",
                code =
                    """
                ${DaoProcessorTest.DAO_PREFIX}

                @Dao abstract class MyDao {
                    @Query("SELECT uid FROM User")
                    abstract androidx.paging.PagingSource<Integer, User> getAllIds();
                }
                    """.trimIndent()
            )
        runProcessorTest(
            sources = listOf(
                inputSource,
                COMMON.USER,
                COMMON.PAGING_SOURCE,
                COMMON.LIMIT_OFFSET_PAGING_SOURCE,
                COMMON.LISTENABLE_FUTURE_PAGING_SOURCE,
            ),
        ) { invocation: XTestInvocation ->
            val dao = invocation.roundEnv
                .getElementsAnnotatedWith(
                    Dao::class.qualifiedName!!
                ).first()
            check(dao.isTypeElement())
            val dbType = invocation.context.processingEnv
                .requireType(ROOM_DB)
            val parser = DaoProcessor(
                invocation.context,
                dao, dbType, null,
            )
            val parsedDao = parser.process()
            val binder = parsedDao.queryMethods.filterIsInstance<ReadQueryMethod>()
                .first().queryResultBinder
            assertThat(binder is MultiTypedPagingSourceQueryResultBinder).isTrue()

            val pagingSourceXRawType: XRawType? = invocation.context.processingEnv
                .findType(PagingTypeNames.PAGING_SOURCE.canonicalName)?.rawType
            val returnedXRawType = parsedDao.queryMethods
                .filterIsInstance<ReadQueryMethod>().first().returnType.rawType
            // make sure returned type is the original PagingSource
            assertThat(returnedXRawType).isEqualTo(pagingSourceXRawType)

            val listenableFuturePagingSourceXRawType: XRawType? = invocation.context.processingEnv
                .findType(PagingTypeNames.LISTENABLE_FUTURE_PAGING_SOURCE.canonicalName)?.rawType
            assertThat(listenableFuturePagingSourceXRawType!!.isAssignableFrom(returnedXRawType))
                .isFalse()
        }
    }

    @Test
    fun testListenableFuturePagingSourceBinder() {
        val inputSource =
            Source.java(
                qName = "foo.bar.MyDao",
                code =
                """
                ${DaoProcessorTest.DAO_PREFIX}

                @Dao abstract class MyDao {
                    @Query("SELECT uid FROM User")
                    abstract androidx.paging.ListenableFuturePagingSource<Integer, User> getAllIds();
                }
                    """.trimIndent()
            )
        runProcessorTest(
            sources = listOf(
                inputSource,
                COMMON.USER,
                COMMON.LISTENABLE_FUTURE_PAGING_SOURCE,
                COMMON.LIMIT_OFFSET_LISTENABLE_FUTURE_PAGING_SOURCE,
            ),
        ) { invocation: XTestInvocation ->
            val dao = invocation.roundEnv
                .getElementsAnnotatedWith(
                    Dao::class.qualifiedName!!
                ).first()
            check(dao.isTypeElement())
            val dbType = invocation.context.processingEnv
                .requireType(ROOM_DB)
            val parser = DaoProcessor(
                invocation.context,
                dao, dbType, null,
            )
            val parsedDao = parser.process()
            val binder = parsedDao.queryMethods.filterIsInstance<ReadQueryMethod>()
                .first().queryResultBinder

            // assert that room correctly binds to ListenableFuturePagingSource instead of
            // its supertype PagingSource. ListenableFuturePagingSourceBinderProvider
            // must be added into list of binder providers in TypeAdapterStore before
            // generic PagingSource.
            assertThat(binder is MultiTypedPagingSourceQueryResultBinder).isTrue()
            val listenableFuturePagingSourceXRawType: XRawType? = invocation.context.processingEnv
                .findType(PagingTypeNames.LISTENABLE_FUTURE_PAGING_SOURCE.canonicalName)?.rawType
            val returnedXRawType = parsedDao.queryMethods
                .filterIsInstance<ReadQueryMethod>().first().returnType.rawType
            // make sure the actual returned type from Provider is ListenableFuturePagingSource
            assertThat(returnedXRawType).isEqualTo(listenableFuturePagingSourceXRawType)
        }
    }

    @Test
    fun testRx2PagingSourceBinder() {
        val inputSource =
            Source.java(
                qName = "foo.bar.MyDao",
                code =
                """
                ${DaoProcessorTest.DAO_PREFIX}

                @Dao abstract class MyDao {
                    @Query("SELECT uid FROM User")
                    abstract androidx.paging.rxjava2.RxPagingSource<Integer, User> getAllIds();
                }
                    """.trimIndent()
            )
        runProcessorTest(
            sources = listOf(
                inputSource,
                COMMON.USER,
                COMMON.RX2_PAGING_SOURCE,
                COMMON.LIMIT_OFFSET_RX2_PAGING_SOURCE,
            ),
        ) { invocation: XTestInvocation ->
            val dao = invocation.roundEnv
                .getElementsAnnotatedWith(
                    Dao::class.qualifiedName!!
                ).first()
            check(dao.isTypeElement())
            val dbType = invocation.context.processingEnv
                .requireType(ROOM_DB)
            val parser = DaoProcessor(
                invocation.context,
                dao, dbType, null,
            )
            val parsedDao = parser.process()
            val binder = parsedDao.queryMethods.filterIsInstance<ReadQueryMethod>()
                .first().queryResultBinder

            assertThat(binder is MultiTypedPagingSourceQueryResultBinder).isTrue()
            val rxPagingSourceXRawType: XRawType? = invocation.context.processingEnv
                .findType(PagingTypeNames.RX2_PAGING_SOURCE.canonicalName)?.rawType
            val returnedXRawType = parsedDao.queryMethods
                .filterIsInstance<ReadQueryMethod>().first().returnType.rawType
            // make sure the actual returned type from Provider is a Rx2PagingSource
            assertThat(returnedXRawType).isEqualTo(rxPagingSourceXRawType)
        }
    }

    @Test
    fun testRx3PagingSourceBinder() {
        val inputSource =
            Source.java(
                qName = "foo.bar.MyDao",
                code =
                """
                ${DaoProcessorTest.DAO_PREFIX}

                @Dao abstract class MyDao {
                    @Query("SELECT uid FROM User")
                    abstract androidx.paging.rxjava3.RxPagingSource<Integer, User> getAllIds();
                }
                    """.trimIndent()
            )
        runProcessorTest(
            sources = listOf(
                inputSource,
                COMMON.USER,
                COMMON.RX3_PAGING_SOURCE,
                COMMON.LIMIT_OFFSET_RX3_PAGING_SOURCE,
            ),
        ) { invocation: XTestInvocation ->
            val dao = invocation.roundEnv
                .getElementsAnnotatedWith(
                    Dao::class.qualifiedName!!
                ).first()
            check(dao.isTypeElement())
            val dbType = invocation.context.processingEnv
                .requireType(ROOM_DB)
            val parser = DaoProcessor(
                invocation.context,
                dao, dbType, null,
            )
            val parsedDao = parser.process()
            val binder = parsedDao.queryMethods.filterIsInstance<ReadQueryMethod>()
                .first().queryResultBinder

            assertThat(binder is MultiTypedPagingSourceQueryResultBinder).isTrue()
            val rxPagingSourceXRawType: XRawType? = invocation.context.processingEnv
                .findType(PagingTypeNames.RX3_PAGING_SOURCE.canonicalName)?.rawType
            val returnedXRawType = parsedDao.queryMethods
                .filterIsInstance<ReadQueryMethod>().first().returnType.rawType
            // make sure the actual returned type from Provider is a RxPagingSource
            assertThat(returnedXRawType).isEqualTo(rxPagingSourceXRawType)
        }
    }

    @Test
    fun findDataSource() {
        runProcessorTest {
            invocation ->
            val dataSource = invocation.processingEnv.requireTypeElement(DataSource::class)
            assertThat(dataSource, notNullValue())
            assertThat(
                DataSourceQueryResultBinderProvider(invocation.context).matches(
                    dataSource.type
                ),
                `is`(true)
            )
            invocation.assertCompilationResult {
                hasError(ProcessorErrors.PAGING_SPECIFY_DATA_SOURCE_TYPE)
            }
        }
    }

    @Test
    fun findPositionalDataSource() {
        runProcessorTest {
            invocation ->
            @Suppress("DEPRECATION")
            val dataSource = invocation.processingEnv
                .requireTypeElement(androidx.paging.PositionalDataSource::class)
            assertThat(dataSource, notNullValue())
            assertThat(
                DataSourceQueryResultBinderProvider(invocation.context).matches(
                    dataSource.type
                ),
                `is`(true)
            )
        }
    }

    @Test
    fun findDataSourceFactory() {
        runProcessorTest(sources = listOf(COMMON.DATA_SOURCE_FACTORY)) {
            invocation ->
            val pagedListProvider = invocation.processingEnv
                .requireTypeElement(PagingTypeNames.DATA_SOURCE_FACTORY)
            assertThat(pagedListProvider, notNullValue())
            assertThat(
                DataSourceFactoryQueryResultBinderProvider(invocation.context).matches(
                    pagedListProvider.type
                ),
                `is`(true)
            )
        }
    }

    @Test
    fun findQueryParameterAdapter_collections() {
        runProcessorTest { invocation ->
            val store = TypeAdapterStore.create(
                context = invocation.context,
                builtInConverterFlags = BuiltInConverterFlags.DEFAULT
            )
            val javacCollectionTypes = listOf(
                "java.util.Set",
                "java.util.List",
                "java.util.ArrayList"
            )
            val kotlinCollectionTypes = listOf(
                "kotlin.collections.List",
                "kotlin.collections.MutableList"
            )
            val collectionTypes = if (invocation.isKsp) {
                javacCollectionTypes + kotlinCollectionTypes
            } else {
                javacCollectionTypes
            }
            collectionTypes.map { collectionType ->
                invocation.processingEnv.getDeclaredType(
                    invocation.processingEnv.requireTypeElement(collectionType),
                    invocation.processingEnv.requireType(XTypeName.PRIMITIVE_INT).boxed()
                )
            }.forEach { type ->
                val adapter = store.findQueryParameterAdapter(
                    typeMirror = type,
                    isMultipleParameter = true
                )
                assertThat(adapter).isNotNull()
                assertThat(adapter).isInstanceOf<CollectionQueryParameterAdapter>()
            }
        }
    }

    @Test
    fun typeAliases() {
        val source = Source.kotlin(
            "Foo.kt",
            """
            import androidx.room.*
            typealias MyLongAlias = Long
            typealias MyNullableLongAlias = Long?

            data class MyClass(val foo:String)
            typealias MyClassAlias = MyClass
            typealias MyClassNullableAlias = MyClass?

            object MyConverters {
                @TypeConverter
                fun myClassToString(myClass : MyClass): String = TODO()
                @TypeConverter
                fun nullableMyClassToString(myClass : MyClass?): String? = TODO()
            }
            class Subject {
                val myLongAlias : MyLongAlias = TODO()
                val myLongAlias_nullable : MyLongAlias? = TODO()
                val myNullableLongAlias : MyNullableLongAlias = TODO()
                val myNullableLongAlias_nullable : MyNullableLongAlias? = TODO()
                val myClass : MyClass = TODO()
                val myClassAlias : MyClassAlias = TODO()
                val myClassAlias_nullable : MyClassAlias? = TODO()
                val myClassNullableAlias : MyClassNullableAlias = TODO()
                val myClassNullableAlias_nullable : MyClassNullableAlias = TODO()
            }
            """.trimIndent()
        )
        runProcessorTest(
            sources = listOf(source)
        ) { invocation ->
            val converters = CustomConverterProcessor(
                context = invocation.context,
                element = invocation.processingEnv.requireTypeElement("MyConverters")
            ).process().map(::CustomTypeConverterWrapper)
            val typeAdapterStore = TypeAdapterStore.create(
                context = invocation.context,
                builtInConverterFlags = BuiltInConverterFlags.DEFAULT,
                extras = converters.toTypedArray()
            )
            val subject = invocation.processingEnv.requireTypeElement("Subject")
            val results = subject.getAllFieldsIncludingPrivateSupers().associate { field ->
                val binder = typeAdapterStore.findStatementValueBinder(
                    input = field.type,
                    affinity = null
                )

                val signature = when (binder) {
                    null -> null
                    is PrimitiveColumnTypeAdapter -> "primitive"
                    is BoxedPrimitiveColumnTypeAdapter -> "boxed"
                    is CompositeAdapter -> {
                        when (val converter = binder.intoStatementConverter) {
                            null -> "composite null"
                            is CustomTypeConverterWrapper -> converter.custom.method.name
                            else -> "composite unknown"
                        }
                    }
                    else -> "unknown"
                }
                field.name to signature
            }
            // see: 187359339. We use nullability for assignments only in KSP
            val nullableClassAdapter = if (invocation.isKsp) {
                "nullableMyClassToString"
            } else {
                "myClassToString"
            }
            assertThat(results).containsExactlyEntriesIn(
                mapOf(
                    "myLongAlias" to "primitive",
                    "myLongAlias_nullable" to "boxed",
                    "myNullableLongAlias" to "boxed",
                    "myNullableLongAlias_nullable" to "boxed",
                    "myClass" to "myClassToString",
                    "myClassAlias" to "myClassToString",
                    "myClassAlias_nullable" to nullableClassAdapter,
                    "myClassNullableAlias" to nullableClassAdapter,
                    "myClassNullableAlias_nullable" to nullableClassAdapter,
                )
            )
        }
    }

    @Test
    fun testEqualsAndHashcodeImplemented() {
        val classExtendsClassWithEqualsAndHashcodeFunctions = Source.java(
            "foo.bar.Human",
            """
            package foo.bar;
            public class Human extends Username {
                public String relationId;
            }
            """.trimIndent()
        )
        val classWithFncs = Source.java(
            "foo.bar.Username",
            """
            package foo.bar;
            public class Username extends Person {
                public String name;
                @Override
                public boolean equals(Object o) {
                    return false;
                }
                @Override
                public int hashCode() {
                    return 0;
                }
            }
            """.trimIndent()
        )
        val classWithoutFncs = Source.java(
            "foo.bar.Person",
            """
            package foo.bar;
            public class Person {
                public String userId;
            }
            """.trimIndent()
        )
        val enumClass = Source.java(
            "foo.bar.Names",
            """
            package foo.bar;
            public enum Names {
                ELLA,
                BOB,
                JAMES
            }
            """.trimIndent()
        )
        val classWithWrongFncs = Source.java(
            "foo.bar.UsernameWithWrongFncs",
            """
            package foo.bar;
            public class UsernameWithWrongFncs {
                public String name;
                public boolean equals() {
                    return true;
                }
                public int hashCode(int num) {
                    return num;
                }
            }
            """.trimIndent()
        )
        runProcessorTest(
            sources = listOf(
                classExtendsClassWithEqualsAndHashcodeFunctions,
                classWithFncs,
                classWithoutFncs,
                enumClass,
                classWithWrongFncs
            )
        ) { invocation ->
            val enumCase = invocation.processingEnv.requireTypeElement("foo.bar.Names")
            val inheritedCase = invocation.processingEnv.requireTypeElement("foo.bar.Human")
            val wrongFunctionsCase = invocation.processingEnv.requireTypeElement(
                "foo.bar.UsernameWithWrongFncs"
            )
            val noEqualsOrHashcodeCase = invocation.processingEnv.requireTypeElement(
                "foo.bar.Person"
            )
            assertThat(enumCase.type.implementsEqualsAndHashcode()).isTrue()
            assertThat(inheritedCase.type.implementsEqualsAndHashcode()).isTrue()
            assertThat(wrongFunctionsCase.type.implementsEqualsAndHashcode()).isFalse()
            assertThat(noEqualsOrHashcodeCase.type.implementsEqualsAndHashcode()).isFalse()
        }
    }

    @Test
    fun testEqualsAndHashcodeCheckWithJavaPrimitive() {
        val inputSource = Source.java(
            "foo.bar.Subject",
            """
            package foo.bar;
            public class Subject {
                public int primitiveInt = 0;
                public Integer boxedInt = 1;
                public boolean primitiveBool = true;
                public Boolean boxedBool = false;
                public double primitiveDouble = 2.2;
                public Double boxedDouble = 3.3;
                public long primitiveLong = 4L;
                public Long boxedLong = 5L;
            }
            """.trimIndent()
        )
        runProcessorTest(
            sources = listOf(
                inputSource,
                COMMON.USER,
                COMMON.PAGING_SOURCE,
                COMMON.LIMIT_OFFSET_PAGING_SOURCE,
            ),
        ) { invocation ->
            val subjectTypeElement =
                invocation.processingEnv.requireTypeElement("foo.bar.Subject")
            subjectTypeElement.getAllFieldsIncludingPrivateSupers().forEach { field ->
                assertThat(field.type.implementsEqualsAndHashcode()).isTrue()
            }
        }
    }

    @Test
    fun testEqualsAndHashcodeCheckWithKotlinPrimitive() {
        val source = Source.kotlin(
            "Foo.kt",
            """
            import androidx.room.*
            class Subject {
               val anInteger = 0
               val aBoolean = true
               val aDouble = 2.2
               val aLong = 5L
            }
            """.trimIndent()
        )
        runProcessorTest(
            sources = listOf(source)
        ) { invocation ->
            val subjectTypeElement = invocation.processingEnv.requireTypeElement("Subject")

            subjectTypeElement.getDeclaredFields().forEach {
                assertThat(it.type.implementsEqualsAndHashcode()).isTrue()
            }
        }
    }

    private fun createIntListToStringBinders(invocation: XTestInvocation): List<TypeConverter> {
        val intType = invocation.processingEnv.requireType(Integer::class)
        val listElement = invocation.processingEnv.requireTypeElement(java.util.List::class)
        val listOfInts = invocation.processingEnv.getDeclaredType(listElement, intType)
        val intListConverter = object : SingleStatementTypeConverter(
            listOfInts,
            invocation.context.COMMON_TYPES.STRING
        ) {
            override fun buildStatement(inputVarName: String, scope: CodeGenScope): XCodeBlock {
                return XCodeBlock.of(
                    scope.language,
                    "%T.joinIntoString(%L)",
                    STRING_UTIL,
                    inputVarName
                )
            }
        }

        val stringToIntListConverter = object : SingleStatementTypeConverter(
            invocation.context.COMMON_TYPES.STRING, listOfInts
        ) {
            override fun buildStatement(inputVarName: String, scope: CodeGenScope): XCodeBlock {
                return XCodeBlock.of(
                    scope.language,
                    "%T.splitToIntList(%L)",
                    STRING_UTIL,
                    inputVarName
                )
            }
        }
        return listOf(intListConverter, stringToIntListConverter)
    }

    private fun dateTypeConverters(env: XProcessingEnv): List<TypeConverter> {
        val tDate = env.requireType("java.util.Date").makeNullable()
        val tLong = env.requireType("java.lang.Long").makeNullable()
        return listOf(
            object : SingleStatementTypeConverter(tDate, tLong) {
                override fun buildStatement(inputVarName: String, scope: CodeGenScope): XCodeBlock {
                    return XCodeBlock.of(scope.language, "%L.time", inputVarName)
                }
            },
            object : SingleStatementTypeConverter(tLong, tDate) {
                override fun buildStatement(inputVarName: String, scope: CodeGenScope): XCodeBlock {
                    return XCodeBlock.ofNewInstance(
                        scope.language,
                        tDate.asTypeName(),
                        "%L",
                        inputVarName
                    )
                }
            }
        )
    }
}<|MERGE_RESOLUTION|>--- conflicted
+++ resolved
@@ -23,6 +23,7 @@
 import androidx.room.Dao
 import androidx.room.compiler.codegen.XCodeBlock
 import androidx.room.compiler.codegen.XTypeName
+import androidx.room.compiler.codegen.XTypeName.Companion.PRIMITIVE_INT
 import androidx.room.compiler.processing.XProcessingEnv
 import androidx.room.compiler.processing.XRawType
 import androidx.room.compiler.processing.isTypeElement
@@ -63,21 +64,19 @@
 import androidx.room.solver.shortcut.binderprovider.RxCallableUpsertMethodBinderProvider
 import androidx.room.solver.types.BoxedPrimitiveColumnTypeAdapter
 import androidx.room.solver.types.ByteBufferColumnTypeAdapter
+import androidx.room.solver.types.ColumnTypeAdapter
 import androidx.room.solver.types.CompositeAdapter
 import androidx.room.solver.types.CustomTypeConverterWrapper
 import androidx.room.solver.types.EnumColumnTypeAdapter
 import androidx.room.solver.types.PrimitiveColumnTypeAdapter
 import androidx.room.solver.types.SingleStatementTypeConverter
+import androidx.room.solver.types.StringColumnTypeAdapter
 import androidx.room.solver.types.TypeConverter
 import androidx.room.solver.types.UuidColumnTypeAdapter
+import androidx.room.solver.types.ValueClassConverterWrapper
 import androidx.room.testing.context
 import androidx.room.vo.BuiltInConverterFlags
 import androidx.room.vo.ReadQueryMethod
-<<<<<<< HEAD
-import com.google.common.truth.Truth.assertThat
-import java.util.UUID
-=======
->>>>>>> fdff00cc
 import org.hamcrest.CoreMatchers.instanceOf
 import org.hamcrest.CoreMatchers.`is`
 import org.hamcrest.CoreMatchers.notNullValue
@@ -221,6 +220,99 @@
             val adapter = store.findColumnTypeAdapter(enum, null, skipDefaultConverter = false)
             assertThat(adapter, notNullValue())
             assertThat(adapter, instanceOf(EnumColumnTypeAdapter::class.java))
+        }
+    }
+
+    @Test
+    fun testKotlinLangValueClassCompilesWithoutError() {
+        val source = Source.kotlin(
+            "Foo.kt",
+            """
+            import androidx.room.*
+            @JvmInline
+            value class IntValueClass(val data: Int)
+            @JvmInline
+            value class StringValueClass(val data: String)
+            class EntityWithValueClass {
+                val intData = IntValueClass(123)
+                val stringData = StringValueClass("bla")
+            }
+            """.trimIndent()
+        )
+        var results: Map<String, String?> = mutableMapOf()
+
+        runProcessorTest(
+            sources = listOf(source)
+        ) { invocation ->
+            val typeAdapterStore = TypeAdapterStore.create(
+                context = invocation.context,
+                builtInConverterFlags = BuiltInConverterFlags.DEFAULT
+            )
+            val subject = invocation.processingEnv.requireTypeElement("EntityWithValueClass")
+            results = subject.getAllFieldsIncludingPrivateSupers().associate { field ->
+                val columnAdapter = typeAdapterStore.findColumnTypeAdapter(
+                    out = field.type,
+                    affinity = null,
+                    false
+                )
+
+                val typeElementColumnAdapter: ColumnTypeAdapter? =
+                    if (columnAdapter is ValueClassConverterWrapper) {
+                        columnAdapter.valueTypeColumnAdapter
+                    } else {
+                        columnAdapter
+                    }
+
+                when (typeElementColumnAdapter) {
+                    is PrimitiveColumnTypeAdapter -> {
+                        field.name to "primitive"
+                    }
+
+                    is StringColumnTypeAdapter -> {
+                        field.name to "string"
+                    }
+
+                    else -> {
+                        field.name to null
+                    }
+                }
+            }
+        }
+        assertThat(results).containsExactlyEntriesIn(
+            mapOf(
+                "intData" to "primitive",
+                "stringData" to "string"
+            )
+        )
+    }
+
+    @Test
+    fun testValueClassWithDifferentTypeVal() {
+        val source = Source.kotlin(
+            "Foo.kt",
+            """
+            import androidx.room.*
+            @JvmInline
+            value class Foo(val value : Int) {
+                val double
+                    get() = value * 2
+            }
+            """.trimIndent()
+        )
+
+        runProcessorTest(
+            sources = listOf(source)
+        ) { invocation ->
+            TypeAdapterStore.create(
+                context = invocation.context,
+                builtInConverterFlags = BuiltInConverterFlags.DEFAULT
+            )
+            val typeElement = invocation
+                .processingEnv
+                .requireTypeElement("Foo")
+            assertThat(typeElement.getDeclaredFields()).hasSize(1)
+            assertThat(typeElement.getDeclaredFields().single().type.asTypeName())
+                .isEqualTo(PRIMITIVE_INT)
         }
     }
 
