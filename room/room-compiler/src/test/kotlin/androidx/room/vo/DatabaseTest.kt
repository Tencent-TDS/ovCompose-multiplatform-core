/*
 * Copyright 2019 The Android Open Source Project
 *
 * Licensed under the Apache License, Version 2.0 (the "License");
 * you may not use this file except in compliance with the License.
 * You may obtain a copy of the License at
 *
 *      http://www.apache.org/licenses/LICENSE-2.0
 *
 * Unless required by applicable law or agreed to in writing, software
 * distributed under the License is distributed on an "AS IS" BASIS,
 * WITHOUT WARRANTIES OR CONDITIONS OF ANY KIND, either express or implied.
 * See the License for the specific language governing permissions and
 * limitations under the License.
 */

package androidx.room.vo

import androidx.room.compiler.processing.XConstructorElement
import androidx.room.compiler.processing.XElement
import androidx.room.compiler.processing.XType
import androidx.room.compiler.processing.XTypeElement
import org.apache.commons.codec.digest.DigestUtils
import org.junit.Assert.assertEquals
import org.junit.Test
import org.junit.runner.RunWith
import org.junit.runners.JUnit4
import org.mockito.Mockito.mock

@RunWith(JUnit4::class)
class DatabaseTest {

    @Test
    fun indexLegacyHash() {
        val database =
            Database(
                element = mock(XTypeElement::class.java),
                type = mock(XType::class.java),
                entities =
                    listOf(
                        Entity(
                            mock(XTypeElement::class.java),
                            tableName = "TheTable",
                            type = mock(XType::class.java),
                            fields = emptyList(),
                            embeddedFields = emptyList(),
                            primaryKey = PrimaryKey(mock(XElement::class.java), Fields(), false),
                            indices =
                                listOf(
                                    Index(
                                        name = "leIndex",
                                        unique = false,
                                        fields = Fields(),
                                        orders = emptyList()
                                    ),
                                    Index(
                                        name = "leIndex2",
                                        unique = true,
                                        fields = Fields(),
                                        orders = emptyList()
                                    )
                                ),
                            foreignKeys = emptyList(),
                            constructor =
                                Constructor(mock(XConstructorElement::class.java), emptyList()),
                            shadowTableName = null
                        )
                    ),
                views = emptyList(),
                daoMethods = emptyList(),
                version = 1,
                exportSchema = false,
                enableForeignKeys = false,
<<<<<<< HEAD
                overrideClearAllTables = true
=======
                overrideClearAllTables = true,
                constructorObject = null,
>>>>>>> 3d4510a6
            )

        val expectedLegacyHash =
            DigestUtils.md5Hex(
                "CREATE TABLE IF NOT EXISTS `TheTable` ()¯\\_(ツ)_/¯" +
                    "CREATE  INDEX `leIndex` ON `TheTable` ()¯\\_(ツ)_/¯" +
                    "CREATE UNIQUE INDEX `leIndex2` ON `TheTable` ()"
            )
        assertEquals(expectedLegacyHash, database.legacyIdentityHash)
    }
}<|MERGE_RESOLUTION|>--- conflicted
+++ resolved
@@ -71,12 +71,8 @@
                 version = 1,
                 exportSchema = false,
                 enableForeignKeys = false,
-<<<<<<< HEAD
-                overrideClearAllTables = true
-=======
                 overrideClearAllTables = true,
                 constructorObject = null,
->>>>>>> 3d4510a6
             )
 
         val expectedLegacyHash =
