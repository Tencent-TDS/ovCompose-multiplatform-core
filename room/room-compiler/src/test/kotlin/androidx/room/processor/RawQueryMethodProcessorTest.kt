--- conflicted
+++ resolved
@@ -645,11 +645,7 @@
                 COMMON.IMAGE_FORMAT,
                 COMMON.CONVERTER
             )
-<<<<<<< HEAD
-        runProcessorTest(
-=======
         runProcessorTestWithK1(
->>>>>>> 3d4510a6
             sources = commonSources + inputSource,
             options = mapOf(Context.BooleanProcessorOptions.GENERATE_KOTLIN.argName to "false"),
         ) { invocation ->
@@ -703,11 +699,7 @@
                 COMMON.FLOW,
                 COMMON.GUAVA_ROOM
             )
-<<<<<<< HEAD
-        runProcessorTest(sources = commonSources + inputSource) { invocation ->
-=======
         runProcessorTestWithK1(sources = commonSources + inputSource) { invocation ->
->>>>>>> 3d4510a6
             val (owner, methods) =
                 invocation.roundEnv
                     .getElementsAnnotatedWith(Dao::class.qualifiedName!!)
