package androidx.room.processor

import COMMON
import androidx.room.compiler.codegen.CodeLanguage
import androidx.room.compiler.processing.XProcessingEnv
import androidx.room.compiler.processing.util.Source
import androidx.room.runProcessorTestWithK1
import androidx.room.testing.context
import androidx.room.vo.Dao
import androidx.room.writer.DaoWriter
import androidx.room.writer.TypeWriter
import org.hamcrest.CoreMatchers.`is`
import org.hamcrest.MatcherAssert.assertThat
import org.junit.Test
import org.junit.runner.RunWith
import org.junit.runners.JUnit4

/** we don't assert much in these tests since if type resolution fails, compilation fails. */
@RunWith(JUnit4::class)
class BaseDaoTest {
    @Test
    fun insert() {
        baseDao(
            """
            @Insert
            void insertMe(T t);
        """
        ) { dao ->
            assertThat(dao.insertMethods.size, `is`(1))
        }
    }

    @Test
    fun insertArray() {
        baseDao(
            """
            @Insert
            void insertMe(T[] t);
        """
        ) { dao ->
            assertThat(dao.insertMethods.size, `is`(1))
        }
    }

    @Test
    fun insertVarArg() {
        baseDao(
            """
            @Insert
            void insertMe(T... t);
        """
        ) { dao ->
            assertThat(dao.insertMethods.size, `is`(1))
        }
    }

    @Test
    fun insertList() {
        baseDao(
            """
            @Insert
            void insertMe(List<T> t);
        """
        ) { dao ->
            assertThat(dao.insertMethods.size, `is`(1))
        }
    }

    @Test
    fun delete() {
        baseDao(
            """
            @Delete
            void deleteMe(T t);
        """
        ) { dao ->
            assertThat(dao.deleteMethods.size, `is`(1))
        }
    }

    @Test
    fun deleteArray() {
        baseDao(
            """
            @Delete
            void deleteMe(T[] t);
        """
        ) { dao ->
            assertThat(dao.deleteMethods.size, `is`(1))
        }
    }

    @Test
    fun deleteVarArg() {
        baseDao(
            """
            @Delete
            void deleteMe(T... t);
        """
        ) { dao ->
            assertThat(dao.deleteMethods.size, `is`(1))
        }
    }

    @Test
    fun deleteList() {
        baseDao(
            """
            @Delete
            void deleteMe(List<T> t);
        """
        ) { dao ->
            assertThat(dao.deleteMethods.size, `is`(1))
        }
    }

    @Test
    fun update() {
        baseDao(
            """
            @Update
            void updateMe(T t);
        """
        ) { dao ->
            assertThat(dao.updateMethods.size, `is`(1))
        }
    }

    @Test
    fun updateArray() {
        baseDao(
            """
            @Update
            void updateMe(T[] t);
        """
        ) { dao ->
            assertThat(dao.updateMethods.size, `is`(1))
        }
    }

    @Test
    fun updateVarArg() {
        baseDao(
            """
            @Update
            void updateMe(T... t);
        """
        ) { dao ->
            assertThat(dao.updateMethods.size, `is`(1))
        }
    }

    @Test
    fun updateList() {
        baseDao(
            """
            @Update
            void updateMe(List<T> t);
        """
        ) { dao ->
            assertThat(dao.updateMethods.size, `is`(1))
        }
    }

    @Test
    fun extendSameInterfaceTwice() {
        val source =
            Source.kotlin(
                "Foo.kt",
                """
            import androidx.room.*

            interface Parent<T> {
                @Delete
                fun delete(t: T)
            }

            interface Child1<T> : Parent<T> {
                @Insert
                fun insert(t: T)
            }

            interface Child2<T> : Parent<T> {
                @Update
                fun update(t: T)
            }

            @Entity
            data class Data(
                @PrimaryKey(autoGenerate = false)
                val id: Long,
                val data: String
            )

            @Dao
            abstract class Dao1 : Child1<Data>, Child2<Data>, Parent<Data>

            @Dao
            abstract class Dao2 : Child1<Data>, Parent<Data>

            @Dao
            abstract class Dao3 : Child1<Data>, Parent<Data> {
                @Delete
                abstract override fun delete(t: Data)
            }

            abstract class MyDb : RoomDatabase() {
            }
            """
                    .trimIndent()
            )
<<<<<<< HEAD
        runProcessorTest(sources = listOf(source)) { invocation ->
=======
        runProcessorTestWithK1(sources = listOf(source)) { invocation ->
>>>>>>> 3d4510a6
            val dbElm = invocation.context.processingEnv.requireTypeElement("MyDb")
            val dbType = dbElm.type
            // if we could create valid code, it is good, no need for assertions.
            listOf("Dao1", "Dao2", "Dao3").forEach { name ->
                val dao = invocation.processingEnv.requireTypeElement(name)
                val processed = DaoProcessor(invocation.context, dao, dbType, null).process()
                DaoWriter(
                        dao = processed,
                        dbElement = dbElm,
                        writerContext =
                            TypeWriter.WriterContext(
                                codeLanguage = CodeLanguage.JAVA,
                                javaLambdaSyntaxAvailable = false,
                                targetPlatforms = setOf(XProcessingEnv.Platform.JVM)
                            )
                    )
                    .write(invocation.processingEnv)
            }
        }
    }

    fun baseDao(code: String, handler: (Dao) -> Unit) {
        val baseClass =
            Source.java(
                "foo.bar.BaseDao",
                """
                package foo.bar;
                import androidx.room.*;
                import java.util.List;

                interface BaseDao<K, T> {
                    $code
                }
            """
            )
        val extension =
            Source.java(
                "foo.bar.MyDao",
                """
                package foo.bar;
                import androidx.room.*;
                @Dao
                interface MyDao extends BaseDao<Integer, User> {
                }
            """
            )
        val fakeDb =
            Source.java(
                "foo.bar.MyDb",
                """
                package foo.bar;
                import androidx.room.*;
                // we need a RoomDatabase subclass in sources to match incremental compilation
                // check requirements
                abstract class MyDb extends RoomDatabase {
                }
            """
            )
<<<<<<< HEAD
        runProcessorTest(sources = listOf(baseClass, extension, COMMON.USER, fakeDb)) { invocation
            ->
=======
        // https://github.com/google/ksp/issues/2051
        runProcessorTestWithK1(sources = listOf(baseClass, extension, COMMON.USER, fakeDb)) {
            invocation ->
>>>>>>> 3d4510a6
            val daoElm = invocation.processingEnv.requireTypeElement("foo.bar.MyDao")
            val dbElm = invocation.context.processingEnv.requireTypeElement("foo.bar.MyDb")
            val dbType = dbElm.type
            val processedDao = DaoProcessor(invocation.context, daoElm, dbType, null).process()
            handler(processedDao)
            DaoWriter(
                    dao = processedDao,
                    dbElement = dbElm,
                    writerContext =
                        TypeWriter.WriterContext(
                            codeLanguage = CodeLanguage.JAVA,
                            javaLambdaSyntaxAvailable = false,
                            targetPlatforms = setOf(XProcessingEnv.Platform.JVM)
                        )
                )
                .write(invocation.processingEnv)
        }
    }
}<|MERGE_RESOLUTION|>--- conflicted
+++ resolved
@@ -209,11 +209,7 @@
             """
                     .trimIndent()
             )
-<<<<<<< HEAD
-        runProcessorTest(sources = listOf(source)) { invocation ->
-=======
         runProcessorTestWithK1(sources = listOf(source)) { invocation ->
->>>>>>> 3d4510a6
             val dbElm = invocation.context.processingEnv.requireTypeElement("MyDb")
             val dbType = dbElm.type
             // if we could create valid code, it is good, no need for assertions.
@@ -272,14 +268,9 @@
                 }
             """
             )
-<<<<<<< HEAD
-        runProcessorTest(sources = listOf(baseClass, extension, COMMON.USER, fakeDb)) { invocation
-            ->
-=======
         // https://github.com/google/ksp/issues/2051
         runProcessorTestWithK1(sources = listOf(baseClass, extension, COMMON.USER, fakeDb)) {
             invocation ->
->>>>>>> 3d4510a6
             val daoElm = invocation.processingEnv.requireTypeElement("foo.bar.MyDao")
             val dbElm = invocation.context.processingEnv.requireTypeElement("foo.bar.MyDb")
             val dbType = dbElm.type
