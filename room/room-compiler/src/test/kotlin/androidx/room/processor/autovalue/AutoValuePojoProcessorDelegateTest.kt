--- conflicted
+++ resolved
@@ -112,12 +112,8 @@
                 // between javac (argN) and kotlinc (pN).
                 javacArguments = listOf("-parameters")
             )
-<<<<<<< HEAD
-        runProcessorTest(
-=======
         // https://github.com/google/ksp/issues/2033
         runProcessorTestWithK1(
->>>>>>> 3d4510a6
             sources = emptyList(),
             classpath = libraryClasspath,
         ) { invocation: XTestInvocation ->
@@ -286,11 +282,7 @@
         val pojoSource = Source.java(MY_POJO.canonicalName, pojoCode)
         val autoValuePojoSource = Source.java(AUTOVALUE_MY_POJO.canonicalName, autoValuePojoCode)
         val all: List<Source> = sources.toList() + pojoSource + autoValuePojoSource
-<<<<<<< HEAD
-        runProcessorTest(sources = all, classpath = classpathFiles) { invocation ->
-=======
         runProcessorTestWithK1(sources = all, classpath = classpathFiles) { invocation ->
->>>>>>> 3d4510a6
             handler.invoke(
                 PojoProcessor.createFor(
                         context = invocation.context,
