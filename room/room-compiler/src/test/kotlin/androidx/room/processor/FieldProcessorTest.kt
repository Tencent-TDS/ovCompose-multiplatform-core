--- conflicted
+++ resolved
@@ -707,11 +707,7 @@
                 ),
                 ARRAY_CONVERTER
             )
-<<<<<<< HEAD
-        runProcessorTest(sources = sources) { invocation ->
-=======
         runProcessorTestWithK1(sources = sources) { invocation ->
->>>>>>> 3d4510a6
             val (owner, fieldElement) =
                 invocation.roundEnv
                     .getElementsAnnotatedWith(Entity::class.qualifiedName!!)
