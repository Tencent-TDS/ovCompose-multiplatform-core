/*
 * Copyright 2018 The Android Open Source Project
 *
 * Licensed under the Apache License, Version 2.0 (the "License");
 * you may not use this file except in compliance with the License.
 * You may obtain a copy of the License at
 *
 *      http://www.apache.org/licenses/LICENSE-2.0
 *
 * Unless required by applicable law or agreed to in writing, software
 * distributed under the License is distributed on an "AS IS" BASIS,
 * WITHOUT WARRANTIES OR CONDITIONS OF ANY KIND, either express or implied.
 * See the License for the specific language governing permissions and
 * limitations under the License.
 */

package androidx.room.processor

import androidx.room.compiler.processing.util.Source
import androidx.room.compiler.processing.util.XTestInvocation
import androidx.room.runProcessorTestWithK1
import androidx.room.testing.context
import androidx.room.vo.FtsEntity
import java.io.File

abstract class BaseFtsEntityParserTest {
    companion object {
        const val ENTITY_PREFIX =
            """
            package foo.bar;
            import androidx.room.*;
            import androidx.annotation.NonNull;
            import java.util.*;
            @Entity%s
            @Fts%s%s
            public class MyEntity %s {
            """
        const val ENTITY_SUFFIX = "}"
    }

    fun singleEntity(
        input: String,
        entityAttributes: Map<String, String> = mapOf(),
        ftsAttributes: Map<String, String> = mapOf(),
        baseClass: String = "",
        sources: List<Source> = emptyList(),
        classpath: List<File> = emptyList(),
        handler: (FtsEntity, XTestInvocation) -> Unit
    ) {
        val ftsVersion = getFtsVersion().toString()
        val entityAttributesReplacement =
            if (entityAttributes.isEmpty()) {
                ""
            } else {
                "(" + entityAttributes.entries.joinToString(",") { "${it.key} = ${it.value}" } + ")"
            }
        val ftsAttributesReplacement =
            if (ftsAttributes.isEmpty()) {
                ""
            } else {
                "(" + ftsAttributes.entries.joinToString(",") { "${it.key} = ${it.value}" } + ")"
            }
        val baseClassReplacement =
            if (baseClass == "") {
                ""
            } else {
                " extends $baseClass"
            }
        val entitySource =
            Source.java(
                "foo.bar.MyEntity",
                ENTITY_PREFIX.format(
                    entityAttributesReplacement,
                    ftsVersion,
                    ftsAttributesReplacement,
                    baseClassReplacement
                ) + input + ENTITY_SUFFIX
            )
<<<<<<< HEAD
        runProcessorTest(sources = sources + entitySource, classpath = classpath) { invocation ->
=======
        runProcessorTestWithK1(sources = sources + entitySource, classpath = classpath) { invocation
            ->
>>>>>>> 3d4510a6
            val entity = invocation.processingEnv.requireTypeElement("foo.bar.MyEntity")
            val processor = FtsTableEntityProcessor(invocation.context, entity)
            val processedEntity = processor.process()
            handler(processedEntity, invocation)
        }
    }

    abstract fun getFtsVersion(): Int
}<|MERGE_RESOLUTION|>--- conflicted
+++ resolved
@@ -76,12 +76,8 @@
                     baseClassReplacement
                 ) + input + ENTITY_SUFFIX
             )
-<<<<<<< HEAD
-        runProcessorTest(sources = sources + entitySource, classpath = classpath) { invocation ->
-=======
         runProcessorTestWithK1(sources = sources + entitySource, classpath = classpath) { invocation
             ->
->>>>>>> 3d4510a6
             val entity = invocation.processingEnv.requireTypeElement("foo.bar.MyEntity")
             val processor = FtsTableEntityProcessor(invocation.context, entity)
             val processedEntity = processor.process()
