/*
 * Copyright 2018 The Android Open Source Project
 *
 * Licensed under the Apache License, Version 2.0 (the "License");
 * you may not use this file except in compliance with the License.
 * You may obtain a copy of the License at
 *
 *      http://www.apache.org/licenses/LICENSE-2.0
 *
 * Unless required by applicable law or agreed to in writing, software
 * distributed under the License is distributed on an "AS IS" BASIS,
 * WITHOUT WARRANTIES OR CONDITIONS OF ANY KIND, either express or implied.
 * See the License for the specific language governing permissions and
 * limitations under the License.
 */

package androidx.room.processor

import androidx.room.compiler.processing.XTypeElement
import androidx.room.compiler.processing.isTypeElement
import androidx.room.compiler.processing.util.Source
import androidx.room.compiler.processing.util.XTestInvocation
import androidx.room.parser.SqlParser
import androidx.room.parser.expansion.ProjectionExpander
import androidx.room.runProcessorTestWithK1
import androidx.room.testing.context
import createVerifierFromEntitiesAndViews
import org.hamcrest.CoreMatchers.equalTo
import org.hamcrest.CoreMatchers.`is`
import org.hamcrest.MatcherAssert.assertThat
import org.junit.Test
import org.junit.runner.RunWith
import org.junit.runners.JUnit4

@RunWith(JUnit4::class)
class ProjectionExpanderTest {

    companion object {
        const val DATABASE_PREFIX =
            """
            package foo.bar;
            import androidx.room.*;
            import androidx.annotation.NonNull;
            import java.util.*;
        """

        val ENTITIES =
            listOf(
                Source.java(
                    "foo.bar.User",
                    DATABASE_PREFIX +
                        """
                    @Entity
                    public class User {
                        @PrimaryKey
                        public int id;
                        public String firstName;
                        public String lastName;
                        public int teamId;
                    }
                """
                ),
                Source.java(
                    "foo.bar.Pet",
                    DATABASE_PREFIX +
                        """
                    @Entity
                    public class Pet {
                        @PrimaryKey
                        public int petId;
                        public int ownerId;
                    }
                """
                ),
                Source.java(
                    "foo.bar.Team",
                    DATABASE_PREFIX +
                        """
                    @Entity
                    public class Team {
                        @PrimaryKey
                        public int id;
                        public String name;
                    }
                """
                ),
                Source.java(
                    "foo.bar.Employee",
                    DATABASE_PREFIX +
                        """
                    @Entity
                    public class Employee {
                        @PrimaryKey
                        public int id;
                        public String name;
                        public Integer managerId;
                    }
                """
                ),
                Source.java(
                    "foo.bar.EmployeeSummary",
                    DATABASE_PREFIX +
                        """
                    public class EmployeeSummary {
                        public int id;
                        public String name;
                    }
                """
                )
            )
    }

    @Test
    fun summary() {
        testInterpret(
            "foo.bar.UserSummary",
            """
                public class UserSummary {
                    public int id;
                    public String firstName;
                }
            """,
            "SELECT * FROM User",
            "SELECT `id`, `firstName` FROM User"
        )
    }

    @Test
    fun embedded() {
        testInterpret(
            "foo.bar.UserCopy",
            """
                public class UserCopy {
                    @Embedded
                    public User user;
                }
            """,
            "SELECT * FROM User",
            """
                SELECT `User`.`id` AS `id`, `User`.`firstName` AS `firstName`,
                `User`.`lastName` AS `lastName`, `User`.`teamId` AS `teamId` FROM User
            """
        )
    }

    @Test
    fun selectConstant() {
        testInterpret(
            "foo.bar.JustFirstName",
            """
                public class JustFirstName {
                    public String firstName;
                }
            """,
            "SELECT 'a' AS firstName",
            "SELECT 'a' AS firstName"
        )
    }

    @Test
    fun selectParameter() {
        testInterpret(
            "foo.bar.JustFirstName",
            """
                public class JustFirstName {
                    public String firstName;
                }
            """,
            "SELECT :firstName AS firstName",
            "SELECT ? AS firstName"
        )
    }

    @Test
    fun irrelevantAlias() {
        testInterpret(
            "foo.bar.UserAndPet",
            """
                public class UserAndPet {
                    @Embedded
                    public User user;
                    @Embedded
                    public Pet pet;
                }
            """,
            "SELECT * FROM user u LEFT OUTER JOIN pet p ON u.id = p.ownerId",
            """
                SELECT `u`.`id` AS `id`, `u`.`firstName` AS `firstName`,
                `u`.`lastName` AS `lastName`, `u`.`teamId` AS `teamId`,
                `p`.`petId` AS `petId`, `p`.`ownerId` AS `ownerId`
                FROM user u LEFT OUTER JOIN pet p ON u.id = p.ownerId
            """
        )
    }

    @Test
    fun additional() {
        testInterpret(
            "foo.bar.UserSummary",
            """
                public class UserSummary {
                    public int id;
                    public String name;
                }
            """,
            "SELECT *, firstName | ' ' | lastName AS name FROM User",
            "SELECT `id`, firstName | ' ' | lastName AS name FROM User"
        )
    }

    @Test
    fun additional_immediateValue() {
        testInterpret(
            "foo.bar.Uno",
            """
                public class Uno {
                    public int id;
                    public String firstName;
                    public int uno;
                }
            """,
            "SELECT *, 1 AS uno FROM User",
            "SELECT `id`, `firstName`, 1 AS uno FROM User"
        )
    }

    @Test
    fun additional_logic() {
        testInterpret(
            "foo.bar.UserJuanOrPedro",
            """
                public class UserJuanOrPedro {
                    public int id;
                    public boolean isJuanOrPedro;
                }
            """,
            "SELECT *, firstName IN ('juan', 'pedro') AS isJuanOrPedro FROM User",
            "SELECT `id`, firstName IN ('juan', 'pedro') AS isJuanOrPedro FROM User"
        )
    }

    @Test
    fun additional_innerQuery() {
        testInterpret(
            "foo.bar.UserUnique",
            """
                public class UserUnique {
                    public int id;
                    public String firstName;
                    public String hasUniqueFirstName;
                }
            """,
            "SELECT *, (SELECT COUNT(*) FROM User AS u WHERE u.firstName = User.firstName) = 1 " +
                "AS hasUniqueFirstName FROM User",
            """
                SELECT `id`, `firstName`, (SELECT COUNT(*) FROM User AS u
                WHERE u.firstName = User.firstName) = 1 AS hasUniqueFirstName FROM User
            """
        )
    }

    @Test
    fun ignore() {
        testInterpret(
            "foo.bar.UserSummary",
            """
                public class UserSummary {
                    public int id;
                    public String firstName;
                    @Ignore
                    public String lastName;
                }
            """,
            "SELECT * FROM User",
            "SELECT `id`, `firstName` FROM User"
        )
    }

    @Test
    fun extraColumn() {
        testInterpret(
            "foo.bar.UserVariant",
            """
                public class UserVariant {
                    public int id;
                    public String firstName;
                    public String noSuchColumn;
                }
            """,
            "SELECT * FROM User",
            "SELECT `id`, `firstName` FROM User"
        )
    }

    @Test
    fun join() {
        testInterpret(
            "foo.bar.UserDetail",
            """
                public class UserDetail {
                    @Embedded
                    public User user;
                    @Embedded(prefix = "team_")
                    public Team team;
                }
            """,
            "SELECT * FROM User INNER JOIN Team AS team_ ON User.teamId = team_.id",
            """
                SELECT `User`.`id` AS `id`, `User`.`firstName` AS `firstName`,
                `User`.`lastName` AS `lastName`, `User`.`teamId` AS `teamId`,
                `team_`.`id` AS `team_id`, `team_`.`name` AS `team_name`
                FROM User INNER JOIN Team AS team_ ON User.teamId = team_.id
            """
        )
    }

    @Test
    fun joinSelf() {
        testInterpret(
            "foo.bar.EmployeeWithManager",
            """
                public class EmployeeWithManager {
                    @Embedded
                    public Employee employee;
                    @Embedded(prefix = "manager_")
                    public Employee manager;
                }
            """,
            "SELECT * FROM Employee LEFT OUTER JOIN Employee AS manager_ " +
                "ON User.managerId = manager_.id",
            """
                SELECT `Employee`.`id` AS `id`, `Employee`.`name` AS `name`,
                `Employee`.`managerId` AS `managerId`, `manager_`.`id` AS `manager_id`,
                `manager_`.`name` AS `manager_name`,
                `manager_`.`managerId` AS `manager_managerId` FROM Employee
                LEFT OUTER JOIN Employee AS manager_ ON User.managerId = manager_.id
            """
        )
    }

    @Test
    fun joinWithoutPrefix() {
        testInterpret(
            "foo.bar.UserAndPet",
            """
                public class UserAndPet {
                    @Embedded
                    public User user;
                    @Embedded
                    public Pet pet;
                }
            """,
            "SELECT * FROM User LEFT OUTER JOIN Pet ON User.id = Pet.ownerId",
            """
                SELECT `User`.`id` AS `id`, `User`.`firstName` AS `firstName`,
                `User`.`lastName` AS `lastName`, `User`.`teamId` AS `teamId`,
                `Pet`.`petId` AS `petId`, `Pet`.`ownerId` AS `ownerId`
                FROM User LEFT OUTER JOIN Pet ON User.id = Pet.ownerId
            """
        )
    }

    @Test
    fun embedPojo() {
        testInterpret(
            "foo.bar.TeamMember",
            """
                public class TeamMember {
                    @Embedded
                    Team team;
                    @Embedded(prefix = "employee_")
                    public EmployeeSummary employee;
                }
            """,
            "SELECT * FROM Team LEFT OUTER JOIN Employee AS employee_" +
                " ON Team.id = employee_.teamId",
            """
                SELECT `Team`.`id` AS `id`, `Team`.`name` AS `name`,
                `employee_`.`id` AS `employee_id`, `employee_`.`name` AS `employee_name`
                FROM Team LEFT OUTER JOIN Employee AS employee_
                ON Team.id = employee_.teamId
            """
        )
    }

    @Test
    fun specifyTable() {
        testInterpret(
            "foo.bar.UserDetail",
            """
                public class UserDetail {
                    @Embedded
                    public User user;
                    @Embedded(prefix = "team_")
                    public Team team;
                }
            """,
            "SELECT User.*, team_.* FROM User INNER JOIN Team AS team_ ON User.teamId = team_.id",
            """
                SELECT `User`.`id` AS `id`, `User`.`firstName` AS `firstName`,
                `User`.`lastName` AS `lastName`, `User`.`teamId` AS `teamId`,
                `team_`.`id` AS `team_id`, `team_`.`name` AS `team_name`
                FROM User INNER JOIN Team AS team_ ON User.teamId = team_.id
            """
        )
    }

    @Test
    fun specifyAlias() {
        testInterpret(
            "foo.bar.UserPair",
            """
                public class UserPair {
                    @Embedded(prefix = "a_")
                    public User a;
                    @Embedded(prefix = "b_")
                    public User b;
                }
            """,
            "SELECT a_.*, b_.* FROM User AS a_, User AS b_",
            """
                SELECT `a_`.`id` AS `a_id`, `a_`.`firstName` AS `a_firstName`,
                `a_`.`lastName` AS `a_lastName`, `a_`.`teamId` AS `a_teamId`, `b_`.`id` AS `b_id`,
                `b_`.`firstName` AS `b_firstName`, `b_`.`lastName` AS `b_lastName`,
                `b_`.`teamId` AS `b_teamId` FROM User AS a_, User AS b_
            """
        )
    }

    @Test
    fun parameter() {
        testInterpret(
            "foo.bar.UserSummary",
            """
                public class UserSummary {
                    public int id;
                    public String firstName;
                }
            """,
            "SELECT id, firstName FROM User WHERE id = :id",
            "SELECT id, firstName FROM User WHERE id = ?"
        )
    }

    @Test
    fun noNeedToExpand() {
        testInterpret(
            "foo.bar.UserSummary",
            """
                public class UserSummary {
                    public int id;
                    public String firstName;
                }
            """,
            "SELECT id, firstName FROM User",
            "SELECT id, firstName FROM User"
        )
    }

    @Test
    fun withTableName() {
        testInterpret(
            "foo.bar.UserSummary",
            """
            public class UserSummary {
                public int id;
                public String firstName;
            }
            """,
            "SELECT User.* FROM User",
            "SELECT `User`.`id`, `User`.`firstName` FROM User"
        )
    }

    @Test
    fun withTableNameAndAlias() {
        testInterpret(
            "foo.bar.UserSummary",
            """
            public class UserSummary {
                public int id;
                public String firstName;
            }
            """,
            "SELECT `u`.* FROM User u",
            "SELECT `u`.`id`, `u`.`firstName` FROM User u"
        )
    }

    @Test
    fun aliasWithInnerJoin() {
        testInterpret(
            name = "foo.bar.User",
            input = null,
            original = "SELECT * FROM user as u INNER JOIN Employee AS e ON(u.id = e.id)",
            expected =
                "SELECT `u`.`id` AS `id`, `u`.`firstName` AS `firstName`, `u`" +
                    ".`lastName` AS `lastName`, `u`.`teamId` AS `teamId` FROM user as u INNER " +
                    "JOIN Employee AS e ON(u.id = e.id)"
        )
    }

    @Test
    fun joinAndAbandon() {
        testInterpret(
            "foo.bar.UserCopy",
            """
                public class UserCopy {
                    @Embedded
                    User user;
                }
            """,
            "SELECT * FROM User JOIN Team ON User.id = Team.id",
            """
                SELECT `User`.`id` AS `id`, `User`.`firstName` AS `firstName`,
                `User`.`lastName` AS `lastName`, `User`.`teamId` AS `teamId`
                FROM User JOIN Team ON User.id = Team.id
            """
        )
    }

    @Test
    fun joinAndAbandonEntity() {
<<<<<<< HEAD
        runProcessorTest(sources = ENTITIES) { invocation ->
=======
        runProcessorTestWithK1(sources = ENTITIES) { invocation ->
>>>>>>> 3d4510a6
            val entities =
                invocation.roundEnv
                    .getElementsAnnotatedWith(androidx.room.Entity::class.qualifiedName!!)
                    .filterIsInstance<XTypeElement>()
                    .map { element -> TableEntityProcessor(invocation.context, element).process() }
            val entityElement = invocation.processingEnv.requireTypeElement("foo.bar.User")
            check(entityElement.isTypeElement())
            val entity =
                PojoProcessor.createFor(
                        invocation.context,
                        entityElement,
                        bindingScope = FieldProcessor.BindingScope.READ_FROM_CURSOR,
                        parent = null
                    )
                    .process()
            val query = SqlParser.parse("SELECT * FROM User JOIN Team ON User.id = Team.id")
            val verifier = createVerifierFromEntitiesAndViews(invocation)
            query.resultInfo = verifier.analyze(query.original)
            val interpreter = ProjectionExpander(entities)
            val expanded = interpreter.interpret(query, entity)
            val expected =
                """
                SELECT `User`.`id` AS `id`, `User`.`firstName` AS `firstName`,
                `User`.`lastName` AS `lastName`, `User`.`teamId` AS `teamId`
                FROM User JOIN Team ON User.id = Team.id
            """
                    .trimIndent()
                    .lines()
                    .joinToString(" ")
            assertThat(expanded, `is`(equalTo(expected)))
        }
    }

    @Test
    fun newlineInProjection() {
        queryWithPojo(
            "foo.bar.UserSummary",
            """
                public class UserSummary {
                    public int id;
                    public String name;
                }
            """,
            """
                SELECT User
                .
                *,
                firstName
                |
                ' '
                |
                lastName
                AS
                `name` FROM User
            """
        ) { expanded, _ ->
            assertThat(
                expanded,
                `is`(
                    equalTo(
                        """
                SELECT `User`.`id`,
                firstName
                |
                ' '
                |
                lastName
                AS
                `name` FROM User
            """
                    )
                )
            )
        }
    }

    private fun testInterpret(name: String, input: String?, original: String, expected: String) {
        queryWithPojo(name, input, original) { actual, _ ->
            assertThat(actual, `is`(equalTo(expected.trimIndent().lines().joinToString(" "))))
        }
    }

    private fun queryWithPojo(
        name: String,
        input: String?,
        original: String,
        handler: (expanded: String, invocation: XTestInvocation) -> Unit
    ) {
        val extraSource =
            input?.let { listOf(Source.java(name, DATABASE_PREFIX + input)) } ?: emptyList()
        val all = ENTITIES + extraSource
<<<<<<< HEAD
        return runProcessorTest(sources = all) { invocation ->
=======
        return runProcessorTestWithK1(sources = all) { invocation ->
>>>>>>> 3d4510a6
            val entities =
                invocation.roundEnv
                    .getElementsAnnotatedWith(androidx.room.Entity::class.qualifiedName!!)
                    .filterIsInstance<XTypeElement>()
                    .map { element -> TableEntityProcessor(invocation.context, element).process() }
            val pojoElement = invocation.processingEnv.requireTypeElement(name)
            check(pojoElement.isTypeElement())
            val pojo =
                PojoProcessor.createFor(
                        invocation.context,
                        pojoElement,
                        bindingScope = FieldProcessor.BindingScope.READ_FROM_CURSOR,
                        parent = null
                    )
                    .process()
            val query = SqlParser.parse(original)
            val verifier = createVerifierFromEntitiesAndViews(invocation)
            query.resultInfo = verifier.analyze(query.original)
            val interpreter = ProjectionExpander(entities)
            val expanded = interpreter.interpret(query, pojo)
            handler(expanded, invocation)
        }
    }
}<|MERGE_RESOLUTION|>--- conflicted
+++ resolved
@@ -521,11 +521,7 @@
 
     @Test
     fun joinAndAbandonEntity() {
-<<<<<<< HEAD
-        runProcessorTest(sources = ENTITIES) { invocation ->
-=======
         runProcessorTestWithK1(sources = ENTITIES) { invocation ->
->>>>>>> 3d4510a6
             val entities =
                 invocation.roundEnv
                     .getElementsAnnotatedWith(androidx.room.Entity::class.qualifiedName!!)
@@ -617,11 +613,7 @@
         val extraSource =
             input?.let { listOf(Source.java(name, DATABASE_PREFIX + input)) } ?: emptyList()
         val all = ENTITIES + extraSource
-<<<<<<< HEAD
-        return runProcessorTest(sources = all) { invocation ->
-=======
         return runProcessorTestWithK1(sources = all) { invocation ->
->>>>>>> 3d4510a6
             val entities =
                 invocation.roundEnv
                     .getElementsAnnotatedWith(androidx.room.Entity::class.qualifiedName!!)
