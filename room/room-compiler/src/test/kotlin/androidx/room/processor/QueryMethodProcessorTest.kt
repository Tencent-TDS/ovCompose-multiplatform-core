/*
 * Copyright (C) 2016 The Android Open Source Project
 *
 * Licensed under the Apache License, Version 2.0 (the "License");
 * you may not use this file except in compliance with the License.
 * You may obtain a copy of the License at
 *
 *      http://www.apache.org/licenses/LICENSE-2.0
 *
 * Unless required by applicable law or agreed to in writing, software
 * distributed under the License is distributed on an "AS IS" BASIS,
 * WITHOUT WARRANTIES OR CONDITIONS OF ANY KIND, either express or implied.
 * See the License for the specific language governing permissions and
 * limitations under the License.
 */

package androidx.room.processor

import COMMON
import androidx.kruth.assertThat
import androidx.room.Dao
import androidx.room.Query
import androidx.room.compiler.codegen.CodeLanguage
import androidx.room.compiler.codegen.XClassName
import androidx.room.compiler.codegen.XTypeName
import androidx.room.compiler.processing.XType
import androidx.room.compiler.processing.XTypeElement
import androidx.room.compiler.processing.util.Source
import androidx.room.compiler.processing.util.XTestInvocation
import androidx.room.ext.CommonTypeNames
import androidx.room.ext.CommonTypeNames.LIST
import androidx.room.ext.CommonTypeNames.MUTABLE_LIST
import androidx.room.ext.CommonTypeNames.STRING
import androidx.room.ext.GuavaUtilConcurrentTypeNames
import androidx.room.ext.KotlinTypeNames
import androidx.room.ext.LifecyclesTypeNames
import androidx.room.ext.PagingTypeNames
import androidx.room.ext.ReactiveStreamsTypeNames
import androidx.room.ext.RxJava2TypeNames
import androidx.room.ext.RxJava3TypeNames
import androidx.room.parser.QueryType
import androidx.room.parser.Table
import androidx.room.processor.ProcessorErrors.CANNOT_USE_MAP_COLUMN_AND_MAP_INFO_SIMULTANEOUSLY
import androidx.room.processor.ProcessorErrors.DO_NOT_USE_GENERIC_IMMUTABLE_MULTIMAP
import androidx.room.processor.ProcessorErrors.MAP_INFO_MUST_HAVE_AT_LEAST_ONE_COLUMN_PROVIDED
import androidx.room.processor.ProcessorErrors.cannotFindQueryResultAdapter
import androidx.room.processor.ProcessorErrors.mayNeedMapColumn
import androidx.room.runProcessorTestWithK1
import androidx.room.solver.query.result.DataSourceFactoryQueryResultBinder
import androidx.room.solver.query.result.ListQueryResultAdapter
import androidx.room.solver.query.result.LiveDataQueryResultBinder
import androidx.room.solver.query.result.PojoRowAdapter
import androidx.room.solver.query.result.SingleColumnRowAdapter
import androidx.room.solver.query.result.SingleItemQueryResultAdapter
import androidx.room.testing.context
import androidx.room.vo.Field
import androidx.room.vo.QueryMethod
import androidx.room.vo.ReadQueryMethod
import androidx.room.vo.Warning
import androidx.room.vo.WriteQueryMethod
import createVerifierFromEntitiesAndViews
import mockElementAndType
import org.junit.AssumptionViolatedException
import org.junit.Test
import org.junit.runner.RunWith
import org.junit.runners.Parameterized
import org.mockito.Mockito

@RunWith(Parameterized::class)
class QueryMethodProcessorTest(private val enableVerification: Boolean) {
    companion object {
        const val DAO_PREFIX =
            """
                package foo.bar;
                import androidx.annotation.NonNull;
                import androidx.room.*;
                import java.util.*;
                import com.google.common.collect.*;
                @Dao
                abstract class MyClass {
                """
        const val DAO_PREFIX_KT =
            """
                package foo.bar
                import androidx.room.*
                import java.util.*
                import io.reactivex.*         
                import io.reactivex.rxjava3.core.*
                import androidx.lifecycle.*
                import com.google.common.util.concurrent.*
                import org.reactivestreams.*
                import kotlinx.coroutines.flow.*
            
                @Dao
                abstract class MyClass {
                """
        const val DAO_SUFFIX = "}"
        val POJO = XClassName.get("foo.bar", "MyClass.Pojo")

        @Parameterized.Parameters(name = "enableDbVerification={0}")
        @JvmStatic
        fun getParams() = arrayOf(true, false)

        fun createField(name: String, columnName: String? = null): Field {
            val (element, type) = mockElementAndType()
            return Field(
                element = element,
                name = name,
                type = type,
                columnName = columnName ?: name,
                affinity = null
            )
        }
    }

    @Test
    fun testReadNoParams() {
        singleQueryMethod<ReadQueryMethod>(
            """
                @Query("SELECT uid from User")
                abstract public int[] foo();
            """
        ) { parsedQuery, _ ->
            assertThat(parsedQuery.element.jvmName).isEqualTo("foo")
            assertThat(parsedQuery.parameters.size).isEqualTo(0)
            assertThat(parsedQuery.returnType.asTypeName())
                .isEqualTo(XTypeName.getArrayName(XTypeName.PRIMITIVE_INT).copy(nullable = true))
        }
    }

    @Test
    fun testSingleParam() {
        singleQueryMethod<ReadQueryMethod>(
            """
                @Query("SELECT * from User where uid = :x")
                abstract public long foo(int x);
                """
        ) { parsedQuery, invocation ->
            assertThat(parsedQuery.element.jvmName).isEqualTo("foo")
            assertThat(parsedQuery.returnType.asTypeName()).isEqualTo(XTypeName.PRIMITIVE_LONG)
            assertThat(parsedQuery.parameters.size).isEqualTo(1)
            val param = parsedQuery.parameters.first()
            assertThat(param.name).isEqualTo("x")
            assertThat(param.sqlName).isEqualTo("x")
            assertThat(param.type)
                .isEqualTo(invocation.processingEnv.requireType(XTypeName.PRIMITIVE_INT))
        }
    }

    @Test
    fun testVarArgs() {
        singleQueryMethod<ReadQueryMethod>(
            """
                @Query("SELECT * from User where uid in (:ids)")
                abstract public long foo(int... ids);
                """
        ) { parsedQuery, _ ->
            assertThat(parsedQuery.element.jvmName).isEqualTo("foo")
            assertThat(parsedQuery.returnType.asTypeName()).isEqualTo(XTypeName.PRIMITIVE_LONG)
            assertThat(parsedQuery.parameters.size).isEqualTo(1)
            val param = parsedQuery.parameters.first()
            assertThat(param.name).isEqualTo("ids")
            assertThat(param.sqlName).isEqualTo("ids")
            assertThat(param.type.asTypeName())
                .isEqualTo(XTypeName.getArrayName(XTypeName.PRIMITIVE_INT).copy(nullable = true))
        }
    }

    @Test
    fun testParamBindingMatchingNoName() {
        singleQueryMethod<ReadQueryMethod>(
            """
                @Query("SELECT uid from User where uid = :id")
                abstract public long getIdById(int id);
                """
        ) { parsedQuery, _ ->
            val section = parsedQuery.query.bindSections.first()
            val param = parsedQuery.parameters.firstOrNull()
            assertThat(section).isNotNull()
            assertThat(param).isNotNull()
            assertThat(parsedQuery.sectionToParamMapping).isEqualTo(listOf(Pair(section, param)))
        }
    }

    @Test
    fun testParamBindingMatchingSimpleBind() {
        singleQueryMethod<ReadQueryMethod>(
            """
                @Query("SELECT uid from User where uid = :id")
                abstract public long getIdById(int id);
                """
        ) { parsedQuery, _ ->
            val section = parsedQuery.query.bindSections.first()
            val param = parsedQuery.parameters.firstOrNull()
            assertThat(section).isNotNull()
            assertThat(param).isNotNull()
            assertThat(parsedQuery.sectionToParamMapping).isEqualTo(listOf(Pair(section, param)))
        }
    }

    @Test
    fun testParamBindingTwoBindVarsIntoTheSameParameter() {
        singleQueryMethod<ReadQueryMethod>(
            """
                @Query("SELECT uid from User where uid = :id OR uid = :id")
                abstract public long getIdById(int id);
                """
        ) { parsedQuery, _ ->
            val section = parsedQuery.query.bindSections[0]
            val section2 = parsedQuery.query.bindSections[1]
            val param = parsedQuery.parameters.firstOrNull()
            assertThat(section).isNotNull()
            assertThat(section2).isNotNull()
            assertThat(param).isNotNull()
            assertThat(parsedQuery.sectionToParamMapping)
                .containsExactly(section to param, section2 to param)
        }
    }

    @Test
    fun testMissingParameterForBinding() {
        singleQueryMethod<ReadQueryMethod>(
            """
                @Query("SELECT uid from User where uid = :id OR uid = :uid")
                abstract public long getIdById(int id);
                """
        ) { parsedQuery, invocation ->
            val section = parsedQuery.query.bindSections[0]
            val section2 = parsedQuery.query.bindSections[1]
            val param = parsedQuery.parameters.firstOrNull()
            assertThat(section).isNotNull()
            assertThat(section2).isNotNull()
            assertThat(param).isNotNull()
            assertThat(parsedQuery.sectionToParamMapping)
                .containsExactly(section to param, section2 to null)
            invocation.assertCompilationResult {
                hasErrorContaining(ProcessorErrors.missingParameterForBindVariable(listOf(":uid")))
            }
        }
    }

    @Test
    fun test2MissingParameterForBinding() {
        singleQueryMethod<ReadQueryMethod>(
            """
                @Query("SELECT uid from User where name = :bar AND uid = :id OR uid = :uid")
                abstract public long getIdById(int id);
                """
        ) { parsedQuery, invocation ->
            val bar = parsedQuery.query.bindSections[0]
            val id = parsedQuery.query.bindSections[1]
            val uid = parsedQuery.query.bindSections[2]
            val param = parsedQuery.parameters.firstOrNull()
            assertThat(bar).isNotNull()
            assertThat(id).isNotNull()
            assertThat(uid).isNotNull()
            assertThat(param).isNotNull()
            assertThat(parsedQuery.sectionToParamMapping)
                .isEqualTo(listOf(Pair(bar, null), Pair(id, param), Pair(uid, null)))

            invocation.assertCompilationResult {
                hasErrorContaining(
                    ProcessorErrors.missingParameterForBindVariable(listOf(":bar", ":uid"))
                )
            }
        }
    }

    @Test
    fun testUnusedParameters() {
        singleQueryMethod<ReadQueryMethod>(
            """
                @Query("SELECT uid from User where name = :bar")
                abstract public long getIdById(int bar, int whyNotUseMe);
                """
        ) { parsedQuery, invocation ->
            val bar = parsedQuery.query.bindSections[0]
            val barParam = parsedQuery.parameters.firstOrNull()
            assertThat(bar).isNotNull()
            assertThat(barParam).isNotNull()
            assertThat(parsedQuery.sectionToParamMapping).containsExactly(bar to barParam)
            invocation.assertCompilationResult {
                hasErrorContaining(
                    ProcessorErrors.unusedQueryMethodParameter(listOf("whyNotUseMe"))
                )
            }
        }
    }

    @Test
    fun testNameWithUnderscore() {
        singleQueryMethod<ReadQueryMethod>(
            """
                @Query("select * from User where uid = :_blah")
                abstract public long getSth(int _blah);
                """
        ) { _, invocation ->
            invocation.assertCompilationResult {
                hasErrorContaining(ProcessorErrors.QUERY_PARAMETERS_CANNOT_START_WITH_UNDERSCORE)
            }
        }
    }

    @Test
    fun testGenericReturnType() {
        singleQueryMethod<ReadQueryMethod>(
            """
                @Query("select * from User")
                abstract public <T> ${LIST.canonicalName}<T> foo(int x);
                """
        ) { parsedQuery, invocation ->
            val expected =
                MUTABLE_LIST.parametrizedBy(
                        XTypeName.getTypeVariableName(
                                name = "T",
                                bounds = listOf(XTypeName.ANY_OBJECT.copy(nullable = true))
                            )
                            .copy(nullable = true)
                    )
                    .copy(nullable = true)
            assertThat(parsedQuery.returnType.asTypeName()).isEqualTo(expected)
            invocation.assertCompilationResult {
                hasErrorContaining(ProcessorErrors.CANNOT_USE_UNBOUND_GENERICS_IN_QUERY_METHODS)
            }
        }
    }

    @Test
    fun testBadQuery() {
        singleQueryMethod<ReadQueryMethod>(
            """
                @Query("select * from :1 :2")
                abstract public long foo(int x);
                """
        ) { _, invocation ->
            // do nothing
            invocation.assertCompilationResult { hasErrorContaining("mismatched input ':'") }
        }
    }

    @Test
    fun testLiveDataWithWithClause() {
        singleQueryMethod<ReadQueryMethod>(
            """
                @Query("WITH RECURSIVE tempTable(n, fact) AS (SELECT 0, 1 UNION ALL SELECT n+1,"
                + " (n+1)*fact FROM tempTable WHERE n < 9) SELECT fact FROM tempTable, User")
                abstract public ${LifecyclesTypeNames.LIVE_DATA.canonicalName}<${LIST.canonicalName}<Integer>>
                getFactorialLiveData();
                """
        ) { parsedQuery, _ ->
            assertThat(parsedQuery.query.tables).contains(Table("User", "User"))
            assertThat(parsedQuery.query.tables).doesNotContain(Table("tempTable", "tempTable"))
            assertThat(parsedQuery.query.tables.size).isEqualTo(1)
        }
    }

    @Test
    fun testLiveDataWithNothingToObserve() {
        singleQueryMethod<ReadQueryMethod>(
            """
                @Query("SELECT 1")
                abstract public ${LifecyclesTypeNames.LIVE_DATA.canonicalName}<Integer> getOne();
                """
        ) { _, invocation ->
            invocation.assertCompilationResult {
                hasErrorContaining(ProcessorErrors.OBSERVABLE_QUERY_NOTHING_TO_OBSERVE)
            }
        }
    }

    @Test
    fun testLiveDataWithWithClauseAndNothingToObserve() {
        singleQueryMethod<ReadQueryMethod>(
            """
                @Query("WITH RECURSIVE tempTable(n, fact) AS (SELECT 0, 1 UNION ALL SELECT n+1,"
                + " (n+1)*fact FROM tempTable WHERE n < 9) SELECT fact FROM tempTable")
                abstract public ${LifecyclesTypeNames.LIVE_DATA.canonicalName}<${LIST.canonicalName}<Integer>>
                getFactorialLiveData();
                """
        ) { _, invocation ->
            invocation.assertCompilationResult {
                hasErrorContaining(ProcessorErrors.OBSERVABLE_QUERY_NOTHING_TO_OBSERVE)
            }
        }
    }

    @Test
    fun testBoundGeneric() {
        singleQueryMethod<ReadQueryMethod>(
            """
                static abstract class BaseModel<T> {
                    @Query("select COUNT(*) from User")
                    abstract public T getT();
                }
                @Dao
                static abstract class ExtendingModel extends BaseModel<Integer> {
                }
                """
        ) { parsedQuery, _ ->
            assertThat(parsedQuery.returnType.asTypeName())
                .isEqualTo(XTypeName.BOXED_INT.copy(nullable = true))
        }
    }

    @Test
    fun testBoundGenericParameter() {
        singleQueryMethod<ReadQueryMethod>(
            """
                static abstract class BaseModel<T> {
                    @Query("select COUNT(*) from User where :t")
                    abstract public int getT(T t);
                }
                @Dao
                static abstract class ExtendingModel extends BaseModel<Integer> {
                }
                """
        ) { parsedQuery, _ ->
            assertThat(parsedQuery.parameters.first().type.asTypeName())
                .isEqualTo(XTypeName.BOXED_INT.copy(nullable = true))
        }
    }

    @Test
    fun testReadDeleteWithBadReturnType() {
        singleQueryMethod<WriteQueryMethod>(
            """
                @Query("DELETE from User where uid = :id")
                abstract public float foo(int id);
                """
        ) { _, invocation ->
            invocation.assertCompilationResult {
                hasErrorContaining(
                    ProcessorErrors.cannotFindPreparedQueryResultAdapter("float", QueryType.DELETE)
                )
            }
        }
    }

    @Test
    fun testSimpleDelete() {
        singleQueryMethod<WriteQueryMethod>(
            """
                @Query("DELETE from User where uid = :id")
                abstract public int foo(int id);
                """
        ) { parsedQuery, _ ->
            assertThat(parsedQuery.element.jvmName).isEqualTo("foo")
            assertThat(parsedQuery.parameters.size).isEqualTo(1)
            assertThat(parsedQuery.returnType.asTypeName()).isEqualTo(XTypeName.PRIMITIVE_INT)
        }
    }

    @Test
    fun testVoidDeleteQuery() {
        singleQueryMethod<WriteQueryMethod>(
            """
                @Query("DELETE from User where uid = :id")
                abstract public void foo(int id);
                """
        ) { parsedQuery, _ ->
            assertThat(parsedQuery.element.jvmName).isEqualTo("foo")
            assertThat(parsedQuery.parameters.size).isEqualTo(1)
            assertThat(parsedQuery.returnType.asTypeName()).isEqualTo(XTypeName.UNIT_VOID)
        }
    }

    @Test
    fun testVoidUpdateQuery() {
        singleQueryMethod<WriteQueryMethod>(
            """
                @Query("update user set name = :name")
                abstract public void updateAllNames(String name);
                """
        ) { parsedQuery, _ ->
            assertThat(parsedQuery.element.jvmName).isEqualTo("updateAllNames")
            assertThat(parsedQuery.parameters.size).isEqualTo(1)
            assertThat(parsedQuery.returnType.asTypeName()).isEqualTo(XTypeName.UNIT_VOID)
            assertThat(parsedQuery.parameters.first().type.asTypeName())
                .isEqualTo(STRING.copy(nullable = true))
        }
    }

    @Test
    fun testVoidInsertQuery() {
        singleQueryMethod<WriteQueryMethod>(
            """
                @Query("insert into user (name) values (:name)")
                abstract public void insertUsername(String name);
                """
        ) { parsedQuery, _ ->
            assertThat(parsedQuery.element.jvmName).isEqualTo("insertUsername")
            assertThat(parsedQuery.parameters.size).isEqualTo(1)
            assertThat(parsedQuery.returnType.asTypeName()).isEqualTo(XTypeName.UNIT_VOID)
            assertThat(parsedQuery.parameters.first().type.asTypeName())
                .isEqualTo(STRING.copy(nullable = true))
        }
    }

    @Test
    fun testLongInsertQuery() {
        singleQueryMethod<WriteQueryMethod>(
            """
                @Query("insert into user (name) values (:name)")
                abstract public long insertUsername(String name);
                """
        ) { parsedQuery, _ ->
            assertThat(parsedQuery.element.jvmName).isEqualTo("insertUsername")
            assertThat(parsedQuery.parameters.size).isEqualTo(1)
            assertThat(parsedQuery.returnType.asTypeName()).isEqualTo(XTypeName.PRIMITIVE_LONG)
            assertThat(parsedQuery.parameters.first().type.asTypeName())
                .isEqualTo(STRING.copy(nullable = true))
        }
    }

    @Test
    fun testInsertQueryWithBadReturnType() {
        singleQueryMethod<WriteQueryMethod>(
            """
                @Query("insert into user (name) values (:name)")
                abstract public int insert(String name);
                """
        ) { parsedQuery, invocation ->
            assertThat(parsedQuery.returnType.asTypeName()).isEqualTo(XTypeName.PRIMITIVE_INT)
            invocation.assertCompilationResult {
                hasErrorContaining(
                    ProcessorErrors.cannotFindPreparedQueryResultAdapter("int", QueryType.INSERT)
                )
            }
        }
    }

    @Test
    fun testLiveDataQuery() {
        singleQueryMethod<ReadQueryMethod>(
            """
                @Query("select name from user where uid = :id")
                abstract ${LifecyclesTypeNames.LIVE_DATA.canonicalName}<String> nameLiveData(String id);
                """
        ) { parsedQuery, _ ->
            assertThat(parsedQuery.returnType.asTypeName())
                .isEqualTo(
                    LifecyclesTypeNames.LIVE_DATA.parametrizedBy(STRING.copy(nullable = true))
                        .copy(nullable = true)
                )

            assertThat(parsedQuery.queryResultBinder).isInstanceOf<LiveDataQueryResultBinder>()
        }
    }

    @Test
    fun testBadReturnForDeleteQuery() {
        singleQueryMethod<WriteQueryMethod>(
            """
                @Query("delete from user where uid = :id")
                abstract ${LifecyclesTypeNames.LIVE_DATA.canonicalName}<Integer> deleteLiveData(String id);
                """
        ) { _, invocation ->
            invocation.assertCompilationResult {
                hasErrorContaining(
                    ProcessorErrors.cannotFindPreparedQueryResultAdapter(
                        "androidx.lifecycle.LiveData<java.lang.Integer>",
                        QueryType.DELETE
                    )
                )
            }
        }
    }

    @Test
    fun testBadReturnForUpdateQuery() {
        singleQueryMethod<WriteQueryMethod>(
            """
                @Query("update user set name = :name")
                abstract ${LifecyclesTypeNames.LIVE_DATA.canonicalName}<Integer> updateNameLiveData(String name);
                """
        ) { _, invocation ->
            invocation.assertCompilationResult {
                hasErrorContaining(
                    ProcessorErrors.cannotFindPreparedQueryResultAdapter(
                        "androidx.lifecycle.LiveData<java.lang.Integer>",
                        QueryType.UPDATE
                    )
                )
            }
        }
    }

    @Test
    fun testDataSourceFactoryQuery() {
        singleQueryMethod<ReadQueryMethod>(
            """
                @Query("select name from user")
                abstract ${PagingTypeNames.DATA_SOURCE_FACTORY.canonicalName}<Integer, String>
                nameDataSourceFactory();
                """
        ) { parsedQuery, _ ->
            assertThat(parsedQuery.returnType.asTypeName())
                .isEqualTo(
                    PagingTypeNames.DATA_SOURCE_FACTORY.parametrizedBy(
                            XTypeName.BOXED_INT.copy(nullable = true),
                            STRING.copy(nullable = true),
                        )
                        .copy(nullable = true)
                )

            assertThat(parsedQuery.queryResultBinder)
                .isInstanceOf<DataSourceFactoryQueryResultBinder>()
            val tableNames =
                (parsedQuery.queryResultBinder as DataSourceFactoryQueryResultBinder)
                    .positionalDataSourceQueryResultBinder
                    .tableNames
            assertThat(tableNames).containsExactly("user")
        }
    }

    @Test
    fun testMultiTableDataSourceFactoryQuery() {
        singleQueryMethod<ReadQueryMethod>(
            """
                @Query("select name from User u LEFT OUTER JOIN Book b ON u.uid == b.uid")
                abstract ${PagingTypeNames.DATA_SOURCE_FACTORY.canonicalName}<Integer, String>
                nameDataSourceFactory();
                """
        ) { parsedQuery, _ ->
            assertThat(parsedQuery.returnType.asTypeName())
                .isEqualTo(
                    PagingTypeNames.DATA_SOURCE_FACTORY.parametrizedBy(
                            XTypeName.BOXED_INT.copy(nullable = true),
                            STRING.copy(nullable = true),
                        )
                        .copy(nullable = true),
                )
            assertThat(parsedQuery.queryResultBinder)
                .isInstanceOf<DataSourceFactoryQueryResultBinder>()
            val tableNames =
                (parsedQuery.queryResultBinder as DataSourceFactoryQueryResultBinder)
                    .positionalDataSourceQueryResultBinder
                    .tableNames
            assertThat(tableNames).containsExactly("User", "Book")
        }
    }

    @Test
    fun testBadChannelReturnForQuery() {
        singleQueryMethod<QueryMethod>(
            """
                @Query("select * from user")
                abstract ${KotlinTypeNames.CHANNEL.canonicalName}<User> getUsersChannel();
                """,
            additionalSources = listOf(COMMON.CHANNEL)
        ) { _, invocation ->
            invocation.assertCompilationResult {
                hasErrorContaining(
                    ProcessorErrors.invalidChannelType(KotlinTypeNames.CHANNEL.canonicalName)
                )
            }
        }
    }

    @Test
    fun testBadSendChannelReturnForQuery() {
        singleQueryMethod<QueryMethod>(
            """
                @Query("select * from user")
                abstract ${KotlinTypeNames.SEND_CHANNEL.canonicalName}<User> getUsersChannel();
                """,
            additionalSources = listOf(COMMON.SEND_CHANNEL)
        ) { _, invocation ->
            invocation.assertCompilationResult {
                hasErrorContaining(
                    ProcessorErrors.invalidChannelType(KotlinTypeNames.SEND_CHANNEL.canonicalName)
                )
            }
        }
    }

    @Test
    fun testBadReceiveChannelReturnForQuery() {
        singleQueryMethod<QueryMethod>(
            """
                @Query("select * from user")
                abstract ${KotlinTypeNames.RECEIVE_CHANNEL.canonicalName}<User> getUsersChannel();
                """,
            additionalSources = listOf(COMMON.RECEIVE_CHANNEL)
        ) { _, invocation ->
            invocation.assertCompilationResult {
                hasErrorContaining(
                    ProcessorErrors.invalidChannelType(
                        KotlinTypeNames.RECEIVE_CHANNEL.toString(CodeLanguage.JAVA)
                    )
                )
            }
        }
    }

    @Test
    fun query_detectTransaction_select() {
        singleQueryMethod<ReadQueryMethod>(
            """
                @Query("select * from user")
                abstract int loadUsers();
                """
        ) { method, _ ->
            assertThat(method.inTransaction).isEqualTo(false)
        }
    }

    @Test
    fun query_detectTransaction_selectInTransaction() {
        singleQueryMethod<ReadQueryMethod>(
            """
                @Transaction
                @Query("select * from user")
                abstract int loadUsers();
                """
        ) { method, _ ->
            assertThat(method.inTransaction).isEqualTo(true)
        }
    }

    @Test
    fun skipVerification() {
        singleQueryMethod<ReadQueryMethod>(
            """
                @SkipQueryVerification
                @Query("SELECT foo from User")
                abstract public int[] foo();
                """
        ) { parsedQuery, _ ->
            assertThat(parsedQuery.element.jvmName).isEqualTo("foo")
            assertThat(parsedQuery.parameters.size).isEqualTo(0)
            assertThat(parsedQuery.returnType.asTypeName())
                .isEqualTo(XTypeName.getArrayName(XTypeName.PRIMITIVE_INT).copy(nullable = true))
        }
    }

    @Test
    fun skipVerificationPojo() {
        singleQueryMethod<ReadQueryMethod>(
            """
                @SkipQueryVerification
                @Query("SELECT bookId, uid  FROM User")
                abstract NotAnEntity getPojo();
                """
        ) { parsedQuery, _ ->
            assertThat(parsedQuery.element.jvmName).isEqualTo("getPojo")
            assertThat(parsedQuery.parameters.size).isEqualTo(0)
            assertThat(parsedQuery.returnType.asTypeName())
                .isEqualTo(COMMON.NOT_AN_ENTITY_TYPE_NAME.copy(nullable = true))

            val adapter = parsedQuery.queryResultBinder.adapter
            assertThat(adapter).isNotNull()
            assertThat(adapter).isInstanceOf<SingleItemQueryResultAdapter>()
            val rowAdapter = adapter!!.rowAdapters.single()
            assertThat(rowAdapter).isInstanceOf<PojoRowAdapter>()
        }
    }

    @Test
    fun suppressWarnings() {
        singleQueryMethod<ReadQueryMethod>(
            """
                @SuppressWarnings(RoomWarnings.QUERY_MISMATCH)
                @Query("SELECT uid from User")
                abstract public int[] foo();
                """
        ) { method, invocation ->
            assertThat(
                    QueryMethodProcessor(
                            baseContext = invocation.context,
                            containing = Mockito.mock(XType::class.java),
                            executableElement = method.element,
                            dbVerifier = null
                        )
                        .context
                        .logger
                        .suppressedWarnings
                )
<<<<<<< HEAD
                .isEqualTo(setOf(Warning.CURSOR_MISMATCH))
=======
                .isEqualTo(setOf(Warning.QUERY_MISMATCH))
>>>>>>> 3d4510a6
        }
    }

    @Test
    fun relationWithExtendsBounds() {
        if (!enableVerification) {
            return
        }
        singleQueryMethod<ReadQueryMethod>(
            """
                static class Merged extends User {
                   @Relation(parentColumn = "name", entityColumn = "lastName",
                             entity = User.class)
                   java.util.List<? extends User> users;
                }
                @Transaction
                @Query("select * from user")
                abstract java.util.List<Merged> loadUsers();
            """
        ) { method, invocation ->
            assertThat(method.queryResultBinder.adapter).isInstanceOf<ListQueryResultAdapter>()
            val listAdapter = method.queryResultBinder.adapter as ListQueryResultAdapter
            assertThat(listAdapter.rowAdapters.single()).isInstanceOf<PojoRowAdapter>()
            val pojoRowAdapter = listAdapter.rowAdapters.single() as PojoRowAdapter
            assertThat(pojoRowAdapter.relationCollectors.size).isEqualTo(1)
            assertThat(pojoRowAdapter.relationCollectors[0].relationTypeName)
                .isEqualTo(
                    CommonTypeNames.ARRAY_LIST.parametrizedBy(
                        COMMON.USER_TYPE_NAME.copy(nullable = true)
                    )
                )
            invocation.assertCompilationResult { hasNoWarnings() }
        }
    }

    @Test
    fun pojo_renamedColumn() {
        pojoTest(
            """
                String name;
                String lName;
                """,
            listOf("name", "lastName as lName")
        ) { adapter, _, invocation ->
            assertThat(adapter?.mapping?.unusedColumns).isEmpty()
            assertThat(adapter?.mapping?.unusedFields).isEmpty()
            invocation.assertCompilationResult { hasNoWarnings() }
        }
    }

    @Test
    fun pojo_exactMatch() {
        pojoTest(
            """
                String name;
                String lastName;
                """,
            listOf("name", "lastName")
        ) { adapter, _, invocation ->
            assertThat(adapter?.mapping?.unusedColumns).isEmpty()
            assertThat(adapter?.mapping?.unusedFields).isEmpty()
            invocation.assertCompilationResult { hasNoWarnings() }
        }
    }

    @Test
    fun pojo_exactMatchWithStar() {
        pojoTest(
            """
            String name;
            String lastName;
            int uid;
            @ColumnInfo(name = "ageColumn")
            int age;
        """,
            listOf("*")
        ) { adapter, _, invocation ->
            assertThat(adapter?.mapping?.unusedColumns).isEmpty()
            assertThat(adapter?.mapping?.unusedFields).isEmpty()
            invocation.assertCompilationResult { hasNoWarnings() }
        }
    }

    @Test
    fun primitive_removeUnusedColumns() {
        if (!enableVerification) {
            throw AssumptionViolatedException("nothing to test w/o db verification")
        }
        singleQueryMethod<ReadQueryMethod>(
            """
                @RewriteQueriesToDropUnusedColumns
                @Query("select 1 from user")
                abstract int getOne();
                """
        ) { method, invocation ->
            val adapter = method.queryResultBinder.adapter?.rowAdapters?.single()
            check(adapter is SingleColumnRowAdapter)
            assertThat(method.query.original).isEqualTo("select 1 from user")
            invocation.assertCompilationResult { hasNoWarnings() }
        }
    }

    @Test
    fun pojo_removeUnusedColumns() {
        if (!enableVerification) {
            throw AssumptionViolatedException("nothing to test w/o db verification")
        }
        singleQueryMethod<ReadQueryMethod>(
            """
                public static class Pojo {
                    public String name;
                    public String lastName;
                }
                @RewriteQueriesToDropUnusedColumns
                @Query("select * from user LIMIT 1")
                abstract Pojo loadUsers();
                """
        ) { method, invocation ->
            val adapter = method.queryResultBinder.adapter?.rowAdapters?.single()
            check(adapter is PojoRowAdapter)
            assertThat(method.query.original)
                .isEqualTo("SELECT `name`, `lastName` FROM (select * from user LIMIT 1)")
            invocation.assertCompilationResult { hasNoWarnings() }
        }
    }

    @Test
    fun pojo_multimapQuery_removeUnusedColumns() {
        if (!enableVerification) {
            throw AssumptionViolatedException("nothing to test w/o db verification")
        }
        val relatingEntity =
            Source.java(
                "foo.bar.Relation",
                """
            package foo.bar;
            import androidx.room.*;
            @Entity
            public class Relation {
              @PrimaryKey
              long relationId;
              long userId;
            }
            """
                    .trimIndent()
            )
        singleQueryMethod<ReadQueryMethod>(
            """
                public static class Username {
                    public String name;
                    @Override
                    public boolean equals(Object o) {
                        if (this == o) return true;
                        if (o == null || getClass() != o.getClass()) return false;
                        Username username = (Username) o;
                        if (name != username.name) return false;
                        return true;
                    }
                    @Override
                    public int hashCode() {
                        return name.hashCode();
                    }
                }
                @RewriteQueriesToDropUnusedColumns
                @Query("SELECT * FROM User JOIN Relation ON (User.uid = Relation.userId)")
                abstract Map<Username, List<Relation>> loadUserRelations();
                """,
            additionalSources = listOf(relatingEntity)
        ) { method, invocation ->
            assertThat(method.query.original)
                .isEqualTo(
                    "SELECT `name`, `relationId`, `userId` FROM " +
                        "(SELECT * FROM User JOIN Relation ON (User.uid = Relation.userId))"
                )
            invocation.assertCompilationResult { hasNoWarnings() }
        }
    }

    @Test
    fun pojo_dontRemoveUnusedColumnsWhenColumnNamesConflict() {
        if (!enableVerification) {
            throw AssumptionViolatedException("nothing to test w/o db verification")
        }
        singleQueryMethod<ReadQueryMethod>(
            """
                public static class Pojo {
                    public String name;
                    public String lastName;
                }
                @RewriteQueriesToDropUnusedColumns
                @Query("select * from user u, user u2 LIMIT 1")
                abstract Pojo loadUsers();
                """
        ) { method, invocation ->
            val adapter = method.queryResultBinder.adapter?.rowAdapters?.single()
            check(adapter is PojoRowAdapter)
            assertThat(method.query.original).isEqualTo("select * from user u, user u2 LIMIT 1")
            invocation.assertCompilationResult {
                hasWarningContaining("The query returns some columns [uid")
            }
        }
    }

    @Test
    fun pojo_nonJavaName() {
        pojoTest(
            """
            @ColumnInfo(name = "MAX(ageColumn)")
            int maxAge;
            String name;
            """,
            listOf("MAX(ageColumn)", "name")
        ) { adapter, _, invocation ->
            assertThat(adapter?.mapping?.unusedColumns).isEmpty()
            assertThat(adapter?.mapping?.unusedFields).isEmpty()
            invocation.assertCompilationResult { hasNoWarnings() }
        }
    }

    @Test
    fun pojo_noMatchingFields() {
        pojoTest(
            """
                String nameX;
                String lastNameX;
                """,
            listOf("name", "lastName")
        ) { adapter, _, invocation ->
            assertThat(adapter?.mapping?.unusedColumns).containsExactly("name", "lastName")
            assertThat(adapter?.mapping?.unusedFields)
                .containsExactlyElementsIn(adapter?.pojo?.fields)
            invocation.assertCompilationResult {
                hasErrorContaining(
                    cannotFindQueryResultAdapter(
                        XClassName.get("foo.bar", "MyClass", "Pojo").canonicalName
                    )
                )
                hasWarningContaining(
                    ProcessorErrors.queryFieldPojoMismatch(
                        pojoTypeNames = listOf(POJO.canonicalName),
                        unusedColumns = listOf("name", "lastName"),
                        pojoUnusedFields =
                            mapOf(
                                POJO.canonicalName to
                                    listOf(createField("nameX"), createField("lastNameX"))
                            ),
                        allColumns = listOf("name", "lastName"),
                    )
                )
            }
        }
    }

    @Test
    fun pojo_badQuery() {
        // do not report mismatch if query is broken
        pojoTest(
            """
            @ColumnInfo(name = "MAX(ageColumn)")
            int maxAge;
            String name;
            """,
            listOf("MAX(age)", "name")
        ) { _, _, invocation ->
            invocation.assertCompilationResult {
                hasErrorContaining("no such column: age")
                hasErrorContaining(
                    cannotFindQueryResultAdapter(
                        XClassName.get("foo.bar", "MyClass", "Pojo").canonicalName
                    )
                )
                hasErrorCount(2)
                hasNoWarnings()
            }
        }
    }

    @Test
    fun pojo_tooManyColumns() {
        pojoTest(
            """
            String name;
            String lastName;
            """,
            listOf("uid", "name", "lastName")
        ) { adapter, _, invocation ->
            assertThat(adapter?.mapping?.unusedColumns).containsExactly("uid")
            assertThat(adapter?.mapping?.unusedFields).isEmpty()
            invocation.assertCompilationResult {
                hasWarningContaining(
                    ProcessorErrors.queryFieldPojoMismatch(
                        pojoTypeNames = listOf(POJO.canonicalName),
                        unusedColumns = listOf("uid"),
                        pojoUnusedFields = emptyMap(),
                        allColumns = listOf("uid", "name", "lastName"),
                    )
                )
            }
        }
    }

    @Test
    fun pojo_tooManyFields() {
        pojoTest(
            """
            String name;
            String lastName;
            """,
            listOf("lastName")
        ) { adapter, _, invocation ->
            assertThat(adapter?.mapping?.unusedColumns).isEmpty()
            assertThat(adapter?.mapping?.unusedFields)
                .containsExactlyElementsIn(adapter?.pojo?.fields?.filter { it.name == "name" })

            invocation.assertCompilationResult {
                hasWarningContaining(
                    ProcessorErrors.queryFieldPojoMismatch(
                        pojoTypeNames = listOf(POJO.canonicalName),
                        unusedColumns = emptyList(),
                        allColumns = listOf("lastName"),
                        pojoUnusedFields = mapOf(POJO.canonicalName to listOf(createField("name"))),
                    )
                )
            }
        }
    }

    @Test
    fun pojo_missingNonNull() {
        pojoTest(
            """
            @NonNull
            String name;
            String lastName;
            """,
            listOf("lastName")
        ) { adapter, _, invocation ->
            assertThat(adapter?.mapping?.unusedColumns).isEmpty()
            assertThat(adapter?.mapping?.unusedFields)
                .containsExactlyElementsIn(adapter?.pojo?.fields?.filter { it.name == "name" })

            invocation.assertCompilationResult {
                hasWarningContaining(
                    ProcessorErrors.queryFieldPojoMismatch(
                        pojoTypeNames = listOf(POJO.canonicalName),
                        unusedColumns = emptyList(),
                        pojoUnusedFields = mapOf(POJO.canonicalName to listOf(createField("name"))),
                        allColumns = listOf("lastName"),
                    )
                )
                hasErrorContaining(
                    ProcessorErrors.pojoMissingNonNull(
                        pojoTypeName = POJO.canonicalName,
                        missingPojoFields = listOf("name"),
                        allQueryColumns = listOf("lastName")
                    )
                )
            }
        }
    }

    @Test
    fun pojo_tooManyFieldsAndColumns() {
        pojoTest(
            """
            String name;
            String lastName;
            """,
            listOf("uid", "name")
        ) { adapter, _, invocation ->
            assertThat(adapter?.mapping?.unusedColumns).containsExactly("uid")
            assertThat(adapter?.mapping?.unusedFields)
                .containsExactlyElementsIn(adapter?.pojo?.fields?.filter { it.name == "lastName" })
            invocation.assertCompilationResult {
                hasWarningContaining(
                    ProcessorErrors.queryFieldPojoMismatch(
                        pojoTypeNames = listOf(POJO.canonicalName),
                        unusedColumns = listOf("uid"),
                        allColumns = listOf("uid", "name"),
                        pojoUnusedFields =
                            mapOf(POJO.canonicalName to listOf(createField("lastName")))
                    )
                )
            }
        }
    }

    @Test
    fun pojo_expandProjection() {
        if (!enableVerification) return
        pojoTest(
            """
                String uid;
                String name;
            """,
            listOf("*"),
            options = mapOf("room.expandProjection" to "true")
        ) { adapter, _, invocation ->
            adapter!!
            assertThat(adapter.mapping.unusedColumns).isEmpty()
            assertThat(adapter.mapping.unusedFields).isEmpty()
            invocation.assertCompilationResult { hasNoWarnings() }
        }
    }

    private fun pojoTest(
        pojoFields: String,
        queryColumns: List<String>,
        options: Map<String, String> = emptyMap(),
        handler: (PojoRowAdapter?, QueryMethod, XTestInvocation) -> Unit
    ) {
        singleQueryMethod<ReadQueryMethod>(
            """
                static class Pojo {
                    $pojoFields
                }
                @Query("SELECT ${queryColumns.joinToString(", ")} from User LIMIT 1")
                abstract MyClass.Pojo getNameAndLastNames();
            """,
            options = options
        ) { parsedQuery, invocation ->
            val adapter = parsedQuery.queryResultBinder.adapter
            if (enableVerification) {
                if (adapter is SingleItemQueryResultAdapter) {
                    handler(
                        adapter.rowAdapters.single() as? PojoRowAdapter,
                        parsedQuery,
                        invocation
                    )
                } else {
                    handler(null, parsedQuery, invocation)
                }
            } else {
                assertThat(adapter).isNotNull()
            }
        }
    }

    private fun <T : QueryMethod> singleQueryMethod(
        vararg input: String,
        additionalSources: Iterable<Source> = emptyList(),
        options: Map<String, String> = emptyMap(),
        handler: (T, XTestInvocation) -> Unit
    ) {
        val inputSource =
            Source.java("foo.bar.MyClass", DAO_PREFIX + input.joinToString("\n") + DAO_SUFFIX)
        val commonSources =
            listOf(
                COMMON.LIVE_DATA,
                COMMON.COMPUTABLE_LIVE_DATA,
                COMMON.USER,
                COMMON.BOOK,
                COMMON.PAGE,
                COMMON.NOT_AN_ENTITY,
                COMMON.ARTIST,
                COMMON.SONG,
                COMMON.IMAGE,
                COMMON.IMAGE_FORMAT,
                COMMON.CONVERTER
            )
        val allOptions =
            mapOf(Context.BooleanProcessorOptions.GENERATE_KOTLIN.argName to "false") + options
<<<<<<< HEAD
        runProcessorTest(
=======
        runProcessorTestWithK1(
>>>>>>> 3d4510a6
            sources = additionalSources + commonSources + inputSource,
            options = allOptions
        ) { invocation ->
            val (owner, methods) =
                invocation.roundEnv
                    .getElementsAnnotatedWith(Dao::class.qualifiedName!!)
                    .filterIsInstance<XTypeElement>()
                    .map { typeElement ->
                        Pair(
                            typeElement,
                            typeElement
                                .getAllMethods()
                                .filter { method -> method.hasAnnotation(Query::class) }
                                .toList()
                        )
                    }
                    .first { it.second.isNotEmpty() }
            val verifier =
                if (enableVerification) {
                    createVerifierFromEntitiesAndViews(invocation)
                        .also(invocation.context::attachDatabaseVerifier)
                } else {
                    null
                }
            val parser =
                QueryMethodProcessor(
                    baseContext = invocation.context,
                    containing = owner.type,
                    executableElement = methods.first(),
                    dbVerifier = verifier
                )
            val parsedQuery = parser.process()
            @Suppress("UNCHECKED_CAST") handler(parsedQuery as T, invocation)
        }
    }

    private fun <T : QueryMethod> singleQueryMethodKotlin(
        vararg input: String,
        additionalSources: Iterable<Source> = emptyList(),
        options: Map<String, String> = emptyMap(),
        handler: (T, XTestInvocation) -> Unit
    ) {
        val inputSource =
            Source.kotlin("MyClass.kt", DAO_PREFIX_KT + input.joinToString("\n") + DAO_SUFFIX)
        val commonSources =
            listOf(
                COMMON.USER,
                COMMON.BOOK,
                COMMON.NOT_AN_ENTITY,
                COMMON.RX2_COMPLETABLE,
                COMMON.RX2_MAYBE,
                COMMON.RX2_SINGLE,
                COMMON.RX2_FLOWABLE,
                COMMON.RX2_OBSERVABLE,
                COMMON.RX3_COMPLETABLE,
                COMMON.RX3_MAYBE,
                COMMON.RX3_SINGLE,
                COMMON.RX3_FLOWABLE,
                COMMON.RX3_OBSERVABLE,
                COMMON.LISTENABLE_FUTURE,
                COMMON.LIVE_DATA,
                COMMON.COMPUTABLE_LIVE_DATA,
                COMMON.PUBLISHER,
                COMMON.FLOW,
                COMMON.GUAVA_ROOM,
                COMMON.RX2_ROOM,
                COMMON.RX2_EMPTY_RESULT_SET_EXCEPTION
            )

<<<<<<< HEAD
        runProcessorTest(
=======
        runProcessorTestWithK1(
>>>>>>> 3d4510a6
            sources = additionalSources + commonSources + inputSource,
            options = options
        ) { invocation ->
            val (owner, methods) =
                invocation.roundEnv
                    .getElementsAnnotatedWith(Dao::class.qualifiedName!!)
                    .filterIsInstance<XTypeElement>()
                    .map { typeElement ->
                        Pair(
                            typeElement,
                            typeElement
                                .getAllMethods()
                                .filter { method -> method.hasAnnotation(Query::class) }
                                .toList()
                        )
                    }
                    .first { it.second.isNotEmpty() }
            val verifier =
                if (enableVerification) {
                    createVerifierFromEntitiesAndViews(invocation)
                        .also(invocation.context::attachDatabaseVerifier)
                } else {
                    null
                }
            val parser =
                QueryMethodProcessor(
                    baseContext = invocation.context,
                    containing = owner.type,
                    executableElement = methods.first(),
                    dbVerifier = verifier
                )
            val parsedQuery = parser.process()
            @Suppress("UNCHECKED_CAST") handler(parsedQuery as T, invocation)
        }
    }

    @Test
    fun testInvalidLinkedListCollectionInMultimapJoin() {
        singleQueryMethod<ReadQueryMethod>(
            """
                @Query("select * from User u JOIN Book b ON u.uid == b.uid")
                abstract Map<User, LinkedList<Book>> getInvalidCollectionMultimap();
            """
        ) { _, invocation ->
            invocation.assertCompilationResult {
                hasErrorCount(2)
                hasErrorContaining("Multimap 'value' collection type must be a List, Set or Map.")
                hasErrorContaining(
                    "Not sure how to convert the query result to this method's return type"
                )
            }
        }
    }

    @Test
    fun testInvalidGenericMultimapJoin() {
        singleQueryMethod<ReadQueryMethod>(
            """
                @Query("select * from User u JOIN Book b ON u.uid == b.uid")
                abstract com.google.common.collect.ImmutableMultimap<User, Book>
                getInvalidCollectionMultimap();
            """
        ) { _, invocation ->
            invocation.assertCompilationResult {
                hasErrorCount(2)
                hasErrorContaining(DO_NOT_USE_GENERIC_IMMUTABLE_MULTIMAP)
                hasErrorContaining(
                    "Not sure how to convert the query result to this method's return type"
                )
            }
        }
    }

    @Test
    fun testUseMapInfoWithBothEmptyColumnsProvided() {
        if (!enableVerification) {
            return
        }
        singleQueryMethod<ReadQueryMethod>(
            """
                @MapInfo
                @Query("select * from User u JOIN Book b ON u.uid == b.uid")
                abstract Map<User, Book> getMultimap();
            """
        ) { _, invocation ->
            invocation.assertCompilationResult {
                hasErrorCount(1)
                hasErrorContaining(MAP_INFO_MUST_HAVE_AT_LEAST_ONE_COLUMN_PROVIDED)
            }
        }
    }

    @Test
    fun testUseMapInfoWithTableAndColumnName() {
        if (!enableVerification) {
            return
        }
        singleQueryMethod<ReadQueryMethod>(
            """
                @SuppressWarnings(
                    {RoomWarnings.QUERY_MISMATCH, RoomWarnings.AMBIGUOUS_COLUMN_IN_RESULT}
                )
                @MapInfo(keyColumn = "uid", keyTable = "u")
                @Query("SELECT * FROM User u JOIN Book b ON u.uid == b.uid")
                abstract Map<Integer, Book> getMultimap();
            """
        ) { _, invocation ->
            invocation.assertCompilationResult { hasNoWarnings() }
        }
    }

    @Test
    fun testUseMapInfoWithOriginalTableAndColumnName() {
        if (!enableVerification) {
            return
        }
        singleQueryMethod<ReadQueryMethod>(
            """
                @SuppressWarnings(
                    {RoomWarnings.QUERY_MISMATCH, RoomWarnings.AMBIGUOUS_COLUMN_IN_RESULT}
                )
                @MapInfo(keyColumn = "uid", keyTable = "User")
                @Query("SELECT * FROM User u JOIN Book b ON u.uid == b.uid")
                abstract Map<Integer, Book> getMultimap();
            """
        ) { _, invocation ->
            invocation.assertCompilationResult { hasNoWarnings() }
        }
    }

    @Test
    fun testUseMapInfoWithColumnAlias() {
        if (!enableVerification) {
            return
        }
        singleQueryMethod<ReadQueryMethod>(
            """
                @SuppressWarnings(RoomWarnings.QUERY_MISMATCH)
                @MapInfo(keyColumn = "name", valueColumn = "bookCount")
                @Query("SELECT name, (SELECT count(*) FROM User u JOIN Book b ON u.uid == b.uid) "
                    + "AS bookCount FROM User")
                abstract Map<String, Integer> getMultimap();
            """
        ) { _, invocation ->
            invocation.assertCompilationResult { hasNoWarnings() }
        }
    }

    @Test
    fun testUseMapColumnWithColumnName() {
        if (!enableVerification) {
            return
        }
        singleQueryMethod<ReadQueryMethod>(
            """
                @SuppressWarnings(
                    {RoomWarnings.QUERY_MISMATCH, RoomWarnings.AMBIGUOUS_COLUMN_IN_RESULT}
                )
                @Query("SELECT * FROM User u JOIN Book b ON u.uid == b.uid")
                abstract Map<@MapColumn(columnName = "uid") Integer, Book> getMultimap();
            """
        ) { _, invocation ->
            invocation.assertCompilationResult { hasNoWarnings() }
        }
    }

    @Test
    fun testUseMapColumnWithColumnNameWrongTableName() {
        if (!enableVerification) {
            return
        }
        singleQueryMethod<ReadQueryMethod>(
            """
                @SuppressWarnings(
                    {RoomWarnings.QUERY_MISMATCH, RoomWarnings.AMBIGUOUS_COLUMN_IN_RESULT}
                )
                @Query("SELECT * FROM User u JOIN Book b ON u.uid == b.uid")
                abstract Map<@MapColumn(columnName = "uid", tableName = "NoName") Integer, Book> getMultimap();
            """
        ) { _, invocation ->
            invocation.assertCompilationResult {
                hasErrorContaining(
                    "Column specified in the provided @MapColumn " +
                        "annotation must be present in the query."
                )
            }
        }
    }

    @Test
    fun testUseNestedMapColumnWithColumnName() {
        if (!enableVerification) {
            return
        }
        singleQueryMethod<ReadQueryMethod>(
            """
                @SuppressWarnings(
                    {RoomWarnings.QUERY_MISMATCH, RoomWarnings.AMBIGUOUS_COLUMN_IN_RESULT}
                )
                @Query("SELECT * FROM User u JOIN Book b ON u.uid == b.uid JOIN Page on b.uid == pBid")
                abstract Map<@MapColumn(columnName = "uid") Integer, Map<Book, @MapColumn(columnName = "pBid") Integer>> getMultimap();
            """
        ) { _, invocation ->
            invocation.assertCompilationResult { hasNoWarnings() }
        }
    }

    @Test
    fun testUseNestedMapColumnWithNestedKeyColumnName() {
        if (!enableVerification) {
            return
        }
        singleQueryMethod<ReadQueryMethod>(
            """
                @SuppressWarnings(
                    {RoomWarnings.QUERY_MISMATCH, RoomWarnings.AMBIGUOUS_COLUMN_IN_RESULT}
                )
                @Query("SELECT * FROM User u JOIN Book b ON u.uid == b.uid JOIN Page on b.uid == pBid")
                abstract Map<@MapColumn(columnName = "uid") Integer, Map<@MapColumn(columnName = "bookId") Integer, @MapColumn(columnName = "pBid") Integer>> getMultimap();
            """
        ) { _, invocation ->
            invocation.assertCompilationResult { hasNoWarnings() }
        }
    }

    @Test
    fun testUseMapColumnWithColumnAlias() {
        if (!enableVerification) {
            return
        }
        singleQueryMethod<ReadQueryMethod>(
            """
                @SuppressWarnings(RoomWarnings.QUERY_MISMATCH)
                @Query("SELECT name, (SELECT count(*) FROM User u JOIN Book b ON u.uid == b.uid) "
                    + "AS bookCount FROM User")
                abstract Map<@MapColumn(columnName = "name") String, @MapColumn(columnName = "bookCount") Integer> getMultimap();
            """
        ) { _, invocation ->
            invocation.assertCompilationResult { hasNoWarnings() }
        }
    }

    @Test
    fun testCannotHaveMapInfoAndMapColumn() {
        if (!enableVerification) {
            return
        }
        singleQueryMethod<ReadQueryMethod>(
            """
                @SuppressWarnings(
                    {RoomWarnings.QUERY_MISMATCH, RoomWarnings.AMBIGUOUS_COLUMN_IN_RESULT}
                )
                @MapInfo(keyColumn = "uid", keyTable = "u")
                @Query("SELECT * FROM User u JOIN Book b ON u.uid == b.uid")
                abstract Map<@MapColumn(columnName = "uid") Integer, Book> getMultimap();
            """
        ) { _, invocation ->
            invocation.assertCompilationResult {
                hasErrorContaining(CANNOT_USE_MAP_COLUMN_AND_MAP_INFO_SIMULTANEOUSLY)
            }
        }
    }

    @Test
    fun testDoesNotImplementEqualsAndHashcodeQuery() {
        singleQueryMethod<ReadQueryMethod>(
            """
                @Query("select * from User u JOIN Book b ON u.uid == b.uid")
                abstract Map<User, Book> getMultimap();
            """
        ) { _, invocation ->
            invocation.assertCompilationResult {
                hasWarningCount(1)
                hasWarningContaining(
                    ProcessorErrors.classMustImplementEqualsAndHashCode("foo.bar.User")
                )
            }
        }
    }

    @Test
    fun testMissingMapInfoOneToOneString() {
        singleQueryMethod<ReadQueryMethod>(
            """
                @Query("select * from Artist JOIN Song ON Artist.mArtistName == Song.mArtist")
                abstract Map<Artist, String> getAllArtistsWithAlbumCoverYear();
            """
        ) { _, invocation ->
            invocation.assertCompilationResult {
                hasErrorContaining(mayNeedMapColumn(STRING.canonicalName))
            }
        }
    }

    @Test
    fun testOneToOneStringMapInfoForKeyInsteadOfColumn() {
        singleQueryMethod<ReadQueryMethod>(
            """
                @MapInfo(keyColumn = "mArtistName")
                @Query("select * from Artist JOIN Song ON Artist.mArtistName == Song.mArtist")
                abstract Map<Artist, String> getAllArtistsWithAlbumCoverYear();
            """
        ) { _, invocation ->
            invocation.assertCompilationResult {
                hasErrorContaining(mayNeedMapColumn(STRING.canonicalName))
            }
        }
    }

    @Test
    fun testMissingMapInfoOneToManyString() {
        singleQueryMethod<ReadQueryMethod>(
            """
                @Query("select * from Artist JOIN Song ON Artist.mArtistName == Song.mArtist")
                abstract Map<Artist, List<String>> getAllArtistsWithAlbumCoverYear();
            """
        ) { _, invocation ->
            invocation.assertCompilationResult {
                hasErrorContaining(mayNeedMapColumn(STRING.canonicalName))
            }
        }
    }

    @Test
    fun testMissingMapInfoImmutableListMultimapOneToOneString() {
        singleQueryMethod<ReadQueryMethod>(
            """
                @Query("select * from Artist JOIN Song ON Artist.mArtistName == Song.mArtist")
                abstract ImmutableListMultimap<Artist, String> getAllArtistsWithAlbumCoverYear();
            """
        ) { _, invocation ->
            invocation.assertCompilationResult {
                hasErrorContaining(mayNeedMapColumn(STRING.canonicalName))
            }
        }
    }

    @Test
    fun testMissingMapInfoOneToOneLong() {
        singleQueryMethod<ReadQueryMethod>(
            """
                @Query("SELECT * FROM Artist JOIN Image ON Artist.mArtistName = Image.mArtistInImage")
                Map<Artist, Long> getAllArtistsWithAlbumCoverYear();
            """
        ) { _, invocation ->
            invocation.assertCompilationResult {
                hasErrorContaining(mayNeedMapColumn(XTypeName.BOXED_LONG.canonicalName))
            }
        }
    }

    @Test
    fun testMissingMapInfoOneToManyLong() {
        singleQueryMethod<ReadQueryMethod>(
            """
                @Query("SELECT * FROM Artist JOIN Image ON Artist.mArtistName = Image.mArtistInImage")
                Map<Artist, Set<Long>> getAllArtistsWithAlbumCoverYear();
            """
        ) { _, invocation ->
            invocation.assertCompilationResult {
                hasErrorContaining(mayNeedMapColumn(XTypeName.BOXED_LONG.canonicalName))
            }
        }
    }

    @Test
    fun testMissingMapInfoImmutableListMultimapOneToOneLong() {
        singleQueryMethod<ReadQueryMethod>(
            """
                @Query("SELECT * FROM Artist JOIN Image ON Artist.mArtistName = Image.mArtistInImage")
                ImmutableListMultimap<Artist, Long> getAllArtistsWithAlbumCoverYear();
            """
        ) { _, invocation ->
            invocation.assertCompilationResult {
                hasErrorContaining(mayNeedMapColumn(XTypeName.BOXED_LONG.canonicalName))
            }
        }
    }

    @Test
    fun testMissingMapInfoImmutableListMultimapOneToOneTypeConverterKey() {
        singleQueryMethod<ReadQueryMethod>(
            """
                @TypeConverters(DateConverter.class)
                @Query("SELECT * FROM Image JOIN Artist ON Artist.mArtistName = Image.mArtistInImage")
                ImmutableMap<java.util.Date, Artist> getAlbumDateWithBandActivity();
            """
        ) { _, invocation ->
            invocation.assertCompilationResult {
                hasErrorContaining(mayNeedMapColumn("java.util.Date"))
            }
        }
    }

    @Test
    fun testMissingMapInfoImmutableListMultimapOneToOneTypeConverterValue() {
        singleQueryMethod<ReadQueryMethod>(
            """
                @TypeConverters(DateConverter.class)
                @Query("SELECT * FROM Artist JOIN Image ON Artist.mArtistName = Image.mArtistInImage")
                ImmutableMap<Artist, java.util.Date> getAlbumDateWithBandActivity();
            """
        ) { _, invocation ->
            invocation.assertCompilationResult {
                hasErrorContaining(mayNeedMapColumn("java.util.Date"))
            }
        }
    }

    @Test
    fun testUseMapInfoWithColumnsNotInQuery() {
        if (!enableVerification) {
            return
        }
        singleQueryMethod<ReadQueryMethod>(
            """
                @MapInfo(keyColumn="cat", valueColumn="dog")
                @Query("select * from User u JOIN Book b ON u.uid == b.uid")
                abstract Map<User, Book> getMultimap();
            """
        ) { _, invocation ->
            invocation.assertCompilationResult {
                hasWarningCount(1)
                hasWarningContaining(
                    ProcessorErrors.classMustImplementEqualsAndHashCode("foo.bar.User")
                )
                hasErrorCount(2)
                hasErrorContaining(
                    "Column specified in the provided @MapInfo annotation must " +
                        "be present in the query. Provided: cat."
                )
                hasErrorContaining(
                    "Column specified in the provided @MapInfo annotation must " +
                        "be present in the query. Provided: dog."
                )
            }
        }
    }

    @Test
    fun testAmbiguousColumnInMapInfo() {
        if (!enableVerification) {
            // No warning without verification, avoiding false positives
            return
        }
        singleQueryMethod<ReadQueryMethod>(
            """
                @SuppressWarnings(RoomWarnings.QUERY_MISMATCH)
                @MapInfo(keyColumn = "uid")
                @Query("SELECT * FROM User u JOIN Book b ON u.uid == b.uid")
                abstract Map<Integer, Book> getMultimap();
            """
        ) { _, invocation ->
            invocation.assertCompilationResult {
                hasWarning(
                    ProcessorErrors.ambiguousColumn(
                        "uid",
                        ProcessorErrors.AmbiguousColumnLocation.MAP_INFO,
                        null
                    )
                )
            }
        }
    }

    @Test
    fun testAmbiguousColumnInMapPojo() {
        if (!enableVerification) {
            // No warning without verification, avoiding false positives
            return
        }
        val extraPojo =
            Source.java(
                "foo.bar.Id",
                """
                package foo.bar;
                public class Id {
                    public int uid;

                    @Override
                    public boolean equals(Object o) {
                        return true;
                    }

                    @Override
                    public int hashCode() {
                        return 0;
                    }
                }
            """
                    .trimIndent()
            )
        singleQueryMethod<ReadQueryMethod>(
            """
                @SuppressWarnings(RoomWarnings.QUERY_MISMATCH)
                @Query("SELECT * FROM User u JOIN Book b ON u.uid == b.uid")
                abstract Map<Id, Book> getMultimap();
            """,
            additionalSources = listOf(extraPojo)
        ) { _, invocation ->
            invocation.assertCompilationResult {
                hasWarning(
                    ProcessorErrors.ambiguousColumn(
                        "uid",
                        ProcessorErrors.AmbiguousColumnLocation.POJO,
                        "foo.bar.Id"
                    )
                )
            }
        }
    }

    @Test
    fun suspendReturnsDeferredType() {
        listOf(
                "${RxJava2TypeNames.FLOWABLE.canonicalName}<Int>",
                "${RxJava2TypeNames.OBSERVABLE.canonicalName}<Int>",
                "${RxJava2TypeNames.MAYBE.canonicalName}<Int>",
                "${RxJava2TypeNames.SINGLE.canonicalName}<Int>",
                "${RxJava2TypeNames.COMPLETABLE.canonicalName}",
                "${RxJava3TypeNames.FLOWABLE.canonicalName}<Int>",
                "${RxJava3TypeNames.OBSERVABLE.canonicalName}<Int>",
                "${RxJava3TypeNames.MAYBE.canonicalName}<Int>",
                "${RxJava3TypeNames.SINGLE.canonicalName}<Int>",
                "${RxJava3TypeNames.COMPLETABLE.canonicalName}",
                "${LifecyclesTypeNames.LIVE_DATA.canonicalName}<Int>",
                "${LifecyclesTypeNames.COMPUTABLE_LIVE_DATA.canonicalName}<Int>",
                "${GuavaUtilConcurrentTypeNames.LISTENABLE_FUTURE.canonicalName}<Int>",
                "${ReactiveStreamsTypeNames.PUBLISHER.canonicalName}<Int>",
                "${KotlinTypeNames.FLOW.canonicalName}<Int>"
            )
            .forEach { type ->
                singleQueryMethodKotlin<WriteQueryMethod>(
                    """
                @Query("DELETE from User where uid = :id")
                abstract suspend fun foo(id: Int): $type
                """
                ) { _, invocation ->
                    invocation.assertCompilationResult {
                        val rawTypeName = type.substringBefore("<")
                        hasErrorContaining(ProcessorErrors.suspendReturnsDeferredType(rawTypeName))
                    }
                }
            }
    }

    @Test
    fun nonNullVoidGuava() {
        singleQueryMethodKotlin<WriteQueryMethod>(
            """
                @Query("DELETE from User where uid = :id")
                abstract fun foo(id: Int): ListenableFuture<Void>
                """
        ) { _, invocation ->
            invocation.assertCompilationResult { hasErrorContaining(ProcessorErrors.NONNULL_VOID) }
        }
    }

    @Test
    fun maybe() {
        singleQueryMethodKotlin<ReadQueryMethod>(
            """
                @Query("SELECT * FROM book WHERE bookId = :bookId")
                abstract fun getBookMaybe(bookId: String): io.reactivex.Maybe<Book>
                """
        ) { _, invocation ->
            invocation.assertCompilationResult { hasErrorCount(0) }
        }
    }

    @Test
    fun single() {
        singleQueryMethodKotlin<ReadQueryMethod>(
            """
                @Query("SELECT * FROM book WHERE bookId = :bookId")
                abstract fun getBookSingle(bookId: String): io.reactivex.Single<Book>
                """
        ) { _, invocation ->
            invocation.assertCompilationResult { hasErrorCount(0) }
        }
    }

    @Test
    fun testStringArraySingleColumnQuery() {
        if (!enableVerification) {
            return
        }
        singleQueryMethod<ReadQueryMethod>(
            """
                @Query("select * from User")
                abstract String[] stringArray();
            """
        ) { _, invocation ->
            invocation.assertCompilationResult {
                hasErrorContaining(
                    ProcessorErrors.invalidQueryForSingleColumnArray("java.lang.String[]")
                )
            }
        }
    }

    @Test
    fun testLongArraySingleColumnQuery() {
        if (!enableVerification) {
            return
        }
        singleQueryMethod<ReadQueryMethod>(
            """
                @Query("select * from User")
                abstract long[] longArray();
            """
        ) { _, invocation ->
            invocation.assertCompilationResult {
                hasErrorContaining(ProcessorErrors.invalidQueryForSingleColumnArray("long[]"))
            }
        }
    }
}<|MERGE_RESOLUTION|>--- conflicted
+++ resolved
@@ -776,11 +776,7 @@
                         .logger
                         .suppressedWarnings
                 )
-<<<<<<< HEAD
-                .isEqualTo(setOf(Warning.CURSOR_MISMATCH))
-=======
                 .isEqualTo(setOf(Warning.QUERY_MISMATCH))
->>>>>>> 3d4510a6
         }
     }
 
@@ -1243,11 +1239,7 @@
             )
         val allOptions =
             mapOf(Context.BooleanProcessorOptions.GENERATE_KOTLIN.argName to "false") + options
-<<<<<<< HEAD
-        runProcessorTest(
-=======
         runProcessorTestWithK1(
->>>>>>> 3d4510a6
             sources = additionalSources + commonSources + inputSource,
             options = allOptions
         ) { invocation ->
@@ -1317,11 +1309,7 @@
                 COMMON.RX2_EMPTY_RESULT_SET_EXCEPTION
             )
 
-<<<<<<< HEAD
-        runProcessorTest(
-=======
         runProcessorTestWithK1(
->>>>>>> 3d4510a6
             sources = additionalSources + commonSources + inputSource,
             options = options
         ) { invocation ->
