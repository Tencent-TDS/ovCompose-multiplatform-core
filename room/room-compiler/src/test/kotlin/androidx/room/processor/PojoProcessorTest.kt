/*
 * Copyright (C) 2017 The Android Open Source Project
 *
 * Licensed under the Apache License, Version 2.0 (the "License");
 * you may not use this file except in compliance with the License.
 * You may obtain a copy of the License at
 *
 *      http://www.apache.org/licenses/LICENSE-2.0
 *
 * Unless required by applicable law or agreed to in writing, software
 * distributed under the License is distributed on an "AS IS" BASIS,
 * WITHOUT WARRANTIES OR CONDITIONS OF ANY KIND, either express or implied.
 * See the License for the specific language governing permissions and
 * limitations under the License.
 */

package androidx.room.processor

import COMMON
import androidx.kruth.assertThat
import androidx.room.Embedded
import androidx.room.compiler.codegen.XClassName
import androidx.room.compiler.processing.XFieldElement
import androidx.room.compiler.processing.util.Source
import androidx.room.compiler.processing.util.XTestInvocation
import androidx.room.ext.CommonTypeNames
import androidx.room.parser.SQLTypeAffinity
import androidx.room.processor.ProcessorErrors.CANNOT_FIND_GETTER_FOR_FIELD
import androidx.room.processor.ProcessorErrors.MISSING_POJO_CONSTRUCTOR
import androidx.room.processor.ProcessorErrors.POJO_FIELD_HAS_DUPLICATE_COLUMN_NAME
import androidx.room.processor.ProcessorErrors.junctionColumnWithoutIndex
import androidx.room.processor.ProcessorErrors.relationCannotFindEntityField
import androidx.room.processor.ProcessorErrors.relationCannotFindJunctionEntityField
import androidx.room.processor.ProcessorErrors.relationCannotFindJunctionParentField
import androidx.room.processor.ProcessorErrors.relationCannotFindParentEntityField
import androidx.room.runProcessorTestWithK1
import androidx.room.testing.context
import androidx.room.vo.CallType
import androidx.room.vo.Constructor
import androidx.room.vo.EmbeddedField
import androidx.room.vo.Field
import androidx.room.vo.FieldGetter
import androidx.room.vo.FieldSetter
import androidx.room.vo.Pojo
import androidx.room.vo.RelationCollector
import java.io.File
import org.hamcrest.CoreMatchers.instanceOf
import org.hamcrest.CoreMatchers.`is`
import org.hamcrest.CoreMatchers.not
import org.hamcrest.CoreMatchers.notNullValue
import org.hamcrest.CoreMatchers.nullValue
import org.hamcrest.CoreMatchers.sameInstance
import org.hamcrest.MatcherAssert.assertThat
import org.junit.Test
import org.junit.runner.RunWith
import org.junit.runners.JUnit4
import org.mockito.Mockito.doReturn
import org.mockito.Mockito.mock

/** Some of the functionality is tested via TableEntityProcessor. */
@RunWith(JUnit4::class)
class PojoProcessorTest {

    companion object {
        val MY_POJO = XClassName.get("foo.bar", "MyPojo")
        val HEADER =
            """
            package foo.bar;
            import androidx.room.*;
            import java.util.*;
            public class MyPojo {
            """
        val FOOTER = "\n}"
    }

    @Test
    fun inheritedPrivate() {
        val parent =
            """
            package foo.bar.x;
            import androidx.room.*;
            public class BaseClass {
                private String baseField;
                public String getBaseField(){ return baseField; }
                public void setBaseField(String baseField){ }
            }
        """
<<<<<<< HEAD
        runProcessorTest(
=======
        runProcessorTestWithK1(
>>>>>>> 3d4510a6
            sources =
                listOf(
                    Source.java(
                        MY_POJO.canonicalName,
                        """
                    package foo.bar;
                    import androidx.room.*;
                    public class ${MY_POJO.simpleNames.single()} extends foo.bar.x.BaseClass {
                        public String myField;
                    }
                    """
                    ),
                    Source.java("foo.bar.x.BaseClass", parent)
                )
        ) { invocation ->
            val pojo =
                PojoProcessor.createFor(
                        context = invocation.context,
                        element = invocation.processingEnv.requireTypeElement(MY_POJO),
                        bindingScope = FieldProcessor.BindingScope.READ_FROM_CURSOR,
                        parent = null
                    )
                    .process()
            assertThat(pojo.fields.find { it.name == "myField" }, notNullValue())
            assertThat(pojo.fields.find { it.name == "baseField" }, notNullValue())
        }
    }

    @Test
    fun transient_ignore() {
        singleRun(
            """
            transient int foo;
            int bar;
        """
        ) { pojo, _ ->
            assertThat(pojo.fields.size, `is`(1))
            assertThat(pojo.fields[0].name, `is`("bar"))
        }
    }

    @Test
    fun transient_withColumnInfo() {
        singleRun(
            """
            @ColumnInfo
            transient int foo;
            int bar;
        """
        ) { pojo, _ ->
            assertThat(pojo.fields.map { it.name }.toSet(), `is`(setOf("bar", "foo")))
        }
    }

    @Test
    fun transient_embedded() {
        singleRun(
            """
            @Embedded
            transient Foo foo;
            int bar;
            static class Foo {
                int x;
            }
        """
        ) { pojo, _ ->
            assertThat(pojo.fields.map { it.name }.toSet(), `is`(setOf("x", "bar")))
        }
    }

    @Test
    fun transient_insideEmbedded() {
        singleRun(
            """
            @Embedded
            Foo foo;
            int bar;
            static class Foo {
                transient int x;
                int y;
            }
            """
        ) { pojo, _ ->
            assertThat(pojo.fields.map { it.name }.toSet(), `is`(setOf("bar", "y")))
        }
    }

    @Test
    fun transient_relation() {
        singleRun(
            """
                int id;
                @Relation(parentColumn = "id", entityColumn = "uid")
                public transient List<User> user;
                """,
            COMMON.USER,
        ) { pojo, invocation ->
            assertThat(pojo.relations.size, `is`(1))
            assertThat(pojo.relations.first().entityField.name, `is`("uid"))
            assertThat(pojo.relations.first().parentField.name, `is`("id"))
            invocation.assertCompilationResult { hasNoWarnings() }
        }
    }

    @Test
    fun embedded() {
        singleRun(
            """
                int id;
                @Embedded
                Point myPoint;
                static class Point {
                    int x;
                    int y;
                }
                """
        ) { pojo, _ ->
            assertThat(pojo.fields.size, `is`(3))
            assertThat(pojo.fields[1].name, `is`("x"))
            assertThat(pojo.fields[2].name, `is`("y"))
            assertThat(pojo.fields[0].parent, nullValue())
            assertThat(pojo.fields[1].parent, notNullValue())
            assertThat(pojo.fields[2].parent, notNullValue())
            val parent = pojo.fields[2].parent!!
            assertThat(parent.prefix, `is`(""))
            assertThat(parent.field.name, `is`("myPoint"))
            assertThat(parent.pojo.typeName, `is`(XClassName.get("foo.bar", "MyPojo", "Point")))
        }
    }

    @Test
    fun embeddedWithPrefix() {
        singleRun(
            """
                int id;
                @Embedded(prefix = "foo")
                Point myPoint;
                static class Point {
                    int x;
                    @ColumnInfo(name = "y2")
                    int y;
                }
                """
        ) { pojo, _ ->
            assertThat(pojo.fields.size, `is`(3))
            assertThat(pojo.fields[1].name, `is`("x"))
            assertThat(pojo.fields[2].name, `is`("y"))
            assertThat(pojo.fields[1].columnName, `is`("foox"))
            assertThat(pojo.fields[2].columnName, `is`("fooy2"))
            val parent = pojo.fields[2].parent!!
            assertThat(parent.prefix, `is`("foo"))
        }
    }

    @Test
    fun nestedEmbedded() {
        singleRun(
            """
                int id;
                @Embedded(prefix = "foo")
                Point myPoint;
                static class Point {
                    int x;
                    @ColumnInfo(name = "y2")
                    int y;
                    @Embedded(prefix = "bar")
                    Coordinate coordinate;
                }
                static class Coordinate {
                    double lat;
                    double lng;
                    @Ignore
                    String ignored;
                }
                """
        ) { pojo, _ ->
            assertThat(pojo.fields.size, `is`(5))
            assertThat(
                pojo.fields.map { it.columnName },
                `is`(listOf("id", "foox", "fooy2", "foobarlat", "foobarlng"))
            )
        }
    }

    @Test
    fun embedded_generic() {
        val point =
            Source.java(
                "foo.bar.Point",
                """
            package foo.bar;
            public class Point {
                public int x;
                public int y;
            }
            """
            )
        val base =
            Source.java(
                "foo.bar.BaseClass",
                """
            package foo.bar;
            import ${Embedded::class.java.canonicalName};
            public class BaseClass<T> {
                @Embedded
                public T genericField;
            }
            """
            )
        singleRunFullClass(
            """
                package foo.bar;
                public class MyPojo extends BaseClass<Point> {
                    public int normalField;
                }
                """,
            point,
            base
        ) { pojo, _ ->
            assertThat(pojo.fields.size, `is`(3))
            assertThat(
                pojo.fields.map { it.columnName }.toSet(),
                `is`(setOf("x", "y", "normalField"))
            )
            val pointField = pojo.embeddedFields.first { it.field.name == "genericField" }
            assertThat(pointField.pojo.typeName, `is`(XClassName.get("foo.bar", "Point")))
        }
    }

    @Test
    fun embedded_badType() {
        singleRun(
            """
                int id;
                @Embedded
                int embeddedPrimitive;
                """
        ) { _, invocation ->
            invocation.assertCompilationResult {
                hasErrorContaining(ProcessorErrors.EMBEDDED_TYPES_MUST_BE_A_CLASS_OR_INTERFACE)
            }
        }
    }

    @Test
    fun duplicateColumnNames() {
        singleRun(
            """
                int id;
                @ColumnInfo(name = "id")
                int another;
                """
        ) { _, invocation ->
            invocation.assertCompilationResult {
                hasErrorContaining(
                    ProcessorErrors.pojoDuplicateFieldNames("id", listOf("id", "another"))
                )
                hasErrorContaining(POJO_FIELD_HAS_DUPLICATE_COLUMN_NAME)
                hasErrorCount(3)
            }
        }
    }

    @Test
    fun duplicateColumnNamesFromEmbedded() {
        singleRun(
            """
                int id;
                @Embedded
                Foo foo;
                static class Foo {
                    @ColumnInfo(name = "id")
                    int x;
                }
                """
        ) { _, invocation ->
            invocation.assertCompilationResult {
                hasErrorContaining(
                    ProcessorErrors.pojoDuplicateFieldNames("id", listOf("id", "foo > x"))
                )
                hasErrorContaining(POJO_FIELD_HAS_DUPLICATE_COLUMN_NAME)
                hasErrorCount(3)
            }
        }
    }

    @Test
    fun dropSubPrimaryKeyNoWarningForPojo() {
        singleRun(
            """
                @PrimaryKey
                int id;
                @Embedded
                Point myPoint;
                static class Point {
                    @PrimaryKey
                    int x;
                    int y;
                }
                """
        ) { _, invocation ->
            invocation.assertCompilationResult { hasNoWarnings() }
        }
    }

    @Test
    fun relation_view() {
        singleRun(
            """
                int id;
                @Relation(parentColumn = "id", entityColumn = "uid")
                public List<UserSummary> user;
                """,
            COMMON.USER_SUMMARY
        ) { _, _ ->
        }
    }

    @Test
    fun relation_notCollection() {
        singleRun(
            """
                int id;
                @Relation(parentColumn = "id", entityColumn = "uid")
                public User user;
                """,
            COMMON.USER
        ) { _, _ ->
        }
    }

    @Test
    fun relation_columnInfo() {
        singleRun(
            """
                int id;
                @ColumnInfo
                @Relation(parentColumn = "id", entityColumn = "uid")
                public List<User> user;
                """,
            COMMON.USER
        ) { _, invocation ->
            invocation.assertCompilationResult {
                hasErrorContaining(ProcessorErrors.CANNOT_USE_MORE_THAN_ONE_POJO_FIELD_ANNOTATION)
            }
        }
    }

    @Test
    fun relation_notEntity() {
        singleRun(
            """
                int id;
                @Relation(parentColumn = "id", entityColumn = "uid")
                public List<NotAnEntity> user;
                """,
            COMMON.NOT_AN_ENTITY
        ) { _, invocation ->
            invocation.assertCompilationResult {
                hasErrorContaining(ProcessorErrors.NOT_ENTITY_OR_VIEW)
            }
        }
    }

    @Test
    fun relation_notDeclared() {
        singleRun(
            """
                int id;
                @Relation(parentColumn = "id", entityColumn = "uid")
                public long user;
                """
        ) { _, invocation ->
            invocation.assertCompilationResult {
                hasErrorContaining(ProcessorErrors.RELATION_TYPE_MUST_BE_A_CLASS_OR_INTERFACE)
            }
        }
    }

    @Test
    fun relation_missingParent() {
        singleRun(
            """
                int id;
                @Relation(parentColumn = "idk", entityColumn = "uid")
                public List<User> user;
                """,
            COMMON.USER
        ) { _, invocation ->
            invocation.assertCompilationResult {
                hasErrorContaining(
                    relationCannotFindParentEntityField("foo.bar.MyPojo", "idk", listOf("id"))
                )
            }
        }
    }

    @Test
    fun relation_missingEntityField() {
        singleRun(
            """
                int id;
                @Relation(parentColumn = "id", entityColumn = "idk")
                public List<User> user;
                """,
            COMMON.USER
        ) { _, invocation ->
            invocation.assertCompilationResult {
                hasErrorContaining(
                    relationCannotFindEntityField(
                        "foo.bar.User",
                        "idk",
                        listOf("uid", "name", "lastName", "age")
                    )
                )
            }
        }
    }

    @Test
    fun relation_missingType() {
        singleRun(
            """
                int id;
                @Relation(parentColumn = "id", entityColumn = "uid")
                public List<User> user;
                """
        ) { _, invocation ->
            if (invocation.isKsp) {
                // TODO https://github.com/google/ksp/issues/371
                // KSP is losing `isError` information in some cases. Compilation should still
                // fail (as class does not exist) but it will fail with a different error
                invocation.assertCompilationResult { compilationDidFail() }
            } else {
                invocation.assertCompilationResult {
                    hasErrorContaining(
                        "Element 'foo.bar.MyPojo' references a type that is not present"
                    )
                }
            }
        }
    }

    @Test
    fun relation_nestedField() {
        singleRun(
            """
                static class Nested {
                    @ColumnInfo(name = "foo")
                    public int id;
                }
                @Embedded
                Nested nested;
                @Relation(parentColumn = "foo", entityColumn = "uid")
                public List<User> user;
                """,
            COMMON.USER
        ) { pojo, _ ->
            assertThat(pojo.relations.first().parentField.columnName, `is`("foo"))
        }
    }

    @Test
    fun relation_nestedRelation() {
        singleRun(
            """
                static class UserWithNested {
                    @Embedded
                    public User user;
                    @Relation(parentColumn = "uid", entityColumn = "uid")
                    public List<User> selfs;
                }
                int id;
                @Relation(parentColumn = "id", entityColumn = "uid", entity = User.class)
                public List<UserWithNested> user;
                """,
            COMMON.USER
        ) { pojo, invocation ->
            assertThat(pojo.relations.first().parentField.name, `is`("id"))
            invocation.assertCompilationResult { hasNoWarnings() }
        }
    }

    @Test
    fun relation_affinityMismatch() {
        singleRun(
            """
                String id;
                @Relation(parentColumn = "id", entityColumn = "uid")
                public List<User> user;
                """,
            COMMON.USER
        ) { pojo, invocation ->
            // trigger assignment evaluation
            RelationCollector.createCollectors(invocation.context, pojo.relations)
            assertThat(pojo.relations.size, `is`(1))
            assertThat(pojo.relations.first().entityField.name, `is`("uid"))
            assertThat(pojo.relations.first().parentField.name, `is`("id"))
            invocation.assertCompilationResult {
                hasWarningContaining(
                    ProcessorErrors.relationAffinityMismatch(
                        parentAffinity = SQLTypeAffinity.TEXT,
                        childAffinity = SQLTypeAffinity.INTEGER,
                        parentColumn = "id",
                        childColumn = "uid"
                    )
                )
            }
        }
    }

    @Test
    fun relation_simple() {
        singleRun(
            """
                int id;
                @Relation(parentColumn = "id", entityColumn = "uid")
                public List<User> user;
                """,
            COMMON.USER
        ) { pojo, invocation ->
            assertThat(pojo.relations.size, `is`(1))
            assertThat(pojo.relations.first().entityField.name, `is`("uid"))
            assertThat(pojo.relations.first().parentField.name, `is`("id"))
            invocation.assertCompilationResult { hasNoWarnings() }
        }
    }

    @Test
    fun relation_badProjection() {
        singleRun(
            """
                int id;
                @Relation(parentColumn = "id", entityColumn = "uid", projection={"i_dont_exist"})
                public List<User> user;
                """,
            COMMON.USER
        ) { _, invocation ->
            invocation.assertCompilationResult {
                hasErrorContaining(
                    ProcessorErrors.relationBadProject(
                        "foo.bar.User",
                        listOf("i_dont_exist"),
                        listOf("uid", "name", "lastName", "ageColumn")
                    )
                )
            }
        }
    }

    @Test
    fun relation_badReturnTypeInGetter() {
        singleRun(
            """
                int id;
                @Relation(parentColumn = "id", entityColumn = "uid")
                private List<User> user;
                public void setUser(List<User> user){ this.user = user;}
                public User getUser(){return null;}
                """,
            COMMON.USER
        ) { _, invocation ->
            invocation.assertCompilationResult { hasErrorContaining(CANNOT_FIND_GETTER_FOR_FIELD) }
        }
    }

    @Test
    fun relation_primitiveList() {
        singleRun(
            """
                int id;
                @Relation(parentColumn = "id", entityColumn = "uid",  projection={"uid"},
                        entity = User.class)
                public List<Integer> userIds;
                """,
            COMMON.USER
        ) { pojo, _ ->
            assertThat(pojo.relations.size, `is`(1))
            val rel = pojo.relations.first()
            assertThat(rel.projection, `is`(listOf("uid")))
            assertThat(rel.entity.typeName, `is`(COMMON.USER_TYPE_NAME))
        }
    }

    @Test
    fun relation_stringList() {
        singleRun(
            """
                int id;
                @Relation(parentColumn = "id", entityColumn = "uid",  projection={"name"},
                        entity = User.class)
                public List<String> userNames;
                """,
            COMMON.USER
        ) { pojo, _ ->
            assertThat(pojo.relations.size, `is`(1))
            val rel = pojo.relations.first()
            assertThat(rel.projection, `is`(listOf("name")))
            assertThat(rel.entity.typeName, `is`(COMMON.USER_TYPE_NAME))
        }
    }

    @Test
    fun relation_extendsBounds() {
        singleRun(
            """
                int id;
                @Relation(parentColumn = "id", entityColumn = "uid")
                public List<? extends User> user;
                """,
            COMMON.USER
        ) { pojo, invocation ->
            assertThat(pojo.relations.size, `is`(1))
            assertThat(pojo.relations.first().entityField.name, `is`("uid"))
            assertThat(pojo.relations.first().parentField.name, `is`("id"))
            invocation.assertCompilationResult { hasNoWarnings() }
        }
    }

    @Test
    fun relation_associateBy() {
        val junctionEntity =
            Source.java(
                "foo.bar.UserFriendsXRef",
                """
            package foo.bar;

            import androidx.room.*;

            @Entity(
                primaryKeys = {"uid","friendId"},
                foreignKeys = {
                    @ForeignKey(
                            entity = User.class,
                            parentColumns = "uid",
                            childColumns = "uid",
                            onDelete = ForeignKey.CASCADE),
                    @ForeignKey(
                            entity = User.class,
                            parentColumns = "uid",
                            childColumns = "friendId",
                            onDelete = ForeignKey.CASCADE),
                },
                indices = { @Index("uid"), @Index("friendId") }
            )
            public class UserFriendsXRef {
                public int uid;
                public int friendId;
            }
            """
            )
        singleRun(
            """
                int id;
                @Relation(
                    parentColumn = "id", entityColumn = "uid",
                    associateBy = @Junction(
                        value = UserFriendsXRef.class,
                        parentColumn = "uid", entityColumn = "friendId")
                )
                public List<User> user;
                """,
            COMMON.USER,
            junctionEntity
        ) { pojo, invocation ->
            assertThat(pojo.relations.size, `is`(1))
            assertThat(pojo.relations.first().junction, notNullValue())
            assertThat(pojo.relations.first().junction!!.parentField.columnName, `is`("uid"))
            assertThat(pojo.relations.first().junction!!.entityField.columnName, `is`("friendId"))
            invocation.assertCompilationResult { hasNoWarnings() }
        }
    }

    @Test
    fun relation_associateBy_withView() {
        val junctionEntity =
            Source.java(
                "foo.bar.UserFriendsXRefView",
                """
            package foo.bar;

            import androidx.room.*;

            @DatabaseView("SELECT 1, 2, FROM User")
            public class UserFriendsXRefView {
                public int uid;
                public int friendId;
            }
        """
            )
        singleRun(
            """
                int id;
                @Relation(
                    parentColumn = "id", entityColumn = "uid",
                    associateBy = @Junction(
                        value = UserFriendsXRefView.class,
                        parentColumn = "uid", entityColumn = "friendId")
                )
                public List<User> user;
                """,
            COMMON.USER,
            junctionEntity
        ) { _, invocation ->
            invocation.assertCompilationResult { hasNoWarnings() }
        }
    }

    @Test
    fun relation_associateBy_defaultColumns() {
        val junctionEntity =
            Source.java(
                "foo.bar.UserFriendsXRef",
                """
            package foo.bar;

            import androidx.room.*;

            @Entity(
                primaryKeys = {"uid","friendId"},
                foreignKeys = {
                    @ForeignKey(
                            entity = User.class,
                            parentColumns = "uid",
                            childColumns = "uid",
                            onDelete = ForeignKey.CASCADE),
                    @ForeignKey(
                            entity = User.class,
                            parentColumns = "uid",
                            childColumns = "friendId",
                            onDelete = ForeignKey.CASCADE),
                },
                indices = { @Index("uid"), @Index("friendId") }
            )
            public class UserFriendsXRef {
                public int uid;
                public int friendId;
            }
        """
            )
        singleRun(
            """
                int friendId;
                @Relation(
                    parentColumn = "friendId", entityColumn = "uid",
                    associateBy = @Junction(UserFriendsXRef.class))
                public List<User> user;
                """,
            COMMON.USER,
            junctionEntity
        ) { _, invocation ->
            invocation.assertCompilationResult { hasNoWarnings() }
        }
    }

    @Test
    fun relation_associateBy_missingParentColumn() {
        val junctionEntity =
            Source.java(
                "foo.bar.UserFriendsXRef",
                """
            package foo.bar;

            import androidx.room.*;

            @Entity(primaryKeys = {"friendFrom","uid"})
            public class UserFriendsXRef {
                public int friendFrom;
                public int uid;
            }
        """
            )
        singleRun(
            """
                int id;
                @Relation(
                    parentColumn = "id", entityColumn = "uid",
                    associateBy = @Junction(UserFriendsXRef.class)
                )
                public List<User> user;
                """,
            COMMON.USER,
            junctionEntity
        ) { _, invocation ->
            invocation.assertCompilationResult {
                hasErrorContaining(
                    relationCannotFindJunctionParentField(
                        "foo.bar.UserFriendsXRef",
                        "id",
                        listOf("friendFrom", "uid")
                    )
                )
            }
        }
    }

    @Test
    fun relation_associateBy_missingEntityColumn() {
        val junctionEntity =
            Source.java(
                "foo.bar.UserFriendsXRef",
                """
            package foo.bar;

            import androidx.room.*;

            @Entity(primaryKeys = {"friendA","friendB"})
            public class UserFriendsXRef {
                public int friendA;
                public int friendB;
            }
        """
            )
        singleRun(
            """
                int friendA;
                @Relation(
                    parentColumn = "friendA", entityColumn = "uid",
                    associateBy = @Junction(UserFriendsXRef.class)
                )
                public List<User> user;
                """,
            COMMON.USER,
            junctionEntity
        ) { _, invocation ->
            invocation.assertCompilationResult {
                hasErrorContaining(
                    relationCannotFindJunctionEntityField(
                        "foo.bar.UserFriendsXRef",
                        "uid",
                        listOf("friendA", "friendB")
                    )
                )
            }
        }
    }

    @Test
    fun relation_associateBy_missingSpecifiedParentColumn() {
        val junctionEntity =
            Source.java(
                "foo.bar.UserFriendsXRef",
                """
            package foo.bar;

            import androidx.room.*;

            @Entity(primaryKeys = {"friendA","friendB"})
            public class UserFriendsXRef {
                public int friendA;
                public int friendB;
            }
        """
            )
        singleRun(
            """
                int friendA;
                @Relation(
                    parentColumn = "friendA", entityColumn = "uid",
                    associateBy = @Junction(
                        value = UserFriendsXRef.class,
                        parentColumn = "bad_col")
                )
                public List<User> user;
                """,
            COMMON.USER,
            junctionEntity
        ) { _, invocation ->
            invocation.assertCompilationResult {
                hasErrorContaining(
                    relationCannotFindJunctionParentField(
                        "foo.bar.UserFriendsXRef",
                        "bad_col",
                        listOf("friendA", "friendB")
                    )
                )
            }
        }
    }

    @Test
    fun relation_associateBy_missingSpecifiedEntityColumn() {
        val junctionEntity =
            Source.java(
                "foo.bar.UserFriendsXRef",
                """
            package foo.bar;

            import androidx.room.*;

            @Entity(primaryKeys = {"friendA","friendB"})
            public class UserFriendsXRef {
                public int friendA;
                public int friendB;
            }
        """
            )
        singleRun(
            """
                int friendA;
                @Relation(
                    parentColumn = "friendA", entityColumn = "uid",
                    associateBy = @Junction(
                        value = UserFriendsXRef.class,
                        entityColumn = "bad_col")
                )
                public List<User> user;
                """,
            COMMON.USER,
            junctionEntity
        ) { _, invocation ->
            invocation.assertCompilationResult {
                hasErrorContaining(
                    relationCannotFindJunctionEntityField(
                        "foo.bar.UserFriendsXRef",
                        "bad_col",
                        listOf("friendA", "friendB")
                    )
                )
            }
        }
    }

    @Test
    fun relation_associateBy_warnIndexOnJunctionColumn() {
        val junctionEntity =
            Source.java(
                "foo.bar.UserFriendsXRef",
                """
                package foo.bar;
                import androidx.room.*;
                @Entity
                public class UserFriendsXRef {
                    @PrimaryKey(autoGenerate = true)
                    public long rowid;
                    public int uid;
                    public int friendId;
                }
            """
            )
        singleRun(
            """
                int friendId;
                @Relation(
                    parentColumn = "friendId", entityColumn = "uid",
                    associateBy = @Junction(UserFriendsXRef.class))
                public List<User> user;
                """,
            COMMON.USER,
            junctionEntity
        ) { _, invocation ->
            invocation.assertCompilationResult {
                hasWarningCount(2)
                hasWarningContaining(junctionColumnWithoutIndex("foo.bar.UserFriendsXRef", "uid"))
            }
        }
    }

    @Test
    fun cache() {
        val pojo =
            Source.java(
                MY_POJO.canonicalName,
                """
            $HEADER
            int id;
            $FOOTER
            """
            )
<<<<<<< HEAD
        runProcessorTest(sources = listOf(pojo)) { invocation ->
=======
        runProcessorTestWithK1(sources = listOf(pojo)) { invocation ->
>>>>>>> 3d4510a6
            val element = invocation.processingEnv.requireTypeElement(MY_POJO)
            val pojo1 =
                PojoProcessor.createFor(
                        invocation.context,
                        element,
                        FieldProcessor.BindingScope.BIND_TO_STMT,
                        null
                    )
                    .process()
            assertThat(pojo1, notNullValue())
            val pojo2 =
                PojoProcessor.createFor(
                        invocation.context,
                        element,
                        FieldProcessor.BindingScope.BIND_TO_STMT,
                        null
                    )
                    .process()
            assertThat(pojo2, sameInstance(pojo1))

            val pojo3 =
                PojoProcessor.createFor(
                        invocation.context,
                        element,
                        FieldProcessor.BindingScope.READ_FROM_CURSOR,
                        null
                    )
                    .process()
            assertThat(pojo3, notNullValue())
            assertThat(pojo3, not(sameInstance(pojo1)))

            val pojo4 =
                PojoProcessor.createFor(
                        invocation.context,
                        element,
                        FieldProcessor.BindingScope.TWO_WAY,
                        null
                    )
                    .process()
            assertThat(pojo4, notNullValue())
            assertThat(pojo4, not(sameInstance(pojo1)))
            assertThat(pojo4, not(sameInstance(pojo3)))

            val pojo5 =
                PojoProcessor.createFor(
                        invocation.context,
                        element,
                        FieldProcessor.BindingScope.TWO_WAY,
                        null
                    )
                    .process()
            assertThat(pojo5, sameInstance(pojo4))

            val type = invocation.context.processingEnv.requireType(CommonTypeNames.STRING)
            val mockElement = mock(XFieldElement::class.java)
            doReturn(type).`when`(mockElement).type
            val fakeField =
                Field(
                    element = mockElement,
                    name = "foo",
                    type = type,
                    affinity = SQLTypeAffinity.TEXT,
                    columnName = "foo",
                    parent = null,
                    indexed = false
                )
            val fakeEmbedded = EmbeddedField(fakeField, "", null)

            val pojo6 =
                PojoProcessor.createFor(
                        invocation.context,
                        element,
                        FieldProcessor.BindingScope.TWO_WAY,
                        fakeEmbedded
                    )
                    .process()
            assertThat(pojo6, notNullValue())
            assertThat(pojo6, not(sameInstance(pojo1)))
            assertThat(pojo6, not(sameInstance(pojo3)))
            assertThat(pojo6, not(sameInstance(pojo4)))

            val pojo7 =
                PojoProcessor.createFor(
                        invocation.context,
                        element,
                        FieldProcessor.BindingScope.TWO_WAY,
                        fakeEmbedded
                    )
                    .process()
            assertThat(pojo7, sameInstance(pojo6))
        }
    }

    @Test
    fun constructor_empty() {
        val pojoCode =
            """
            public String mName;
            """
        singleRun(pojoCode) { pojo, _ ->
            assertThat(pojo.constructor, notNullValue())
            assertThat(pojo.constructor?.params, `is`(emptyList()))
        }
    }

    @Test
    fun constructor_ambiguous_twoFieldsExactMatch() {
        val pojoCode =
            """
            public String mName;
            public String _name;
            public MyPojo(String mName) {
            }
            """
        singleRun(pojoCode) { pojo, _ ->
            val param = pojo.constructor?.params?.first()
            assertThat(param, instanceOf(Constructor.Param.FieldParam::class.java))
            assertThat((param as Constructor.Param.FieldParam).field.name, `is`("mName"))
            assertThat(
                pojo.fields.find { it.name == "mName" }?.setter?.callType,
                `is`(CallType.CONSTRUCTOR)
            )
        }
    }

    @Test
    fun constructor_ambiguous_oneTypeMatches() {
        val pojoCode =
            """
            public String mName;
            public int _name;
            public MyPojo(String name) {
            }
            """
        singleRun(pojoCode) { pojo, _ ->
            val param = pojo.constructor?.params?.first()
            assertThat(param, instanceOf(Constructor.Param.FieldParam::class.java))
            assertThat((param as Constructor.Param.FieldParam).field.name, `is`("mName"))
            assertThat(
                pojo.fields.find { it.name == "mName" }?.setter?.callType,
                `is`(CallType.CONSTRUCTOR)
            )
        }
    }

    @Test
    fun constructor_ambiguous_twoFields() {
        val pojo =
            """
            String mName;
            String _name;
            public MyPojo(String name) {
            }
            """
        singleRun(pojo) { _, invocation ->
            invocation.assertCompilationResult {
                hasErrorContaining(
                    ProcessorErrors.ambiguousConstructor(
                        MY_POJO.canonicalName,
                        "name",
                        listOf("mName", "_name")
                    )
                )
            }
        }
    }

    @Test
    fun constructor_noMatchBadType() {
        singleRun(
            """
            int foo;
            public MyPojo(String foo) {
            }
        """
        ) { _, invocation ->
            invocation.assertCompilationResult { hasErrorContaining(MISSING_POJO_CONSTRUCTOR) }
        }
    }

    @Test
    fun constructor_noMatch() {
        singleRun(
            """
            String mName;
            String _name;
            public MyPojo(String foo) {
            }
        """
        ) { _, invocation ->
            invocation.assertCompilationResult { hasErrorContaining(MISSING_POJO_CONSTRUCTOR) }
        }
    }

    @Test
    fun constructor_noMatchMultiArg() {
        singleRun(
            """
            String mName;
            int bar;
            public MyPojo(String foo, String name) {
            }
        """
        ) { _, invocation ->
            invocation.assertCompilationResult { hasErrorContaining(MISSING_POJO_CONSTRUCTOR) }
        }
    }

    @Test
    fun constructor_multipleMatching() {
        singleRun(
            """
            String mName;
            String mLastName;
            public MyPojo(String name) {
            }
            public MyPojo(String name, String lastName) {
            }
        """
        ) { _, invocation ->
            invocation.assertCompilationResult {
                hasErrorContaining(ProcessorErrors.TOO_MANY_POJO_CONSTRUCTORS)
            }
        }
    }

    @Test
    fun constructor_multipleMatchingWithIgnored() {
        singleRun(
            """
            String mName;
            String mLastName;
            @Ignore
            public MyPojo(String name) {
            }
            public MyPojo(String name, String lastName) {
            }
        """
        ) { pojo, _ ->
            assertThat(pojo.constructor, notNullValue())
            assertThat(pojo.constructor?.params?.size, `is`(2))
            assertThat(
                pojo.fields.find { it.name == "mName" }?.setter?.callType,
                `is`(CallType.CONSTRUCTOR)
            )
            assertThat(
                pojo.fields.find { it.name == "mLastName" }?.setter?.callType,
                `is`(CallType.CONSTRUCTOR)
            )
        }
    }

    @Test
    fun constructor_dontTryForBindToScope() {
        singleRun(
            """
            String mName;
            String mLastName;
        """
        ) { _, invocation ->
            val process2 =
                PojoProcessor.createFor(
                        context = invocation.context,
                        element = invocation.processingEnv.requireTypeElement(MY_POJO),
                        bindingScope = FieldProcessor.BindingScope.BIND_TO_STMT,
                        parent = null
                    )
                    .process()
            assertThat(process2.constructor, nullValue())
        }
    }

    @Test
    fun constructor_bindForTwoWay() {
        singleRun(
            """
            String mName;
            String mLastName;
        """
        ) { _, invocation ->
            val process2 =
                PojoProcessor.createFor(
                        context = invocation.context,
                        element = invocation.processingEnv.requireTypeElement(MY_POJO),
                        bindingScope = FieldProcessor.BindingScope.TWO_WAY,
                        parent = null
                    )
                    .process()
            assertThat(process2.constructor, notNullValue())
        }
    }

    @Test
    fun constructor_multipleMatching_withNoArg() {
        singleRun(
            """
            String mName;
            String mLastName;
            public MyPojo() {
            }
            public MyPojo(String name, String lastName) {
            }
        """
        ) { pojo, invocation ->
            assertThat(pojo.constructor?.params?.size ?: -1, `is`(0))
            invocation.assertCompilationResult {
                hasWarningContaining(ProcessorErrors.TOO_MANY_POJO_CONSTRUCTORS_CHOOSING_NO_ARG)
            }
        }
    }

    @Test // added for b/69562125
    fun constructor_withNullabilityAnnotation() {
        singleRun(
            """
            String mName;
            public MyPojo(@androidx.annotation.NonNull String name) {}
            """
        ) { pojo, _ ->
            val constructor = pojo.constructor
            assertThat(constructor, notNullValue())
            assertThat(constructor!!.params.size, `is`(1))
        }
    }

    @Test
    fun constructor_relationParameter() {
        singleRun(
            """
            @Relation(entity = foo.bar.User.class, parentColumn = "uid", entityColumn="uid",
            projection = "name")
            public List<String> items;
            public String uid;
            public MyPojo(String uid, List<String> items) {
            }
            """,
            COMMON.USER
        ) { _, _ ->
        }
    }

    @Test
    fun recursion_1Level_embedded() {
        singleRun(
            """
                @Embedded
                MyPojo myPojo;
                """
        ) { _, invocation ->
            invocation.assertCompilationResult {
                hasErrorContaining(
                    ProcessorErrors.RECURSIVE_REFERENCE_DETECTED.format(
                        "foo.bar.MyPojo -> foo.bar.MyPojo"
                    )
                )
            }
        }
    }

    @Test
    fun recursion_1Level_relation() {
        singleRun(
            """
                long id;
                long parentId;
                @Relation(parentColumn = "id", entityColumn = "parentId")
                Set<MyPojo> children;
                """
        ) { _, invocation ->
            invocation.assertCompilationResult {
                hasErrorContaining(
                    ProcessorErrors.RECURSIVE_REFERENCE_DETECTED.format(
                        "foo.bar.MyPojo -> foo.bar.MyPojo"
                    )
                )
            }
        }
    }

    @Test
    fun recursion_1Level_relation_specifyEntity() {
        singleRun(
            """
                @Embedded
                A a;

                static class A {
                    long id;
                    long parentId;
                    @Relation(entity = A.class, parentColumn = "id", entityColumn = "parentId")
                    Set<AWithB> children;
                }

                static class B {
                   long id;
                }

                static class AWithB {
                    @Embedded
                    A a;
                    @Embedded
                    B b;
                }
                """
        ) { _, invocation ->
            invocation.assertCompilationResult {
                hasErrorContaining(
                    ProcessorErrors.RECURSIVE_REFERENCE_DETECTED.format(
                        "foo.bar.MyPojo.A -> foo.bar.MyPojo.A"
                    )
                )
            }
        }
    }

    @Test
    fun recursion_2Levels_relationToEmbed() {
        singleRun(
            """
                int pojoId;

                @Relation(parentColumn = "pojoId", entityColumn = "entityId")
                List<MyEntity> myEntity;

                @Entity
                static class MyEntity {
                    int entityId;

                    @Embedded
                    MyPojo myPojo;
                }
                """
        ) { _, invocation ->
            invocation.assertCompilationResult {
                hasErrorContaining(
                    ProcessorErrors.RECURSIVE_REFERENCE_DETECTED.format(
                        "foo.bar.MyPojo -> foo.bar.MyPojo.MyEntity -> foo.bar.MyPojo"
                    )
                )
            }
        }
    }

    @Test
    fun recursion_2Levels_onlyEmbeds_pojoToEntity() {
        singleRun(
            """
                @Embedded
                A a;

                @Entity
                static class A {
                    @Embedded
                    MyPojo myPojo;
                }
                """
        ) { _, invocation ->
            invocation.assertCompilationResult {
                hasErrorContaining(
                    ProcessorErrors.RECURSIVE_REFERENCE_DETECTED.format(
                        "foo.bar.MyPojo -> foo.bar.MyPojo.A -> foo.bar.MyPojo"
                    )
                )
            }
        }
    }

    @Test
    fun recursion_2Levels_onlyEmbeds_onlyPojos() {
        singleRun(
            """
                @Embedded
                A a;
                static class A {
                    @Embedded
                    MyPojo myPojo;
                }
                """
        ) { _, invocation ->
            invocation.assertCompilationResult {
                hasErrorContaining(
                    ProcessorErrors.RECURSIVE_REFERENCE_DETECTED.format(
                        "foo.bar.MyPojo -> foo.bar.MyPojo.A -> foo.bar.MyPojo"
                    )
                )
            }
        }
    }

    @Test
    fun recursion_2Level_relationToEmbed() {
        singleRun(
            """
                @Embedded
                A a;

                static class A {
                    long id;
                    long parentId;
                    @Relation(parentColumn = "id", entityColumn = "parentId")
                    Set<AWithB> children;
                }

                static class B {
                   long id;
                }

                static class AWithB {
                    @Embedded
                    A a;
                    @Embedded
                    B b;
                }
                """
        ) { _, invocation ->
            invocation.assertCompilationResult {
                hasErrorContaining(
                    ProcessorErrors.RECURSIVE_REFERENCE_DETECTED.format(
                        "foo.bar.MyPojo.A -> foo.bar.MyPojo.AWithB -> foo.bar.MyPojo.A"
                    )
                )
            }
        }
    }

    @Test
    fun recursion_3Levels() {
        singleRun(
            """
                @Embedded
                A a;
                public static class A {
                    @Embedded
                    B b;
                }
                public static class B {
                    @Embedded
                    MyPojo myPojo;
                }
                """
        ) { _, invocation ->
            invocation.assertCompilationResult {
                hasErrorContaining(
                    ProcessorErrors.RECURSIVE_REFERENCE_DETECTED.format(
                        "foo.bar.MyPojo -> foo.bar.MyPojo.A -> foo.bar.MyPojo.B -> foo.bar.MyPojo"
                    )
                )
            }
        }
    }

    @Test
    fun recursion_1Level_1LevelDown() {
        singleRun(
            """
                @Embedded
                A a;
                static class A {
                    @Embedded
                    B b;
                }
                static class B {
                    @Embedded
                    A a;
                }
                """
        ) { _, invocation ->
            invocation.assertCompilationResult {
                hasErrorContaining(
                    ProcessorErrors.RECURSIVE_REFERENCE_DETECTED.format(
                        "foo.bar.MyPojo.A -> foo.bar.MyPojo.B -> foo.bar.MyPojo.A"
                    )
                )
            }
        }
    }

    @Test
    fun recursion_branchAtLevel0_afterBackTrack() {
        singleRun(
            """
                @PrimaryKey
                int id;
                @Embedded
                A a;
                @Embedded
                C c;
                static class A {
                    @Embedded
                    B b;
                }
                static class B {
                }
                static class C {
                    @Embedded
                    MyPojo myPojo;
                }
                """
        ) { _, invocation ->
            invocation.assertCompilationResult {
                hasErrorContaining(
                    ProcessorErrors.RECURSIVE_REFERENCE_DETECTED.format(
                        "foo.bar.MyPojo -> foo.bar.MyPojo.C -> foo.bar.MyPojo"
                    )
                )
            }
        }
    }

    @Test
    fun recursion_branchAtLevel1_afterBackTrack() {
        singleRun(
            """
                @PrimaryKey
                int id;
                @Embedded
                A a;
                static class A {
                    @Embedded
                    B b;
                    @Embedded
                    MyPojo myPojo;
                }
                static class B {
                    @Embedded
                    C c;
                }
                static class C {
                }
                """
        ) { _, invocation ->
            invocation.assertCompilationResult {
                hasErrorContaining(
                    ProcessorErrors.RECURSIVE_REFERENCE_DETECTED.format(
                        "foo.bar.MyPojo -> foo.bar.MyPojo.A -> foo.bar.MyPojo"
                    )
                )
            }
        }
    }

    @Test
    fun dataClass_primaryConstructor() {
        listOf(
                "foo.bar.TestData.AllDefaultVals",
                "foo.bar.TestData.AllDefaultVars",
                "foo.bar.TestData.SomeDefaultVals",
                "foo.bar.TestData.SomeDefaultVars",
                "foo.bar.TestData.WithJvmOverloads"
            )
            .forEach {
<<<<<<< HEAD
                runProcessorTest(sources = listOf(TEST_DATA)) { invocation ->
=======
                runProcessorTestWithK1(sources = listOf(TEST_DATA)) { invocation ->
>>>>>>> 3d4510a6
                    PojoProcessor.createFor(
                            context = invocation.context,
                            element = invocation.processingEnv.requireTypeElement(it),
                            bindingScope = FieldProcessor.BindingScope.READ_FROM_CURSOR,
                            parent = null
                        )
                        .process()
                    invocation.assertCompilationResult { hasNoWarnings() }
                }
            }
    }

    @Test
    fun dataClass_withJvmOverloads_primaryConstructor() {
        runProcessorTestWithK1(sources = listOf(TEST_DATA)) { invocation ->
            PojoProcessor.createFor(
                    context = invocation.context,
                    element =
                        invocation.processingEnv.requireTypeElement(
                            "foo.bar.TestData.WithJvmOverloads"
                        ),
                    bindingScope = FieldProcessor.BindingScope.READ_FROM_CURSOR,
                    parent = null
                )
                .process()
            invocation.assertCompilationResult { hasNoWarnings() }
        }
    }

    @Test
    fun ignoredColumns() {
        val source =
            Source.java(
                MY_POJO.canonicalName,
                """
            package foo.bar;
            import androidx.room.*;
            @Entity(ignoredColumns = {"bar"})
            public class ${MY_POJO.simpleNames.single()} {
                public String foo;
                public String bar;
            }
            """
            )
<<<<<<< HEAD
        runProcessorTest(sources = listOf(source)) { invocation ->
=======
        runProcessorTestWithK1(sources = listOf(source)) { invocation ->
>>>>>>> 3d4510a6
            val pojo =
                PojoProcessor.createFor(
                        context = invocation.context,
                        element = invocation.processingEnv.requireTypeElement(MY_POJO),
                        bindingScope = FieldProcessor.BindingScope.READ_FROM_CURSOR,
                        parent = null
                    )
                    .process()
            assertThat(pojo.fields.find { it.name == "foo" }, notNullValue())
            assertThat(pojo.fields.find { it.name == "bar" }, nullValue())
        }
    }

    @Test
    fun ignoredColumns_noConstructor() {
        runProcessorTestWithK1(
            listOf(
                Source.java(
                    MY_POJO.canonicalName,
                    """
                    package foo.bar;
                    import androidx.room.*;
                    @Entity(ignoredColumns = {"bar"})
                    public class ${MY_POJO.simpleNames.single()} {
                        private final String foo;
                        private final String bar;
                        public ${MY_POJO.simpleNames.single()}(String foo) {
                          this.foo = foo;
                          this.bar = null;
                        }

                        public String getFoo() {
                          return this.foo;
                        }
                    }
                    """
                )
            )
        ) { invocation ->
            val pojo =
                PojoProcessor.createFor(
                        context = invocation.context,
                        element = invocation.processingEnv.requireTypeElement(MY_POJO),
                        bindingScope = FieldProcessor.BindingScope.READ_FROM_CURSOR,
                        parent = null
                    )
                    .process()
            assertThat(pojo.fields.find { it.name == "foo" }, notNullValue())
            assertThat(pojo.fields.find { it.name == "bar" }, nullValue())
        }
    }

    @Test
    fun ignoredColumns_noSetterGetter() {
        runProcessorTestWithK1(
            listOf(
                Source.java(
                    MY_POJO.canonicalName,
                    """
                    package foo.bar;
                    import androidx.room.*;
                    @Entity(ignoredColumns = {"bar"})
                    public class ${MY_POJO.simpleNames.single()} {
                        private String foo;
                        private String bar;
                        public String getFoo() {
                          return this.foo;
                        }
                        public void setFoo(String foo) {
                          this.foo = foo;
                        }
                    }
                    """
                )
            )
        ) { invocation ->
            val pojo =
                PojoProcessor.createFor(
                        context = invocation.context,
                        element = invocation.processingEnv.requireTypeElement(MY_POJO),
                        bindingScope = FieldProcessor.BindingScope.READ_FROM_CURSOR,
                        parent = null
                    )
                    .process()
            assertThat(pojo.fields.find { it.name == "foo" }, notNullValue())
            assertThat(pojo.fields.find { it.name == "bar" }, nullValue())
        }
    }

    @Test
    fun ignoredColumns_columnInfo() {
        runProcessorTestWithK1(
            listOf(
                Source.java(
                    MY_POJO.canonicalName,
                    """
                    package foo.bar;
                    import androidx.room.*;
                    @Entity(ignoredColumns = {"my_bar"})
                    public class ${MY_POJO.simpleNames.single()} {
                        public String foo;
                        @ColumnInfo(name = "my_bar")
                        public String bar;
                    }
                    """
                )
            )
        ) { invocation ->
            val pojo =
                PojoProcessor.createFor(
                        context = invocation.context,
                        element = invocation.processingEnv.requireTypeElement(MY_POJO),
                        bindingScope = FieldProcessor.BindingScope.READ_FROM_CURSOR,
                        parent = null
                    )
                    .process()
            assertThat(pojo.fields.find { it.name == "foo" }, notNullValue())
            assertThat(pojo.fields.find { it.name == "bar" }, nullValue())
        }
    }

    @Test
    fun ignoredColumns_missing() {
        runProcessorTestWithK1(
            listOf(
                Source.java(
                    MY_POJO.canonicalName,
                    """
                    package foo.bar;
                    import androidx.room.*;
                    @Entity(ignoredColumns = {"no_such_column"})
                    public class ${MY_POJO.simpleNames.single()} {
                        public String foo;
                        public String bar;
                    }
                    """
                )
            )
        ) { invocation ->
            val pojo =
                PojoProcessor.createFor(
                        context = invocation.context,
                        element = invocation.processingEnv.requireTypeElement(MY_POJO),
                        bindingScope = FieldProcessor.BindingScope.READ_FROM_CURSOR,
                        parent = null
                    )
                    .process()
            assertThat(pojo.fields.find { it.name == "foo" }, notNullValue())
            assertThat(pojo.fields.find { it.name == "bar" }, notNullValue())
            invocation.assertCompilationResult {
                hasErrorContaining(ProcessorErrors.missingIgnoredColumns(listOf("no_such_column")))
            }
        }
    }

    @Test
    fun noSetter_scopeBindStmt() {
        runProcessorTestWithK1(
            listOf(
                Source.java(
                    MY_POJO.canonicalName,
                    """
                    package foo.bar;
                    import androidx.room.*;
                    public class ${MY_POJO.simpleNames.single()} {
                        private String foo;
                        private String bar;
                        public String getFoo() { return foo; }
                        public String getBar() { return bar; }
                    }
                    """
                )
            )
        ) { invocation ->
            PojoProcessor.createFor(
                    context = invocation.context,
                    element = invocation.processingEnv.requireTypeElement(MY_POJO),
                    bindingScope = FieldProcessor.BindingScope.BIND_TO_STMT,
                    parent = null
                )
                .process()
        }
    }

    @Test
    fun noSetter_scopeTwoWay() {
        runProcessorTestWithK1(
            listOf(
                Source.java(
                    MY_POJO.canonicalName,
                    """
                    package foo.bar;
                    import androidx.room.*;
                    public class ${MY_POJO.simpleNames.single()} {
                        private String foo;
                        private String bar;
                        public String getFoo() { return foo; }
                        public String getBar() { return bar; }
                    }
                    """
                )
            )
        ) { invocation ->
            PojoProcessor.createFor(
                    context = invocation.context,
                    element = invocation.processingEnv.requireTypeElement(MY_POJO),
                    bindingScope = FieldProcessor.BindingScope.TWO_WAY,
                    parent = null
                )
                .process()
            invocation.assertCompilationResult {
                hasErrorContaining("Cannot find setter for field.")
            }
        }
    }

    @Test
    fun noSetter_scopeReadFromCursor() {
        runProcessorTestWithK1(
            listOf(
                Source.java(
                    MY_POJO.canonicalName,
                    """
                    package foo.bar;
                    import androidx.room.*;
                    public class ${MY_POJO.simpleNames.single()} {
                        private String foo;
                        private String bar;
                        public String getFoo() { return foo; }
                        public String getBar() { return bar; }
                    }
                    """
                )
            )
        ) { invocation ->
            PojoProcessor.createFor(
                    context = invocation.context,
                    element = invocation.processingEnv.requireTypeElement(MY_POJO),
                    bindingScope = FieldProcessor.BindingScope.READ_FROM_CURSOR,
                    parent = null
                )
                .process()
            invocation.assertCompilationResult {
                hasErrorContaining("Cannot find setter for field.")
            }
        }
    }

    @Test
    fun noGetter_scopeBindStmt() {
        runProcessorTestWithK1(
            listOf(
                Source.java(
                    MY_POJO.canonicalName,
                    """
                    package foo.bar;
                    import androidx.room.*;
                    public class ${MY_POJO.simpleNames.single()} {
                        private String foo;
                        private String bar;
                        public void setFoo(String foo) { this.foo = foo; }
                        public void setBar(String bar) { this.bar = bar; }
                    }
                    """
                )
            )
        ) { invocation ->
            PojoProcessor.createFor(
                    context = invocation.context,
                    element = invocation.processingEnv.requireTypeElement(MY_POJO),
                    bindingScope = FieldProcessor.BindingScope.BIND_TO_STMT,
                    parent = null
                )
                .process()
            invocation.assertCompilationResult {
                hasErrorContaining("Cannot find getter for field.")
            }
        }
    }

    @Test
    fun noGetter_scopeTwoWay() {
        runProcessorTestWithK1(
            listOf(
                Source.java(
                    MY_POJO.canonicalName,
                    """
                    package foo.bar;
                    import androidx.room.*;
                    public class ${MY_POJO.simpleNames.single()} {
                        private String foo;
                        private String bar;
                        public void setFoo(String foo) { this.foo = foo; }
                        public void setBar(String bar) { this.bar = bar; }
                    }
                    """
                )
            )
        ) { invocation ->
            PojoProcessor.createFor(
                    context = invocation.context,
                    element = invocation.processingEnv.requireTypeElement(MY_POJO),
                    bindingScope = FieldProcessor.BindingScope.TWO_WAY,
                    parent = null
                )
                .process()
            invocation.assertCompilationResult {
                hasErrorContaining("Cannot find getter for field.")
            }
        }
    }

    @Test
    fun noGetter_scopeReadCursor() {
        runProcessorTestWithK1(
            listOf(
                Source.java(
                    MY_POJO.canonicalName,
                    """
                    package foo.bar;
                    import androidx.room.*;
                    public class ${MY_POJO.simpleNames.single()} {
                        private String foo;
                        private String bar;
                        public void setFoo(String foo) { this.foo = foo; }
                        public void setBar(String bar) { this.bar = bar; }
                    }
                    """
                )
            )
        ) { invocation ->
            PojoProcessor.createFor(
                    context = invocation.context,
                    element = invocation.processingEnv.requireTypeElement(MY_POJO),
                    bindingScope = FieldProcessor.BindingScope.READ_FROM_CURSOR,
                    parent = null
                )
                .process()
        }
    }

    @Test
    fun setterStartsWithIs() {
        runProcessorTestWithK1(
            listOf(
                Source.kotlin(
                    "Book.kt",
                    """
                    package foo.bar;
                    data class Book(
                        var isbn: String
                    ) {
                        var isbn2: String? = null
                    }
                    """
                )
            )
        ) { invocation ->
            val result =
                PojoProcessor.createFor(
                        context = invocation.context,
                        element = invocation.processingEnv.requireTypeElement("foo.bar.Book"),
                        bindingScope = FieldProcessor.BindingScope.READ_FROM_CURSOR,
                        parent = null
                    )
                    .process()
            val fields = result.fields.associateBy { it.name }
<<<<<<< HEAD
            val stringType = invocation.context.COMMON_TYPES.STRING
=======
            val stringType = invocation.context.processingEnv.requireType(CommonTypeNames.STRING)
>>>>>>> 3d4510a6
            assertThat(fields["isbn"]?.getter)
                .isEqualTo(
                    FieldGetter(
                        fieldName = "isbn",
                        jvmName = "getIsbn",
                        type = stringType,
                        callType = CallType.SYNTHETIC_METHOD
                    )
                )
            assertThat(fields["isbn"]?.setter)
                .isEqualTo(
                    FieldSetter(
                        fieldName = "isbn",
                        jvmName = "isbn",
                        type = stringType,
                        callType = CallType.CONSTRUCTOR
                    )
                )

            assertThat(fields["isbn2"]?.getter)
                .isEqualTo(
                    FieldGetter(
                        fieldName = "isbn2",
                        jvmName = "getIsbn2",
                        type = stringType.makeNullable(),
                        callType = CallType.SYNTHETIC_METHOD
                    )
                )
            assertThat(fields["isbn2"]?.setter)
                .isEqualTo(
                    FieldSetter(
                        fieldName = "isbn2",
                        jvmName = "setIsbn2",
                        type = stringType.makeNullable(),
                        callType = CallType.SYNTHETIC_METHOD
                    )
                )
        }
    }

    @Test
    fun embedded_nullability() {
        listOf("foo.bar.TestData.SomeEmbeddedVals").forEach {
<<<<<<< HEAD
            runProcessorTest(sources = listOf(TEST_DATA)) { invocation ->
=======
            runProcessorTestWithK1(sources = listOf(TEST_DATA)) { invocation ->
>>>>>>> 3d4510a6
                val result =
                    PojoProcessor.createFor(
                            context = invocation.context,
                            element = invocation.processingEnv.requireTypeElement(it),
                            bindingScope = FieldProcessor.BindingScope.READ_FROM_CURSOR,
                            parent = null
                        )
                        .process()

                val embeddedFields = result.embeddedFields

                assertThat(embeddedFields.size, `is`(2))
                assertThat(embeddedFields[0].nonNull, `is`(true))
                assertThat(embeddedFields[1].nonNull, `is`(false))
            }
        }
    }

    private fun singleRun(
        code: String,
        vararg sources: Source,
        classpath: List<File> = emptyList(),
        handler: (Pojo, XTestInvocation) -> Unit
    ) {
        val pojoCode =
            """
                $HEADER
                $code
                $FOOTER
                """
        @Suppress("CHANGING_ARGUMENTS_EXECUTION_ORDER_FOR_NAMED_VARARGS")
        singleRunFullClass(
            code = pojoCode,
            sources = sources,
            classpath = classpath,
            handler = handler
        )
    }

    private fun singleRunFullClass(
        code: String,
        vararg sources: Source,
        classpath: List<File> = emptyList(),
        handler: (Pojo, XTestInvocation) -> Unit
    ) {
        val pojoSource = Source.java(MY_POJO.canonicalName, code)
        val all = sources.toList() + pojoSource
<<<<<<< HEAD
        runProcessorTest(sources = all, classpath = classpath) { invocation ->
=======
        runProcessorTestWithK1(sources = all, classpath = classpath) { invocation ->
>>>>>>> 3d4510a6
            handler.invoke(
                PojoProcessor.createFor(
                        context = invocation.context,
                        element = invocation.processingEnv.requireTypeElement(MY_POJO),
                        bindingScope = FieldProcessor.BindingScope.TWO_WAY,
                        parent = null
                    )
                    .process(),
                invocation
            )
        }
    }

    // Kotlin data classes to verify the PojoProcessor.
    private val TEST_DATA =
        Source.kotlin(
            "TestData.kt",
            """
        package foo.bar
        import ${Embedded::class.java.canonicalName}
        private class TestData {
            data class AllDefaultVals(
                val name: String = "",
                val number: Int = 0,
                val bit: Boolean = false
            )
            data class AllDefaultVars(
                var name: String = "",
                var number: Int = 0,
                var bit: Boolean = false
            )
            data class SomeDefaultVals(
                val name: String,
                val number: Int = 0,
                val bit: Boolean
            )
            data class SomeDefaultVars(
                var name: String,
                var number: Int = 0,
                var bit: Boolean
            )
            data class WithJvmOverloads @JvmOverloads constructor(
                val name: String,
                val lastName: String = "",
                var number: Int = 0,
                var bit: Boolean
            )
            data class AllNullableVals(
                val name: String?,
                val number: Int?,
                val bit: Boolean?
            )
            data class SomeEmbeddedVals(
                val id: String,
                @Embedded(prefix = "non_nullable_") val nonNullableVal: AllNullableVals,
                @Embedded(prefix = "nullable_") val nullableVal: AllNullableVals?
            )
        }
        """
        )
}<|MERGE_RESOLUTION|>--- conflicted
+++ resolved
@@ -85,11 +85,7 @@
                 public void setBaseField(String baseField){ }
             }
         """
-<<<<<<< HEAD
-        runProcessorTest(
-=======
         runProcessorTestWithK1(
->>>>>>> 3d4510a6
             sources =
                 listOf(
                     Source.java(
@@ -1059,11 +1055,7 @@
             $FOOTER
             """
             )
-<<<<<<< HEAD
-        runProcessorTest(sources = listOf(pojo)) { invocation ->
-=======
         runProcessorTestWithK1(sources = listOf(pojo)) { invocation ->
->>>>>>> 3d4510a6
             val element = invocation.processingEnv.requireTypeElement(MY_POJO)
             val pojo1 =
                 PojoProcessor.createFor(
@@ -1715,11 +1707,7 @@
                 "foo.bar.TestData.WithJvmOverloads"
             )
             .forEach {
-<<<<<<< HEAD
-                runProcessorTest(sources = listOf(TEST_DATA)) { invocation ->
-=======
                 runProcessorTestWithK1(sources = listOf(TEST_DATA)) { invocation ->
->>>>>>> 3d4510a6
                     PojoProcessor.createFor(
                             context = invocation.context,
                             element = invocation.processingEnv.requireTypeElement(it),
@@ -1764,11 +1752,7 @@
             }
             """
             )
-<<<<<<< HEAD
-        runProcessorTest(sources = listOf(source)) { invocation ->
-=======
         runProcessorTestWithK1(sources = listOf(source)) { invocation ->
->>>>>>> 3d4510a6
             val pojo =
                 PojoProcessor.createFor(
                         context = invocation.context,
@@ -2136,11 +2120,7 @@
                     )
                     .process()
             val fields = result.fields.associateBy { it.name }
-<<<<<<< HEAD
-            val stringType = invocation.context.COMMON_TYPES.STRING
-=======
             val stringType = invocation.context.processingEnv.requireType(CommonTypeNames.STRING)
->>>>>>> 3d4510a6
             assertThat(fields["isbn"]?.getter)
                 .isEqualTo(
                     FieldGetter(
@@ -2184,11 +2164,7 @@
     @Test
     fun embedded_nullability() {
         listOf("foo.bar.TestData.SomeEmbeddedVals").forEach {
-<<<<<<< HEAD
-            runProcessorTest(sources = listOf(TEST_DATA)) { invocation ->
-=======
             runProcessorTestWithK1(sources = listOf(TEST_DATA)) { invocation ->
->>>>>>> 3d4510a6
                 val result =
                     PojoProcessor.createFor(
                             context = invocation.context,
@@ -2236,11 +2212,7 @@
     ) {
         val pojoSource = Source.java(MY_POJO.canonicalName, code)
         val all = sources.toList() + pojoSource
-<<<<<<< HEAD
-        runProcessorTest(sources = all, classpath = classpath) { invocation ->
-=======
         runProcessorTestWithK1(sources = all, classpath = classpath) { invocation ->
->>>>>>> 3d4510a6
             handler.invoke(
                 PojoProcessor.createFor(
                         context = invocation.context,
