--- conflicted
+++ resolved
@@ -86,11 +86,7 @@
 
     @Test
     fun missingEntityAnnotation() {
-<<<<<<< HEAD
-        runProcessorTest(
-=======
         runProcessorTestWithK1(
->>>>>>> 3d4510a6
             sources =
                 listOf(
                     Source.java(
