/*
 * Copyright (C) 2016 The Android Open Source Project
 *
 * Licensed under the Apache License, Version 2.0 (the "License");
 * you may not use this file except in compliance with the License.
 * You may obtain a copy of the License at
 *
 *      http://www.apache.org/licenses/LICENSE-2.0
 *
 * Unless required by applicable law or agreed to in writing, software
 * distributed under the License is distributed on an "AS IS" BASIS,
 * WITHOUT WARRANTIES OR CONDITIONS OF ANY KIND, either express or implied.
 * See the License for the specific language governing permissions and
 * limitations under the License.
 */

package androidx.room.testing

import androidx.kruth.assertThat
import androidx.room.compiler.processing.util.CompilationTestCapabilities
import androidx.room.compiler.processing.util.Source
import androidx.room.runProcessorTestWithK1
import org.junit.Test
import org.junit.runner.RunWith
import org.junit.runners.Parameterized

@RunWith(Parameterized::class)
class InProcessorTest(private val kotlinCode: Boolean) {
    @Test
    fun testInProcessorTestRuns() {
        val source =
            if (kotlinCode) {
                Source.kotlin(
                    filePath = "MyClass.kt",
                    code =
                        """
                package foo.bar
                abstract class MyClass {
                @androidx.room.Query("foo")
                abstract fun setFoo(foo: String):Unit
                }
                """
                            .trimIndent()
                )
            } else {
                Source.java(
                    qName = "foo.bar.MyClass",
                    code =
                        """
                package foo.bar;
                abstract public class MyClass {
                @androidx.room.Query("foo")
                abstract public void setFoo(String foo);
                }
                """
                            .trimIndent()
                )
            }

        var runCount = 0
<<<<<<< HEAD
        runProcessorTest(sources = listOf(source)) {
=======
        runProcessorTestWithK1(sources = listOf(source)) {
>>>>>>> 3d4510a6
            assertThat(it.processingEnv.findTypeElement("foo.bar.MyClass")).isNotNull()
            runCount++
        }
        // run 1 or 2 times
        // +1 if KSP is enabled
        // 1 for javac or kapt depending on whether source is in kotlin or java
        assertThat(runCount)
            .isEqualTo(
                1 +
                    if (CompilationTestCapabilities.canTestWithKsp) {
                        1
                    } else {
                        0
                    }
            )
    }

    companion object {
        @JvmStatic
        @Parameterized.Parameters(name = "kotlinCode_{0}")
        fun params() = arrayOf(true, false)
    }
}<|MERGE_RESOLUTION|>--- conflicted
+++ resolved
@@ -58,11 +58,7 @@
             }
 
         var runCount = 0
-<<<<<<< HEAD
-        runProcessorTest(sources = listOf(source)) {
-=======
         runProcessorTestWithK1(sources = listOf(source)) {
->>>>>>> 3d4510a6
             assertThat(it.processingEnv.findTypeElement("foo.bar.MyClass")).isNotNull()
             runCount++
         }
