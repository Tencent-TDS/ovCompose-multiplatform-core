--- conflicted
+++ resolved
@@ -124,35 +124,11 @@
                 COMMON.USER,
                 COMMON.MULTI_PKEY_ENTITY,
                 COMMON.BOOK,
-<<<<<<< HEAD
-                COMMON.LIVE_DATA,
-                COMMON.COMPUTABLE_LIVE_DATA,
-                COMMON.RX2_SINGLE,
-                COMMON.RX2_MAYBE,
-                COMMON.RX2_COMPLETABLE,
                 COMMON.USER_SUMMARY,
-                COMMON.RX2_ROOM,
-=======
-                COMMON.USER_SUMMARY,
->>>>>>> 3d4510a6
                 COMMON.PARENT,
                 COMMON.CHILD1,
                 COMMON.CHILD2,
                 COMMON.INFO,
-<<<<<<< HEAD
-                COMMON.LISTENABLE_FUTURE,
-                COMMON.GUAVA_ROOM,
-                COMMON.RX2_FLOWABLE,
-                COMMON.RX3_FLOWABLE,
-                COMMON.RX2_OBSERVABLE,
-                COMMON.RX3_OBSERVABLE,
-                COMMON.PUBLISHER
-            ) + inputs
-        runProcessorTest(sources = sources) { invocation ->
-            if (invocation.isKsp && !javaLambdaSyntaxAvailable) {
-                // Skip KSP backend without lambda syntax, it is a nonsensical combination.
-                return@runProcessorTest
-=======
             ) + inputs
         val libs =
             compileFiles(
@@ -178,7 +154,6 @@
             if (invocation.isKsp && !javaLambdaSyntaxAvailable) {
                 // Skip KSP backend without lambda syntax, it is a nonsensical combination.
                 return@runProcessorTestWithK1
->>>>>>> 3d4510a6
             }
             val dao =
                 invocation.roundEnv
