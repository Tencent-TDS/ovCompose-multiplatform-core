/*
 * Copyright (C) 2016 The Android Open Source Project
 *
 * Licensed under the Apache License, Version 2.0 (the "License");
 * you may not use this file except in compliance with the License.
 * You may obtain a copy of the License at
 *
 *      http://www.apache.org/licenses/LICENSE-2.0
 *
 * Unless required by applicable law or agreed to in writing, software
 * distributed under the License is distributed on an "AS IS" BASIS,
 * WITHOUT WARRANTIES OR CONDITIONS OF ANY KIND, either express or implied.
 * See the License for the specific language governing permissions and
 * limitations under the License.
 */

package androidx.room.writer

import COMMON
import androidx.room.RoomKspProcessor
import androidx.room.RoomProcessor
import androidx.room.compiler.processing.util.CompilationResultSubject
import androidx.room.compiler.processing.util.Source
<<<<<<< HEAD
import androidx.room.compiler.processing.util.runProcessorTest
import androidx.room.processor.Context
=======
import androidx.room.compiler.processing.util.compileFiles
import androidx.room.processor.Context
import androidx.room.runProcessorTestWithK1
>>>>>>> 3d4510a6
import androidx.testutils.generateAllEnumerations
import loadTestSource
import org.junit.Test
import org.junit.experimental.runners.Enclosed
import org.junit.runner.RunWith
import org.junit.runners.Parameterized

@RunWith(Enclosed::class)
class DatabaseWriterTest {

    class SmallDB {

        @Test
        fun testCompileAndVerifySources() {
            singleDb(
                loadTestSource(
                    fileName = "databasewriter/input/ComplexDatabase.java",
                    qName = "foo.bar.ComplexDatabase"
                ),
                loadTestSource(
                    fileName = "daoWriter/input/ComplexDao.java",
                    qName = "foo.bar.ComplexDao"
                )
            ) {
                it.generatedSource(
                    loadTestSource(
                        fileName = "databasewriter/output/ComplexDatabase.java",
                        qName = "foo.bar.ComplexDatabase_Impl"
                    )
                )
            }
        }
    }

    @RunWith(Parameterized::class)
    class BigDB(val config: Pair<Int, Int>) {

        @Test
        fun testCompile() {
            val (maxStatementCount, valuesPerEntity) = config
            val entitySources = mutableListOf<Pair<String, Source>>()
            var entityCount = 1
            var statementCount = 0
            while (statementCount < maxStatementCount) {
                val entityValues =
                    StringBuilder().apply {
                        for (i in 1..valuesPerEntity) {
                            append(
                                """
                    private String value$i;
                    public String getValue$i() { return this.value$i; }
                    public void setValue$i(String value) { this.value$i = value; }

                    """
                            )
                        }
                    }
                val entitySource =
                    Source.java(
                        qName = "foo.bar.Entity$entityCount",
                        code =
                            """
                    package foo.bar;

                    import androidx.room.*;

                    @Entity
                    public class Entity$entityCount {

                        @PrimaryKey
                        private long id;

                        public long getId() { return this.id; }
                        public void setId(long id) { this.id = id; }

                        $entityValues
                    }
                    """
                    )
                entitySources.add("Entity$entityCount" to entitySource)
                statementCount += valuesPerEntity
                entityCount++
            }
            val entityClasses = entitySources.joinToString { "${it.first}.class" }
            val dbSource =
                Source.java(
                    qName = "foo.bar.TestDatabase",
                    code =
                        """
                    package foo.bar;

                    import androidx.room.*;

                    @Database(entities = {$entityClasses}, version = 1)
                    public abstract class TestDatabase extends RoomDatabase {}
                    """
                )
            singleDb(*(listOf(dbSource) + entitySources.map { it.second }).toTypedArray()) {
                // no assertion, if compilation succeeded, it is good
            }
        }

        companion object {
            @Parameterized.Parameters(name = "(maxStatementCount, valuesPerEntity)={0}")
            @JvmStatic
            fun getParams(): List<Pair<Int, Int>> =
                generateAllEnumerations(listOf(500, 1000, 3000), listOf(50, 100, 200)).map {
                    it[0] as Int to it[1] as Int
                }
        }
    }
}

private fun singleDb(
    vararg inputs: Source,
    onCompilationResult: (CompilationResultSubject) -> Unit
) {
    val sources =
        listOf(
            COMMON.USER,
            COMMON.USER_SUMMARY,
<<<<<<< HEAD
            COMMON.LIVE_DATA,
            COMMON.COMPUTABLE_LIVE_DATA,
=======
>>>>>>> 3d4510a6
            COMMON.PARENT,
            COMMON.CHILD1,
            COMMON.CHILD2,
            COMMON.INFO,
<<<<<<< HEAD
            COMMON.GUAVA_ROOM,
            COMMON.LISTENABLE_FUTURE
        ) + inputs
    runProcessorTest(
        sources = sources,
=======
        ) + inputs
    val libs =
        compileFiles(
            listOf(
                COMMON.LIVE_DATA,
                COMMON.COMPUTABLE_LIVE_DATA,
                COMMON.GUAVA_ROOM,
                COMMON.LISTENABLE_FUTURE,
                COMMON.PAGING_SOURCE,
                COMMON.LIMIT_OFFSET_PAGING_SOURCE
            )
        )
    runProcessorTestWithK1(
        sources = sources,
        classpath = libs,
>>>>>>> 3d4510a6
        options = mapOf(Context.BooleanProcessorOptions.GENERATE_KOTLIN.argName to "false"),
        javacProcessors = listOf(RoomProcessor()),
        symbolProcessorProviders = listOf(RoomKspProcessor.Provider()),
        onCompilationResult = onCompilationResult
    )
}<|MERGE_RESOLUTION|>--- conflicted
+++ resolved
@@ -21,14 +21,9 @@
 import androidx.room.RoomProcessor
 import androidx.room.compiler.processing.util.CompilationResultSubject
 import androidx.room.compiler.processing.util.Source
-<<<<<<< HEAD
-import androidx.room.compiler.processing.util.runProcessorTest
-import androidx.room.processor.Context
-=======
 import androidx.room.compiler.processing.util.compileFiles
 import androidx.room.processor.Context
 import androidx.room.runProcessorTestWithK1
->>>>>>> 3d4510a6
 import androidx.testutils.generateAllEnumerations
 import loadTestSource
 import org.junit.Test
@@ -150,22 +145,10 @@
         listOf(
             COMMON.USER,
             COMMON.USER_SUMMARY,
-<<<<<<< HEAD
-            COMMON.LIVE_DATA,
-            COMMON.COMPUTABLE_LIVE_DATA,
-=======
->>>>>>> 3d4510a6
             COMMON.PARENT,
             COMMON.CHILD1,
             COMMON.CHILD2,
             COMMON.INFO,
-<<<<<<< HEAD
-            COMMON.GUAVA_ROOM,
-            COMMON.LISTENABLE_FUTURE
-        ) + inputs
-    runProcessorTest(
-        sources = sources,
-=======
         ) + inputs
     val libs =
         compileFiles(
@@ -181,7 +164,6 @@
     runProcessorTestWithK1(
         sources = sources,
         classpath = libs,
->>>>>>> 3d4510a6
         options = mapOf(Context.BooleanProcessorOptions.GENERATE_KOTLIN.argName to "false"),
         javacProcessors = listOf(RoomProcessor()),
         symbolProcessorProviders = listOf(RoomKspProcessor.Provider()),
