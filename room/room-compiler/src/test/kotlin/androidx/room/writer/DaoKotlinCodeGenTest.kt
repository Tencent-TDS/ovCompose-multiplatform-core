--- conflicted
+++ resolved
@@ -21,10 +21,6 @@
 import androidx.room.compiler.processing.util.compileFiles
 import com.google.testing.junit.testparameterinjector.TestParameter
 import com.google.testing.junit.testparameterinjector.TestParameterInjector
-<<<<<<< HEAD
-import org.jetbrains.kotlin.config.JvmDefaultMode
-=======
->>>>>>> 3d4510a6
 import org.junit.Ignore
 import org.junit.Rule
 import org.junit.Test
@@ -1998,15 +1994,6 @@
                 listOf(
                     src,
                     databaseSrc,
-<<<<<<< HEAD
-                    COMMON.RX2_ROOM,
-                    COMMON.RX2_FLOWABLE,
-                    COMMON.RX2_OBSERVABLE,
-                    COMMON.RX2_SINGLE,
-                    COMMON.RX2_MAYBE,
-                    COMMON.PUBLISHER,
-                    COMMON.RX2_EMPTY_RESULT_SET_EXCEPTION
-=======
                 ),
             compiledFiles =
                 compileFiles(
@@ -2020,7 +2007,6 @@
                         COMMON.PUBLISHER,
                         COMMON.RX2_EMPTY_RESULT_SET_EXCEPTION
                     )
->>>>>>> 3d4510a6
                 ),
             expectedFilePath = getTestGoldenPath(testName.methodName)
         )
@@ -2064,15 +2050,6 @@
                 listOf(
                     src,
                     databaseSrc,
-<<<<<<< HEAD
-                    COMMON.RX3_ROOM,
-                    COMMON.RX3_FLOWABLE,
-                    COMMON.RX3_OBSERVABLE,
-                    COMMON.RX3_SINGLE,
-                    COMMON.RX3_MAYBE,
-                    COMMON.PUBLISHER,
-                    COMMON.RX3_EMPTY_RESULT_SET_EXCEPTION
-=======
                 ),
             compiledFiles =
                 compileFiles(
@@ -2086,7 +2063,6 @@
                         COMMON.PUBLISHER,
                         COMMON.RX3_EMPTY_RESULT_SET_EXCEPTION
                     )
->>>>>>> 3d4510a6
                 ),
             expectedFilePath = getTestGoldenPath(testName.methodName)
         )
@@ -2127,16 +2103,6 @@
                 listOf(
                     src,
                     databaseSrc,
-<<<<<<< HEAD
-                    COMMON.RX2_ROOM,
-                    COMMON.RX2_FLOWABLE,
-                    COMMON.RX2_OBSERVABLE,
-                    COMMON.RX2_SINGLE,
-                    COMMON.RX2_MAYBE,
-                    COMMON.RX2_COMPLETABLE,
-                    COMMON.PUBLISHER,
-                    COMMON.RX2_EMPTY_RESULT_SET_EXCEPTION
-=======
                 ),
             compiledFiles =
                 compileFiles(
@@ -2150,7 +2116,6 @@
                         COMMON.PUBLISHER,
                         COMMON.RX2_EMPTY_RESULT_SET_EXCEPTION
                     )
->>>>>>> 3d4510a6
                 ),
             expectedFilePath = getTestGoldenPath(testName.methodName)
         )
@@ -2191,16 +2156,6 @@
                 listOf(
                     src,
                     databaseSrc,
-<<<<<<< HEAD
-                    COMMON.RX3_ROOM,
-                    COMMON.RX3_FLOWABLE,
-                    COMMON.RX3_OBSERVABLE,
-                    COMMON.RX3_SINGLE,
-                    COMMON.RX3_MAYBE,
-                    COMMON.RX3_COMPLETABLE,
-                    COMMON.PUBLISHER,
-                    COMMON.RX3_EMPTY_RESULT_SET_EXCEPTION
-=======
                 ),
             compiledFiles =
                 compileFiles(
@@ -2214,7 +2169,6 @@
                         COMMON.PUBLISHER,
                         COMMON.RX3_EMPTY_RESULT_SET_EXCEPTION
                     )
->>>>>>> 3d4510a6
                 ),
             expectedFilePath = getTestGoldenPath(testName.methodName)
         )
@@ -2326,15 +2280,6 @@
                     .trimIndent()
             )
         runTest(
-<<<<<<< HEAD
-            sources =
-                listOf(
-                    src,
-                    databaseSrc,
-                    COMMON.RX2_SINGLE,
-                    COMMON.RX2_COMPLETABLE,
-                    COMMON.RX2_EMPTY_RESULT_SET_EXCEPTION,
-=======
             sources = listOf(src, databaseSrc),
             compiledFiles =
                 compileFiles(
@@ -2348,7 +2293,6 @@
                         COMMON.RX2_EMPTY_RESULT_SET_EXCEPTION,
                         COMMON.PUBLISHER,
                     )
->>>>>>> 3d4510a6
                 ),
             expectedFilePath = getTestGoldenPath(testName.methodName)
         )
@@ -2400,15 +2344,6 @@
                     .trimIndent()
             )
         runTest(
-<<<<<<< HEAD
-            sources =
-                listOf(
-                    src,
-                    databaseSrc,
-                    COMMON.RX3_SINGLE,
-                    COMMON.RX3_COMPLETABLE,
-                    COMMON.RX3_EMPTY_RESULT_SET_EXCEPTION
-=======
             sources = listOf(src, databaseSrc),
             compiledFiles =
                 compileFiles(
@@ -2422,7 +2357,6 @@
                         COMMON.RX3_EMPTY_RESULT_SET_EXCEPTION,
                         COMMON.PUBLISHER,
                     )
->>>>>>> 3d4510a6
                 ),
             expectedFilePath = getTestGoldenPath(testName.methodName)
         )
@@ -2523,14 +2457,8 @@
                     daoSrc,
                     entitySrc,
                     databaseSrc,
-<<<<<<< HEAD
-                    COMMON.LISTENABLE_FUTURE,
-                    COMMON.GUAVA_ROOM,
-                ),
-=======
                 ),
             compiledFiles = compileFiles(listOf(COMMON.LISTENABLE_FUTURE, COMMON.GUAVA_ROOM)),
->>>>>>> 3d4510a6
             expectedFilePath = getTestGoldenPath(testName.methodName)
         )
     }
