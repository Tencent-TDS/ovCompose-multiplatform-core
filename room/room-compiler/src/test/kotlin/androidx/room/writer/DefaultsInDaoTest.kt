--- conflicted
+++ resolved
@@ -41,11 +41,7 @@
  * For Java default method tests, we have DefaultDaoMethodsTest in TestApp.
  */
 @RunWith(Parameterized::class)
-<<<<<<< HEAD
-class DefaultsInDaoTest(private val jvmDefaultMode: JvmDefaultMode) {
-=======
 class DefaultsInDaoTest(private val jvmDefaultMode: String) {
->>>>>>> 3d4510a6
     @Test
     fun abstractDao() {
         val defaultWithCompatibilityAnnotation =
@@ -140,11 +136,7 @@
                 "public Object upsert(final User obj, " +
                     "final Continuation<? super Unit> \$completion)"
             )
-<<<<<<< HEAD
-            if (jvmDefaultMode == JvmDefaultMode.DISABLE) {
-=======
             if (jvmDefaultMode == "disable") {
->>>>>>> 3d4510a6
                 generated.contains("SubjectDao.DefaultImpls.upsert(SubjectDao_Impl.this")
             } else {
                 generated.contains("SubjectDao.super.upsert(")
@@ -189,12 +181,7 @@
         runProcessorTestWithK1(
             sources = listOf(source, COMMON.COROUTINES_ROOM, COMMON.ROOM_DATABASE_KTX),
             javacArguments = listOf("-source", jvmTarget),
-<<<<<<< HEAD
-            kotlincArguments =
-                listOf("-jvm-target=$jvmTarget", "-Xjvm-default=${jvmDefaultMode.description}")
-=======
             kotlincArguments = listOf("-jvm-target=$jvmTarget", "-Xjvm-default=${jvmDefaultMode}")
->>>>>>> 3d4510a6
         ) { invocation ->
             invocation.roundEnv
                 .getElementsAnnotatedWith(androidx.room.Dao::class.qualifiedName!!)
@@ -234,15 +221,9 @@
         @Parameters(name = "jvmDefaultMode={0}")
         fun modes() =
             listOf(
-<<<<<<< HEAD
-                JvmDefaultMode.ALL_COMPATIBILITY,
-                JvmDefaultMode.ALL_INCOMPATIBLE,
-                JvmDefaultMode.DISABLE,
-=======
                 "all-compatibility",
                 "all",
                 "disable",
->>>>>>> 3d4510a6
             )
     }
 }