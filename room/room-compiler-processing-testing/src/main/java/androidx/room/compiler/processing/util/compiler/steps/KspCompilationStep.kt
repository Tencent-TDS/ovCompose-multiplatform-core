--- conflicted
+++ resolved
@@ -23,29 +23,13 @@
 import java.io.File
 import org.jetbrains.kotlin.config.LanguageVersion
 
-<<<<<<< HEAD
-/** Runs the Symbol Processors */
-=======
 /** Runs KSP to run the Symbol Processors */
->>>>>>> 3d4510a6
 internal class KspCompilationStep(
     private val symbolProcessorProviders: List<SymbolProcessorProvider>,
     private val processorOptions: Map<String, String>
 ) : KotlinCompilationStep {
     override val name: String = "ksp"
 
-<<<<<<< HEAD
-    private fun createKspOptions(workingDir: File): KspOptions.Builder {
-        return KspOptions.Builder().apply {
-            this.javaOutputDir = workingDir.resolve(JAVA_OUT_DIR)
-            this.kotlinOutputDir = workingDir.resolve(KOTLIN_OUT_DIR)
-            this.processingOptions.putAll(processorOptions)
-        }
-    }
-
-    @OptIn(ExperimentalCompilerApi::class)
-=======
->>>>>>> 3d4510a6
     override fun execute(
         workingDir: File,
         arguments: CompilationStepArguments
@@ -58,51 +42,5 @@
             Ksp2Compilation(name, symbolProcessorProviders, processorOptions)
                 .execute(workingDir, arguments)
         }
-<<<<<<< HEAD
-        val kspMessages = DiagnosticsMessageCollector(name)
-        val result =
-            KotlinCliRunner.runKotlinCli(
-                arguments = arguments,
-                destinationDir = workingDir.resolve(CLASS_OUT_FOLDER_NAME),
-                pluginRegistrars =
-                    listOf(
-                        TestKspRegistrar(
-                            kspWorkingDir = workingDir.resolve("ksp-compiler"),
-                            baseOptions = createKspOptions(workingDir),
-                            processorProviders = symbolProcessorProviders,
-                            messageCollector = kspMessages
-                        )
-                    ),
-            )
-        // workaround for https://github.com/google/ksp/issues/623
-        val failureDueToWarnings =
-            result.kotlinCliArguments.allWarningsAsErrors && kspMessages.hasWarnings()
-
-        val generatedSources =
-            listOfNotNull(
-                workingDir.resolve(KOTLIN_OUT_DIR).toSourceSet(),
-                workingDir.resolve(JAVA_OUT_DIR).toSourceSet(),
-            )
-        val diagnostics =
-            resolveDiagnostics(
-                diagnostics = result.diagnostics + kspMessages.getDiagnostics(),
-                sourceSets = arguments.sourceSets + generatedSources
-            )
-        return CompilationStepResult(
-            success = result.exitCode == ExitCode.OK && !failureDueToWarnings,
-            generatedSourceRoots = generatedSources,
-            diagnostics = diagnostics,
-            nextCompilerArguments =
-                arguments.copy(sourceSets = arguments.sourceSets + generatedSources),
-            outputClasspath = listOf(result.compiledClasspath)
-        )
-    }
-
-    companion object {
-        private const val JAVA_OUT_DIR = "generatedJava"
-        private const val KOTLIN_OUT_DIR = "generatedKotlin"
-        private const val CLASS_OUT_FOLDER_NAME = "class-out"
-=======
->>>>>>> 3d4510a6
     }
 }