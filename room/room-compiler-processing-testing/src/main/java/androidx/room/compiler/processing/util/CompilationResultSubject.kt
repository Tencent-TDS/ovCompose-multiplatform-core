/*
 * Copyright 2020 The Android Open Source Project
 *
 * Licensed under the Apache License, Version 2.0 (the "License");
 * you may not use this file except in compliance with the License.
 * You may obtain a copy of the License at
 *
 *      http://www.apache.org/licenses/LICENSE-2.0
 *
 * Unless required by applicable law or agreed to in writing, software
 * distributed under the License is distributed on an "AS IS" BASIS,
 * WITHOUT WARRANTIES OR CONDITIONS OF ANY KIND, either express or implied.
 * See the License for the specific language governing permissions and
 * limitations under the License.
 */

package androidx.room.compiler.processing.util

import androidx.room.compiler.processing.ExperimentalProcessingApi
import androidx.room.compiler.processing.SyntheticJavacProcessor
import androidx.room.compiler.processing.SyntheticProcessor
import androidx.room.compiler.processing.util.compiler.TestCompilationResult
import androidx.room.compiler.processing.util.runner.CompilationTestRunner
import com.google.common.truth.Fact.fact
import com.google.common.truth.Fact.simpleFact
import com.google.common.truth.FailureMetadata
import com.google.common.truth.PrimitiveByteArraySubject
import com.google.common.truth.StringSubject
import com.google.common.truth.Subject
import com.google.common.truth.Subject.Factory
import com.google.common.truth.Truth
import com.google.testing.compile.Compilation
import java.util.regex.Pattern
import javax.tools.Diagnostic
import org.junit.AssumptionViolatedException

/** Holds the information about a test compilation result. */
@ExperimentalProcessingApi
abstract class CompilationResult
internal constructor(
    /** The test infra dwhich run this test */
    internal val testRunnerName: String,
    /** The [SyntheticProcessor] used in this compilation. */
    internal val processor: SyntheticProcessor,
    /** True if compilation result was success. */
    internal val successfulCompilation: Boolean,

    /** List of diagnostics that were reported during compilation */
    diagnostics: Map<Diagnostic.Kind, List<DiagnosticMessage>>
) {

    internal abstract val generatedSources: List<Source>

<<<<<<< HEAD
=======
    internal abstract val generatedResources: List<Resource>

>>>>>>> 3d4510a6
    val diagnostics = diagnostics.mapValues { it.value.filterNot { it.isIgnored() } }

    fun diagnosticsOfKind(kind: Diagnostic.Kind) = diagnostics[kind].orEmpty()

    /**
     * We report only errors reported via room diagnostics which means we might miss other compiler
     * errors, warnings etc. This output is free-text for compilers to print whatever is relevant to
     * them. Note that not including non-room diagnostic errors do not impact correctness as we
     * always assert compilation result.
     */
    abstract fun rawOutput(): String

    override fun toString(): String {
        return buildString {
            appendLine("CompilationResult (with $testRunnerName)")
            Diagnostic.Kind.values().forEach { kind ->
                val messages = diagnosticsOfKind(kind)
                appendLine("${kind.name}: ${messages.size}")
                messages.forEach { appendLine(it) }
                appendLine()
            }
            if (generatedSources.isEmpty()) {
                appendLine("Generated files: NONE")
            } else {
                appendLine("Generated files:")
                generatedSources.forEach { appendLine(it.relativePath) }
            }
            appendLine()
            appendLine("RAW OUTPUT:")
            appendLine(rawOutput())
        }
    }

    internal companion object {
        fun DiagnosticMessage.isIgnored() = FILTERED_MESSAGE_PREFIXES.any { msg.startsWith(it) }

        /** These messages are mostly verbose and not helpful for testing. */
        private val FILTERED_MESSAGE_PREFIXES =
            listOf(
                "No processor claimed any of these annotations:",
                "The following options were not recognized by any processor:",
                "Using Kotlin home directory",
                "Scripting plugin will not be loaded: not",
                "Using JVM IR backend",
                "Configuring the compilation environment",
<<<<<<< HEAD
                "Loading modules:"
=======
                "Loading modules:",
                // TODO: Remove once we use a Kotlin 2.x version that has
                // https://github.com/JetBrains/kotlin/commit/7e9d6e601d007bc1250e1b47c6b2e55e3399145b
                "Kapt currently doesn't support language version"
>>>>>>> 3d4510a6
            )
    }
}

/**
 * Truth subject that can run assertions on the [CompilationResult]. see:
 * [XTestInvocation.assertCompilationResult]
 */
@ExperimentalProcessingApi
class CompilationResultSubject
internal constructor(
    failureMetadata: FailureMetadata,
    val compilationResult: CompilationResult,
) : Subject<CompilationResultSubject, CompilationResult>(failureMetadata, compilationResult) {
    /** set to true if any assertion on the subject requires it to fail (e.g. looking for errors) */
    internal var shouldSucceed: Boolean = true

    /**
     * Asserts that compilation did fail. This covers the cases where the processor won't print any
     * diagnostics but compilation will still fail (e.g. bad generated code).
     *
     * @see hasError
     */
    fun compilationDidFail() = apply { shouldSucceed = false }

    /** Asserts free form output from the compilation output. */
    fun hasRawOutputContaining(expected: String) = apply {
        val found = compilationResult.rawOutput().contains(expected)
        if (!found) {
            failWithActual(simpleFact("Did not find $expected in the output."))
        }
    }

    /** Checks the compilation didn't have any warnings. */
    fun hasNoWarnings() = hasDiagnosticCount(Diagnostic.Kind.WARNING, 0)

    /** Check the compilation had [expected] number of error messages. */
    fun hasErrorCount(expected: Int) = hasDiagnosticCount(Diagnostic.Kind.ERROR, expected)

    /** Check the compilation had [expected] number of warning messages. */
    fun hasWarningCount(expected: Int) = hasDiagnosticCount(Diagnostic.Kind.WARNING, expected)

    private fun hasDiagnosticCount(kind: Diagnostic.Kind, expected: Int) = apply {
        val actual = compilationResult.diagnosticsOfKind(kind).size
        if (actual != expected) {
            failWithActual(simpleFact("expected $expected $kind messages, found $actual"))
        }
    }

    /**
     * Asserts that compilation has a warning with the given text.
     *
     * @see hasError
     * @see hasNote
     */
    fun hasWarning(expected: String) =
        hasDiagnosticWithMessage(
            kind = Diagnostic.Kind.WARNING,
            expected = expected,
            acceptPartialMatch = false
        ) {
            "expected warning: $expected"
        }

    /**
     * Asserts that compilation has a warning that contains the given text.
     *
     * @see hasErrorContaining
     * @see hasNoteContaining
     */
    fun hasWarningContaining(expected: String) =
        hasDiagnosticWithMessage(
            kind = Diagnostic.Kind.WARNING,
            expected = expected,
            acceptPartialMatch = true
        ) {
            "expected warning: $expected"
        }

    /**
     * Asserts that compilation has a warning containing text that matches the given pattern.
     *
     * @see hasErrorContainingMatch
     * @see hasNoteContainingMatch
     */
    fun hasWarningContainingMatch(expectedPattern: String): DiagnosticMessagesSubject {
        return hasDiagnosticWithPattern(
            kind = Diagnostic.Kind.WARNING,
            expectedPattern = expectedPattern,
            acceptPartialMatch = true
        ) {
            "expected warning containing pattern: $expectedPattern"
        }
    }

    /**
     * Asserts that compilation has a note with the given text.
     *
     * @see hasError
     * @see hasWarning
     */
    fun hasNote(expected: String) =
        hasDiagnosticWithMessage(
            kind = Diagnostic.Kind.NOTE,
            expected = expected,
            acceptPartialMatch = false
        ) {
            "expected note: $expected"
        }

    /**
     * Asserts that compilation has a note that contains the given text.
     *
     * @see hasErrorContaining
     * @see hasWarningContaining
     */
    fun hasNoteContaining(expected: String) =
        hasDiagnosticWithMessage(
            kind = Diagnostic.Kind.NOTE,
            expected = expected,
            acceptPartialMatch = true
        ) {
            "expected note: $expected"
        }

    /**
     * Asserts that compilation has a note containing text that matches the given pattern.
     *
     * @see hasErrorContainingMatch
     * @see hasWarningContainingMatch
     */
    fun hasNoteContainingMatch(expectedPattern: String): DiagnosticMessagesSubject {
        return hasDiagnosticWithPattern(
            kind = Diagnostic.Kind.NOTE,
            expectedPattern = expectedPattern,
            acceptPartialMatch = true
        ) {
            "expected note containing pattern: $expectedPattern"
        }
    }

    /**
     * Asserts that compilation has an error with the given text.
     *
     * @see hasWarning
     * @see hasNote
     */
    fun hasError(expected: String): DiagnosticMessagesSubject {
        shouldSucceed = false
        return hasDiagnosticWithMessage(
            kind = Diagnostic.Kind.ERROR,
            expected = expected,
            acceptPartialMatch = false
        ) {
            "expected error: $expected"
        }
    }

    /**
     * Asserts that compilation has an error that contains the given text.
     *
     * @see hasWarningContaining
     * @see hasNoteContaining
     */
    fun hasErrorContaining(expected: String): DiagnosticMessagesSubject {
        shouldSucceed = false
        return hasDiagnosticWithMessage(
            kind = Diagnostic.Kind.ERROR,
            expected = expected,
            acceptPartialMatch = true
        ) {
            "expected error: $expected"
        }
    }

    /**
     * Asserts that compilation has an error containing text that matches the given pattern.
     *
     * @see hasWarningContainingMatch
     * @see hasNoteContainingMatch
     */
    fun hasErrorContainingMatch(expectedPattern: String): DiagnosticMessagesSubject {
        shouldSucceed = false
        return hasDiagnosticWithPattern(
            kind = Diagnostic.Kind.ERROR,
            expectedPattern = expectedPattern,
            acceptPartialMatch = true
        ) {
            "expected error containing pattern: $expectedPattern"
        }
    }

    /**
     * Asserts that compilation has at least one diagnostics message with kind error.
     *
     * @see compilationDidFail
     * @see hasWarning
     */
    fun hasError() = apply {
        shouldSucceed = false
        if (compilationResult.diagnosticsOfKind(Diagnostic.Kind.ERROR).isEmpty()) {
            failWithActual(simpleFact("expected at least one failure message"))
        }
    }

    /**
     * Asserts that a source file with the given [relativePath] was generated.
     *
     * @see generatedSource
     */
    fun generatedSourceFileWithPath(relativePath: String): StringSubject {
        val match = findGeneratedSource(relativePath)
        if (match == null) {
            failWithActual(simpleFact("Didn't generate file with path: $relativePath"))
        }
        return Truth.assertThat(match!!.contents)
    }

    fun findGeneratedSource(relativePath: String) =
        compilationResult.generatedSources.firstOrNull { it.relativePath == relativePath }

    /**
     * Asserts that the given source file is generated.
     *
     * Unlike Java compile testing, which does structural comparison, this method executes a line by
     * line comparison and is only able to ignore spaces and empty lines.
     *
     * @see generatedSourceFileWithPath
     */
    fun generatedSource(source: Source) = apply {
        val match =
            compilationResult.generatedSources.firstOrNull {
                it.relativePath == source.relativePath
            }
        if (match == null) {
            failWithActual(simpleFact("Didn't generate $source"))
            return@apply
        }
        val mismatch = source.findMismatch(match)
        if (mismatch != null) {
            failWithActual(
                simpleFact("Generated code does not match expected"),
                fact("mismatch", mismatch),
                fact("expected", source.contents),
                fact("actual", match.contents),
            )
        }
    }

    /** Asserts that a resource file with the given [relativePath] was generated. */
    fun generatedResourceFileWithPath(relativePath: String): PrimitiveByteArraySubject {
        val match =
            compilationResult.generatedResources.firstOrNull { it.relativePath == relativePath }
        if (match == null) {
            failWithActual(simpleFact("Didn't generate file with path: $relativePath"))
        }
        return Truth.assertThat(match!!.openInputStream().readAllBytes())
    }

    /**
     * Called after handler is invoked to check its compilation failure assertion against the
     * compilation result.
     */
    internal fun assertCompilationResult() {
        if (compilationResult.successfulCompilation != shouldSucceed) {
            failWithActual(
                simpleFact(
                    "expected compilation result to be: $shouldSucceed but was " +
                        "${compilationResult.successfulCompilation}"
                )
            )
        }
    }

    /**
     * Checks if the processor has any remaining rounds that did not run which would possibly mean
     * it didn't run assertions it wanted to run.
     */
    internal fun assertAllExpectedRoundsAreCompleted() {
        if (compilationResult.processor.expectsAnotherRound()) {
            failWithActual(simpleFact("Test runner requested another round but that didn't happen"))
        }
    }

    internal fun assertNoProcessorAssertionErrors() {
        val processingException = compilationResult.processor.getProcessingException()
        if (processingException != null) {
            // processor has an assumption violation, re-throw so test case does not generate
            // a failure
            if (processingException is AssumptionViolatedException) {
                throw processingException
            }
            // processor has an error which we want to throw but we also want the subject, hence
            // we wrap it
            throw CompilationAssertionError(
                compilationResult = compilationResult,
                realError = processingException
            )
        }
    }

    private fun hasDiagnosticWithMessage(
        kind: Diagnostic.Kind,
        expected: String,
        acceptPartialMatch: Boolean,
        buildErrorMessage: () -> String
    ): DiagnosticMessagesSubject {
        fun String.trimLines() = lines().joinToString(System.lineSeparator()) { it.trim() }
        val expectedTrimmed = expected.trimLines()
        val diagnostics = compilationResult.diagnosticsOfKind(kind)
        val matches =
            diagnostics.filter {
                if (acceptPartialMatch) {
                    it.msg.trimLines().contains(expectedTrimmed)
                } else {
                    it.msg.trimLines() == expectedTrimmed
                }
            }
        if (matches.isEmpty()) {
            failWithActual(simpleFact(buildErrorMessage()))
        }
        return DiagnosticMessagesSubject.assertThat(matches)
    }

    private fun hasDiagnosticWithPattern(
        kind: Diagnostic.Kind,
        expectedPattern: String,
        acceptPartialMatch: Boolean,
        buildErrorMessage: () -> String
    ): DiagnosticMessagesSubject {
        val diagnostics = compilationResult.diagnosticsOfKind(kind)
        val pattern = Pattern.compile(expectedPattern)
        val matches =
            diagnostics.filter {
                val matcher = pattern.matcher(it.msg)
                if (acceptPartialMatch) {
                    matcher.find()
                } else {
                    matcher.matches()
                }
            }
        if (matches.isEmpty()) {
            failWithActual(simpleFact(buildErrorMessage()))
        }
        return DiagnosticMessagesSubject.assertThat(matches)
    }

    /**
     * Helper error that does not include the stack trace from the test infra, instead, it just
     * reports the stack trace of the actual error with added log.
     */
    private class CompilationAssertionError(
        val compilationResult: CompilationResult,
        val realError: Throwable
    ) : AssertionError("Processor did throw an error.\n$compilationResult", realError) {
        override fun fillInStackTrace(): Throwable {
            return realError
        }
    }

    companion object {
        private val FACTORY =
            Factory<CompilationResultSubject, CompilationResult> { metadata, actual ->
                CompilationResultSubject(metadata, actual)
            }

        fun assertThat(compilationResult: CompilationResult): CompilationResultSubject {
            return Truth.assertAbout(FACTORY).that(compilationResult)
        }
    }
}

@ExperimentalProcessingApi
internal class JavaCompileTestingCompilationResult(
    testRunner: CompilationTestRunner,
    @Suppress("unused") private val delegate: Compilation,
    processor: SyntheticJavacProcessor,
    diagnostics: Map<Diagnostic.Kind, List<DiagnosticMessage>>,
<<<<<<< HEAD
    override val generatedSources: List<Source>
=======
    override val generatedSources: List<Source>,
    override val generatedResources: List<Resource>
>>>>>>> 3d4510a6
) :
    CompilationResult(
        testRunnerName = testRunner.name,
        processor = processor,
        successfulCompilation = delegate.status() == Compilation.Status.SUCCESS,
        diagnostics = diagnostics
    ) {
    override fun rawOutput(): String {
        return delegate.diagnostics().joinToString(separator = System.lineSeparator()) {
            it.toString()
        }
    }
}

@ExperimentalProcessingApi
internal class KotlinCompilationResult
constructor(
    testRunner: CompilationTestRunner,
    processor: SyntheticProcessor,
    private val delegate: TestCompilationResult
) :
    CompilationResult(
        testRunnerName = testRunner.name,
        processor = processor,
        successfulCompilation = delegate.success,
        diagnostics = delegate.diagnostics
    ) {
    override val generatedSources: List<Source>
        get() = delegate.generatedSources

    override val generatedResources: List<Resource>
        get() = delegate.generatedResources

    override fun rawOutput(): String {
        return delegate.diagnostics
            .flatMap { it.value }
            .joinToString(separator = System.lineSeparator()) { it.toString() }
    }
}<|MERGE_RESOLUTION|>--- conflicted
+++ resolved
@@ -51,11 +51,8 @@
 
     internal abstract val generatedSources: List<Source>
 
-<<<<<<< HEAD
-=======
     internal abstract val generatedResources: List<Resource>
 
->>>>>>> 3d4510a6
     val diagnostics = diagnostics.mapValues { it.value.filterNot { it.isIgnored() } }
 
     fun diagnosticsOfKind(kind: Diagnostic.Kind) = diagnostics[kind].orEmpty()
@@ -101,14 +98,10 @@
                 "Scripting plugin will not be loaded: not",
                 "Using JVM IR backend",
                 "Configuring the compilation environment",
-<<<<<<< HEAD
-                "Loading modules:"
-=======
                 "Loading modules:",
                 // TODO: Remove once we use a Kotlin 2.x version that has
                 // https://github.com/JetBrains/kotlin/commit/7e9d6e601d007bc1250e1b47c6b2e55e3399145b
                 "Kapt currently doesn't support language version"
->>>>>>> 3d4510a6
             )
     }
 }
@@ -487,12 +480,8 @@
     @Suppress("unused") private val delegate: Compilation,
     processor: SyntheticJavacProcessor,
     diagnostics: Map<Diagnostic.Kind, List<DiagnosticMessage>>,
-<<<<<<< HEAD
-    override val generatedSources: List<Source>
-=======
     override val generatedSources: List<Source>,
     override val generatedResources: List<Resource>
->>>>>>> 3d4510a6
 ) :
     CompilationResult(
         testRunnerName = testRunner.name,
