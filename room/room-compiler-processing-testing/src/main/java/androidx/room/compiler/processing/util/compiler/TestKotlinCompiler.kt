/*
 * Copyright 2021 The Android Open Source Project
 *
 * Licensed under the Apache License, Version 2.0 (the "License");
 * you may not use this file except in compliance with the License.
 * You may obtain a copy of the License at
 *
 *      http://www.apache.org/licenses/LICENSE-2.0
 *
 * Unless required by applicable law or agreed to in writing, software
 * distributed under the License is distributed on an "AS IS" BASIS,
 * WITHOUT WARRANTIES OR CONDITIONS OF ANY KIND, either express or implied.
 * See the License for the specific language governing permissions and
 * limitations under the License.
 */

package androidx.room.compiler.processing.util.compiler

import androidx.room.compiler.processing.util.DiagnosticMessage
import androidx.room.compiler.processing.util.Resource
import androidx.room.compiler.processing.util.Source
import androidx.room.compiler.processing.util.compiler.steps.CompilationStepArguments
import androidx.room.compiler.processing.util.compiler.steps.CompilationStepResult
import androidx.room.compiler.processing.util.compiler.steps.JavaSourceCompilationStep
import androidx.room.compiler.processing.util.compiler.steps.KaptCompilationStep
import androidx.room.compiler.processing.util.compiler.steps.KotlinSourceCompilationStep
import androidx.room.compiler.processing.util.compiler.steps.KspCompilationStep
import com.google.devtools.ksp.processing.SymbolProcessorProvider
import java.io.File
import javax.annotation.processing.Processor
import javax.tools.Diagnostic
import org.jetbrains.kotlin.compiler.plugin.CompilerPluginRegistrar
import org.jetbrains.kotlin.compiler.plugin.ExperimentalCompilerApi

/** Compilation runner for kotlin using kotlin CLI tool */
data class TestCompilationArguments(
    /** List of source files for the compilation */
    val sources: List<Source>,
    /** Additional classpath for the compilation */
    val classpath: List<File> = emptyList(),
    /**
     * If `true` (default), the classpath of the current process will be included in the classpath
     * list.
     */
    val inheritClasspath: Boolean = true,
    /**
     * Arguments for the java compiler. This will be used when both running KAPT and also java
     * compiler.
     */
    val javacArguments: List<String> = emptyList(),
    /** Arguments for the kotlin compiler. This will be used when both running KAPT and also KSP. */
    val kotlincArguments: List<String> = emptyList(),
    /** List of annotation processors to be run by KAPT. */
    val kaptProcessors: List<Processor> = emptyList(),
    /** List of symbol processor providers to be run by KSP. */
    val symbolProcessorProviders: List<SymbolProcessorProvider> = emptyList(),
    /** Map of annotation/symbol processor options. Used for both KAPT and KSP. */
    val processorOptions: Map<String, String> = emptyMap()
)

/** Result of a test compilation. */
data class TestCompilationResult(
    /** true if the compilation succeeded, false otherwise. */
    val success: Boolean,
    /** List of generated source files by the compilation. */
    val generatedSources: List<Source>,
    /** Diagnostic messages that were reported during compilation. */
    val diagnostics: Map<Diagnostic.Kind, List<DiagnosticMessage>>,
    /** List of classpath folders that contain the produced .class files. */
<<<<<<< HEAD
    val outputClasspath: List<File>
)

=======
    val outputClasspath: List<File>,
    /** List of generated resource files by the compilation. */
    val generatedResources: List<Resource>,
)

@OptIn(ExperimentalCompilerApi::class)
internal class PluginRegistrarArguments(
    @Suppress("DEPRECATION")
    val k1Registrars: List<org.jetbrains.kotlin.compiler.plugin.ComponentRegistrar>,
    val k2Registrars: List<CompilerPluginRegistrar>
)

>>>>>>> 3d4510a6
/** Ensures the list of sources has at least 1 kotlin file, if not, adds one. */
internal fun TestCompilationArguments.withAtLeastOneKotlinSource(): TestCompilationArguments {
    val hasKotlinSource = sources.any { it is Source.KotlinSource }
    if (hasKotlinSource) return this
    return copy(
        sources =
            sources +
                Source.kotlin(
                    "SyntheticSource.kt",
                    code =
                        """
                package xprocessing.generated
                class SyntheticKotlinSource
            """
                            .trimIndent()
                )
    )
}

/** Copies the [Source] file into the given root directories based on file type. */
private fun Source.copyTo(kotlinRootDir: File, javaRootDir: File): File {
    val locationRoot =
        when (this) {
            is Source.KotlinSource -> kotlinRootDir
            is Source.JavaSource -> javaRootDir
        }
    val location = locationRoot.resolve(relativePath)
    check(!location.exists()) { "duplicate source file: $location ($this)" }
    location.parentFile.mkdirs()
    location.writeText(contents, Charsets.UTF_8)
    return location
}

/**
 * Converts [TestCompilationArguments] into the internal [CompilationStepArguments] type.
 *
 * This involves copying sources into the working directory.
 */
private fun TestCompilationArguments.toInternal(workingDir: File): CompilationStepArguments {
    val (kotlinRoot, javaRoot) =
        workingDir.resolve("src").let { it.resolve("kotlin") to it.resolve("java") }
    // copy sources based on type.
    sources.map { it.copyTo(kotlinRootDir = kotlinRoot, javaRootDir = javaRoot) }
    return CompilationStepArguments(
        sourceSets = listOfNotNull(javaRoot.toSourceSet(), kotlinRoot.toSourceSet()),
        additionalClasspaths = classpath,
        inheritClasspaths = inheritClasspath,
        javacArguments = javacArguments,
        kotlincArguments = kotlincArguments
    )
}

/** Executes a build for the given [TestCompilationArguments]. */
fun compile(
    /** The temporary directory to use during compilation */
    workingDir: File,
    /** The compilation arguments */
    arguments: TestCompilationArguments,
): TestCompilationResult {
    val steps =
        listOf(
            KaptCompilationStep(arguments.kaptProcessors, arguments.processorOptions),
            KspCompilationStep(arguments.symbolProcessorProviders, arguments.processorOptions),
            KotlinSourceCompilationStep,
            JavaSourceCompilationStep
        )
    workingDir.ensureEmptyDirectory()

    val initialArgs = arguments.toInternal(workingDir.resolve("input"))
    val initial =
        listOf(
            CompilationStepResult(
                success = true,
                generatedSourceRoots = emptyList(),
                diagnostics = emptyList(),
                nextCompilerArguments = initialArgs,
<<<<<<< HEAD
                outputClasspath = emptyList()
=======
                outputClasspath = emptyList(),
                generatedResources = emptyList()
>>>>>>> 3d4510a6
            )
        )
    val resultFromEachStep =
        steps.fold(initial) { prevResults, step ->
            val prev = prevResults.last()
            if (prev.success) {
                prevResults +
                    step.execute(
                        workingDir = workingDir.resolve(step.name),
                        arguments = prev.nextCompilerArguments
                    )
            } else {
                prevResults
            }
        }
    val combinedDiagnostics = mutableMapOf<Diagnostic.Kind, MutableList<DiagnosticMessage>>()
    resultFromEachStep.forEach { result ->
        result.diagnostics.forEach { diagnostic ->
            combinedDiagnostics.getOrPut(diagnostic.kind) { mutableListOf() }.add(diagnostic)
        }
    }
    return TestCompilationResult(
        success = resultFromEachStep.all { it.success },
        generatedSources = resultFromEachStep.flatMap { it.generatedSources },
        diagnostics = combinedDiagnostics,
        outputClasspath = resultFromEachStep.flatMap { it.outputClasspath },
        generatedResources = resultFromEachStep.flatMap { it.generatedResources }
    )
}

internal fun File.ensureEmptyDirectory() {
    if (exists()) {
        check(isDirectory) { "$this cannot be a file" }
        val existingFiles = listFiles()
        check(existingFiles == null || existingFiles.isEmpty()) {
            "$this must be empty, found: ${existingFiles?.joinToString("\n")}"
        }
    } else {
        check(this.mkdirs()) { "failed to create working directory ($this)" }
    }
}<|MERGE_RESOLUTION|>--- conflicted
+++ resolved
@@ -67,11 +67,6 @@
     /** Diagnostic messages that were reported during compilation. */
     val diagnostics: Map<Diagnostic.Kind, List<DiagnosticMessage>>,
     /** List of classpath folders that contain the produced .class files. */
-<<<<<<< HEAD
-    val outputClasspath: List<File>
-)
-
-=======
     val outputClasspath: List<File>,
     /** List of generated resource files by the compilation. */
     val generatedResources: List<Resource>,
@@ -84,7 +79,6 @@
     val k2Registrars: List<CompilerPluginRegistrar>
 )
 
->>>>>>> 3d4510a6
 /** Ensures the list of sources has at least 1 kotlin file, if not, adds one. */
 internal fun TestCompilationArguments.withAtLeastOneKotlinSource(): TestCompilationArguments {
     val hasKotlinSource = sources.any { it is Source.KotlinSource }
@@ -161,12 +155,8 @@
                 generatedSourceRoots = emptyList(),
                 diagnostics = emptyList(),
                 nextCompilerArguments = initialArgs,
-<<<<<<< HEAD
-                outputClasspath = emptyList()
-=======
                 outputClasspath = emptyList(),
                 generatedResources = emptyList()
->>>>>>> 3d4510a6
             )
         )
     val resultFromEachStep =
