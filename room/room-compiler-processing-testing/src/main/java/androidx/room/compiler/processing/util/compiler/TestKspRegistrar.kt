/*
 * Copyright 2021 The Android Open Source Project
 *
 * Licensed under the Apache License, Version 2.0 (the "License");
 * you may not use this file except in compliance with the License.
 * You may obtain a copy of the License at
 *
 *      http://www.apache.org/licenses/LICENSE-2.0
 *
 * Unless required by applicable law or agreed to in writing, software
 * distributed under the License is distributed on an "AS IS" BASIS,
 * WITHOUT WARRANTIES OR CONDITIONS OF ANY KIND, either express or implied.
 * See the License for the specific language governing permissions and
 * limitations under the License.
 */
package androidx.room.compiler.processing.util.compiler

import com.google.devtools.ksp.AbstractKotlinSymbolProcessingExtension
import com.google.devtools.ksp.KspCliOption
import com.google.devtools.ksp.KspOptions
import com.google.devtools.ksp.processing.KSPLogger
import com.google.devtools.ksp.processing.SymbolProcessorProvider
import com.google.devtools.ksp.processing.impl.MessageCollectorBasedKSPLogger
import java.io.File
import org.jetbrains.kotlin.cli.common.CLIConfigurationKeys
import org.jetbrains.kotlin.cli.common.messages.MessageCollector
import org.jetbrains.kotlin.cli.jvm.config.JavaSourceRoot
import org.jetbrains.kotlin.cli.jvm.config.JvmClasspathRoot
import org.jetbrains.kotlin.com.intellij.core.CoreApplicationEnvironment
import org.jetbrains.kotlin.com.intellij.mock.MockProject
import org.jetbrains.kotlin.com.intellij.psi.PsiTreeChangeAdapter
import org.jetbrains.kotlin.com.intellij.psi.PsiTreeChangeListener
import org.jetbrains.kotlin.compiler.plugin.ExperimentalCompilerApi
import org.jetbrains.kotlin.config.CompilerConfiguration
import org.jetbrains.kotlin.config.languageVersionSettings
import org.jetbrains.kotlin.resolve.extensions.AnalysisHandlerExtension

/** Registers the KSP component for the kotlin compilation. */
@Suppress("DEPRECATION") // TODO: Migrate ComponentRegistrar to CompilerPluginRegistrar
@OptIn(ExperimentalCompilerApi::class)
internal class TestKspRegistrar(
    val kspWorkingDir: File,
    val baseOptions: KspOptions.Builder,
    val processorProviders: List<SymbolProcessorProvider>,
    val messageCollector: MessageCollector
) : @Suppress("DEPRECATION") org.jetbrains.kotlin.compiler.plugin.ComponentRegistrar {
    override fun registerProjectComponents(
        project: MockProject,
        configuration: CompilerConfiguration
    ) {
        baseOptions.apply {
            projectBaseDir = project.basePath?.let { File(it) } ?: kspWorkingDir
            incremental = false
            incrementalLog = false
            languageVersionSettings = configuration.languageVersionSettings
            // NOT supported yet, hence we set a default
            classOutputDir =
                classOutputDir
                    ?: kspWorkingDir.resolve(KspCliOption.CLASS_OUTPUT_DIR_OPTION.optionName)
            // NOT supported yet, hence we set a default
            resourceOutputDir =
                resourceOutputDir
                    ?: kspWorkingDir.resolve(KspCliOption.RESOURCE_OUTPUT_DIR_OPTION.optionName)
            cachesDir =
                cachesDir ?: kspWorkingDir.resolve(KspCliOption.CACHES_DIR_OPTION.optionName)
<<<<<<< HEAD

=======
>>>>>>> 3d4510a6
            kspOutputDir =
                kspOutputDir ?: kspWorkingDir.resolve(KspCliOption.KSP_OUTPUT_DIR_OPTION.optionName)
            val contentRoots = configuration[CLIConfigurationKeys.CONTENT_ROOTS] ?: emptyList()
            compileClasspath.addAll(
                contentRoots.filterIsInstance<JvmClasspathRoot>().map { it.file }
            )
<<<<<<< HEAD

=======
>>>>>>> 3d4510a6
            javaSourceRoots.addAll(contentRoots.filterIsInstance<JavaSourceRoot>().map { it.file })
        }
        val logger =
            MessageCollectorBasedKSPLogger(
                messageCollector = messageCollector,
                wrappedMessageCollector = messageCollector,
                allWarningsAsErrors = baseOptions.allWarningsAsErrors
            )
        val options = baseOptions.build()
        AnalysisHandlerExtension.registerExtension(
            project,
            TestKspExtension(
                options = options,
                processorProviders = processorProviders,
                logger = logger
            )
        )
        // Placeholder extension point; Required by dropPsiCaches().
        CoreApplicationEnvironment.registerExtensionPoint(
            project.extensionArea,
            PsiTreeChangeListener.EP.name,
            PsiTreeChangeAdapter::class.java
        )
    }

    private class TestKspExtension(
        options: KspOptions,
        processorProviders: List<SymbolProcessorProvider>,
        logger: KSPLogger
    ) :
        AbstractKotlinSymbolProcessingExtension(
            options = options,
            logger = logger,
            testMode = false
        ) {
        private val loadedProviders = processorProviders

        override fun loadProviders() = loadedProviders
    }
}<|MERGE_RESOLUTION|>--- conflicted
+++ resolved
@@ -63,20 +63,12 @@
                     ?: kspWorkingDir.resolve(KspCliOption.RESOURCE_OUTPUT_DIR_OPTION.optionName)
             cachesDir =
                 cachesDir ?: kspWorkingDir.resolve(KspCliOption.CACHES_DIR_OPTION.optionName)
-<<<<<<< HEAD
-
-=======
->>>>>>> 3d4510a6
             kspOutputDir =
                 kspOutputDir ?: kspWorkingDir.resolve(KspCliOption.KSP_OUTPUT_DIR_OPTION.optionName)
             val contentRoots = configuration[CLIConfigurationKeys.CONTENT_ROOTS] ?: emptyList()
             compileClasspath.addAll(
                 contentRoots.filterIsInstance<JvmClasspathRoot>().map { it.file }
             )
-<<<<<<< HEAD
-
-=======
->>>>>>> 3d4510a6
             javaSourceRoots.addAll(contentRoots.filterIsInstance<JavaSourceRoot>().map { it.file })
         }
         val logger =
