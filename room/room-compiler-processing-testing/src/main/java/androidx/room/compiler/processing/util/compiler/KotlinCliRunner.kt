--- conflicted
+++ resolved
@@ -29,60 +29,17 @@
 /** Utility object to run kotlin compiler via its CLI API. */
 internal object KotlinCliRunner {
     private val compiler = K2JVMCompiler()
-<<<<<<< HEAD
-
-    private fun List<SourceSet>.existingRootPaths() =
-        this.asSequence().map { it.root }.filter { it.exists() }.map { it.canonicalPath }.distinct()
-
-    private fun CompilationStepArguments.copyToCliArguments(cliArguments: K2JVMCompilerArguments) {
-        // stdlib is in the classpath so no need to specify it here.
-        cliArguments.noStdlib = true
-        cliArguments.noReflect = true
-        cliArguments.jvmTarget = JvmTarget.JVM_1_8.description
-        cliArguments.noOptimize = true
-        // useJavac & compileJava are experimental so lets not use it for now.
-        cliArguments.useJavac = false
-        cliArguments.compileJava = false
-        cliArguments.jvmDefault = JvmDefaultMode.ALL_COMPATIBILITY.description
-        cliArguments.allowNoSourceFiles = true
-        cliArguments.javacArguments = javacArguments.toTypedArray()
-        val inherited =
-            if (inheritClasspaths) {
-                inheritedClasspath
-            } else {
-                emptyList()
-            }
-        cliArguments.classpath =
-            (additionalClasspaths + inherited)
-                .filter { it.exists() }
-                .distinct()
-                .joinToString(separator = File.pathSeparator) { it.canonicalPath }
-        cliArguments.javaSourceRoots =
-            this.sourceSets.filter { it.hasJavaSource }.existingRootPaths().toList().toTypedArray()
-        cliArguments.freeArgs += this.sourceSets.filter { it.hasKotlinSource }.existingRootPaths()
-    }
-
-    /** Runs the kotlin cli API with the given arguments. */
-    @OptIn(ExperimentalCompilerApi::class)
-=======
 
     /** Runs the Kotlin CLI API with the given arguments. */
->>>>>>> 3d4510a6
     fun runKotlinCli(
         /** Compilation arguments (sources, classpaths etc) */
         arguments: CompilationStepArguments,
         /** Destination directory where generated class files will be written to */
         destinationDir: File,
-<<<<<<< HEAD
-        /** List of component registrars for the compilation. */
-        @Suppress("DEPRECATION")
-        pluginRegistrars: List<org.jetbrains.kotlin.compiler.plugin.ComponentRegistrar>
-=======
         /** List of plugin registrars for the compilation. */
         @OptIn(ExperimentalCompilerApi::class)
         pluginRegistrars: PluginRegistrarArguments =
             PluginRegistrarArguments(emptyList(), emptyList())
->>>>>>> 3d4510a6
     ): KotlinCliResult {
         destinationDir.mkdirs()
         val cliArguments =
@@ -98,11 +55,7 @@
                 compiler = compiler,
                 messageCollector = diagnosticsMessageCollector,
                 arguments = cliArguments,
-<<<<<<< HEAD
-                pluginRegistrars = pluginRegistrars
-=======
                 registrars = pluginRegistrars
->>>>>>> 3d4510a6
             )
 
         return KotlinCliResult(
@@ -113,8 +66,6 @@
         )
     }
 
-<<<<<<< HEAD
-=======
     /** Get the language version specified with `-language-version=xxx`. */
     fun getLanguageVersion(kotlincArguments: List<String>): LanguageVersion {
         val cliArguments = compiler.createArguments()
@@ -162,7 +113,6 @@
         cliArguments.freeArgs += this.sourceSets.filter { it.hasKotlinSource }.existingRootPaths()
     }
 
->>>>>>> 3d4510a6
     /** Result of a kotlin compilation request */
     internal class KotlinCliResult(
         /** The exit code reported by the compiler */
@@ -175,50 +125,6 @@
         val kotlinCliArguments: K2JVMCompilerArguments
     )
 
-<<<<<<< HEAD
-    private val inheritedClasspath by
-        lazy(LazyThreadSafetyMode.NONE) {
-            getClasspathFromClassloader(KotlinCliRunner::class.java.classLoader)
-        }
-
-    // ported from https://github.com/google/compile-testing/blob/master/src/main/java/com
-    // /google/testing/compile/Compiler.java#L231
-    private fun getClasspathFromClassloader(referenceClassLoader: ClassLoader): List<File> {
-        val platformClassLoader: ClassLoader = ClassLoader.getPlatformClassLoader()
-        var currentClassloader = referenceClassLoader
-        val systemClassLoader = ClassLoader.getSystemClassLoader()
-
-        // Concatenate search paths from all classloaders in the hierarchy
-        // 'till the system classloader.
-        val classpaths: MutableSet<String> = LinkedHashSet()
-        while (true) {
-            if (currentClassloader === systemClassLoader) {
-                classpaths.addAll(getSystemClasspaths())
-                break
-            }
-            if (currentClassloader === platformClassLoader) {
-                break
-            }
-            check(currentClassloader is URLClassLoader) {
-                """Classpath for compilation could not be extracted
-                since $currentClassloader is not an instance of URLClassloader
-                """
-                    .trimIndent()
-            }
-            // We only know how to extract classpaths from URLClassloaders.
-            currentClassloader.urLs.forEach { url ->
-                check(url.protocol == "file") {
-                    """Given classloader consists of classpaths which are unsupported for
-                    compilation.
-                    """
-                        .trimIndent()
-                }
-                classpaths.add(url.path)
-            }
-            currentClassloader = currentClassloader.parent
-        }
-        return classpaths.map { File(it) }.filter { it.exists() }
-=======
     internal fun getPluginOptions(
         pluginId: String,
         kotlincArguments: List<String>
@@ -232,6 +138,5 @@
         return options
             .filter { it.pluginId == pluginId }
             .associateBy({ it.optionName }, { it.value })
->>>>>>> 3d4510a6
     }
 }