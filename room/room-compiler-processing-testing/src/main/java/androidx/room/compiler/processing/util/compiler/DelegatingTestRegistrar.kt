--- conflicted
+++ resolved
@@ -38,15 +38,6 @@
  * see [runCompilation] for usages.
  */
 @OptIn(ExperimentalCompilerApi::class)
-<<<<<<< HEAD
-internal class DelegatingTestRegistrar :
-    @Suppress("DEPRECATION") org.jetbrains.kotlin.compiler.plugin.ComponentRegistrar {
-    override fun registerProjectComponents(
-        project: MockProject,
-        configuration: CompilerConfiguration
-    ) {
-        delegates.get()?.let { it.forEach { it.registerProjectComponents(project, configuration) } }
-=======
 object DelegatingTestRegistrar {
 
     @Suppress("DEPRECATION")
@@ -76,7 +67,6 @@
 
         override val supportsK2: Boolean
             get() = true
->>>>>>> 3d4510a6
     }
 
     private const val K1_SERVICES_REGISTRAR_PATH =
@@ -89,13 +79,6 @@
         getResourcePathForClassLoader(K1_SERVICES_REGISTRAR_PATH)
     }
 
-<<<<<<< HEAD
-        private val resourcePathForSelfClassLoader by lazy {
-            this::class
-                .java
-                .classLoader
-                .getResources(REGISTRAR_CLASSPATH)
-=======
     private val k2ResourcePathForSelfClassLoader by lazy {
         getResourcePathForClassLoader(K2_SERVICES_REGISTRAR_PATH)
     }
@@ -120,7 +103,6 @@
                 .java
                 .classLoader
                 .getResources(servicesRegistrarPath)
->>>>>>> 3d4510a6
                 .asSequence()
                 .mapNotNull { url ->
                     val uri = URI.create(url.toString().removeSuffix("/$servicesRegistrarPath"))
@@ -132,47 +114,6 @@
                 }
                 .find { resourcesPath ->
                     ServiceLoaderLite.findImplementations(
-<<<<<<< HEAD
-                            @Suppress("DEPRECATION")
-                            org.jetbrains.kotlin.compiler.plugin.ComponentRegistrar::class.java,
-                            listOf(resourcesPath.toFile())
-                        )
-                        .any { implementation ->
-                            implementation == DelegatingTestRegistrar::class.java.name
-                        }
-                }
-                ?.toString()
-                ?: throw AssertionError(
-                    """
-                    Could not find the ComponentRegistrar class loader that should load
-                    ${DelegatingTestRegistrar::class.qualifiedName}
-                    """
-                        .trimIndent()
-                )
-        }
-        @Suppress("DEPRECATION")
-        private val delegates =
-            ThreadLocal<List<org.jetbrains.kotlin.compiler.plugin.ComponentRegistrar>>()
-
-        fun runCompilation(
-            compiler: K2JVMCompiler,
-            messageCollector: MessageCollector,
-            arguments: K2JVMCompilerArguments,
-            @Suppress("DEPRECATION")
-            pluginRegistrars: List<org.jetbrains.kotlin.compiler.plugin.ComponentRegistrar>
-        ): ExitCode {
-            try {
-                arguments.addDelegatingTestRegistrar()
-                delegates.set(pluginRegistrars)
-                return compiler.exec(
-                    messageCollector = messageCollector,
-                    services = Services.EMPTY,
-                    arguments = arguments
-                )
-            } finally {
-                delegates.remove()
-            }
-=======
                             registrarClassToLoad.java,
                             listOf(resourcesPath.toFile())
                         )
@@ -188,7 +129,6 @@
                 """
                     .trimIndent()
             )
->>>>>>> 3d4510a6
         }
         return classpath.toString()
     }
