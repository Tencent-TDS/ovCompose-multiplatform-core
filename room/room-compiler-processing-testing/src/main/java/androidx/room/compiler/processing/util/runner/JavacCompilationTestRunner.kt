--- conflicted
+++ resolved
@@ -46,34 +46,19 @@
         val syntheticJavacProcessor = SyntheticJavacProcessor(params.config, params.handlers)
         val processors = testProcessors + syntheticJavacProcessor
         val sources =
-<<<<<<< HEAD
-            if (params.sources.isEmpty()) {
-=======
             params.sources.ifEmpty {
->>>>>>> 3d4510a6
                 // synthesize a source to trigger compilation
                 listOf(
                     Source.java(
                         qName = "xprocessing.generated.SyntheticSource",
                         code =
                             """
-<<<<<<< HEAD
-                    package xprocessing.generated;
-                    public class SyntheticSource {}
-                    """
-                                .trimIndent()
-                    )
-                )
-            } else {
-                params.sources
-=======
                             package xprocessing.generated;
                             public class SyntheticSource {}
                             """
                                 .trimIndent()
                     )
                 )
->>>>>>> 3d4510a6
             }
 
         val optionsArg = params.options.entries.map { "-A${it.key}=${it.value}" }
@@ -92,19 +77,11 @@
         val compilation = compiler.compile(javaFileObjects.keys)
         val generatedSources =
             if (compilation.status() == Compilation.Status.SUCCESS) {
-<<<<<<< HEAD
-                compilation.generatedSourceFiles().associate { it to Source.fromJavaFileObject(it) }
-=======
                 compilation.generatedSourceFiles().associateWith { Source.fromJavaFileObject(it) }
->>>>>>> 3d4510a6
             } else {
                 compilation
                     .diagnostics()
                     .mapNotNull { it.source }
-<<<<<<< HEAD
-                    .associate { it to Source.fromJavaFileObject(it) }
-            }
-=======
                     .associateWith { Source.fromJavaFileObject(it) }
             }
         val generatedResources: List<Resource> =
@@ -118,7 +95,6 @@
             } else {
                 emptyList()
             }
->>>>>>> 3d4510a6
 
         val diagnostics: List<DiagnosticMessage> =
             compilation.diagnostics().toDiagnosticMessages(javaFileObjects + generatedSources)
