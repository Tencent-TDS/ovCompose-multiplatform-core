/*
 * Copyright 2021 The Android Open Source Project
 *
 * Licensed under the Apache License, Version 2.0 (the "License");
 * you may not use this file except in compliance with the License.
 * You may obtain a copy of the License at
 *
 *      http://www.apache.org/licenses/LICENSE-2.0
 *
 * Unless required by applicable law or agreed to in writing, software
 * distributed under the License is distributed on an "AS IS" BASIS,
 * WITHOUT WARRANTIES OR CONDITIONS OF ANY KIND, either express or implied.
 * See the License for the specific language governing permissions and
 * limitations under the License.
 */

package androidx.room.compiler.processing.util.compiler.steps

import androidx.room.compiler.processing.util.FileResource
import androidx.room.compiler.processing.util.compiler.KotlinCliRunner
import androidx.room.compiler.processing.util.compiler.toSourceSet
import java.io.ByteArrayOutputStream
import java.io.File
import java.io.ObjectOutputStream
import java.util.Base64
import javax.annotation.processing.Processor
import org.jetbrains.kotlin.cli.common.ExitCode
import org.jetbrains.kotlin.com.intellij.util.PathUtil
import org.jetbrains.kotlin.kapt.cli.CliToolOption
import org.jetbrains.kotlin.kapt.cli.KaptCliOption
import org.jetbrains.kotlin.kapt3.base.AptMode

<<<<<<< HEAD
/** Runs KAPT to run annotation processors. */
=======
/** Runs KAPT to run Java annotation processors. */
>>>>>>> 3d4510a6
internal class KaptCompilationStep(
    private val annotationProcessors: List<Processor>,
    private val processorOptions: Map<String, String>,
) : KotlinCompilationStep {
    override val name = "kapt"
<<<<<<< HEAD

    private fun createKaptArgs(
        workingDir: File,
        javacArguments: List<String>,
        kotlincArguments: List<String>
    ): KaptOptions.Builder {
        return KaptOptions.Builder().also {
            it.stubsOutputDir = workingDir.resolve("kapt-stubs") // IGNORED
            it.sourcesOutputDir = workingDir.resolve(JAVA_SRC_OUT_FOLDER_NAME)
            // Compiled classes don't end up here but generated resources do.
            it.classesOutputDir = workingDir.resolve(RESOURCES_OUT_FOLDER_NAME)
            it.projectBaseDir = workingDir
            it.processingOptions["kapt.kotlin.generated"] =
                workingDir.resolve(KOTLIN_SRC_OUT_FOLDER_NAME).also { it.mkdirs() }.canonicalPath
            it.processingOptions.putAll(processorOptions)
            it.mode = AptMode.STUBS_AND_APT
            it.processors.addAll(annotationProcessors.map { it::class.java.name })
            // NOTE: this does not work very well until the following bug is fixed
            //  https://youtrack.jetbrains.com/issue/KT-47934
            it.flags.add(KaptFlag.MAP_DIAGNOSTIC_LOCATIONS)

            if (
                getPluginOptions(KAPT_PLUGIN_ID, kotlincArguments)
                    .getOrDefault("correctErrorTypes", "false") == "true"
            ) {
                it.flags.add(KaptFlag.CORRECT_ERROR_TYPES)
            }
=======
>>>>>>> 3d4510a6

    init {
        check(annotationProcessors.size <= 10) {
            "Only 10 annotation processor can be loaded for test compilation for now, but " +
                "requested ${annotationProcessors.size}. Tell Dany to support more!"
        }
    }

    override fun execute(
        workingDir: File,
        arguments: CompilationStepArguments
    ): CompilationStepResult {
        if (annotationProcessors.isEmpty()) {
            return CompilationStepResult.skip(arguments)
        }
<<<<<<< HEAD
        val kaptMessages = DiagnosticsMessageCollector(name)
        val result =
            KotlinCliRunner.runKotlinCli(
                arguments = arguments, // output is ignored,
                destinationDir = workingDir.resolve(CLASS_OUT_FOLDER_NAME),
                pluginRegistrars =
                    listOf(
                        TestKapt3Registrar(
                            processors = annotationProcessors,
                            baseOptions =
                                createKaptArgs(
                                    workingDir,
                                    arguments.javacArguments,
                                    arguments.kotlincArguments
                                ),
                            messageCollector = kaptMessages
                        )
                    )
            )
=======

        val kaptArgs = buildList {
            // Both 'kotlin-annotation-processing.jar' and
            // 'kotlin-annotation-processing-embeddable.jar' contain the KAPT plugin that must
            // specified so we use the `CliToolOption` class just as `KaptCli` does.
            val pathToAnnotationJar = PathUtil.getJarPathForClass(CliToolOption::class.java)
            add("-Xplugin=$pathToAnnotationJar")
            createKaptCliOptions(workingDir, arguments).forEach { (option, value) ->
                add("-P")
                add("plugin:$KAPT_PLUGIN_ID:${option.optionName}=$value")
            }
        }
        val argumentsWithKapt =
            arguments.copy(kotlincArguments = arguments.kotlincArguments + kaptArgs)
        val result =
            try {
                delegateProcessors.set(annotationProcessors)
                KotlinCliRunner.runKotlinCli(
                    arguments = argumentsWithKapt,
                    destinationDir = workingDir.resolve(CLASS_OUT_FOLDER_NAME)
                )
            } finally {
                delegateProcessors.remove()
            }
>>>>>>> 3d4510a6
        val generatedSources =
            listOfNotNull(
                workingDir.resolve(JAVA_SRC_OUT_FOLDER_NAME).toSourceSet(),
                workingDir.resolve(KOTLIN_SRC_OUT_FOLDER_NAME).toSourceSet()
            )
<<<<<<< HEAD

        val diagnostics =
            resolveDiagnostics(
                diagnostics = result.diagnostics + kaptMessages.getDiagnostics(),
                sourceSets = arguments.sourceSets + generatedSources
            )
        val outputClasspath =
            listOf(result.compiledClasspath) + workingDir.resolve(RESOURCES_OUT_FOLDER_NAME)
=======
        val diagnostics =
            resolveDiagnostics(
                diagnostics = result.diagnostics,
                sourceSets = arguments.sourceSets + generatedSources
            )
        val outputResources = workingDir.resolve(RESOURCES_OUT_FOLDER_NAME)
        val outputClasspath = listOf(result.compiledClasspath) + outputResources
        val generatedResources =
            outputResources
                .walkTopDown()
                .filter { it.isFile }
                .map { FileResource(it.relativeTo(outputResources).path, it) }
                .toList()
>>>>>>> 3d4510a6
        return CompilationStepResult(
            success = result.exitCode == ExitCode.OK,
            generatedSourceRoots = generatedSources,
            diagnostics = diagnostics,
            nextCompilerArguments =
                arguments.copy(sourceSets = arguments.sourceSets + generatedSources),
<<<<<<< HEAD
            outputClasspath = outputClasspath
=======
            outputClasspath = outputClasspath,
            generatedResources = generatedResources
>>>>>>> 3d4510a6
        )
    }

    private fun createKaptCliOptions(
        workingDir: File,
        arguments: CompilationStepArguments
    ): List<Pair<KaptCliOption, String>> = buildList {
        add(KaptCliOption.APT_MODE_OPTION to AptMode.STUBS_AND_APT.stringValue)
        add(
            KaptCliOption.SOURCE_OUTPUT_DIR_OPTION to
                workingDir.resolve(JAVA_SRC_OUT_FOLDER_NAME).absolutePath
        )
        // Compiled classes don't end up here but generated resources do.
        add(
            KaptCliOption.CLASS_OUTPUT_DIR_OPTION to
                workingDir.resolve(RESOURCES_OUT_FOLDER_NAME).absolutePath
        )
        add(
            KaptCliOption.STUBS_OUTPUT_DIR_OPTION to
                workingDir.resolve(STUBS_OUT_FOLDER_NAME).absolutePath
        )

        // 'apclasspath' is not used since FQN are specified in 'processors', but if left unset
        // KAPT does not try to load processors at all.
        add(KaptCliOption.ANNOTATION_PROCESSOR_CLASSPATH_OPTION to "empty")
        List(annotationProcessors.size) { index ->
            add(
                KaptCliOption.ANNOTATION_PROCESSORS_OPTION to
                    TestDelegateProcessor.KaptTestDelegateAP0::class.java.name.dropLast(1) + index
            )
        }

        val apOptionsMap = buildMap {
            // Kotlin generated source output location is specified through this special
            // annotation processor option.
            put(
                "kapt.kotlin.generated",
                workingDir.resolve(KOTLIN_SRC_OUT_FOLDER_NAME).also { it.mkdirs() }.canonicalPath
            )
            putAll(processorOptions)
        }
        // We *need* to use the deprecated 'apoptions' since it supports multiple values as
        // opposed to 'apOption' that only accepts one value and also is
        // allowMultipleOccurrences = false
        @Suppress("DEPRECATION")
        add(KaptCliOption.APT_OPTIONS_OPTION to apOptionsMap.base64Encoded())

        val javacOptionsMap =
            arguments.javacArguments.associate { rawArg ->
                val keyValuePair = rawArg.split('=', limit = 2).takeIf { it.size == 2 }
                if (keyValuePair != null) {
                    keyValuePair[0] to keyValuePair[1]
                } else {
                    rawArg to ""
                }
            }
        // We *need* to use the deprecated 'javacArguments' since it supports multiple values as
        // opposed to 'javacOption' that only accepts one value and also is
        // allowMultipleOccurrences = false
        @Suppress("DEPRECATION")
        add(KaptCliOption.JAVAC_CLI_OPTIONS_OPTION to javacOptionsMap.base64Encoded())

        // NOTE: This does not work very well until the following bug is fixed
        //  https://youtrack.jetbrains.com/issue/KT-47934
        add(KaptCliOption.MAP_DIAGNOSTIC_LOCATIONS_OPTION to "true")
    }

    // As suggested by https://kotlinlang.org/docs/kapt.html#ap-javac-options-encoding
    private fun Map<String, String>.base64Encoded(): String {
        val os = ByteArrayOutputStream()
        val oos = ObjectOutputStream(os)
        oos.writeInt(size)
        for ((key, value) in entries) {
            oos.writeUTF(key)
            oos.writeUTF(value)
        }
        oos.flush()
        return Base64.getEncoder().encodeToString(os.toByteArray())
    }

    companion object {
        private const val JAVA_SRC_OUT_FOLDER_NAME = "kapt-java-src-out"
        private const val KOTLIN_SRC_OUT_FOLDER_NAME = "kapt-kotlin-src-out"
        private const val STUBS_OUT_FOLDER_NAME = "kapt-stubs-out"
        private const val RESOURCES_OUT_FOLDER_NAME = "kapt-classes-out"
        private const val CLASS_OUT_FOLDER_NAME = "class-out"
        private const val KAPT_PLUGIN_ID = "org.jetbrains.kotlin.kapt3"
<<<<<<< HEAD

        internal fun getPluginOptions(
            pluginId: String,
            kotlincArguments: List<String>
        ): Map<String, String> {
            val options =
                kotlincArguments
                    .dropLast(1)
                    .zip(kotlincArguments.drop(1))
                    .filter { it.first == "-P" }
                    .mapNotNull { parseLegacyPluginOption(it.second) }
            val filteredOptionsMap =
                options
                    .filter { it.pluginId == pluginId }
                    .associateBy({ it.optionName }, { it.value })
            return filteredOptionsMap
        }
=======
>>>>>>> 3d4510a6
    }
}

/** The list of processors to delegate to during the test compilation. */
private val delegateProcessors = ThreadLocal<List<Processor>>()

/**
 * These delegate classes may seem unused but will be instantiated by KAPT via reflection and
 * through their no-arg constructor, and we use them to delegate to actual processors provided for
 * the test compilation. Note that the processor to delegate to is index based and obtained from the
 * thread local [delegateProcessors] that is set before compiler invocation.
 */
@Suppress("UNUSED")
sealed class TestDelegateProcessor(val delegate: Processor) : Processor by delegate {
    class KaptTestDelegateAP0 : TestDelegateProcessor(checkNotNull(delegateProcessors.get())[0])

    class KaptTestDelegateAP1 : TestDelegateProcessor(checkNotNull(delegateProcessors.get())[1])

    class KaptTestDelegateAP2 : TestDelegateProcessor(checkNotNull(delegateProcessors.get())[2])

    class KaptTestDelegateAP3 : TestDelegateProcessor(checkNotNull(delegateProcessors.get())[3])

    class KaptTestDelegateAP4 : TestDelegateProcessor(checkNotNull(delegateProcessors.get())[4])

    class KaptTestDelegateAP5 : TestDelegateProcessor(checkNotNull(delegateProcessors.get())[5])

    class KaptTestDelegateAP6 : TestDelegateProcessor(checkNotNull(delegateProcessors.get())[6])

    class KaptTestDelegateAP7 : TestDelegateProcessor(checkNotNull(delegateProcessors.get())[7])

    class KaptTestDelegateAP8 : TestDelegateProcessor(checkNotNull(delegateProcessors.get())[8])

    class KaptTestDelegateAP9 : TestDelegateProcessor(checkNotNull(delegateProcessors.get())[9])
}<|MERGE_RESOLUTION|>--- conflicted
+++ resolved
@@ -30,46 +30,12 @@
 import org.jetbrains.kotlin.kapt.cli.KaptCliOption
 import org.jetbrains.kotlin.kapt3.base.AptMode
 
-<<<<<<< HEAD
-/** Runs KAPT to run annotation processors. */
-=======
 /** Runs KAPT to run Java annotation processors. */
->>>>>>> 3d4510a6
 internal class KaptCompilationStep(
     private val annotationProcessors: List<Processor>,
     private val processorOptions: Map<String, String>,
 ) : KotlinCompilationStep {
     override val name = "kapt"
-<<<<<<< HEAD
-
-    private fun createKaptArgs(
-        workingDir: File,
-        javacArguments: List<String>,
-        kotlincArguments: List<String>
-    ): KaptOptions.Builder {
-        return KaptOptions.Builder().also {
-            it.stubsOutputDir = workingDir.resolve("kapt-stubs") // IGNORED
-            it.sourcesOutputDir = workingDir.resolve(JAVA_SRC_OUT_FOLDER_NAME)
-            // Compiled classes don't end up here but generated resources do.
-            it.classesOutputDir = workingDir.resolve(RESOURCES_OUT_FOLDER_NAME)
-            it.projectBaseDir = workingDir
-            it.processingOptions["kapt.kotlin.generated"] =
-                workingDir.resolve(KOTLIN_SRC_OUT_FOLDER_NAME).also { it.mkdirs() }.canonicalPath
-            it.processingOptions.putAll(processorOptions)
-            it.mode = AptMode.STUBS_AND_APT
-            it.processors.addAll(annotationProcessors.map { it::class.java.name })
-            // NOTE: this does not work very well until the following bug is fixed
-            //  https://youtrack.jetbrains.com/issue/KT-47934
-            it.flags.add(KaptFlag.MAP_DIAGNOSTIC_LOCATIONS)
-
-            if (
-                getPluginOptions(KAPT_PLUGIN_ID, kotlincArguments)
-                    .getOrDefault("correctErrorTypes", "false") == "true"
-            ) {
-                it.flags.add(KaptFlag.CORRECT_ERROR_TYPES)
-            }
-=======
->>>>>>> 3d4510a6
 
     init {
         check(annotationProcessors.size <= 10) {
@@ -85,27 +51,6 @@
         if (annotationProcessors.isEmpty()) {
             return CompilationStepResult.skip(arguments)
         }
-<<<<<<< HEAD
-        val kaptMessages = DiagnosticsMessageCollector(name)
-        val result =
-            KotlinCliRunner.runKotlinCli(
-                arguments = arguments, // output is ignored,
-                destinationDir = workingDir.resolve(CLASS_OUT_FOLDER_NAME),
-                pluginRegistrars =
-                    listOf(
-                        TestKapt3Registrar(
-                            processors = annotationProcessors,
-                            baseOptions =
-                                createKaptArgs(
-                                    workingDir,
-                                    arguments.javacArguments,
-                                    arguments.kotlincArguments
-                                ),
-                            messageCollector = kaptMessages
-                        )
-                    )
-            )
-=======
 
         val kaptArgs = buildList {
             // Both 'kotlin-annotation-processing.jar' and
@@ -130,22 +75,11 @@
             } finally {
                 delegateProcessors.remove()
             }
->>>>>>> 3d4510a6
         val generatedSources =
             listOfNotNull(
                 workingDir.resolve(JAVA_SRC_OUT_FOLDER_NAME).toSourceSet(),
                 workingDir.resolve(KOTLIN_SRC_OUT_FOLDER_NAME).toSourceSet()
             )
-<<<<<<< HEAD
-
-        val diagnostics =
-            resolveDiagnostics(
-                diagnostics = result.diagnostics + kaptMessages.getDiagnostics(),
-                sourceSets = arguments.sourceSets + generatedSources
-            )
-        val outputClasspath =
-            listOf(result.compiledClasspath) + workingDir.resolve(RESOURCES_OUT_FOLDER_NAME)
-=======
         val diagnostics =
             resolveDiagnostics(
                 diagnostics = result.diagnostics,
@@ -159,19 +93,14 @@
                 .filter { it.isFile }
                 .map { FileResource(it.relativeTo(outputResources).path, it) }
                 .toList()
->>>>>>> 3d4510a6
         return CompilationStepResult(
             success = result.exitCode == ExitCode.OK,
             generatedSourceRoots = generatedSources,
             diagnostics = diagnostics,
             nextCompilerArguments =
                 arguments.copy(sourceSets = arguments.sourceSets + generatedSources),
-<<<<<<< HEAD
-            outputClasspath = outputClasspath
-=======
             outputClasspath = outputClasspath,
             generatedResources = generatedResources
->>>>>>> 3d4510a6
         )
     }
 
@@ -259,26 +188,6 @@
         private const val RESOURCES_OUT_FOLDER_NAME = "kapt-classes-out"
         private const val CLASS_OUT_FOLDER_NAME = "class-out"
         private const val KAPT_PLUGIN_ID = "org.jetbrains.kotlin.kapt3"
-<<<<<<< HEAD
-
-        internal fun getPluginOptions(
-            pluginId: String,
-            kotlincArguments: List<String>
-        ): Map<String, String> {
-            val options =
-                kotlincArguments
-                    .dropLast(1)
-                    .zip(kotlincArguments.drop(1))
-                    .filter { it.first == "-P" }
-                    .mapNotNull { parseLegacyPluginOption(it.second) }
-            val filteredOptionsMap =
-                options
-                    .filter { it.pluginId == pluginId }
-                    .associateBy({ it.optionName }, { it.value })
-            return filteredOptionsMap
-        }
-=======
->>>>>>> 3d4510a6
     }
 }
 
