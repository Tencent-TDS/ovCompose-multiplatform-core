/*
 * Copyright 2021 The Android Open Source Project
 *
 * Licensed under the Apache License, Version 2.0 (the "License");
 * you may not use this file except in compliance with the License.
 * You may obtain a copy of the License at
 *
 *      http://www.apache.org/licenses/LICENSE-2.0
 *
 * Unless required by applicable law or agreed to in writing, software
 * distributed under the License is distributed on an "AS IS" BASIS,
 * WITHOUT WARRANTIES OR CONDITIONS OF ANY KIND, either express or implied.
 * See the License for the specific language governing permissions and
 * limitations under the License.
 */

package androidx.room.compiler.processing.util.compiler.steps

import androidx.room.compiler.processing.util.Source
import androidx.room.compiler.processing.util.getSystemClasspathFiles
import androidx.room.compiler.processing.util.toDiagnosticMessages
import com.google.testing.compile.Compilation
import com.google.testing.compile.Compiler
import java.io.File
import javax.tools.JavaFileObject

/**
 * Compiles Java sources.
 *
 * Note that this does not run Java annotation processors. They are run in the KAPT step for
 * consistency. When a test is run with purely Java sources, it uses google-compile-testing library
 * directly instead of the Kotlin compilation pipeline.
 */
internal object JavaSourceCompilationStep : KotlinCompilationStep {
    override val name = "javaSourceCompilation"

    override fun execute(
        workingDir: File,
        arguments: CompilationStepArguments
    ): CompilationStepResult {
        val javaSources: Map<JavaFileObject, Source> =
            arguments.sourceSets.asSequence().flatMap { it.javaSources }.associateBy { it.toJFO() }
        if (javaSources.isEmpty()) {
            return CompilationStepResult.skip(arguments)
        }
        val classpaths =
            if (arguments.inheritClasspaths) {
                    arguments.additionalClasspaths + getSystemClasspathFiles()
                } else {
                    arguments.additionalClasspaths
                }
                .filter { it.exists() }

        val compiler =
            Compiler.javac()
                .withOptions(arguments.javacArguments + "-Xlint")
                .withClasspath(classpaths)

        val result = compiler.compile(javaSources.keys)

        val generatedClasses =
            if (result.status() == Compilation.Status.SUCCESS) {
                val classpathOut = workingDir.resolve(GEN_CLASS_OUT)
                result.generatedFiles().map {
                    val targetFile =
                        classpathOut
                            .resolve(it.toUri().path.substringAfter("CLASS_OUTPUT/"))
                            .also { file -> file.parentFile.mkdirs() }
                    it.openInputStream().use { inputStream ->
                        targetFile.outputStream().use { outputStream ->
                            inputStream.copyTo(outputStream)
                        }
                    }
                }
                listOf(classpathOut)
            } else {
                emptyList()
            }

        return CompilationStepResult(
            success = result.status() == Compilation.Status.SUCCESS,
            generatedSourceRoots = emptyList(),
            diagnostics = result.diagnostics().toDiagnosticMessages(javaSources),
            nextCompilerArguments =
                arguments.copy(
                    // NOTE: ideally, we should remove java sources but we know that there are no
                    // next
                    // steps so we skip unnecessary work
                    sourceSets = arguments.sourceSets
                ),
<<<<<<< HEAD
            outputClasspath = generatedClasses
=======
            outputClasspath = generatedClasses,
            generatedResources = emptyList()
>>>>>>> 3d4510a6
        )
    }

    private const val GEN_CLASS_OUT = "classOut"
}<|MERGE_RESOLUTION|>--- conflicted
+++ resolved
@@ -88,12 +88,8 @@
                     // steps so we skip unnecessary work
                     sourceSets = arguments.sourceSets
                 ),
-<<<<<<< HEAD
-            outputClasspath = generatedClasses
-=======
             outputClasspath = generatedClasses,
             generatedResources = emptyList()
->>>>>>> 3d4510a6
         )
     }
 
