// Signature format: 4.0
package androidx.room {

  public class DatabaseConfiguration {
    method public boolean isMigrationRequired(int fromVersion, int toVersion);
    method @Deprecated public boolean isMigrationRequiredFrom(int version);
    field public final boolean allowDestructiveMigrationOnDowngrade;
    field public final boolean allowMainThreadQueries;
    field public final java.util.List<androidx.room.migration.AutoMigrationSpec> autoMigrationSpecs;
    field public final java.util.List<androidx.room.RoomDatabase.Callback>? callbacks;
    field public final android.content.Context context;
    field public final String? copyFromAssetPath;
    field public final java.io.File? copyFromFile;
    field public final java.util.concurrent.Callable<java.io.InputStream>? copyFromInputStream;
    field public final androidx.room.RoomDatabase.JournalMode journalMode;
    field public final androidx.room.RoomDatabase.MigrationContainer migrationContainer;
    field public final boolean multiInstanceInvalidation;
    field public final String? name;
    field public final androidx.room.RoomDatabase.PrepackagedDatabaseCallback? prepackagedDatabaseCallback;
    field public final java.util.concurrent.Executor queryExecutor;
    field public final boolean requireMigration;
    field public final androidx.sqlite.db.SupportSQLiteOpenHelper.Factory sqliteOpenHelperFactory;
    field public final java.util.concurrent.Executor transactionExecutor;
    field public final java.util.List<java.lang.Object> typeConverters;
  }

  @SuppressCompatibility @RequiresOptIn @kotlin.annotation.Retention(kotlin.annotation.AnnotationRetention.BINARY) @kotlin.annotation.Target(allowedTargets={kotlin.annotation.AnnotationTarget.CLASS, kotlin.annotation.AnnotationTarget.FUNCTION}) public @interface ExperimentalRoomApi {
  }

  public class InvalidationTracker {
    method @WorkerThread public void addObserver(androidx.room.InvalidationTracker.Observer observer);
    method public void refreshVersionsAsync();
    method @WorkerThread public void removeObserver(androidx.room.InvalidationTracker.Observer observer);
    field public static final androidx.room.InvalidationTracker.Companion Companion;
  }

  public static final class InvalidationTracker.Companion {
  }

  public abstract static class InvalidationTracker.Observer {
    ctor protected InvalidationTracker.Observer(String firstTable, java.lang.String... rest);
    ctor public InvalidationTracker.Observer(String![] tables);
    method public abstract void onInvalidated(java.util.Set<java.lang.String> tables);
  }

  @SuppressCompatibility @androidx.room.ExperimentalRoomApi public final class MultiInstanceInvalidationService extends android.app.Service {
    ctor public MultiInstanceInvalidationService();
    method public android.os.IBinder onBind(android.content.Intent intent);
  }

  public final class Room {
    method public static <T extends androidx.room.RoomDatabase> androidx.room.RoomDatabase.Builder<T> databaseBuilder(android.content.Context context, Class<T> klass, String? name);
    method public static <T extends androidx.room.RoomDatabase> androidx.room.RoomDatabase.Builder<T> inMemoryDatabaseBuilder(android.content.Context context, Class<T> klass);
    field public static final androidx.room.Room INSTANCE;
    field public static final String MASTER_TABLE_NAME = "room_master_table";
  }

  public abstract class RoomDatabase {
    ctor public RoomDatabase();
    method @Deprecated public void beginTransaction();
    method @WorkerThread public abstract void clearAllTables();
    method public void close();
    method public androidx.sqlite.db.SupportSQLiteStatement compileStatement(String sql);
    method protected abstract androidx.room.InvalidationTracker createInvalidationTracker();
    method protected abstract androidx.sqlite.db.SupportSQLiteOpenHelper createOpenHelper(androidx.room.DatabaseConfiguration config);
    method @Deprecated public void endTransaction();
    method public androidx.room.InvalidationTracker getInvalidationTracker();
    method public androidx.sqlite.db.SupportSQLiteOpenHelper getOpenHelper();
    method public java.util.concurrent.Executor getQueryExecutor();
    method public java.util.concurrent.Executor getTransactionExecutor();
    method public <T> T? getTypeConverter(Class<T> klass);
    method public boolean inTransaction();
    method @CallSuper public void init(androidx.room.DatabaseConfiguration configuration);
    method protected void internalInitInvalidationTracker(androidx.sqlite.db.SupportSQLiteDatabase db);
    method public boolean isOpen();
    method public android.database.Cursor query(androidx.sqlite.db.SupportSQLiteQuery query);
    method public android.database.Cursor query(androidx.sqlite.db.SupportSQLiteQuery query, optional android.os.CancellationSignal? signal);
    method public android.database.Cursor query(String query, Object![]? args);
    method public void runInTransaction(Runnable body);
    method public <V> V runInTransaction(java.util.concurrent.Callable<V> body);
    method @Deprecated public void setTransactionSuccessful();
    property public androidx.room.InvalidationTracker invalidationTracker;
    property public boolean isOpen;
    property public androidx.sqlite.db.SupportSQLiteOpenHelper openHelper;
    property public java.util.concurrent.Executor queryExecutor;
    property public java.util.concurrent.Executor transactionExecutor;
    field public static final androidx.room.RoomDatabase.Companion Companion;
    field @Deprecated @kotlin.jvm.Volatile protected volatile androidx.sqlite.db.SupportSQLiteDatabase? mDatabase;
  }

  public static class RoomDatabase.Builder<T extends androidx.room.RoomDatabase> {
    method public androidx.room.RoomDatabase.Builder<T> addAutoMigrationSpec(androidx.room.migration.AutoMigrationSpec autoMigrationSpec);
    method public androidx.room.RoomDatabase.Builder<T> addCallback(androidx.room.RoomDatabase.Callback callback);
    method public androidx.room.RoomDatabase.Builder<T> addMigrations(androidx.room.migration.Migration... migrations);
    method public androidx.room.RoomDatabase.Builder<T> addTypeConverter(Object typeConverter);
    method public androidx.room.RoomDatabase.Builder<T> allowMainThreadQueries();
    method public T build();
    method public androidx.room.RoomDatabase.Builder<T> createFromAsset(String databaseFilePath);
    method public androidx.room.RoomDatabase.Builder<T> createFromAsset(String databaseFilePath, androidx.room.RoomDatabase.PrepackagedDatabaseCallback callback);
    method public androidx.room.RoomDatabase.Builder<T> createFromFile(java.io.File databaseFile);
    method public androidx.room.RoomDatabase.Builder<T> createFromFile(java.io.File databaseFile, androidx.room.RoomDatabase.PrepackagedDatabaseCallback callback);
    method public androidx.room.RoomDatabase.Builder<T> createFromInputStream(java.util.concurrent.Callable<java.io.InputStream> inputStreamCallable);
    method public androidx.room.RoomDatabase.Builder<T> createFromInputStream(java.util.concurrent.Callable<java.io.InputStream> inputStreamCallable, androidx.room.RoomDatabase.PrepackagedDatabaseCallback callback);
    method public androidx.room.RoomDatabase.Builder<T> enableMultiInstanceInvalidation();
    method public androidx.room.RoomDatabase.Builder<T> fallbackToDestructiveMigration();
    method public androidx.room.RoomDatabase.Builder<T> fallbackToDestructiveMigrationFrom(int... startVersions);
    method public androidx.room.RoomDatabase.Builder<T> fallbackToDestructiveMigrationOnDowngrade();
    method public androidx.room.RoomDatabase.Builder<T> openHelperFactory(androidx.sqlite.db.SupportSQLiteOpenHelper.Factory? factory);
    method @SuppressCompatibility @androidx.room.ExperimentalRoomApi public androidx.room.RoomDatabase.Builder<T> setAutoCloseTimeout(@IntRange(from=0L) long autoCloseTimeout, java.util.concurrent.TimeUnit autoCloseTimeUnit);
    method public androidx.room.RoomDatabase.Builder<T> setJournalMode(androidx.room.RoomDatabase.JournalMode journalMode);
    method @SuppressCompatibility @androidx.room.ExperimentalRoomApi public androidx.room.RoomDatabase.Builder<T> setMultiInstanceInvalidationServiceIntent(android.content.Intent invalidationServiceIntent);
    method public androidx.room.RoomDatabase.Builder<T> setQueryCallback(androidx.room.RoomDatabase.QueryCallback queryCallback, java.util.concurrent.Executor executor);
    method public androidx.room.RoomDatabase.Builder<T> setQueryExecutor(java.util.concurrent.Executor executor);
    method public androidx.room.RoomDatabase.Builder<T> setTransactionExecutor(java.util.concurrent.Executor executor);
  }

  public abstract static class RoomDatabase.Callback {
    ctor public RoomDatabase.Callback();
    method public void onCreate(androidx.sqlite.db.SupportSQLiteDatabase db);
    method public void onDestructiveMigration(androidx.sqlite.db.SupportSQLiteDatabase db);
    method public void onOpen(androidx.sqlite.db.SupportSQLiteDatabase db);
  }

  public static final class RoomDatabase.Companion {
  }

  public enum RoomDatabase.JournalMode {
    method public static androidx.room.RoomDatabase.JournalMode valueOf(String value) throws java.lang.IllegalArgumentException, java.lang.NullPointerException;
    method public static androidx.room.RoomDatabase.JournalMode[] values();
    enum_constant public static final androidx.room.RoomDatabase.JournalMode AUTOMATIC;
    enum_constant public static final androidx.room.RoomDatabase.JournalMode TRUNCATE;
    enum_constant public static final androidx.room.RoomDatabase.JournalMode WRITE_AHEAD_LOGGING;
  }

  public static class RoomDatabase.MigrationContainer {
    ctor public RoomDatabase.MigrationContainer();
    method public void addMigrations(androidx.room.migration.Migration... migrations);
    method public void addMigrations(java.util.List<? extends androidx.room.migration.Migration> migrations);
    method public final boolean contains(int startVersion, int endVersion);
    method public java.util.List<androidx.room.migration.Migration>? findMigrationPath(int start, int end);
    method public java.util.Map<java.lang.Integer,java.util.Map<java.lang.Integer,androidx.room.migration.Migration>> getMigrations();
  }

  public abstract static class RoomDatabase.PrepackagedDatabaseCallback {
    ctor public RoomDatabase.PrepackagedDatabaseCallback();
    method public void onOpenPrepackagedDatabase(androidx.sqlite.db.SupportSQLiteDatabase db);
  }

  public static fun interface RoomDatabase.QueryCallback {
<<<<<<< HEAD
    method public void onQuery(String sqlQuery, java.util.List<? extends java.lang.Object?> bindArgs);
  }

  public final class RoomDatabaseKt {
    method public static kotlinx.coroutines.flow.Flow<java.util.Set<java.lang.String>> invalidationTrackerFlow(androidx.room.RoomDatabase, String[] tables, optional boolean emitInitialState);
    method public static suspend <R> Object? useReaderConnection(androidx.room.RoomDatabase, kotlin.jvm.functions.Function2<? super androidx.room.Transactor,? super kotlin.coroutines.Continuation<? super R>,? extends java.lang.Object?> block, kotlin.coroutines.Continuation<? super R>);
    method public static suspend <R> Object? useWriterConnection(androidx.room.RoomDatabase, kotlin.jvm.functions.Function2<? super androidx.room.Transactor,? super kotlin.coroutines.Continuation<? super R>,? extends java.lang.Object?> block, kotlin.coroutines.Continuation<? super R>);
    method public static suspend <R> Object? withTransaction(androidx.room.RoomDatabase, kotlin.jvm.functions.Function1<? super kotlin.coroutines.Continuation<? super R>,? extends java.lang.Object?> block, kotlin.coroutines.Continuation<? super R>);
  }

  public interface RoomOpenDelegateMarker {
  }

  public interface TransactionScope<T> extends androidx.room.PooledConnection {
    method public suspend Object? rollback(T result, kotlin.coroutines.Continuation<? extends java.lang.Object?>);
    method public suspend <R> Object? withNestedTransaction(kotlin.jvm.functions.Function2<? super androidx.room.TransactionScope<R>,? super kotlin.coroutines.Continuation<? super R>,? extends java.lang.Object?> block, kotlin.coroutines.Continuation<? super R>);
  }

  public interface Transactor extends androidx.room.PooledConnection {
    method public suspend Object? inTransaction(kotlin.coroutines.Continuation<? super java.lang.Boolean>);
    method public suspend <R> Object? withTransaction(androidx.room.Transactor.SQLiteTransactionType type, kotlin.jvm.functions.Function2<? super androidx.room.TransactionScope<R>,? super kotlin.coroutines.Continuation<? super R>,? extends java.lang.Object?> block, kotlin.coroutines.Continuation<? super R>);
  }

  public enum Transactor.SQLiteTransactionType {
    enum_constant public static final androidx.room.Transactor.SQLiteTransactionType DEFERRED;
    enum_constant public static final androidx.room.Transactor.SQLiteTransactionType EXCLUSIVE;
    enum_constant public static final androidx.room.Transactor.SQLiteTransactionType IMMEDIATE;
  }

  public final class TransactorKt {
    method public static suspend <R> Object? deferredTransaction(androidx.room.Transactor, kotlin.jvm.functions.Function2<? super androidx.room.TransactionScope<R>,? super kotlin.coroutines.Continuation<? super R>,? extends java.lang.Object?> block, kotlin.coroutines.Continuation<? super R>);
    method public static suspend <R> Object? exclusiveTransaction(androidx.room.Transactor, kotlin.jvm.functions.Function2<? super androidx.room.TransactionScope<R>,? super kotlin.coroutines.Continuation<? super R>,? extends java.lang.Object?> block, kotlin.coroutines.Continuation<? super R>);
    method public static suspend Object? execSQL(androidx.room.PooledConnection, String sql, kotlin.coroutines.Continuation<? super kotlin.Unit>);
    method public static suspend <R> Object? immediateTransaction(androidx.room.Transactor, kotlin.jvm.functions.Function2<? super androidx.room.TransactionScope<R>,? super kotlin.coroutines.Continuation<? super R>,? extends java.lang.Object?> block, kotlin.coroutines.Continuation<? super R>);
=======
    method public void onQuery(String sqlQuery, java.util.List<?> bindArgs);
>>>>>>> 3065673e
  }

}

package androidx.room.migration {

  public interface AutoMigrationSpec {
    method public default void onPostMigrate(androidx.sqlite.db.SupportSQLiteDatabase db);
  }

  public abstract class Migration {
    ctor public Migration(int startVersion, int endVersion);
    method public abstract void migrate(androidx.sqlite.db.SupportSQLiteDatabase db);
    field public final int endVersion;
    field public final int startVersion;
  }

}
<|MERGE_RESOLUTION|>--- conflicted
+++ resolved
@@ -147,44 +147,7 @@
   }
 
   public static fun interface RoomDatabase.QueryCallback {
-<<<<<<< HEAD
-    method public void onQuery(String sqlQuery, java.util.List<? extends java.lang.Object?> bindArgs);
-  }
-
-  public final class RoomDatabaseKt {
-    method public static kotlinx.coroutines.flow.Flow<java.util.Set<java.lang.String>> invalidationTrackerFlow(androidx.room.RoomDatabase, String[] tables, optional boolean emitInitialState);
-    method public static suspend <R> Object? useReaderConnection(androidx.room.RoomDatabase, kotlin.jvm.functions.Function2<? super androidx.room.Transactor,? super kotlin.coroutines.Continuation<? super R>,? extends java.lang.Object?> block, kotlin.coroutines.Continuation<? super R>);
-    method public static suspend <R> Object? useWriterConnection(androidx.room.RoomDatabase, kotlin.jvm.functions.Function2<? super androidx.room.Transactor,? super kotlin.coroutines.Continuation<? super R>,? extends java.lang.Object?> block, kotlin.coroutines.Continuation<? super R>);
-    method public static suspend <R> Object? withTransaction(androidx.room.RoomDatabase, kotlin.jvm.functions.Function1<? super kotlin.coroutines.Continuation<? super R>,? extends java.lang.Object?> block, kotlin.coroutines.Continuation<? super R>);
-  }
-
-  public interface RoomOpenDelegateMarker {
-  }
-
-  public interface TransactionScope<T> extends androidx.room.PooledConnection {
-    method public suspend Object? rollback(T result, kotlin.coroutines.Continuation<? extends java.lang.Object?>);
-    method public suspend <R> Object? withNestedTransaction(kotlin.jvm.functions.Function2<? super androidx.room.TransactionScope<R>,? super kotlin.coroutines.Continuation<? super R>,? extends java.lang.Object?> block, kotlin.coroutines.Continuation<? super R>);
-  }
-
-  public interface Transactor extends androidx.room.PooledConnection {
-    method public suspend Object? inTransaction(kotlin.coroutines.Continuation<? super java.lang.Boolean>);
-    method public suspend <R> Object? withTransaction(androidx.room.Transactor.SQLiteTransactionType type, kotlin.jvm.functions.Function2<? super androidx.room.TransactionScope<R>,? super kotlin.coroutines.Continuation<? super R>,? extends java.lang.Object?> block, kotlin.coroutines.Continuation<? super R>);
-  }
-
-  public enum Transactor.SQLiteTransactionType {
-    enum_constant public static final androidx.room.Transactor.SQLiteTransactionType DEFERRED;
-    enum_constant public static final androidx.room.Transactor.SQLiteTransactionType EXCLUSIVE;
-    enum_constant public static final androidx.room.Transactor.SQLiteTransactionType IMMEDIATE;
-  }
-
-  public final class TransactorKt {
-    method public static suspend <R> Object? deferredTransaction(androidx.room.Transactor, kotlin.jvm.functions.Function2<? super androidx.room.TransactionScope<R>,? super kotlin.coroutines.Continuation<? super R>,? extends java.lang.Object?> block, kotlin.coroutines.Continuation<? super R>);
-    method public static suspend <R> Object? exclusiveTransaction(androidx.room.Transactor, kotlin.jvm.functions.Function2<? super androidx.room.TransactionScope<R>,? super kotlin.coroutines.Continuation<? super R>,? extends java.lang.Object?> block, kotlin.coroutines.Continuation<? super R>);
-    method public static suspend Object? execSQL(androidx.room.PooledConnection, String sql, kotlin.coroutines.Continuation<? super kotlin.Unit>);
-    method public static suspend <R> Object? immediateTransaction(androidx.room.Transactor, kotlin.jvm.functions.Function2<? super androidx.room.TransactionScope<R>,? super kotlin.coroutines.Continuation<? super R>,? extends java.lang.Object?> block, kotlin.coroutines.Continuation<? super R>);
-=======
     method public void onQuery(String sqlQuery, java.util.List<?> bindArgs);
->>>>>>> 3065673e
   }
 
 }
