--- conflicted
+++ resolved
@@ -278,40 +278,6 @@
     method public void release(androidx.sqlite.db.SupportSQLiteStatement statement);
   }
 
-<<<<<<< HEAD
-  public interface TransactionScope<T> extends androidx.room.PooledConnection {
-    method public suspend Object? rollback(T result, kotlin.coroutines.Continuation<? extends java.lang.Object?>);
-    method public suspend <R> Object? withNestedTransaction(kotlin.jvm.functions.Function2<? super androidx.room.TransactionScope<R>,? super kotlin.coroutines.Continuation<? super R>,? extends java.lang.Object?> block, kotlin.coroutines.Continuation<? super R>);
-  }
-
-  public interface Transactor extends androidx.room.PooledConnection {
-    method public suspend Object? inTransaction(kotlin.coroutines.Continuation<? super java.lang.Boolean>);
-    method public suspend <R> Object? withTransaction(androidx.room.Transactor.SQLiteTransactionType type, kotlin.jvm.functions.Function2<? super androidx.room.TransactionScope<R>,? super kotlin.coroutines.Continuation<? super R>,? extends java.lang.Object?> block, kotlin.coroutines.Continuation<? super R>);
-  }
-
-  public enum Transactor.SQLiteTransactionType {
-    enum_constant public static final androidx.room.Transactor.SQLiteTransactionType DEFERRED;
-    enum_constant public static final androidx.room.Transactor.SQLiteTransactionType EXCLUSIVE;
-    enum_constant public static final androidx.room.Transactor.SQLiteTransactionType IMMEDIATE;
-  }
-
-  public final class TransactorKt {
-    method public static suspend <R> Object? deferredTransaction(androidx.room.Transactor, kotlin.jvm.functions.Function2<? super androidx.room.TransactionScope<R>,? super kotlin.coroutines.Continuation<? super R>,? extends java.lang.Object?> block, kotlin.coroutines.Continuation<? super R>);
-    method public static suspend <R> Object? exclusiveTransaction(androidx.room.Transactor, kotlin.jvm.functions.Function2<? super androidx.room.TransactionScope<R>,? super kotlin.coroutines.Continuation<? super R>,? extends java.lang.Object?> block, kotlin.coroutines.Continuation<? super R>);
-    method public static suspend Object? execSQL(androidx.room.PooledConnection, String sql, kotlin.coroutines.Continuation<? super kotlin.Unit>);
-    method public static suspend <R> Object? immediateTransaction(androidx.room.Transactor, kotlin.jvm.functions.Function2<? super androidx.room.TransactionScope<R>,? super kotlin.coroutines.Continuation<? super R>,? extends java.lang.Object?> block, kotlin.coroutines.Continuation<? super R>);
-  }
-
-}
-
-package androidx.room.coroutines {
-
-  public final class FlowUtil {
-    method @RestrictTo(androidx.annotation.RestrictTo.Scope.LIBRARY_GROUP_PREFIX) public static <R> kotlinx.coroutines.flow.Flow<R> createFlow(androidx.room.RoomDatabase db, boolean inTransaction, String[] tableNames, kotlin.jvm.functions.Function1<? super androidx.sqlite.SQLiteConnection,? extends R> block);
-  }
-
-=======
->>>>>>> 3065673e
 }
 
 package androidx.room.migration {
