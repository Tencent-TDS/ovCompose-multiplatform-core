/*
 * Copyright (C) 2016 The Android Open Source Project
 *
 * Licensed under the Apache License, Version 2.0 (the "License");
 * you may not use this file except in compliance with the License.
 * You may obtain a copy of the License at
 *
 *      http://www.apache.org/licenses/LICENSE-2.0
 *
 * Unless required by applicable law or agreed to in writing, software
 * distributed under the License is distributed on an "AS IS" BASIS,
 * WITHOUT WARRANTIES OR CONDITIONS OF ANY KIND, either express or implied.
 * See the License for the specific language governing permissions and
 * limitations under the License.
 */

/**
 * This file was created using the `create_project.py` script located in the
 * `<AndroidX root>/development/project-creator` directory.
 *
 * Please use that script when creating a new project, rather than copying an existing project and
 * modifying its settings.
 */


import androidx.build.LibraryType
import androidx.build.PlatformIdentifier
import org.jetbrains.kotlin.gradle.plugin.KotlinPlatformType
import org.jetbrains.kotlin.konan.target.Family

plugins {
    id("AndroidXPlugin")
    id("com.android.library")
    id("androidx.stableaidl")
    id("com.google.devtools.ksp")
}


configurations {
    // Configuration for resolving shared archive file of androidx's SQLite compilation
    sqliteSharedArchive {
        canBeConsumed = false
        canBeResolved = true
        attributes {
            attribute(Usage.USAGE_ATTRIBUTE, objects.named(Usage, Usage.NATIVE_LINK))
        }
    }
}

android {
    sourceSets {
        main {
            // Align AGP main source set root with KMP
            root = 'src/androidMain'
        }
    }
<<<<<<< HEAD
    defaultConfig {
        multiDexEnabled true
    }
=======
>>>>>>> 3d4510a6
    buildFeatures {
        aidl = true
    }
    buildTypes.configureEach {
        consumerProguardFiles "proguard-rules.pro"
        stableAidl {
            version 1
        }
    }
    namespace "androidx.room"
    // TODO(b/345531033)
    experimentalProperties["android.lint.useK2Uast"] = false
}

androidXMultiplatform {
<<<<<<< HEAD
    enableBinaryCompatibilityValidator = true

=======
>>>>>>> 3d4510a6
    android()
    ios() {
        // Link to sqlite3 available in iOS
        binaries.configureEach {
            linkerOpts += ["-lsqlite3"]
        }
    }
    jvm()
    linux()
    mac()

    defaultPlatform(PlatformIdentifier.ANDROID)

    // Source set structure:
    //                            ┌──────────────────┐
    //                            │    commonMain    │
    //                            └──────────────────┘
    //                                      │
    //                       ┌──────────────┴─────────────┐
    //                       │                            │
    //                       ▼                            ▼
    //             ┌──────────────────┐         ┌──────────────────┐
    //             │  jvmAndroidMain  │         │  jvmNativeMain   │
    //             └──────────────────┘         └──────────────────┘
    //                       │                            │
    //           ┌───────────┴──────────────┬─────────────┴───────────┐
    //           │                          │                         │
    //           ▼                          ▼                         ▼
    // ┌──────────────────┐       ┌──────────────────┐      ┌──────────────────┐
    // │   androidMain    │       │     jvmMain      │      │    nativeMain    │
    // └──────────────────┘       └──────────────────┘      └──────────────────┘
    sourceSets {
        commonMain {
            dependencies {
                api(libs.kotlinStdlib)
                api(project(":room:room-common"))
                api(project(":sqlite:sqlite"))
<<<<<<< HEAD
                api("androidx.annotation:annotation:1.8.0")
=======
                api(project(":collection:collection"))
                api(project(":annotation:annotation"))
>>>>>>> 3d4510a6
                api(libs.kotlinCoroutinesCore)
                implementation(libs.atomicFu)
            }
        }
        commonTest {
            dependencies {
                implementation(libs.kotlinTest)
                implementation(libs.kotlinCoroutinesTest)
                implementation(project(":kruth:kruth"))
            }
        }
        jvmAndroidMain {
            dependsOn(commonMain)
        }
        jvmNativeMain {
            dependsOn(commonMain)
        }
        jvmMain {
            dependsOn(jvmAndroidMain)
            dependsOn(jvmNativeMain)
        }
        jvmTest {
            dependsOn(commonTest)
            dependencies {
                implementation(project(":sqlite:sqlite-bundled"))
                implementation(libs.kotlinTestJunit)
            }
        }
        androidMain {
            dependsOn(jvmAndroidMain)
            dependencies {
                api(project(":sqlite:sqlite-framework"))
                api(libs.kotlinCoroutinesAndroid)
                implementation("androidx.arch.core:core-runtime:2.2.0")
<<<<<<< HEAD
                compileOnly("androidx.collection:collection:1.2.0")
=======
>>>>>>> 3d4510a6
                compileOnly("androidx.lifecycle:lifecycle-livedata-core:2.0.0")
                compileOnly("androidx.paging:paging-common:2.0.0")
                implementation("androidx.annotation:annotation-experimental:1.4.1")
            }
        }
        androidUnitTest {
            dependsOn(commonTest)
            dependencies {
                implementation("androidx.arch.core:core-testing:2.2.0")
                implementation(libs.junit)
                implementation(libs.byteBuddy)
                implementation(libs.mockitoCore4)
                implementation(libs.mockitoKotlin4)
                implementation("androidx.lifecycle:lifecycle-livedata-core:2.0.0")
                implementation(libs.testRunner) // Needed for @FlakyTest and @Ignore
            }
        }
        androidInstrumentedTest {
            dependsOn(commonTest)
            dependencies {
                implementation(project(":sqlite:sqlite-bundled"))
                implementation(libs.junit)
                implementation(libs.testExtJunit)
                implementation(libs.testCore)
                implementation(libs.testRunner)
                implementation(libs.espressoCore)
                implementation(libs.mockitoCore)
                implementation(libs.dexmakerMockito)
                implementation(project(":internal-testutils-truth")) // for assertThrows
                implementation(project(":kruth:kruth"))
                implementation("androidx.arch.core:core-testing:2.2.0")
            }
        }
        nativeMain {
            dependsOn(jvmNativeMain)
            dependencies {
                api(project(":sqlite:sqlite-framework"))
            }
        }
        nativeTest {
            dependsOn(commonTest)
            dependencies {
                implementation(project(":sqlite:sqlite-bundled"))
                implementation(libs.okio)
            }
        }
        targets.configureEach { target ->
            if (target.platformType == KotlinPlatformType.native) {
                target.compilations["main"].defaultSourceSet {
                    dependsOn(nativeMain)
                }
                def test = target.compilations["test"]
                test.defaultSourceSet {
                    dependsOn(nativeTest)
                }
                if (target.konanTarget.family == Family.LINUX) {
                    // For tests in Linux host, statically include androidx's compiled SQLite
                    // via a generated C interop definition
                    createCinteropFromArchiveConfiguration(test, configurations["sqliteSharedArchive"])
                } else if (target.konanTarget.family == Family.OSX) {
                    // For tests in Mac host, link to shared SQLite library included in MacOS
                    test.kotlinOptions.freeCompilerArgs += [
                            "-linker-options", "-lsqlite3"
                    ]
                }
            }
        }
    }
}

dependencies {
    lintChecks(project(":room:room-runtime-lint"))
    sqliteSharedArchive(project(":sqlite:sqlite-bundled"))
    add("kspAndroidAndroidTest", project(":room:room-compiler"))
}

androidx {
    name = "Room-Runtime"
    type = LibraryType.PUBLISHED_LIBRARY
    inceptionYear = "2017"
    description = "Android Room-Runtime"
    legacyDisableKotlinStrictApiMode = true
}<|MERGE_RESOLUTION|>--- conflicted
+++ resolved
@@ -54,12 +54,6 @@
             root = 'src/androidMain'
         }
     }
-<<<<<<< HEAD
-    defaultConfig {
-        multiDexEnabled true
-    }
-=======
->>>>>>> 3d4510a6
     buildFeatures {
         aidl = true
     }
@@ -75,11 +69,6 @@
 }
 
 androidXMultiplatform {
-<<<<<<< HEAD
-    enableBinaryCompatibilityValidator = true
-
-=======
->>>>>>> 3d4510a6
     android()
     ios() {
         // Link to sqlite3 available in iOS
@@ -117,12 +106,8 @@
                 api(libs.kotlinStdlib)
                 api(project(":room:room-common"))
                 api(project(":sqlite:sqlite"))
-<<<<<<< HEAD
-                api("androidx.annotation:annotation:1.8.0")
-=======
                 api(project(":collection:collection"))
                 api(project(":annotation:annotation"))
->>>>>>> 3d4510a6
                 api(libs.kotlinCoroutinesCore)
                 implementation(libs.atomicFu)
             }
@@ -157,10 +142,6 @@
                 api(project(":sqlite:sqlite-framework"))
                 api(libs.kotlinCoroutinesAndroid)
                 implementation("androidx.arch.core:core-runtime:2.2.0")
-<<<<<<< HEAD
-                compileOnly("androidx.collection:collection:1.2.0")
-=======
->>>>>>> 3d4510a6
                 compileOnly("androidx.lifecycle:lifecycle-livedata-core:2.0.0")
                 compileOnly("androidx.paging:paging-common:2.0.0")
                 implementation("androidx.annotation:annotation-experimental:1.4.1")
