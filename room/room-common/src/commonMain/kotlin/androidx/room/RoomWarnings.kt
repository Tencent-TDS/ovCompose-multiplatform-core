/*
 * Copyright (C) 2017 The Android Open Source Project
 *
 * Licensed under the Apache License, Version 2.0 (the "License");
 * you may not use this file except in compliance with the License.
 * You may obtain a copy of the License at
 *
 *      http://www.apache.org/licenses/LICENSE-2.0
 *
 * Unless required by applicable law or agreed to in writing, software
 * distributed under the License is distributed on an "AS IS" BASIS,
 * WITHOUT WARRANTIES OR CONDITIONS OF ANY KIND, either express or implied.
 * See the License for the specific language governing permissions and
 * limitations under the License.
 */
package androidx.room

/**
 * The list of warnings that are produced by Room.
 *
 * You can use these values inside a [SuppressWarnings] annotation to disable the warnings.
 */
// If you change this, don't forget to change androidx.room.vo.Warning
@Suppress("unused", "WeakerAccess")
public open class RoomWarnings {
    public companion object {
        /**
         * The warning dispatched by Room when the return value of a [Query] method does not exactly
<<<<<<< HEAD
         * match the fields in the query result.
=======
         * match the columns in the query result.
>>>>>>> 3d4510a6
         */
        public const val QUERY_MISMATCH: String = "ROOM_QUERY_MISMATCH"

        /**
         * The warning dispatched by Room when the return value of a [Query] method does not exactly
         * match the fields in the query result.
         */
        @Deprecated("Replaced by QUERY_MISMATCH.", ReplaceWith("QUERY_MISMATCH"))
        public const val CURSOR_MISMATCH: String = "ROOM_CURSOR_MISMATCH"

        /**
         * The warning dispatched by Room when the object in the provided method's multimap return
         * type does not implement equals() and hashCode().
         */
        public const val DOES_NOT_IMPLEMENT_EQUALS_HASHCODE: String =
            "ROOM_TYPE_DOES_NOT_IMPLEMENT_EQUALS_HASHCODE"

        /**
         * Reported when Room cannot verify database queries during compilation due to lack of tmp
         * dir access in JVM.
         */
        public const val MISSING_JAVA_TMP_DIR: String = "ROOM_MISSING_JAVA_TMP_DIR"

        /**
         * Reported when Room cannot verify database queries during compilation. This usually
         * happens when it cannot find the SQLite JDBC driver on the host machine.
         *
         * Room can function without query verification but its functionality will be limited.
         */
        public const val CANNOT_CREATE_VERIFICATION_DATABASE: String =
            "ROOM_CANNOT_CREATE_VERIFICATION_DATABASE"

        /**
         * Reported when an [Entity] field that is annotated with [Embedded] has a sub field which
         * is annotated with [PrimaryKey] but the [PrimaryKey] is dropped while composing it into
         * the parent object.
         */
        public const val PRIMARY_KEY_FROM_EMBEDDED_IS_DROPPED: String =
            "ROOM_EMBEDDED_PRIMARY_KEY_IS_DROPPED"

        /**
         * Reported when an [Entity] field that is annotated with [Embedded] has a sub field which
         * has a [ColumnInfo] annotation with `index = true`.
         *
         * You can re-define the index in the containing [Entity].
         */
        public const val INDEX_FROM_EMBEDDED_FIELD_IS_DROPPED: String =
            "ROOM_EMBEDDED_INDEX_IS_DROPPED"

        /**
         * Reported when an [Entity] that has a [Embedded] field whose type is another [Entity] and
         * that [Entity] has some indices defined. These indices will NOT be created in the
         * containing [Entity]. If you want to preserve them, you can re-define them in the
         * containing [Entity].
         */
        public const val INDEX_FROM_EMBEDDED_ENTITY_IS_DROPPED: String =
            "ROOM_EMBEDDED_ENTITY_INDEX_IS_DROPPED"

        /**
         * Reported when an [Entity]'s parent declares an [Index]. Room does not automatically
         * inherit these indices to avoid hidden costs or unexpected constraints.
         *
         * If you want your child class to have the indices of the parent, you must re-declare them
         * in the child class. Alternatively, you can set [Entity.inheritSuperIndices] to `true`.
         */
        public const val INDEX_FROM_PARENT_IS_DROPPED: String = "ROOM_PARENT_INDEX_IS_DROPPED"

        /**
         * Reported when an [Entity] inherits a field from its super class and the field has a
         * [ColumnInfo] annotation with `index = true`.
         *
         * These indices are dropped for the [Entity] and you would need to re-declare them if you
         * want to keep them. Alternatively, you can set [Entity.inheritSuperIndices] to `true`.
         */
        public const val INDEX_FROM_PARENT_FIELD_IS_DROPPED: String =
            "ROOM_PARENT_FIELD_INDEX_IS_DROPPED"

        /**
         * Reported when a [Relation] [Entity]'s SQLite column type does not match the type in the
         * parent. Room will still do the matching using `String` representations.
         */
        public const val RELATION_TYPE_MISMATCH: String = "ROOM_RELATION_TYPE_MISMATCH"

        /**
         * Reported when a `room.schemaLocation` argument is not provided into the annotation
         * processor. You can either set [Database.exportSchema] to `false` or provide
         * `room.schemaLocation` to the annotation processor. You are strongly advised to provide it
         * and also commit them into your version control system.
         */
        public const val MISSING_SCHEMA_LOCATION: String = "ROOM_MISSING_SCHEMA_LOCATION"

        /**
         * When there is a foreign key from Entity A to Entity B, it is a good idea to index the
         * reference columns in B, otherwise, each modification on Entity A will trigger a full
         * table scan on Entity B.
         *
         * If Room cannot find a proper index in the child entity (Entity B in this case), Room will
         * print this warning.
         */
        public const val MISSING_INDEX_ON_FOREIGN_KEY_CHILD: String =
            "ROOM_MISSING_FOREIGN_KEY_CHILD_INDEX"

        /**
         * Reported when a junction entity whose column is used in a `@Relation` field with a
         * `@Junction` does not contain an index. If the column is not covered by any index then a
         * full table scan might be performed when resolving the relationship.
         *
         * It is recommended that columns on entities used as junctions contain indices, otherwise
         * Room will print this warning.
         */
        public const val MISSING_INDEX_ON_JUNCTION: String = "MISSING_INDEX_ON_JUNCTION"

        /**
         * Reported when a POJO has multiple constructors, one of which is a no-arg constructor.
         * Room will pick that one by default but will print this warning in case the constructor
         * choice is important. You can always guide Room to use the right constructor using
         * the @Ignore annotation.
         */
        public const val DEFAULT_CONSTRUCTOR: String = "ROOM_DEFAULT_CONSTRUCTOR"

        /**
         * Reported when a @Query method returns a POJO that has relations but the method is not
         * annotated with @Transaction. Relations are run as separate queries and if the query is
         * not run inside a transaction, it might return inconsistent results from the database.
         */
        public const val RELATION_QUERY_WITHOUT_TRANSACTION: String =
            "ROOM_RELATION_QUERY_WITHOUT_TRANSACTION"

        /**
         * Reported when an `@Entity` field's type do not exactly match the getter type. For
         * instance, in the following class:
         * ```
         * @Entity
         * class Foo {
         *     ...
         *     private val value: Boolean
         *     public fun getValue(): Boolean {
         *         return value == null ? false : value
         *     }
         * }
         * ```
         *
         * Trying to insert this entity into database will always set `value` column to `false` when
         * `Foo.value` is `null` since Room will use the `getValue` method to read the value. So
         * even thought the database column is nullable, it will never be inserted as `null` if
         * inserted as a `Foo` instance.
         */
        public const val MISMATCHED_GETTER: String = "ROOM_MISMATCHED_GETTER_TYPE"

        /**
         * Reported when an `@Entity` field's type do not exactly match the setter type. For
         * instance, in the following class:
         * ```
         * @Entity
         * class Foo {
         *     ...
         *     private val value: Boolean
         *     public fun setValue(value: Boolean) {
         *         this.value = value
         *     }
         * }
         * ```
         *
         * If Room reads this entity from the database, it will always set `Foo.value` to `false`
         * when the column value is `null` since Room will use the `setValue` method to write the
         * value.
         */
        public const val MISMATCHED_SETTER: String = "ROOM_MISMATCHED_SETTER_TYPE"

        /** Reported when there is an ambiguous column on the result of a multimap query. */
        public const val AMBIGUOUS_COLUMN_IN_RESULT: String = "ROOM_AMBIGUOUS_COLUMN_IN_RESULT"

        /**
         * Reported when a nullable Collection, Array or Optional is returned from a DAO method.
         * Room will return an empty Collection, Array or Optional respectively if no results are
         * returned by such a query, hence using a nullable return type is unnecessary in this case.
         */
        public const val UNNECESSARY_NULLABILITY_IN_DAO_RETURN_TYPE: String =
            "ROOM_UNNECESSARY_NULLABILITY_IN_DAO_RETURN_TYPE"
    }

    @Deprecated("This type should not be instantiated as it contains only static methods. ")
    @Suppress("PrivateConstructorForUtilityClass")
    public constructor()
}<|MERGE_RESOLUTION|>--- conflicted
+++ resolved
@@ -26,11 +26,7 @@
     public companion object {
         /**
          * The warning dispatched by Room when the return value of a [Query] method does not exactly
-<<<<<<< HEAD
-         * match the fields in the query result.
-=======
          * match the columns in the query result.
->>>>>>> 3d4510a6
          */
         public const val QUERY_MISMATCH: String = "ROOM_QUERY_MISMATCH"
 
