--- conflicted
+++ resolved
@@ -20,11 +20,7 @@
 
 /**
  * Marks a method in a [Dao] annotated class as a raw query method where you can pass the query as a
-<<<<<<< HEAD
- * [androidx.sqlite.db.SupportSQLiteQuery].
-=======
  * [androidx.room.RoomRawQuery] or [androidx.sqlite.db.SupportSQLiteQuery].
->>>>>>> 3d4510a6
  *
  * ```
  * @Dao
@@ -45,16 +41,6 @@
  * query will result in a runtime failure or an undefined result.
  *
  * If you know the query at compile time, you should always prefer [Query] since it validates the
-<<<<<<< HEAD
- * query at compile time and also generates more efficient code since Room can compute the query
- * result at compile time (e.g. it does not need to account for possibly missing columns in the
- * response).
- *
- * On the other hand, `RawQuery` serves as an escape hatch where you can build your own SQL query at
- * runtime but still use Room to convert it into objects.
- *
- * `RawQuery` methods must return a non-void type. If you want to execute a raw query that does not
-=======
  * query at compile time and also generates more efficient code, since Room can compute the query
  * result at compile time (e.g. it does not need to account for possibly missing columns in the
  * result).
@@ -63,7 +49,6 @@
  * at runtime but still use Room to convert it into objects.
  *
  * `@RawQuery` methods must return a non-void type. If you want to execute a raw query that does not
->>>>>>> 3d4510a6
  * return any value, use [androidx.room.RoomDatabase.query] methods.
  *
  * `@RawQuery` methods can only be used for read queries. For write queries, use
@@ -71,11 +56,7 @@
  *
  * **Observable Queries:**
  *
-<<<<<<< HEAD
- * `RawQuery` methods can return observable types but you need to specify which tables are accessed
-=======
  * `@RawQuery` methods can return observable types but you need to specify which tables are accessed
->>>>>>> 3d4510a6
  * in the query using the [observedEntities] field in the annotation.
  *
  * ```
@@ -119,11 +100,7 @@
  *
  * **POJOs with Embedded Fields:**
  *
-<<<<<<< HEAD
- * `RawQuery` methods can return POJOs that include [Embedded] fields as well.
-=======
  * `@RawQuery` methods can return POJOs that include [Embedded] fields as well.
->>>>>>> 3d4510a6
  *
  * ```
  * data class SongAndArtist (
@@ -147,11 +124,7 @@
  *
  * **Relations:**
  *
-<<<<<<< HEAD
- * `RawQuery` return types can also be objects with [Relation].
-=======
  * `@RawQuery` return types can also be objects with [Relation].
->>>>>>> 3d4510a6
  *
  * ```
  * data class AlbumAndSongs {
