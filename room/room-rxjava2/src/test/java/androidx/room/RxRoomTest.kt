--- conflicted
+++ resolved
@@ -144,11 +144,7 @@
         val value = AtomicReference<Any>(null)
         val tables = arrayOf("a", "b")
         val tableSet: Set<String> = HashSet(listOf(*tables))
-<<<<<<< HEAD
-        val flowable = RxRoom.createFlowable(mDatabase, false, tables) { value.get() }
-=======
         val flowable = RxRoom.createFlowable(mDatabase, false, tables, Callable { value.get() })
->>>>>>> 3d4510a6
         val consumer = CountingConsumer()
         flowable.subscribe(consumer)
         drain()
@@ -177,11 +173,7 @@
         val value = AtomicReference<Any>(null)
         val tables = arrayOf("a", "b")
         val tableSet: Set<String> = HashSet(listOf(*tables))
-<<<<<<< HEAD
-        val flowable = RxRoom.createObservable(mDatabase, false, tables) { value.get() }
-=======
         val flowable = RxRoom.createObservable(mDatabase, false, tables, Callable { value.get() })
->>>>>>> 3d4510a6
         val consumer = CountingConsumer()
         flowable.subscribe(consumer)
         drain()
@@ -208,18 +200,12 @@
     @Suppress("DEPRECATION")
     fun exception_Flowable() {
         val flowable =
-<<<<<<< HEAD
-            RxRoom.createFlowable<String>(mDatabase, false, arrayOf("a")) {
-                throw Exception("i want exception")
-            }
-=======
             RxRoom.createFlowable<String>(
                 mDatabase,
                 false,
                 arrayOf("a"),
                 Callable { throw Exception("i want exception") }
             )
->>>>>>> 3d4510a6
         val subscriber = TestSubscriber<String>()
         flowable.subscribe(subscriber)
         drain()
@@ -231,18 +217,12 @@
     @Suppress("DEPRECATION")
     fun exception_Observable() {
         val flowable =
-<<<<<<< HEAD
-            RxRoom.createObservable<String>(mDatabase, false, arrayOf("a")) {
-                throw Exception("i want exception")
-            }
-=======
             RxRoom.createObservable<String>(
                 mDatabase,
                 false,
                 arrayOf("a"),
                 Callable { throw Exception("i want exception") }
             )
->>>>>>> 3d4510a6
         val observer = TestObserver<String>()
         flowable.subscribe(observer)
         drain()
