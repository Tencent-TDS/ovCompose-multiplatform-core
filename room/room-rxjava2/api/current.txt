--- conflicted
+++ resolved
@@ -7,11 +7,6 @@
 
   public class RxRoom {
     ctor @Deprecated public RxRoom();
-<<<<<<< HEAD
-    method public static io.reactivex.Flowable<java.lang.Object!>! createFlowable(androidx.room.RoomDatabase!, java.lang.String!...!);
-    method public static io.reactivex.Observable<java.lang.Object!>! createObservable(androidx.room.RoomDatabase!, java.lang.String!...!);
-    field public static final Object! NOTHING;
-=======
     method public static final io.reactivex.Flowable<java.lang.Object> createFlowable(androidx.room.RoomDatabase database, java.lang.String... tableNames);
     method public static final io.reactivex.Observable<java.lang.Object> createObservable(androidx.room.RoomDatabase database, java.lang.String... tableNames);
     field public static final androidx.room.RxRoom.Companion Companion;
@@ -21,7 +16,6 @@
   public static final class RxRoom.Companion {
     method public io.reactivex.Flowable<java.lang.Object> createFlowable(androidx.room.RoomDatabase database, java.lang.String... tableNames);
     method public io.reactivex.Observable<java.lang.Object> createObservable(androidx.room.RoomDatabase database, java.lang.String... tableNames);
->>>>>>> 3d4510a6
   }
 
 }
