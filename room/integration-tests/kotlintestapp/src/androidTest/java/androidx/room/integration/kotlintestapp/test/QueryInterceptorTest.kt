/*
 * Copyright 2020 The Android Open Source Project
 *
 * Licensed under the Apache License, Version 2.0 (the "License");
 * you may not use this file except in compliance with the License.
 * You may obtain a copy of the License at
 *
 *      http://www.apache.org/licenses/LICENSE-2.0
 *
 * Unless required by applicable law or agreed to in writing, software
 * distributed under the License is distributed on an "AS IS" BASIS,
 * WITHOUT WARRANTIES OR CONDITIONS OF ANY KIND, either express or implied.
 * See the License for the specific language governing permissions and
 * limitations under the License.
 */

package androidx.room.integration.kotlintestapp.test

import androidx.kruth.assertThat
import androidx.room.Dao
import androidx.room.Database
import androidx.room.Entity
import androidx.room.Insert
import androidx.room.PrimaryKey
import androidx.room.Query
import androidx.room.Room
import androidx.room.RoomDatabase
import androidx.room.Update
import androidx.sqlite.db.SimpleSQLiteQuery
import androidx.test.core.app.ApplicationProvider
import androidx.test.ext.junit.runners.AndroidJUnit4
import androidx.test.filters.SmallTest
import java.util.concurrent.CopyOnWriteArrayList
import kotlinx.coroutines.test.TestScope
import kotlinx.coroutines.test.runTest
import org.junit.After
import org.junit.Assert.assertEquals
import org.junit.Before
import org.junit.Test
import org.junit.runner.RunWith

@SmallTest
@RunWith(AndroidJUnit4::class)
class QueryInterceptorTest {
<<<<<<< HEAD
    @Rule @JvmField val countingTaskExecutorRule = CountingTaskExecutorRule()
    lateinit var mDatabase: QueryInterceptorTestDatabase
    var queryAndArgs = CopyOnWriteArrayList<Pair<String, ArrayList<Any?>>>()
=======
    private val testCoroutineScope = TestScope()
    private lateinit var database: QueryInterceptorTestDatabase
    private val queryAndArgs = CopyOnWriteArrayList<Pair<String, ArrayList<Any?>>>()
>>>>>>> 3d4510a6

    @Entity(tableName = "queryInterceptorTestDatabase")
    data class QueryInterceptorEntity(@PrimaryKey val id: String, val description: String?)

    @Dao
    interface QueryInterceptorDao {
        @Query("DELETE FROM queryInterceptorTestDatabase WHERE id=:id") fun delete(id: String)

        @Insert fun insert(item: QueryInterceptorEntity)

        @Update fun update(vararg item: QueryInterceptorEntity)
    }

    @Database(version = 1, entities = [QueryInterceptorEntity::class], exportSchema = false)
    abstract class QueryInterceptorTestDatabase : RoomDatabase() {
        abstract fun queryInterceptorDao(): QueryInterceptorDao
    }

    @Before
    fun setUp() {
<<<<<<< HEAD
        mDatabase =
=======
        database =
>>>>>>> 3d4510a6
            Room.inMemoryDatabaseBuilder(
                    ApplicationProvider.getApplicationContext(),
                    QueryInterceptorTestDatabase::class.java
                )
<<<<<<< HEAD
                .setQueryCallback(
                    { sqlQuery, bindArgs ->
                        val argTrace = ArrayList<Any?>()
                        argTrace.addAll(bindArgs)
                        queryAndArgs.add(Pair(sqlQuery, argTrace))
                    },
                    MoreExecutors.directExecutor()
                )
=======
                .setQueryCoroutineContext(testCoroutineScope.coroutineContext)
                .setQueryCallback(testCoroutineScope.coroutineContext) { sqlQuery, bindArgs ->
                    val argTrace = ArrayList<Any?>()
                    argTrace.addAll(bindArgs)
                    queryAndArgs.add(Pair(sqlQuery, argTrace))
                }
>>>>>>> 3d4510a6
                .build()
    }

    @After
    fun tearDown() {
        database.close()
    }

    @Test
<<<<<<< HEAD
    fun testInsert() {
        mDatabase
=======
    fun testInsert() = runTest {
        database
>>>>>>> 3d4510a6
            .queryInterceptorDao()
            .insert(QueryInterceptorEntity("Insert", "Inserted a placeholder query"))

        assertQueryLogged(
            "INSERT OR ABORT INTO `queryInterceptorTestDatabase` (`id`,`description`) " +
                "VALUES (?,?)",
            listOf("Insert", "Inserted a placeholder query")
        )
        assertTransactionQueries()
    }

    @Test
<<<<<<< HEAD
    fun testDelete() {
        mDatabase.queryInterceptorDao().delete("Insert")
=======
    fun testDelete() = runTest {
        database.queryInterceptorDao().delete("Insert")
>>>>>>> 3d4510a6
        assertQueryLogged("DELETE FROM queryInterceptorTestDatabase WHERE id=?", listOf("Insert"))
        assertTransactionQueries()
    }

    @Test
<<<<<<< HEAD
    fun testUpdate() {
        mDatabase
            .queryInterceptorDao()
            .insert(QueryInterceptorEntity("Insert", "Inserted a placeholder query"))
        mDatabase
=======
    fun testUpdate() = runTest {
        database
            .queryInterceptorDao()
            .insert(QueryInterceptorEntity("Insert", "Inserted a placeholder query"))
        database
>>>>>>> 3d4510a6
            .queryInterceptorDao()
            .update(QueryInterceptorEntity("Insert", "Updated the placeholder query"))

        assertQueryLogged(
            "UPDATE OR ABORT `queryInterceptorTestDatabase` SET `id` " +
                "= ?,`description` = ? " +
                "WHERE `id` = ?",
            listOf("Insert", "Updated the placeholder query", "Insert")
        )
        assertTransactionQueries()
    }

    @Test
    fun testCompileStatement() = runTest {
        assertEquals(queryAndArgs.size, 0)
<<<<<<< HEAD
        mDatabase
            .queryInterceptorDao()
            .insert(QueryInterceptorEntity("Insert", "Inserted a placeholder query"))
        mDatabase.openHelper.writableDatabase
=======
        database
            .queryInterceptorDao()
            .insert(QueryInterceptorEntity("Insert", "Inserted a placeholder query"))
        database.openHelper.writableDatabase
>>>>>>> 3d4510a6
            .compileStatement("DELETE FROM queryInterceptorTestDatabase WHERE id=?")
            .execute()
        assertQueryLogged("DELETE FROM queryInterceptorTestDatabase WHERE id=?", emptyList())
    }

    @Test
    fun testLoggingSupportSQLiteQuery() = runTest {
        database.openHelper.writableDatabase.query(
            SimpleSQLiteQuery(
                "INSERT OR ABORT INTO `queryInterceptorTestDatabase` (`id`,`description`) " +
                    "VALUES (?,?)",
                arrayOf("3", "Description")
            )
        )
        assertQueryLogged(
            "INSERT OR ABORT INTO `queryInterceptorTestDatabase` (`id`,`description`) " +
                "VALUES (?,?)",
            listOf("3", "Description")
        )
    }

    @Test
    fun testExecSQLWithBindArgs() = runTest {
        database.openHelper.writableDatabase.execSQL(
            "INSERT OR ABORT INTO `queryInterceptorTestDatabase` (`id`,`description`) " +
                "VALUES (?,?)",
            arrayOf("3", "Description")
        )
        assertQueryLogged(
            "INSERT OR ABORT INTO `queryInterceptorTestDatabase` (`id`,`description`) " +
                "VALUES (?,?)",
            listOf("3", "Description")
        )
    }

    @Test
    fun testNullBindArgument() = runTest {
        database.openHelper.writableDatabase.query(
            SimpleSQLiteQuery(
                "INSERT OR ABORT INTO `queryInterceptorTestDatabase` (`id`,`description`) " +
                    "VALUES (?,?)",
                arrayOf("ID", null)
            )
        )
        assertQueryLogged(
            "INSERT OR ABORT INTO `queryInterceptorTestDatabase` (`id`," +
                "`description`) VALUES (?,?)",
            listOf("ID", null)
        )
    }

    @Test
<<<<<<< HEAD
    fun testNullBindArgumentCompileStatement() {
        val sql =
            "INSERT OR ABORT INTO `queryInterceptorTestDatabase` (`id`,`description`) " +
                "VALUES (?,?)"
        val statement = mDatabase.openHelper.writableDatabase.compileStatement(sql)
=======
    fun testNullBindArgumentCompileStatement() = runTest {
        val sql =
            "INSERT OR ABORT INTO `queryInterceptorTestDatabase` (`id`,`description`) " +
                "VALUES (?,?)"
        val statement = database.openHelper.writableDatabase.compileStatement(sql)
>>>>>>> 3d4510a6
        statement.bindString(1, "ID")
        statement.bindNull(2)
        statement.execute()

        testCoroutineScope.testScheduler.advanceUntilIdle()

        val filteredQueries = queryAndArgs.filter { (query, _) -> query == sql }

        assertThat(filteredQueries).hasSize(1)
        assertThat(filteredQueries[0].second).hasSize(2)
        assertThat(filteredQueries[0].second[0]).isEqualTo("ID")
        assertThat(filteredQueries[0].second[1]).isEqualTo(null)
    }

    @Test
<<<<<<< HEAD
    fun testCallbackCalledOnceAfterCloseAndReOpen() {
=======
    fun testCallbackCalledOnceAfterCloseAndReOpen() = runTest {
>>>>>>> 3d4510a6
        val dbBuilder =
            Room.inMemoryDatabaseBuilder(
                    ApplicationProvider.getApplicationContext(),
                    QueryInterceptorTestDatabase::class.java
                )
<<<<<<< HEAD
                .setQueryCallback(
                    { sqlQuery, bindArgs ->
                        val argTrace = ArrayList<Any?>()
                        argTrace.addAll(bindArgs)
                        queryAndArgs.add(Pair(sqlQuery, argTrace))
                    },
                    MoreExecutors.directExecutor()
                )

        dbBuilder.build().close()

        mDatabase = dbBuilder.build()

        mDatabase
=======
                .setQueryCoroutineContext(testCoroutineScope.coroutineContext)
                .setQueryCallback(testCoroutineScope.coroutineContext) { sqlQuery, bindArgs ->
                    val argTrace = ArrayList<Any?>()
                    argTrace.addAll(bindArgs)
                    queryAndArgs.add(Pair(sqlQuery, argTrace))
                }

        dbBuilder.build().close()

        database
>>>>>>> 3d4510a6
            .queryInterceptorDao()
            .insert(QueryInterceptorEntity("Insert", "Inserted a placeholder query"))

        assertQueryLogged(
            "INSERT OR ABORT INTO `queryInterceptorTestDatabase` (`id`,`description`) " +
                "VALUES (?,?)",
            listOf("Insert", "Inserted a placeholder query")
        )
        assertTransactionQueries()
    }

<<<<<<< HEAD
    private fun assertQueryLogged(query: String, expectedArgs: List<String?>) {
=======
    private fun runTest(testBody: suspend TestScope.() -> Unit) =
        testCoroutineScope.runTest {
            testBody.invoke(this)
            database.close()
        }

    private fun assertQueryLogged(query: String, expectedArgs: List<String?>) {
        testCoroutineScope.testScheduler.advanceUntilIdle()
>>>>>>> 3d4510a6
        val filteredQueries = queryAndArgs.filter { it.first == query }
        assertThat(filteredQueries).hasSize(1)
        assertThat(expectedArgs).containsExactlyElementsIn(filteredQueries[0].second)
    }

    private fun assertTransactionQueries() {
<<<<<<< HEAD
        assertNotNull(queryAndArgs.any { it.equals("BEGIN TRANSACTION") })
        assertNotNull(queryAndArgs.any { it.equals("TRANSACTION SUCCESSFUL") })
        assertNotNull(queryAndArgs.any { it.equals("END TRANSACTION") })
=======
        testCoroutineScope.testScheduler.advanceUntilIdle()
        val queries = queryAndArgs.map { it.first }
        assertThat(queries).contains("BEGIN IMMEDIATE TRANSACTION")
        assertThat(queries).contains("TRANSACTION SUCCESSFUL")
        assertThat(queries).contains("END TRANSACTION")
>>>>>>> 3d4510a6
    }
}<|MERGE_RESOLUTION|>--- conflicted
+++ resolved
@@ -42,15 +42,9 @@
 @SmallTest
 @RunWith(AndroidJUnit4::class)
 class QueryInterceptorTest {
-<<<<<<< HEAD
-    @Rule @JvmField val countingTaskExecutorRule = CountingTaskExecutorRule()
-    lateinit var mDatabase: QueryInterceptorTestDatabase
-    var queryAndArgs = CopyOnWriteArrayList<Pair<String, ArrayList<Any?>>>()
-=======
     private val testCoroutineScope = TestScope()
     private lateinit var database: QueryInterceptorTestDatabase
     private val queryAndArgs = CopyOnWriteArrayList<Pair<String, ArrayList<Any?>>>()
->>>>>>> 3d4510a6
 
     @Entity(tableName = "queryInterceptorTestDatabase")
     data class QueryInterceptorEntity(@PrimaryKey val id: String, val description: String?)
@@ -71,32 +65,17 @@
 
     @Before
     fun setUp() {
-<<<<<<< HEAD
-        mDatabase =
-=======
         database =
->>>>>>> 3d4510a6
             Room.inMemoryDatabaseBuilder(
                     ApplicationProvider.getApplicationContext(),
                     QueryInterceptorTestDatabase::class.java
                 )
-<<<<<<< HEAD
-                .setQueryCallback(
-                    { sqlQuery, bindArgs ->
-                        val argTrace = ArrayList<Any?>()
-                        argTrace.addAll(bindArgs)
-                        queryAndArgs.add(Pair(sqlQuery, argTrace))
-                    },
-                    MoreExecutors.directExecutor()
-                )
-=======
                 .setQueryCoroutineContext(testCoroutineScope.coroutineContext)
                 .setQueryCallback(testCoroutineScope.coroutineContext) { sqlQuery, bindArgs ->
                     val argTrace = ArrayList<Any?>()
                     argTrace.addAll(bindArgs)
                     queryAndArgs.add(Pair(sqlQuery, argTrace))
                 }
->>>>>>> 3d4510a6
                 .build()
     }
 
@@ -106,13 +85,8 @@
     }
 
     @Test
-<<<<<<< HEAD
-    fun testInsert() {
-        mDatabase
-=======
     fun testInsert() = runTest {
         database
->>>>>>> 3d4510a6
             .queryInterceptorDao()
             .insert(QueryInterceptorEntity("Insert", "Inserted a placeholder query"))
 
@@ -125,31 +99,18 @@
     }
 
     @Test
-<<<<<<< HEAD
-    fun testDelete() {
-        mDatabase.queryInterceptorDao().delete("Insert")
-=======
     fun testDelete() = runTest {
         database.queryInterceptorDao().delete("Insert")
->>>>>>> 3d4510a6
         assertQueryLogged("DELETE FROM queryInterceptorTestDatabase WHERE id=?", listOf("Insert"))
         assertTransactionQueries()
     }
 
     @Test
-<<<<<<< HEAD
-    fun testUpdate() {
-        mDatabase
-            .queryInterceptorDao()
-            .insert(QueryInterceptorEntity("Insert", "Inserted a placeholder query"))
-        mDatabase
-=======
     fun testUpdate() = runTest {
         database
             .queryInterceptorDao()
             .insert(QueryInterceptorEntity("Insert", "Inserted a placeholder query"))
         database
->>>>>>> 3d4510a6
             .queryInterceptorDao()
             .update(QueryInterceptorEntity("Insert", "Updated the placeholder query"))
 
@@ -165,17 +126,10 @@
     @Test
     fun testCompileStatement() = runTest {
         assertEquals(queryAndArgs.size, 0)
-<<<<<<< HEAD
-        mDatabase
-            .queryInterceptorDao()
-            .insert(QueryInterceptorEntity("Insert", "Inserted a placeholder query"))
-        mDatabase.openHelper.writableDatabase
-=======
         database
             .queryInterceptorDao()
             .insert(QueryInterceptorEntity("Insert", "Inserted a placeholder query"))
         database.openHelper.writableDatabase
->>>>>>> 3d4510a6
             .compileStatement("DELETE FROM queryInterceptorTestDatabase WHERE id=?")
             .execute()
         assertQueryLogged("DELETE FROM queryInterceptorTestDatabase WHERE id=?", emptyList())
@@ -228,19 +182,11 @@
     }
 
     @Test
-<<<<<<< HEAD
-    fun testNullBindArgumentCompileStatement() {
-        val sql =
-            "INSERT OR ABORT INTO `queryInterceptorTestDatabase` (`id`,`description`) " +
-                "VALUES (?,?)"
-        val statement = mDatabase.openHelper.writableDatabase.compileStatement(sql)
-=======
     fun testNullBindArgumentCompileStatement() = runTest {
         val sql =
             "INSERT OR ABORT INTO `queryInterceptorTestDatabase` (`id`,`description`) " +
                 "VALUES (?,?)"
         val statement = database.openHelper.writableDatabase.compileStatement(sql)
->>>>>>> 3d4510a6
         statement.bindString(1, "ID")
         statement.bindNull(2)
         statement.execute()
@@ -256,32 +202,12 @@
     }
 
     @Test
-<<<<<<< HEAD
-    fun testCallbackCalledOnceAfterCloseAndReOpen() {
-=======
     fun testCallbackCalledOnceAfterCloseAndReOpen() = runTest {
->>>>>>> 3d4510a6
         val dbBuilder =
             Room.inMemoryDatabaseBuilder(
                     ApplicationProvider.getApplicationContext(),
                     QueryInterceptorTestDatabase::class.java
                 )
-<<<<<<< HEAD
-                .setQueryCallback(
-                    { sqlQuery, bindArgs ->
-                        val argTrace = ArrayList<Any?>()
-                        argTrace.addAll(bindArgs)
-                        queryAndArgs.add(Pair(sqlQuery, argTrace))
-                    },
-                    MoreExecutors.directExecutor()
-                )
-
-        dbBuilder.build().close()
-
-        mDatabase = dbBuilder.build()
-
-        mDatabase
-=======
                 .setQueryCoroutineContext(testCoroutineScope.coroutineContext)
                 .setQueryCallback(testCoroutineScope.coroutineContext) { sqlQuery, bindArgs ->
                     val argTrace = ArrayList<Any?>()
@@ -292,7 +218,6 @@
         dbBuilder.build().close()
 
         database
->>>>>>> 3d4510a6
             .queryInterceptorDao()
             .insert(QueryInterceptorEntity("Insert", "Inserted a placeholder query"))
 
@@ -304,9 +229,6 @@
         assertTransactionQueries()
     }
 
-<<<<<<< HEAD
-    private fun assertQueryLogged(query: String, expectedArgs: List<String?>) {
-=======
     private fun runTest(testBody: suspend TestScope.() -> Unit) =
         testCoroutineScope.runTest {
             testBody.invoke(this)
@@ -315,23 +237,16 @@
 
     private fun assertQueryLogged(query: String, expectedArgs: List<String?>) {
         testCoroutineScope.testScheduler.advanceUntilIdle()
->>>>>>> 3d4510a6
         val filteredQueries = queryAndArgs.filter { it.first == query }
         assertThat(filteredQueries).hasSize(1)
         assertThat(expectedArgs).containsExactlyElementsIn(filteredQueries[0].second)
     }
 
     private fun assertTransactionQueries() {
-<<<<<<< HEAD
-        assertNotNull(queryAndArgs.any { it.equals("BEGIN TRANSACTION") })
-        assertNotNull(queryAndArgs.any { it.equals("TRANSACTION SUCCESSFUL") })
-        assertNotNull(queryAndArgs.any { it.equals("END TRANSACTION") })
-=======
         testCoroutineScope.testScheduler.advanceUntilIdle()
         val queries = queryAndArgs.map { it.first }
         assertThat(queries).contains("BEGIN IMMEDIATE TRANSACTION")
         assertThat(queries).contains("TRANSACTION SUCCESSFUL")
         assertThat(queries).contains("END TRANSACTION")
->>>>>>> 3d4510a6
     }
 }