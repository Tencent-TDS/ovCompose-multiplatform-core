/*
 * Copyright 2019 The Android Open Source Project
 *
 * Licensed under the Apache License, Version 2.0 (the "License");
 * you may not use this file except in compliance with the License.
 * You may obtain a copy of the License at
 *
 *      http://www.apache.org/licenses/LICENSE-2.0
 *
 * Unless required by applicable law or agreed to in writing, software
 * distributed under the License is distributed on an "AS IS" BASIS,
 * WITHOUT WARRANTIES OR CONDITIONS OF ANY KIND, either express or implied.
 * See the License for the specific language governing permissions and
 * limitations under the License.
 */

package androidx.room.integration.kotlintestapp.test

import androidx.kruth.assertThat
import androidx.room.integration.kotlintestapp.vo.Book
import androidx.room.integration.kotlintestapp.vo.Playlist
import androidx.room.integration.kotlintestapp.vo.PlaylistSongXRef
import androidx.room.integration.kotlintestapp.vo.PlaylistWithSongs
import androidx.room.integration.kotlintestapp.vo.Song
import androidx.room.withTransaction
import androidx.test.ext.junit.runners.AndroidJUnit4
import androidx.test.filters.MediumTest
import java.util.concurrent.CountDownLatch
import java.util.concurrent.TimeUnit
import kotlinx.coroutines.Dispatchers
import kotlinx.coroutines.ExperimentalCoroutinesApi
import kotlinx.coroutines.async
import kotlinx.coroutines.cancelAndJoin
import kotlinx.coroutines.channels.Channel
import kotlinx.coroutines.flow.buffer
import kotlinx.coroutines.flow.first
import kotlinx.coroutines.flow.produceIn
import kotlinx.coroutines.flow.take
import kotlinx.coroutines.launch
import kotlinx.coroutines.runBlocking
import kotlinx.coroutines.yield
import org.junit.After
import org.junit.Assert.fail
import org.junit.Test
import org.junit.runner.RunWith

@OptIn(ExperimentalCoroutinesApi::class)
@MediumTest
@RunWith(AndroidJUnit4::class)
class FlowQueryTest : TestDatabaseTest() {

    @After
    fun teardown() {
        // At the end of all tests, query executor should be idle.
        countingTaskExecutorRule.drainTasks(500, TimeUnit.MILLISECONDS)
        assertThat(countingTaskExecutorRule.isIdle).isTrue()
    }

    @Test
    fun collectBooks_takeOne() = runBlocking {
        booksDao.addAuthors(TestUtil.AUTHOR_1)
        booksDao.addPublishers(TestUtil.PUBLISHER)
        booksDao.addBooks(TestUtil.BOOK_1, TestUtil.BOOK_2)

        booksDao.getBooksFlow().take(1).collect {
            assertThat(it).isEqualTo(listOf(TestUtil.BOOK_1, TestUtil.BOOK_2))
        }
    }

    @Test
    fun collectBooks_first() = runBlocking {
        booksDao.addAuthors(TestUtil.AUTHOR_1)
        booksDao.addPublishers(TestUtil.PUBLISHER)
        booksDao.addBooks(TestUtil.BOOK_1, TestUtil.BOOK_2)

        val result = booksDao.getBooksFlow().first()
        assertThat(result).isEqualTo(listOf(TestUtil.BOOK_1, TestUtil.BOOK_2))
    }

    @Test
    fun collectBooks_first_inTransaction() = runBlocking {
        booksDao.addAuthors(TestUtil.AUTHOR_1)
        booksDao.addPublishers(TestUtil.PUBLISHER)
        booksDao.addBooks(TestUtil.BOOK_1)

        database.withTransaction {
            booksDao.insertBookSuspend(TestUtil.BOOK_2)
            val result = booksDao.getBooksFlow().first()
            assertThat(result).isEqualTo(listOf(TestUtil.BOOK_1, TestUtil.BOOK_2))
        }
    }

    @Test
    fun collectBooks_async() = runBlocking {
        booksDao.addAuthors(TestUtil.AUTHOR_1)
        booksDao.addPublishers(TestUtil.PUBLISHER)
        booksDao.addBooks(TestUtil.BOOK_1, TestUtil.BOOK_2)

        val latch = CountDownLatch(1)
        val job =
<<<<<<< HEAD
            async(Dispatchers.IO) {
=======
            launch(Dispatchers.IO) {
>>>>>>> 3d4510a6
                booksDao.getBooksFlow().collect {
                    assertThat(it).isEqualTo(listOf(TestUtil.BOOK_1, TestUtil.BOOK_2))
                    latch.countDown()
                }
            }

        latch.await()
        job.cancelAndJoin()
    }

    @Test
    fun receiveBooks_async_update() = runBlocking {
        booksDao.addAuthors(TestUtil.AUTHOR_1)
        booksDao.addPublishers(TestUtil.PUBLISHER)
        booksDao.addBooks(TestUtil.BOOK_1, TestUtil.BOOK_2)

        val firstResultLatch = CountDownLatch(1)
        val secondResultLatch = CountDownLatch(1)
        val results = mutableListOf<List<Book>>()
        val job =
<<<<<<< HEAD
            async(Dispatchers.IO) {
=======
            launch(Dispatchers.IO) {
>>>>>>> 3d4510a6
                booksDao.getBooksFlow().collect {
                    when (results.size) {
                        0 -> {
                            results.add(it)
                            firstResultLatch.countDown()
                        }
                        1 -> {
                            results.add(it)
                            secondResultLatch.countDown()
                        }
                        else -> fail("Should have only collected 2 results.")
                    }
                }
            }

        firstResultLatch.await()
        booksDao.insertBookSuspend(TestUtil.BOOK_3)

        secondResultLatch.await()
        assertThat(results.size).isEqualTo(2)
        assertThat(results[0]).isEqualTo(listOf(TestUtil.BOOK_1, TestUtil.BOOK_2))
        assertThat(results[1]).isEqualTo(listOf(TestUtil.BOOK_1, TestUtil.BOOK_2, TestUtil.BOOK_3))

        job.cancelAndJoin()
    }

    @Test
    fun receiveBooks() = runBlocking {
        booksDao.addAuthors(TestUtil.AUTHOR_1)
        booksDao.addPublishers(TestUtil.PUBLISHER)
        booksDao.addBooks(TestUtil.BOOK_1, TestUtil.BOOK_2)

        val channel = booksDao.getBooksFlow().produceIn(this)
        assertThat(channel.receive()).isEqualTo(listOf(TestUtil.BOOK_1, TestUtil.BOOK_2))
        assertThat(channel.isEmpty).isTrue()

        channel.cancel()
    }

    @Test
    fun receiveBooks_update() = runBlocking {
        booksDao.addAuthors(TestUtil.AUTHOR_1)
        booksDao.addPublishers(TestUtil.PUBLISHER)
        booksDao.addBooks(TestUtil.BOOK_1, TestUtil.BOOK_2)

        val channel = booksDao.getBooksFlow().produceIn(this)

        assertThat(channel.receive()).isEqualTo(listOf(TestUtil.BOOK_1, TestUtil.BOOK_2))

        booksDao.insertBookSuspend(TestUtil.BOOK_3)
        drain() // drain async invalidate
        yield()

        assertThat(channel.receive())
            .isEqualTo(listOf(TestUtil.BOOK_1, TestUtil.BOOK_2, TestUtil.BOOK_3))
        assertThat(channel.isEmpty).isTrue()

        channel.cancel()
    }

    @Test
    fun receiveBooks_update_viaSupportDatabase() = runBlocking {
        booksDao.addAuthors(TestUtil.AUTHOR_1)
        booksDao.addPublishers(TestUtil.PUBLISHER)
        booksDao.addBooks(TestUtil.BOOK_1)

        val channel = booksDao.getBooksFlow().produceIn(this)

        assertThat(channel.receive()).containsExactly(TestUtil.BOOK_1)

        // Update table without going through Room's transaction APIs
        database.openHelper.writableDatabase.execSQL(
            "UPDATE Book SET salesCnt = 5 WHERE bookId = 'b1'"
        )
        // Ask for a refresh to occur, validating trigger is installed without going through Room's
        // transaction APIs.
        database.invalidationTracker.refreshVersionsAsync()
        drain() // drain async invalidate
        yield()

        assertThat(channel.receive()).containsExactly(TestUtil.BOOK_1.copy(salesCnt = 5))
        assertThat(channel.isEmpty).isTrue()

        channel.cancel()
    }

    @Test
    fun receiveBooks_update_multipleChannels() = runBlocking {
        booksDao.addAuthors(TestUtil.AUTHOR_1)
        booksDao.addPublishers(TestUtil.PUBLISHER)
        booksDao.addBooks(TestUtil.BOOK_1, TestUtil.BOOK_2)

        val channels = Array(4) { booksDao.getBooksFlow().produceIn(this) }

        channels.forEach {
            assertThat(it.receive()).isEqualTo(listOf(TestUtil.BOOK_1, TestUtil.BOOK_2))
        }

        booksDao.insertBookSuspend(TestUtil.BOOK_3)
        drain() // drain async invalidate
        yield()

        channels.forEach {
            assertThat(it.receive())
                .isEqualTo(listOf(TestUtil.BOOK_1, TestUtil.BOOK_2, TestUtil.BOOK_3))
            assertThat(it.isEmpty).isTrue()
            it.cancel()
        }
    }

    @Test
    fun receiveBooks_update_multipleChannels_inTransaction() = runBlocking {
        booksDao.addAuthors(TestUtil.AUTHOR_1)
        booksDao.addPublishers(TestUtil.PUBLISHER)
        booksDao.addBooks(TestUtil.BOOK_1, TestUtil.BOOK_2)

        val channels = Array(4) { booksDao.getBooksFlowInTransaction().produceIn(this) }

        channels.forEach {
            assertThat(it.receive()).isEqualTo(listOf(TestUtil.BOOK_1, TestUtil.BOOK_2))
        }

        booksDao.insertBookSuspend(TestUtil.BOOK_3)
        drain() // drain async invalidate
        yield()

        channels.forEach {
            assertThat(it.receive())
                .isEqualTo(listOf(TestUtil.BOOK_1, TestUtil.BOOK_2, TestUtil.BOOK_3))
            assertThat(it.isEmpty).isTrue()
            it.cancel()
        }
    }

    @Test
    fun receiveBooks_latestUpdateOnly() = runBlocking {
        booksDao.addAuthors(TestUtil.AUTHOR_1)
        booksDao.addPublishers(TestUtil.PUBLISHER)
        booksDao.addBooks(TestUtil.BOOK_1, TestUtil.BOOK_2)

        val channel = booksDao.getBooksFlow().buffer(Channel.CONFLATED).produceIn(this)

        assertThat(channel.receive()).isEqualTo(listOf(TestUtil.BOOK_1, TestUtil.BOOK_2))

        booksDao.insertBookSuspend(TestUtil.BOOK_3)
        drain() // drain async invalidate
        yield()
        booksDao.deleteBookSuspend(TestUtil.BOOK_1)
        drain() // drain async invalidate
        yield()

        assertThat(channel.receive()).isEqualTo(listOf(TestUtil.BOOK_2, TestUtil.BOOK_3))
        assertThat(channel.isEmpty).isTrue()

        channel.cancel()
    }

    @Test
    fun receiveBooks_async() = runBlocking {
        booksDao.addAuthors(TestUtil.AUTHOR_1)
        booksDao.addPublishers(TestUtil.PUBLISHER)
        booksDao.addBooks(TestUtil.BOOK_1, TestUtil.BOOK_2)

        val latch = CountDownLatch(1)
        val job =
            async(Dispatchers.IO) {
                for (result in booksDao.getBooksFlow().produceIn(this)) {
                    assertThat(result).isEqualTo(listOf(TestUtil.BOOK_1, TestUtil.BOOK_2))
                    latch.countDown()
                }
            }

        latch.await()
        job.cancelAndJoin()
    }

    @Test
    fun receiveBook_async_update_null() = runBlocking {
        booksDao.addAuthors(TestUtil.AUTHOR_1)
        booksDao.addPublishers(TestUtil.PUBLISHER)
        booksDao.addBooks(TestUtil.BOOK_1)

        val firstResultLatch = CountDownLatch(1)
        val secondResultLatch = CountDownLatch(1)
        val results = mutableListOf<Book?>()
        val job =
            async(Dispatchers.IO) {
                booksDao.getOneBooksFlow(TestUtil.BOOK_1.bookId).collect {
                    when (results.size) {
                        0 -> {
                            results.add(it)
                            firstResultLatch.countDown()
                        }
                        1 -> {
                            results.add(it)
                            secondResultLatch.countDown()
                        }
                        else -> fail("Should have only collected 2 results.")
                    }
                }
            }

        firstResultLatch.await()
        booksDao.deleteBookSuspend(TestUtil.BOOK_1)

        secondResultLatch.await()
        assertThat(results.size).isEqualTo(2)
        assertThat(results[0]).isEqualTo(TestUtil.BOOK_1)
        assertThat(results[1]).isNull()

        job.cancelAndJoin()
    }

    @Test
    fun playlistSongs_async_update(): Unit = runBlocking {
        val musicDao = database.musicDao()
        val song1 = Song(1, "Thriller", "Michael Jackson", "Thriller", 357, 1982)
        val song2 = Song(2, "Billie Jean", "Michael Jackson", "Thriller", 297, 1982)
        musicDao.addSongs(song1, song2)
        musicDao.addPlaylists(Playlist(1), Playlist(2))
        musicDao.addPlaylistSongRelations(PlaylistSongXRef(1, 1))

        val latches = Array(3) { CountDownLatch(1) }
        val results = mutableListOf<PlaylistWithSongs>()
        var collectCall = 0
        val job =
            async(Dispatchers.IO) {
                musicDao.getPlaylistsWithSongsFlow(1).collect {
                    if (collectCall >= latches.size) {
                        fail("Should have only collected 3 results.")
                    }
                    results.add(it)
                    latches[collectCall].countDown()
                    collectCall++
                }
            }

        latches[0].await()
        assertThat(results.size).isEqualTo(1)
        results[0].let { playlist ->
            assertThat(playlist.songs.size).isEqualTo(1)
            assertThat(playlist.songs[0]).isEqualTo(song1)
        }

        musicDao.addPlaylistSongRelations(PlaylistSongXRef(1, 2))

        latches[1].await()
        assertThat(results.size).isEqualTo(2)
        results[1].let { playlist ->
            assertThat(playlist.songs.size).isEqualTo(2)
            assertThat(playlist.songs[0]).isEqualTo(song1)
            assertThat(playlist.songs[1]).isEqualTo(song2)
        }

        musicDao.removePlaylistSongRelations(PlaylistSongXRef(1, 2))

        latches[2].await()
        assertThat(results.size).isEqualTo(3)
        results[2].let { playlist ->
            assertThat(playlist.songs.size).isEqualTo(1)
            assertThat(playlist.songs[0]).isEqualTo(song1)
        }

        job.cancelAndJoin()
    }
}<|MERGE_RESOLUTION|>--- conflicted
+++ resolved
@@ -98,11 +98,7 @@
 
         val latch = CountDownLatch(1)
         val job =
-<<<<<<< HEAD
-            async(Dispatchers.IO) {
-=======
             launch(Dispatchers.IO) {
->>>>>>> 3d4510a6
                 booksDao.getBooksFlow().collect {
                     assertThat(it).isEqualTo(listOf(TestUtil.BOOK_1, TestUtil.BOOK_2))
                     latch.countDown()
@@ -123,11 +119,7 @@
         val secondResultLatch = CountDownLatch(1)
         val results = mutableListOf<List<Book>>()
         val job =
-<<<<<<< HEAD
-            async(Dispatchers.IO) {
-=======
             launch(Dispatchers.IO) {
->>>>>>> 3d4510a6
                 booksDao.getBooksFlow().collect {
                     when (results.size) {
                         0 -> {
