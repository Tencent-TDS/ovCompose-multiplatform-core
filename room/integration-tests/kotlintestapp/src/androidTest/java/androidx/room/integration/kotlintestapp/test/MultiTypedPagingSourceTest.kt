/*
 * Copyright 2021 The Android Open Source Project
 *
 * Licensed under the Apache License, Version 2.0 (the "License");
 * you may not use this file except in compliance with the License.
 * You may obtain a copy of the License at
 *
 *      http://www.apache.org/licenses/LICENSE-2.0
 *
 * Unless required by applicable law or agreed to in writing, software
 * distributed under the License is distributed on an "AS IS" BASIS,
 * WITHOUT WARRANTIES OR CONDITIONS OF ANY KIND, either express or implied.
 * See the License for the specific language governing permissions and
 * limitations under the License.
 */

package androidx.room.integration.kotlintestapp.test

import androidx.kruth.assertThat
import androidx.paging.Pager
import androidx.paging.PagingConfig
import androidx.paging.PagingSource
import androidx.room.InvalidationTracker
import androidx.room.Room
import androidx.room.RoomDatabase
import androidx.room.integration.kotlintestapp.testutil.ItemStore
import androidx.room.integration.kotlintestapp.testutil.PagingDb
import androidx.room.integration.kotlintestapp.testutil.PagingEntity
import androidx.room.integration.kotlintestapp.testutil.PagingEntityDao
import androidx.room.paging.LimitOffsetPagingSource
import androidx.sqlite.db.SimpleSQLiteQuery
import androidx.test.core.app.ApplicationProvider
import androidx.test.filters.MediumTest
import androidx.test.filters.SmallTest
import androidx.testutils.FilteringCoroutineContext
import androidx.testutils.FilteringExecutor
import java.util.concurrent.Executors
import kotlin.test.assertFailsWith
import kotlin.test.assertFalse
import kotlin.test.assertTrue
import kotlinx.coroutines.CoroutineName
import kotlinx.coroutines.CoroutineScope
import kotlinx.coroutines.Dispatchers
import kotlinx.coroutines.cancel
import kotlinx.coroutines.cancelAndJoin
import kotlinx.coroutines.flow.collectLatest
import kotlinx.coroutines.launch
import kotlinx.coroutines.runBlocking
import kotlinx.coroutines.withContext
import org.junit.After
import org.junit.Before
import org.junit.Ignore
import org.junit.Test
import org.junit.runner.RunWith
import org.junit.runners.Parameterized

/**
 * This test intentionally uses real dispatchers to mimic the real use case.
 *
 * Runs paging source integration tests against different variants of Room Paging implementations
 */
@RunWith(Parameterized::class)
@MediumTest
class MultiTypedPagingSourceTest(
    private val pagingSourceFactory: (PagingEntityDao) -> PagingSource<Int, PagingEntity>,
) {
    private lateinit var coroutineScope: CoroutineScope
    private lateinit var db: PagingDb
    private lateinit var itemStore: ItemStore

    // Multiple threads are necessary to prevent deadlock, since Room will acquire a thread to
    // dispatch on, when using the query / transaction dispatchers.
    private val queryContext = FilteringCoroutineContext(Executors.newFixedThreadPool(2))
    private val queryExecutor: FilteringExecutor
        get() = queryContext.executor

    private val mainThreadQueries = mutableListOf<Pair<String, String>>()
    private val pagingSources = mutableListOf<PagingSource<Int, PagingEntity>>()

    @Before
    fun init() {
        coroutineScope = CoroutineScope(Dispatchers.Main)
        itemStore = ItemStore(coroutineScope)
        db = buildAndReturnDb(queryContext, mainThreadQueries)
    }

    @After
    fun tearDown() {
        // Check no mainThread queries happened.
        assertThat(mainThreadQueries).isEmpty()
        coroutineScope.cancel()
        pagingSources.clear()
    }

    @Test
    fun simple_emptyStart_thenAddAnItem() {
        simple_emptyStart_thenAddAnItem(preOpenDb = true)
    }

    @Test
    fun simple_emptyStart_thenAddAnItem_withInitiallyClosedDatabase() {
        simple_emptyStart_thenAddAnItem(preOpenDb = false)
    }

    @Test
    fun loadEverything() {
        // open db
        val items = createItems(startId = 15, count = 50)
        db.getDao().insert(items)
        runTest {
            val initialLoad = itemStore.awaitInitialLoad()
            assertThat(initialLoad)
                .containsExactlyElementsIn(
                    items.createExpected(fromIndex = 0, toIndex = CONFIG.initialLoadSize)
                )
            // now access more items that should trigger loading more
            withContext(Dispatchers.Main) {
                itemStore.get(20)
                assertThat(itemStore.awaitItem(20)).isEqualTo(items[20])
            }

            // now access to the end of the list, it should load everything as we disabled jumping
            withContext(Dispatchers.Main) {
                itemStore.get(items.size - 1)
                assertThat(itemStore.awaitItem(items.size - 1)).isEqualTo(items.last())
            }
            assertThat(itemStore.peekItems()).isEqualTo(items)
            assertThat(itemStore.currentGenerationId).isEqualTo(1)
        }
    }

    @Test
    fun loadEverything_inReverse() {
        // open db
        val items = createItems(startId = 0, count = 100)
        db.getDao().insert(items)
        val pager = Pager(config = CONFIG, initialKey = 98) { db.getDao().loadItems() }
        runTest(pager) {
            val initialLoad = itemStore.awaitInitialLoad()
            assertThat(initialLoad)
                .containsExactlyElementsIn(
                    items.createExpected(
                        // Paging 3 implementation loads starting from initial key
                        fromIndex = 98,
                        toIndex = 100
                    )
                )
            // now access more items that should trigger loading more
            withContext(Dispatchers.Main) {
                itemStore.get(40)
                assertThat(itemStore.awaitItem(40)).isEqualTo(items[40])
            }

            // now access to the beginning of the list, it should load everything as we don't
            // support jumping
            withContext(Dispatchers.Main) {
                itemStore.get(0)
                assertThat(itemStore.awaitItem(0)).isEqualTo(items[0])
            }

            assertThat(itemStore.peekItems()).isEqualTo(items)
            assertThat(itemStore.currentGenerationId).isEqualTo(1)
        }
    }

    @Test
    fun keyTooLarge_returnLastPage() {
        val items = createItems(startId = 0, count = 50)
        db.getDao().insert(items)

        val pager = Pager(config = CONFIG, initialKey = 80) { db.getDao().loadItems() }
        runTest(pager = pager) {
            val initialLoad = itemStore.awaitInitialLoad()
            assertThat(initialLoad)
                .containsExactlyElementsIn(
                    // should return last page when key is too large
                    items.createExpected(
                        fromIndex = 41,
                        toIndex = 50,
                    )
                )
            // now trigger a prepend
            withContext(Dispatchers.Main) {
                itemStore.get(20)
                assertThat(itemStore.awaitItem(20)).isEqualTo(items[20])
            }
        }
    }

    @Test
    fun jumping() {
        val items = createItems(startId = 0, count = 200)
        db.getDao().insert(items)

        val config =
            PagingConfig(
                pageSize = 3,
                initialLoadSize = 9,
                enablePlaceholders = true,
                jumpThreshold = 80
            )
        val pager =
            Pager(
                config = config,
            ) {
                db.getDao().loadItems()
            }
        runTest(pager = pager) {
            val initialLoad = itemStore.awaitInitialLoad()
            assertThat(initialLoad)
                .containsExactlyElementsIn(
                    items.createExpected(
                        fromIndex = 0,
                        toIndex = config.initialLoadSize,
                    )
                )
            // now trigger a jump, accessed index needs to be larger than jumpThreshold
            withContext(Dispatchers.Main) { itemStore.get(120) }
            // the jump should trigger a refresh load with new generation
            itemStore.awaitGeneration(2)
            itemStore.awaitInitialLoad()
            // the refresh should load around anchorPosition of 120, with refresh key as 116
            // and null placeholders before and after
            assertThat(itemStore.peekItems())
                .containsExactlyElementsIn(
                    items.createExpected(
                        fromIndex = 116,
                        toIndex = 116 + config.initialLoadSize,
                    )
                )
        }
    }

    @Test
    fun prependWithDelayedInvalidation() {
        val items = createItems(startId = 0, count = 90)
        db.getDao().insert(items)

        val pager =
            Pager(
                config = CONFIG,
                initialKey = 20,
                pagingSourceFactory = { db.getDao().loadItems().also { pagingSources.add(it) } }
            )

        runTest(pager) {
            val initialLoad = itemStore.awaitInitialLoad()
            assertThat(initialLoad)
                .containsExactlyElementsIn(
                    // should load starting from initial Key = 30
                    items.createExpected(fromIndex = 20, toIndex = 20 + CONFIG.initialLoadSize)
                )

            // now do some changes in the database but don't let change notifications go through
            // to the data source. it should not crash :)
<<<<<<< HEAD
            queryExecutor.filterFunction = {
                // TODO(b/): Avoid relying on function name, very brittle.
                !it.toString().contains("refreshInvalidationAsync")
=======
            queryContext.filterFunction = { context, _ ->
                context[CoroutineName]?.name?.contains("Room Invalidation Tracker Refresh") != true
>>>>>>> 3d4510a6
            }

            db.getDao().deleteItems(items.subList(0, 60).map { it.id })

            // make sure we blocked the refresh runnable until after the exception generates a
            // new paging source
            queryExecutor.awaitDeferredSizeAtLeast(1)

            // Now get more items. The pagingSource's load() will check for invalidation and then
            // return LoadResult.Invalid, causing a second generation paging source to be generated.
            itemStore.get(2)

            itemStore.awaitGeneration(2)
            assertTrue(pagingSources[0].invalid)
            itemStore.awaitInitialLoad()

            // The runnable of refreshVersionsAsync in the delete is getting filtered out but we
            // need it to complete, so we execute it.
            assertThat(queryExecutor.deferredSize()).isEqualTo(1)
            queryExecutor.executeLatestDeferred()

            // it might be reloaded in any range so just make sure everything is there
            // expects 30 items because items 60 - 89 left in database, so presenter should have
            // items 60-68 from initialLoad + 21 null placeholders
            assertThat(itemStore.peekItems()).hasSize(30)
            withContext(Dispatchers.Main) {
                (0 until 10).forEach { itemStore.get(it) }
                // now ensure all of them are loaded
                // only waiting for 9 items because because the 10th item and onwards are nulls from
                // placeholders
                (0 until 9).forEach {
                    assertThat(itemStore.awaitItem(it)).isEqualTo(items[60 + it])
                }
            }

<<<<<<< HEAD
            // Runs the original invalidationTracker.refreshRunnable.
            // Note that the second initial load's call to mRefreshRunnable resets the flag to
            // false, so this mRefreshRunnable will not detect changes in the table anymore.
            queryExecutor.executeAll()

=======
>>>>>>> 3d4510a6
            itemStore.awaitInitialLoad()

            // make sure only two generations of paging sources have been created
            assertTrue(!pagingSources[1].invalid)

            // if a third generation is created, awaitGeneration(3) will return instead of timing
            // out.
            val expectError = assertFailsWith<AssertionError> { itemStore.awaitGeneration(3) }
            assertThat(expectError.message).isEqualTo("didn't complete in expected time")

            assertThat(itemStore.currentGenerationId).isEqualTo(2)
            assertThat(pagingSources.size).isEqualTo(2)
        }
    }

<<<<<<< HEAD
    @FlakyTest(bugId = 260592924)
=======
    // This test is no longer valid since LimitOffsetPagingSource now uses invalidation via Flow
    // and slow observers don't block others.
>>>>>>> 3d4510a6
    @Test
    @Ignore("b/329315924")
    fun prependWithBlockingObserver() {
        val items = createItems(startId = 0, count = 90)
        db.getDao().insert(items)

        val pager =
            Pager(
                config = CONFIG,
                initialKey = 20,
                pagingSourceFactory = { db.getDao().loadItems().also { pagingSources.add(it) } }
            )

        // to block the PagingSource's observer, this observer needs to be registered first
        val blockingObserver =
            object : InvalidationTracker.Observer("PagingEntity") {
                // make sure observer blocks the time longer than the timeout of waiting for
                // paging source invalidation, so that we can assert new generation failure later
                override fun onInvalidated(tables: Set<String>) {
                    Thread.sleep(3_500)
                }
            }
        db.invalidationTracker.addObserver(blockingObserver)

        runTest(pager) {
            val initialLoad = itemStore.awaitInitialLoad()
            val initialItems =
                items.createExpected(fromIndex = 20, toIndex = 20 + CONFIG.initialLoadSize)
            assertThat(initialLoad)
                .containsExactlyElementsIn(
                    // should load starting from initial Key = 20
                    initialItems
                )

            db.getDao().deleteItems(items.subList(0, 60).map { it.id })

            // Now get more items. The pagingSource's load() will check for invalidation.
            // Normally the check would return "invalidation = true" but in this test case,
            // room's invalidation flag has already been reset but observer notification is delayed.
            // This means the paging source is not being invalidated.
            itemStore.get(10)

            val expectError = assertFailsWith<AssertionError> { itemStore.awaitGeneration(2) }
            assertThat(expectError.message).isEqualTo("didn't complete in expected time")

            // and stale PagingSource would return item 70 instead of item 10
            withContext(Dispatchers.Main) {
                assertThat(itemStore.awaitItem(10)).isEqualTo(items[70])
            }
            assertFalse(pagingSources[0].invalid)

            // prepend again
            itemStore.get(0)

            // the blocking observer's callback should complete now and the PagingSource should be
            // invalidated successfully
            itemStore.awaitGeneration(2)
            assertTrue(pagingSources[0].invalid)
            assertFalse(pagingSources[1].invalid)
        }
    }

    @Test
    fun appendWithDelayedInvalidation() {
        val items = createItems(startId = 0, count = 90)
        db.getDao().insert(items)
        runTest {
            val isBasePagingSourceFactory =
                pagingSourceFactory.invoke(db.getDao()) is LimitOffsetPagingSource

            val initialLoad = itemStore.awaitInitialLoad()
            assertThat(initialLoad)
                .containsExactlyElementsIn(
                    items.createExpected(fromIndex = 0, toIndex = CONFIG.initialLoadSize)
                )

            // now do some changes in the database but don't let change notifications go through
            // to the data source. it should not crash :)
<<<<<<< HEAD
            queryExecutor.filterFunction = {
                // TODO(b/): Avoid relying on function name, very brittle.
                !it.toString().contains("refreshInvalidationAsync")
=======
            queryContext.filterFunction = { context, _ ->
                context[CoroutineName]?.name?.contains("Room Invalidation Tracker Refresh") != true
>>>>>>> 3d4510a6
            }

            db.getDao().deleteItems(items.subList(0, 80).map { it.id })

            // make sure we blocked the refresh runnable until after the exception generates a
            // new paging source
            queryExecutor.awaitDeferredSizeAtLeast(1)

            // Now get more items. The pagingSource's load() will check for invalidation and then
            // return LoadResult.Invalid, causing a second generation paging source to be generated.
            itemStore.get(70)

            itemStore.awaitGeneration(2)
            assertTrue(pagingSources[0].invalid)
            // initial load is executed and calls refreshVersionsAsync due to runInTransaction
            // and the refresh runnable is actually queued up here
            itemStore.awaitInitialLoad()

            if (isBasePagingSourceFactory) {
                // when test factory is for base paging source, the initial load does not enqueues
                // a refresh, so we only expect the one from the deleteItems()
                assertThat(queryExecutor.deferredSize()).isEqualTo(1)
                queryExecutor.executeLatestDeferred()
            } else {
                // when test factory is not for base paging source (futures or rx) then the initial
                // load triggers a call to refreshVersionsAsync due to runInTransaction
                // and a refresh runnable is enqueue. The runnable is getting filtered out but we
                // need the runnable from the initial load to complete, so we executed the latest
                // queued runnable.
                assertThat(queryExecutor.deferredSize()).isEqualTo(2)
                queryExecutor.executeLatestDeferred()
                assertThat(queryExecutor.deferredSize()).isEqualTo(1)
            }

            // second paging source should be generated
            assertThat(pagingSources.size).isEqualTo(2)

            // it might be reloaded in any range so just make sure everything is there
            assertThat(itemStore.peekItems()).hasSize(10)
            withContext(Dispatchers.Main) {
                (0 until 10).forEach { itemStore.get(it) }
                // now ensure all of them are loaded
                (0 until 10).forEach {
                    assertThat(itemStore.awaitItem(it)).isEqualTo(items[80 + it])
                }
            }

<<<<<<< HEAD
            // Runs the original invalidationTracker.refreshRunnable.
            // Note that the second initial load's call to mRefreshRunnable resets the flag to
            // false, so this mRefreshRunnable will not detect changes in the table anymore.
            queryExecutor.executeAll()
=======
            if (!isBasePagingSourceFactory) {
                // Runs the refresh runnable fromm the invalidation tracker due to the deleteItems()
                // Note that the second initial load's call to the refresh runnable resets the flag
                // to false, so this runnable will not detect changes in the table anymore.
                queryExecutor.executeAll()
            }
>>>>>>> 3d4510a6

            itemStore.awaitInitialLoad()

            // make sure only two generations of paging sources have been created
            assertTrue(!pagingSources[1].invalid)

            // if a third generation is created, awaitGeneration(3) will return instead of timing
            // out.
            val expectError = assertFailsWith<AssertionError> { itemStore.awaitGeneration(3) }
            assertThat(expectError.message).isEqualTo("didn't complete in expected time")

            assertThat(itemStore.currentGenerationId).isEqualTo(2)
            assertThat(pagingSources.size).isEqualTo(2)
        }
    }

    private fun simple_emptyStart_thenAddAnItem(preOpenDb: Boolean) {
        if (preOpenDb) {
            // trigger db open
            db.openHelper.writableDatabase
        }

        runTest {
            itemStore.awaitGeneration(1)
            itemStore.awaitInitialLoad()
            assertThat(itemStore.peekItems()).isEmpty()

            val entity = PagingEntity(id = 1, value = "foo")
            db.getDao().insert(entity)
            itemStore.awaitGeneration(2)
            itemStore.awaitInitialLoad()
            assertThat(itemStore.peekItems()).containsExactly(entity)
        }
    }

    private fun runTest(
        pager: Pager<Int, PagingEntity> =
            Pager(
                config = CONFIG,
                pagingSourceFactory = {
                    pagingSourceFactory(db.getDao()).also { pagingSources.add(it) }
                }
            ),
        block: suspend () -> Unit
    ) {
        runTestWithPager(coroutineScope, itemStore, pager, block)
    }

    private companion object {
        /** Runs this test class against all variants of Room Paging */
        @Parameterized.Parameters(name = "pagingSourceFactory={0}")
        @JvmStatic
        fun parameters() =
            listOf(
                PagingEntityDao::loadItems,
                PagingEntityDao::loadItemsListenableFuture,
                PagingEntityDao::loadItemsRx2,
                PagingEntityDao::loadItemsRx3
            )
    }
}

/** Tests the secondary constructor of Room Paging implementations via RawQuery */
@RunWith(Parameterized::class)
@SmallTest
class MultiTypedPagingSourceTestWithRawQuery(
    private val pagingSourceFactoryRaw:
        (PagingEntityDao, SimpleSQLiteQuery) -> PagingSource<Int, PagingEntity>
) {
    private lateinit var coroutineScope: CoroutineScope
    private lateinit var db: PagingDb
    private lateinit var itemStore: ItemStore

    // Multiple threads are necessary to prevent deadlock, since Room will acquire a thread to
    // dispatch on, when using the query / transaction dispatchers.
    private val queryContext = FilteringCoroutineContext(Executors.newFixedThreadPool(2))
    private val queryExecutor: FilteringExecutor
        get() = queryContext.executor

    private val mainThreadQueries = mutableListOf<Pair<String, String>>()

    @Before
    fun init() {
        coroutineScope = CoroutineScope(Dispatchers.Main)
        itemStore = ItemStore(coroutineScope)
        db = buildAndReturnDb(queryContext, mainThreadQueries)
    }

    @After
    fun tearDown() {
        // Check no mainThread queries happened.
        assertThat(mainThreadQueries).isEmpty()
        coroutineScope.cancel()
    }

    @Test
    fun loadEverythingRawQuery() {
        // open db
        val items = createItems(startId = 15, count = 50)
        db.getDao().insert(items)
        val query = SimpleSQLiteQuery("SELECT * FROM PagingEntity ORDER BY id ASC")
        runTest(query) {
            val initialLoad = itemStore.awaitInitialLoad()
            assertThat(initialLoad)
                .containsExactlyElementsIn(
                    items.createExpected(fromIndex = 0, toIndex = CONFIG.initialLoadSize)
                )
            // now access more items that should trigger loading more
            withContext(Dispatchers.Main) {
                itemStore.get(20)
                assertThat(itemStore.awaitItem(20)).isEqualTo(items[20])
            }
            // now access to the end of the list, it should load everything as we disabled jumping
            withContext(Dispatchers.Main) {
                itemStore.get(items.size - 1)
                assertThat(itemStore.awaitItem(items.size - 1)).isEqualTo(items.last())
            }
            assertThat(itemStore.peekItems()).isEqualTo(items)
            assertThat(itemStore.currentGenerationId).isEqualTo(1)
        }
    }

    @Test
    @Ignore // b/312434479
    fun loadEverythingRawQuery_inReverse() {
        // open db
        val items = createItems(startId = 0, count = 100)
        db.getDao().insert(items)
        val query = SimpleSQLiteQuery("SELECT * FROM PagingEntity ORDER BY id ASC")
        val pager =
            Pager(config = CONFIG, initialKey = 98) { pagingSourceFactoryRaw(db.getDao(), query) }
        runTest(query, pager) {
            val initialLoad = itemStore.awaitInitialLoad()
            assertThat(initialLoad)
                .containsExactlyElementsIn(
                    items.createExpected(
                        // Paging 3 implementation loads starting from initial key
                        fromIndex = 98,
                        toIndex = 100
                    )
                )
            // now access more items that should trigger loading more
            withContext(Dispatchers.Main) {
                itemStore.get(40)
                assertThat(itemStore.awaitItem(40)).isEqualTo(items[40])
            }
            // now access to the beginning of the list, it should load everything as we don't
            // support jumping
            withContext(Dispatchers.Main) {
                itemStore.get(0)
                assertThat(itemStore.awaitItem(0)).isEqualTo(items[0])
            }
            assertThat(itemStore.peekItems()).isEqualTo(items)
            assertThat(itemStore.currentGenerationId).isEqualTo(1)
        }
    }

    @Test
    fun rawQuery_userSuppliedLimitOffset() {
        val items = createItems(startId = 15, count = 70)
        db.getDao().insert(items)

        val query =
            SimpleSQLiteQuery("SELECT * FROM PagingEntity ORDER BY id ASC LIMIT 30 OFFSET 5")
        runTest(query) {
            val initialLoad = itemStore.awaitInitialLoad()
            assertThat(initialLoad)
                .containsExactlyElementsIn(
                    // returns items 20 to 28 with 21 null place holders after
                    items.createBoundedExpected(
                        fromIndex = 5,
                        toIndex = 5 + CONFIG.initialLoadSize,
                        toPlaceholderIndex = 35,
                    )
                )
            // now access more items that should trigger loading more
            withContext(Dispatchers.Main) {
                itemStore.get(15)
                // item 15 is offset by 5 = 20
                assertThat(itemStore.awaitItem(15)).isEqualTo(items[20])
            }

            // normally itemStore.get(50) is valid, but user-set LIMIT should bound item count to 30
            // itemStore.get(50) should now become invalid
            val expectedException =
                assertFailsWith<IndexOutOfBoundsException> {
                    withContext(Dispatchers.Main) { itemStore.get(50) }
                }
            assertThat(expectedException.message).isEqualTo("Index: 50, Size: 30")
            assertThat(itemStore.currentGenerationId).isEqualTo(1)
        }
    }

    @Test
    fun rawQuery_multipleArguments() {
        val items = createItems(startId = 0, count = 80)
        db.getDao().insert(items)
        val query =
            SimpleSQLiteQuery(
                "SELECT * " +
                    "FROM PagingEntity " +
                    "WHERE id > 49 AND id < 76 " +
                    "ORDER BY id ASC " +
                    "LIMIT 20"
            )
        runTest(query) {
            val initialLoad = itemStore.awaitInitialLoad()
            assertThat(initialLoad)
                .containsExactlyElementsIn(
                    // returns items 50 to 58 with 11 null place holders after
                    items.createBoundedExpected(
                        fromIndex = 50,
                        toIndex = 50 + CONFIG.initialLoadSize,
                        toPlaceholderIndex = 70,
                    )
                )
            // now access more items that should trigger loading more
            withContext(Dispatchers.Main) {
                itemStore.get(15)
                // item 15 is offset by 50 because of `WHERE id > 49` arg
                assertThat(itemStore.awaitItem(15)).isEqualTo(items[65])
            }

            // normally itemStore.get(50) is valid, but user-set LIMIT should bound item count to 20
            val expectedException =
                assertFailsWith<IndexOutOfBoundsException> {
                    withContext(Dispatchers.Main) { itemStore.get(50) }
                }
            assertThat(expectedException.message).isEqualTo("Index: 50, Size: 20")
            assertThat(itemStore.currentGenerationId).isEqualTo(1)
        }
    }

    private fun runTest(
        query: SimpleSQLiteQuery,
        pager: Pager<Int, PagingEntity> =
            Pager(
                config = CONFIG,
                pagingSourceFactory = { pagingSourceFactoryRaw(db.getDao(), query) }
            ),
        block: suspend () -> Unit
    ) {
        runTestWithPager(coroutineScope, itemStore, pager, block)
    }

    private companion object {
        /** Runs this test class against all variants of Room Paging */
        @Parameterized.Parameters(name = "pagingSourceFactory={0}")
        @JvmStatic
        fun parameters() =
            listOf(
                PagingEntityDao::loadItemsRaw,
                PagingEntityDao::loadItemsRawListenableFuture,
                PagingEntityDao::loadItemsRawRx2,
                PagingEntityDao::loadItemsRawRx3
            )
    }
}

private fun buildAndReturnDb(
    queryContext: FilteringCoroutineContext,
    mainThreadQueries: MutableList<Pair<String, String>>
): PagingDb {
    val mainThread: Thread = runBlocking(Dispatchers.Main) { Thread.currentThread() }
    return Room.inMemoryDatabaseBuilder(
            ApplicationProvider.getApplicationContext(),
            PagingDb::class.java
        )
        .setQueryCallback(
            object : RoomDatabase.QueryCallback {
                override fun onQuery(sqlQuery: String, bindArgs: List<Any?>) {
                    if (Thread.currentThread() === mainThread) {
                        mainThreadQueries.add(sqlQuery to Throwable().stackTraceToString())
                    }
                }
            }
        ) {
            // instantly execute the log callback so that we can check the thread.
            it.run()
        }
<<<<<<< HEAD
        .setQueryExecutor(queryExecutor)
=======
        .setQueryCoroutineContext(queryContext)
>>>>>>> 3d4510a6
        .build()
}

private fun runTestWithPager(
    coroutineScope: CoroutineScope,
    itemStore: ItemStore,
    pager: Pager<Int, PagingEntity>,
    block: suspend () -> Unit
) {
    val collection =
        coroutineScope.launch(Dispatchers.Main) {
            pager.flow.collectLatest { itemStore.collectFrom(it) }
        }
    runBlocking {
        try {
            block()
        } finally {
            collection.cancelAndJoin()
        }
    }
}

internal fun createItems(startId: Int, count: Int): List<PagingEntity> {
    return List(count) { pos -> PagingEntity(id = pos + startId) }
}

/** Created an expected elements list from the current list. */
internal fun List<PagingEntity>.createExpected(
    fromIndex: Int,
    toIndex: Int,
): List<PagingEntity?> {
    val result = mutableListOf<PagingEntity?>()
    (0 until fromIndex).forEach { _ -> result.add(null) }
    result.addAll(this.subList(fromIndex, toIndex))
    (toIndex until size).forEach { _ -> result.add(null) }
    return result
}

internal fun List<PagingEntity>.createBoundedExpected(
    fromIndex: Int,
    toIndex: Int,
    toPlaceholderIndex: Int,
): List<PagingEntity?> {
    val result = mutableListOf<PagingEntity?>()
    result.addAll(this.subList(fromIndex, toIndex))
    (toIndex until toPlaceholderIndex).forEach { _ -> result.add(null) }
    return result
}

internal val CONFIG =
    PagingConfig(
        pageSize = 3,
        initialLoadSize = 9,
        enablePlaceholders = true,
    )<|MERGE_RESOLUTION|>--- conflicted
+++ resolved
@@ -253,14 +253,8 @@
 
             // now do some changes in the database but don't let change notifications go through
             // to the data source. it should not crash :)
-<<<<<<< HEAD
-            queryExecutor.filterFunction = {
-                // TODO(b/): Avoid relying on function name, very brittle.
-                !it.toString().contains("refreshInvalidationAsync")
-=======
             queryContext.filterFunction = { context, _ ->
                 context[CoroutineName]?.name?.contains("Room Invalidation Tracker Refresh") != true
->>>>>>> 3d4510a6
             }
 
             db.getDao().deleteItems(items.subList(0, 60).map { it.id })
@@ -296,14 +290,6 @@
                 }
             }
 
-<<<<<<< HEAD
-            // Runs the original invalidationTracker.refreshRunnable.
-            // Note that the second initial load's call to mRefreshRunnable resets the flag to
-            // false, so this mRefreshRunnable will not detect changes in the table anymore.
-            queryExecutor.executeAll()
-
-=======
->>>>>>> 3d4510a6
             itemStore.awaitInitialLoad()
 
             // make sure only two generations of paging sources have been created
@@ -319,12 +305,8 @@
         }
     }
 
-<<<<<<< HEAD
-    @FlakyTest(bugId = 260592924)
-=======
     // This test is no longer valid since LimitOffsetPagingSource now uses invalidation via Flow
     // and slow observers don't block others.
->>>>>>> 3d4510a6
     @Test
     @Ignore("b/329315924")
     fun prependWithBlockingObserver() {
@@ -403,14 +385,8 @@
 
             // now do some changes in the database but don't let change notifications go through
             // to the data source. it should not crash :)
-<<<<<<< HEAD
-            queryExecutor.filterFunction = {
-                // TODO(b/): Avoid relying on function name, very brittle.
-                !it.toString().contains("refreshInvalidationAsync")
-=======
             queryContext.filterFunction = { context, _ ->
                 context[CoroutineName]?.name?.contains("Room Invalidation Tracker Refresh") != true
->>>>>>> 3d4510a6
             }
 
             db.getDao().deleteItems(items.subList(0, 80).map { it.id })
@@ -458,19 +434,12 @@
                 }
             }
 
-<<<<<<< HEAD
-            // Runs the original invalidationTracker.refreshRunnable.
-            // Note that the second initial load's call to mRefreshRunnable resets the flag to
-            // false, so this mRefreshRunnable will not detect changes in the table anymore.
-            queryExecutor.executeAll()
-=======
             if (!isBasePagingSourceFactory) {
                 // Runs the refresh runnable fromm the invalidation tracker due to the deleteItems()
                 // Note that the second initial load's call to the refresh runnable resets the flag
                 // to false, so this runnable will not detect changes in the table anymore.
                 queryExecutor.executeAll()
             }
->>>>>>> 3d4510a6
 
             itemStore.awaitInitialLoad()
 
@@ -594,7 +563,6 @@
     }
 
     @Test
-    @Ignore // b/312434479
     fun loadEverythingRawQuery_inReverse() {
         // open db
         val items = createItems(startId = 0, count = 100)
@@ -751,11 +719,7 @@
             // instantly execute the log callback so that we can check the thread.
             it.run()
         }
-<<<<<<< HEAD
-        .setQueryExecutor(queryExecutor)
-=======
         .setQueryCoroutineContext(queryContext)
->>>>>>> 3d4510a6
         .build()
 }
 
