/*
 * Copyright 2022 The Android Open Source Project
 *
 * Licensed under the Apache License, Version 2.0 (the "License");
 * you may not use this file except in compliance with the License.
 * You may obtain a copy of the License at
 *
 *      http://www.apache.org/licenses/LICENSE-2.0
 *
 * Unless required by applicable law or agreed to in writing, software
 * distributed under the License is distributed on an "AS IS" BASIS,
 * WITHOUT WARRANTIES OR CONDITIONS OF ANY KIND, either express or implied.
 * See the License for the specific language governing permissions and
 * limitations under the License.
 */

package androidx.room.integration.kotlintestapp.test

import androidx.kruth.assertThat
import androidx.kruth.assertThrows
import androidx.room.Room
import androidx.room.integration.kotlintestapp.TestDatabase
import androidx.room.integration.kotlintestapp.dao.BooksDao
import androidx.room.withTransaction
import androidx.test.core.app.ApplicationProvider
import androidx.test.ext.junit.runners.AndroidJUnit4
import androidx.test.filters.MediumTest
import kotlin.time.Duration.Companion.minutes
import kotlinx.coroutines.Dispatchers
import kotlinx.coroutines.ExperimentalCoroutinesApi
import kotlinx.coroutines.channels.Channel
import kotlinx.coroutines.flow.buffer
import kotlinx.coroutines.flow.first
import kotlinx.coroutines.flow.map
import kotlinx.coroutines.flow.produceIn
import kotlinx.coroutines.launch
import kotlinx.coroutines.test.TestScope
import kotlinx.coroutines.test.advanceUntilIdle
import kotlinx.coroutines.test.runTest
import org.junit.Before
import org.junit.Test
import org.junit.runner.RunWith

@OptIn(ExperimentalCoroutinesApi::class)
@MediumTest
@RunWith(AndroidJUnit4::class)
class InvalidationTrackerFlowTest {

    private val testCoroutineScope = TestScope()

    private lateinit var database: TestDatabase
    private lateinit var booksDao: BooksDao

    @Before
    fun setup() {
        database =
            Room.inMemoryDatabaseBuilder(
                    ApplicationProvider.getApplicationContext(),
                    TestDatabase::class.java
                )
                .setQueryCoroutineContext(testCoroutineScope.coroutineContext)
                .build()
        booksDao = database.booksDao()
    }

    @Test
<<<<<<< HEAD
    fun initiallyEmitAllTableNames(): Unit = runBlocking {
        val result = database.invalidationTrackerFlow("author", "publisher", "book").first()
=======
    fun initiallyEmitAllTableNames(): Unit = runTest {
        val result = database.invalidationTracker.createFlow("author", "publisher", "book").first()
>>>>>>> 3d4510a6
        assertThat(result).containsExactly("author", "publisher", "book")
    }

    @Test
<<<<<<< HEAD
    fun initiallyEmitNothingWhenLazy(): Unit = runBlocking {
        val channel =
            database
                .invalidationTrackerFlow("author", "publisher", "book", emitInitialState = true)
                .produceIn(this)
=======
    fun initiallyEmitNothingWhenLazy(): Unit = runTest {
        val channel =
            database.invalidationTracker.createFlow("author", "publisher", "book").produceIn(this)
>>>>>>> 3d4510a6

        testScheduler.advanceUntilIdle()

        assertThat(channel.isEmpty)

        channel.cancel()
    }

    @Test
    fun invalidationEmitTableNames(): Unit = runTest {
        booksDao.addAuthors(TestUtil.AUTHOR_1)
        booksDao.addPublishers(TestUtil.PUBLISHER)
        booksDao.addBooks(TestUtil.BOOK_1)

        val channel =
<<<<<<< HEAD
            database.invalidationTrackerFlow("author", "publisher", "book").produceIn(this)
=======
            database.invalidationTracker.createFlow("author", "publisher", "book").produceIn(this)
>>>>>>> 3d4510a6

        assertThat(channel.receive()).isEqualTo(setOf("author", "publisher", "book"))

        booksDao.insertBookSuspend(TestUtil.BOOK_2)
        testScheduler.advanceUntilIdle()

        assertThat(channel.receive()).containsExactly("book")

        booksDao.addPublisher(TestUtil.PUBLISHER2)
<<<<<<< HEAD
        drain() // drain async invalidate
        yield()
=======
        testScheduler.advanceUntilIdle()
>>>>>>> 3d4510a6

        assertThat(channel.receive()).containsExactly("publisher")

        assertThat(channel.isEmpty).isTrue()

        channel.cancel()
    }

    @Test
<<<<<<< HEAD
    fun emitOnceForMultipleTablesInTransaction(): Unit = runBlocking {
        val results = mutableListOf<Set<String>>()
        val latch = CountDownLatch(1)
        val job =
            async(Dispatchers.IO) {
                database.invalidationTrackerFlow("author", "publisher", "book").collect {
                    results.add(it)
                    latch.countDown()
                }
            }
=======
    fun emitOnceForMultipleTablesInTransaction(): Unit = runTest {
        val resultChannel = Channel<Set<String>>(capacity = 10)
        val job =
            backgroundScope.launch(Dispatchers.IO) {
                database.invalidationTracker.createFlow("author", "publisher", "book").collect {
                    resultChannel.send(it)
                }
            }

        testScheduler.advanceUntilIdle()
>>>>>>> 3d4510a6

        database.withTransaction {
            booksDao.addAuthors(TestUtil.AUTHOR_1)
            booksDao.addPublishers(TestUtil.PUBLISHER)
            booksDao.addBooks(TestUtil.BOOK_1)
        }

        advanceUntilIdle()

        val result = resultChannel.receive()
        assertThat(result).containsExactly("author", "publisher", "book")
        assertThat(result.isEmpty())

        resultChannel.close()
        job.cancel()
    }

    @Test
<<<<<<< HEAD
    fun dropInvalidationUsingConflated() = runBlocking {
        val channel =
            database
                .invalidationTrackerFlow("author", "publisher", "book")
=======
    fun dropInvalidationUsingConflated() = runTest {
        val channel =
            database.invalidationTracker
                .createFlow("author", "publisher", "book")
>>>>>>> 3d4510a6
                .buffer(Channel.CONFLATED)
                .produceIn(this)

        booksDao.addAuthors(TestUtil.AUTHOR_1)
        testScheduler.advanceUntilIdle()

        booksDao.addPublishers(TestUtil.PUBLISHER)
        testScheduler.advanceUntilIdle()

        booksDao.addBooks(TestUtil.BOOK_1)
        testScheduler.advanceUntilIdle()

        assertThat(channel.receive()).containsExactly("book")
        assertThat(channel.isEmpty).isTrue()

        channel.cancel()
    }

    @Test
    fun collectInTransaction(): Unit = runTest {
        database.withTransaction {
            val result = database.invalidationTracker.createFlow("author").first()
            assertThat(result).containsExactly("author")
        }
    }

    @Test
    fun mapBlockingQuery() = runTest {
        booksDao.addAuthors(TestUtil.AUTHOR_1)
        booksDao.addPublishers(TestUtil.PUBLISHER)
        booksDao.addBooks(TestUtil.BOOK_1)

        val channel =
<<<<<<< HEAD
            database.invalidationTrackerFlow("book").map { booksDao.getAllBooks() }.produceIn(this)
=======
            database.invalidationTracker
                .createFlow("book")
                .map { booksDao.getAllBooks() }
                .produceIn(this)
>>>>>>> 3d4510a6

        assertThat(channel.receive()).containsExactly(TestUtil.BOOK_1)

        booksDao.addBooks(TestUtil.BOOK_2)
        testScheduler.advanceUntilIdle()

        assertThat(channel.receive()).containsExactly(TestUtil.BOOK_1, TestUtil.BOOK_2)

        channel.cancel()
    }

    @Test
    fun mapSuspendingQuery() = runTest {
        booksDao.addAuthors(TestUtil.AUTHOR_1)
        booksDao.addPublishers(TestUtil.PUBLISHER)
        booksDao.addBooks(TestUtil.BOOK_1)

        val channel =
<<<<<<< HEAD
            database
                .invalidationTrackerFlow("book")
=======
            database.invalidationTracker
                .createFlow("book")
>>>>>>> 3d4510a6
                .map { booksDao.getBooksSuspend() }
                .produceIn(this)

        assertThat(channel.receive()).containsExactly(TestUtil.BOOK_1)

        booksDao.addBooks(TestUtil.BOOK_2)
        testScheduler.advanceUntilIdle()

        assertThat(channel.receive()).containsExactly(TestUtil.BOOK_1, TestUtil.BOOK_2)

        channel.cancel()
    }

    @Test
    fun mapFlowQuery() = runTest {
        booksDao.addAuthors(TestUtil.AUTHOR_1)
        booksDao.addPublishers(TestUtil.PUBLISHER)
        booksDao.addBooks(TestUtil.BOOK_1)

        val channel =
<<<<<<< HEAD
            database
                .invalidationTrackerFlow("book")
=======
            database.invalidationTracker
                .createFlow("book")
>>>>>>> 3d4510a6
                .map { booksDao.getBooksFlow().first() }
                .produceIn(this)

        assertThat(channel.receive()).containsExactly(TestUtil.BOOK_1)

        booksDao.addBooks(TestUtil.BOOK_2)
        testScheduler.advanceUntilIdle()

        assertThat(channel.receive()).containsExactly(TestUtil.BOOK_1, TestUtil.BOOK_2)

        channel.cancel()
    }

    @Test
    fun mapTransactionQuery() = runTest {
        booksDao.addAuthors(TestUtil.AUTHOR_1)
        booksDao.addPublishers(TestUtil.PUBLISHER)
        booksDao.addBooks(TestUtil.BOOK_1)

        val channel =
<<<<<<< HEAD
            database
                .invalidationTrackerFlow("book")
=======
            database.invalidationTracker
                .createFlow("book")
>>>>>>> 3d4510a6
                .map { database.withTransaction { booksDao.getBooksSuspend() } }
                .produceIn(this)

        assertThat(channel.receive()).containsExactly(TestUtil.BOOK_1)

        booksDao.addBooks(TestUtil.BOOK_2)
        testScheduler.advanceUntilIdle()

        assertThat(channel.receive()).containsExactly(TestUtil.BOOK_1, TestUtil.BOOK_2)

        channel.cancel()
    }

    @Test
    fun transactionUpdateAndTransactionQuery() = runTest {
        booksDao.addPublishers(TestUtil.PUBLISHER)
        booksDao.addBooks(TestUtil.BOOK_1)

<<<<<<< HEAD
        val results = mutableListOf<List<String>>()
        val firstResultLatch = CountDownLatch(1)
        val secondResultLatch = CountDownLatch(1)
        val job =
            async(Dispatchers.IO) {
                database
                    .invalidationTrackerFlow("author", "publisher")
=======
        val resultChannel = Channel<List<String>>(capacity = 2)

        val job =
            backgroundScope.launch(Dispatchers.IO) {
                database.invalidationTracker
                    .createFlow("author", "publisher")
>>>>>>> 3d4510a6
                    .map {
                        val (books, publishers) =
                            database.withTransaction {
                                booksDao.getBooksSuspend() to booksDao.getPublishersSuspend()
                            }
                        books.map { book ->
                            val publisherName =
                                publishers.first { it.publisherId == book.bookPublisherId }.name
                            "${book.title} from $publisherName"
                        }
<<<<<<< HEAD
                    }
                    .collect {
                        when (results.size) {
                            0 -> {
                                results.add(it)
                                firstResultLatch.countDown()
                            }
                            1 -> {
                                results.add(it)
                                secondResultLatch.countDown()
                            }
                            else -> fail("Should have only collected 2 results.")
                        }
                    }
            }
=======
                    }
                    .collect { resultChannel.send(it) }
            }

        testScheduler.advanceUntilIdle()

        resultChannel.receive().let { result ->
            assertThat(result).containsExactly("book title 1 from publisher 1")
        }
>>>>>>> 3d4510a6

        database.withTransaction {
            booksDao.addPublishers(TestUtil.PUBLISHER2)
            booksDao.addBooks(TestUtil.BOOK_2)
        }
        testScheduler.advanceUntilIdle()

<<<<<<< HEAD
        secondResultLatch.await()
        assertThat(results.size).isEqualTo(2)
        assertThat(results[0]).containsExactly("book title 1 from publisher 1")
        assertThat(results[1])
            .containsExactly("book title 1 from publisher 1", "book title 2 from publisher 1")

        job.cancelAndJoin()
=======
        resultChannel.receive().let { result ->
            assertThat(result)
                .containsExactly("book title 1 from publisher 1", "book title 2 from publisher 1")
        }

        resultChannel.close()
        job.cancel()
>>>>>>> 3d4510a6
    }

    @Test
    fun invalidTable() {
        assertThrows<IllegalArgumentException> { database.invalidationTracker.createFlow("foo") }
            .hasMessageThat()
            .isEqualTo("There is no table with name foo")

        database.close()
    }

    @Test
    fun emptyTables() = runTest {
        booksDao.addAuthors(TestUtil.AUTHOR_1)

        val channel = database.invalidationTracker.createFlow().produceIn(this)

        assertThat(channel.receive()).isEmpty()

        booksDao.addAuthorsSuspend(TestUtil.AUTHOR_2)
        testScheduler.advanceUntilIdle()

        assertThat(channel.isEmpty).isTrue()

        channel.cancel()
    }

    private fun runTest(testBody: suspend TestScope.() -> Unit) =
        testCoroutineScope.runTest(timeout = 10.minutes) {
            testBody.invoke(this)
            database.close()
        }
}<|MERGE_RESOLUTION|>--- conflicted
+++ resolved
@@ -64,28 +64,15 @@
     }
 
     @Test
-<<<<<<< HEAD
-    fun initiallyEmitAllTableNames(): Unit = runBlocking {
-        val result = database.invalidationTrackerFlow("author", "publisher", "book").first()
-=======
     fun initiallyEmitAllTableNames(): Unit = runTest {
         val result = database.invalidationTracker.createFlow("author", "publisher", "book").first()
->>>>>>> 3d4510a6
         assertThat(result).containsExactly("author", "publisher", "book")
     }
 
     @Test
-<<<<<<< HEAD
-    fun initiallyEmitNothingWhenLazy(): Unit = runBlocking {
-        val channel =
-            database
-                .invalidationTrackerFlow("author", "publisher", "book", emitInitialState = true)
-                .produceIn(this)
-=======
     fun initiallyEmitNothingWhenLazy(): Unit = runTest {
         val channel =
             database.invalidationTracker.createFlow("author", "publisher", "book").produceIn(this)
->>>>>>> 3d4510a6
 
         testScheduler.advanceUntilIdle()
 
@@ -101,11 +88,7 @@
         booksDao.addBooks(TestUtil.BOOK_1)
 
         val channel =
-<<<<<<< HEAD
-            database.invalidationTrackerFlow("author", "publisher", "book").produceIn(this)
-=======
             database.invalidationTracker.createFlow("author", "publisher", "book").produceIn(this)
->>>>>>> 3d4510a6
 
         assertThat(channel.receive()).isEqualTo(setOf("author", "publisher", "book"))
 
@@ -115,12 +98,7 @@
         assertThat(channel.receive()).containsExactly("book")
 
         booksDao.addPublisher(TestUtil.PUBLISHER2)
-<<<<<<< HEAD
-        drain() // drain async invalidate
-        yield()
-=======
-        testScheduler.advanceUntilIdle()
->>>>>>> 3d4510a6
+        testScheduler.advanceUntilIdle()
 
         assertThat(channel.receive()).containsExactly("publisher")
 
@@ -130,18 +108,6 @@
     }
 
     @Test
-<<<<<<< HEAD
-    fun emitOnceForMultipleTablesInTransaction(): Unit = runBlocking {
-        val results = mutableListOf<Set<String>>()
-        val latch = CountDownLatch(1)
-        val job =
-            async(Dispatchers.IO) {
-                database.invalidationTrackerFlow("author", "publisher", "book").collect {
-                    results.add(it)
-                    latch.countDown()
-                }
-            }
-=======
     fun emitOnceForMultipleTablesInTransaction(): Unit = runTest {
         val resultChannel = Channel<Set<String>>(capacity = 10)
         val job =
@@ -152,7 +118,6 @@
             }
 
         testScheduler.advanceUntilIdle()
->>>>>>> 3d4510a6
 
         database.withTransaction {
             booksDao.addAuthors(TestUtil.AUTHOR_1)
@@ -171,17 +136,10 @@
     }
 
     @Test
-<<<<<<< HEAD
-    fun dropInvalidationUsingConflated() = runBlocking {
-        val channel =
-            database
-                .invalidationTrackerFlow("author", "publisher", "book")
-=======
     fun dropInvalidationUsingConflated() = runTest {
         val channel =
             database.invalidationTracker
                 .createFlow("author", "publisher", "book")
->>>>>>> 3d4510a6
                 .buffer(Channel.CONFLATED)
                 .produceIn(this)
 
@@ -215,14 +173,10 @@
         booksDao.addBooks(TestUtil.BOOK_1)
 
         val channel =
-<<<<<<< HEAD
-            database.invalidationTrackerFlow("book").map { booksDao.getAllBooks() }.produceIn(this)
-=======
             database.invalidationTracker
                 .createFlow("book")
                 .map { booksDao.getAllBooks() }
                 .produceIn(this)
->>>>>>> 3d4510a6
 
         assertThat(channel.receive()).containsExactly(TestUtil.BOOK_1)
 
@@ -241,13 +195,8 @@
         booksDao.addBooks(TestUtil.BOOK_1)
 
         val channel =
-<<<<<<< HEAD
-            database
-                .invalidationTrackerFlow("book")
-=======
             database.invalidationTracker
                 .createFlow("book")
->>>>>>> 3d4510a6
                 .map { booksDao.getBooksSuspend() }
                 .produceIn(this)
 
@@ -268,13 +217,8 @@
         booksDao.addBooks(TestUtil.BOOK_1)
 
         val channel =
-<<<<<<< HEAD
-            database
-                .invalidationTrackerFlow("book")
-=======
             database.invalidationTracker
                 .createFlow("book")
->>>>>>> 3d4510a6
                 .map { booksDao.getBooksFlow().first() }
                 .produceIn(this)
 
@@ -295,13 +239,8 @@
         booksDao.addBooks(TestUtil.BOOK_1)
 
         val channel =
-<<<<<<< HEAD
-            database
-                .invalidationTrackerFlow("book")
-=======
             database.invalidationTracker
                 .createFlow("book")
->>>>>>> 3d4510a6
                 .map { database.withTransaction { booksDao.getBooksSuspend() } }
                 .produceIn(this)
 
@@ -320,22 +259,12 @@
         booksDao.addPublishers(TestUtil.PUBLISHER)
         booksDao.addBooks(TestUtil.BOOK_1)
 
-<<<<<<< HEAD
-        val results = mutableListOf<List<String>>()
-        val firstResultLatch = CountDownLatch(1)
-        val secondResultLatch = CountDownLatch(1)
-        val job =
-            async(Dispatchers.IO) {
-                database
-                    .invalidationTrackerFlow("author", "publisher")
-=======
         val resultChannel = Channel<List<String>>(capacity = 2)
 
         val job =
             backgroundScope.launch(Dispatchers.IO) {
                 database.invalidationTracker
                     .createFlow("author", "publisher")
->>>>>>> 3d4510a6
                     .map {
                         val (books, publishers) =
                             database.withTransaction {
@@ -346,23 +275,6 @@
                                 publishers.first { it.publisherId == book.bookPublisherId }.name
                             "${book.title} from $publisherName"
                         }
-<<<<<<< HEAD
-                    }
-                    .collect {
-                        when (results.size) {
-                            0 -> {
-                                results.add(it)
-                                firstResultLatch.countDown()
-                            }
-                            1 -> {
-                                results.add(it)
-                                secondResultLatch.countDown()
-                            }
-                            else -> fail("Should have only collected 2 results.")
-                        }
-                    }
-            }
-=======
                     }
                     .collect { resultChannel.send(it) }
             }
@@ -372,7 +284,6 @@
         resultChannel.receive().let { result ->
             assertThat(result).containsExactly("book title 1 from publisher 1")
         }
->>>>>>> 3d4510a6
 
         database.withTransaction {
             booksDao.addPublishers(TestUtil.PUBLISHER2)
@@ -380,15 +291,6 @@
         }
         testScheduler.advanceUntilIdle()
 
-<<<<<<< HEAD
-        secondResultLatch.await()
-        assertThat(results.size).isEqualTo(2)
-        assertThat(results[0]).containsExactly("book title 1 from publisher 1")
-        assertThat(results[1])
-            .containsExactly("book title 1 from publisher 1", "book title 2 from publisher 1")
-
-        job.cancelAndJoin()
-=======
         resultChannel.receive().let { result ->
             assertThat(result)
                 .containsExactly("book title 1 from publisher 1", "book title 2 from publisher 1")
@@ -396,7 +298,6 @@
 
         resultChannel.close()
         job.cancel()
->>>>>>> 3d4510a6
     }
 
     @Test
