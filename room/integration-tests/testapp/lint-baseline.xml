--- conflicted
+++ resolved
@@ -1,9 +1,5 @@
 <?xml version="1.0" encoding="UTF-8"?>
-<<<<<<< HEAD
-<issues format="6" by="lint 8.4.0-alpha12" type="baseline" client="gradle" dependencies="false" name="AGP (8.4.0-alpha12)" variant="all" version="8.4.0-alpha12">
-=======
 <issues format="6" by="lint 8.6.0-beta01" type="baseline" client="gradle" dependencies="false" name="AGP (8.6.0-beta01)" variant="all" version="8.6.0-beta01">
->>>>>>> 3d4510a6
 
     <issue
         id="BanThreadSleep"
@@ -100,8 +96,6 @@
         message="Uses Thread.sleep()"
         errorLine1="                            Thread.sleep(delayMillis, delayNanos);"
         errorLine2="                                   ~~~~~">
-<<<<<<< HEAD
-=======
         <location
             file="src/androidTest/java/androidx/room/integration/testapp/test/InvalidationTrackerBehavioralTest.java"/>
     </issue>
@@ -111,7 +105,6 @@
         message="Uses Thread.sleep()"
         errorLine1="                        Thread.sleep(200);"
         errorLine2="                               ~~~~~">
->>>>>>> 3d4510a6
         <location
             file="src/androidTest/java/androidx/room/integration/testapp/test/MultiInstanceInvalidationTest.java"/>
     </issue>
