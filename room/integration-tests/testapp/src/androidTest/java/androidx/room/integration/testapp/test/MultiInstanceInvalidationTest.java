--- conflicted
+++ resolved
@@ -20,15 +20,9 @@
 import static com.google.common.truth.Truth.assertWithMessage;
 
 import android.content.Context;
-<<<<<<< HEAD
-import android.os.SystemClock;
-
-import androidx.annotation.NonNull;
-=======
 
 import androidx.annotation.NonNull;
 import androidx.arch.core.executor.ArchTaskExecutor;
->>>>>>> 3d4510a6
 import androidx.arch.core.executor.testing.CountingTaskExecutorRule;
 import androidx.collection.SimpleArrayMap;
 import androidx.lifecycle.LiveData;
@@ -120,18 +114,12 @@
         for (RoomDatabase db : mDatabases) {
             db.close();
         }
-<<<<<<< HEAD
-        mExecutorRule.drainTasks(2, TimeUnit.SECONDS);
-=======
         mExecutorRule.drainTasks(3, TimeUnit.SECONDS);
         assertWithMessage("Executor isIdle")
                 .that(mExecutorRule.isIdle())
                 .isTrue();
->>>>>>> 3d4510a6
-    }
-
-    // TODO(324609478): broken test
-    @Ignore
+    }
+
     @Test
     public void invalidateInAnotherInstance() throws Exception {
         final SampleDatabase db1 = openDatabase(true);
@@ -146,8 +134,6 @@
                 .isTrue();
     }
 
-    // TODO(324274513): broken test
-    @Ignore
     @Test
     public void invalidateInAnotherInstanceFts() throws Exception {
         final SampleFtsDatabase db1 = openFtsDatabase(true);
@@ -214,8 +200,6 @@
                 .isTrue();
     }
 
-    // TODO(335890993): broken test
-    @Ignore
     @Test
     @Ignore // Flaky test, b/363246309.
     public void invalidationInAnotherInstance_closed() throws Exception {
@@ -228,43 +212,6 @@
         final CountDownLatch invalidated3 = prepareTableObserver(db3);
 
         db3.close();
-<<<<<<< HEAD
-        db2.getCustomerDao().insert(CUSTOMER_2);
-
-        assertTrue(changed1.second.await(3, TimeUnit.SECONDS));
-        assertTrue(changed2.second.await(3, TimeUnit.SECONDS));
-        assertFalse(changed3.second.await(3, TimeUnit.SECONDS));
-    }
-
-    @Ignore // Flaky b/330519843
-    @Test
-    public void invalidationCausesNoLoop() throws Exception {
-        final SampleDatabase db1 = openDatabase(true);
-        final SampleDatabase db2 = openDatabase(true);
-
-        final CountDownLatch invalidated1 = prepareTableObserver(db1);
-        final CountDownLatch changed1 = prepareLiveDataObserver(db1).first;
-
-        db2.getCustomerDao().insert(CUSTOMER_1);
-        mExecutorRule.drainTasks(300, TimeUnit.MILLISECONDS);
-
-        assertFalse(invalidated1.await(300, TimeUnit.MILLISECONDS));
-        assertFalse(changed1.await(300, TimeUnit.MILLISECONDS));
-    }
-
-    @Test
-    public void reopen() throws Exception {
-        final SampleDatabase db1 = openDatabase(true);
-        final Product product = new Product();
-        product.setId(1);
-        product.setName("A");
-        db1.getProductDao().insert(product);
-        db1.close();
-        final SampleDatabase db2 = openDatabase(true);
-        final CountDownLatch invalidated2 = prepareTableObserver(db2);
-        final CountDownLatch changed2 = prepareLiveDataObserver(db2).first;
-=======
->>>>>>> 3d4510a6
         db2.getCustomerDao().insert(CUSTOMER_1);
 
         assertWithMessage("Observer invalidation")
