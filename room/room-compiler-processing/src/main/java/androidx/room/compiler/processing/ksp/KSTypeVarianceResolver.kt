/*
 * Copyright 2020 The Android Open Source Project
 *
 * Licensed under the Apache License, Version 2.0 (the "License");
 * you may not use this file except in compliance with the License.
 * You may obtain a copy of the License at
 *
 *      http://www.apache.org/licenses/LICENSE-2.0
 *
 * Unless required by applicable law or agreed to in writing, software
 * distributed under the License is distributed on an "AS IS" BASIS,
 * WITHOUT WARRANTIES OR CONDITIONS OF ANY KIND, either express or implied.
 * See the License for the specific language governing permissions and
 * limitations under the License.
 */

package androidx.room.compiler.processing.ksp

import com.google.devtools.ksp.KspExperimental
import com.google.devtools.ksp.isOpen
import com.google.devtools.ksp.processing.Resolver
import com.google.devtools.ksp.symbol.ClassKind
import com.google.devtools.ksp.symbol.KSClassDeclaration
import com.google.devtools.ksp.symbol.KSType
import com.google.devtools.ksp.symbol.KSTypeAlias
import com.google.devtools.ksp.symbol.KSTypeArgument
import com.google.devtools.ksp.symbol.KSTypeParameter
import com.google.devtools.ksp.symbol.Modifier
import com.google.devtools.ksp.symbol.Variance

/**
 * When kotlin generates java code, it has some interesting rules on how variance is handled.
 *
 * https://kotlinlang.org/docs/reference/java-to-kotlin-interop.html#variant-generics
 *
 * This helper class applies that to [KspMethodType].
 *
 * Note that, this is only relevant when Room tries to generate overrides. For regular type
 * operations, we prefer the variance declared in Kotlin source.
 *
 * Note that this class will eventually be replaced when KSP provides the proper API:
 * https://github.com/google/ksp/issues/717
 *
 * Until then, the logic here is mostly reverse engineered from KAPT source code +
 * KspTypeNamesGoldenTest ¯\_(ツ)_/¯
 */
internal class KSTypeVarianceResolver(private val resolver: Resolver) {
    /**
     * @param type The Kotlin type declared by the user on which the variance will be applied.
     * @param scope The [KSTypeVarianceResolverScope] associated with the given type.
     */
    @OptIn(KspExperimental::class)
    fun applyTypeVariance(type: KSType, scope: KSTypeVarianceResolverScope?): KSType {
        if (
            type.isError || resolver.isJavaRawType(type) || scope?.needsWildcardResolution == false
        ) {
            // There's nothing to resolve in this case, so just return the original type.
            return type
        }

        // First wrap types/arguments in our own wrappers so that we can keep track of the original
        // type, which is needed to get annotations.
        return KSTypeWrapper(resolver, type)
            // Next, replace all type aliases with their resolved types
            .replaceTypeAliases()
            // Next, replace all suspend functions with their JVM types.
            .replaceSuspendFunctionTypes()
            // Next, resolve wildcards based on the scope of the type
            .resolveWildcards(scope)
            // Next, apply any additional variance changes based on the @JvmSuppressWildcards or
            // @JvmWildcard annotations on the resolved type.
            .applyJvmWildcardAnnotations(scope)
            // Finally, unwrap any delegate types. (Note: as part of resolving wildcards, we wrap
            // types/type arguments in delegates to avoid loosing annotation information. However,
            // those delegates may cause issues later if KSP tries to cast the type/argument to a
            // particular implementation, so we unwrap them here.
            .unwrap()
    }

    private fun KSTypeWrapper.replaceTypeAliases(): KSTypeWrapper {
        return if (declaration is KSTypeAlias) {
                // Note: KSP only gives us access to the type alias through the declaration. This
                // means
                // that any type arguments on the type alias won't be resolved.
                // For example, if we have a type alias,  MyAlias<T> = Foo<Bar<T>>, and a property,
                // MyAlias<Baz>, then calling KSTypeAlias#type on the property will give Foo<Bar<T>>
                // rather than Foo<Bar<Baz>>.
                val typeParamNameToTypeArgs =
                    declaration.typeParameters.indices.associate { i ->
                        declaration.typeParameters[i].name.asString() to arguments[i]
                    }
                replaceType(declaration.type.resolve()).replaceTypeArgs(typeParamNameToTypeArgs)
            } else {
                this
            }
            .let { it.replace(it.arguments.map { typeArg -> typeArg.replaceTypeAliases() }) }
    }

    private fun KSTypeArgumentWrapper.replaceTypeAliases(): KSTypeArgumentWrapper {
        val type = type ?: return this
        return replace(type.replaceTypeAliases(), variance)
    }

    private fun KSTypeWrapper.replaceTypeArgs(
        typeArgsMap: Map<String, KSTypeArgumentWrapper>
    ): KSTypeWrapper = replace(arguments.map { it.replaceTypeArgs(typeArgsMap) })

    private fun KSTypeArgumentWrapper.replaceTypeArgs(
        typeArgsMap: Map<String, KSTypeArgumentWrapper>
    ): KSTypeArgumentWrapper {
        val type = type ?: return this
        if (type.isTypeParameter()) {
            val name = (type.declaration as KSTypeParameter).name.asString()
            if (typeArgsMap.containsKey(name)) {
                return replace(typeArgsMap[name]?.type!!, variance)
            }
        }
        return replace(type.replaceTypeArgs(typeArgsMap), variance)
    }

    private fun KSTypeWrapper.replaceSuspendFunctionTypes(): KSTypeWrapper {
        val newArguments = arguments.map { it.replaceSuspendFunctionTypes() }
        return if (!newType.isSuspendFunctionType) {
            replace(newArguments)
        } else {
            val newKSType = newType.replaceSuspendFunctionTypes(resolver)
            val newType = KSTypeWrapper(resolver, newKSType)
            replaceType(newKSType)
                .replace(
                    buildList {
                        addAll(newArguments.dropLast(1))
                        val originalArg = newArguments.last()
                        val continuationArg = newType.arguments[newType.arguments.lastIndex - 1]
                        add(
                            continuationArg.replace(
                                continuationArg.type!!.replace(
                                    continuationArg.type!!.arguments.map {
                                        it.replace(originalArg.type!!, originalArg.variance)
                                    }
                                ),
                                continuationArg.variance
                            )
                        )
                        add(newType.arguments.last())
                    }
                )
        }
    }

    private fun KSTypeArgumentWrapper.replaceSuspendFunctionTypes(): KSTypeArgumentWrapper {
        val type = type ?: return this
        return replace(type.replaceSuspendFunctionTypes(), variance)
    }

    private fun KSTypeWrapper.resolveWildcards(scope: KSTypeVarianceResolverScope?) =
        if (scope == null) {
            this
        } else if (hasTypeVariables(scope.declarationType())) {
            // If the associated declared type contains type variables that were resolved, e.g.
            // using "asMemberOf", then it has special rules about how to resolve the types.
            getJavaWildcardWithTypeVariables(
                declarationType =
                    KSTypeWrapper(resolver, scope.declarationType())
                        .replaceTypeAliases()
                        .replaceSuspendFunctionTypes()
                        .getJavaWildcard(scope),
                scope = scope,
            )
        } else {
            getJavaWildcard(scope)
        }

    private fun hasTypeVariables(type: KSType?, stack: List<KSType> = emptyList()): Boolean {
        if (type == null || type.isError || stack.contains(type)) {
            return false
        }
        return type.isTypeParameter() ||
            type.arguments.any { hasTypeVariables(it.type?.resolve(), stack + type) }
    }

    private fun KSTypeWrapper.getJavaWildcard(scope: KSTypeVarianceResolverScope) =
        replace(arguments.map { it.getJavaWildcard(scope) })

    private fun KSTypeArgumentWrapper.getJavaWildcard(
        scope: KSTypeVarianceResolverScope
    ): KSTypeArgumentWrapper {
        val type = type ?: return this
        val resolvedType = type.getJavaWildcard(scope)
        fun inheritDeclarationSiteVariance(): Boolean {
            // The variance of previous type arguments on the stack. If the type argument has no
            // explicit (aka use-site) variance, the type param (aka declaration site) variance is
            // used.
            val varianceStack =
                typeArgStack.indices.map { i ->
                    if (typeArgStack[i].variance != Variance.INVARIANT) {
                        typeArgStack[i].variance
                    } else {
                        typeParamStack[i].variance
                    }
                }
            // Before we check the current variance, we need to check the previous variance in the
            // stack to see if they allow us to inherit the current variance, and that logic differs
            // depending on the scope.
            if (scope.isValOrReturnType()) {
                // For val and return type scopes, we don't use the declaration-site variance if
                // none of variances in the stack are contravariant.
                if (
                    varianceStack.indices.none { i ->
                        (varianceStack[i] == Variance.CONTRAVARIANT) &&
                            // The declaration and use site variance is ignored when using
                            // @JvmWildcard explicitly on a type.
                            !typeArgStack[i].hasJvmWildcardAnnotation()
                    }
                ) {
                    return false
                }
            } else {
                // For method parameters and var type scopes, we don't use the declaration-site
                // variance if all of the following conditions apply.
                if ( // If the last variance in the stack is not contravariant
                    varianceStack.isNotEmpty() &&
                        varianceStack.last() != Variance.CONTRAVARIANT &&
                        // And the stack contains at least one invariant parameter.
                        varianceStack.any { it == Variance.INVARIANT } &&
                        // And the first invariant comes before the last contravariant (if any).
                        varianceStack.indexOfFirst { it == Variance.INVARIANT } >=
                            varianceStack.indexOfLast { it == Variance.CONTRAVARIANT }
                ) {
                    return false
                }
            }
            return when (typeParam.variance) {
                // If the current declaration-site variance is invariant then don't inherit it.
                Variance.INVARIANT -> false
                // If the current declaration-site variance is contravariant then inherit it.
                Variance.CONTRAVARIANT -> true
                // If the current declaration-site variance is covariant then inherit it unless
                // it's a final class (excluding enum/sealed classes).
                Variance.COVARIANT ->
                    when (val declaration = type.declaration) {
                        is KSClassDeclaration ->
                            declaration.isOpen() ||
                                declaration.classKind == ClassKind.ENUM_CLASS ||
                                declaration.modifiers.contains(Modifier.SEALED) ||
                                // For non-open/enum/sealed classes we may still decided to use the
                                // declaration-site variance based on if any of the type arguments
                                // in the
                                // resolved type has variance and the use-site variance is not equal
                                // to
                                // covariant/contravariant.
                                resolvedType.arguments.indices.any { i ->
                                    resolvedType.arguments[i].variance != Variance.INVARIANT &&
                                        type.arguments[i].variance != Variance.COVARIANT &&
                                        type.arguments[i].variance != Variance.CONTRAVARIANT
                                }
                        else -> true
                    }
                Variance.STAR ->
                    error {
                        "Declaration site variance was not expected to contain STAR: $typeParam."
                    }
            }
        }
        val resolvedVariance =
            if (inheritDeclarationSiteVariance()) {
                typeParam.variance
            } else if (typeParam.variance == variance) {
                // If we're not applying the declaration-site variance, and the use-site variance is
                // the
                // same as the declaration-site variance then we don't include the use-site variance
                // in
                // the jvm type either.
                Variance.INVARIANT
            } else {
                variance
            }
        return replace(resolvedType, resolvedVariance)
    }

    private fun KSTypeWrapper.getJavaWildcardWithTypeVariables(
        scope: KSTypeVarianceResolverScope,
        declarationType: KSTypeWrapper?,
    ) =
        if (declarationType?.isTypeParameter() == false) {
            replace(
                declarationType.arguments.indices.map { i ->
                    arguments[i].getJavaWildcardWithTypeVariablesForOuterType(
                        declarationTypeArg = declarationType.arguments[i],
                        scope = scope,
                    )
                }
            )
        } else {
            getJavaWildcardWithTypeVariablesForInnerType(scope)
        }

    private fun KSTypeWrapper.getJavaWildcardWithTypeVariablesForInnerType(
        scope: KSTypeVarianceResolverScope,
        typeParamStack: List<KSTypeParameter> = emptyList(),
    ) =
        replace(
            arguments.map { it.getJavaWildcardWithTypeVariablesForInnerType(scope, typeParamStack) }
        )

    private fun KSTypeArgumentWrapper.getJavaWildcardWithTypeVariablesForInnerType(
        scope: KSTypeVarianceResolverScope,
        typeParamStack: List<KSTypeParameter>,
    ): KSTypeArgumentWrapper {
        val type = type ?: return this
        val resolvedType =
            type.getJavaWildcardWithTypeVariablesForInnerType(
                scope = scope,
                typeParamStack = typeParamStack + typeParam
            )
        val resolvedVariance =
            if (
                typeParam.variance != Variance.INVARIANT &&
                    // This is a weird rule, but empirically whether or not we inherit type variance
                    // in
                    // this case depends on the scope of the type used when calling asMemberOf. For
                    // example, if XMethodElement#asMemberOf(XType) is called with an XType that has
                    // no
                    // scope or has a matching method scope then we inherit the parameter variance;
                    // however,
                    // if asMemberOf was called with an XType that was from a different scope we
                    // only
                    // inherit variance here if there is at least one contravariant in the param
                    // stack.
                    (scope.asMemberOfScopeOrSelf() == scope ||
                        typeParamStack.any { it.variance == Variance.CONTRAVARIANT })
            ) {
                typeParam.variance
            } else {
                variance
            }
        return replace(resolvedType, resolvedVariance)
    }

    private fun KSTypeArgumentWrapper.getJavaWildcardWithTypeVariablesForOuterType(
        declarationTypeArg: KSTypeArgumentWrapper,
        scope: KSTypeVarianceResolverScope,
    ): KSTypeArgumentWrapper {
        val type = type ?: return this
        val resolvedType =
            type.getJavaWildcardWithTypeVariables(
                declarationType = declarationTypeArg.type,
                scope = scope,
            )
        val resolvedVariance =
            if (declarationTypeArg.variance != Variance.INVARIANT) {
                declarationTypeArg.variance
            } else {
                variance
            }
        return replace(resolvedType, resolvedVariance)
    }

    private fun KSTypeWrapper.applyJvmWildcardAnnotations(scope: KSTypeVarianceResolverScope?) =
        replace(arguments.map { it.applyJvmWildcardAnnotations(scope) })

    private fun KSTypeArgumentWrapper.applyJvmWildcardAnnotations(
        scope: KSTypeVarianceResolverScope?
    ): KSTypeArgumentWrapper {
        val type = type ?: return this
        val resolvedType = type.applyJvmWildcardAnnotations(scope)
        val resolvedVariance =
            when {
                typeParam.variance == Variance.INVARIANT && variance != Variance.INVARIANT ->
                    variance
                hasJvmWildcardAnnotation() -> typeParam.variance
                scope?.hasSuppressWildcards == true ||
                    // We only need to check the first type in the stack for @JvmSuppressWildcards.
                    // Any other @JvmSuppressWildcards usages will be placed on the type arguments
                    // rather than the types, so no need to check the rest of the types.
                    typeStack.first().hasSuppressJvmWildcardAnnotation() ||
                    this.hasSuppressWildcardsAnnotationInHierarchy() ||
                    typeArgStack.any { it.hasSuppressJvmWildcardAnnotation() } ||
                    typeParam.hasSuppressWildcardsAnnotationInHierarchy() -> Variance.INVARIANT
                else -> variance
            }
        return replace(resolvedType, resolvedVariance)
    }
}

/**
 * A wrapper for creating a new [KSType] that allows arguments of type [KSTypeArgumentWrapper].
 *
 * Note: This wrapper acts similar to [KSType#replace(KSTypeArgument)]. However, we can't call
 * [KSType#replace(KSTypeArgument)] directly when using [KSTypeArgumentWrapper] or we'll get an
 * [IllegalStateException] since KSP tries to cast to its own implementation of [KSTypeArgument].
 */
private class KSTypeWrapper
constructor(
    val resolver: Resolver,
    val originalType: KSType,
    val newType: KSType = originalType,
    val newTypeArguments: List<KSTypeArgumentWrapper>? = null,
    val typeStack: List<KSTypeWrapper> = emptyList(),
    val typeArgStack: List<KSTypeArgumentWrapper> = emptyList(),
    val typeParamStack: List<KSTypeParameter> = emptyList(),
) {
    val declaration = newType.declaration

    @OptIn(KspExperimental::class)
    val arguments: List<KSTypeArgumentWrapper> by lazy {
        if (resolver.isJavaRawType(newType)) {
            return@lazy emptyList()
        }
        val arguments =
            newTypeArguments
<<<<<<< HEAD
                ?: newType.arguments.indices.map { i ->
                    KSTypeArgumentWrapper(
                        originalTypeArg = newType.arguments[i],
=======
                ?: newType.innerArguments.indices.map { i ->
                    KSTypeArgumentWrapper(
                        originalTypeArg = newType.innerArguments[i],
>>>>>>> 3d4510a6
                        typeParam = newType.declaration.typeParameters[i],
                        resolver = resolver,
                    )
                }
        arguments.map { newTypeArg ->
            newTypeArg.copy(
                typeStack = typeStack + this,
                typeArgStack = typeArgStack,
                typeParamStack = typeParamStack,
            )
        }
    }

    fun replaceType(newType: KSType): KSTypeWrapper = copy(newType = newType)

    fun replace(newTypeArguments: List<KSTypeArgumentWrapper>) =
        copy(newTypeArguments = newTypeArguments)

    fun copy(
        originalType: KSType = this.originalType,
        newType: KSType = this.newType,
        newTypeArguments: List<KSTypeArgumentWrapper>? = this.newTypeArguments,
        typeStack: List<KSTypeWrapper> = this.typeStack,
        typeArgStack: List<KSTypeArgumentWrapper> = this.typeArgStack,
        typeParamStack: List<KSTypeParameter> = this.typeParamStack,
    ) =
        KSTypeWrapper(
            resolver = resolver,
            originalType = originalType,
            newType = newType,
            newTypeArguments = newTypeArguments,
            typeStack = typeStack,
            typeArgStack = typeArgStack,
            typeParamStack = typeParamStack,
        )

    fun hasSuppressJvmWildcardAnnotation() = originalType.hasSuppressJvmWildcardAnnotation()

    fun isTypeParameter() = originalType.isTypeParameter()

    fun unwrap(): KSType {
        val newArgs = arguments.map { it.unwrap() }
        return newType.replace(
            newType.arguments.mapIndexed { index, oldArg ->
                if (index < newArgs.size) {
                    newArgs[index]
                } else {
                    oldArg
                }
            }
        )
    }

    override fun toString() = buildString {
        if (originalType.annotations.toList().isNotEmpty()) {
            append("${originalType.annotations.toList()} ")
        }
        append(newType.declaration.simpleName.asString())
        if (arguments.isNotEmpty()) {
            append("<${arguments.joinToString(", ")}>")
        }
    }
}

/**
 * A wrapper for creating a new [KSTypeArgument] that delegates to the original argument for
 * annotations.
 *
 * Note: This wrapper acts similar to [Resolver#getTypeArgument(KSTypeReference, Variance)].
 * However, we can't call [Resolver#getTypeArgument(KSTypeReference, Variance)] directly because
 * we'll lose information about annotations (e.g. `@JvmSuppressWildcards`) that were on the original
 * type argument.
 */
private class KSTypeArgumentWrapper
constructor(
    val originalTypeArg: KSTypeArgument,
    val newType: KSTypeWrapper? = null,
    val resolver: Resolver,
    val typeParam: KSTypeParameter,
    val variance: Variance = originalTypeArg.variance,
    val typeStack: List<KSTypeWrapper> = emptyList(),
    val typeArgStack: List<KSTypeArgumentWrapper> = emptyList(),
    val typeParamStack: List<KSTypeParameter> = emptyList(),
) {
    val type: KSTypeWrapper? by lazy {
        if (variance == Variance.STAR || originalTypeArg.type == null) {
            // Return null for star projections, otherwise we'll end up in an infinite loop.
            return@lazy null
        }
        val type = newType ?: KSTypeWrapper(resolver, originalTypeArg.type!!.resolve())
        type.copy(
            typeStack = typeStack,
            typeArgStack = typeArgStack + this,
            typeParamStack = typeParamStack + typeParam,
        )
    }

    fun replace(newType: KSTypeWrapper, newVariance: Variance) =
        copy(
            newType = newType,
            variance = newVariance,
        )

    fun copy(
        originalTypeArg: KSTypeArgument = this.originalTypeArg,
        newType: KSTypeWrapper? = this.newType,
        typeParam: KSTypeParameter = this.typeParam,
        variance: Variance = this.variance,
        typeStack: List<KSTypeWrapper> = this.typeStack,
        typeArgStack: List<KSTypeArgumentWrapper> = this.typeArgStack,
        typeParamStack: List<KSTypeParameter> = this.typeParamStack,
    ) =
        KSTypeArgumentWrapper(
            resolver = resolver,
            originalTypeArg = originalTypeArg,
            newType = newType,
            variance = variance,
            typeParam = typeParam,
            typeStack = typeStack,
            typeArgStack = typeArgStack,
            typeParamStack = typeParamStack,
        )

    fun hasJvmWildcardAnnotation() = originalTypeArg.hasJvmWildcardAnnotation()

    fun hasSuppressJvmWildcardAnnotation() = originalTypeArg.hasSuppressJvmWildcardAnnotation()

    fun hasSuppressWildcardsAnnotationInHierarchy() =
        originalTypeArg.hasSuppressWildcardsAnnotationInHierarchy()

    fun unwrap(): KSTypeArgument {
        val unwrappedType = type?.unwrap()
        return if (unwrappedType == null || unwrappedType.isError) {
            originalTypeArg
        } else {
            resolver.getTypeArgument(unwrappedType.createTypeReference(), variance)
        }
    }

    override fun toString() = buildString {
        if (originalTypeArg.annotations.toList().isNotEmpty()) {
            append("${originalTypeArg.annotations.toList()} ")
        }
        append(
            when (variance) {
                Variance.INVARIANT -> "$type"
                Variance.CONTRAVARIANT -> "in $type"
                Variance.COVARIANT -> "out $type"
                Variance.STAR -> "*"
            }
        )
    }
}<|MERGE_RESOLUTION|>--- conflicted
+++ resolved
@@ -408,15 +408,9 @@
         }
         val arguments =
             newTypeArguments
-<<<<<<< HEAD
-                ?: newType.arguments.indices.map { i ->
-                    KSTypeArgumentWrapper(
-                        originalTypeArg = newType.arguments[i],
-=======
                 ?: newType.innerArguments.indices.map { i ->
                     KSTypeArgumentWrapper(
                         originalTypeArg = newType.innerArguments[i],
->>>>>>> 3d4510a6
                         typeParam = newType.declaration.typeParameters[i],
                         resolver = resolver,
                     )
