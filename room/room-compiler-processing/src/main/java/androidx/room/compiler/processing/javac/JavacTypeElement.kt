--- conflicted
+++ resolved
@@ -142,12 +142,8 @@
     }
 
     override fun isRecordClass(): Boolean {
-<<<<<<< HEAD
-        return element.kind == ElementKind.RECORD
-=======
         val recordType = env.findType("java.lang.Record") ?: return false
         return superClass?.let { recordType.isAssignableFrom(it) } == true
->>>>>>> 3d4510a6
     }
 
     override fun findPrimaryConstructor(): JavacConstructorElement? {
