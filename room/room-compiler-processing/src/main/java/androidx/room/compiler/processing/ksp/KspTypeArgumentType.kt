/*
 * Copyright 2020 The Android Open Source Project
 *
 * Licensed under the Apache License, Version 2.0 (the "License");
 * you may not use this file except in compliance with the License.
 * You may obtain a copy of the License at
 *
 *      http://www.apache.org/licenses/LICENSE-2.0
 *
 * Unless required by applicable law or agreed to in writing, software
 * distributed under the License is distributed on an "AS IS" BASIS,
 * WITHOUT WARRANTIES OR CONDITIONS OF ANY KIND, either express or implied.
 * See the License for the specific language governing permissions and
 * limitations under the License.
 */

package androidx.room.compiler.processing.ksp

import androidx.room.compiler.processing.XType
import com.google.devtools.ksp.symbol.KSAnnotation
import com.google.devtools.ksp.symbol.KSType
import com.google.devtools.ksp.symbol.KSTypeArgument
import com.google.devtools.ksp.symbol.KSTypeParameter
import com.google.devtools.ksp.symbol.KSTypeReference
import com.google.devtools.ksp.symbol.Variance
import com.squareup.kotlinpoet.javapoet.JTypeName
import com.squareup.kotlinpoet.javapoet.KTypeName

/**
 * The typeName for type arguments requires the type parameter, hence we have a special type for
 * them when we produce them.
 */
internal open class KspTypeArgumentType(
    env: KspProcessingEnv,
    val typeArg: KSTypeArgument,
    originalKSAnnotations: Sequence<KSAnnotation> = typeArg.annotations,
    scope: KSTypeVarianceResolverScope? = null,
    typeAlias: KSType? = null,
<<<<<<< HEAD
) :
    KspType(
        env = env,
        ksType = typeArg.requireType(),
=======
    ksType: KSType = typeArg.requireType(),
) :
    KspType(
        env = env,
        ksType = ksType,
>>>>>>> 3d4510a6
        originalKSAnnotations = originalKSAnnotations,
        scope = scope,
        typeAlias = typeAlias,
    ) {
    /**
     * When KSP resolves classes, it always resolves to the upper bound. Hence, the ksType we pass
     * to super is actually our extendsBound. Note that an unbound type argument will resolve to
     * itself thus we need to check if the extendBound is not the same as this type arg.
     */
    private val _extendsBound by lazy {
        val extendBound = env.wrap(ksType = ksType, allowPrimitives = false)
        if (
            typeArg.variance == Variance.STAR ||
                (this.ksType.declaration is KSTypeParameter && this == extendBound)
        ) {
            null
        } else {
            extendBound
        }
    }

    override fun resolveJTypeName(): JTypeName {
        return typeArg.asJTypeName(env.resolver)
    }

    override fun resolveKTypeName(): KTypeName {
        return typeArg.asKTypeName(env.resolver)
    }

    override fun boxed(): KspTypeArgumentType {
        return this
    }

    override fun extendsBound(): XType? {
        return _extendsBound
    }

    override fun copy(
        env: KspProcessingEnv,
        ksType: KSType,
        originalKSAnnotations: Sequence<KSAnnotation>,
        scope: KSTypeVarianceResolverScope?,
        typeAlias: KSType?
    ) =
        KspTypeArgumentType(
            env = env,
            typeArg = DelegatingTypeArg(typeArg, type = ksType.createTypeReference()),
            originalKSAnnotations,
            scope = scope,
            typeAlias = typeAlias
        )

    internal class DelegatingTypeArg(
        val original: KSTypeArgument,
        override val type: KSTypeReference
    ) : KSTypeArgument by original
}<|MERGE_RESOLUTION|>--- conflicted
+++ resolved
@@ -36,18 +36,11 @@
     originalKSAnnotations: Sequence<KSAnnotation> = typeArg.annotations,
     scope: KSTypeVarianceResolverScope? = null,
     typeAlias: KSType? = null,
-<<<<<<< HEAD
-) :
-    KspType(
-        env = env,
-        ksType = typeArg.requireType(),
-=======
     ksType: KSType = typeArg.requireType(),
 ) :
     KspType(
         env = env,
         ksType = ksType,
->>>>>>> 3d4510a6
         originalKSAnnotations = originalKSAnnotations,
         scope = scope,
         typeAlias = typeAlias,
