/*
 * Copyright 2021 The Android Open Source Project
 *
 * Licensed under the Apache License, Version 2.0 (the "License");
 * you may not use this file except in compliance with the License.
 * You may obtain a copy of the License at
 *
 *      http://www.apache.org/licenses/LICENSE-2.0
 *
 * Unless required by applicable law or agreed to in writing, software
 * distributed under the License is distributed on an "AS IS" BASIS,
 * WITHOUT WARRANTIES OR CONDITIONS OF ANY KIND, either express or implied.
 * See the License for the specific language governing permissions and
 * limitations under the License.
 */

package androidx.room.compiler.processing.compat

import androidx.room.compiler.processing.XAnnotation
import androidx.room.compiler.processing.XAnnotationValue
import androidx.room.compiler.processing.XElement
import androidx.room.compiler.processing.XExecutableElement
import androidx.room.compiler.processing.XExecutableParameterElement
import androidx.room.compiler.processing.XExecutableType
import androidx.room.compiler.processing.XFieldElement
import androidx.room.compiler.processing.XFiler
import androidx.room.compiler.processing.XMessager
import androidx.room.compiler.processing.XProcessingEnv
import androidx.room.compiler.processing.XRoundEnv
import androidx.room.compiler.processing.XType
import androidx.room.compiler.processing.XTypeElement
import androidx.room.compiler.processing.XVariableElement
import androidx.room.compiler.processing.compat.XConverters.toXProcessing
import androidx.room.compiler.processing.javac.JavacAnnotation
import androidx.room.compiler.processing.javac.JavacAnnotationValue
import androidx.room.compiler.processing.javac.JavacElement
import androidx.room.compiler.processing.javac.JavacExecutableElement
import androidx.room.compiler.processing.javac.JavacExecutableType
import androidx.room.compiler.processing.javac.JavacFiler
import androidx.room.compiler.processing.javac.JavacMethodElement
import androidx.room.compiler.processing.javac.JavacProcessingEnv
import androidx.room.compiler.processing.javac.JavacProcessingEnvMessager
import androidx.room.compiler.processing.javac.JavacRoundEnv
import androidx.room.compiler.processing.javac.JavacType
import androidx.room.compiler.processing.javac.JavacTypeElement
import androidx.room.compiler.processing.javac.JavacVariableElement
import androidx.room.compiler.processing.ksp.KSClassDeclarationAsOriginatingElement
import androidx.room.compiler.processing.ksp.KSFileAsOriginatingElement
import androidx.room.compiler.processing.ksp.KspAnnotation
import androidx.room.compiler.processing.ksp.KspAnnotationValue
import androidx.room.compiler.processing.ksp.KspElement
import androidx.room.compiler.processing.ksp.KspExecutableElement
import androidx.room.compiler.processing.ksp.KspExecutableParameterElement
import androidx.room.compiler.processing.ksp.KspExecutableType
import androidx.room.compiler.processing.ksp.KspFieldElement
import androidx.room.compiler.processing.ksp.KspFileMemberContainer
import androidx.room.compiler.processing.ksp.KspProcessingEnv
import androidx.room.compiler.processing.ksp.KspType
import androidx.room.compiler.processing.ksp.KspTypeElement
<<<<<<< HEAD
import androidx.room.compiler.processing.ksp.synthetic.KspSyntheticPropertyMethodElement
=======
import androidx.room.compiler.processing.ksp.synthetic.KspSyntheticContinuationParameterElement
import androidx.room.compiler.processing.ksp.synthetic.KspSyntheticFileMemberContainer
import androidx.room.compiler.processing.ksp.synthetic.KspSyntheticPropertyMethodElement
import androidx.room.compiler.processing.ksp.synthetic.KspSyntheticReceiverParameterElement
import com.google.devtools.ksp.processing.Resolver
import com.google.devtools.ksp.processing.SymbolProcessorEnvironment
import com.google.devtools.ksp.symbol.KSAnnotated
>>>>>>> fdff00cc
import com.google.devtools.ksp.symbol.KSAnnotation
import com.google.devtools.ksp.symbol.KSClassDeclaration
import com.google.devtools.ksp.symbol.KSFunctionDeclaration
import com.google.devtools.ksp.symbol.KSPropertyDeclaration
import com.google.devtools.ksp.symbol.KSType
import com.google.devtools.ksp.symbol.KSValueArgument
import com.google.devtools.ksp.symbol.KSValueParameter
import javax.annotation.processing.Filer
import javax.annotation.processing.Messager
import javax.annotation.processing.ProcessingEnvironment
import javax.annotation.processing.RoundEnvironment
import javax.lang.model.element.AnnotationMirror
import javax.lang.model.element.AnnotationValue
import javax.lang.model.element.Element
import javax.lang.model.element.ExecutableElement
import javax.lang.model.element.TypeElement
import javax.lang.model.element.VariableElement
import javax.lang.model.type.ExecutableType
import javax.lang.model.type.TypeMirror

// Migration APIs for converting between Javac, KSP, and XProcessing types.
object XConverters {
    @JvmStatic
    fun XProcessingEnv.toJavac(): ProcessingEnvironment = (this as JavacProcessingEnv).delegate

    @JvmStatic
    fun XRoundEnv.toJavac(): RoundEnvironment = (this as JavacRoundEnv).delegate

    @JvmStatic
    fun XMessager.toJavac(): Messager = (this as JavacProcessingEnvMessager).delegate

    @JvmStatic
    fun XFiler.toJavac(): Filer = (this as JavacFiler).delegate

    @JvmStatic
    fun XElement.toJavac(): Element = (this as JavacElement).element

    @JvmStatic
    fun XTypeElement.toJavac(): TypeElement = (this as JavacTypeElement).element

    @JvmStatic
    fun XExecutableElement.toJavac(): ExecutableElement = (this as JavacExecutableElement).element

    @JvmStatic
    fun XVariableElement.toJavac(): VariableElement = (this as JavacVariableElement).element

    @JvmStatic
    fun XAnnotation.toJavac(): AnnotationMirror = when (this) {
        is JavacAnnotation -> this.mirror
        // TODO(kuanyingchou: Try to support JavacKmAnnotation
        else -> error("Don't know how to convert element of type '${this::class}' to Java")
    }

    @JvmStatic
    fun XAnnotationValue.toJavac(): AnnotationValue = when (this) {
        is JavacAnnotationValue -> this.annotationValue
        // TODO(kuanyingchou: Try to support JavacKmAnnotationValue
        else -> error("Don't know how to convert element of type '${this::class}' to Java")
    }

    @JvmStatic
    fun XType.toJavac(): TypeMirror = (this as JavacType).typeMirror

    @JvmStatic
    fun XExecutableType.toJavac(): ExecutableType = (this as JavacExecutableType).executableType

    @JvmStatic
    fun Element.toXProcessing(env: XProcessingEnv): XElement {
        return when (this) {
            is TypeElement -> this.toXProcessing(env)
            is ExecutableElement -> this.toXProcessing(env)
            is VariableElement -> this.toXProcessing(env)
            is KSFileAsOriginatingElement ->
                (env as KspProcessingEnv).wrapKSFile(this.ksFile)
            is KSClassDeclarationAsOriginatingElement ->
                (env as KspProcessingEnv).wrapClassDeclaration(this.ksClassDeclaration)
            else -> error(
                "Don't know how to convert element of type '${this::class}' to a XElement"
            )
        }
    }

    @JvmStatic
    fun TypeElement.toXProcessing(env: XProcessingEnv): XTypeElement =
        (env as JavacProcessingEnv).wrapTypeElement(this)

    @JvmStatic
    fun ExecutableElement.toXProcessing(env: XProcessingEnv): XExecutableElement =
        (env as JavacProcessingEnv).wrapExecutableElement(this)

    @JvmStatic
    fun VariableElement.toXProcessing(env: XProcessingEnv): XVariableElement =
        (env as JavacProcessingEnv).wrapVariableElement(this)

    @JvmStatic
    fun AnnotationMirror.toXProcessing(env: XProcessingEnv): XAnnotation =
        JavacAnnotation(env as JavacProcessingEnv, this)

    @JvmStatic
    fun AnnotationValue.toXProcessing(method: ExecutableElement, env: XProcessingEnv):
        XAnnotationValue = JavacAnnotationValue(
            env as JavacProcessingEnv, method.toXProcessing(env) as JavacMethodElement, this
        )

    @JvmStatic
    fun Filer.toXProcessing(env: XProcessingEnv): XFiler =
        JavacFiler(env as JavacProcessingEnv, this)

    @JvmStatic
    fun Messager.toXProcessing(): XMessager =
        JavacProcessingEnvMessager(this)

    /**
     * Returns an [XType] for the given [TypeMirror].
     *
     * Warning: This method should be used only for migration since the returned [XType] will be
     * missing nullability information. Calling [XType#nullability] on these types will result in
     * an [IllegalStateException].
     */
    @JvmStatic
    fun TypeMirror.toXProcessing(env: XProcessingEnv): XType =
        (env as JavacProcessingEnv).wrap(this, null, null)

    @JvmStatic
<<<<<<< HEAD
=======
    fun XProcessingEnv.toKS(): SymbolProcessorEnvironment = (this as KspProcessingEnv).delegate

    @JvmStatic
    fun XProcessingEnv.toKSResolver(): Resolver = (this as KspProcessingEnv).resolver

    @JvmStatic
>>>>>>> fdff00cc
    fun XTypeElement.toKS(): KSClassDeclaration = (this as KspTypeElement).declaration

    @JvmStatic
    fun XExecutableElement.toKS(): KSFunctionDeclaration =
        when (this) {
            is KspExecutableElement -> this.declaration
            is KspSyntheticPropertyMethodElement ->
                error("Kotlin properties don't have getters/setters in KSP")
            else -> error("Don't know how to convert element of type '${this::class}' to KSP")
        }

    @JvmStatic
    fun XFieldElement.toKS(): KSPropertyDeclaration = (this as KspFieldElement).declaration

    @JvmStatic
    fun XExecutableParameterElement.toKS(): KSValueParameter =
        (this as KspExecutableParameterElement).declaration as KSValueParameter

    @JvmStatic
    fun XAnnotation.toKS(): KSAnnotation = (this as KspAnnotation).ksAnnotated

    @JvmStatic
    fun XAnnotationValue.toKS(): KSValueArgument = (this as KspAnnotationValue).valueArgument

    @JvmStatic
    fun XType.toKS(): KSType = (this as KspType).ksType

    @JvmStatic
    fun KSClassDeclaration.toXProcessing(env: XProcessingEnv): XTypeElement =
        (env as KspProcessingEnv).wrapClassDeclaration(this)

    @JvmStatic
    fun KSFunctionDeclaration.toXProcessing(env: XProcessingEnv): XExecutableElement =
        KspExecutableElement.create(env as KspProcessingEnv, this)

    @JvmStatic
    fun KSValueParameter.toXProcessing(env: XProcessingEnv): XVariableElement =
        KspExecutableParameterElement.create(env as KspProcessingEnv, this)

    @JvmStatic
    fun KSPropertyDeclaration.toXProcessing(env: XProcessingEnv): XVariableElement =
        KspFieldElement.create(env as KspProcessingEnv, this)

    @JvmStatic
    fun KSAnnotation.toXProcessing(env: XProcessingEnv): XAnnotation =
        KspAnnotation(env as KspProcessingEnv, this)

    @JvmStatic
    fun KSValueArgument.toXProcessing(env: XProcessingEnv): XAnnotationValue {
        val kspAnnotation = (this.parent as KSAnnotation).toXProcessing(env) as KspAnnotation
        return KspAnnotationValue(
            env as KspProcessingEnv,
            kspAnnotation,
            kspAnnotation.type,
            this
        )
    }

    @JvmStatic
    fun KSType.toXProcessing(env: XProcessingEnv): XType =
        (env as KspProcessingEnv).wrap(this, true)

    @Deprecated("This will be removed in a future version of XProcessing.")
    @JvmStatic
    fun XType.getProcessingEnv(): XProcessingEnv {
        return when (this) {
            is JavacType -> this.env
            is KspType -> this.env
            else -> error("Unexpected type: $this")
        }
    }

    // Todo(kuanyingchou): consider adding `env` to XElement as the when expression may break
    //  when we add new XElement subclasses.
    @Deprecated("This will be removed in a future version of XProcessing.")
    @JvmStatic
    fun XElement.getProcessingEnv(): XProcessingEnv {
        return when (this) {
            is JavacElement -> this.env
            is KspElement -> this.env
<<<<<<< HEAD
=======
            is KspSyntheticContinuationParameterElement -> this.env
            is KspSyntheticPropertyMethodElement -> this.env
            is KspSyntheticReceiverParameterElement -> this.env
            is KspSyntheticPropertyMethodElement.Setter.SyntheticExecutableParameterElement ->
                this.env
            is KspFileMemberContainer -> this.env
            is KspSyntheticFileMemberContainer -> this.env
>>>>>>> fdff00cc
            else -> error("Unexpected element: $this")
        }
    }

    @Deprecated("This will be removed in a future version of XProcessing.")
    @JvmStatic
    fun XAnnotation.getProcessingEnv(): XProcessingEnv {
        return when (this) {
            is JavacAnnotation -> this.env
            is KspAnnotation -> this.env
            else -> error("Unexpected annotation type: $this")
        }
    }

    @Deprecated("This will be removed in a future version of XProcessing.")
    @JvmStatic
    fun XAnnotationValue.getProcessingEnv(): XProcessingEnv {
        return when (this) {
            is JavacAnnotationValue -> this.env
            is KspAnnotationValue -> this.env
            else -> error("Unexpected annotation value: $this")
        }
    }

    @Deprecated("This will be removed in a future version of XProcessing.")
    @JvmStatic
    fun XExecutableType.getProcessingEnv(): XProcessingEnv {
        return when (this) {
            is JavacExecutableType -> this.env
            is KspExecutableType -> this.env
            else -> error("Unexpected executable type: $this")
        }
    }
}<|MERGE_RESOLUTION|>--- conflicted
+++ resolved
@@ -30,7 +30,6 @@
 import androidx.room.compiler.processing.XType
 import androidx.room.compiler.processing.XTypeElement
 import androidx.room.compiler.processing.XVariableElement
-import androidx.room.compiler.processing.compat.XConverters.toXProcessing
 import androidx.room.compiler.processing.javac.JavacAnnotation
 import androidx.room.compiler.processing.javac.JavacAnnotationValue
 import androidx.room.compiler.processing.javac.JavacElement
@@ -57,9 +56,6 @@
 import androidx.room.compiler.processing.ksp.KspProcessingEnv
 import androidx.room.compiler.processing.ksp.KspType
 import androidx.room.compiler.processing.ksp.KspTypeElement
-<<<<<<< HEAD
-import androidx.room.compiler.processing.ksp.synthetic.KspSyntheticPropertyMethodElement
-=======
 import androidx.room.compiler.processing.ksp.synthetic.KspSyntheticContinuationParameterElement
 import androidx.room.compiler.processing.ksp.synthetic.KspSyntheticFileMemberContainer
 import androidx.room.compiler.processing.ksp.synthetic.KspSyntheticPropertyMethodElement
@@ -67,7 +63,6 @@
 import com.google.devtools.ksp.processing.Resolver
 import com.google.devtools.ksp.processing.SymbolProcessorEnvironment
 import com.google.devtools.ksp.symbol.KSAnnotated
->>>>>>> fdff00cc
 import com.google.devtools.ksp.symbol.KSAnnotation
 import com.google.devtools.ksp.symbol.KSClassDeclaration
 import com.google.devtools.ksp.symbol.KSFunctionDeclaration
@@ -192,16 +187,23 @@
         (env as JavacProcessingEnv).wrap(this, null, null)
 
     @JvmStatic
-<<<<<<< HEAD
-=======
     fun XProcessingEnv.toKS(): SymbolProcessorEnvironment = (this as KspProcessingEnv).delegate
 
     @JvmStatic
     fun XProcessingEnv.toKSResolver(): Resolver = (this as KspProcessingEnv).resolver
 
     @JvmStatic
->>>>>>> fdff00cc
     fun XTypeElement.toKS(): KSClassDeclaration = (this as KspTypeElement).declaration
+
+    @JvmStatic
+    fun XElement.toKS(): KSAnnotated =
+        when (this) {
+            is KspElement -> this.declaration
+            is KspSyntheticPropertyMethodElement -> this.field.declaration
+            is KspSyntheticContinuationParameterElement -> this.enclosingElement.declaration
+            is KspSyntheticReceiverParameterElement -> this.enclosingElement.declaration
+            else -> error("Don't know how to convert element of type '${this::class}' to KSP")
+        }
 
     @JvmStatic
     fun XExecutableElement.toKS(): KSFunctionDeclaration =
@@ -281,8 +283,6 @@
         return when (this) {
             is JavacElement -> this.env
             is KspElement -> this.env
-<<<<<<< HEAD
-=======
             is KspSyntheticContinuationParameterElement -> this.env
             is KspSyntheticPropertyMethodElement -> this.env
             is KspSyntheticReceiverParameterElement -> this.env
@@ -290,7 +290,6 @@
                 this.env
             is KspFileMemberContainer -> this.env
             is KspSyntheticFileMemberContainer -> this.env
->>>>>>> fdff00cc
             else -> error("Unexpected element: $this")
         }
     }
