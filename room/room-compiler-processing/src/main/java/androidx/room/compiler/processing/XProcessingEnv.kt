/*
 * Copyright (C) 2020 The Android Open Source Project
 *
 * Licensed under the Apache License, Version 2.0 (the "License");
 * you may not use this file except in compliance with the License.
 * You may obtain a copy of the License at
 *
 *      http://www.apache.org/licenses/LICENSE-2.0
 *
 * Unless required by applicable law or agreed to in writing, software
 * distributed under the License is distributed on an "AS IS" BASIS,
 * WITHOUT WARRANTIES OR CONDITIONS OF ANY KIND, either express or implied.
 * See the License for the specific language governing permissions and
 * limitations under the License.
 */

package androidx.room.compiler.processing

import androidx.room.compiler.codegen.JArrayTypeName
import androidx.room.compiler.codegen.XTypeName
import androidx.room.compiler.processing.javac.JavacProcessingEnv
import androidx.room.compiler.processing.ksp.KspProcessingEnv
import com.google.devtools.ksp.processing.Resolver
import com.google.devtools.ksp.processing.SymbolProcessorEnvironment
import com.squareup.kotlinpoet.javapoet.JClassName
import com.squareup.kotlinpoet.javapoet.JTypeName
import com.squareup.kotlinpoet.javapoet.KClassName
import javax.annotation.processing.ProcessingEnvironment
import kotlin.reflect.KClass

/** API for a Processor that is either backed by Java's Annotation Processing API or KSP. */
@ExperimentalProcessingApi
interface XProcessingEnv {

    val backend: Backend

    /** The logger interface to log messages */
    val messager: XMessager

    /** List of options passed into the annotation processor */
    val options: Map<String, String>

    /** The API to generate files */
    val filer: XFiler

    /** Configuration to control certain behaviors of XProcessingEnv. */
    val config: XProcessingEnvConfig

    /**
     * Java language version of the processing environment.
     *
     * Value is the common JDK version representation even for the older JVM Specs named using the
     * 1.x notation. i.e. for '1.8' this return 8, for '11' this returns 11, etc.
     */
    val jvmVersion: Int

    /**
     * Information of target platforms of the processing environment.
     *
     * There can be multiple platforms in a metadata compilation. This is due to the fact that when
     * processing `common` source sets (which will be used to compile to multiple platforms), the
     * `targetPlatforms` set will contain an entry for each of the platforms the `common` code will
     * be used for.
     *
     * If a non-common source set (e.g. linuxX64) is being processed, then `targetPlatforms` will
     * contain only one entry that corresponds to the platform.
     *
     * For details, see the official Kotlin documentation at
     * https://kotlinlang.org/docs/ksp-multiplatform.html#compilation-and-processing.
     */
    val targetPlatforms: Set<Platform>

    /**
     * Looks for the [XTypeElement] with the given qualified name and returns `null` if it does not
     * exist.
     */
    fun findTypeElement(qName: String): XTypeElement?

    /**
     * Looks for the [XType] with the given qualified name and returns `null` if it does not exist.
     */
    fun findType(qName: String): XType?

<<<<<<< HEAD
    /**
     * Returns the [XType] with the given qualified name or throws an exception if it does not
     * exist.
     */
    fun requireType(qName: String): XType =
        checkNotNull(findType(qName)) { "cannot find required type $qName" }

=======
>>>>>>> 3d4510a6
    /** Returns the [XTypeElement] for the annotation that should be added to the generated code. */
    fun findGeneratedAnnotation(): XTypeElement?

    /**
     * Returns an [XType] for the given [type] element with the type arguments specified as in
     * [types].
     */
    fun getDeclaredType(type: XTypeElement, vararg types: XType): XType

    /**
     * Returns an [XType] representing a wildcard type.
     *
     * In Java source, this represents types like `?`, `? extends T`, and `? super T`.
     *
     * In Kotlin source, this represents types like `*`, `out T`, and `in T`.
     */
    fun getWildcardType(consumerSuper: XType? = null, producerExtends: XType? = null): XType

    /** Return an [XArrayType] that has [type] as the [XArrayType.componentType]. */
    fun getArrayType(type: XType): XArrayType

    /**
     * Returns the [XTypeElement] with the given qualified name or throws an exception if it does
     * not exist.
     */
    fun requireTypeElement(qName: String): XTypeElement {
        return checkNotNull(findTypeElement(qName)) { "Cannot find required type element $qName" }
    }

<<<<<<< HEAD
    // helpers for smooth migration, these could be extension methods
    fun requireType(typeName: TypeName) =
        checkNotNull(findType(typeName)) { "cannot find required type $typeName" }
=======
    fun requireTypeElement(typeName: XTypeName): XTypeElement {
        return checkNotNull(findTypeElement(typeName)) {
            "Cannot find required type element $typeName"
        }
    }
>>>>>>> 3d4510a6

    fun requireTypeElement(klass: KClass<*>) = requireTypeElement(klass.java.canonicalName!!)

    @Deprecated(
        message = "Prefer using XTypeName or String overload instead of JavaPoet.",
        replaceWith = ReplaceWith(expression = "requireTypeElement(typeName.toString())")
    )
    fun requireTypeElement(typeName: JTypeName) = requireTypeElement(typeName.toString())

    fun findTypeElement(typeName: XTypeName): XTypeElement? {
        if (typeName.isPrimitive) {
            return findTypeElement(typeName.java.toString())
        }
        return when (backend) {
<<<<<<< HEAD
            Backend.JAVAC -> requireType(typeName.java)
            Backend.KSP -> {
                val kClassName =
                    typeName.kotlin as? KClassName
                        ?: error("cannot find required type ${typeName.kotlin}")
                requireType(kClassName.canonicalName)
=======
            Backend.JAVAC -> {
                val jClassName =
                    typeName.java as? JClassName
                        ?: error("Cannot find required type element ${typeName.java}")
                findTypeElement(jClassName.canonicalName())
>>>>>>> 3d4510a6
            }
            Backend.KSP -> {
                val kClassName =
                    typeName.kotlin as? KClassName
                        ?: error("Cannot find required type element ${typeName.kotlin}")
                findTypeElement(kClassName.canonicalName)
            }
        }
    }

    fun findTypeElement(klass: KClass<*>) = findTypeElement(klass.java.canonicalName!!)

<<<<<<< HEAD
    fun findType(typeName: TypeName): XType? {
        // TODO we probably need more complicated logic here but right now room only has these
        //  usages.
        if (typeName is ArrayTypeName) {
            return findType(typeName.componentType)?.let { getArrayType(it) }
        }
        return findType(typeName.toString())
    }
=======
    @Deprecated(
        message = "Prefer using XTypeName or String overload instead of JavaPoet.",
        replaceWith = ReplaceWith(expression = "findTypeElement(typeName.toString())")
    )
    fun findTypeElement(typeName: JTypeName) = findTypeElement(typeName.toString())
>>>>>>> 3d4510a6

    /**
     * Returns the [XType] with the given qualified name or throws an exception if it does not
     * exist.
     */
    fun requireType(qName: String): XType =
        checkNotNull(findType(qName)) { "cannot find required type $qName" }

    fun requireType(typeName: XTypeName): XType =
        checkNotNull(findType(typeName)) { "cannot find required type $typeName" }

    fun requireType(klass: KClass<*>) = requireType(klass.java.canonicalName!!)

    @Deprecated(
        message = "Prefer using XTypeName or String overload instead of JavaPoet.",
        replaceWith = ReplaceWith(expression = "requireType(typeName.toString())")
    )
    fun requireType(typeName: JTypeName) =
        checkNotNull(findType(typeName.toString())) { "cannot find required type $typeName" }

    fun findType(typeName: XTypeName): XType? {
        if (typeName.isPrimitive) {
            return findType(typeName.java.toString())
        }
        val jTypeName = typeName.java
        if (jTypeName is JArrayTypeName) {
            return findType(jTypeName.componentType.toString())?.let { getArrayType(it) }
        }
        return when (backend) {
            Backend.JAVAC -> {
                val jClassName =
                    typeName.java as? JClassName
                        ?: error("Cannot find required type element ${typeName.java}")
                findType(jClassName.canonicalName())
            }
            Backend.KSP -> {
                val kClassName =
                    typeName.kotlin as? KClassName
<<<<<<< HEAD
                        ?: error("cannot find required type element ${typeName.kotlin}")
                requireTypeElement(kClassName.canonicalName)
=======
                        ?: error("Cannot find required type ${typeName.kotlin}")
                findType(kClassName.canonicalName)
            }
        }?.let {
            when (typeName.nullability) {
                XNullability.NULLABLE -> it.makeNullable()
                XNullability.NONNULL -> it.makeNonNullable()
                XNullability.UNKNOWN -> it
>>>>>>> 3d4510a6
            }
        }
    }

    fun findType(klass: KClass<*>) = findType(klass.java.canonicalName!!)

    @Deprecated(
        message = "Prefer using XTypeName or String overload instead of JavaPoet.",
        replaceWith = ReplaceWith(expression = "findType(typeName.toString())")
    )
    fun findType(typeName: JTypeName): XType? {
        if (typeName is JArrayTypeName) {
            return findType(typeName.componentType.toString())?.let { getArrayType(it) }
        }
        return findType(typeName.toString())
    }

    fun getArrayType(typeName: XTypeName) = getArrayType(requireType(typeName))

    @Deprecated("Prefer using XTypeName or String overload instead of JavaPoet.")
    fun getArrayType(typeName: JTypeName) = getArrayType(requireType(typeName.toString()))

    enum class Backend {
        JAVAC,
        KSP
    }

    enum class Platform {
        JVM,
        NATIVE,
        JS,
        UNKNOWN
    }

    companion object {
        /** Creates a new [XProcessingEnv] implementation derived from the given Java [env]. */
        @JvmStatic
        @JvmOverloads
        fun create(
            env: ProcessingEnvironment,
            config: XProcessingEnvConfig = XProcessingEnvConfig.DEFAULT
        ): XProcessingEnv = JavacProcessingEnv(env, config)

        /** Creates a new [XProcessingEnv] implementation derived from the given KSP environment. */
        @JvmStatic
        @JvmOverloads
        fun create(
            symbolProcessorEnvironment: SymbolProcessorEnvironment,
            resolver: Resolver,
            config: XProcessingEnvConfig = XProcessingEnvConfig.DEFAULT
        ): XProcessingEnv =
            KspProcessingEnv(delegate = symbolProcessorEnvironment, config = config).also {
                it.resolver = resolver
            }
    }

    /**
     * Returns [XTypeElement]s with the given package name. Note that this call can be expensive.
     *
     * @param packageName the package name to look up.
     * @return A list of [XTypeElement] with matching package name. This will return declarations
     *   from both dependencies and source. If the package is not found an empty list will be
     *   returned.
     */
    fun getTypeElementsFromPackage(packageName: String): List<XTypeElement>

    /**
     * Returns [XElement]s with the given package name. Note that this call can be expensive.
     *
     * @param packageName the package name to look up.
     * @return A list of [XElement] with matching package name. This will return declarations from
     *   both dependencies and source. If the package is not found an empty list will be returned.
     */
    fun getElementsFromPackage(packageName: String): List<XElement>
}<|MERGE_RESOLUTION|>--- conflicted
+++ resolved
@@ -81,16 +81,6 @@
      */
     fun findType(qName: String): XType?
 
-<<<<<<< HEAD
-    /**
-     * Returns the [XType] with the given qualified name or throws an exception if it does not
-     * exist.
-     */
-    fun requireType(qName: String): XType =
-        checkNotNull(findType(qName)) { "cannot find required type $qName" }
-
-=======
->>>>>>> 3d4510a6
     /** Returns the [XTypeElement] for the annotation that should be added to the generated code. */
     fun findGeneratedAnnotation(): XTypeElement?
 
@@ -120,17 +110,11 @@
         return checkNotNull(findTypeElement(qName)) { "Cannot find required type element $qName" }
     }
 
-<<<<<<< HEAD
-    // helpers for smooth migration, these could be extension methods
-    fun requireType(typeName: TypeName) =
-        checkNotNull(findType(typeName)) { "cannot find required type $typeName" }
-=======
     fun requireTypeElement(typeName: XTypeName): XTypeElement {
         return checkNotNull(findTypeElement(typeName)) {
             "Cannot find required type element $typeName"
         }
     }
->>>>>>> 3d4510a6
 
     fun requireTypeElement(klass: KClass<*>) = requireTypeElement(klass.java.canonicalName!!)
 
@@ -145,20 +129,11 @@
             return findTypeElement(typeName.java.toString())
         }
         return when (backend) {
-<<<<<<< HEAD
-            Backend.JAVAC -> requireType(typeName.java)
-            Backend.KSP -> {
-                val kClassName =
-                    typeName.kotlin as? KClassName
-                        ?: error("cannot find required type ${typeName.kotlin}")
-                requireType(kClassName.canonicalName)
-=======
             Backend.JAVAC -> {
                 val jClassName =
                     typeName.java as? JClassName
                         ?: error("Cannot find required type element ${typeName.java}")
                 findTypeElement(jClassName.canonicalName())
->>>>>>> 3d4510a6
             }
             Backend.KSP -> {
                 val kClassName =
@@ -171,22 +146,11 @@
 
     fun findTypeElement(klass: KClass<*>) = findTypeElement(klass.java.canonicalName!!)
 
-<<<<<<< HEAD
-    fun findType(typeName: TypeName): XType? {
-        // TODO we probably need more complicated logic here but right now room only has these
-        //  usages.
-        if (typeName is ArrayTypeName) {
-            return findType(typeName.componentType)?.let { getArrayType(it) }
-        }
-        return findType(typeName.toString())
-    }
-=======
     @Deprecated(
         message = "Prefer using XTypeName or String overload instead of JavaPoet.",
         replaceWith = ReplaceWith(expression = "findTypeElement(typeName.toString())")
     )
     fun findTypeElement(typeName: JTypeName) = findTypeElement(typeName.toString())
->>>>>>> 3d4510a6
 
     /**
      * Returns the [XType] with the given qualified name or throws an exception if it does not
@@ -225,10 +189,6 @@
             Backend.KSP -> {
                 val kClassName =
                     typeName.kotlin as? KClassName
-<<<<<<< HEAD
-                        ?: error("cannot find required type element ${typeName.kotlin}")
-                requireTypeElement(kClassName.canonicalName)
-=======
                         ?: error("Cannot find required type ${typeName.kotlin}")
                 findType(kClassName.canonicalName)
             }
@@ -237,7 +197,6 @@
                 XNullability.NULLABLE -> it.makeNullable()
                 XNullability.NONNULL -> it.makeNonNullable()
                 XNullability.UNKNOWN -> it
->>>>>>> 3d4510a6
             }
         }
     }
