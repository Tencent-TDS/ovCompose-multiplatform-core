--- conflicted
+++ resolved
@@ -254,12 +254,9 @@
                         Triple("nonNullGenericWithNonNullType", NONNULL, NONNULL),
                         Triple("nonNullGenericWithNullableType", NONNULL, NULLABLE)
                     )
-<<<<<<< HEAD
-=======
             }
             element.getField("nullableLambda").let { field ->
                 assertThat(field.type.nullability).isEqualTo(NULLABLE)
->>>>>>> 3d4510a6
             }
         }
     }
