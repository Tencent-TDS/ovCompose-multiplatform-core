/*
 * Copyright 2021 The Android Open Source Project
 *
 * Licensed under the Apache License, Version 2.0 (the "License");
 * you may not use this file except in compliance with the License.
 * You may obtain a copy of the License at
 *
 *      http://www.apache.org/licenses/LICENSE-2.0
 *
 * Unless required by applicable law or agreed to in writing, software
 * distributed under the License is distributed on an "AS IS" BASIS,
 * WITHOUT WARRANTIES OR CONDITIONS OF ANY KIND, either express or implied.
 * See the License for the specific language governing permissions and
 * limitations under the License.
 */

package androidx.room.compiler.processing

import androidx.kruth.assertThat
import androidx.room.compiler.codegen.JArrayTypeName
import androidx.room.compiler.processing.util.KOTLINC_LANGUAGE_1_9_ARGS
import androidx.room.compiler.processing.util.Source
import androidx.room.compiler.processing.util.XTestInvocation
import androidx.room.compiler.processing.util.asJClassName
import androidx.room.compiler.processing.util.asKClassName
import androidx.room.compiler.processing.util.compileFiles
import androidx.room.compiler.processing.util.runProcessorTest
import com.squareup.kotlinpoet.ARRAY
import com.squareup.kotlinpoet.BOOLEAN
import com.squareup.kotlinpoet.BOOLEAN_ARRAY
import com.squareup.kotlinpoet.BYTE
import com.squareup.kotlinpoet.BYTE_ARRAY
import com.squareup.kotlinpoet.CHAR
import com.squareup.kotlinpoet.CHAR_ARRAY
import com.squareup.kotlinpoet.DOUBLE
import com.squareup.kotlinpoet.DOUBLE_ARRAY
import com.squareup.kotlinpoet.FLOAT
import com.squareup.kotlinpoet.FLOAT_ARRAY
import com.squareup.kotlinpoet.INT
import com.squareup.kotlinpoet.INT_ARRAY
import com.squareup.kotlinpoet.LONG
import com.squareup.kotlinpoet.LONG_ARRAY
import com.squareup.kotlinpoet.ParameterizedTypeName.Companion.parameterizedBy
import com.squareup.kotlinpoet.SHORT
import com.squareup.kotlinpoet.SHORT_ARRAY
import com.squareup.kotlinpoet.STAR
import com.squareup.kotlinpoet.javapoet.JClassName
import com.squareup.kotlinpoet.javapoet.JParameterizedTypeName
import com.squareup.kotlinpoet.javapoet.JTypeName
import com.squareup.kotlinpoet.javapoet.JWildcardTypeName
import com.squareup.kotlinpoet.javapoet.KClassName
import com.squareup.kotlinpoet.javapoet.KWildcardTypeName
import org.junit.Test
import org.junit.runner.RunWith
import org.junit.runners.Parameterized

@RunWith(Parameterized::class)
class XAnnotationValueTest(
    private val isPreCompiled: Boolean,
    private val sourceKind: SourceKind,
    private val isTypeAnnotation: Boolean,
) {
    private fun runTest(
        javaSource: Source.JavaSource,
        kotlinSource: Source.KotlinSource,
        kotlincArgs: List<String> = emptyList(),
        handler: (XTestInvocation) -> Unit
    ) {
        val sources =
            when (sourceKind) {
                SourceKind.JAVA -> listOf(javaSource)
                SourceKind.KOTLIN -> listOf(kotlinSource)
            }
        if (isPreCompiled) {
            val compiled = compileFiles(sources)
            val hasKotlinSources = sources.any { it is Source.KotlinSource }
            val kotlinSources =
                if (hasKotlinSources) {
                    listOf(Source.kotlin("placeholder.kt", "class PlaceholderKotlin"))
                } else {
                    emptyList()
                }
            val newSources =
                kotlinSources +
                    Source.java("PlaceholderJava", "public class " + "PlaceholderJava {}")
<<<<<<< HEAD
            runProcessorTest(sources = newSources, handler = handler, classpath = compiled)
        } else {
            runProcessorTest(sources = sources, handler = handler)
=======
            runProcessorTest(
                sources = newSources,
                handler = handler,
                classpath = compiled,
                kotlincArguments = kotlincArgs
            )
        } else {
            runProcessorTest(sources = sources, handler = handler, kotlincArguments = kotlincArgs)
>>>>>>> 3d4510a6
        }
    }

    @Test
    fun testBooleanValue() {
        runTest(
            javaSource =
                Source.java(
                    "test.MyClass",
                    """
                package test;
                import java.lang.annotation.ElementType;
                import java.lang.annotation.Target;
                @Target({ElementType.TYPE, ElementType.TYPE_USE})
                @interface MyAnnotation {
                    boolean booleanParam();
                    boolean[] booleanArrayParam();
                    boolean[] booleanVarArgsParam(); // There's no varargs in java so use array
                }
                interface MyInterface {}
                @MyAnnotation(
                    booleanParam = true,
                    booleanArrayParam = {true, false, true},
                    booleanVarArgsParam = {false, true, false}
                )
                class MyClass implements
                @MyAnnotation(
                    booleanParam = true,
                    booleanArrayParam = {true, false, true},
                    booleanVarArgsParam = {false, true, false}
                )
                MyInterface {}
                """
                        .trimIndent()
                ) as Source.JavaSource,
            kotlinSource =
                Source.kotlin(
                    "test.MyClass.kt",
                    """
                package test
                @Target(AnnotationTarget.CLASS, AnnotationTarget.TYPE)
                annotation class MyAnnotation(
                    val booleanParam: Boolean,
                    val booleanArrayParam: BooleanArray,
                    vararg val booleanVarArgsParam: Boolean,
                )
                interface MyInterface
                @MyAnnotation(
                    booleanParam = true,
                    booleanArrayParam = [true, false, true],
                    booleanVarArgsParam = [false, true, false],
                )
                class MyClass :
                @MyAnnotation(
                    booleanParam = true,
                    booleanArrayParam = [true, false, true],
                    booleanVarArgsParam = [false, true, false],
                )
                MyInterface
                """
                        .trimIndent()
                ) as Source.KotlinSource
        ) { invocation ->
            fun checkSingleValue(annotationValue: XAnnotationValue, expectedValue: Boolean) {
                assertThat(annotationValue.valueType.asTypeName().java).isEqualTo(JTypeName.BOOLEAN)
                if (invocation.isKsp) {
                    assertThat(annotationValue.valueType.asTypeName().kotlin).isEqualTo(BOOLEAN)
                }
                assertThat(annotationValue.hasBooleanValue()).isTrue()
                assertThat(annotationValue.asBoolean()).isEqualTo(expectedValue)
            }

            fun checkListValues(annotationValue: XAnnotationValue, vararg expectedValues: Boolean) {
                assertThat(annotationValue.valueType.asTypeName().java)
                    .isEqualTo(JArrayTypeName.of(JTypeName.BOOLEAN))
                if (invocation.isKsp) {
                    assertThat(annotationValue.valueType.asTypeName().kotlin)
                        .isEqualTo(BOOLEAN_ARRAY)
                }
                assertThat(annotationValue.hasBooleanListValue()).isTrue()
                // Check the list of values
                assertThat(annotationValue.asBooleanList())
                    .containsExactly(*expectedValues.toTypedArray())
                    .inOrder()
                // Check each annotation value in the list
                annotationValue.asAnnotationValueList().forEachIndexed { i, value ->
                    checkSingleValue(value, expectedValues[i])
                }
            }
            val annotation = getAnnotation(invocation)
            // Compare the AnnotationSpec string ignoring whitespace
            assertThat(annotation.toAnnotationSpec().toString().removeWhiteSpace())
                .isEqualTo(
                    """
                    @test.MyAnnotation(
                        booleanParam = true,
                        booleanArrayParam = {true, false, true},
                        booleanVarArgsParam = {false, true, false}
                    )
                    """
                        .removeWhiteSpace()
                )

            val booleanParam = annotation.getAnnotationValue("booleanParam")
            checkSingleValue(booleanParam, true)

            val booleanArrayParam = annotation.getAnnotationValue("booleanArrayParam")
            checkListValues(booleanArrayParam, true, false, true)

            val booleanVarArgsParam = annotation.getAnnotationValue("booleanVarArgsParam")
            checkListValues(booleanVarArgsParam, false, true, false)
        }
    }

    @Test
    fun testIntValue() {
        runTest(
            javaSource =
                Source.java(
                    "test.MyClass",
                    """
                package test;
                import java.lang.annotation.ElementType;
                import java.lang.annotation.Target;
                @Target({ElementType.TYPE, ElementType.TYPE_USE})
                @interface MyAnnotation {
                    int intParam();
                    int[] intArrayParam();
                    int[] intVarArgsParam(); // There's no varargs in java so use array
                }
                interface MyInterface {}
                @MyAnnotation(
                    intParam = (short) 1,
                    intArrayParam = {(byte) 3, (short) 5, 7},
                    intVarArgsParam = {(byte) 9, (short) 11, 13}
                )
                class MyClass implements
                @MyAnnotation(
                    intParam = (short) 1,
                    intArrayParam = {(byte) 3, (short) 5, 7},
                    intVarArgsParam = {(byte) 9, (short) 11, 13}
                )
                MyInterface {}
                """
                        .trimIndent()
                ) as Source.JavaSource,
            kotlinSource =
                Source.kotlin(
                    "test.MyClass.kt",
                    """
                package test
                @Target(AnnotationTarget.CLASS, AnnotationTarget.TYPE)
                annotation class MyAnnotation(
                    val intParam: Int,
                    val intArrayParam: IntArray,
                    vararg val intVarArgsParam: Int,
                )
                interface MyInterface
                @MyAnnotation(
                    intParam = 1,
                    intArrayParam = [3, 5, 7],
                    intVarArgsParam = [9, 11, 13],
                )
                class MyClass :
                @MyAnnotation(
                    intParam = 1,
                    intArrayParam = [3, 5, 7],
                    intVarArgsParam = [9, 11, 13],
                )
                MyInterface
                """
                        .trimIndent()
                ) as Source.KotlinSource
        ) { invocation ->
            fun checkSingleValue(annotationValue: XAnnotationValue, expectedValue: Int) {
                assertThat(annotationValue.valueType.asTypeName().java).isEqualTo(JTypeName.INT)
                if (invocation.isKsp) {
                    assertThat(annotationValue.valueType.asTypeName().kotlin).isEqualTo(INT)
                }
                assertThat(annotationValue.hasIntValue()).isTrue()
                assertThat(annotationValue.asInt()).isEqualTo(expectedValue)
            }

            fun checkListValues(annotationValue: XAnnotationValue, vararg expectedValues: Int) {
                assertThat(annotationValue.valueType.asTypeName().java)
                    .isEqualTo(JArrayTypeName.of(JTypeName.INT))
                if (invocation.isKsp) {
                    assertThat(annotationValue.valueType.asTypeName().kotlin).isEqualTo(INT_ARRAY)
                }
                assertThat(annotationValue.hasIntListValue()).isTrue()
                // Check the list of values
                assertThat(annotationValue.asIntList())
                    .containsExactly(*expectedValues.toTypedArray())
                    .inOrder()
                // Check each annotation value in the list
                annotationValue.asAnnotationValueList().forEachIndexed { i, value ->
                    checkSingleValue(value, expectedValues[i])
                }
            }

            val annotation = getAnnotation(invocation)
            // Compare the AnnotationSpec string ignoring whitespace
            assertThat(annotation.toAnnotationSpec().toString().removeWhiteSpace())
                .isEqualTo(
                    """
                    @test.MyAnnotation(
                        intParam = 1,
                        intArrayParam = {3, 5, 7},
                        intVarArgsParam = {9, 11, 13}
                    )
                    """
                        .removeWhiteSpace()
                )

            val intParam = annotation.getAnnotationValue("intParam")
            checkSingleValue(intParam, 1)

            val intArrayParam = annotation.getAnnotationValue("intArrayParam")
            checkListValues(intArrayParam, 3, 5, 7)

            val intVarArgsParam = annotation.getAnnotationValue("intVarArgsParam")
            checkListValues(intVarArgsParam, 9, 11, 13)
        }
    }

    @Test
    fun testShortValue() {
        runTest(
            javaSource =
                Source.java(
                    "test.MyClass",
                    """
                package test;
                import java.lang.annotation.ElementType;
                import java.lang.annotation.Target;
                @Target({ElementType.TYPE, ElementType.TYPE_USE})
                @interface MyAnnotation {
                    short shortParam();
                    short[] shortArrayParam();
                    short[] shortVarArgsParam(); // There's no varargs in java so use array
                }
                interface MyInterface {}
                @MyAnnotation(
                    shortParam = (byte) 1,
                    shortArrayParam = {(byte) 3, (short) 5, 7},
                    shortVarArgsParam = {(byte) 9, (short) 11, 13}
                )
                class MyClass implements
                @MyAnnotation(
                    shortParam = (byte) 1,
                    shortArrayParam = {(byte) 3, (short) 5, 7},
                    shortVarArgsParam = {(byte) 9, (short) 11, 13}
                )
                MyInterface {}
                """
                        .trimIndent()
                ) as Source.JavaSource,
            kotlinSource =
                Source.kotlin(
                    "test.MyClass.kt",
                    """
                package test
                @Target(AnnotationTarget.CLASS, AnnotationTarget.TYPE)
                annotation class MyAnnotation(
                    val shortParam: Short,
                    val shortArrayParam: ShortArray,
                    vararg val shortVarArgsParam: Short,
                )
                interface MyInterface
                @MyAnnotation(
                    shortParam = 1,
                    shortArrayParam = [3, 5, 7],
                    shortVarArgsParam = [9, 11, 13],
                )
                class MyClass :
                @MyAnnotation(
                    shortParam = 1,
                    shortArrayParam = [3, 5, 7],
                    shortVarArgsParam = [9, 11, 13],
                )
                MyInterface
                """
                        .trimIndent()
                ) as Source.KotlinSource
        ) { invocation ->
            fun checkSingleValue(annotationValue: XAnnotationValue, expectedValue: Short) {
                assertThat(annotationValue.valueType.asTypeName().java).isEqualTo(JTypeName.SHORT)
                if (invocation.isKsp) {
                    assertThat(annotationValue.valueType.asTypeName().kotlin).isEqualTo(SHORT)
                }
                assertThat(annotationValue.hasShortValue()).isTrue()
                assertThat(annotationValue.asShort()).isEqualTo(expectedValue)
            }

            fun checkListValues(annotationValue: XAnnotationValue, vararg expectedValues: Short) {
                assertThat(annotationValue.valueType.asTypeName().java)
                    .isEqualTo(JArrayTypeName.of(JTypeName.SHORT))
                if (invocation.isKsp) {
                    assertThat(annotationValue.valueType.asTypeName().kotlin).isEqualTo(SHORT_ARRAY)
                }
                assertThat(annotationValue.hasShortListValue()).isTrue()
                // Check the list of values
                assertThat(annotationValue.asShortList())
                    .containsExactly(*expectedValues.toTypedArray())
                    .inOrder()
                // Check each annotation value in the list
                annotationValue.asAnnotationValueList().forEachIndexed { i, value ->
                    checkSingleValue(value, expectedValues[i])
                }
            }

            val annotation = getAnnotation(invocation)
            // Compare the AnnotationSpec string ignoring whitespace
            assertThat(annotation.toAnnotationSpec().toString().removeWhiteSpace())
                .isEqualTo(
                    """
                    @test.MyAnnotation(
                        shortParam = 1,
                        shortArrayParam = {3, 5, 7},
                        shortVarArgsParam = {9, 11, 13}
                    )
                    """
                        .removeWhiteSpace()
                )

            val shortParam = annotation.getAnnotationValue("shortParam")
            checkSingleValue(shortParam, 1)

            val shortArrayParam = annotation.getAnnotationValue("shortArrayParam")
            checkListValues(shortArrayParam, 3, 5, 7)

            val shortVarArgsParam = annotation.getAnnotationValue("shortVarArgsParam")
            checkListValues(shortVarArgsParam, 9, 11, 13)
        }
    }

    @Test
    fun testLongValue() {
        runTest(
            javaSource =
                Source.java(
                    "test.MyClass",
                    """
                package test;
                import java.lang.annotation.ElementType;
                import java.lang.annotation.Target;
                @Target({ElementType.TYPE, ElementType.TYPE_USE})
                @interface MyAnnotation {
                    long longParam();
                    long[] longArrayParam();
                    long[] longVarArgsParam(); // There's no varargs in java so use array
                }
                interface MyInterface {}
                @MyAnnotation(
                    longParam = (byte) 1,
                    longArrayParam = {(short) 3, (int) 5, 7L},
                    longVarArgsParam = {(short) 9, (int) 11, 13L}
                )
                class MyClass implements
                @MyAnnotation(
                    longParam = (byte) 1,
                    longArrayParam = {(short) 3, (int) 5, 7L},
                    longVarArgsParam = {(short) 9, (int) 11, 13L}
                )
                MyInterface {}
                """
                        .trimIndent()
                ) as Source.JavaSource,
            kotlinSource =
                Source.kotlin(
                    "test.MyClass.kt",
                    """
                package test
                @Target(AnnotationTarget.CLASS, AnnotationTarget.TYPE)
                annotation class MyAnnotation(
                    val longParam: Long,
                    val longArrayParam: LongArray,
                    vararg val longVarArgsParam: Long,
                )
                interface MyInterface
                @MyAnnotation(
                    longParam = 1L,
                    longArrayParam = [3L, 5L, 7L],
                    longVarArgsParam = [9L, 11L, 13L],
                )
                class MyClass :
                @MyAnnotation(
                    longParam = 1L,
                    longArrayParam = [3L, 5L, 7L],
                    longVarArgsParam = [9L, 11L, 13L],
                )
                MyInterface
                """
                        .trimIndent()
                ) as Source.KotlinSource
        ) { invocation ->
            fun checkSingleValue(annotationValue: XAnnotationValue, expectedValue: Long) {
                assertThat(annotationValue.valueType.asTypeName().java).isEqualTo(JTypeName.LONG)
                if (invocation.isKsp) {
                    assertThat(annotationValue.valueType.asTypeName().kotlin).isEqualTo(LONG)
                }
                assertThat(annotationValue.hasLongValue()).isTrue()
                assertThat(annotationValue.asLong()).isEqualTo(expectedValue)
            }

            fun checkListValues(annotationValue: XAnnotationValue, vararg expectedValues: Long) {
                assertThat(annotationValue.valueType.asTypeName().java)
                    .isEqualTo(JArrayTypeName.of(JTypeName.LONG))
                if (invocation.isKsp) {
                    assertThat(annotationValue.valueType.asTypeName().kotlin).isEqualTo(LONG_ARRAY)
                }
                assertThat(annotationValue.hasLongListValue()).isTrue()
                // Check the list of values
                assertThat(annotationValue.asLongList())
                    .containsExactly(*expectedValues.toTypedArray())
                    .inOrder()
                // Check each annotation value in the list
                annotationValue.asAnnotationValueList().forEachIndexed { i, value ->
                    checkSingleValue(value, expectedValues[i])
                }
            }

            val annotation = getAnnotation(invocation)
            // Compare the AnnotationSpec string ignoring whitespace
            assertThat(annotation.toAnnotationSpec().toString().removeWhiteSpace())
                .isEqualTo(
                    """
                    @test.MyAnnotation(
                        longParam = 1,
                        longArrayParam = {3, 5, 7},
                        longVarArgsParam = {9, 11, 13}
                    )
                    """
                        .removeWhiteSpace()
                )

            val longParam = annotation.getAnnotationValue("longParam")
            checkSingleValue(longParam, 1L)

            val longArrayParam = annotation.getAnnotationValue("longArrayParam")
            checkListValues(longArrayParam, 3L, 5L, 7L)

            val longVarArgsParam = annotation.getAnnotationValue("longVarArgsParam")
            checkListValues(longVarArgsParam, 9L, 11L, 13L)
        }
    }

    @Test
    fun testFloatValue() {
        runTest(
            javaSource =
                Source.java(
                    "test.MyClass",
                    """
                package test;
                import java.lang.annotation.ElementType;
                import java.lang.annotation.Target;
                @Target({ElementType.TYPE, ElementType.TYPE_USE})
                @interface MyAnnotation {
                    float floatParam();
                    float[] floatArrayParam();
                    float[] floatVarArgsParam(); // There's no varargs in java so use array
                }
                interface MyInterface {}
                @MyAnnotation(
                    floatParam = (byte) 1,
                    floatArrayParam = {(short) 3, 5.1F, 7.1F},
                    floatVarArgsParam = {9, 11.1F, 13.1F}
                )
                class MyClass implements
                @MyAnnotation(
                    floatParam = (byte) 1,
                    floatArrayParam = {(short) 3, 5.1F, 7.1F},
                    floatVarArgsParam = {9, 11.1F, 13.1F}
                )
                MyInterface {}
                """
                        .trimIndent()
                ) as Source.JavaSource,
            kotlinSource =
                Source.kotlin(
                    "test.MyClass.kt",
                    """
                package test
                @Target(AnnotationTarget.CLASS, AnnotationTarget.TYPE)
                annotation class MyAnnotation(
                    val floatParam: Float,
                    val floatArrayParam: FloatArray,
                    vararg val floatVarArgsParam: Float,
                )
                interface MyInterface
                @MyAnnotation(
                    floatParam = 1F,
                    floatArrayParam = [3F, 5.1F, 7.1F],
                    floatVarArgsParam = [9F, 11.1F, 13.1F],
                )
                class MyClass :
                @MyAnnotation(
                    floatParam = 1F,
                    floatArrayParam = [3F, 5.1F, 7.1F],
                    floatVarArgsParam = [9F, 11.1F, 13.1F],
                )
                MyInterface
                """
                        .trimIndent()
                ) as Source.KotlinSource
        ) { invocation ->
            fun checkSingleValue(annotationValue: XAnnotationValue, expectedValue: Float) {
                assertThat(annotationValue.valueType.asTypeName().java).isEqualTo(JTypeName.FLOAT)
                if (invocation.isKsp) {
                    assertThat(annotationValue.valueType.asTypeName().kotlin).isEqualTo(FLOAT)
                }
                assertThat(annotationValue.hasFloatValue()).isTrue()
                assertThat(annotationValue.asFloat()).isEqualTo(expectedValue)
            }

            fun checkListValues(annotationValue: XAnnotationValue, vararg expectedValues: Float) {
                assertThat(annotationValue.valueType.asTypeName().java)
                    .isEqualTo(JArrayTypeName.of(JTypeName.FLOAT))
                if (invocation.isKsp) {
                    assertThat(annotationValue.valueType.asTypeName().kotlin).isEqualTo(FLOAT_ARRAY)
                }
                assertThat(annotationValue.hasFloatListValue()).isTrue()
                // Check the list of values
                assertThat(annotationValue.asFloatList())
                    .containsExactly(*expectedValues.toTypedArray())
                    .inOrder()
                // Check each annotation value in the list
                annotationValue.asAnnotationValueList().forEachIndexed { i, value ->
                    checkSingleValue(value, expectedValues[i])
                }
            }

            val annotation = getAnnotation(invocation)
            // Compare the AnnotationSpec string ignoring whitespace
            assertThat(annotation.toAnnotationSpec().toString().removeWhiteSpace())
                .isEqualTo(
                    """
                    @test.MyAnnotation(
                        floatParam = 1.0f,
                        floatArrayParam = {3.0f, 5.1f, 7.1f},
                        floatVarArgsParam = {9.0f, 11.1f, 13.1f}
                    )
                    """
                        .removeWhiteSpace()
                )

            val floatParam = annotation.getAnnotationValue("floatParam")
            checkSingleValue(floatParam, 1.0F)

            val floatArrayParam = annotation.getAnnotationValue("floatArrayParam")
            checkListValues(floatArrayParam, 3.0F, 5.1F, 7.1F)

            val floatVarArgsParam = annotation.getAnnotationValue("floatVarArgsParam")
            checkListValues(floatVarArgsParam, 9.0F, 11.1F, 13.1F)
        }
    }

    @Test
    fun testDoubleValue() {
        runTest(
            javaSource =
                Source.java(
                    "test.MyClass",
                    """
                package test;
                import java.lang.annotation.ElementType;
                import java.lang.annotation.Target;
                @Target({ElementType.TYPE, ElementType.TYPE_USE})
                @interface MyAnnotation {
                    double doubleParam();
                    double[] doubleArrayParam();
                    double[] doubleVarArgsParam(); // There's no varargs in java so use array
                }
                interface MyInterface {}
                @MyAnnotation(
                    doubleParam = (byte) 1,
                    doubleArrayParam = {(short) 3, 5.1F, 7.1},
                    doubleVarArgsParam = {9, 11.1F, 13.1}
                )
                class MyClass implements
                @MyAnnotation(
                    doubleParam = (byte) 1,
                    doubleArrayParam = {(short) 3, 5.1F, 7.1},
                    doubleVarArgsParam = {9, 11.1F, 13.1}
                )
                MyInterface {}
                """
                        .trimIndent()
                ) as Source.JavaSource,
            kotlinSource =
                Source.kotlin(
                    "test.MyClass.kt",
                    """
                package test
                @Target(AnnotationTarget.CLASS, AnnotationTarget.TYPE)
                annotation class MyAnnotation(
                    val doubleParam: Double,
                    val doubleArrayParam: DoubleArray,
                    vararg val doubleVarArgsParam: Double,
                )
                interface MyInterface
                @MyAnnotation(
                    doubleParam = 1.0,
                    doubleArrayParam = [3.0, 5.1, 7.1],
                    doubleVarArgsParam = [9.0, 11.1, 13.1],
                )
                class MyClass :
                @MyAnnotation(
                    doubleParam = 1.0,
                    doubleArrayParam = [3.0, 5.1, 7.1],
                    doubleVarArgsParam = [9.0, 11.1, 13.1],
                )
                MyInterface
                """
                        .trimIndent()
                ) as Source.KotlinSource
        ) { invocation ->
            fun checkSingleValue(annotationValue: XAnnotationValue, expectedValue: Double) {
                assertThat(annotationValue.valueType.asTypeName().java).isEqualTo(JTypeName.DOUBLE)
                if (invocation.isKsp) {
                    assertThat(annotationValue.valueType.asTypeName().kotlin).isEqualTo(DOUBLE)
                }
                assertThat(annotationValue.hasDoubleValue()).isTrue()
                assertThat(annotationValue.asDouble()).isEqualTo(expectedValue)
            }

            fun checkListValues(annotationValue: XAnnotationValue, vararg expectedValues: Double) {
                assertThat(annotationValue.valueType.asTypeName().java)
                    .isEqualTo(JArrayTypeName.of(JTypeName.DOUBLE))
                if (invocation.isKsp) {
                    assertThat(annotationValue.valueType.asTypeName().kotlin)
                        .isEqualTo(DOUBLE_ARRAY)
                }
                assertThat(annotationValue.hasDoubleListValue()).isTrue()
                // Check the list of values
                assertThat(annotationValue.asDoubleList())
                    .containsExactly(*expectedValues.toTypedArray())
                    .inOrder()
                // Check each annotation value in the list
                annotationValue.asAnnotationValueList().forEachIndexed { i, value ->
                    checkSingleValue(value, expectedValues[i])
                }
            }

            val annotation = getAnnotation(invocation)
            annotation.getAnnotationValue("doubleParam").value
            annotation.getAnnotationValue("doubleArrayParam").value
            annotation.getAnnotationValue("doubleVarArgsParam").value

            // The java source allows an interesting corner case where you can use a float,
            // e.g. 5.1F, in place of a double and the value returned is converted to a double.
            // Note that the kotlin source doesn't even allow this case so we've separated them
            // into two separate checks below.
            if (sourceKind == SourceKind.JAVA) {
                // Compare the AnnotationSpec string ignoring whitespace
                assertThat(annotation.toAnnotationSpec().toString().removeWhiteSpace())
                    .isEqualTo(
                        """
                        @test.MyAnnotation(
                            doubleParam = 1.0,
                            doubleArrayParam = {3.0, 5.099999904632568, 7.1},
                            doubleVarArgsParam = {9.0, 11.100000381469727, 13.1}
                        )
                        """
                            .removeWhiteSpace()
                    )

                val doubleParam = annotation.getAnnotationValue("doubleParam")
                checkSingleValue(doubleParam, 1.0)

                val doubleArrayParam = annotation.getAnnotationValue("doubleArrayParam")
                checkListValues(doubleArrayParam, 3.0, 5.099999904632568, 7.1)

                val doubleVarArgsParam = annotation.getAnnotationValue("doubleVarArgsParam")
                checkListValues(doubleVarArgsParam, 9.0, 11.100000381469727, 13.1)
            } else {
                // Compare the AnnotationSpec string ignoring whitespace
                assertThat(annotation.toAnnotationSpec().toString().removeWhiteSpace())
                    .isEqualTo(
                        """
                        @test.MyAnnotation(
                            doubleParam = 1.0,
                            doubleArrayParam = {3.0, 5.1, 7.1},
                            doubleVarArgsParam = {9.0, 11.1, 13.1}
                        )
                        """
                            .removeWhiteSpace()
                    )

                val doubleParam = annotation.getAnnotationValue("doubleParam")
                checkSingleValue(doubleParam, 1.0)

                val doubleArrayParam = annotation.getAnnotationValue("doubleArrayParam")
                checkListValues(doubleArrayParam, 3.0, 5.1, 7.1)

                val doubleVarArgsParam = annotation.getAnnotationValue("doubleVarArgsParam")
                checkListValues(doubleVarArgsParam, 9.0, 11.1, 13.1)
            }
        }
    }

    @Test
    fun testByteValue() {
        runTest(
            javaSource =
                Source.java(
                    "test.MyClass",
                    """
                package test;
                import java.lang.annotation.ElementType;
                import java.lang.annotation.Target;
                @Target({ElementType.TYPE, ElementType.TYPE_USE})
                @interface MyAnnotation {
                    byte byteParam();
                    byte[] byteArrayParam();
                    byte[] byteVarArgsParam(); // There's no varargs in java so use array
                }
                interface MyInterface {}
                @MyAnnotation(
                    byteParam = (byte) 1,
                    byteArrayParam = {(byte) 3, (byte) 5, (byte) 7},
                    byteVarArgsParam = {(byte) 9, (byte) 11, (byte) 13}
                )
                class MyClass implements
                @MyAnnotation(
                    byteParam = (byte) 1,
                    byteArrayParam = {(byte) 3, (byte) 5, (byte) 7},
                    byteVarArgsParam = {(byte) 9, (byte) 11, (byte) 13}
                )
                MyInterface {}
                """
                        .trimIndent()
                ) as Source.JavaSource,
            kotlinSource =
                Source.kotlin(
                    "test.MyClass.kt",
                    """
                package test
                @Target(AnnotationTarget.CLASS, AnnotationTarget.TYPE)
                annotation class MyAnnotation(
                    val byteParam: Byte,
                    val byteArrayParam: ByteArray,
                    vararg val byteVarArgsParam: Byte,
                )
                interface MyInterface
                @MyAnnotation(
                    byteParam = 1,
                    byteArrayParam = [3, 5, 7],
                    byteVarArgsParam = [9, 11, 13],
                )
                class MyClass :
                @MyAnnotation(
                    byteParam = 1,
                    byteArrayParam = [3, 5, 7],
                    byteVarArgsParam = [9, 11, 13],
                )
                MyInterface
                """
                        .trimIndent()
                ) as Source.KotlinSource
        ) { invocation ->
            fun checkSingleValue(annotationValue: XAnnotationValue, expectedValue: Byte) {
                assertThat(annotationValue.valueType.asTypeName().java).isEqualTo(JTypeName.BYTE)
                if (invocation.isKsp) {
                    assertThat(annotationValue.valueType.asTypeName().kotlin).isEqualTo(BYTE)
                }
                assertThat(annotationValue.hasByteValue()).isTrue()
                assertThat(annotationValue.asByte()).isEqualTo(expectedValue)
            }

            fun checkListValues(annotationValue: XAnnotationValue, vararg expectedValues: Byte) {
                assertThat(annotationValue.valueType.asTypeName().java)
                    .isEqualTo(JArrayTypeName.of(JTypeName.BYTE))
                if (invocation.isKsp) {
                    assertThat(annotationValue.valueType.asTypeName().kotlin).isEqualTo(BYTE_ARRAY)
                }
                assertThat(annotationValue.hasByteListValue()).isTrue()
                // Check the list of values
                assertThat(annotationValue.asByteList())
                    .containsExactly(*expectedValues.toTypedArray())
                    .inOrder()
                // Check each annotation value in the list
                annotationValue.asAnnotationValueList().forEachIndexed { i, value ->
                    checkSingleValue(value, expectedValues[i])
                }
            }

            val annotation = getAnnotation(invocation)
            // Compare the AnnotationSpec string ignoring whitespace
            assertThat(annotation.toAnnotationSpec().toString().removeWhiteSpace())
                .isEqualTo(
                    """
                    @test.MyAnnotation(
                        byteParam = 1,
                        byteArrayParam = {3, 5, 7},
                        byteVarArgsParam = {9, 11, 13}
                    )
                    """
                        .removeWhiteSpace()
                )

            val byteParam = annotation.getAnnotationValue("byteParam")
            checkSingleValue(byteParam, 1)

            val byteArrayParam = annotation.getAnnotationValue("byteArrayParam")
            checkListValues(byteArrayParam, 3, 5, 7)

            val byteVarArgsParam = annotation.getAnnotationValue("byteVarArgsParam")
            checkListValues(byteVarArgsParam, 9, 11, 13)
        }
    }

    @Test
    fun testCharValue() {
        runTest(
            javaSource =
                Source.java(
                    "test.MyClass",
                    """
                package test;
                import java.lang.annotation.ElementType;
                import java.lang.annotation.Target;
                @Target({ElementType.TYPE, ElementType.TYPE_USE})
                @interface MyAnnotation {
                    char charParam();
                    char[] charArrayParam();
                    char[] charVarArgsParam(); // There's no varargs in java so use array
                }
                interface MyInterface {}
                @MyAnnotation(
                    charParam = '1',
                    charArrayParam = {'2', '3', '4'},
                    charVarArgsParam = {'5', '6', '7'}
                )
                class MyClass implements
                @MyAnnotation(
                    charParam = '1',
                    charArrayParam = {'2', '3', '4'},
                    charVarArgsParam = {'5', '6', '7'}
                )
                MyInterface {}
                """
                        .trimIndent()
                ) as Source.JavaSource,
            kotlinSource =
                Source.kotlin(
                    "test.MyClass.kt",
                    """
                package test
                @Target(AnnotationTarget.CLASS, AnnotationTarget.TYPE)
                annotation class MyAnnotation(
                    val charParam: Char,
                    val charArrayParam: CharArray,
                    vararg val charVarArgsParam: Char,
                )
                interface MyInterface
                @MyAnnotation(
                    charParam = '1',
                    charArrayParam = ['2', '3', '4'],
                    charVarArgsParam = ['5', '6', '7'],
                )
                class MyClass :
                @MyAnnotation(
                    charParam = '1',
                    charArrayParam = ['2', '3', '4'],
                    charVarArgsParam = ['5', '6', '7'],
                )
                MyInterface
                """
                        .trimIndent()
                ) as Source.KotlinSource
        ) { invocation ->
            fun checkSingleValue(annotationValue: XAnnotationValue, expectedValue: Char) {
                assertThat(annotationValue.valueType.asTypeName().java).isEqualTo(JTypeName.CHAR)
                if (invocation.isKsp) {
                    assertThat(annotationValue.valueType.asTypeName().kotlin).isEqualTo(CHAR)
                }
                assertThat(annotationValue.hasCharValue()).isTrue()
                assertThat(annotationValue.asChar()).isEqualTo(expectedValue)
            }

            fun checkListValues(annotationValue: XAnnotationValue, vararg expectedValues: Char) {
                assertThat(annotationValue.valueType.asTypeName().java)
                    .isEqualTo(JArrayTypeName.of(JTypeName.CHAR))
                if (invocation.isKsp) {
                    assertThat(annotationValue.valueType.asTypeName().kotlin).isEqualTo(CHAR_ARRAY)
                }
                assertThat(annotationValue.hasCharListValue()).isTrue()
                // Check the list of values
                assertThat(annotationValue.asCharList())
                    .containsExactly(*expectedValues.toTypedArray())
                    .inOrder()
                // Check each annotation value in the list
                annotationValue.asAnnotationValueList().forEachIndexed { i, value ->
                    checkSingleValue(value, expectedValues[i])
                }
            }

            val annotation = getAnnotation(invocation)
            // Compare the AnnotationSpec string ignoring whitespace
            assertThat(annotation.toAnnotationSpec().toString().removeWhiteSpace())
                .isEqualTo(
                    """
                    @test.MyAnnotation(
                        charParam = '1',
                        charArrayParam = {'2', '3', '4'},
                        charVarArgsParam = {'5', '6', '7'}
                    )
                    """
                        .removeWhiteSpace()
                )

            val charParam = annotation.getAnnotationValue("charParam")
            checkSingleValue(charParam, '1')

            val charArrayParam = annotation.getAnnotationValue("charArrayParam")
            checkListValues(charArrayParam, '2', '3', '4')

            val charVarArgsParam = annotation.getAnnotationValue("charVarArgsParam")
            checkListValues(charVarArgsParam, '5', '6', '7')
        }
    }

    @Test
    fun testStringValue() {
        runTest(
            javaSource =
                Source.java(
                    "test.MyClass",
                    """
                package test;
                import java.lang.annotation.ElementType;
                import java.lang.annotation.Target;
                @Target({ElementType.TYPE, ElementType.TYPE_USE})
                @interface MyAnnotation {
                    String stringParam();
                    String stringParam2() default "2";
                    String[] stringArrayParam();
                    String[] stringVarArgsParam(); // There's no varargs in java so use array
                }
                interface MyInterface {}
                @MyAnnotation(
                    stringParam = "1",
                    stringArrayParam = {"3", "5", "7"},
                    stringVarArgsParam = {"9", "11", "13"}
                )
                class MyClass implements
                @MyAnnotation(
                    stringParam = "1",
                    stringArrayParam = {"3", "5", "7"},
                    stringVarArgsParam = {"9", "11", "13"}
                )
                MyInterface {}
                """
                        .trimIndent()
                ) as Source.JavaSource,
            kotlinSource =
                Source.kotlin(
                    "test.MyClass.kt",
                    """
                package test
                @Target(AnnotationTarget.CLASS, AnnotationTarget.TYPE)
                annotation class MyAnnotation(
                    val stringParam: String,
                    val stringParam2: String = "2",
                    val stringArrayParam: Array<String>,
                    vararg val stringVarArgsParam: String,
                )
                interface MyInterface
                @MyAnnotation(
                    stringParam = "1",
                    stringArrayParam = ["3", "5", "7"],
                    stringVarArgsParam = ["9", "11", "13"],
                )
                class MyClass :
                @MyAnnotation(
                    stringParam = "1",
                    stringArrayParam = ["3", "5", "7"],
                    stringVarArgsParam = ["9", "11", "13"],
                )
                MyInterface
                """
                        .trimIndent()
                ) as Source.KotlinSource
        ) { invocation ->
            fun checkSingleValue(annotationValue: XAnnotationValue, expectedValue: String) {
                assertThat(annotationValue.valueType.asTypeName().java)
                    .isEqualTo(String::class.asJClassName())
                if (invocation.isKsp) {
                    assertThat(annotationValue.valueType.asTypeName().kotlin)
                        .isEqualTo(String::class.asKClassName())
                }
                assertThat(annotationValue.hasStringValue()).isTrue()
                assertThat(annotationValue.asString()).isEqualTo(expectedValue)
            }

            fun checkListValues(annotationValue: XAnnotationValue, vararg expectedValues: String) {
                assertThat(annotationValue.valueType.asTypeName().java)
                    .isEqualTo(JArrayTypeName.of(String::class.asJClassName()))
                if (invocation.isKsp) {
                    if (
                        sourceKind == SourceKind.KOTLIN && annotationValue.name.contains("VarArgs")
                    ) {
                        // Kotlin vararg are producers
                        assertThat(annotationValue.valueType.asTypeName().kotlin)
                            .isEqualTo(
                                ARRAY.parameterizedBy(
                                    KWildcardTypeName.producerOf(String::class.asKClassName())
                                )
                            )
                    } else {
                        assertThat(annotationValue.valueType.asTypeName().kotlin)
                            .isEqualTo(ARRAY.parameterizedBy(String::class.asKClassName()))
                    }
                }
                assertThat(annotationValue.hasStringListValue()).isTrue()
                // Check the list of values
                assertThat(annotationValue.asStringList())
                    .containsExactly(*expectedValues)
                    .inOrder()
                // Check each annotation value in the list
                annotationValue.asAnnotationValueList().forEachIndexed { i, value ->
                    checkSingleValue(value, expectedValues[i])
                }
            }

            val annotation = getAnnotation(invocation)
            // Compare the AnnotationSpec string ignoring whitespace
            assertThat(annotation.toAnnotationSpec().toString().removeWhiteSpace())
                .isEqualTo(
                    """
                  @test.MyAnnotation(
                      stringParam = "1",
                      stringParam2 = "2",
                      stringArrayParam = {"3", "5", "7"},
                      stringVarArgsParam = {"9", "11", "13"}
                  )
                  """
                        .removeWhiteSpace()
                )
            val stringParam2 = annotation.getAnnotationValue("stringParam2")
            checkSingleValue(stringParam2, "2")

            val stringParam = annotation.getAnnotationValue("stringParam")
            checkSingleValue(stringParam, "1")

            val stringArrayParam = annotation.getAnnotationValue("stringArrayParam")
            checkListValues(stringArrayParam, "3", "5", "7")

            val stringVarArgsParam = annotation.getAnnotationValue("stringVarArgsParam")
            checkListValues(stringVarArgsParam, "9", "11", "13")
        }
    }

    @Test
    fun testEnumValue() {
        runTest(
            javaSource =
                Source.java(
                    "test.MyClass",
                    """
                package test;
                import java.lang.annotation.ElementType;
                import java.lang.annotation.Target;
                enum MyEnum {V1, V2, V3}
                @Target({ElementType.TYPE, ElementType.TYPE_USE})
                @interface MyAnnotation {
                    MyEnum enumParam();
                    MyEnum[] enumArrayParam();
                    MyEnum[] enumVarArgsParam(); // There's no varargs in java so use array
                }
                interface MyInterface {}
                @MyAnnotation(
                    enumParam = MyEnum.V1,
                    enumArrayParam = {MyEnum.V1, MyEnum.V2, MyEnum.V3},
                    enumVarArgsParam = {MyEnum.V3, MyEnum.V2, MyEnum.V1}
                )
                class MyClass implements
                @MyAnnotation(
                    enumParam = MyEnum.V1,
                    enumArrayParam = {MyEnum.V1, MyEnum.V2, MyEnum.V3},
                    enumVarArgsParam = {MyEnum.V3, MyEnum.V2, MyEnum.V1}
                )
                MyInterface {}
                """
                        .trimIndent()
                ) as Source.JavaSource,
            kotlinSource =
                Source.kotlin(
                    "test.MyClass.kt",
                    """
                package test
                enum class MyEnum {V1, V2, V3}
                @Target(AnnotationTarget.CLASS, AnnotationTarget.TYPE)
                annotation class MyAnnotation(
                    val enumParam: MyEnum,
                    val enumArrayParam: Array<MyEnum>,
                    vararg val enumVarArgsParam: MyEnum,
                )
                interface MyInterface
                @MyAnnotation(
                    enumParam = MyEnum.V1,
                    enumArrayParam = [MyEnum.V1, MyEnum.V2, MyEnum.V3],
                    enumVarArgsParam = [MyEnum.V3, MyEnum.V2, MyEnum.V1],
                )
                class MyClass :
                @MyAnnotation(
                    enumParam = MyEnum.V1,
                    enumArrayParam = [MyEnum.V1, MyEnum.V2, MyEnum.V3],
                    enumVarArgsParam = [MyEnum.V3, MyEnum.V2, MyEnum.V1],
                )
                MyInterface
                """
                        .trimIndent()
                ) as Source.KotlinSource
        ) { invocation ->
            val myEnumJTypeName = JClassName.get("test", "MyEnum")
            val myEnumKTypeName = KClassName("test", "MyEnum")

            fun checkSingleValue(annotationValue: XAnnotationValue, expectedValue: String) {
                assertThat(annotationValue.valueType.asTypeName().java).isEqualTo(myEnumJTypeName)
                if (invocation.isKsp) {
                    assertThat(annotationValue.valueType.asTypeName().kotlin)
                        .isEqualTo(myEnumKTypeName)
                }
                assertThat(annotationValue.hasEnumValue()).isTrue()
                assertThat(annotationValue.asEnum().name).isEqualTo(expectedValue)
            }

            fun checkListValues(annotationValue: XAnnotationValue, vararg expectedValues: String) {
                assertThat(annotationValue.valueType.asTypeName().java)
                    .isEqualTo(JArrayTypeName.of(myEnumJTypeName))
                if (invocation.isKsp) {
                    if (
                        sourceKind == SourceKind.KOTLIN && annotationValue.name.contains("VarArgs")
                    ) {
                        // Kotlin vararg are producers
                        assertThat(annotationValue.valueType.asTypeName().kotlin)
                            .isEqualTo(
                                ARRAY.parameterizedBy(KWildcardTypeName.producerOf(myEnumKTypeName))
                            )
                    } else {
                        assertThat(annotationValue.valueType.asTypeName().kotlin)
                            .isEqualTo(ARRAY.parameterizedBy(myEnumKTypeName))
                    }
                }
                assertThat(annotationValue.hasEnumListValue()).isTrue()
                // Check the list of values
                assertThat(annotationValue.asEnumList().map { it.name })
                    .containsExactly(*expectedValues)
                    .inOrder()
                // Check each annotation value in the list
                annotationValue.asAnnotationValueList().forEachIndexed { i, value ->
                    checkSingleValue(value, expectedValues[i])
                }
            }

            val annotation = getAnnotation(invocation)
            assertThat(annotation.toAnnotationSpec().toString().removeWhiteSpace())
                .isEqualTo(
                    """
                    @test.MyAnnotation(
                        enumParam = test.MyEnum.V1,
                        enumArrayParam = {test.MyEnum.V1, test.MyEnum.V2, test.MyEnum.V3},
                        enumVarArgsParam = {test.MyEnum.V3, test.MyEnum.V2, test.MyEnum.V1}
                    )
                    """
                        .removeWhiteSpace()
                )

            val enumParam = annotation.getAnnotationValue("enumParam")
            checkSingleValue(enumParam, "V1")

            val enumArrayParam = annotation.getAnnotationValue("enumArrayParam")
            checkListValues(enumArrayParam, "V1", "V2", "V3")

            val enumVarArgsParam = annotation.getAnnotationValue("enumVarArgsParam")
            checkListValues(enumVarArgsParam, "V3", "V2", "V1")
        }
    }

    @Test
    fun testTypeValue() {
        runTest(
            javaSource =
                Source.java(
                    "test.MyClass",
                    """
                package test;
                import java.lang.annotation.ElementType;
                import java.lang.annotation.Target;
                class C1 {}
                class C2 {}
                class C3 {}
                @Target({ElementType.TYPE, ElementType.TYPE_USE})
                @interface MyAnnotation {
                    Class<?> typeParam();
                    Class<?>[] typeArrayParam();
                    Class<?>[] typeVarArgsParam(); // There's no varargs in java so use array
                }
                interface MyInterface {}
                @MyAnnotation(
                    typeParam = C1.class,
                    typeArrayParam = {C1.class, C2.class, C3.class},
                    typeVarArgsParam = {C3.class, C2.class, C1.class}
                )
                class MyClass implements
                @MyAnnotation(
                    typeParam = C1.class,
                    typeArrayParam = {C1.class, C2.class, C3.class},
                    typeVarArgsParam = {C3.class, C2.class, C1.class}
                )
                MyInterface {}
                """
                        .trimIndent()
                ) as Source.JavaSource,
            kotlinSource =
                Source.kotlin(
                    "test.MyClass.kt",
                    """
                package test
                class C1
                class C2
                class C3
                @Target(AnnotationTarget.CLASS, AnnotationTarget.TYPE)
                annotation class MyAnnotation(
                    val typeParam: kotlin.reflect.KClass<*>,
                    val typeArrayParam: Array<kotlin.reflect.KClass<*>>,
                    vararg val typeVarArgsParam: kotlin.reflect.KClass<*>,
                )
                interface MyInterface
                @MyAnnotation(
                    typeParam = C1::class,
                    typeArrayParam = [C1::class, C2::class, C3::class],
                    typeVarArgsParam = [C3::class, C2::class, C1::class],
                )
                class MyClass :
                @MyAnnotation(
                    typeParam = C1::class,
                    typeArrayParam = [C1::class, C2::class, C3::class],
                    typeVarArgsParam = [C3::class, C2::class, C1::class],
                )
                MyInterface
                """
                        .trimIndent()
<<<<<<< HEAD
                ) as Source.KotlinSource
=======
                ) as Source.KotlinSource,
            // https://github.com/google/ksp/issues/1933
            kotlincArgs = KOTLINC_LANGUAGE_1_9_ARGS
>>>>>>> 3d4510a6
        ) { invocation ->
            val classJTypeName =
                JParameterizedTypeName.get(
                    JClassName.get(Class::class.java),
                    JWildcardTypeName.subtypeOf(JTypeName.OBJECT)
                )
            val kClassJTypeName =
                JParameterizedTypeName.get(
                    JClassName.get(kotlin.reflect.KClass::class.java),
                    JWildcardTypeName.subtypeOf(JTypeName.OBJECT)
                )
            val kClassKTypeName = kotlin.reflect.KClass::class.asKClassName().parameterizedBy(STAR)
            fun checkSingleValue(annotationValue: XAnnotationValue, expectedValue: String) {
                if (invocation.isKsp) {
                    assertThat(annotationValue.valueType.asTypeName().java)
                        .isEqualTo(kClassJTypeName)
                    assertThat(annotationValue.valueType.asTypeName().kotlin)
                        .isEqualTo(kClassKTypeName)
                } else {
                    assertThat(annotationValue.valueType.asTypeName().java)
                        .isEqualTo(classJTypeName)
                }
                assertThat(annotationValue.hasTypeValue()).isTrue()
                assertThat(annotationValue.asType().typeElement?.name).isEqualTo(expectedValue)
            }

            fun checkListValues(annotationValue: XAnnotationValue, vararg expectedValues: String) {
                if (invocation.isKsp) {
                    assertThat(annotationValue.valueType.asTypeName().java)
                        .isEqualTo(JArrayTypeName.of(kClassJTypeName))
                    if (
                        sourceKind == SourceKind.KOTLIN && annotationValue.name.contains("VarArgs")
                    ) {
                        // Kotlin vararg are producers
                        assertThat(annotationValue.valueType.asTypeName().kotlin)
                            .isEqualTo(
                                ARRAY.parameterizedBy(KWildcardTypeName.producerOf(kClassKTypeName))
                            )
                    } else {
                        assertThat(annotationValue.valueType.asTypeName().kotlin)
                            .isEqualTo(ARRAY.parameterizedBy(kClassKTypeName))
                    }
                } else {
                    assertThat(annotationValue.valueType.asTypeName().java)
                        .isEqualTo(JArrayTypeName.of(classJTypeName))
                }
                assertThat(annotationValue.hasTypeListValue()).isTrue()
                // Check the list of values
                assertThat(annotationValue.asTypeList().map { it.typeElement?.name })
                    .containsExactly(*expectedValues)
                    .inOrder()
                // Check each annotation value in the list
                annotationValue.asAnnotationValueList().forEachIndexed { i, value ->
                    checkSingleValue(value, expectedValues[i])
                }
            }

            val annotation = getAnnotation(invocation)
            // Compare the AnnotationSpec string ignoring whitespace
            assertThat(annotation.toAnnotationSpec().toString().removeWhiteSpace())
                .isEqualTo(
                    """
                    @test.MyAnnotation(
                        typeParam = test.C1.class,
                        typeArrayParam = {test.C1.class, test.C2.class, test.C3.class},
                        typeVarArgsParam = {test.C3.class, test.C2.class, test.C1.class}
                    )
                    """
                        .removeWhiteSpace()
                )

            val typeParam = annotation.getAnnotationValue("typeParam")
            checkSingleValue(typeParam, "C1")

            val typeArrayParam = annotation.getAnnotationValue("typeArrayParam")
            checkListValues(typeArrayParam, "C1", "C2", "C3")

            val typeVarArgsParam = annotation.getAnnotationValue("typeVarArgsParam")
            checkListValues(typeVarArgsParam, "C3", "C2", "C1")
        }
    }

    @Test
    fun testDefaultValues() {
        runTest(
            javaSource =
                Source.java(
                    "test.MyClass",
                    """
                package test;
                import java.lang.annotation.ElementType;
                import java.lang.annotation.Target;
                @Target({ElementType.TYPE, ElementType.TYPE_USE})
                @interface MyAnnotation {
                    String stringParam() default "1";
                    String stringParam2() default "1";
                    String[] stringArrayParam() default {"3", "5", "7"};
                }
                interface MyInterface {}
                @MyAnnotation(stringParam = "2") class MyClass implements
                        @MyAnnotation(stringParam = "2") MyInterface {}
                """
                        .trimIndent()
                ) as Source.JavaSource,
            kotlinSource =
                Source.kotlin(
                    "test.MyClass.kt",
                    """
                package test
                @Target(AnnotationTarget.CLASS, AnnotationTarget.TYPE)
                annotation class MyAnnotation(
                    val stringParam: String = "1",
                    val stringParam2: String = "1",
                    val stringArrayParam: Array<String> = ["3", "5", "7"]
                )
                interface MyInterface
                @MyAnnotation(stringParam = "2") class MyClass :
                        @MyAnnotation(stringParam = "2") MyInterface
                """
                        .trimIndent()
                ) as Source.KotlinSource
        ) { invocation ->
            val annotation = getAnnotation(invocation)
            // Compare the AnnotationSpec string ignoring whitespace
            assertThat(annotation.toAnnotationSpec().toString().removeWhiteSpace())
                .isEqualTo(
<<<<<<< HEAD
                    """
=======
                    // TODO(b/314151707): List values are missing in type annotations with K2. File
                    // a bug!
                    if (sourceKind == SourceKind.KOTLIN && isTypeAnnotation && isPreCompiled) {
                        """
                        @test.MyAnnotation(
                            stringParam="2",
                            stringParam2="1"
                        )
                        """
                            .removeWhiteSpace()
                    } else {
                        """
>>>>>>> 3d4510a6
                        @test.MyAnnotation(
                            stringParam="2",
                            stringParam2="1",
                            stringArrayParam={"3","5","7"}
                        )
                        """
<<<<<<< HEAD
                        .removeWhiteSpace()
=======
                            .removeWhiteSpace()
                    }
>>>>>>> 3d4510a6
                )

            assertThat(
                    annotation
                        .toAnnotationSpec(includeDefaultValues = false)
                        .toString()
                        .removeWhiteSpace()
                )
                .isEqualTo(
                    """
                        @test.MyAnnotation(stringParam="2")
                        """
                        .removeWhiteSpace()
                )
            assertThat(annotation.getAnnotationValue("stringParam").value).isEqualTo("2")
            assertThat(annotation.getAnnotationValue("stringParam2").value).isEqualTo("1")
            assertThat(
                    annotation
                        .getAnnotationValue("stringArrayParam")
                        .asAnnotationValueList()
                        .firstOrNull()
                        ?.value
                )
<<<<<<< HEAD
                .isEqualTo("3")
=======
                .isEqualTo(
                    // TODO(b/314151707): List values are missing in type annotations with K2. File
                    // a bug!
                    if (sourceKind == SourceKind.KOTLIN && isTypeAnnotation && isPreCompiled) {
                        null
                    } else {
                        "3"
                    }
                )
>>>>>>> 3d4510a6
        }
    }

    @Test
    fun testAnnotationValue() {
        runTest(
            javaSource =
                Source.java(
                    "test.MyClass",
                    """
                package test;
                import java.lang.annotation.ElementType;
                import java.lang.annotation.Target;
                @interface A {
                    String value();
                }
                @Target({ElementType.TYPE, ElementType.TYPE_USE})
                @interface MyAnnotation {
                    A annotationParam();
                    A[] annotationArrayParam();
                    A[] annotationVarArgsParam(); // There's no varargs in java so use array
                }
                interface MyInterface {}
                @MyAnnotation(
                    annotationParam = @A("1"),
                    annotationArrayParam = {@A("3"), @A("5"), @A("7")},
                    annotationVarArgsParam = {@A("9"), @A("11"), @A("13")}
                )
                class MyClass implements
                @MyAnnotation(
                    annotationParam = @A("1"),
                    annotationArrayParam = {@A("3"), @A("5"), @A("7")},
                    annotationVarArgsParam = {@A("9"), @A("11"), @A("13")}
                )
                MyInterface {}
                """
                        .trimIndent()
                ) as Source.JavaSource,
            kotlinSource =
                Source.kotlin(
                    "test.MyClass.kt",
                    """
                package test
                annotation class A(val value: String)
                @Target(AnnotationTarget.CLASS, AnnotationTarget.TYPE)
                annotation class MyAnnotation(
                    val annotationParam: A,
                    val annotationArrayParam: Array<A>,
                    vararg val annotationVarArgsParam: A,
                )
                interface MyInterface
                @MyAnnotation(
                    annotationParam = A("1"),
                    annotationArrayParam = [A("3"), A("5"), A("7")],
                    annotationVarArgsParam = [A("9"), A("11"), A("13")],
                )
                class MyClass :
                @MyAnnotation(
                    annotationParam = A("1"),
                    annotationArrayParam = [A("3"), A("5"), A("7")],
                    annotationVarArgsParam = [A("9"), A("11"), A("13")],
                )
                MyInterface
                """
                        .trimIndent()
                ) as Source.KotlinSource
        ) { invocation ->
            val aJTypeName = JClassName.get("test", "A")
            val aKTypeName = KClassName("test", "A")

            fun checkSingleValue(annotationValue: XAnnotationValue, expectedValue: String) {
                assertThat(annotationValue.valueType.asTypeName().java).isEqualTo(aJTypeName)
                if (invocation.isKsp) {
                    assertThat(annotationValue.valueType.asTypeName().kotlin).isEqualTo(aKTypeName)
                }
                assertThat(annotationValue.hasAnnotationValue()).isTrue()
                assertThat(annotationValue.asAnnotation().getAsString("value"))
                    .isEqualTo(expectedValue)
            }

            fun checkListValues(annotationValue: XAnnotationValue, vararg expectedValues: String) {
                assertThat(annotationValue.valueType.asTypeName().java)
                    .isEqualTo(JArrayTypeName.of(aJTypeName))
                if (invocation.isKsp) {
                    if (
                        sourceKind == SourceKind.KOTLIN && annotationValue.name.contains("VarArgs")
                    ) {
                        // Kotlin vararg are producers
                        assertThat(annotationValue.valueType.asTypeName().kotlin)
                            .isEqualTo(
                                ARRAY.parameterizedBy(KWildcardTypeName.producerOf(aKTypeName))
                            )
                    } else {
                        assertThat(annotationValue.valueType.asTypeName().kotlin)
                            .isEqualTo(ARRAY.parameterizedBy(aKTypeName))
                    }
                }
                assertThat(annotationValue.hasAnnotationListValue()).isTrue()
                // Check the list of values
                assertThat(annotationValue.asAnnotationList().map { it.getAsString("value") })
                    .containsExactly(*expectedValues)
                    .inOrder()
                // Check each annotation value in the list
                annotationValue.asAnnotationValueList().forEachIndexed { i, value ->
                    checkSingleValue(value, expectedValues[i])
                }
            }

            val annotation = getAnnotation(invocation)
            // Compare the AnnotationSpec string ignoring whitespace
            assertThat(annotation.toAnnotationSpec().toString().removeWhiteSpace())
                .isEqualTo(
                    """
                    @test.MyAnnotation(
                        annotationParam = @test.A("1"),
                        annotationArrayParam = {@test.A("3"), @test.A("5"), @test.A("7")},
                        annotationVarArgsParam = {@test.A("9"),@test.A("11"),@test.A("13")}
                    )
                    """
                        .removeWhiteSpace()
                )

            val annotationParam = annotation.getAnnotationValue("annotationParam")
            checkSingleValue(annotationParam, "1")

            val annotationArrayParam = annotation.getAnnotationValue("annotationArrayParam")
            checkListValues(annotationArrayParam, "3", "5", "7")

            val annotationVarArgsParam = annotation.getAnnotationValue("annotationVarArgsParam")
            checkListValues(annotationVarArgsParam, "9", "11", "13")
        }
    }

    private fun String.removeWhiteSpace(): String {
        return this.replace("\\s+".toRegex(), "")
    }

    private fun getAnnotation(invocation: XTestInvocation): XAnnotation {
        val typeElement = invocation.processingEnv.requireTypeElement("test.MyClass")
        return if (isTypeAnnotation) {
            typeElement.superInterfaces.first().getAllAnnotations().single {
                it.qualifiedName == "test.MyAnnotation"
            }
        } else {
            typeElement.getAllAnnotations().single { it.qualifiedName == "test.MyAnnotation" }
        }
    }

    enum class SourceKind {
        JAVA,
        KOTLIN
    }

    companion object {
        @JvmStatic
        @Parameterized.Parameters(name = "isPreCompiled_{0}_sourceKind_{1}_isTypeAnnotation_{2}")
        fun params(): List<Array<Any>> {
            val isPreCompiledValues = arrayOf(false, true)
            val sourceKindValues = arrayOf(SourceKind.JAVA, SourceKind.KOTLIN)
            val isTypeAnnotation = arrayOf(false, true)
            return isPreCompiledValues.flatMap { isPreCompiled ->
                sourceKindValues.flatMap { sourceKind ->
                    isTypeAnnotation.mapNotNull { isTypeAnnotation ->
                        // We can't see type annotations from precompiled Java classes. Skipping it
                        // for now: https://github.com/google/ksp/issues/1296
                        if (isPreCompiled && sourceKind == SourceKind.JAVA && isTypeAnnotation) {
                            null
                        } else {
                            arrayOf(isPreCompiled, sourceKind, isTypeAnnotation)
                        }
                    }
                }
            }
        }
    }
}<|MERGE_RESOLUTION|>--- conflicted
+++ resolved
@@ -83,11 +83,6 @@
             val newSources =
                 kotlinSources +
                     Source.java("PlaceholderJava", "public class " + "PlaceholderJava {}")
-<<<<<<< HEAD
-            runProcessorTest(sources = newSources, handler = handler, classpath = compiled)
-        } else {
-            runProcessorTest(sources = sources, handler = handler)
-=======
             runProcessorTest(
                 sources = newSources,
                 handler = handler,
@@ -96,7 +91,6 @@
             )
         } else {
             runProcessorTest(sources = sources, handler = handler, kotlincArguments = kotlincArgs)
->>>>>>> 3d4510a6
         }
     }
 
@@ -1343,13 +1337,9 @@
                 MyInterface
                 """
                         .trimIndent()
-<<<<<<< HEAD
-                ) as Source.KotlinSource
-=======
                 ) as Source.KotlinSource,
             // https://github.com/google/ksp/issues/1933
             kotlincArgs = KOTLINC_LANGUAGE_1_9_ARGS
->>>>>>> 3d4510a6
         ) { invocation ->
             val classJTypeName =
                 JParameterizedTypeName.get(
@@ -1476,9 +1466,6 @@
             // Compare the AnnotationSpec string ignoring whitespace
             assertThat(annotation.toAnnotationSpec().toString().removeWhiteSpace())
                 .isEqualTo(
-<<<<<<< HEAD
-                    """
-=======
                     // TODO(b/314151707): List values are missing in type annotations with K2. File
                     // a bug!
                     if (sourceKind == SourceKind.KOTLIN && isTypeAnnotation && isPreCompiled) {
@@ -1491,19 +1478,14 @@
                             .removeWhiteSpace()
                     } else {
                         """
->>>>>>> 3d4510a6
                         @test.MyAnnotation(
                             stringParam="2",
                             stringParam2="1",
                             stringArrayParam={"3","5","7"}
                         )
                         """
-<<<<<<< HEAD
-                        .removeWhiteSpace()
-=======
                             .removeWhiteSpace()
                     }
->>>>>>> 3d4510a6
                 )
 
             assertThat(
@@ -1527,9 +1509,6 @@
                         .firstOrNull()
                         ?.value
                 )
-<<<<<<< HEAD
-                .isEqualTo("3")
-=======
                 .isEqualTo(
                     // TODO(b/314151707): List values are missing in type annotations with K2. File
                     // a bug!
@@ -1539,7 +1518,6 @@
                         "3"
                     }
                 )
->>>>>>> 3d4510a6
         }
     }
 
