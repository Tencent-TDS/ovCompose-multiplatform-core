/*
 * Copyright 2020 The Android Open Source Project
 *
 * Licensed under the Apache License, Version 2.0 (the "License");
 * you may not use this file except in compliance with the License.
 * You may obtain a copy of the License at
 *
 *      http://www.apache.org/licenses/LICENSE-2.0
 *
 * Unless required by applicable law or agreed to in writing, software
 * distributed under the License is distributed on an "AS IS" BASIS,
 * WITHOUT WARRANTIES OR CONDITIONS OF ANY KIND, either express or implied.
 * See the License for the specific language governing permissions and
 * limitations under the License.
 */

package androidx.room.compiler.processing

import androidx.kruth.assertThat
import androidx.room.compiler.processing.javac.JavacMethodElement
import androidx.room.compiler.processing.javac.JavacTypeElement
import androidx.room.compiler.processing.util.KOTLINC_LANGUAGE_1_9_ARGS
import androidx.room.compiler.processing.util.Source
import androidx.room.compiler.processing.util.XTestInvocation
import androidx.room.compiler.processing.util.compileFiles
import androidx.room.compiler.processing.util.javaTypeUtils
import androidx.room.compiler.processing.util.runKaptTest
import androidx.room.compiler.processing.util.runProcessorTest
import androidx.testutils.generateAllEnumerations
import com.google.auto.common.MoreTypes
import com.squareup.javapoet.MethodSpec
import com.squareup.javapoet.ParameterSpec
import java.io.File
import javax.lang.model.element.ExecutableElement
import javax.lang.model.element.Modifier
import javax.lang.model.type.DeclaredType
import javax.lang.model.util.Types
import org.junit.Test
import org.junit.runner.RunWith
import org.junit.runners.Parameterized

@RunWith(Parameterized::class)
class MethodSpecHelperTest(
    // if true, pre-compile sources then run the test to account for changes between .class files
    // and source files
    val preCompiledCode: Boolean,
    val shouldMarkParamsFinal: Boolean,
    val ignoreOwner: Boolean
) {
    @Test
    fun javaOverrides() {
        // check our override impl matches javapoet
        val source =
            Source.java(
                "foo.bar.Baz",
                """
            package foo.bar;
            import androidx.room.compiler.processing.testcode.OtherAnnotation;

            public class Baz {
                public void method1() {
                }

                public void method2(int x) {
                }

                public int parameterAnnotation(@OtherAnnotation("x") int y) {
                    return 3;
                }

                @OtherAnnotation("x")
                public int methodAnnotation(int y) {
                    return 3;
                }

                public int varargMethod(int... y) {
                    return 3;
                }

                protected <R> R typeArgs(R r) {
                    return r;
                }

                protected void throwsException() throws Exception {
                }
            }
            """
                    .trimIndent()
            )
        overridesCheck(source)
    }

    @Test
    fun kotlinOverrides() {
        // check our override impl matches javapoet
        val source =
            Source.kotlin(
                "Foo.kt",
                """
            package foo.bar;
            import androidx.room.compiler.processing.testcode.OtherAnnotation;

            object MyObject
            abstract class Baz {
                open fun method1() {
                }

                open fun method2(x:Int) {
                }

                open fun parameterAnnotation(@OtherAnnotation("x") y:Int): Int {
                    return 3;
                }

                @OtherAnnotation("x")
                open fun methodAnnotation(y: Int): Int {
                    return 3;
                }

                open fun varargMethod(vararg y:Int): Int {
                    return 3;
                }

                open fun boxedLongArrayReturn(): Array<Long> {
                    TODO();
                }

                open fun boxedIntArrayReturn(): Array<Int> {
                    TODO();
                }

                protected open fun listArg(r:List<String>) {
                }

                protected open fun listOfUnitArg(r:List<Unit>) {
                }

                protected open fun listOfCustomObjectArg(r:List<MyObject>) {
                }

                protected open fun listOfAnyArg(r:List<Any>) {
                }

                protected open fun listOfVoidArg(r:List<Void>) {
                }

                open suspend fun suspendUnitFun() {
                }

                protected open suspend fun suspendBasic(p0:Int):String {
                    TODO()
                }

                protected open suspend fun suspendVarArg(p0:Int, vararg p1:String):Long {
                    TODO()
                }

                protected open fun <R> typeArgs(r:R): R {
                    return r;
                }

                internal open fun internalFun() {
                }

                @Throws(Exception::class)
                protected open fun throwsException() {
                }

                // keep these at the end to match the order w/ KAPT because we fake them in KSP
                internal abstract val abstractVal: String
            }
            """
                    .trimIndent()
            )
<<<<<<< HEAD
        overridesCheck(source)
=======
        // https://github.com/google/ksp/issues/1640
        overridesCheck(source, kotlincArgs = KOTLINC_LANGUAGE_1_9_ARGS)
>>>>>>> 3d4510a6
    }

    @Test
    fun kotlinParametersAsFunction() {
        val source =
            Source.kotlin(
                "Foo.kt",
                """
            package foo.bar;
            interface MyInterface
            interface Baz {
                fun noArg_returnsUnit(operation: () -> Unit) {
                }
                fun singleArg_returnsUnit(operation: (Int) -> Unit) {
                }
                fun singleInterfaceArg_returnsUnit(operation: (MyInterface) -> Unit) {
                }
                fun singleReceiverArg_returnsUnit(operation: Int.() -> Unit) {
                }
                fun singleInterfaceReceiverArg_returnsUnit(operation: MyInterface.() -> Unit) {
                }

                fun noArg_returnsInt(operation: () -> Int) {
                }
                fun singleArg_returnsInterface(operation: (Int) -> MyInterface) {
                }

                fun noArg_suspend_returnsUnit(operation: suspend () -> Unit) {
                }

                suspend fun suspend_noArg_suspend_returnsUnit(operation: suspend () -> Unit) {
                }
                suspend fun suspend_no_arg_suspend_returnsString(operation: suspend () -> String) {
                }
                suspend fun suspend_singleArg_suspend_returnsUnit(operation: suspend (arg: String) -> Unit) {
                }
                suspend fun suspend_threeArgs_suspend_returnsUnit(operation: suspend (one: String, two: Int, three: Boolean) -> Unit) {
                }
                suspend fun suspend_singleArg_suspend_returnsString(operation: suspend (arg: String) -> String) {
                }
                suspend fun suspend_threeArgs_suspend_returnsString(operation: suspend (one: String, two: Int, three: Boolean) -> String) {
                }
            }
            """
                    .trimIndent()
            )
        overridesCheck(source)
    }

    @Test
    fun variance() {
        // check our override impl matches javapoet
        val source =
            Source.kotlin(
                "Foo.kt",
                """
            package foo.bar;
            interface MyInterface<T> {
                suspend fun suspendReturnList(arg1:Int, arg2:String):List<T>
            }
            interface I1<in T>
            interface I2<out T>
            interface I3<T>
            enum class Lang {
               ES,
               EN;
            }
            class Box<out T>(val value: T)

            interface Base
            class Derived : Base

            interface Baz : MyInterface<String> {
                fun boxDerived(value: Derived): Box<Derived> = Box(value)
                fun unboxBase(box: Box<Base>): Base = box.value
                fun unboxString(box: Box<String>): String = box.value
                fun findByLanguages(langs: Set<Lang>): List<String>
                fun f1(args : I1<String>): I1<String>
                fun f2(args : I2<String>): I2<String>
                fun f3(args : I3<String>): I3<String>
                suspend fun s1(args : I1<String>): I1<String>
                suspend fun s2(args : I2<String>): I2<String>
                suspend fun s3(args : I3<String>): I3<String>
                suspend fun s4(args : I1<String>): String
            }
            """
                    .trimIndent()
            )
        overridesCheck(source)
    }

    @Test
    fun inheritedVariance_openType() {
        val source =
            Source.kotlin(
                "Foo.kt",
                """
            package foo.bar;
            interface MyInterface<T> {
                fun receiveList(argsInParent : List<T>):Unit
                suspend fun suspendReturnList(arg1:Int, arg2:String):List<T>
            }
            open class Book(val id:Int)
            interface Baz : MyInterface<Book> {
                fun myList(args: List<Book>):Unit
                override fun receiveList(argsInParent : List<Book>):Unit
            }
            """
                    .trimIndent()
            )
        overridesCheck(source)
    }

    @Test
    fun inheritedVariance_finalType() {
        val source =
            Source.kotlin(
                "Foo.kt",
                """
            package foo.bar;
            interface MyInterface<T> {
                fun receiveList(argsInParent : List<T>):Unit
                suspend fun suspendReturnList(arg1:Int, arg2:String):List<T>
            }
            interface Baz : MyInterface<String> {
                fun myList(args: List<String>):Unit
                override fun receiveList(argsInParent : List<String>):Unit
            }
            """
                    .trimIndent()
            )
        overridesCheck(source, ignoreInheritedMethods = true)
    }

    @Test
    fun inheritedVariance_enumType() {
        val source =
            Source.kotlin(
                "Foo.kt",
                """
            package foo.bar;
            enum class EnumType {
                FOO,
                BAR;
            }
            interface MyInterface<T> {
                fun receiveList(argsInParent : List<T>):Unit
                suspend fun suspendReturnList(arg1:Int, arg2:String):List<T>
            }
            interface Baz : MyInterface<EnumType> {
                fun myList(args: List<EnumType>):Unit
                override fun receiveList(argsInParent : List<EnumType>):Unit
            }
            """
                    .trimIndent()
            )
        overridesCheck(source)
    }

    @Test
    fun inheritedVariance_multiLevel() {
        val source =
            Source.kotlin(
                "Foo.kt",
                """
            package foo.bar;
            interface GrandParent<T> {
                fun receiveList(list : List<T>): Unit
                suspend fun suspendReceiveList(list : List<T>): Unit
                suspend fun suspendReturnList(): List<T>
            }
            interface Parent: GrandParent<Number> {
            }
            interface Baz : Parent {
            }
            """
                    .trimIndent()
            )
        overridesCheck(source)
    }

    @Test
    fun primitiveOverrides() {
        val source =
            Source.kotlin(
                "Foo.kt",
                """
            package foo.bar
            data class LongFoo(val id: Long, val description: String)
            /* Interface with generics only */
            interface MyInterface<Key, Value> {
                fun getItem(id: Key): Value?
                //fun delete(id: Key)
                //fun getFirstItemId(): Key
            }
            /* Interface with non-generics and generics */
            interface Baz : MyInterface<Long, LongFoo> {
                override fun getItem(id: Long): LongFoo?
                //override fun delete(id: Long)
                //fun insert(item: LongFoo)
                //override fun getFirstItemId(): Long
            }
            """
                    .trimIndent()
            )
        overridesCheck(source)
    }

    @Test
    fun javaOverridesWithVariance() {
        val source =
            Source.java(
                "foo.bar.Base",
                """
                package foo.bar;
                import java.util.List;

                interface Base<T> {
                    void genericT(List<T> t);
                    void singleT(T t);
                    void varargT(T... t);
                    void arrayT(T[] t);
                }
            """
            )
        val impl =
            Source.java(
                "foo.bar.Baz",
                """
            package foo.bar;
            public interface Baz extends Base<Integer> {
            }
            """
                    .trimIndent()
            )
        overridesCheck(source, impl)
    }

    @Test
    fun javaOverridesKotlinProperty() {
        val myInterface =
            Source.kotlin(
                "MyInterface.kt",
                """
            package foo.bar
            interface MyInterface {
                val x:Int
                var y:Int
            }
            """
                    .trimIndent()
            )
        val javaImpl =
            Source.java(
                "foo.bar.Baz",
                """
            package foo.bar;
            class Baz implements MyInterface {
                public int getX() {
                    return 1;
                }
                public int getY() {
                    return 1;
                }
                public void setY(int value) {
                }
            }
            """
                    .trimIndent()
            )
        overridesCheck(myInterface, javaImpl)
    }

    @Test
    fun kotlinOverridesKotlinProperty() {
        val source =
            Source.kotlin(
                "MyInterface.kt",
                """
            package foo.bar
            interface MyInterface {
                var x:Int
            }
            open class Baz : MyInterface {
                override var x: Int
                    get() = TODO("not implemented")
                    set(value) {}
            }
            """
                    .trimIndent()
            )
        overridesCheck(source)
    }

    @Suppress("NAME_SHADOWING") // intentional
<<<<<<< HEAD
    private fun overridesCheck(vararg sources: Source, ignoreInheritedMethods: Boolean = false) {
=======
    private fun overridesCheck(
        vararg sources: Source,
        ignoreInheritedMethods: Boolean = false,
        kotlincArgs: List<String> = emptyList()
    ) {
>>>>>>> 3d4510a6
        val (sources: List<Source>, classpath: List<File>) =
            if (preCompiledCode) {
                emptyList<Source>() to compileFiles(sources.toList())
            } else {
                sources.toList() to emptyList()
            }
        // first build golden image with Java processor so we can use JavaPoet's API
        val golden =
            buildMethodsViaJavaPoet(
                sources = sources,
                classpath = classpath,
                ignoreInheritedMethods = ignoreInheritedMethods
            )
        runProcessorTest(
            sources = sources + Source.kotlin("Placeholder.kt", ""),
            classpath = classpath,
            kotlincArguments = kotlincArgs
        ) { invocation ->
            val (target, methods) = invocation.getOverrideTestTargets(ignoreInheritedMethods)
            methods.forEachIndexed { index, method ->
                val subject =
                    if (ignoreOwner) MethodSpecHelper.overriding(method)
                    else if (shouldMarkParamsFinal)
                        MethodSpecHelper.overridingWithFinalParams(method, target.type)
                    else MethodSpecHelper.overriding(method, target.type)

                assertThat(subject.toSignature()).isEqualTo(golden[index])
            }
        }
    }

    private fun buildMethodsViaJavaPoet(
        sources: List<Source>,
        classpath: List<File>,
        ignoreInheritedMethods: Boolean
    ): List<String> {
        lateinit var result: List<String>
        runKaptTest(sources = sources, classpath = classpath) { invocation ->
            val (target, methods) = invocation.getOverrideTestTargets(ignoreInheritedMethods)
            val element = (target as JavacTypeElement).element
            result =
                methods
                    .map { (it as JavacMethodElement).element }
                    .map {
                        generateFromJavapoet(
                                it,
                                MoreTypes.asDeclared(element.asType()),
                                invocation.javaTypeUtils
                            )
                            .toSignature()
                    }
        }
        return result
    }

    /**
     * Get test targets. There is an edge case where it is not possible to implement an interface in
     * java, b/174313780. [ignoreInheritedMethods] helps avoid that case.
     */
    private fun XTestInvocation.getOverrideTestTargets(
        ignoreInheritedMethods: Boolean
    ): Pair<XTypeElement, List<XMethodElement>> {
        val objectMethodNames =
            processingEnv
                .requireTypeElement("java.lang.Object")
                .getAllNonPrivateInstanceMethods()
                .map { it.jvmName }
        val target = processingEnv.requireTypeElement("foo.bar.Baz")
        val methods =
            if (ignoreInheritedMethods) {
                target.getDeclaredMethods().filter { !it.isStatic() }
            } else {
                target.getAllNonPrivateInstanceMethods().toList()
            }
        val selectedMethods =
            methods
                .filter { it.isOverrideableIgnoringContainer() }
                .filterNot { it.jvmName in objectMethodNames }
        return target to selectedMethods
    }

    private fun generateFromJavapoet(
        method: ExecutableElement,
        owner: DeclaredType,
        typeUtils: Types
    ): MethodSpec.Builder {
        return overrideWithoutAnnotations(elm = method, owner = owner, typeUtils = typeUtils)
    }

    private fun MethodSpec.Builder.toSignature(): String {
        if (preCompiledCode) {
            // remove parameter names as they are not always read properly but doesn't matter
            // here much
            val backup = this.parameters.toList()
            parameters.clear()
            backup.forEachIndexed { index, spec -> addParameter(spec.rename("arg$index")) }
        }
        return build().toString()
    }

    private fun ParameterSpec.rename(newName: String): ParameterSpec {
        return ParameterSpec.builder(type, newName)
            .addModifiers(modifiers)
            .addAnnotations(annotations)
            .build()
    }

    /** Copied from DaoWriter for backwards compatibility */
    private fun overrideWithoutAnnotations(
        elm: ExecutableElement,
        owner: DeclaredType,
        typeUtils: Types
    ): MethodSpec.Builder {
        if (ignoreOwner) {
            return MethodSpec.overriding(elm)
        }
        val baseSpec = MethodSpec.overriding(elm, owner, typeUtils).build()

        val params =
            if (shouldMarkParamsFinal) {
                // make all the params final
                baseSpec.parameters.map {
                    it.toBuilder().apply { addModifiers(Modifier.FINAL) }.build()
                }
            } else {
                baseSpec.parameters
            }

        return MethodSpec.methodBuilder(baseSpec.name).apply {
            addAnnotation(Override::class.java)
            addModifiers(baseSpec.modifiers)
            addParameters(params)
            addTypeVariables(baseSpec.typeVariables)
            addExceptions(baseSpec.exceptions)
            varargs(baseSpec.varargs)
            returns(baseSpec.returnType)
        }
    }

    companion object {
        @JvmStatic
        @Parameterized.Parameters(
            name = "preCompiledCode={0}, shouldMarkParamsFinal={1}, ignoreOwner={2}"
        )
        fun params() =
            generateAllEnumerations(listOf(false, true), listOf(false, true), listOf(false, true))
    }
}<|MERGE_RESOLUTION|>--- conflicted
+++ resolved
@@ -172,12 +172,8 @@
             """
                     .trimIndent()
             )
-<<<<<<< HEAD
-        overridesCheck(source)
-=======
         // https://github.com/google/ksp/issues/1640
         overridesCheck(source, kotlincArgs = KOTLINC_LANGUAGE_1_9_ARGS)
->>>>>>> 3d4510a6
     }
 
     @Test
@@ -473,15 +469,11 @@
     }
 
     @Suppress("NAME_SHADOWING") // intentional
-<<<<<<< HEAD
-    private fun overridesCheck(vararg sources: Source, ignoreInheritedMethods: Boolean = false) {
-=======
     private fun overridesCheck(
         vararg sources: Source,
         ignoreInheritedMethods: Boolean = false,
         kotlincArgs: List<String> = emptyList()
     ) {
->>>>>>> 3d4510a6
         val (sources: List<Source>, classpath: List<File>) =
             if (preCompiledCode) {
                 emptyList<Source>() to compileFiles(sources.toList())
