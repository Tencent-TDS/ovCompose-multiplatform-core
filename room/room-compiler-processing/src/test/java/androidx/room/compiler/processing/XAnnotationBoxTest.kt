/*
 * Copyright 2020 The Android Open Source Project
 *
 * Licensed under the Apache License, Version 2.0 (the "License");
 * you may not use this file except in compliance with the License.
 * You may obtain a copy of the License at
 *
 *      http://www.apache.org/licenses/LICENSE-2.0
 *
 * Unless required by applicable law or agreed to in writing, software
 * distributed under the License is distributed on an "AS IS" BASIS,
 * WITHOUT WARRANTIES OR CONDITIONS OF ANY KIND, either express or implied.
 * See the License for the specific language governing permissions and
 * limitations under the License.
 */

package androidx.room.compiler.processing

import androidx.kruth.assertThat
import androidx.kruth.assertWithMessage
import androidx.room.compiler.codegen.XTypeName
import androidx.room.compiler.codegen.asClassName
import androidx.room.compiler.codegen.asPrimitiveTypeName
import androidx.room.compiler.processing.testcode.JavaAnnotationWithDefaults
import androidx.room.compiler.processing.testcode.JavaAnnotationWithEnum
import androidx.room.compiler.processing.testcode.JavaAnnotationWithEnumArray
import androidx.room.compiler.processing.testcode.JavaAnnotationWithPrimitiveArray
import androidx.room.compiler.processing.testcode.JavaAnnotationWithTypeReferences
import androidx.room.compiler.processing.testcode.JavaEnum
import androidx.room.compiler.processing.testcode.MainAnnotation
import androidx.room.compiler.processing.testcode.OtherAnnotation
import androidx.room.compiler.processing.testcode.RepeatableJavaAnnotation
import androidx.room.compiler.processing.testcode.TestSuppressWarnings
import androidx.room.compiler.processing.util.KOTLINC_LANGUAGE_1_9_ARGS
import androidx.room.compiler.processing.util.Source
import androidx.room.compiler.processing.util.XTestInvocation
import androidx.room.compiler.processing.util.compileFiles
import androidx.room.compiler.processing.util.getField
import androidx.room.compiler.processing.util.getMethodByJvmName
import androidx.room.compiler.processing.util.getParameter
import androidx.room.compiler.processing.util.runProcessorTest
import androidx.room.compiler.processing.util.runProcessorTestWithoutKsp
import com.google.common.truth.Truth
import com.squareup.javapoet.ClassName
import org.junit.Test
import org.junit.runner.RunWith
import org.junit.runners.Parameterized

@RunWith(Parameterized::class)
class XAnnotationBoxTest(private val preCompiled: Boolean) {
<<<<<<< HEAD
    private fun runTest(sources: List<Source>, handler: (XTestInvocation) -> Unit) {
=======
    private fun runTest(
        sources: List<Source>,
        kotlincArgs: List<String> = emptyList(),
        handler: (XTestInvocation) -> Unit
    ) {
>>>>>>> 3d4510a6
        if (preCompiled) {
            val compiled = compileFiles(sources)
            val hasKotlinSources = sources.any { it is Source.KotlinSource }
            val kotlinSources =
                if (hasKotlinSources) {
                    listOf(Source.kotlin("placeholder.kt", "class PlaceholderKotlin"))
                } else {
                    emptyList()
                }
            val newSources =
                kotlinSources +
                    Source.java("PlaceholderJava", "public class " + "PlaceholderJava {}")
<<<<<<< HEAD
            runProcessorTest(sources = newSources, handler = handler, classpath = compiled)
        } else {
            runProcessorTest(sources = sources, handler = handler)
=======
            runProcessorTest(
                sources = newSources,
                handler = handler,
                classpath = compiled,
                kotlincArguments = kotlincArgs
            )
        } else {
            runProcessorTest(sources = sources, handler = handler, kotlincArguments = kotlincArgs)
>>>>>>> 3d4510a6
        }
    }

    @Test
    fun readSimpleAnnotationValue() {
        val source =
            Source.java(
                "foo.bar.Baz",
                """
            package foo.bar;
            import androidx.room.compiler.processing.testcode.TestSuppressWarnings;
            @TestSuppressWarnings({"warning1", "warning 2"})
            public class Baz {
            }
            """
                    .trimIndent()
            )
        runTest(sources = listOf(source)) {
            val element = it.processingEnv.requireTypeElement("foo.bar.Baz")
            val annotationBox = element.getAnnotation(TestSuppressWarnings::class)
            assertThat(annotationBox).isNotNull()
            assertThat(annotationBox!!.value.value).isEqualTo(arrayOf("warning1", "warning 2"))
        }
    }

    @Test
    fun typeReference() {
        val mySource =
            Source.java(
                "foo.bar.Baz",
                """
            package foo.bar;
            import androidx.room.compiler.processing.testcode.MainAnnotation;
            import androidx.room.compiler.processing.testcode.OtherAnnotation;
            @MainAnnotation(
                typeList = {String.class, Integer.class},
                singleType = Long.class,
                intMethod = 3,
                doubleMethodWithDefault = 3.0,
                floatMethodWithDefault = 3f,
                charMethodWithDefault = '3',
                byteMethodWithDefault = 3,
                shortMethodWithDefault = 3,
                longMethodWithDefault = 3L,
                boolMethodWithDefault = false,
                otherAnnotationArray = {
                    @OtherAnnotation(
                        value = "other list 1"
                    ),
                    @OtherAnnotation("other list 2"),
                },
                singleOtherAnnotation = @OtherAnnotation("other single")
            )
            public class Baz {
            }
            """
                    .trimIndent()
            )
        // re-enable after fixing b/175144186
        runProcessorTestWithoutKsp(listOf(mySource)) {
            val element = it.processingEnv.requireTypeElement("foo.bar.Baz")
            element.getAnnotation(MainAnnotation::class)!!.let { annotation ->
                assertThat(annotation.getAsTypeList("typeList"))
                    .containsExactly(
                        it.processingEnv.requireType(java.lang.String::class),
                        it.processingEnv.requireType(java.lang.Integer::class)
                    )
                assertThat(annotation.getAsType("singleType"))
                    .isEqualTo(it.processingEnv.requireType(java.lang.Long::class))

                assertThat(annotation.value.intMethod).isEqualTo(3)
                assertThat(annotation.value.doubleMethodWithDefault).isEqualTo(3.0)
                assertThat(annotation.value.floatMethodWithDefault).isEqualTo(3f)
                assertThat(annotation.value.charMethodWithDefault).isEqualTo('3')
                assertThat(annotation.value.byteMethodWithDefault).isEqualTo(3)
                assertThat(annotation.value.shortMethodWithDefault).isEqualTo(3)
                assertThat(annotation.value.longMethodWithDefault).isEqualTo(3)
                assertThat(annotation.value.boolMethodWithDefault).isEqualTo(false)
                annotation.getAsAnnotationBox<OtherAnnotation>("singleOtherAnnotation").let { other
                    ->
                    assertThat(other.value.value).isEqualTo("other single")
                }
                annotation.getAsAnnotationBoxArray<OtherAnnotation>("otherAnnotationArray").let {
                    boxArray ->
                    // Kruth doesn't support arrays yet
                    Truth.assertThat(boxArray).hasLength(2)
                    assertThat(boxArray[0].value.value).isEqualTo("other list 1")
                    assertThat(boxArray[1].value.value).isEqualTo("other list 2")
                }
            }
        }
    }

    @Test
    fun readSimpleAnnotationValue_kotlin() {
        val source =
            Source.kotlin(
                "Foo.kt",
                """
            import androidx.room.compiler.processing.testcode.TestSuppressWarnings
            @TestSuppressWarnings("warning1", "warning 2")
            class Subject {
            }
            """
                    .trimIndent()
            )
        runTest(sources = listOf(source)) {
            val element = it.processingEnv.requireTypeElement("Subject")
            val annotationBox = element.getAnnotation(TestSuppressWarnings::class)
            assertThat(annotationBox).isNotNull()
            assertThat(annotationBox!!.value.value).isEqualTo(arrayOf("warning1", "warning 2"))
        }
    }

    @Test
    fun typeReference_kotlin() {
        val mySource =
            Source.kotlin(
                "Foo.kt",
                """
            import androidx.room.compiler.processing.testcode.MainAnnotation
            import androidx.room.compiler.processing.testcode.OtherAnnotation

            @MainAnnotation(
                typeList = [String::class, Int::class],
                singleType = Long::class,
                intMethod = 3,
                doubleMethodWithDefault = 3.0,
                floatMethodWithDefault = 3f,
                charMethodWithDefault = '3',
                byteMethodWithDefault = 3,
                shortMethodWithDefault = 3,
                longMethodWithDefault = 3L,
                boolMethodWithDefault = false,
                otherAnnotationArray = [
                    OtherAnnotation(
                        value = "other list 1"
                    ),
                    OtherAnnotation(
                        value = "other list 2"
                    )
                ],
                singleOtherAnnotation = OtherAnnotation("other single")
            )
            public class Subject {
            }
            """
                    .trimIndent()
            )
        runTest(listOf(mySource)) { invocation ->
            val element = invocation.processingEnv.requireTypeElement("Subject")
            element.getAnnotation(MainAnnotation::class)!!.let { annotation ->
                assertThat(annotation.getAsTypeList("typeList").map { it.asTypeName() })
                    .containsExactly(String::class.asClassName(), XTypeName.PRIMITIVE_INT)
                assertThat(annotation.getAsType("singleType"))
<<<<<<< HEAD
                    .isEqualTo(invocation.processingEnv.requireType(Long::class.typeName()))
=======
                    .isEqualTo(
                        invocation.processingEnv.requireType(Long::class.asPrimitiveTypeName())
                    )
>>>>>>> 3d4510a6

                assertThat(annotation.value.intMethod).isEqualTo(3)
                assertThat(annotation.value.doubleMethodWithDefault).isEqualTo(3.0)
                assertThat(annotation.value.floatMethodWithDefault).isEqualTo(3f)
                assertThat(annotation.value.charMethodWithDefault).isEqualTo('3')
                assertThat(annotation.value.byteMethodWithDefault).isEqualTo(3)
                assertThat(annotation.value.shortMethodWithDefault).isEqualTo(3)
                assertThat(annotation.value.longMethodWithDefault).isEqualTo(3)
                assertThat(annotation.value.boolMethodWithDefault).isEqualTo(false)
                annotation.getAsAnnotationBox<OtherAnnotation>("singleOtherAnnotation").let { other
                    ->
                    assertThat(other.value.value).isEqualTo("other single")
                }
                annotation.getAsAnnotationBoxArray<OtherAnnotation>("otherAnnotationArray").let {
                    boxArray ->
                    // Kruth doesn't support arrays yet
                    Truth.assertThat(boxArray).hasLength(2)
                    assertThat(boxArray[0].value.value).isEqualTo("other list 1")
                    assertThat(boxArray[1].value.value).isEqualTo("other list 2")
                }
            }
        }
    }

    @Test
    fun typeReferenceArray_singleItemInJava() {
        val src =
            Source.java(
                "Subject",
                """
            import androidx.room.compiler.processing.testcode.JavaAnnotationWithTypeReferences;
            @JavaAnnotationWithTypeReferences(String.class)
            class Subject {
            }
            """
                    .trimIndent()
            )
        runTest(sources = listOf(src)) { invocation ->
            val subject = invocation.processingEnv.requireTypeElement("Subject")
            val annotationValue =
                subject
                    .getAnnotation(JavaAnnotationWithTypeReferences::class)
                    ?.getAsTypeList("value")
            assertThat(annotationValue?.map { it.typeName })
                .containsExactly(ClassName.get(String::class.java))
        }
    }

    @Test
    fun propertyAnnotations() {
        val src =
            Source.kotlin(
                "Foo.kt",
                """
            import androidx.room.compiler.processing.testcode.OtherAnnotation
            import androidx.room.compiler.processing.testcode.TestSuppressWarnings
            class Subject {
                @TestSuppressWarnings("onProp1")
                var prop1:Int = TODO()

                @get:TestSuppressWarnings("onGetter2")
                @set:TestSuppressWarnings("onSetter2")
                @field:TestSuppressWarnings("onField2")
                @setparam:TestSuppressWarnings("onSetterParam2")
                var prop2:Int = TODO()

                @get:TestSuppressWarnings("onGetter3")
                @set:TestSuppressWarnings("onSetter3")
                @setparam:TestSuppressWarnings("onSetterParam3")
                var prop3:Int
                    @OtherAnnotation("_onGetter3")
                    get() = 3

                    @OtherAnnotation("_onSetter3")
                    set(@OtherAnnotation("_onSetterParam3") value) = Unit
            }
            """
                    .trimIndent()
            )
        runTest(sources = listOf(src)) { invocation ->
            val subject = invocation.processingEnv.requireTypeElement("Subject")

            subject.getField("prop1").assertHasSuppressWithValue("onProp1")
            subject.getMethodByJvmName("getProp1").assertDoesNotHaveAnnotation()
            subject.getMethodByJvmName("setProp1").assertDoesNotHaveAnnotation()
            subject.getMethodByJvmName("setProp1").parameters.first().assertDoesNotHaveAnnotation()

            subject.getField("prop2").assertHasSuppressWithValue("onField2")
            subject.getMethodByJvmName("getProp2").assertHasSuppressWithValue("onGetter2")
            subject.getMethodByJvmName("setProp2").assertHasSuppressWithValue("onSetter2")
            subject
                .getMethodByJvmName("setProp2")
                .parameters
                .first()
                .assertHasSuppressWithValue("onSetterParam2")

            subject.getMethodByJvmName("getProp3").assertHasSuppressWithValue("onGetter3")
            subject.getMethodByJvmName("setProp3").assertHasSuppressWithValue("onSetter3")
            subject
                .getMethodByJvmName("setProp3")
                .parameters
                .first()
                .assertHasSuppressWithValue("onSetterParam3")

            assertThat(subject.getMethodByJvmName("getProp3").getOtherAnnotationValue())
                .isEqualTo("_onGetter3")
            assertThat(subject.getMethodByJvmName("setProp3").getOtherAnnotationValue())
                .isEqualTo("_onSetter3")
            val otherAnnotationValue =
                subject.getMethodByJvmName("setProp3").parameters.first().getOtherAnnotationValue()
            assertThat(otherAnnotationValue).isEqualTo("_onSetterParam3")
        }
    }

    @Test
    fun methodAnnotations() {
        val src =
            Source.kotlin(
                "Foo.kt",
                """
            import androidx.room.compiler.processing.testcode.OtherAnnotation
            import androidx.room.compiler.processing.testcode.TestSuppressWarnings
            class Subject {
                fun noAnnotations(x:Int): Unit = TODO()
                @TestSuppressWarnings("onMethod")
                fun methodAnnotation(
                    @TestSuppressWarnings("onParam") annotated:Int,
                    notAnnotated:Int
                ): Unit = TODO()
            }
            """
                    .trimIndent()
            )
        runTest(sources = listOf(src)) { invocation ->
            val subject = invocation.processingEnv.requireTypeElement("Subject")
            subject.getMethodByJvmName("noAnnotations").let { method ->
                method.assertDoesNotHaveAnnotation()
                method.getParameter("x").assertDoesNotHaveAnnotation()
            }
            subject.getMethodByJvmName("methodAnnotation").let { method ->
                method.assertHasSuppressWithValue("onMethod")
                method.getParameter("annotated").assertHasSuppressWithValue("onParam")
                method.getParameter("notAnnotated").assertDoesNotHaveAnnotation()
            }
        }
    }

    @Test
    fun constructorParameterAnnotations() {
        val src =
            Source.kotlin(
                "Foo.kt",
                """
            import androidx.room.compiler.processing.testcode.TestSuppressWarnings
            @TestSuppressWarnings("onClass")
            data class Subject(
                @field:TestSuppressWarnings("onField")
                @param:TestSuppressWarnings("onConstructorParam")
                @get:TestSuppressWarnings("onGetter")
                @set:TestSuppressWarnings("onSetter")
                var x:Int
            )
            """
                    .trimIndent()
            )
        runTest(sources = listOf(src)) { invocation ->
            val subject = invocation.processingEnv.requireTypeElement("Subject")
            subject.assertHasSuppressWithValue("onClass")
            assertThat(subject.getConstructors()).hasSize(1)
            val constructor = subject.getConstructors().single()
            constructor.getParameter("x").assertHasSuppressWithValue("onConstructorParam")
            subject.getMethodByJvmName("getX").assertHasSuppressWithValue("onGetter")
            subject.getMethodByJvmName("setX").assertHasSuppressWithValue("onSetter")
            subject.getField("x").assertHasSuppressWithValue("onField")
        }
    }

    @Test
    fun defaultValues() {
        val kotlinSrc =
            Source.kotlin(
                "KotlinClass.kt",
                """
            import androidx.room.compiler.processing.testcode.JavaAnnotationWithDefaults
            @JavaAnnotationWithDefaults
            class KotlinClass
            """
                    .trimIndent()
            )
        val javaSrc =
            Source.java(
                "JavaClass",
                """
            import androidx.room.compiler.processing.testcode.JavaAnnotationWithDefaults;
            @JavaAnnotationWithDefaults
            class JavaClass {}
            """
                    .trimIndent()
            )
<<<<<<< HEAD
        runTest(sources = listOf(kotlinSrc, javaSrc)) { invocation ->
=======
        // https://github.com/google/ksp/issues/2077
        runTest(sources = listOf(kotlinSrc, javaSrc), kotlincArgs = KOTLINC_LANGUAGE_1_9_ARGS) {
            invocation ->
>>>>>>> 3d4510a6
            listOf("KotlinClass", "JavaClass")
                .map { invocation.processingEnv.requireTypeElement(it) }
                .forEach { typeElement ->
                    val annotation = typeElement.getAnnotation(JavaAnnotationWithDefaults::class)
                    checkNotNull(annotation)
                    assertThat(annotation.value.intVal).isEqualTo(3)
                    assertThat(annotation.value.intArrayVal).isEqualTo(intArrayOf(1, 3, 5))
                    assertThat(annotation.value.stringArrayVal).isEqualTo(arrayOf("x", "y"))
                    assertThat(annotation.value.stringVal).isEqualTo("foo")
                    assertThat(annotation.getAsType("typeVal")?.rawType?.typeName)
                        .isEqualTo(ClassName.get(HashMap::class.java))
                    assertThat(annotation.getAsTypeList("typeArrayVal").map { it.rawType.typeName })
                        .isEqualTo(listOf(ClassName.get(LinkedHashMap::class.java)))

                    assertThat(annotation.value.enumVal).isEqualTo(JavaEnum.DEFAULT)

                    assertThat(annotation.value.enumArrayVal)
                        .isEqualTo(arrayOf(JavaEnum.VAL1, JavaEnum.VAL2))

                    assertThat(
                            annotation
                                .getAsAnnotationBox<OtherAnnotation>("otherAnnotationVal")
                                .value
                                .value
                        )
                        .isEqualTo("def")

                    assertThat(
                            annotation
                                .getAsAnnotationBoxArray<OtherAnnotation>("otherAnnotationArrayVal")
                                .map { it.value.value }
                        )
                        .containsExactly("v1")
                }
        }
    }

    @Test
    fun javaPrimitiveArray() {
        val javaSrc =
            Source.java(
                "JavaSubject",
                """
            import androidx.room.compiler.processing.testcode.*;
            class JavaSubject {
                @JavaAnnotationWithPrimitiveArray(
                    intArray = {1, 2, 3},
                    doubleArray = {1.0,2.0,3.0},
                    floatArray = {1f,2f,3f},
                    charArray = {'1','2','3'},
                    byteArray = {1,2,3},
                    shortArray = {1,2,3},
                    longArray = {1,2,3},
                    booleanArray = {true, false}
                )
                Object annotated1;
            }
            """
                    .trimIndent()
            )
        val kotlinSrc =
            Source.kotlin(
                "KotlinSubject.kt",
                """
            import androidx.room.compiler.processing.testcode.*;
            class KotlinSubject {
                @JavaAnnotationWithPrimitiveArray(
                    intArray = [1, 2, 3],
                    doubleArray = [1.0,2.0,3.0],
                    floatArray = [1f,2f,3f],
                    charArray = ['1','2','3'],
                    byteArray = [1,2,3],
                    shortArray = [1,2,3],
                    longArray = [1,2,3],
                    booleanArray = [true, false],
                )
                val annotated1:Any = TODO()
            }
            """
                    .trimIndent()
            )
        runTest(sources = listOf(javaSrc, kotlinSrc)) { invocation ->
            arrayOf("JavaSubject", "KotlinSubject")
                .map { invocation.processingEnv.requireTypeElement(it) }
                .forEach { subject ->
                    val annotation =
                        subject
                            .getField("annotated1")
                            .getAnnotation(JavaAnnotationWithPrimitiveArray::class)
                    assertThat(annotation?.value?.intArray).isEqualTo(intArrayOf(1, 2, 3))
                    assertThat(annotation?.value?.doubleArray)
                        .isEqualTo(doubleArrayOf(1.0, 2.0, 3.0))
                    assertThat(annotation?.value?.floatArray).isEqualTo(floatArrayOf(1f, 2f, 3f))
                    assertThat(annotation?.value?.charArray).isEqualTo(charArrayOf('1', '2', '3'))
                    assertThat(annotation?.value?.byteArray).isEqualTo(byteArrayOf(1, 2, 3))
                    assertThat(annotation?.value?.shortArray).isEqualTo(shortArrayOf(1, 2, 3))
                    assertThat(annotation?.value?.longArray).isEqualTo(longArrayOf(1, 2, 3))
                    assertThat(annotation?.value?.booleanArray)
                        .isEqualTo(booleanArrayOf(true, false))
                }
        }
    }

    @Test
    fun javaEnum() {
        val javaSrc =
            Source.java(
                "JavaSubject",
                """
            import androidx.room.compiler.processing.testcode.*;
            class JavaSubject {
                @JavaAnnotationWithEnum(JavaEnum.VAL1)
                Object annotated1;
            }
            """
                    .trimIndent()
            )
        val kotlinSrc =
            Source.kotlin(
                "KotlinSubject.kt",
                """
            import androidx.room.compiler.processing.testcode.*;
            class KotlinSubject {
                @JavaAnnotationWithEnum(JavaEnum.VAL1)
                val annotated1: Any = TODO()
            }
            """
                    .trimIndent()
            )
        runTest(sources = listOf(javaSrc, kotlinSrc)) { invocation ->
            arrayOf("JavaSubject", "KotlinSubject")
                .map { invocation.processingEnv.requireTypeElement(it) }
                .forEach { subject ->
                    val annotation =
                        subject.getField("annotated1").getAnnotation(JavaAnnotationWithEnum::class)
                    assertThat(annotation?.value?.value).isEqualTo(JavaEnum.VAL1)
                }
        }
    }

    @Test
    fun javaEnumArray() {
        val javaSrc =
            Source.java(
                "JavaSubject",
                """
            import androidx.room.compiler.processing.testcode.*;
            class JavaSubject {
                @JavaAnnotationWithEnumArray(enumArray = {JavaEnum.VAL1, JavaEnum.VAL2})
                Object annotated1;
            }
            """
                    .trimIndent()
            )
        val kotlinSrc =
            Source.kotlin(
                "KotlinSubject.kt",
                """
            import androidx.room.compiler.processing.testcode.*;
            class KotlinSubject {
                @JavaAnnotationWithEnumArray(enumArray = [JavaEnum.VAL1, JavaEnum.VAL2])
                val annotated1:Any = TODO()
            }
            """
                    .trimIndent()
            )
        runTest(sources = listOf(javaSrc, kotlinSrc)) { invocation ->
            arrayOf("JavaSubject", "KotlinSubject")
                .map { invocation.processingEnv.requireTypeElement(it) }
                .forEach { subject ->
                    val annotation =
                        subject
                            .getField("annotated1")
                            .getAnnotation(JavaAnnotationWithEnumArray::class)
                    assertThat(annotation?.value?.enumArray)
                        .isEqualTo(arrayOf(JavaEnum.VAL1, JavaEnum.VAL2))
                }
        }
    }

    @Test
    fun javaRepeatableAnnotation() {
        val javaSrc =
            Source.java(
                "JavaSubject",
                """
            import ${RepeatableJavaAnnotation::class.qualifiedName};
            @RepeatableJavaAnnotation("x")
            @RepeatableJavaAnnotation("y")
            @RepeatableJavaAnnotation("z")
            public class JavaSubject {}
            """
                    .trimIndent()
            )
        val kotlinSrc =
            Source.kotlin(
                "KotlinSubject.kt",
                """
            import ${RepeatableJavaAnnotation::class.qualifiedName}
            // TODO update when https://youtrack.jetbrains.com/issue/KT-12794 is fixed.
            // right now, kotlin does not support repeatable annotations.
            @RepeatableJavaAnnotation.List(
                RepeatableJavaAnnotation("x"),
                RepeatableJavaAnnotation("y"),
                RepeatableJavaAnnotation("z")
            )
            public class KotlinSubject
            """
                    .trimIndent()
            )
<<<<<<< HEAD
        runTest(sources = listOf(javaSrc, kotlinSrc)) { invocation ->
=======
        // https://github.com/google/ksp/issues/1883
        runTest(sources = listOf(javaSrc, kotlinSrc), kotlincArgs = KOTLINC_LANGUAGE_1_9_ARGS) {
            invocation ->
>>>>>>> 3d4510a6
            listOf("JavaSubject", "KotlinSubject")
                .map(invocation.processingEnv::requireTypeElement)
                .forEach { subject ->
                    val annotations = subject.getAnnotations(RepeatableJavaAnnotation::class)
                    assertThat(subject.hasAnnotation(RepeatableJavaAnnotation::class)).isTrue()
                    val values = annotations.map { it.value.value }
                    assertWithMessage(subject.qualifiedName)
                        .that(values)
                        .containsExactly("x", "y", "z")
                }
        }
    }

    @Test
    fun javaRepeatableAnnotation_notRepeated() {
        val javaSrc =
            Source.java(
                "JavaSubject",
                """
            import ${RepeatableJavaAnnotation::class.qualifiedName};
            @RepeatableJavaAnnotation("x")
            public class JavaSubject {}
            """
                    .trimIndent()
            )
        val kotlinSrc =
            Source.kotlin(
                "KotlinSubject.kt",
                """
            import ${RepeatableJavaAnnotation::class.qualifiedName}
            @RepeatableJavaAnnotation("x")
            public class KotlinSubject
            """
                    .trimIndent()
            )
        runTest(sources = listOf(javaSrc, kotlinSrc)) { invocation ->
            listOf("JavaSubject", "KotlinSubject")
                .map(invocation.processingEnv::requireTypeElement)
                .forEach { subject ->
                    val annotations = subject.getAnnotations(RepeatableJavaAnnotation::class)
                    assertThat(subject.hasAnnotation(RepeatableJavaAnnotation::class)).isTrue()
                    val values = annotations.map { it.value.value }
                    assertWithMessage(subject.qualifiedName).that(values).containsExactly("x")
                }
        }
    }

    // helper function to read what we need
    private fun XAnnotated.getSuppressValues(): Array<String>? {
        return this.getAnnotation(TestSuppressWarnings::class)?.value?.value
    }

    private fun XAnnotated.assertHasSuppressWithValue(vararg expected: String) {
        assertWithMessage("has suppress annotation $this")
            .that(this.hasAnnotation(TestSuppressWarnings::class))
            .isTrue()
        assertWithMessage("has suppress annotation $this")
            .that(this.hasAnyAnnotation(TestSuppressWarnings::class))
            .isTrue()
        assertWithMessage("$this")
            .that(this.hasAnnotationWithPackage(TestSuppressWarnings::class.java.packageName))
            .isTrue()
        assertWithMessage("$this").that(getSuppressValues()).isEqualTo(expected)
    }

    private fun XAnnotated.assertDoesNotHaveAnnotation() {
        assertWithMessage("$this").that(this.hasAnnotation(TestSuppressWarnings::class)).isFalse()
        assertWithMessage("$this")
            .that(this.hasAnyAnnotation(TestSuppressWarnings::class))
            .isFalse()
        assertWithMessage("$this")
            .that(this.hasAnnotationWithPackage(TestSuppressWarnings::class.java.packageName))
            .isFalse()
        assertWithMessage("$this").that(this.getSuppressValues()).isNull()
    }

    private fun XAnnotated.getOtherAnnotationValue(): String? {
        return this.getAnnotation(OtherAnnotation::class)?.value?.value
    }

    companion object {
        @JvmStatic
        @Parameterized.Parameters(name = "preCompiled_{0}")
        fun params() = arrayOf(false, true)
    }
}<|MERGE_RESOLUTION|>--- conflicted
+++ resolved
@@ -48,15 +48,11 @@
 
 @RunWith(Parameterized::class)
 class XAnnotationBoxTest(private val preCompiled: Boolean) {
-<<<<<<< HEAD
-    private fun runTest(sources: List<Source>, handler: (XTestInvocation) -> Unit) {
-=======
     private fun runTest(
         sources: List<Source>,
         kotlincArgs: List<String> = emptyList(),
         handler: (XTestInvocation) -> Unit
     ) {
->>>>>>> 3d4510a6
         if (preCompiled) {
             val compiled = compileFiles(sources)
             val hasKotlinSources = sources.any { it is Source.KotlinSource }
@@ -69,11 +65,6 @@
             val newSources =
                 kotlinSources +
                     Source.java("PlaceholderJava", "public class " + "PlaceholderJava {}")
-<<<<<<< HEAD
-            runProcessorTest(sources = newSources, handler = handler, classpath = compiled)
-        } else {
-            runProcessorTest(sources = sources, handler = handler)
-=======
             runProcessorTest(
                 sources = newSources,
                 handler = handler,
@@ -82,7 +73,6 @@
             )
         } else {
             runProcessorTest(sources = sources, handler = handler, kotlincArguments = kotlincArgs)
->>>>>>> 3d4510a6
         }
     }
 
@@ -238,13 +228,9 @@
                 assertThat(annotation.getAsTypeList("typeList").map { it.asTypeName() })
                     .containsExactly(String::class.asClassName(), XTypeName.PRIMITIVE_INT)
                 assertThat(annotation.getAsType("singleType"))
-<<<<<<< HEAD
-                    .isEqualTo(invocation.processingEnv.requireType(Long::class.typeName()))
-=======
                     .isEqualTo(
                         invocation.processingEnv.requireType(Long::class.asPrimitiveTypeName())
                     )
->>>>>>> 3d4510a6
 
                 assertThat(annotation.value.intMethod).isEqualTo(3)
                 assertThat(annotation.value.doubleMethodWithDefault).isEqualTo(3.0)
@@ -444,13 +430,9 @@
             """
                     .trimIndent()
             )
-<<<<<<< HEAD
-        runTest(sources = listOf(kotlinSrc, javaSrc)) { invocation ->
-=======
         // https://github.com/google/ksp/issues/2077
         runTest(sources = listOf(kotlinSrc, javaSrc), kotlincArgs = KOTLINC_LANGUAGE_1_9_ARGS) {
             invocation ->
->>>>>>> 3d4510a6
             listOf("KotlinClass", "JavaClass")
                 .map { invocation.processingEnv.requireTypeElement(it) }
                 .forEach { typeElement ->
@@ -661,13 +643,9 @@
             """
                     .trimIndent()
             )
-<<<<<<< HEAD
-        runTest(sources = listOf(javaSrc, kotlinSrc)) { invocation ->
-=======
         // https://github.com/google/ksp/issues/1883
         runTest(sources = listOf(javaSrc, kotlinSrc), kotlincArgs = KOTLINC_LANGUAGE_1_9_ARGS) {
             invocation ->
->>>>>>> 3d4510a6
             listOf("JavaSubject", "KotlinSubject")
                 .map(invocation.processingEnv::requireTypeElement)
                 .forEach { subject ->
