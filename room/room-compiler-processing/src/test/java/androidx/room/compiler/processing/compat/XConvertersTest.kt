/*
 * Copyright 2021 The Android Open Source Project
 *
 * Licensed under the Apache License, Version 2.0 (the "License");
 * you may not use this file except in compliance with the License.
 * You may obtain a copy of the License at
 *
 *      http://www.apache.org/licenses/LICENSE-2.0
 *
 * Unless required by applicable law or agreed to in writing, software
 * distributed under the License is distributed on an "AS IS" BASIS,
 * WITHOUT WARRANTIES OR CONDITIONS OF ANY KIND, either express or implied.
 * See the License for the specific language governing permissions and
 * limitations under the License.
 */

package androidx.room.compiler.processing.compat

import androidx.kruth.assertThat
import androidx.room.compiler.processing.XType
import androidx.room.compiler.processing.compat.XConverters.getProcessingEnv
import androidx.room.compiler.processing.compat.XConverters.toJavac
import androidx.room.compiler.processing.compat.XConverters.toKS
import androidx.room.compiler.processing.compat.XConverters.toXProcessing
import androidx.room.compiler.processing.javac.JavacProcessingEnv
import androidx.room.compiler.processing.ksp.KspProcessingEnv
import androidx.room.compiler.processing.ksp.synthetic.KspSyntheticPropertyMethodElement
import androidx.room.compiler.processing.testcode.TestSuppressWarnings
import androidx.room.compiler.processing.util.KOTLINC_LANGUAGE_1_9_ARGS
import androidx.room.compiler.processing.util.Source
import androidx.room.compiler.processing.util.XTestInvocation
import androidx.room.compiler.processing.util.getDeclaredField
import androidx.room.compiler.processing.util.getDeclaredMethodByJvmName
import androidx.room.compiler.processing.util.runKaptTest
import androidx.room.compiler.processing.util.runProcessorTest
import com.google.auto.common.MoreElements
import com.google.auto.common.MoreTypes
import com.google.devtools.ksp.common.impl.KSNameImpl
import com.google.devtools.ksp.getDeclaredFunctions
import com.squareup.javapoet.ClassName
import com.squareup.javapoet.JavaFile
import com.squareup.javapoet.TypeSpec
import javax.annotation.processing.Filer
import javax.annotation.processing.Messager
import javax.lang.model.type.TypeMirror
import javax.lang.model.util.ElementFilter
import javax.tools.Diagnostic
import org.junit.Test

class XConvertersTest {

    val kotlinSrc =
        Source.kotlin(
            "KotlinClass.kt",
            """
        @androidx.room.compiler.processing.testcode.TestSuppressWarnings("warning1")
        class KotlinClass {
          var field = 1
          fun foo(param: Int) {
          }
        }
        """
                .trimIndent()
        )
    val javaSrc =
        Source.java(
            "JavaClass",
            """
        @androidx.room.compiler.processing.testcode.TestSuppressWarnings("warning1")
        public class JavaClass {
          public int field = 1;
          public void foo(int param) {
          }
        }
        """
                .trimIndent()
        )

    @Test
    fun typeMirror() {
        val kotlinSrc =
            Source.kotlin(
                "KotlinClass.kt",
                """
            class KotlinClass {
              class FooImpl<T: String>: Foo<T> {
                override fun foo(param: T) {}
              }
              interface Foo<T> {
                fun foo(param: T)
              }
            }
            """
                    .trimIndent()
            )
        val javaSrc =
            Source.java(
                "JavaClass",
                """
            public class JavaClass {
              static class FooImpl<T extends String> implements Foo<T> {
                @Override public void foo(T param) {}
              }
              interface Foo<T> {
                void foo(T param);
              }
            }
            """
                    .trimIndent()
            )
        runProcessorTest(sources = listOf(kotlinSrc, javaSrc)) { invocation ->
            // Test toXProcessing returns an equivalent XType
            fun assertEqualTypes(t: XType?, tFromXConverters: XType?) {
                if (t == tFromXConverters) {
                    return
                }
                if (t == null || tFromXConverters == null) {
                    assertThat(t).isNull()
                    assertThat(tFromXConverters).isNull()
                    return
                }
                assertThat(t.asTypeName()).isEqualTo(tFromXConverters.asTypeName())
                assertThat(t.typeElement).isEqualTo(tFromXConverters.typeElement)
                assertThat(t.rawType.asTypeName()).isEqualTo(tFromXConverters.rawType.asTypeName())
                assertThat(t.typeArguments.size).isEqualTo(tFromXConverters.typeArguments.size)
                for (i in 0..t.typeArguments.size) {
                    assertEqualTypes(t.typeArguments[i], tFromXConverters.typeArguments[i])
                }
                assertEqualTypes(t.boxed(), tFromXConverters.boxed())
                assertEqualTypes(t.extendsBoundOrSelf(), tFromXConverters.extendsBoundOrSelf())

                // Test calling nullability is okay for "normal" xprocessing types
                assertThat(t.nullability).isNotNull()

                // Test calling nullability throws for xprocessing types created with XConverters
                try {
                    tFromXConverters.nullability
                    error("Expected the above statement to fail.")
                } catch (e: IllegalStateException) {
                    assertThat(e.message)
                        .contains("XType#nullibility cannot be called from this type")
                }
            }

            fun TypeMirror.equivalence() = MoreTypes.equivalence().wrap(this)

            val xKotlinClass = invocation.processingEnv.requireTypeElement("KotlinClass.FooImpl")
            val xJavaClass = invocation.processingEnv.requireTypeElement("JavaClass.FooImpl")

            if (invocation.isKsp) {
                val kotlinClass = invocation.getKspTypeElement("KotlinClass.FooImpl")
                val javaClass = invocation.getKspTypeElement("JavaClass.FooImpl")

                assertThat(xKotlinClass.type.toKS()).isEqualTo(kotlinClass.asType(emptyList()))
                assertThat(xJavaClass.type.toKS()).isEqualTo(javaClass.asType(emptyList()))

                assertEqualTypes(
                    xKotlinClass.type,
                    kotlinClass.asType(emptyList()).toXProcessing(invocation.processingEnv)
                )
                assertEqualTypes(
                    xJavaClass.type,
                    javaClass.asType(emptyList()).toXProcessing(invocation.processingEnv)
                )
            } else {
                val kotlinClass = invocation.getJavacTypeElement("KotlinClass.FooImpl")
                val javaClass = invocation.getJavacTypeElement("JavaClass.FooImpl")

                // Test toJavac returns an equivalent TypeMirror
                assertThat(xKotlinClass.type.toJavac().equivalence())
                    .isEqualTo(kotlinClass.asType().equivalence())
                assertThat(xJavaClass.type.toJavac().equivalence())
                    .isEqualTo(javaClass.asType().equivalence())

                assertEqualTypes(
                    xKotlinClass.type,
                    kotlinClass.asType().toXProcessing(invocation.processingEnv)
                )
                assertEqualTypes(
                    xJavaClass.type,
                    javaClass.asType().toXProcessing(invocation.processingEnv)
                )
            }
        }
    }

    @Test
    fun typeElement() {
        runProcessorTest(sources = listOf(kotlinSrc, javaSrc)) { invocation ->
            val kotlinClass = invocation.processingEnv.requireTypeElement("KotlinClass")
            val javaClass = invocation.processingEnv.requireTypeElement("JavaClass")

            if (invocation.isKsp) {
                assertThat(kotlinClass.toKS())
                    .isEqualTo(invocation.getKspTypeElement("KotlinClass"))
                assertThat(javaClass.toKS()).isEqualTo(invocation.getKspTypeElement("JavaClass"))

                assertThat(
                        invocation
                            .getKspTypeElement("KotlinClass")
                            .toXProcessing(invocation.processingEnv)
                    )
                    .isEqualTo(kotlinClass)
                assertThat(
                        invocation
                            .getKspTypeElement("JavaClass")
                            .toXProcessing(invocation.processingEnv)
                    )
                    .isEqualTo(javaClass)
            } else {
                assertThat(kotlinClass.toJavac())
                    .isEqualTo(invocation.getJavacTypeElement("KotlinClass"))
                assertThat(javaClass.toJavac())
                    .isEqualTo(invocation.getJavacTypeElement("JavaClass"))

                assertThat(
                        invocation
                            .getJavacTypeElement("KotlinClass")
                            .toXProcessing(invocation.processingEnv)
                    )
                    .isEqualTo(kotlinClass)
                assertThat(
                        invocation
                            .getJavacTypeElement("JavaClass")
                            .toXProcessing(invocation.processingEnv)
                    )
                    .isEqualTo(javaClass)
            }
        }
    }

    @Test
    fun executableElement() {
        runProcessorTest(sources = listOf(kotlinSrc, javaSrc)) { invocation ->
            val kotlinClass = invocation.processingEnv.requireTypeElement("KotlinClass")
            val javaClass = invocation.processingEnv.requireTypeElement("JavaClass")

            if (invocation.isKsp) {
                assertThat(
                        (kotlinClass.getConstructors() + kotlinClass.getDeclaredMethods())
                            .filterNot { it is KspSyntheticPropertyMethodElement }
                            .map { it.toKS() }
                    )
                    .containsExactlyElementsIn(
                        invocation.getKspTypeElement("KotlinClass").getDeclaredFunctions().toList()
                    )

                assertThat(
                        (javaClass.getConstructors() + javaClass.getDeclaredMethods()).map {
                            it.toKS()
                        }
                    )
                    .containsExactlyElementsIn(
                        invocation.getKspTypeElement("JavaClass").getDeclaredFunctions().toList()
                    )

                val kotlinFoo =
                    invocation.getKspTypeElement("KotlinClass").getDeclaredFunctions().first {
                        it.simpleName.asString() == "foo"
                    }
                assertThat(kotlinFoo.toXProcessing(invocation.processingEnv))
                    .isEqualTo(kotlinClass.getDeclaredMethodByJvmName("foo"))
                val javaFoo =
                    invocation.getKspTypeElement("JavaClass").getDeclaredFunctions().first {
                        it.simpleName.asString() == "foo"
                    }
                assertThat(javaFoo.toXProcessing(invocation.processingEnv))
                    .isEqualTo(javaClass.getDeclaredMethodByJvmName("foo"))
            } else {
                assertThat(kotlinClass.getDeclaredMethods().map { it.toJavac() })
                    .containsExactlyElementsIn(
                        ElementFilter.methodsIn(
                            invocation.getJavacTypeElement("KotlinClass").enclosedElements
                        )
                    )
                assertThat(javaClass.getDeclaredMethods().map { it.toJavac() })
                    .containsExactlyElementsIn(
                        ElementFilter.methodsIn(
                            invocation.getJavacTypeElement("JavaClass").enclosedElements
                        )
                    )

                val kotlinFoo =
                    ElementFilter.methodsIn(
                            invocation.getJavacTypeElement("KotlinClass").enclosedElements
                        )
                        .first { it.simpleName.toString() == "foo" }
                assertThat(kotlinFoo.toXProcessing(invocation.processingEnv))
                    .isEqualTo(kotlinClass.getDeclaredMethodByJvmName("foo"))
                val javaFoo =
                    ElementFilter.methodsIn(
                            invocation.getJavacTypeElement("JavaClass").enclosedElements
                        )
                        .first { it.simpleName.toString() == "foo" }
                assertThat(javaFoo.toXProcessing(invocation.processingEnv))
                    .isEqualTo(javaClass.getDeclaredMethodByJvmName("foo"))
            }
        }
    }

    @Test
    fun variableElement_field() {
        runProcessorTest(sources = listOf(kotlinSrc, javaSrc)) { invocation ->
            val kotlinClass = invocation.processingEnv.requireTypeElement("KotlinClass")
            val javaClass = invocation.processingEnv.requireTypeElement("JavaClass")

            if (invocation.isKsp) {
                assertThat(kotlinClass.getDeclaredFields().map { it.toKS() })
                    .containsExactlyElementsIn(
                        invocation.getKspTypeElement("KotlinClass").getAllProperties().toList()
                    )
                assertThat(javaClass.getDeclaredFields().map { it.toKS() })
                    .containsExactlyElementsIn(
                        invocation.getKspTypeElement("JavaClass").getAllProperties().toList()
                    )

                val kotlinField =
                    invocation.getKspTypeElement("KotlinClass").getAllProperties().first {
                        it.simpleName.asString() == "field"
                    }
                assertThat(kotlinField.toXProcessing(invocation.processingEnv))
                    .isEqualTo(kotlinClass.getDeclaredField("field"))
                val javaField =
                    invocation.getKspTypeElement("JavaClass").getAllProperties().first {
                        it.simpleName.asString() == "field"
                    }
                assertThat(javaField.toXProcessing(invocation.processingEnv))
                    .isEqualTo(javaClass.getDeclaredField("field"))
            } else {
                assertThat(kotlinClass.getDeclaredFields().map { it.toJavac() })
                    .containsExactlyElementsIn(
                        ElementFilter.fieldsIn(
                            invocation.getJavacTypeElement("KotlinClass").enclosedElements
                        )
                    )
                assertThat(javaClass.getDeclaredFields().map { it.toJavac() })
                    .containsExactlyElementsIn(
                        ElementFilter.fieldsIn(
                            invocation.getJavacTypeElement("JavaClass").enclosedElements
                        )
                    )

                val kotlinField =
                    ElementFilter.fieldsIn(
                            invocation.getJavacTypeElement("KotlinClass").enclosedElements
                        )
                        .first { it.simpleName.toString() == "field" }
                assertThat(kotlinField.toXProcessing(invocation.processingEnv))
                    .isEqualTo(kotlinClass.getDeclaredField("field"))
                val javaField =
                    ElementFilter.fieldsIn(
                            invocation.getJavacTypeElement("JavaClass").enclosedElements
                        )
                        .first { it.simpleName.toString() == "field" }
                assertThat(javaField.toXProcessing(invocation.processingEnv))
                    .isEqualTo(javaClass.getDeclaredField("field"))
            }
        }
    }

    @Test
    fun variableElement_parameter() {
        runProcessorTest(sources = listOf(kotlinSrc, javaSrc)) { invocation ->
            val kotlinClass = invocation.processingEnv.requireTypeElement("KotlinClass")
            val javaClass = invocation.processingEnv.requireTypeElement("JavaClass")

            if (invocation.isKsp) {
                assertThat(
                        kotlinClass.getDeclaredMethodByJvmName("foo").parameters.map { it.toKS() }
                    )
                    .containsExactlyElementsIn(
                        invocation
                            .getKspTypeElement("KotlinClass")
                            .getAllFunctions()
                            .first { it.simpleName.asString() == "foo" }
                            .parameters
                    )
                assertThat(javaClass.getDeclaredMethodByJvmName("foo").parameters.map { it.toKS() })
                    .containsExactlyElementsIn(
                        invocation
                            .getKspTypeElement("JavaClass")
                            .getAllFunctions()
                            .first { it.simpleName.asString() == "foo" }
                            .parameters
                    )

                val kotlinParam =
                    invocation
                        .getKspTypeElement("KotlinClass")
                        .getAllFunctions()
                        .first { it.simpleName.asString() == "foo" }
                        .parameters
                        .first()
                assertThat(kotlinParam.toXProcessing(invocation.processingEnv))
                    .isEqualTo(kotlinClass.getDeclaredMethodByJvmName("foo").parameters.first())
                val javaParam =
                    invocation
                        .getKspTypeElement("JavaClass")
                        .getAllFunctions()
                        .first { it.simpleName.asString() == "foo" }
                        .parameters
                        .first()
                assertThat(javaParam.toXProcessing(invocation.processingEnv))
                    .isEqualTo(javaClass.getDeclaredMethodByJvmName("foo").parameters.first())
            } else {
                assertThat(
                        kotlinClass.getDeclaredMethodByJvmName("foo").parameters.map {
                            it.toJavac()
                        }
                    )
                    .containsExactlyElementsIn(
                        ElementFilter.methodsIn(
                                invocation.getJavacTypeElement("KotlinClass").enclosedElements
                            )
                            .first { it.simpleName.toString() == "foo" }
                            .parameters
                    )
                assertThat(
                        javaClass.getDeclaredMethodByJvmName("foo").parameters.map { it.toJavac() }
                    )
                    .containsExactlyElementsIn(
                        ElementFilter.methodsIn(
                                invocation.getJavacTypeElement("JavaClass").enclosedElements
                            )
                            .first { it.simpleName.toString() == "foo" }
                            .parameters
                    )

                val kotlinParam =
                    ElementFilter.methodsIn(
                            invocation.getJavacTypeElement("KotlinClass").enclosedElements
                        )
                        .first { it.simpleName.toString() == "foo" }
                        .parameters
                        .first()
                assertThat(kotlinParam.toXProcessing(invocation.processingEnv))
                    .isEqualTo(kotlinClass.getDeclaredMethodByJvmName("foo").parameters.first())
                val javaParam =
                    ElementFilter.methodsIn(
                            invocation.getJavacTypeElement("JavaClass").enclosedElements
                        )
                        .first { it.simpleName.toString() == "foo" }
                        .parameters
                        .first()
                assertThat(javaParam.toXProcessing(invocation.processingEnv))
                    .isEqualTo(javaClass.getDeclaredMethodByJvmName("foo").parameters.first())
            }
        }
    }

    @Suppress("UnstableApiUsage")
    @Test
    fun annotation() {
        runProcessorTest(sources = listOf(kotlinSrc, javaSrc)) { invocation ->
            val kotlinClass = invocation.processingEnv.requireTypeElement("KotlinClass")
            val javaClass = invocation.processingEnv.requireTypeElement("JavaClass")

            if (invocation.isKsp) {
                assertThat(
                        kotlinClass
                            .requireAnnotation(ClassName.get(TestSuppressWarnings::class.java))
                            .toKS()
                    )
                    .isEqualTo(
                        invocation.getKspTypeElement("KotlinClass").annotations.first {
                            it.shortName.asString() == "TestSuppressWarnings"
                        }
                    )
                assertThat(
                        javaClass
                            .requireAnnotation(ClassName.get(TestSuppressWarnings::class.java))
                            .toKS()
                    )
                    .isEqualTo(
                        invocation.getKspTypeElement("JavaClass").annotations.first {
                            it.shortName.asString() == "TestSuppressWarnings"
                        }
                    )

                assertThat(
                        kotlinClass
                            .requireAnnotation(ClassName.get(TestSuppressWarnings::class.java))
                            .qualifiedName
                    )
                    .isEqualTo(
                        invocation
                            .getKspTypeElement("KotlinClass")
                            .annotations
                            .first { it.shortName.asString() == "TestSuppressWarnings" }
                            .toXProcessing(invocation.processingEnv)
                            .qualifiedName
                    )
                assertThat(
                        javaClass
                            .requireAnnotation(ClassName.get(TestSuppressWarnings::class.java))
                            .qualifiedName
                    )
                    .isEqualTo(
                        invocation
                            .getKspTypeElement("JavaClass")
                            .annotations
                            .first { it.shortName.asString() == "TestSuppressWarnings" }
                            .toXProcessing(invocation.processingEnv)
                            .qualifiedName
                    )
            } else {
                assertThat(
                        kotlinClass
                            .requireAnnotation(ClassName.get(TestSuppressWarnings::class.java))
                            .toJavac()
                    )
                    .isEqualTo(
                        MoreElements.getAnnotationMirror(
                                invocation.getJavacTypeElement("KotlinClass"),
                                TestSuppressWarnings::class.java
                            )
                            .get()
                    )
                assertThat(
                        javaClass
                            .requireAnnotation(ClassName.get(TestSuppressWarnings::class.java))
                            .toJavac()
                    )
                    .isEqualTo(
                        MoreElements.getAnnotationMirror(
                                invocation.getJavacTypeElement("JavaClass"),
                                TestSuppressWarnings::class.java
                            )
                            .get()
                    )

                assertThat(
                        kotlinClass
                            .requireAnnotation(ClassName.get(TestSuppressWarnings::class.java))
                            .qualifiedName
                    )
                    .isEqualTo(
                        MoreElements.getAnnotationMirror(
                                invocation.getJavacTypeElement("KotlinClass"),
                                TestSuppressWarnings::class.java
                            )
                            .get()
                            .toXProcessing(invocation.processingEnv)
                            .qualifiedName
                    )
                assertThat(
                        javaClass
                            .requireAnnotation(ClassName.get(TestSuppressWarnings::class.java))
                            .qualifiedName
                    )
                    .isEqualTo(
                        MoreElements.getAnnotationMirror(
                                invocation.getJavacTypeElement("JavaClass"),
                                TestSuppressWarnings::class.java
                            )
                            .get()
                            .toXProcessing(invocation.processingEnv)
                            .qualifiedName
                    )
            }
        }
    }

    @Test
    fun annotationValues() {
<<<<<<< HEAD
        runProcessorTest(sources = listOf(kotlinSrc, javaSrc)) { invocation ->
=======
        runProcessorTest(
            sources = listOf(kotlinSrc, javaSrc),
            // Not yet implemented: KSValueArgumentImpl.getParent
            kotlincArguments = KOTLINC_LANGUAGE_1_9_ARGS
        ) { invocation ->
>>>>>>> 3d4510a6
            val kotlinClass = invocation.processingEnv.requireTypeElement("KotlinClass")
            val javaClass = invocation.processingEnv.requireTypeElement("JavaClass")

            if (invocation.isKsp) {
                assertThat(
                        kotlinClass
                            .requireAnnotation(ClassName.get(TestSuppressWarnings::class.java))
                            .annotationValues
                            .first()
                            .toKS()
                    )
                    .isEqualTo(
                        invocation
                            .getKspTypeElement("KotlinClass")
                            .annotations
                            .first { it.shortName.asString() == "TestSuppressWarnings" }
                            .arguments
                            .first()
                    )
                assertThat(
                        javaClass
                            .requireAnnotation(ClassName.get(TestSuppressWarnings::class.java))
                            .annotationValues
                            .first()
                            .toKS()
                    )
                    .isEqualTo(
                        invocation
                            .getKspTypeElement("JavaClass")
                            .annotations
                            .first { it.shortName.asString() == "TestSuppressWarnings" }
                            .arguments
                            .first()
                    )

                assertThat(
                        kotlinClass
                            .requireAnnotation(ClassName.get(TestSuppressWarnings::class.java))
                            .annotationValues
                            .first()
                            .name
                    )
                    .isEqualTo(
                        invocation
                            .getKspTypeElement("KotlinClass")
                            .annotations
                            .first { it.shortName.asString() == "TestSuppressWarnings" }
                            .arguments
                            .first()
                            .toXProcessing(invocation.processingEnv)
                            .name
                    )
                assertThat(
                        javaClass
                            .requireAnnotation(ClassName.get(TestSuppressWarnings::class.java))
                            .annotationValues
                            .first()
                            .name
                    )
                    .isEqualTo(
                        invocation
                            .getKspTypeElement("JavaClass")
                            .annotations
                            .first { it.shortName.asString() == "TestSuppressWarnings" }
                            .arguments
                            .first()
                            .toXProcessing(invocation.processingEnv)
                            .name
                    )
            } else {
                assertThat(
                        kotlinClass
                            .requireAnnotation(ClassName.get(TestSuppressWarnings::class.java))
                            .annotationValues
                            .first()
                            .toJavac()
                    )
                    .isEqualTo(
                        MoreElements.getAnnotationMirror(
                                invocation.getJavacTypeElement("KotlinClass"),
                                TestSuppressWarnings::class.java
                            )
                            .get()
                            .elementValues
                            .toList()
                            .first()
                            .second
                    )
                assertThat(
                        javaClass
                            .requireAnnotation(ClassName.get(TestSuppressWarnings::class.java))
                            .annotationValues
                            .first()
                            .toJavac()
                    )
                    .isEqualTo(
                        MoreElements.getAnnotationMirror(
                                invocation.getJavacTypeElement("JavaClass"),
                                TestSuppressWarnings::class.java
                            )
                            .get()
                            .elementValues
                            .toList()
                            .first()
                            .second
                    )

                assertThat(
                        kotlinClass
                            .requireAnnotation(ClassName.get(TestSuppressWarnings::class.java))
                            .annotationValues
                            .first()
                            .name
                    )
                    .isEqualTo(
                        MoreElements.getAnnotationMirror(
                                invocation.getJavacTypeElement("KotlinClass"),
                                TestSuppressWarnings::class.java
                            )
                            .get()
                            .elementValues
                            .toList()
                            .first()
                            .let {
                                it.second.toXProcessing(it.first, invocation.processingEnv).name
                            }
                    )
                assertThat(
                        javaClass
                            .requireAnnotation(ClassName.get(TestSuppressWarnings::class.java))
                            .annotationValues
                            .first()
                            .name
                    )
                    .isEqualTo(
                        MoreElements.getAnnotationMirror(
                                invocation.getJavacTypeElement("JavaClass"),
                                TestSuppressWarnings::class.java
                            )
                            .get()
                            .elementValues
                            .toList()
                            .first()
                            .let {
                                it.second.toXProcessing(it.first, invocation.processingEnv).name
                            }
                    )
            }
        }
    }

    @Suppress("UnstableApiUsage")
    @Test
    fun customFiler() {
        var runCount = 0
        runKaptTest(sources = listOf(kotlinSrc, javaSrc)) { invocation ->
            val className = ClassName.get("foo.bar", "ToBeGenerated")
            if (invocation.processingEnv.findTypeElement(className.toString()) == null) {
                // Assert that this is only run only on the first round
                assertThat(++runCount).isEqualTo(1)

                // Check that we can create a custom filer and toJavac() returns it
                val filer = invocation.processingEnv.filer.toJavac()
                val customFiler = object : Filer by filer {}
                val customXFiler = customFiler.toXProcessing(invocation.processingEnv)
                assertThat(customXFiler.toJavac()).isEqualTo(customFiler)
                val spec = TypeSpec.classBuilder(className).build()
                customXFiler.write(JavaFile.builder(className.packageName(), spec).build())
            } else {
                // Asserts that the class was generated in the second round
                assertThat(++runCount).isEqualTo(2)
                assertThat(invocation.processingEnv.findTypeElement(className.toString()))
                    .isNotNull()
            }
        }
    }

    @Suppress("UnstableApiUsage")
    @Test
    fun customMessager() {
        runKaptTest(sources = listOf(kotlinSrc, javaSrc)) { invocation ->
            // Check that we can create a custom messager and toJavac() returns it
            val customMessager =
                object : Messager by invocation.processingEnv.messager.toJavac() {
                    override fun printMessage(kind: Diagnostic.Kind?, msg: CharSequence?) {
                        // We have to use the XMessager from XProcessingEnv here so that it runs the
                        // hooks that are attached to the testing infrastructure. Otherwise, the
                        // error
                        // is produced by not recorded. We may want to add a method to XMessager to
                        // copy
                        // the watchers from another messager, e.g.
                        // XMessager#copyWatchers(XMessager)
                        invocation.processingEnv.messager.printMessage(kind!!, "Custom: $msg")
                    }
                }
            val customXMessager = customMessager.toXProcessing()
            assertThat(customXMessager.toJavac()).isEqualTo(customMessager)

            // Check that the custom messager prints the proper message
            customXMessager.printMessage(Diagnostic.Kind.ERROR, "error msg")
            invocation.assertCompilationResult {
                compilationDidFail()
                hasErrorCount(1)
                hasWarningCount(0)
                hasError("Custom: error msg")
            }
        }
    }

    @Suppress("DEPRECATION")
    @Test
    fun getProcessingEnvTest() {
        runProcessorTest(
            sources =
                listOf(
                    Source.kotlin(
                        "Foo.kt",
                        """
                    annotation class FooAnnotation(val value: String)
                    @FooAnnotation("someValue")
                    interface Foo {
                        fun method()
                    }
                    """
                            .trimIndent()
                    )
                )
        ) { invocation ->
            val foo = invocation.processingEnv.requireTypeElement("Foo")
            assertThat(foo.getProcessingEnv()).isEqualTo(invocation.processingEnv)

            val fooType = foo.type
            assertThat(fooType.getProcessingEnv()).isEqualTo(invocation.processingEnv)

            val fooAnnotation = foo.requireAnnotation(ClassName.get("", "FooAnnotation"))
            assertThat(fooAnnotation.getProcessingEnv()).isEqualTo(invocation.processingEnv)

            val fooAnnotationValue = fooAnnotation.getAnnotationValue("value")
            assertThat(fooAnnotationValue.getProcessingEnv()).isEqualTo(invocation.processingEnv)

            val fooMethodType = foo.getDeclaredMethodByJvmName("method").executableType
            assertThat(fooMethodType.getProcessingEnv()).isEqualTo(invocation.processingEnv)
        }
    }

    @Test
    fun xTypeName() {
        runProcessorTest(sources = listOf(kotlinSrc, javaSrc)) { invocation ->
            val kotlinClass = invocation.processingEnv.requireTypeElement("KotlinClass")
            val javaClass = invocation.processingEnv.requireTypeElement("JavaClass")

            if (invocation.isKsp) {
                val kotlinElement = invocation.getKspTypeElement("KotlinClass")
                val javaElement = invocation.getKspTypeElement("JavaClass")
                assertThat(kotlinElement.toXProcessing(invocation.processingEnv).asClassName())
                    .isEqualTo(kotlinClass.asClassName())
                assertThat(javaElement.toXProcessing(invocation.processingEnv).asClassName())
                    .isEqualTo(javaClass.asClassName())
                assertThat(
                        kotlinElement
                            .asType(emptyList())
                            .toXProcessing(invocation.processingEnv)
                            .asTypeName()
                    )
                    .isEqualTo(kotlinClass.asClassName())
                assertThat(
                        javaElement
                            .asType(emptyList())
                            .toXProcessing(invocation.processingEnv)
                            .asTypeName()
                    )
                    .isEqualTo(javaClass.asClassName())
            } else {
                val kotlinElement = invocation.getJavacTypeElement("KotlinClass")
                val javaElement = invocation.getJavacTypeElement("JavaClass")
                assertThat(kotlinElement.toXProcessing(invocation.processingEnv).asClassName())
                    .isEqualTo(kotlinClass.asClassName())
                assertThat(javaElement.toXProcessing(invocation.processingEnv).asClassName())
                    .isEqualTo(javaClass.asClassName())
                assertThat(
                        kotlinElement.asType().toXProcessing(invocation.processingEnv).asTypeName()
                    )
                    .isEqualTo(kotlinClass.asClassName())
                assertThat(
                        javaElement.asType().toXProcessing(invocation.processingEnv).asTypeName()
                    )
                    .isEqualTo(javaClass.asClassName())
            }
        }
    }

    private fun XTestInvocation.getJavacTypeElement(fqn: String) =
        (this.processingEnv as JavacProcessingEnv).delegate.elementUtils.getTypeElement(fqn)

    private fun XTestInvocation.getKspTypeElement(fqn: String) =
<<<<<<< HEAD
        (this.processingEnv as KspProcessingEnv)
            .resolver
            .getClassDeclarationByName(KSNameImpl.getCached(fqn))!!
=======
        (this.processingEnv as KspProcessingEnv).resolver.let { resolver ->
            resolver.getClassDeclarationByName(resolver.getKSNameFromString(fqn))
        }!!
>>>>>>> 3d4510a6
}<|MERGE_RESOLUTION|>--- conflicted
+++ resolved
@@ -35,7 +35,6 @@
 import androidx.room.compiler.processing.util.runProcessorTest
 import com.google.auto.common.MoreElements
 import com.google.auto.common.MoreTypes
-import com.google.devtools.ksp.common.impl.KSNameImpl
 import com.google.devtools.ksp.getDeclaredFunctions
 import com.squareup.javapoet.ClassName
 import com.squareup.javapoet.JavaFile
@@ -563,15 +562,11 @@
 
     @Test
     fun annotationValues() {
-<<<<<<< HEAD
-        runProcessorTest(sources = listOf(kotlinSrc, javaSrc)) { invocation ->
-=======
         runProcessorTest(
             sources = listOf(kotlinSrc, javaSrc),
             // Not yet implemented: KSValueArgumentImpl.getParent
             kotlincArguments = KOTLINC_LANGUAGE_1_9_ARGS
         ) { invocation ->
->>>>>>> 3d4510a6
             val kotlinClass = invocation.processingEnv.requireTypeElement("KotlinClass")
             val javaClass = invocation.processingEnv.requireTypeElement("JavaClass")
 
@@ -867,13 +862,7 @@
         (this.processingEnv as JavacProcessingEnv).delegate.elementUtils.getTypeElement(fqn)
 
     private fun XTestInvocation.getKspTypeElement(fqn: String) =
-<<<<<<< HEAD
-        (this.processingEnv as KspProcessingEnv)
-            .resolver
-            .getClassDeclarationByName(KSNameImpl.getCached(fqn))!!
-=======
         (this.processingEnv as KspProcessingEnv).resolver.let { resolver ->
             resolver.getClassDeclarationByName(resolver.getKSNameFromString(fqn))
         }!!
->>>>>>> 3d4510a6
 }