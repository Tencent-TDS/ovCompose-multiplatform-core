/*
 * Copyright 2020 The Android Open Source Project
 *
 * Licensed under the Apache License, Version 2.0 (the "License");
 * you may not use this file except in compliance with the License.
 * You may obtain a copy of the License at
 *
 *      http://www.apache.org/licenses/LICENSE-2.0
 *
 * Unless required by applicable law or agreed to in writing, software
 * distributed under the License is distributed on an "AS IS" BASIS,
 * WITHOUT WARRANTIES OR CONDITIONS OF ANY KIND, either express or implied.
 * See the License for the specific language governing permissions and
 * limitations under the License.
 */

package androidx.room.compiler.processing

import androidx.kruth.assertThat
import androidx.room.compiler.codegen.XTypeName
import androidx.room.compiler.codegen.asMutableClassName
import androidx.room.compiler.processing.ksp.KspProcessingEnv
import androidx.room.compiler.processing.util.CONTINUATION_JCLASS_NAME
import androidx.room.compiler.processing.util.KOTLINC_LANGUAGE_1_9_ARGS
import androidx.room.compiler.processing.util.Source
import androidx.room.compiler.processing.util.UNIT_JCLASS_NAME
import androidx.room.compiler.processing.util.XTestInvocation
import androidx.room.compiler.processing.util.compileFiles
import androidx.room.compiler.processing.util.getMethodByJvmName
import androidx.room.compiler.processing.util.runProcessorTest
import androidx.room.compiler.processing.util.typeName
import com.google.common.truth.Truth
import com.squareup.javapoet.ClassName
import com.squareup.javapoet.ParameterizedTypeName
import com.squareup.javapoet.TypeName
import com.squareup.javapoet.TypeVariableName
import com.squareup.javapoet.WildcardTypeName
import org.junit.Test

class XExecutableTypeTest {
    @Test
    fun constructorInheritanceResolution() {
        runProcessorTest(
            sources =
                listOf(
                    Source.kotlin(
                        "KotlinClass.kt",
                        """
                    abstract class KotlinClass<T> constructor(t: T) {
                        abstract fun foo(): KotlinClass<String>
                    }
                    """
                            .trimIndent()
                    ),
                    Source.java(
                        "JavaClass",
                        """
                    abstract class JavaClass<T> {
                        JavaClass(T t) {}
                        abstract JavaClass<String> foo();
                    }
                    """
                            .trimIndent()
                    )
<<<<<<< HEAD
                )
=======
                ),
            // https://github.com/google/ksp/issues/1642
            kotlincArguments = KOTLINC_LANGUAGE_1_9_ARGS
>>>>>>> 3d4510a6
        ) { invocation ->
            fun checkConstructor(className: String) {
                val typeElement = invocation.processingEnv.requireTypeElement(className)
                val constructorElement = typeElement.getConstructors().single()
                val constructorType = constructorElement.executableType

                assertThat(constructorType.parameterTypes.single().typeName)
                    .isEqualTo(TypeVariableName.get("T"))
                val resolvedType = typeElement.getDeclaredMethods().single().returnType
                val resolvedConstructorType = constructorElement.asMemberOf(resolvedType)

                // Assert that the XConstructorType parameter is resolved type, String
                assertThat(resolvedConstructorType.parameterTypes.single().typeName)
                    .isEqualTo(ClassName.get("java.lang", "String"))
            }
            checkConstructor("JavaClass")
            checkConstructor("KotlinClass")
        }
    }

    @Test
    fun inheritanceResolution() {
        val src =
            Source.kotlin(
                "Foo.kt",
                """
            interface MyInterface<T> {
                fun getT(): T
                fun setT(t:T): Unit
                suspend fun suspendGetT(): T
                suspend fun suspendSetT(t:T): Unit
            }
            abstract class Subject : MyInterface<String>
            """
                    .trimIndent()
            )
        runProcessorTest(sources = listOf(src)) { invocation ->
            val myInterface = invocation.processingEnv.requireTypeElement("MyInterface")

            // helper method to get executable types both from sub class and also as direct child of
            // the given type
            fun checkMethods(
                methodName: String,
                vararg subjects: XTypeElement,
                callback: (XMethodType) -> Unit
            ) {
                Truth.assertThat(subjects).isNotEmpty() // Kruth doesn't support arrays yet
                subjects.forEach {
                    callback(myInterface.getMethodByJvmName(methodName).asMemberOf(it.type))
                    callback(it.getMethodByJvmName(methodName).asMemberOf(it.type))
                }
            }

            val subject = invocation.processingEnv.requireTypeElement("Subject")
            checkMethods("getT", subject) { type ->
                assertThat(type.parameterTypes).isEmpty()
                assertThat(type.returnType.typeName).isEqualTo(String::class.typeName())
            }
            checkMethods("setT", subject) { type ->
                assertThat(type.parameterTypes)
                    .containsExactly(invocation.processingEnv.requireType(String::class))
                assertThat(type.returnType.typeName).isEqualTo(TypeName.VOID)
            }
            checkMethods("suspendGetT", subject) { type ->
                assertThat(type.parameterTypes.first().typeName)
                    .isEqualTo(
                        ParameterizedTypeName.get(
                            CONTINUATION_JCLASS_NAME,
                            WildcardTypeName.supertypeOf(String::class.java)
                        )
                    )
                assertThat(type.returnType.typeName).isEqualTo(TypeName.OBJECT)
            }
            checkMethods("suspendSetT", subject) { type ->
                assertThat(type.parameterTypes.first().typeName).isEqualTo(String::class.typeName())
                assertThat(type.parameterTypes[1].typeName)
                    .isEqualTo(
                        ParameterizedTypeName.get(
                            CONTINUATION_JCLASS_NAME,
                            WildcardTypeName.supertypeOf(UNIT_JCLASS_NAME)
                        )
                    )
                assertThat(type.returnType.typeName).isEqualTo(TypeName.OBJECT)
            }
        }
    }

    @Test
    fun isSameMethodTypeTest() {
        val src =
            Source.kotlin(
                "MyInterface.kt",
                """
            interface MyInterface {
              fun method(foo: Foo): Bar
              fun methodWithDifferentName(foo: Foo): Bar
              @kotlin.jvm.Throws(RuntimeException::class)
              fun methodWithDifferentThrows(foo: Foo): Bar
              fun methodWithDifferentReturn(foo: Foo): Unit
              fun methodWithDifferentParameters(): Bar
              fun methodWithDefault(foo: Foo): Bar = TODO()
            }
            class MyClass {
              fun classMethod(foo: Foo): Bar = TODO()
              companion object {
                fun companionMethod(foo: Foo): Bar = TODO()
              }
            }
            object MyObject {
              fun objectMethod(foo: Foo): Bar = TODO()
              @JvmStatic fun staticMethod(foo: Foo): Bar = TODO()
            }
            class Foo
            class Bar
            """
                    .trimIndent()
            )
        runProcessorTest(sources = listOf(src)) { invocation ->
            val myInterface = invocation.processingEnv.requireTypeElement("MyInterface")
            val method = myInterface.getMethodByJvmName("method")
            val methodWithDifferentName = myInterface.getMethodByJvmName("methodWithDifferentName")
            val methodWithDifferentThrows =
                myInterface.getMethodByJvmName("methodWithDifferentThrows")
            val methodWithDifferentReturn =
                myInterface.getMethodByJvmName("methodWithDifferentReturn")
            val methodWithDifferentParameters =
                myInterface.getMethodByJvmName("methodWithDifferentParameters")
            val methodWithDefault = myInterface.getMethodByJvmName("methodWithDefault")
            val myObject = invocation.processingEnv.requireTypeElement("MyObject")
            val objectMethod = myObject.getMethodByJvmName("objectMethod")
            val staticMethod = myObject.getMethodByJvmName("staticMethod")
            val myClass = invocation.processingEnv.requireTypeElement("MyClass")
            val classMethod = myClass.getMethodByJvmName("classMethod")
            val companionObject =
                myClass
                    .getEnclosedElements()
                    .mapNotNull { it as? XTypeElement }
                    .filter { it.isCompanionObject() }
                    .single()
            val companionMethod = companionObject.getMethodByJvmName("companionMethod")

            assertIsSameType(method, methodWithDifferentName)
            assertIsSameType(method, methodWithDifferentThrows)
            assertIsSameType(method, methodWithDefault)
            assertIsSameType(method, objectMethod)
            assertIsSameType(method, staticMethod)
            assertIsSameType(method, objectMethod)
            assertIsSameType(method, classMethod)
            assertIsSameType(method, companionMethod)

            // Assert that different return type or parameters result in different method types.
            assertIsNotSameType(method, methodWithDifferentReturn)
            assertIsNotSameType(method, methodWithDifferentParameters)
        }
    }

    @Test
    fun isSameGenericMethodTypeTest() {
        val src =
            Source.kotlin(
                "MyInterface.kt",
                """
            interface FooBar : MyInterface<Foo, Bar>
            interface BarFoo : MyInterface<Bar, Foo>
            interface MyInterface<T1, T2> {
              fun methodFooBar(foo: Foo): Bar
              fun methodBarFoo(bar: Bar): Foo
              fun method(t1: T1): T2
            }
            class Foo
            class Bar
            """
                    .trimIndent()
            )
        runProcessorTest(sources = listOf(src)) { invocation ->
            val myInterface = invocation.processingEnv.requireTypeElement("MyInterface")
            val fooBar = invocation.processingEnv.requireTypeElement("FooBar")
            val barFoo = invocation.processingEnv.requireTypeElement("BarFoo")
            val myInterfaceMethod = myInterface.getMethodByJvmName("method")
            val myInterfaceMethodFooBar = myInterface.getMethodByJvmName("methodFooBar")
            val myInterfaceMethodBarFoo = myInterface.getMethodByJvmName("methodBarFoo")

            assertIsNotSameType(myInterfaceMethodFooBar, myInterfaceMethod)
            assertIsSameType(
                myInterfaceMethodFooBar.executableType,
                myInterfaceMethod.asMemberOf(fooBar.type)
            )
            assertIsNotSameType(myInterfaceMethodBarFoo, myInterfaceMethod)
            assertIsSameType(
                myInterfaceMethodBarFoo.executableType,
                myInterfaceMethod.asMemberOf(barFoo.type)
            )
        }
    }

    @Test
    fun isSameConstructorTypeTest() {
        val src =
            Source.kotlin(
                "MyInterface.kt",
                """
            abstract class ClassFoo constructor(foo: Foo)
            abstract class ClassBar constructor(bar: Bar)
            abstract class OtherClassFoo constructor(foo: Foo)
            abstract class SubClassBar constructor(bar: Bar) : ClassBar(bar)
            class Foo
            class Bar
            """
                    .trimIndent()
            )
        runProcessorTest(sources = listOf(src)) { invocation ->
            val classFoo = invocation.processingEnv.requireTypeElement("ClassFoo")
            val classBar = invocation.processingEnv.requireTypeElement("ClassBar")
            val otherClassFoo = invocation.processingEnv.requireTypeElement("OtherClassFoo")
            val subClassBar = invocation.processingEnv.requireTypeElement("SubClassBar")

            assertThat(classFoo.getConstructors()).hasSize(1)
            assertThat(classBar.getConstructors()).hasSize(1)
            assertThat(otherClassFoo.getConstructors()).hasSize(1)
            assertThat(subClassBar.getConstructors()).hasSize(1)
            assertIsSameType(
                classFoo.getConstructors().single(),
                otherClassFoo.getConstructors().single()
            )
            assertIsSameType(
                classBar.getConstructors().single(),
                subClassBar.getConstructors().single()
            )
            assertIsNotSameType(
                classFoo.getConstructors().single(),
                classBar.getConstructors().single()
            )
        }
    }

    @Test
    fun isSameConstructorTypeAndMethodTypeTest() {
        val src =
            Source.kotlin(
                "ClassFoo.kt",
                """
            abstract class ClassFoo constructor(foo: Foo) {
              abstract fun method(otherFoo: Foo)
            }
            class Foo
            """
                    .trimIndent()
            )
        runProcessorTest(sources = listOf(src)) { invocation ->
            val classFoo = invocation.processingEnv.requireTypeElement("ClassFoo")

            assertThat(classFoo.getConstructors()).hasSize(1)
            // Interestingly, isSameType doesn't care if the type is a constructor or method as long
            // as the parameter types and return type are the same (Note: constructors have return
            // types of "void" in Javac).
            assertIsSameType(
                classFoo.getConstructors().single(),
                classFoo.getMethodByJvmName("method")
            )
        }
    }

    @Test
    fun isSameGenericConstructorTypeTest() {
        val src =
            Source.kotlin(
                "MyInterface.kt",
                """
            abstract class GenericClass<T> constructor(t: T)
            abstract class GenericClassFoo constructor(foo: Foo) : GenericClass<Foo>(foo)
            abstract class ClassFoo constructor(foo: Foo)
            class Foo
            """
                    .trimIndent()
            )
        runProcessorTest(sources = listOf(src)) { invocation ->
            val genericClass = invocation.processingEnv.requireTypeElement("GenericClass")
            val genericClassFoo = invocation.processingEnv.requireTypeElement("GenericClassFoo")
            val classFoo = invocation.processingEnv.requireTypeElement("ClassFoo")

            assertThat(genericClass.getConstructors()).hasSize(1)
            assertThat(genericClassFoo.getConstructors()).hasSize(1)
            assertThat(classFoo.getConstructors()).hasSize(1)
            assertIsNotSameType(
                genericClass.getConstructors().single(),
                genericClassFoo.getConstructors().single()
            )
            assertIsNotSameType(
                genericClass.getConstructors().single(),
                classFoo.getConstructors().single()
            )
            assertIsSameType(
                genericClassFoo.getConstructors().single(),
                classFoo.getConstructors().single()
            )
        }
    }

    @Test
    fun isSamePropertyMethodTypeTest() {
        val src =
            Source.kotlin(
                "MyInterface.kt",
                """
            class MyClass {
                var fooField: Foo = TODO()
                var fooFieldWithDifferentName: Foo = TODO()
                val fooFieldWithVal: Foo = TODO()
                var barField: Bar = TODO()

                fun fooMethodGetter(): Foo = TODO()
                fun fooMethodSetter(foo: Foo) {}
            }
            class Foo
            class Bar
            """
                    .trimIndent()
            )
        runProcessorTest(sources = listOf(src)) { invocation ->
            val myClass = invocation.processingEnv.requireTypeElement("MyClass")
            val fooFieldGetter = myClass.getMethodByJvmName("getFooField")
            val fooFieldSetter = myClass.getMethodByJvmName("setFooField")
            val fooFieldWithDifferentNameGetter =
                myClass.getMethodByJvmName("getFooFieldWithDifferentName")
            val fooFieldWithDifferentNameSetter =
                myClass.getMethodByJvmName("setFooFieldWithDifferentName")
            val fooFieldWithValGetter = myClass.getMethodByJvmName("getFooFieldWithVal")
            val barFieldGetter = myClass.getMethodByJvmName("getBarField")
            val barFieldSetter = myClass.getMethodByJvmName("setBarField")
            val fooMethodGetter = myClass.getMethodByJvmName("fooMethodGetter")
            val fooMethodSetter = myClass.getMethodByJvmName("fooMethodSetter")

            assertIsSameType(fooFieldGetter, fooFieldWithDifferentNameGetter)
            assertIsSameType(fooFieldGetter, fooFieldWithValGetter)
            assertIsSameType(fooMethodGetter, fooFieldGetter)
            assertIsSameType(fooFieldSetter, fooFieldWithDifferentNameSetter)
            assertIsSameType(fooFieldSetter, fooMethodSetter)
            assertIsNotSameType(fooFieldGetter, barFieldGetter)
            assertIsNotSameType(fooFieldSetter, barFieldSetter)
        }
    }

    private fun assertIsSameType(element1: XExecutableElement, element2: XExecutableElement) {
        assertIsSameType(element1.executableType, element2.executableType)
    }

    private fun assertIsSameType(type1: XExecutableType, type2: XExecutableType) {
        // Assert both directions to ensure isSameType is symmetric
        assertThat(type1.isSameType(type2)).isTrue()
        assertThat(type2.isSameType(type1)).isTrue()
    }

    private fun assertIsNotSameType(element1: XExecutableElement, element2: XExecutableElement) {
        assertIsNotSameType(element1.executableType, element2.executableType)
    }

    private fun assertIsNotSameType(type1: XExecutableType, type2: XExecutableType) {
        // Assert both directions to ensure isSameType is symmetric
        assertThat(type1.isSameType(type2)).isFalse()
        assertThat(type2.isSameType(type1)).isFalse()
    }

    @Test
    fun kotlinPropertyInheritance() {
        val src =
            Source.kotlin(
                "Foo.kt",
                """
            interface MyInterface<T> {
                val immutableT: T
                var mutableT: T?
                val list: List<T>
                val nullableList: List<T?>
            }
            abstract class Subject : MyInterface<String>
            abstract class NullableSubject: MyInterface<String?>
            """
                    .trimIndent()
            )
        runProcessorTest(sources = listOf(src)) { invocation ->
            val myInterface = invocation.processingEnv.requireTypeElement("MyInterface")

            // helper method to get executable types both from sub class and also as direct child of
            // the given type
            fun checkMethods(
                methodName: String,
                vararg subjects: XTypeElement,
                callback: (XMethodType) -> Unit
            ) {
                Truth.assertThat(subjects).isNotEmpty() // Kruth doesn't support arrays yet
                subjects.forEach {
                    callback(myInterface.getMethodByJvmName(methodName).asMemberOf(it.type))
                    callback(it.getMethodByJvmName(methodName).asMemberOf(it.type))
                }
            }

            val subject = invocation.processingEnv.requireTypeElement("Subject")
            checkMethods("getImmutableT", subject) { method ->
                assertThat(method.returnType.typeName).isEqualTo(String::class.typeName())
                if (invocation.isKsp) {
                    // we don't get proper nullable here for kapt
                    // partially related to b/169629272
                    assertThat(method.returnType.nullability).isEqualTo(XNullability.NONNULL)
                }

                assertThat(method.parameterTypes).isEmpty()
                assertThat(method.typeVariables).isEmpty()
            }
            checkMethods("getMutableT", subject) { method ->
                assertThat(method.returnType.typeName).isEqualTo(String::class.typeName())
                if (invocation.isKsp) {
                    // we don't get proper nullable here for kapt
                    // partially related to b/169629272
                    assertThat(method.returnType.nullability).isEqualTo(XNullability.NULLABLE)
                }
                assertThat(method.parameterTypes).isEmpty()
                assertThat(method.typeVariables).isEmpty()
            }
            checkMethods("setMutableT", subject) { method ->
                assertThat(method.returnType.typeName).isEqualTo(TypeName.VOID)
                assertThat(method.parameterTypes.first().nullability)
                    .isEqualTo(XNullability.NULLABLE)
                assertThat(method.parameterTypes.first().typeName)
                    .isEqualTo(String::class.typeName())
                assertThat(method.typeVariables).isEmpty()
            }
            checkMethods("getList", subject) { method ->
                assertThat(method.returnType.typeName)
                    .isEqualTo(ParameterizedTypeName.get(List::class.java, String::class.java))
                assertThat(method.returnType.nullability).isEqualTo(XNullability.NONNULL)
                assertThat(method.returnType.typeArguments.first().extendsBound()).isNull()
                if (invocation.isKsp) {
                    // kapt cannot read type parameter nullability yet
                    assertThat(method.returnType.typeArguments.first().nullability)
                        .isEqualTo(XNullability.NONNULL)
                }
            }

            val nullableSubject = invocation.processingEnv.requireTypeElement("NullableSubject")
            // check that nullability is inferred from type parameters as well
            checkMethods("getImmutableT", nullableSubject) { method ->
                assertThat(method.returnType.typeName).isEqualTo(String::class.typeName())
                if (invocation.isKsp) {
                    // we don't get proper nullable here for kapt
                    // partially related to b/169629272
                    assertThat(method.returnType.nullability).isEqualTo(XNullability.NULLABLE)
                }
                assertThat(method.parameterTypes).isEmpty()
                assertThat(method.typeVariables).isEmpty()
            }

            checkMethods("getMutableT", nullableSubject) { method ->
                assertThat(method.returnType.typeName).isEqualTo(String::class.typeName())
                if (invocation.isKsp) {
                    // we don't get proper nullable here for kapt
                    // partially related to b/169629272
                    assertThat(method.returnType.nullability).isEqualTo(XNullability.NULLABLE)
                }
                assertThat(method.parameterTypes).isEmpty()
                assertThat(method.typeVariables).isEmpty()
            }

            checkMethods("setMutableT", nullableSubject) { method ->
                assertThat(method.returnType.typeName).isEqualTo(TypeName.VOID)
                assertThat(method.parameterTypes.first().nullability)
                    .isEqualTo(XNullability.NULLABLE)
                assertThat(method.parameterTypes.first().typeName)
                    .isEqualTo(String::class.typeName())
                assertThat(method.typeVariables).isEmpty()
            }

            checkMethods("getList", nullableSubject) { method ->
                assertThat(method.returnType.typeName)
                    .isEqualTo(ParameterizedTypeName.get(List::class.java, String::class.java))
                assertThat(method.returnType.nullability).isEqualTo(XNullability.NONNULL)
                if (invocation.isKsp) {
                    assertThat(method.returnType.typeArguments.first().nullability)
                        .isEqualTo(XNullability.NULLABLE)
                }
            }
            checkMethods("getNullableList", subject, nullableSubject) { method ->
                assertThat(method.returnType.typeName)
                    .isEqualTo(ParameterizedTypeName.get(List::class.java, String::class.java))
                assertThat(method.returnType.nullability).isEqualTo(XNullability.NONNULL)
                if (invocation.isKsp) {
                    assertThat(method.returnType.typeArguments.first().nullability)
                        .isEqualTo(XNullability.NULLABLE)
                }
            }
        }
    }

    @Test
    fun typeVariableTest() {
        val kotlinSrc =
            Source.kotlin(
                "KotlinSubject.kt",
                """
            class KotlinSubject {
              fun <T> oneTypeVar(): Unit = TODO()
              fun <T : MutableList<*>?> oneBoundedTypeVar(): Unit = TODO()
              fun <T : MutableList<*>> oneBoundedTypeVarNotNull(): Unit = TODO()
              fun <T : Any?> oneBoundedTypeVarAny(): Unit = TODO()
              fun <T : Any> oneBoundedTypeVarNotNullAny(): Unit = TODO()
              fun <A, B> twoTypeVar(param: B): A = TODO()
            }
            """
                    .trimIndent()
            )
        val javaSrc =
            Source.java(
                "JavaSubject",
                """
            import java.util.List;
            import org.jetbrains.annotations.NotNull;
            class JavaSubject {
              <T> void oneTypeVar() {}
              <T extends List<?>> void oneBoundedTypeVar() { }
              <T extends @NotNull List<?>> void oneBoundedTypeVarNotNull() { }
              <T extends Object> void oneBoundedTypeVarAny() { }
              <T extends @NotNull Object> void oneBoundedTypeVarNotNullAny() {}
              <A, B> A twoTypeVar(B param) { return null; }
            }
            """
                    .trimIndent()
            )

        fun handler(invocation: XTestInvocation) {
            val isKsp2 = invocation.isKsp && (invocation.processingEnv as KspProcessingEnv).isKsp2
            listOf("KotlinSubject", "JavaSubject").forEach { subjectFqn ->
                val subject = invocation.processingEnv.requireTypeElement(subjectFqn)
                subject.getMethodByJvmName("oneTypeVar").let {
                    val typeVar = it.executableType.typeVariables.single()
                    assertThat(typeVar.asTypeName()).isEqualTo(XTypeName.getTypeVariableName("T"))
                    assertThat(typeVar.superTypes.map { it.asTypeName() })
                        .containsExactly(XTypeName.ANY_OBJECT.copy(nullable = true))
                        .inOrder()
                    assertThat(typeVar.typeArguments).isEmpty()
                    assertThat(typeVar.typeElement).isNull()
                }
                subject.getMethodByJvmName("oneBoundedTypeVar").let {
                    val typeVar = it.executableType.typeVariables.single()
                    assertThat(typeVar.asTypeName())
                        .isEqualTo(
                            XTypeName.getTypeVariableName(
                                name = "T",
                                bounds =
                                    listOf(
                                        List::class.asMutableClassName()
                                            .parametrizedBy(XTypeName.ANY_WILDCARD)
                                            .copy(nullable = true)
                                    )
                            )
                        )
                    assertThat(typeVar.superTypes.map { it.asTypeName() })
                        .containsExactly(
                            XTypeName.ANY_OBJECT.copy(nullable = true),
                            List::class.asMutableClassName()
                                .parametrizedBy(XTypeName.ANY_WILDCARD)
                                .copy(nullable = true)
                        )
                        .inOrder()
                    assertThat(typeVar.typeArguments).isEmpty()
                    assertThat(typeVar.typeElement).isNull()
                }
                subject.getMethodByJvmName("oneBoundedTypeVarNotNull").let {
                    val typeVar = it.executableType.typeVariables.single()
                    assertThat(typeVar.asTypeName())
                        .isEqualTo(
                            XTypeName.getTypeVariableName(
                                name = "T",
                                bounds =
                                    listOf(
                                        List::class.asMutableClassName()
                                            .parametrizedBy(XTypeName.ANY_WILDCARD)
                                            .copy(nullable = isKsp2 && subjectFqn == "JavaSubject")
                                    )
                            )
                        )
                    assertThat(typeVar.superTypes.map { it.asTypeName() })
                        .containsExactly(
                            XTypeName.ANY_OBJECT.copy(nullable = true),
                            List::class.asMutableClassName()
                                .parametrizedBy(XTypeName.ANY_WILDCARD)
                                .copy(nullable = isKsp2 && subjectFqn == "JavaSubject")
                        )
                        .inOrder()
                    assertThat(typeVar.typeArguments).isEmpty()
                    assertThat(typeVar.typeElement).isNull()
                }
                subject.getMethodByJvmName("oneBoundedTypeVarNotNullAny").let {
                    val typeVar = it.executableType.typeVariables.single()
                    assertThat(typeVar.asTypeName())
                        .isEqualTo(
                            XTypeName.getTypeVariableName(
                                name = "T",
                                bounds =
                                    listOf(
                                        XTypeName.ANY_OBJECT.copy(
                                            nullable = isKsp2 && subjectFqn == "JavaSubject"
                                        )
                                    )
                            )
                        )
                    assertThat(typeVar.superTypes.map { it.asTypeName() })
                        .containsExactly(
                            XTypeName.ANY_OBJECT.copy(
                                nullable = isKsp2 && subjectFqn == "JavaSubject"
                            )
                        )
                        .inOrder()
                    assertThat(typeVar.superTypes.single().nullability).equals(XNullability.NONNULL)
                    assertThat(typeVar.typeArguments).isEmpty()
                    assertThat(typeVar.typeElement).isNull()
                }
                subject.getMethodByJvmName("twoTypeVar").let {
                    // TODO(b/294102849): Figure out origin JAVA bounds difference between type
                    //  var declaration and usage.
                    if (invocation.isKsp && subjectFqn == "JavaSubject") {
                        return@let
                    }
                    val firstTypeVar = it.executableType.typeVariables[0]
                    assertThat(firstTypeVar.isSameType(it.returnType)).isTrue()
                    assertThat(firstTypeVar).isNotEqualTo(it.parameters.single().type)

                    val secondTypeVar = it.executableType.typeVariables[1].asTypeName()
                    assertThat(secondTypeVar).isNotEqualTo(it.returnType.asTypeName())
                    assertThat(secondTypeVar).isEqualTo(it.parameters.single().type.asTypeName())
                }
            }
        }
        runProcessorTest(sources = listOf(kotlinSrc, javaSrc), handler = ::handler)
        runProcessorTest(classpath = compileFiles(listOf(kotlinSrc, javaSrc)), handler = ::handler)
    }
}<|MERGE_RESOLUTION|>--- conflicted
+++ resolved
@@ -62,13 +62,9 @@
                     """
                             .trimIndent()
                     )
-<<<<<<< HEAD
-                )
-=======
                 ),
             // https://github.com/google/ksp/issues/1642
             kotlincArguments = KOTLINC_LANGUAGE_1_9_ARGS
->>>>>>> 3d4510a6
         ) { invocation ->
             fun checkConstructor(className: String) {
                 val typeElement = invocation.processingEnv.requireTypeElement(className)
