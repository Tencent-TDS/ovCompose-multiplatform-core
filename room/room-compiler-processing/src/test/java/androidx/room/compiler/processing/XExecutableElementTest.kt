--- conflicted
+++ resolved
@@ -20,7 +20,6 @@
 import androidx.kruth.assertWithMessage
 import androidx.room.compiler.codegen.XTypeName
 import androidx.room.compiler.codegen.asClassName
-import androidx.room.compiler.processing.ksp.KspProcessingEnv
 import androidx.room.compiler.processing.util.CONTINUATION_JCLASS_NAME
 import androidx.room.compiler.processing.util.KOTLINC_LANGUAGE_1_9_ARGS
 import androidx.room.compiler.processing.util.Source
@@ -126,9 +125,6 @@
                 assertThat(method.isVarArgs()).isTrue()
                 assertThat(method.parameters.single().type.asTypeName())
                     .isEqualTo(
-<<<<<<< HEAD
-                        XTypeName.getArrayName(String::class.asClassName().copy(nullable = true))
-=======
                         XTypeName.getArrayName(
                                 if (it.isKsp && it.kspProcessingEnv.isKsp2) {
                                     XTypeName.getProducerExtendsName(
@@ -138,7 +134,6 @@
                                     String::class.asClassName().copy(nullable = true)
                                 }
                             )
->>>>>>> 3d4510a6
                             .copy(nullable = true)
                     )
             }
@@ -511,13 +506,9 @@
             """
                     .trimIndent()
             )
-<<<<<<< HEAD
-        runProcessorTest(sources = listOf(src)) { invocation ->
-=======
         // https://github.com/google/ksp/issues/1640
         runProcessorTest(sources = listOf(src), kotlincArguments = KOTLINC_LANGUAGE_1_9_ARGS) {
             invocation ->
->>>>>>> 3d4510a6
             val klass = invocation.processingEnv.requireTypeElement("MyDataClass")
             val methodNames = klass.getAllMethods().map { it.jvmName }.toList()
             assertThat(methodNames)
@@ -1255,11 +1246,7 @@
         runProcessorTest(sources = listOf(source)) { invocation ->
             val objectMethodNames =
                 invocation.processingEnv
-<<<<<<< HEAD
-                    .requireTypeElement(TypeName.OBJECT)
-=======
                     .requireTypeElement(XTypeName.ANY_OBJECT)
->>>>>>> 3d4510a6
                     .getAllNonPrivateInstanceMethods()
                     .map { it.jvmName }
                     .toSet()
@@ -1362,16 +1349,12 @@
 
         val sources = buildSources("app")
         val classpath = compileFiles(buildSources("lib"))
-<<<<<<< HEAD
-        runProcessorTest(sources = sources, classpath = classpath) { invocation ->
-=======
         runProcessorTest(
             sources = sources,
             classpath = classpath,
             // https://github.com/google/ksp/issues/1640
             kotlincArguments = KOTLINC_LANGUAGE_1_9_ARGS
         ) { invocation ->
->>>>>>> 3d4510a6
             // we use this to remove the hash added by the compiler for function names that don't
             // have valid JVM names
             // regex: match 7 characters after -
@@ -1586,19 +1569,7 @@
                             assertThat(parameterName).isEqualTo("param1")
                         } else {
                             if (it.isKsp) {
-<<<<<<< HEAD
-                                if (hasDebugFlag && (it.processingEnv as KspProcessingEnv).isKsp2) {
-                                    if (isAbstract || isJavaNative) {
-                                        assertThat(parameterName).isEqualTo("p0")
-                                    } else {
-                                        assertThat(parameterName).isEqualTo("param1")
-                                    }
-                                } else {
-                                    assertThat(parameterName).isEqualTo("p0")
-                                }
-=======
                                 assertThat(parameterName).isEqualTo("p0")
->>>>>>> 3d4510a6
                             } else { // Javac
                                 if (hasDebugFlag) {
                                     if (isAbstract || isJavaNative) {
