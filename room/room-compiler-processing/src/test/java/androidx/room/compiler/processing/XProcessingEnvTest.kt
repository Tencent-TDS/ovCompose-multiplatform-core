/*
 * Copyright 2020 The Android Open Source Project
 *
 * Licensed under the Apache License, Version 2.0 (the "License");
 * you may not use this file except in compliance with the License.
 * You may obtain a copy of the License at
 *
 *      http://www.apache.org/licenses/LICENSE-2.0
 *
 * Unless required by applicable law or agreed to in writing, software
 * distributed under the License is distributed on an "AS IS" BASIS,
 * WITHOUT WARRANTIES OR CONDITIONS OF ANY KIND, either express or implied.
 * See the License for the specific language governing permissions and
 * limitations under the License.
 */

package androidx.room.compiler.processing

import androidx.kruth.assertThat
import androidx.room.compiler.codegen.XClassName
import androidx.room.compiler.codegen.XTypeName
import androidx.room.compiler.codegen.asClassName
import androidx.room.compiler.processing.util.Source
import androidx.room.compiler.processing.util.runProcessorTest
import com.squareup.javapoet.ClassName
import com.squareup.javapoet.JavaFile
import com.squareup.javapoet.TypeName
import com.squareup.javapoet.TypeSpec
import com.squareup.kotlinpoet.javapoet.JClassName
import javax.lang.model.element.Modifier
import javax.tools.Diagnostic
import org.junit.Test
import org.junit.runner.RunWith
import org.junit.runners.JUnit4

@RunWith(JUnit4::class)
class XProcessingEnvTest {
    @Test
    fun getElement() {
        runProcessorTest(
            listOf(
                Source.java(
                    "foo.bar.Baz",
                    """
                    package foo.bar;
                    public class Baz {
                    }
                    """
                        .trimIndent()
                )
            )
        ) {
            val qName = "java.util.List"
            val jClassName = JClassName.get("java.util", "List")
            val klass = List::class
            val element = it.processingEnv.requireTypeElement(qName)
            assertThat(element).isNotNull()
            assertThat(element.asClassName().java).isEqualTo(jClassName)

            val type = element.type

            assertThat(it.processingEnv.findTypeElement(qName)).isEqualTo(element)
<<<<<<< HEAD
            assertThat(it.processingEnv.findTypeElement(jClassName)).isEqualTo(element)
            assertThat(it.processingEnv.findTypeElement(klass)).isEqualTo(element)

            assertThat(it.processingEnv.requireTypeElement(jClassName)).isEqualTo(element)
            assertThat(it.processingEnv.requireTypeElement(klass)).isEqualTo(element)

            assertThat(it.processingEnv.findType(qName)).isEqualTo(type)
            assertThat(it.processingEnv.findType(jClassName)).isEqualTo(type)
            assertThat(it.processingEnv.findType(klass)).isEqualTo(type)

            assertThat(it.processingEnv.requireType(jClassName)).isEqualTo(type)
=======
            assertThat(it.processingEnv.findTypeElement(jClassName.toString())).isEqualTo(element)
            assertThat(it.processingEnv.findTypeElement(klass)).isEqualTo(element)

            assertThat(it.processingEnv.requireTypeElement(jClassName.toString()))
                .isEqualTo(element)
            assertThat(it.processingEnv.requireTypeElement(klass)).isEqualTo(element)

            assertThat(it.processingEnv.findType(qName)).isEqualTo(type)
            assertThat(it.processingEnv.findType(jClassName.toString())).isEqualTo(type)
            assertThat(it.processingEnv.findType(klass)).isEqualTo(type)

            assertThat(it.processingEnv.requireType(jClassName.toString())).isEqualTo(type)
>>>>>>> 3d4510a6
            assertThat(it.processingEnv.requireType(klass)).isEqualTo(type)
            assertThat(it.processingEnv.requireType(qName)).isEqualTo(type)
        }
    }

    @Test
    fun basic() {
        runProcessorTest(
            listOf(
                Source.java(
                    "foo.bar.Baz",
                    """
                package foo.bar;
                public class Baz {
                    private void foo() {}
                    public int bar(int param1) {
                        return 3;
                    }
                }
                    """
                        .trimIndent()
                )
            )
        ) {
            val element = it.processingEnv.requireTypeElement("foo.bar.Baz")
            assertThat(element.packageName).isEqualTo("foo.bar")
            assertThat(element.name).isEqualTo("Baz")
            assertThat(element.asClassName()).isEqualTo(XClassName.get("foo.bar", "Baz"))
            assertThat(element.findPrimaryConstructor()).isNull()
            assertThat(element.getConstructors()).hasSize(1)
            assertThat(element.getDeclaredMethods()).hasSize(2)
            assertThat(element.kindName()).isEqualTo("class")
            assertThat(element.isInterface()).isFalse()
            assertThat(element.superClass?.typeName).isEqualTo(TypeName.OBJECT)
        }
    }

    @Test
    fun getPrimitives() {
        val source =
            Source.java(
                "foo.bar.Baz",
                """
            package foo.bar;
            class Baz {
            }
            """
                    .trimIndent()
            )
        runProcessorTest(listOf(source)) { invocation ->
            PRIMITIVE_TYPES.zip(BOXED_PRIMITIVE_TYPES).forEach { (primitive, boxed) ->
                val targetType = invocation.processingEnv.requireType(primitive)
                assertThat(targetType.asTypeName()).isEqualTo(primitive)
                assertThat(targetType.boxed().asTypeName()).isEqualTo(boxed)
            }
            BOXED_PRIMITIVE_TYPES.forEach { boxed ->
                val targetType = invocation.processingEnv.requireType(boxed)
                assertThat(targetType.asTypeName()).isEqualTo(boxed)
                assertThat(targetType.boxed().asTypeName()).isEqualTo(boxed)
            }
        }
    }

    @Test
    fun nestedType() {
        val src =
            Source.java(
                "foo.bar.Outer",
                """
            package foo.bar;
            public class Outer {
                public static class Inner {
                }
            }
            """
                    .trimIndent()
            )
        runProcessorTest(sources = listOf(src)) {
            it.processingEnv.requireTypeElement("foo.bar.Outer.Inner").let {
                val className = it.asClassName()
                assertThat(className.packageName).isEqualTo("foo.bar")
                assertThat(className.simpleNames).containsExactly("Outer", "Inner")
            }
        }
    }

    @Test
    fun findGeneratedAnnotation() {
        runProcessorTest(sources = emptyList(), classpath = emptyList()) { invocation ->
            val generatedAnnotation = invocation.processingEnv.findGeneratedAnnotation()
            assertThat(generatedAnnotation?.name).isEqualTo("Generated")
        }
    }

    @Test
    fun generateCode() {
        val javaSrc =
            Source.java(
                "foo.bar.AccessGenerated",
                """
            package foo.bar;
            public class AccessGenerated {
                ToBeGenerated x;
            }
            """
                    .trimIndent()
            )
        val kotlinSrc =
            Source.kotlin(
                "AccessGenerated.kt",
                """
            package foo.bar;
            public class AccessGenerated(x: ToBeGenerated)
            """
                    .trimIndent()
            )
        listOf(javaSrc, kotlinSrc).forEach { src ->
            runProcessorTest(sources = listOf(src)) { invocation ->
                val className = ClassName.get("foo.bar", "ToBeGenerated")
                if (invocation.processingEnv.findTypeElement(className.toString()) == null) {
                    // generate only if it doesn't exist to handle multi-round
                    val spec =
                        TypeSpec.classBuilder(className).addModifiers(Modifier.PUBLIC).build()
                    JavaFile.builder(className.packageName(), spec)
                        .build()
                        .writeTo(invocation.processingEnv.filer)
                }
            }
        }
    }

    @Test
    fun errorLogFailsCompilation() {
        val src =
            Source.java(
                "Foo",
                """
            class Foo {}
            """
                    .trimIndent()
            )
        runProcessorTest(sources = listOf(src)) {
            it.processingEnv.messager.printMessage(Diagnostic.Kind.ERROR, "intentional failure")
            it.assertCompilationResult {
                compilationDidFail()
                hasError("intentional failure")
            }
        }
    }

    @Test
    fun typeElementsAreCached() {
        val src =
            Source.java(
                "JavaSubject",
                """
            class JavaSubject {
                NestedClass nestedClass;
                class NestedClass {
                    int x;
                }
            }
            """
                    .trimIndent()
            )
        runProcessorTest(sources = listOf(src)) { invocation ->
            val parent = invocation.processingEnv.requireTypeElement("JavaSubject")
            val nested = invocation.processingEnv.requireTypeElement("JavaSubject.NestedClass")
            assertThat(nested.enclosingTypeElement).isSameInstanceAs(parent)
        }
    }

    @Test
    fun jvmVersion() {
        runProcessorTest(
            sources =
                listOf(
                    Source.java(
                        "foo.bar.Baz",
                        """
                package foo.bar;
                public class Baz {
                }
                    """
                            .trimIndent()
                    )
                ),
            javacArguments = listOf("-source", "11"),
            kotlincArguments = listOf("-Xjvm-target 11")
        ) {
            if (it.processingEnv.backend == XProcessingEnv.Backend.KSP) {
                // KSP is hardcoded to 8 for now...
                assertThat(it.processingEnv.jvmVersion).isEqualTo(8)
            } else {
                assertThat(it.processingEnv.jvmVersion).isEqualTo(11)
            }
        }
    }

    @Test
    fun requireTypeWithXTypeName() {
        runProcessorTest { invocation ->
            invocation.processingEnv.requireType(String::class.asClassName()).let {
                val name = it.typeElement!!.qualifiedName
                if (invocation.isKsp) {
                    assertThat(name).isEqualTo("kotlin.String")
                } else {
                    assertThat(name).isEqualTo("java.lang.String")
                }
            }
            invocation.processingEnv.requireType(Int::class.asClassName()).let {
                val name = it.typeElement!!.qualifiedName
                if (invocation.isKsp) {
                    assertThat(name).isEqualTo("kotlin.Int")
                } else {
                    assertThat(name).isEqualTo("java.lang.Integer")
                }
            }
            invocation.processingEnv.requireType(XTypeName.PRIMITIVE_INT).let {
                assertThat(it.typeElement).isNull() // No element is an indicator of primitive type
                assertThat(it.asTypeName().java.toString()).isEqualTo("int")
                if (invocation.isKsp) {
                    assertThat(it.asTypeName().kotlin.toString()).isEqualTo("kotlin.Int")
                }
            }
        }
    }

    companion object {
        val PRIMITIVE_TYPES =
            listOf(
                XTypeName.PRIMITIVE_BOOLEAN,
                XTypeName.PRIMITIVE_BYTE,
                XTypeName.PRIMITIVE_SHORT,
                XTypeName.PRIMITIVE_INT,
                XTypeName.PRIMITIVE_LONG,
                XTypeName.PRIMITIVE_CHAR,
                XTypeName.PRIMITIVE_FLOAT,
                XTypeName.PRIMITIVE_DOUBLE,
            )

        val BOXED_PRIMITIVE_TYPES =
            listOf(
                XTypeName.BOXED_BOOLEAN,
                XTypeName.BOXED_BYTE,
                XTypeName.BOXED_SHORT,
                XTypeName.BOXED_INT,
                XTypeName.BOXED_LONG,
                XTypeName.BOXED_CHAR,
                XTypeName.BOXED_FLOAT,
                XTypeName.BOXED_DOUBLE,
            )
    }
}<|MERGE_RESOLUTION|>--- conflicted
+++ resolved
@@ -60,19 +60,6 @@
             val type = element.type
 
             assertThat(it.processingEnv.findTypeElement(qName)).isEqualTo(element)
-<<<<<<< HEAD
-            assertThat(it.processingEnv.findTypeElement(jClassName)).isEqualTo(element)
-            assertThat(it.processingEnv.findTypeElement(klass)).isEqualTo(element)
-
-            assertThat(it.processingEnv.requireTypeElement(jClassName)).isEqualTo(element)
-            assertThat(it.processingEnv.requireTypeElement(klass)).isEqualTo(element)
-
-            assertThat(it.processingEnv.findType(qName)).isEqualTo(type)
-            assertThat(it.processingEnv.findType(jClassName)).isEqualTo(type)
-            assertThat(it.processingEnv.findType(klass)).isEqualTo(type)
-
-            assertThat(it.processingEnv.requireType(jClassName)).isEqualTo(type)
-=======
             assertThat(it.processingEnv.findTypeElement(jClassName.toString())).isEqualTo(element)
             assertThat(it.processingEnv.findTypeElement(klass)).isEqualTo(element)
 
@@ -85,7 +72,6 @@
             assertThat(it.processingEnv.findType(klass)).isEqualTo(type)
 
             assertThat(it.processingEnv.requireType(jClassName.toString())).isEqualTo(type)
->>>>>>> 3d4510a6
             assertThat(it.processingEnv.requireType(klass)).isEqualTo(type)
             assertThat(it.processingEnv.requireType(qName)).isEqualTo(type)
         }
