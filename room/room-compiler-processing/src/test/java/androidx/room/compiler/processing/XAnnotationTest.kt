/*
 * Copyright 2021 The Android Open Source Project
 *
 * Licensed under the Apache License, Version 2.0 (the "License");
 * you may not use this file except in compliance with the License.
 * You may obtain a copy of the License at
 *
 *      http://www.apache.org/licenses/LICENSE-2.0
 *
 * Unless required by applicable law or agreed to in writing, software
 * distributed under the License is distributed on an "AS IS" BASIS,
 * WITHOUT WARRANTIES OR CONDITIONS OF ANY KIND, either express or implied.
 * See the License for the specific language governing permissions and
 * limitations under the License.
 */

package androidx.room.compiler.processing

import androidx.kruth.assertThat
import androidx.kruth.assertWithMessage
import androidx.room.compiler.codegen.XTypeName
import androidx.room.compiler.codegen.asClassName
import androidx.room.compiler.processing.compat.XConverters.toJavac
import androidx.room.compiler.processing.testcode.JavaAnnotationWithDefaults
import androidx.room.compiler.processing.testcode.JavaAnnotationWithEnum
import androidx.room.compiler.processing.testcode.JavaAnnotationWithEnumArray
import androidx.room.compiler.processing.testcode.JavaAnnotationWithPrimitiveArray
import androidx.room.compiler.processing.testcode.JavaAnnotationWithTypeReferences
import androidx.room.compiler.processing.testcode.JavaEnum
import androidx.room.compiler.processing.testcode.MainAnnotation
import androidx.room.compiler.processing.testcode.OtherAnnotation
import androidx.room.compiler.processing.testcode.RepeatableJavaAnnotation
import androidx.room.compiler.processing.testcode.RepeatableKotlinAnnotation
import androidx.room.compiler.processing.testcode.TestSuppressWarnings
import androidx.room.compiler.processing.util.KOTLINC_LANGUAGE_1_9_ARGS
import androidx.room.compiler.processing.util.Source
import androidx.room.compiler.processing.util.XTestInvocation
import androidx.room.compiler.processing.util.asJTypeName
import androidx.room.compiler.processing.util.asKTypeName
import androidx.room.compiler.processing.util.compileFiles
import androidx.room.compiler.processing.util.getDeclaredField
import androidx.room.compiler.processing.util.getDeclaredMethodByJvmName
import androidx.room.compiler.processing.util.getField
import androidx.room.compiler.processing.util.getMethodByJvmName
import androidx.room.compiler.processing.util.getParameter
import androidx.room.compiler.processing.util.runProcessorTest
import androidx.room.compiler.processing.util.runProcessorTestWithoutKsp
import com.squareup.kotlinpoet.javapoet.JAnnotationSpec
import com.squareup.kotlinpoet.javapoet.JClassName
import org.junit.Test
import org.junit.runner.RunWith
import org.junit.runners.Parameterized

// used in typealias test
typealias OtherAnnotationTypeAlias = OtherAnnotation

@RunWith(Parameterized::class)
class XAnnotationTest(private val preCompiled: Boolean) {
<<<<<<< HEAD
    private fun runTest(sources: List<Source>, handler: (XTestInvocation) -> Unit) {
=======
    private fun runTest(
        sources: List<Source>,
        kotlincArgs: List<String> = emptyList(),
        handler: (XTestInvocation) -> Unit
    ) {
>>>>>>> 3d4510a6
        if (preCompiled) {
            val compiled = compileFiles(sources)
            val hasKotlinSources = sources.any { it is Source.KotlinSource }
            val kotlinSources =
                if (hasKotlinSources) {
                    listOf(Source.kotlin("placeholder.kt", "class PlaceholderKotlin"))
                } else {
                    emptyList()
                }
            val newSources =
                kotlinSources +
                    Source.java("PlaceholderJava", "public class " + "PlaceholderJava {}")
<<<<<<< HEAD
            runProcessorTest(sources = newSources, handler = handler, classpath = compiled)
        } else {
            runProcessorTest(sources = sources, handler = handler)
=======
            runProcessorTest(
                sources = newSources,
                handler = handler,
                classpath = compiled,
                kotlincArguments = kotlincArgs
            )
        } else {
            runProcessorTest(sources = sources, handler = handler, kotlincArguments = kotlincArgs)
>>>>>>> 3d4510a6
        }
    }

    @Test
    fun typeParameterAnnotationsOnFunction() {
        val kotlinSource =
            Source.kotlin(
                "foo.bar.Subject.kt",
                """
            package foo.bar
            import kotlin.collections.*

            @Target(AnnotationTarget.TYPE)
            annotation class SomeAnnotation(val value: String)

            class Subject {
                fun myFunction(): Map<@SomeAnnotation("someString") Int, Int> {
                    return emptyMap()
                }
            }
            """
                    .trimIndent()
            )
        val javaSource =
            Source.java(
                "foo.bar.Subject",
                """
            package foo.bar;
            import java.lang.annotation.ElementType;
            import java.lang.annotation.Target;
            import java.util.Map;
            import java.util.HashMap;

            @Target(ElementType.TYPE_USE)
            @interface SomeAnnotation {
                String value();
            }

            class Subject {
                Map<@SomeAnnotation("someString") Integer, Integer> myFunction() {
                    return new HashMap<>();
                }
            }
            """
                    .trimIndent()
            )

        listOf(javaSource, kotlinSource).forEach { source ->
            runTest(sources = listOf(source)) { invocation ->
                if (!invocation.isKsp) return@runTest
                val subject = invocation.processingEnv.requireTypeElement("foo.bar.Subject")
                val method = subject.getMethodByJvmName("myFunction")
                val firstArg = method.returnType.typeArguments.first()
                val annotation = firstArg.getAllAnnotations().first()
                assertThat(annotation.name).isEqualTo("SomeAnnotation")

                assertThat(annotation.annotationValues.first().value).isEqualTo("someString")
            }
        }
    }

    @Test
    fun testJvmNameAnnotationValue() {
        val kotlinSrc =
            Source.kotlin(
                "MyAnnotation.kt",
                """
            @Target(AnnotationTarget.CLASS)
            annotation class MyAnnotation(
                @get:JvmName("stringParameter")
                val stringParam: String,
                val intParam: Int,
                @get:JvmName("longParameter")
                val longParam: Long
            )
            """
                    .trimIndent()
            )
        val javaSrc =
            Source.java(
                "Foo",
                """
            @MyAnnotation(stringParameter = "1", intParam = 2, longParameter = 3)
            public class Foo {}
            """
                    .trimIndent()
            )
<<<<<<< HEAD
        runTest(sources = listOf(javaSrc, kotlinSrc)) { invocation ->
=======
        // https://github.com/google/ksp/issues/2078
        runTest(sources = listOf(javaSrc, kotlinSrc), kotlincArgs = KOTLINC_LANGUAGE_1_9_ARGS) {
            invocation ->
>>>>>>> 3d4510a6
            val typeElement = invocation.processingEnv.requireTypeElement("Foo")
            val annotation =
                typeElement.getAllAnnotations().single { it.qualifiedName == "MyAnnotation" }
            assertThat(annotation.annotationValues.map { it.value })
                .containsExactly("1", 2, 3.toLong())
                .inOrder()
        }
    }

    @Test
    fun readsAnnotationsDeclaredInSources() {
        val source =
            Source.kotlin(
                "MyClass.kt",
                """
            annotation class MyAnnotation1(val bar: Int)
            @MyAnnotation1(bar = 1)
            class MyClass
            """
                    .trimIndent()
            )
        runTest(
            sources = listOf(source),
        ) { invocation ->
            val element = invocation.processingEnv.requireTypeElement("MyClass")

            val allAnnotations =
                element.getAllAnnotations().filterNot {
                    // Drop metadata annotation in kapt
                    it.name == "Metadata"
                }
            assertThat(allAnnotations).hasSize(1)

            val annotation1 = allAnnotations[0]
            assertThat(annotation1.name).isEqualTo("MyAnnotation1")
            assertThat(annotation1.qualifiedName).isEqualTo("MyAnnotation1")
            assertThat(annotation1.type.typeElement)
                .isEqualTo(invocation.processingEnv.requireTypeElement("MyAnnotation1"))
            assertThat(annotation1.get<Int>("bar")).isEqualTo(1)
            assertThat(annotation1.annotationValues).hasSize(1)
            assertThat(annotation1.annotationValues.first().name).isEqualTo("bar")
            assertThat(annotation1.annotationValues.first().value).isEqualTo(1)
        }
    }

    @Test
    fun annotationSpec() {
        val source =
            Source.java(
                "test.MyClass",
                """
            package test;
            import androidx.room.compiler.processing.testcode.TestSuppressWarnings;
            @TestSuppressWarnings("test")
            public class MyClass {}
            """
                    .trimIndent()
            )
        runTest(
            sources = listOf(source),
        ) { invocation ->
            val element = invocation.processingEnv.requireTypeElement("test.MyClass")
            val annotation =
                element.requireAnnotation(JClassName.get(TestSuppressWarnings::class.java))
            if (!invocation.isKsp) {
                assertThat(annotation.toAnnotationSpec())
                    .isEqualTo(JAnnotationSpec.get(annotation.toJavac()))
            }
        }
    }

    @Test
    fun getAnnotationsAnnotatedWith() {
        val source =
            Source.kotlin(
                "MyClass.kt",
                """
            package foo.bar

            @Target(AnnotationTarget.ANNOTATION_CLASS)
            @Retention(AnnotationRetention.SOURCE)
            annotation class SourceAnnotation

            @Target(AnnotationTarget.ANNOTATION_CLASS)
            @Retention(AnnotationRetention.BINARY)
            annotation class BinaryAnnotation

            @Target(AnnotationTarget.ANNOTATION_CLASS)
            @Retention(AnnotationRetention.RUNTIME)
            annotation class RuntimeAnnotation

            @SourceAnnotation
            @BinaryAnnotation
            @RuntimeAnnotation
            @Target(AnnotationTarget.CLASS)
            @Retention(AnnotationRetention.RUNTIME)
            annotation class Foo

            @Foo
            class MyClass
            """
                    .trimIndent()
            )
        runTest(
            sources = listOf(source),
        ) { invocation ->
            val element = invocation.processingEnv.requireTypeElement("foo.bar.MyClass")

            val annotationsForAnnotations =
                if (preCompiled) {
                    // Source level annotations are gone if it's pre-compiled
                    listOf("BinaryAnnotation", "RuntimeAnnotation")
                } else {
                    listOf("SourceAnnotation", "BinaryAnnotation", "RuntimeAnnotation")
                }

            annotationsForAnnotations.forEach {
                val annotations = element.getAnnotationsAnnotatedWith(JClassName.get("foo.bar", it))
                assertThat(annotations).hasSize(1)
                val annotation = annotations.first()
                assertThat(annotation.name).isEqualTo("Foo")
                assertThat(annotation.qualifiedName).isEqualTo("foo.bar.Foo")
                assertThat(annotation.type.typeElement)
                    .isEqualTo(invocation.processingEnv.requireTypeElement("foo.bar.Foo"))
            }
        }
    }

    @Test
    fun annotationsInClassPathCanBeBoxed() {
        val source =
            Source.kotlin(
                "MyClass.kt",
                """
            import androidx.room.compiler.processing.testcode.TestSuppressWarnings
            @TestSuppressWarnings("a", "b")
            class MyClass
            """
                    .trimIndent()
            )
        runTest(sources = listOf(source)) { invocation ->
            val element = invocation.processingEnv.requireTypeElement("MyClass")
            val annotation = element.requireAnnotation<TestSuppressWarnings>()
            assertThat(annotation.name).isEqualTo(TestSuppressWarnings::class.simpleName)
            assertThat(annotation.qualifiedName)
                .isEqualTo(TestSuppressWarnings::class.qualifiedName)
            assertThat(annotation.type.typeElement)
                .isEqualTo(invocation.processingEnv.requireTypeElement(TestSuppressWarnings::class))
            assertThat(annotation.asAnnotationBox<TestSuppressWarnings>().value.value)
                .isEqualTo(arrayOf("a", "b"))
        }
    }

    @Test
    fun readSimpleAnnotationValue() {
        val source =
            Source.java(
                "foo.bar.Baz",
                """
            package foo.bar;
            import androidx.room.compiler.processing.testcode.TestSuppressWarnings;
            @TestSuppressWarnings({"warning1", "warning 2"})
            public class Baz {
            }
            """
                    .trimIndent()
            )
        runTest(sources = listOf(source)) { invocation ->
            val element = invocation.processingEnv.requireTypeElement("foo.bar.Baz")
            val annotation = element.requireAnnotation<TestSuppressWarnings>()

            val argument = annotation.getAnnotationValue("value")
            assertThat(argument.name).isEqualTo("value")
            assertThat(argument.asStringList()).isEqualTo(listOf("warning1", "warning 2"))
        }
    }

    @Test
    fun readSimpleAnnotationValueFromClassName() {
        val source =
            Source.java(
                "foo.bar.Baz",
                """
            package foo.bar;
            import androidx.room.compiler.processing.testcode.TestSuppressWarnings;
            @TestSuppressWarnings({"warning1", "warning 2"})
            public class Baz {
            }
            """
                    .trimIndent()
            )
        runTest(sources = listOf(source)) { invocation ->
            val element = invocation.processingEnv.requireTypeElement("foo.bar.Baz")
            val annotation =
                element.requireAnnotation(JClassName.get(TestSuppressWarnings::class.java))

            val argument = annotation.getAnnotationValue("value")
            assertThat(argument.name).isEqualTo("value")
            assertThat(argument.asStringList()).isEqualTo(listOf("warning1", "warning 2"))
        }
    }

    @Test
    fun typeReference_javac() {
        val mySource =
            Source.java(
                "foo.bar.Baz",
                """
            package foo.bar;
            import androidx.room.compiler.processing.testcode.MainAnnotation;
            import androidx.room.compiler.processing.testcode.OtherAnnotation;
            @MainAnnotation(
                typeList = {String.class, Integer.class},
                singleType = Long.class,
                intMethod = 3,
                otherAnnotationArray = {
                    @OtherAnnotation(
                        value = "other list 1"
                    ),
                    @OtherAnnotation("other list 2"),
                },
                singleOtherAnnotation = @OtherAnnotation("other single")
            )
            public class Baz {
            }
            """
                    .trimIndent()
            )
        runProcessorTestWithoutKsp(listOf(mySource)) { invocation ->
            val element = invocation.processingEnv.requireTypeElement("foo.bar.Baz")
            val annotation = element.requireAnnotation<MainAnnotation>()

            assertThat(annotation.get<List<XType>>("typeList"))
                .containsExactly(
                    invocation.processingEnv.requireType(java.lang.String::class),
                    invocation.processingEnv.requireType(Integer::class)
                )
            assertThat(annotation.get<XType>("singleType"))
                .isEqualTo(invocation.processingEnv.requireType(java.lang.Long::class))

            assertThat(annotation.get<Int>("intMethod")).isEqualTo(3)
            annotation.get<XAnnotation>("singleOtherAnnotation").let { other ->
                assertThat(other.name).isEqualTo(OtherAnnotation::class.simpleName)
                assertThat(other.qualifiedName).isEqualTo(OtherAnnotation::class.qualifiedName)
                assertThat(other.get<String>("value")).isEqualTo("other single")
            }
            annotation.get<List<XAnnotation>>("otherAnnotationArray").let { boxArray ->
                assertThat(boxArray).hasSize(2)
                assertThat(boxArray[0].get<String>("value")).isEqualTo("other list 1")
                assertThat(boxArray[1].get<String>("value")).isEqualTo("other list 2")
            }
        }
    }

    @Test
    fun readSimpleAnnotationValue_kotlin() {
        val source =
            Source.kotlin(
                "Foo.kt",
                """
            import androidx.room.compiler.processing.testcode.TestSuppressWarnings
            @TestSuppressWarnings("warning1", "warning 2")
            class Subject {
            }
            """
                    .trimIndent()
            )
        runTest(sources = listOf(source)) { invocation ->
            val element = invocation.processingEnv.requireTypeElement("Subject")
            val annotation = element.requireAnnotation<TestSuppressWarnings>()

            assertThat(annotation).isNotNull()
            assertThat(annotation.get<List<String>>("value"))
                .isEqualTo(listOf("warning1", "warning 2"))
        }
    }

    @Test
    fun typeReference_kotlin() {
        val mySource =
            Source.kotlin(
                "Foo.kt",
                """
            import androidx.room.compiler.processing.testcode.MainAnnotation
            import androidx.room.compiler.processing.testcode.OtherAnnotation

            @MainAnnotation(
                typeList = [String::class, Int::class],
                singleType = Long::class,
                intMethod = 3,
                otherAnnotationArray = [
                    OtherAnnotation(
                        value = "other list 1"
                    ),
                    OtherAnnotation(
                        value = "other list 2"
                    )
                ],
                singleOtherAnnotation = OtherAnnotation("other single")
            )
            public class Subject {
            }
            """
                    .trimIndent()
            )
        runTest(listOf(mySource)) { invocation ->
            val element = invocation.processingEnv.requireTypeElement("Subject")
            val annotation = element.requireAnnotation<MainAnnotation>()

            assertThat(annotation.get<List<XType>>("typeList").map { it.asTypeName() })
                .containsExactly(String::class.asClassName(), XTypeName.PRIMITIVE_INT)
            assertThat(annotation.get<XType>("singleType"))
                .isEqualTo(invocation.processingEnv.requireType(Long::class))

            assertThat(annotation.get<Int>("intMethod")).isEqualTo(3)
            annotation.get<XAnnotation>("singleOtherAnnotation").let { other ->
                assertThat(other.name).isEqualTo(OtherAnnotation::class.simpleName)
                assertThat(other.qualifiedName).isEqualTo(OtherAnnotation::class.qualifiedName)
                assertThat(other.get<String>("value")).isEqualTo("other single")
            }
            annotation.get<List<XAnnotation>>("otherAnnotationArray").let { boxArray ->
                assertThat(boxArray).hasSize(2)
                assertThat(boxArray[0].get<String>("value")).isEqualTo("other list 1")
                assertThat(boxArray[1].get<String>("value")).isEqualTo("other list 2")
            }
        }
    }

    @Test
    fun typeReferenceArray_singleItemInJava() {
        val src =
            Source.java(
                "Subject",
                """
            import androidx.room.compiler.processing.testcode.JavaAnnotationWithTypeReferences;
            @JavaAnnotationWithTypeReferences(String.class)
            class Subject {
            }
            """
                    .trimIndent()
            )
        runTest(sources = listOf(src)) { invocation ->
            if (!invocation.isKsp) return@runTest
            val subject = invocation.processingEnv.requireTypeElement("Subject")
            val annotation = subject.requireAnnotation<JavaAnnotationWithTypeReferences>()
            val annotationValue = annotation.get<List<XType>>("value").single()
            assertThat(annotationValue.asTypeName().java).isEqualTo(String::class.asJTypeName())
        }
    }

    @Test
    fun propertyAnnotations() {
        val src =
            Source.kotlin(
                "Foo.kt",
                """
            import androidx.room.compiler.processing.testcode.OtherAnnotation
            import androidx.room.compiler.processing.testcode.TestSuppressWarnings
            class Subject {
                @TestSuppressWarnings("onProp1")
                var prop1:Int = TODO()

                @get:TestSuppressWarnings("onGetter2")
                @set:TestSuppressWarnings("onSetter2")
                @field:TestSuppressWarnings("onField2")
                @setparam:TestSuppressWarnings("onSetterParam2")
                var prop2:Int = TODO()

                @get:TestSuppressWarnings("onGetter3")
                @set:TestSuppressWarnings("onSetter3")
                @setparam:TestSuppressWarnings("onSetterParam3")
                @setparam:KotlinTestQualifier
                var prop3:Int
                    @OtherAnnotation("_onGetter3")
                    get() = 3

                    @OtherAnnotation("_onSetter3")
                    set(@OtherAnnotation("_onSetterParam3") value) = Unit
            }

            @Target(AnnotationTarget.VALUE_PARAMETER)
            @Retention(AnnotationRetention.RUNTIME) annotation class KotlinTestQualifier
            """
                    .trimIndent()
            )
        runTest(sources = listOf(src)) { invocation ->
            val subject = invocation.processingEnv.requireTypeElement("Subject")

            subject.getField("prop1").assertHasSuppressWithValue("onProp1")
            subject.getMethodByJvmName("getProp1").assertDoesNotHaveAnnotation()
            subject.getMethodByJvmName("setProp1").assertDoesNotHaveAnnotation()
            subject.getMethodByJvmName("setProp1").parameters.first().assertDoesNotHaveAnnotation()

            subject.getField("prop2").assertHasSuppressWithValue("onField2")
            subject.getMethodByJvmName("getProp2").assertHasSuppressWithValue("onGetter2")
            subject.getMethodByJvmName("setProp2").assertHasSuppressWithValue("onSetter2")
            subject
                .getMethodByJvmName("setProp2")
                .parameters
                .first()
                .assertHasSuppressWithValue("onSetterParam2")

            subject.getMethodByJvmName("getProp3").assertHasSuppressWithValue("onGetter3")
            subject.getMethodByJvmName("setProp3").assertHasSuppressWithValue("onSetter3")
            subject
                .getMethodByJvmName("setProp3")
                .parameters
                .first()
                .assertHasSuppressWithValue("onSetterParam3")
            val annotations =
                subject
                    .getMethodByJvmName("setProp3")
                    .parameters
                    .first()
                    .getAllAnnotations()
                    .filter { it.qualifiedName == "KotlinTestQualifier" }

            assertThat(annotations).hasSize(1)

            assertThat(subject.getMethodByJvmName("getProp3").getOtherAnnotationValue())
                .isEqualTo("_onGetter3")
            assertThat(subject.getMethodByJvmName("setProp3").getOtherAnnotationValue())
                .isEqualTo("_onSetter3")
            val otherAnnotationValue =
                subject.getMethodByJvmName("setProp3").parameters.first().getOtherAnnotationValue()
            assertThat(otherAnnotationValue).isEqualTo("_onSetterParam3")
        }
    }

    @Test
    fun methodAnnotations() {
        val src =
            Source.kotlin(
                "Foo.kt",
                """
            import androidx.room.compiler.processing.testcode.OtherAnnotation
            import androidx.room.compiler.processing.testcode.TestSuppressWarnings
            class Subject {
                fun noAnnotations(x:Int): Unit = TODO()
                @TestSuppressWarnings("onMethod")
                fun methodAnnotation(
                    @TestSuppressWarnings("onParam") annotated:Int,
                    notAnnotated:Int
                ): Unit = TODO()
            }
            """
                    .trimIndent()
            )
        runTest(sources = listOf(src)) { invocation ->
            val subject = invocation.processingEnv.requireTypeElement("Subject")
            subject.getMethodByJvmName("noAnnotations").let { method ->
                method.assertDoesNotHaveAnnotation()
                method.getParameter("x").assertDoesNotHaveAnnotation()
            }
            subject.getMethodByJvmName("methodAnnotation").let { method ->
                method.assertHasSuppressWithValue("onMethod")
                method.getParameter("annotated").assertHasSuppressWithValue("onParam")
                method.getParameter("notAnnotated").assertDoesNotHaveAnnotation()
            }
        }
    }

    @Test
    fun constructorParameterAnnotations() {
        val src =
            Source.kotlin(
                "Foo.kt",
                """
            import androidx.room.compiler.processing.testcode.TestSuppressWarnings
            @TestSuppressWarnings("onClass")
            data class Subject(
                @field:TestSuppressWarnings("onField")
                @param:TestSuppressWarnings("onConstructorParam")
                @get:TestSuppressWarnings("onGetter")
                @set:TestSuppressWarnings("onSetter")
                var x:Int
            )
            """
                    .trimIndent()
            )
        runTest(sources = listOf(src)) { invocation ->
            val subject = invocation.processingEnv.requireTypeElement("Subject")
            subject.assertHasSuppressWithValue("onClass")
            assertThat(subject.getConstructors()).hasSize(1)
            val constructor = subject.getConstructors().single()
            constructor.getParameter("x").assertHasSuppressWithValue("onConstructorParam")
            subject.getMethodByJvmName("getX").assertHasSuppressWithValue("onGetter")
            subject.getMethodByJvmName("setX").assertHasSuppressWithValue("onSetter")
            subject.getField("x").assertHasSuppressWithValue("onField")
        }
    }

    @Test
    fun defaultValues() {
        val kotlinSrc =
            Source.kotlin(
                "KotlinClass.kt",
                """
            import androidx.room.compiler.processing.testcode.JavaAnnotationWithDefaults
            @JavaAnnotationWithDefaults
            class KotlinClass
            """
                    .trimIndent()
            )
        val javaSrc =
            Source.java(
                "JavaClass",
                """
            import androidx.room.compiler.processing.testcode.JavaAnnotationWithDefaults;
            @JavaAnnotationWithDefaults
            class JavaClass {}
            """
                    .trimIndent()
            )
        runTest(sources = listOf(kotlinSrc, javaSrc)) { invocation ->
            listOf("KotlinClass", "JavaClass")
                .map { invocation.processingEnv.requireTypeElement(it) }
                .forEach { typeElement ->
                    val annotation = typeElement.requireAnnotation<JavaAnnotationWithDefaults>()

                    assertThat(annotation.defaultValues.map { it.name })
                        .containsExactly(
                            "stringVal",
                            "stringArrayVal",
                            "typeVal",
                            "typeArrayVal",
                            "intVal",
                            "intArrayVal",
                            "enumVal",
                            "enumArrayVal",
                            "otherAnnotationVal",
                            "otherAnnotationArrayVal"
                        )
                        .inOrder()

                    assertThat(annotation.get<Int>("intVal")).isEqualTo(3)
                    assertThat(annotation.get<List<Int>>("intArrayVal")).isEqualTo(listOf(1, 3, 5))
                    assertThat(annotation.get<List<String>>("stringArrayVal"))
                        .isEqualTo(listOf("x", "y"))
                    assertThat(annotation.get<String>("stringVal")).isEqualTo("foo")
                    assertThat(annotation.getAsType("typeVal").rawType.asTypeName().java)
                        .isEqualTo(HashMap::class.asJTypeName())
                    assertThat(
                            annotation.getAsTypeList("typeArrayVal").map {
                                it.rawType.asTypeName().java
                            }
                        )
                        .isEqualTo(listOf(LinkedHashMap::class.asJTypeName()))
                    if (invocation.isKsp) {
                        assertThat(annotation.getAsType("typeVal").rawType.asTypeName().kotlin)
                            .isEqualTo(HashMap::class.asKTypeName())
                        assertThat(
                                annotation.getAsTypeList("typeArrayVal").map {
                                    it.rawType.asTypeName().kotlin
                                }
                            )
                            .isEqualTo(listOf(LinkedHashMap::class.asKTypeName()))
                    } else {
                        assertThat(annotation.toAnnotationSpec(includeDefaultValues = false))
                            .isEqualTo(JAnnotationSpec.get(annotation.toJavac()))
                        assertThat(annotation.toAnnotationSpec())
                            .isNotEqualTo(JAnnotationSpec.get(annotation.toJavac()))
                    }

                    val enumValueEntry = annotation.getAsEnum("enumVal")
                    assertThat(enumValueEntry.name).isEqualTo("DEFAULT")
                    val javaEnumType = invocation.processingEnv.requireTypeElement(JavaEnum::class)
                    assertThat(enumValueEntry.enclosingElement).isEqualTo(javaEnumType)
                    val enumList = annotation.getAsEnumList("enumArrayVal")
                    assertThat(enumList[0].name).isEqualTo("VAL1")
                    assertThat(enumList[1].name).isEqualTo("VAL2")
                    assertThat(enumList[0].enclosingElement).isEqualTo(javaEnumType)
                    assertThat(enumList[1].enclosingElement).isEqualTo(javaEnumType)

                    // TODO: KSP mistakenly sees null for the value in a default annotation in
                    //  sources. https://github.com/google/ksp/issues/53
                    if (!invocation.isKsp && !preCompiled) {

                        annotation.getAsAnnotation("otherAnnotationVal").let { other ->
                            assertThat(other.name).isEqualTo("OtherAnnotation")
                            assertThat(other.get<String>("value")).isEqualTo("def")
                        }

                        annotation.getAsAnnotationList("otherAnnotationArrayVal").forEach { other ->
                            assertThat(other.name).isEqualTo("OtherAnnotation")
                            assertThat(other.get<String>("value")).isEqualTo("v1")
                        }
                    }
                }
        }
    }

    @Test
    fun javaPrimitiveArray() {
        // TODO: expand this test for other primitive types: 179081610
        val javaSrc =
            Source.java(
                "JavaSubject",
                """
            import androidx.room.compiler.processing.testcode.*;
            class JavaSubject {
                @JavaAnnotationWithPrimitiveArray(intArray = {1, 2, 3})
                Object annotated1;
            }
            """
                    .trimIndent()
            )
        val kotlinSrc =
            Source.kotlin(
                "KotlinSubject.kt",
                """
            import androidx.room.compiler.processing.testcode.*
            class KotlinSubject {
                @JavaAnnotationWithPrimitiveArray(intArray = [1, 2, 3])
                val annotated1:Any = TODO()
            }
            """
                    .trimIndent()
            )
        runTest(sources = listOf(javaSrc, kotlinSrc)) { invocation ->
            listOf("JavaSubject", "KotlinSubject")
                .map { invocation.processingEnv.requireTypeElement(it) }
                .forEach { subject ->
                    val annotation =
                        subject
                            .getField("annotated1")
                            .requireAnnotation<JavaAnnotationWithPrimitiveArray>()
                    assertThat(annotation.get<List<Int>>("intArray")).isEqualTo(listOf(1, 2, 3))
                }
        }
    }

    @Test
    fun javaEnum() {
        val javaSrc =
            Source.java(
                "JavaSubject",
                """
            import androidx.room.compiler.processing.testcode.*;
            class JavaSubject {
                @JavaAnnotationWithEnum(JavaEnum.VAL1)
                Object annotated1;
            }
            """
                    .trimIndent()
            )
        val kotlinSrc =
            Source.kotlin(
                "KotlinSubject.kt",
                """
            import androidx.room.compiler.processing.testcode.*
            class KotlinSubject {
                @JavaAnnotationWithEnum(JavaEnum.VAL1)
                val annotated1: Any = TODO()
            }
            """
                    .trimIndent()
            )
        runTest(sources = listOf(javaSrc, kotlinSrc)) { invocation ->
            listOf("JavaSubject", "KotlinSubject")
                .map { invocation.processingEnv.requireTypeElement(it) }
                .forEach { subject ->
                    val annotation =
                        subject.getField("annotated1").requireAnnotation<JavaAnnotationWithEnum>()
                    assertThat(annotation.getAsEnum("value").name).isEqualTo(JavaEnum.VAL1.name)
                }
        }
    }

    @Test
    fun javaEnumArray() {
        val javaSrc =
            Source.java(
                "JavaSubject",
                """
            import androidx.room.compiler.processing.testcode.*;
            class JavaSubject {
                @JavaAnnotationWithEnumArray(enumArray = {JavaEnum.VAL1, JavaEnum.VAL2})
                Object annotated1;
            }
            """
                    .trimIndent()
            )
        val kotlinSrc =
            Source.kotlin(
                "KotlinSubject.kt",
                """
            import androidx.room.compiler.processing.testcode.*;
            class KotlinSubject {
                @JavaAnnotationWithEnumArray(enumArray = [JavaEnum.VAL1, JavaEnum.VAL2])
                val annotated1: Any = TODO()
            }
            """
                    .trimIndent()
            )
        runTest(sources = listOf(javaSrc, kotlinSrc)) { invocation ->
            listOf("JavaSubject", "KotlinSubject")
                .map { invocation.processingEnv.requireTypeElement(it) }
                .forEach { subject ->
                    val annotation =
                        subject
                            .getField("annotated1")
                            .requireAnnotation<JavaAnnotationWithEnumArray>()
                    assertThat(annotation.getAsEnumList("enumArray").map { it.name })
                        .isEqualTo(listOf(JavaEnum.VAL1.name, JavaEnum.VAL2.name))
                }
        }
    }

    @Test
    fun javaEnumArrayWithDefaultNameAndValue() {
        val annotationSource =
            Source.java(
                "foo.bar.MyAnnotation",
                """
            package foo.bar;
            public @interface MyAnnotation {
                MyEnum[] value() default {};
            }
            """
                    .trimIndent()
            )
        val enumSource =
            Source.java(
                "foo.bar.MyEnum",
                """
            package foo.bar;
            enum MyEnum {
                 Bar
            }
            """
                    .trimIndent()
            )
        val classSource =
            Source.java(
                "foo.bar.Subject",
                """
            package foo.bar;
            @MyAnnotation
            class Subject {}
            """
                    .trimIndent()
            )
        runTest(sources = listOf(annotationSource, enumSource, classSource)) { invocation ->
            val subject = invocation.processingEnv.requireTypeElement("foo.bar.Subject")

            val annotations = subject.getAllAnnotations().filter { it.name == "MyAnnotation" }
            assertThat(annotations).hasSize(1)
        }
    }

    @Test
    fun repeatableAnnotation() {
        val javaSrc =
            Source.java(
                "JavaSubject",
                """
            import ${RepeatableJavaAnnotation::class.qualifiedName};
            @RepeatableJavaAnnotation("x")
            @RepeatableJavaAnnotation("y")
            @RepeatableJavaAnnotation("z")
            public class JavaSubject {}
            """
                    .trimIndent()
            )
        val kotlinSrc =
            Source.kotlin(
                "KotlinSubject.kt",
                """
            import ${RepeatableKotlinAnnotation::class.qualifiedName}
            @RepeatableKotlinAnnotation("x")
            @RepeatableKotlinAnnotation("y")
            @RepeatableKotlinAnnotation("z")
            public class KotlinSubject
            """
                    .trimIndent()
            )
<<<<<<< HEAD
        runTest(sources = listOf(javaSrc, kotlinSrc)) { invocation ->
=======
        // https://github.com/google/ksp/issues/1883
        runTest(sources = listOf(javaSrc, kotlinSrc), kotlincArgs = KOTLINC_LANGUAGE_1_9_ARGS) {
            invocation ->
>>>>>>> 3d4510a6
            listOf("JavaSubject", "KotlinSubject")
                .map(invocation.processingEnv::requireTypeElement)
                .forEach { subject ->
                    val annotations =
                        subject.getAllAnnotations().filter {
                            it.name == "RepeatableJavaAnnotation" ||
                                it.name == "RepeatableKotlinAnnotation"
                        }
                    val values = annotations.map { it.get<String>("value") }
                    assertWithMessage(subject.qualifiedName)
                        .that(values)
                        .containsExactly("x", "y", "z")
                }
        }
    }

    @Test
    fun javaRepeatableAnnotation_notRepeated() {
        val javaSrc =
            Source.java(
                "JavaSubject",
                """
            import ${RepeatableJavaAnnotation::class.qualifiedName};
            @RepeatableJavaAnnotation("x")
            public class JavaSubject {}
            """
                    .trimIndent()
            )
        val kotlinSrc =
            Source.kotlin(
                "KotlinSubject.kt",
                """
            import ${RepeatableJavaAnnotation::class.qualifiedName}
            @RepeatableJavaAnnotation("x")
            public class KotlinSubject
            """
                    .trimIndent()
            )
        runTest(sources = listOf(javaSrc, kotlinSrc)) { invocation ->
            listOf("JavaSubject", "KotlinSubject")
                .map(invocation.processingEnv::requireTypeElement)
                .forEach { subject ->
                    val annotations =
                        subject.getAllAnnotations().filter { it.name == "RepeatableJavaAnnotation" }
                    val values = annotations.map { it.get<String>("value") }
                    assertWithMessage(subject.qualifiedName).that(values).containsExactly("x")
                }
        }
    }

    @Test
    fun kotlinRepeatableAnnotation_notRepeated() {
        val kotlinSrc =
            Source.kotlin(
                "KotlinSubject.kt",
                """
            import ${RepeatableKotlinAnnotation::class.qualifiedName}
            @RepeatableKotlinAnnotation("x")
            public class KotlinSubject
            """
                    .trimIndent()
            )
        runTest(sources = listOf(kotlinSrc)) { invocation ->
            listOf("KotlinSubject").map(invocation.processingEnv::requireTypeElement).forEach {
                subject ->
                val annotations =
                    subject.getAllAnnotations().filter { it.name == "RepeatableKotlinAnnotation" }
                val values = annotations.map { it.get<String>("value") }
                assertWithMessage(subject.qualifiedName).that(values).containsExactly("x")
            }
        }
    }

    @Test
    fun typealiasAnnotation() {
        val source =
            Source.kotlin(
                "Subject.kt",
                """
            typealias SourceTypeAlias = ${OtherAnnotation::class.qualifiedName}
            @SourceTypeAlias("x")
            class Subject {
            }
            """
                    .trimIndent()
            )
        runTest(sources = listOf(source)) { invocation ->
            // TODO use getSymbolsWithAnnotation after
            // https://github.com/google/ksp/issues/506 is fixed
            val subject = invocation.processingEnv.requireTypeElement("Subject")
            val annotation = subject.getAnnotation(OtherAnnotation::class)
            assertThat(annotation).isNotNull()
            assertThat(annotation?.value?.value).isEqualTo("x")

            val annotation2 = subject.getAnnotation(OtherAnnotationTypeAlias::class)
            assertThat(annotation2).isNotNull()
            assertThat(annotation2?.value?.value).isEqualTo("x")
        }
    }

    @Test
    fun readPrimitiveAnnotationValueUsingClass() {
        val source =
            Source.java(
                "foo.bar.Baz",
                """
            package foo.bar;
            import androidx.room.compiler.processing.testcode.JavaAnnotationWithDefaults;
            @JavaAnnotationWithDefaults(stringVal = "test")
            public class Baz {
            }
            """
                    .trimIndent()
            )
        runTest(sources = listOf(source)) { invocation ->
            val element = invocation.processingEnv.requireTypeElement("foo.bar.Baz")
            val annotation =
                element.requireAnnotation(JClassName.get(JavaAnnotationWithDefaults::class.java))

            assertThat(annotation.get<String>("stringVal")).isEqualTo("test")
            assertThat(annotation.get<Int>("intVal")).isEqualTo(3)

            // Also test reading theses values through getAs*() methods
            assertThat(annotation.getAsString("stringVal")).isEqualTo("test")
            assertThat(annotation.getAsInt("intVal")).isEqualTo(3)
        }
    }

    // This is testing the workaround for https://github.com/google/ksp/issues/1198
    @Test
    fun paramTargetInPrimaryCtorProperty() {
        runTest(
            sources =
                listOf(
                    Source.kotlin(
                        "Foo.kt",
                        """
            package test
            class Subject(
                @MyAnnotation field: String,
                @MyAnnotation val valField: String,
                @MyAnnotation var varField: String,
            )
            @Target(AnnotationTarget.VALUE_PARAMETER)
            annotation class MyAnnotation
            """
                            .trimIndent()
                    )
                ),
        ) { invocation ->
            // Verifies the KspRoundEnv side of the workaround.
            if (!preCompiled) {
                val annotatedElements =
                    invocation.roundEnv.getElementsAnnotatedWith("test.MyAnnotation")
                assertThat(annotatedElements.all { it is XExecutableParameterElement }).isTrue()
                assertThat(annotatedElements.map { it.name })
                    .containsExactly("field", "valField", "varField")
            }

            val subject = invocation.processingEnv.requireTypeElement("test.Subject")
            val myAnnotation = invocation.processingEnv.requireTypeElement("test.MyAnnotation")

            val constructorParameters = subject.getConstructors().single().parameters
            assertThat(constructorParameters.map { it.name })
                .containsExactly("field", "valField", "varField")
            fun getCtorParameterAnnotationElements(paramName: String): List<XTypeElement> {
                return constructorParameters
                    .first { it.name == paramName }
                    .getAllAnnotations()
                    .map(XAnnotation::typeElement)
            }
            assertThat(getCtorParameterAnnotationElements("field")).contains(myAnnotation)
            assertThat(getCtorParameterAnnotationElements("valField")).contains(myAnnotation)
            assertThat(getCtorParameterAnnotationElements("varField")).contains(myAnnotation)

            assertThat(subject.getDeclaredFields().map(XFieldElement::name))
                .containsExactly("valField", "varField")
            fun getDeclaredFieldAnnotationElements(fieldName: String): List<XTypeElement> {
                return subject
                    .getDeclaredField(fieldName)
                    .getAllAnnotations()
                    .map(XAnnotation::typeElement)
            }
            assertThat(getDeclaredFieldAnnotationElements("valField")).doesNotContain(myAnnotation)
            assertThat(getDeclaredFieldAnnotationElements("varField")).doesNotContain(myAnnotation)
        }
    }

    @Test
    fun fieldTargetInPrimaryCtorProperty() {
        runTest(
            sources =
                listOf(
                    Source.kotlin(
                        "Foo.kt",
                        """
            package test
            class Subject(
                @MyAnnotation val valField: String,
                @MyAnnotation var varField: String,
            )
            @Target(AnnotationTarget.FIELD)
            annotation class MyAnnotation
            """
                            .trimIndent()
                    )
                ),
        ) { invocation ->
            val subject = invocation.processingEnv.requireTypeElement("test.Subject")
            val myAnnotation = invocation.processingEnv.requireTypeElement("test.MyAnnotation")

            val constructorParameters = subject.getConstructors().single().parameters
            assertThat(constructorParameters.map { it.name })
                .containsExactly("valField", "varField")
            fun getCtorParameterAnnotationElements(paramName: String): List<XTypeElement> {
                return constructorParameters
                    .first { it.name == paramName }
                    .getAllAnnotations()
                    .map(XAnnotation::typeElement)
            }
            assertThat(getCtorParameterAnnotationElements("valField")).doesNotContain(myAnnotation)
            assertThat(getCtorParameterAnnotationElements("varField")).doesNotContain(myAnnotation)

            assertThat(subject.getDeclaredFields().map(XFieldElement::name))
                .containsExactly("valField", "varField")
            fun getDeclaredFieldAnnotationElements(fieldName: String): List<XTypeElement> {
                return subject
                    .getDeclaredField(fieldName)
                    .getAllAnnotations()
                    .map(XAnnotation::typeElement)
            }
            assertThat(getDeclaredFieldAnnotationElements("valField")).contains(myAnnotation)
            assertThat(getDeclaredFieldAnnotationElements("varField")).contains(myAnnotation)
        }
    }

    @Test
    fun propertyTargetInPrimaryCtorProperty() {
        runTest(
            sources =
                listOf(
                    Source.kotlin(
                        "Foo.kt",
                        """
                    package test
                    class Subject(
                        @MyAnnotation val valField: String,
                        @MyAnnotation var varField: String,
                    )
                    @Target(AnnotationTarget.PROPERTY)
                    annotation class MyAnnotation
                    """
                            .trimIndent()
                    )
                ),
<<<<<<< HEAD
=======
            // https://github.com/google/ksp/issues/1882
            kotlincArgs = KOTLINC_LANGUAGE_1_9_ARGS
>>>>>>> 3d4510a6
        ) { invocation ->
            val subject = invocation.processingEnv.requireTypeElement("test.Subject")
            val myAnnotation = invocation.processingEnv.requireTypeElement("test.MyAnnotation")

            val constructorParameters = subject.getConstructors().single().parameters
            assertThat(constructorParameters.map { it.name })
                .containsExactly("valField", "varField")
            fun getCtorParameterAnnotationElements(paramName: String): List<XTypeElement> {
                return constructorParameters
                    .first { it.name == paramName }
                    .getAllAnnotations()
                    .map(XAnnotation::typeElement)
            }
            assertThat(getCtorParameterAnnotationElements("valField")).doesNotContain(myAnnotation)
            assertThat(getCtorParameterAnnotationElements("varField")).doesNotContain(myAnnotation)

            assertThat(subject.getDeclaredFields().map(XFieldElement::name))
                .containsExactly("valField", "varField")
            fun getDeclaredFieldAnnotationElements(fieldName: String): List<XTypeElement> {
                return subject
                    .getDeclaredField(fieldName)
                    .getAllAnnotations()
                    .map(XAnnotation::typeElement)
            }
            if (!invocation.isKsp && preCompiled) {
                // KAPT places property annotations without targets on the property, which
                // then get put onto the synthetic $annotations method in the KAPT stub.
                // Unfortunately, synthetic methods can only be read when processing the
                // source so it's missing on precompiled class files:
                // https://youtrack.jetbrains.com/issue/KT-34684
                assertThat(getDeclaredFieldAnnotationElements("valField"))
                    .doesNotContain(myAnnotation)
                assertThat(getDeclaredFieldAnnotationElements("varField"))
                    .doesNotContain(myAnnotation)
            } else {
                assertThat(getDeclaredFieldAnnotationElements("valField")).contains(myAnnotation)
                assertThat(getDeclaredFieldAnnotationElements("varField")).contains(myAnnotation)
            }
        }
    }

    @Test
    fun typeAnnotations() {
        val kotlinSource =
            Source.kotlin(
                "foo.bar.Subject.kt",
                """
            package foo.bar

            interface Foo<T>
            open class FooImpl<T>
            class Bar

            @Target(AnnotationTarget.TYPE)
            annotation class A
            @Target(
                AnnotationTarget.CLASS,
                AnnotationTarget.FUNCTION,
                AnnotationTarget.FIELD,
                AnnotationTarget.CONSTRUCTOR,
                AnnotationTarget.VALUE_PARAMETER,
                AnnotationTarget.TYPE,
            )
            annotation class B
            @Target(
                AnnotationTarget.CLASS,
                AnnotationTarget.FUNCTION,
                AnnotationTarget.FIELD,
                AnnotationTarget.CONSTRUCTOR,
                AnnotationTarget.VALUE_PARAMETER,
            )
            annotation class C
            annotation class D

            @B @C @D
            class Subject @B @C @D constructor(
                @B @C @D param: @A @B Foo<@A @B Bar>
            ) : @A @B FooImpl<@A @B Bar>(), @A @B Foo<@A @B Bar> {
                @B @C @D val field: @A @B Foo<@A @B Bar> = TODO()
                @B @C @D fun method(
                    @B @C @D param: @A @B Foo<@A @B Bar>
                ): @A @B Foo<@A @B Bar> = TODO()
            }
            """
                    .trimIndent()
            )
        val javaSource =
            Source.java(
                "foo.bar.Subject",
                """
            package foo.bar;
            import java.lang.annotation.ElementType;
            import java.lang.annotation.Target;
            import java.lang.annotation.Repeatable;

            interface Foo<T> {}
            class FooImpl<T> {}
            class Bar {}

            @Target({ElementType.TYPE_USE})
            @interface A {}
            @Target({
                ElementType.METHOD,
                ElementType.FIELD,
                ElementType.CONSTRUCTOR,
                ElementType.PARAMETER,
                ElementType.TYPE_USE
            })
            @interface B {}
            @Target({
                ElementType.METHOD,
                ElementType.FIELD,
                ElementType.CONSTRUCTOR,
                ElementType.PARAMETER,
                ElementType.TYPE,
            })
            @interface C {}
            @interface D {}

            @B @C @D
            class Subject extends @A @B FooImpl<@A @B Bar> implements @A @B Foo<@A @B Bar> {
                @A @B @C @D Foo<@A @B Bar> field;
                @B @C @D Subject(@A @B @C @D Foo<@A @B Bar> param) {}
                @A @B @C @D Foo<@A @B Bar> method(@A @B @C @D Foo<@A @B Bar> param) {
                    throw new RuntimeException();
                }
            }
            """
                    .trimIndent()
            )

        listOf(javaSource, kotlinSource).forEach { source ->
<<<<<<< HEAD
            runTest(sources = listOf(source)) { invocation ->
=======
            // https://github.com/google/ksp/issues/1882
            runTest(sources = listOf(source), kotlincArgs = KOTLINC_LANGUAGE_1_9_ARGS) { invocation
                ->
>>>>>>> 3d4510a6
                fun XAnnotated.getAllAnnotationTypeElements(): List<XTypeElement> {
                    return getAllAnnotations()
                        .filter {
                            !it.qualifiedName.contentEquals("org.jetbrains.annotations.NotNull")
                        }
                        .map { it.typeElement }
                }

                val subject = invocation.processingEnv.requireTypeElement("foo.bar.Subject")
                val superClass = subject.superClass!!
                val superInterface = subject.superInterfaces.single()
                val field = subject.getDeclaredField("field")
                val method = subject.getDeclaredMethodByJvmName("method")
                val constructor = subject.getConstructors().single()
                val a = invocation.processingEnv.requireTypeElement("foo.bar.A")
                val b = invocation.processingEnv.requireTypeElement("foo.bar.B")
                val c = invocation.processingEnv.requireTypeElement("foo.bar.C")
                val d = invocation.processingEnv.requireTypeElement("foo.bar.D")

                // Check that the synthetic annotations method does not appear in the list of
                // declared methods.
                if (source == javaSource) {
                    assertThat(subject.getDeclaredMethods().map { it.name })
                        .containsExactly("method")
                } else {
                    if (invocation.isKsp || preCompiled) {
                        assertThat(subject.getDeclaredMethods().map { it.name })
                            .containsExactly("getField", "method")
                            .inOrder()
                    } else {
                        // TODO(b/290800523): Remove the synthetic annotations method from the list
                        //  of declared methods so that KAPT matches KSP.
                        assertThat(subject.getDeclaredMethods().map { it.name })
                            .containsExactly("getField", "getField\$annotations", "method")
                            .inOrder()
                    }
                }

                // Check the annotations on the elements
                mapOf(
                        "class" to subject,
                        "field" to field,
                        "method" to method,
                        "methodParameter" to method.parameters.single(),
                        "constructor" to constructor,
                        "constructorParameter" to constructor.parameters.single(),
                    )
                    .forEach { (desc, element) ->
                        if (
                            element == field &&
                                !invocation.isKsp &&
                                source == kotlinSource &&
                                preCompiled
                        ) {
                            // KAPT places property annotations without targets on the property,
                            // which
                            // then get put onto the synthetic $annotations method in the KAPT stub.
                            // Unfortunately, synthetic methods can only be read when processing the
                            // source so it's missing on precompiled class files:
                            // https://youtrack.jetbrains.com/issue/KT-34684
                            assertWithMessage("$desc element: $element")
                                .that(element.getAllAnnotationTypeElements())
                                .containsExactly(b, c)
                        } else {
                            assertWithMessage("$desc element: $element")
                                .that(
                                    // TODO(bcorso): Consider automatically removing kotlin.Metadata
                                    //  annotation so that KAPT and KSP agree, and exposing the
                                    // metadata
                                    //  explicitly via a property of the type/element.
                                    // Filter out kotlin.Metadata.
                                    element.getAllAnnotationTypeElements().filterNot {
                                        it.qualifiedName == "kotlin.Metadata"
                                    }
                                )
                                .containsExactly(b, c, d)
                        }
                    }

                // Check the annotations on the types and type arguments
                mapOf(
                        "superClass" to superClass,
<<<<<<< HEAD
                        "superInterface" to superInterface,
                        "field" to field.type,
                        "methodReturnType" to method.returnType,
                        "methodParameter" to method.parameters.single().type,
                        "constructorParameter" to constructor.parameters.single().type,
=======
                        "superClassArg" to superClass.typeArguments.single(),
                        "superInterface" to superInterface,
                        "superInterfaceArg" to superInterface.typeArguments.single(),
                        "field" to field.type,
                        "fieldArg" to field.type.typeArguments.single(),
                        "methodReturnType" to method.returnType,
                        "methodReturnTypeArg" to method.returnType.typeArguments.single(),
                        "methodParameter" to method.parameters.single().type,
                        "methodParameterArg" to
                            method.parameters.single().type.typeArguments.single(),
                        "constructorParameter" to constructor.parameters.single().type,
                        "constructorParameterArg" to
                            constructor.parameters.single().type.typeArguments.single(),
>>>>>>> 3d4510a6
                    )
                    .forEach { (desc, type) ->
                        if (!invocation.isKsp && source == javaSource && preCompiled) {
                            // We can't see type annotations from precompiled Java classes in JAVAC.
                            //   https://github.com/google/ksp/issues/1296
                            assertWithMessage("$desc type: $type")
                                .that(type.getAllAnnotationTypeElements())
                                .isEmpty()
<<<<<<< HEAD
                            assertWithMessage("$desc type-argument: ${type.typeArguments[0]}")
                                .that(type.getAllAnnotationTypeElements())
                                .isEmpty()
=======
>>>>>>> 3d4510a6
                        } else {
                            assertWithMessage("$desc type: $type")
                                .that(type.getAllAnnotationTypeElements())
                                .containsExactly(a, b)
<<<<<<< HEAD
                            assertWithMessage("$desc type-argument: ${type.typeArguments[0]}")
                                .that(type.getAllAnnotationTypeElements())
                                .containsExactly(a, b)
=======
>>>>>>> 3d4510a6
                        }
                    }
            }
        }
    }

    @Test
    fun repeatedTypeAnnotations() {
        val kotlinSource =
            Source.kotlin(
                "foo.bar.Subject.kt",
                """
            package foo.bar

            @Target(AnnotationTarget.TYPE)
            @Repeatable
            annotation class A(val value: Int)

            open class Base

            class Subject : @A(0) @A(1) Base()
            """
                    .trimIndent()
            )
        val javaSource =
            Source.java(
                "foo.bar.Subject",
                """
            package foo.bar;
            import java.lang.annotation.ElementType;
            import java.lang.annotation.Target;
            import java.lang.annotation.Repeatable;

            class Base {}

            @Repeatable(AContainer.class)
            @Target(ElementType.TYPE_USE)
            @interface A {
                int value();
            }

            @Target(ElementType.TYPE_USE)
            @interface AContainer {
                A[] value();
            }

            class Subject extends @A(0) @A(1) Base {}
            """
                    .trimIndent()
            )

        listOf(javaSource, kotlinSource).forEach { source ->
            runTest(sources = listOf(source)) { invocation ->
                // We can't see type annotations from precompiled Java classes. Skipping it for now:
                // https://github.com/google/ksp/issues/1296
                if (source == javaSource && preCompiled) {
                    return@runTest
                }
                val subject = invocation.processingEnv.requireTypeElement("foo.bar.Subject")
                val base = subject.superClass!!
                assertThat(base.getAllAnnotations()[0].name).isEqualTo("A")
                assertThat(base.getAllAnnotations()[0].qualifiedName).isEqualTo("foo.bar.A")
                assertThat(base.getAllAnnotations()[0].annotationValues.first().asInt())
                    .isEqualTo(0)
                assertThat(base.getAllAnnotations()[1].name).isEqualTo("A")
                assertThat(base.getAllAnnotations()[1].qualifiedName).isEqualTo("foo.bar.A")
                assertThat(base.getAllAnnotations()[1].annotationValues.first().asInt())
                    .isEqualTo(1)
            }
        }
    }

    @Test
    fun typeParameterAnnotations() {
        val kotlinSource =
            Source.kotlin(
                "foo.bar.Subject.kt",
                """
            package foo.bar

            @Target(AnnotationTarget.TYPE_PARAMETER)
            annotation class A(val value: Int)

            class Subject<@A(42) T>
            """
                    .trimIndent()
            )
        val javaSource =
            Source.java(
                "foo.bar.Subject",
                """
            package foo.bar;
            import java.lang.annotation.ElementType;
            import java.lang.annotation.Target;
            import java.lang.annotation.Repeatable;

            @Target(ElementType.TYPE_PARAMETER)
            @interface A {
                int value();
            }

            class Subject<@A(42) T> {}
            """
                    .trimIndent()
            )

        fun test(invocation: XTestInvocation) {
            val subject = invocation.processingEnv.requireTypeElement("foo.bar.Subject")
            assertThat(subject.typeParameters.first().getAllAnnotations().first().name)
                .isEqualTo("A")

            assertThat(
                    subject.typeParameters.first().getAllAnnotations().first().get("value") as Int
                )
                .isEqualTo(42)
        }

        listOf(javaSource, kotlinSource).forEach { source ->
            runTest(sources = listOf(source)) { invocation ->
                if (invocation.isKsp) { // doesn't work
                    if (source === javaSource) {
                        if (preCompiled) {
                            // test(invocation)
                        } else {
                            // test(invocation)
                        }
                    } else {
                        if (preCompiled) {
                            // test(invocation)
                        } else {
                            // test(invocation)
                        }
                    }
                } else {
                    if (source === javaSource) {
                        if (preCompiled) {
                            test(invocation)
                        } else {
                            test(invocation)
                        }
                    } else {
                        if (preCompiled) {
                            test(invocation)
                        } else {
                            // test(invocation) // doesn't work
                        }
                    }
                }
            }
        }
    }

    // helper function to read what we need
    private fun XAnnotated.getSuppressValues(): List<String>? {
        return this.findAnnotation<TestSuppressWarnings>()?.get<List<String>>("value")
    }

    private inline fun <reified T : Annotation> XAnnotated.requireAnnotation(): XAnnotation {
        return findAnnotation<T>() ?: error("Annotation ${T::class} not found on $this")
    }

    private inline fun <reified T : Annotation> XAnnotated.findAnnotation(): XAnnotation? {
        return getAllAnnotations().singleOrNull { it.name == T::class.simpleName }
    }

    private fun XAnnotated.assertHasSuppressWithValue(vararg expected: String) {
        assertWithMessage("has suppress annotation $this")
            .that(this.findAnnotation<TestSuppressWarnings>())
            .isNotNull()
        assertWithMessage("$this").that(getSuppressValues()).isEqualTo(expected.toList())
    }

    private fun XAnnotated.assertDoesNotHaveAnnotation() {
        assertWithMessage("$this").that(this.findAnnotation<TestSuppressWarnings>()).isNull()
        assertWithMessage("$this").that(this.getSuppressValues()).isNull()
    }

    private fun XAnnotated.getOtherAnnotationValue(): String? {
        return this.findAnnotation<OtherAnnotation>()?.get<String>("value")
    }

    companion object {
        @JvmStatic
        @Parameterized.Parameters(name = "preCompiled_{0}")
        fun params() = arrayOf(false, true)
    }
}<|MERGE_RESOLUTION|>--- conflicted
+++ resolved
@@ -56,15 +56,11 @@
 
 @RunWith(Parameterized::class)
 class XAnnotationTest(private val preCompiled: Boolean) {
-<<<<<<< HEAD
-    private fun runTest(sources: List<Source>, handler: (XTestInvocation) -> Unit) {
-=======
     private fun runTest(
         sources: List<Source>,
         kotlincArgs: List<String> = emptyList(),
         handler: (XTestInvocation) -> Unit
     ) {
->>>>>>> 3d4510a6
         if (preCompiled) {
             val compiled = compileFiles(sources)
             val hasKotlinSources = sources.any { it is Source.KotlinSource }
@@ -77,11 +73,6 @@
             val newSources =
                 kotlinSources +
                     Source.java("PlaceholderJava", "public class " + "PlaceholderJava {}")
-<<<<<<< HEAD
-            runProcessorTest(sources = newSources, handler = handler, classpath = compiled)
-        } else {
-            runProcessorTest(sources = sources, handler = handler)
-=======
             runProcessorTest(
                 sources = newSources,
                 handler = handler,
@@ -90,7 +81,6 @@
             )
         } else {
             runProcessorTest(sources = sources, handler = handler, kotlincArguments = kotlincArgs)
->>>>>>> 3d4510a6
         }
     }
 
@@ -178,13 +168,9 @@
             """
                     .trimIndent()
             )
-<<<<<<< HEAD
-        runTest(sources = listOf(javaSrc, kotlinSrc)) { invocation ->
-=======
         // https://github.com/google/ksp/issues/2078
         runTest(sources = listOf(javaSrc, kotlinSrc), kotlincArgs = KOTLINC_LANGUAGE_1_9_ARGS) {
             invocation ->
->>>>>>> 3d4510a6
             val typeElement = invocation.processingEnv.requireTypeElement("Foo")
             val annotation =
                 typeElement.getAllAnnotations().single { it.qualifiedName == "MyAnnotation" }
@@ -962,13 +948,9 @@
             """
                     .trimIndent()
             )
-<<<<<<< HEAD
-        runTest(sources = listOf(javaSrc, kotlinSrc)) { invocation ->
-=======
         // https://github.com/google/ksp/issues/1883
         runTest(sources = listOf(javaSrc, kotlinSrc), kotlincArgs = KOTLINC_LANGUAGE_1_9_ARGS) {
             invocation ->
->>>>>>> 3d4510a6
             listOf("JavaSubject", "KotlinSubject")
                 .map(invocation.processingEnv::requireTypeElement)
                 .forEach { subject ->
@@ -1224,11 +1206,8 @@
                             .trimIndent()
                     )
                 ),
-<<<<<<< HEAD
-=======
             // https://github.com/google/ksp/issues/1882
             kotlincArgs = KOTLINC_LANGUAGE_1_9_ARGS
->>>>>>> 3d4510a6
         ) { invocation ->
             val subject = invocation.processingEnv.requireTypeElement("test.Subject")
             val myAnnotation = invocation.processingEnv.requireTypeElement("test.MyAnnotation")
@@ -1361,13 +1340,9 @@
             )
 
         listOf(javaSource, kotlinSource).forEach { source ->
-<<<<<<< HEAD
-            runTest(sources = listOf(source)) { invocation ->
-=======
             // https://github.com/google/ksp/issues/1882
             runTest(sources = listOf(source), kotlincArgs = KOTLINC_LANGUAGE_1_9_ARGS) { invocation
                 ->
->>>>>>> 3d4510a6
                 fun XAnnotated.getAllAnnotationTypeElements(): List<XTypeElement> {
                     return getAllAnnotations()
                         .filter {
@@ -1450,13 +1425,6 @@
                 // Check the annotations on the types and type arguments
                 mapOf(
                         "superClass" to superClass,
-<<<<<<< HEAD
-                        "superInterface" to superInterface,
-                        "field" to field.type,
-                        "methodReturnType" to method.returnType,
-                        "methodParameter" to method.parameters.single().type,
-                        "constructorParameter" to constructor.parameters.single().type,
-=======
                         "superClassArg" to superClass.typeArguments.single(),
                         "superInterface" to superInterface,
                         "superInterfaceArg" to superInterface.typeArguments.single(),
@@ -1470,7 +1438,6 @@
                         "constructorParameter" to constructor.parameters.single().type,
                         "constructorParameterArg" to
                             constructor.parameters.single().type.typeArguments.single(),
->>>>>>> 3d4510a6
                     )
                     .forEach { (desc, type) ->
                         if (!invocation.isKsp && source == javaSource && preCompiled) {
@@ -1479,22 +1446,10 @@
                             assertWithMessage("$desc type: $type")
                                 .that(type.getAllAnnotationTypeElements())
                                 .isEmpty()
-<<<<<<< HEAD
-                            assertWithMessage("$desc type-argument: ${type.typeArguments[0]}")
-                                .that(type.getAllAnnotationTypeElements())
-                                .isEmpty()
-=======
->>>>>>> 3d4510a6
                         } else {
                             assertWithMessage("$desc type: $type")
                                 .that(type.getAllAnnotationTypeElements())
                                 .containsExactly(a, b)
-<<<<<<< HEAD
-                            assertWithMessage("$desc type-argument: ${type.typeArguments[0]}")
-                                .that(type.getAllAnnotationTypeElements())
-                                .containsExactly(a, b)
-=======
->>>>>>> 3d4510a6
                         }
                     }
             }
