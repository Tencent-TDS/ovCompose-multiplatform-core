/*
 * Copyright 2020 The Android Open Source Project
 *
 * Licensed under the Apache License, Version 2.0 (the "License");
 * you may not use this file except in compliance with the License.
 * You may obtain a copy of the License at
 *
 *      http://www.apache.org/licenses/LICENSE-2.0
 *
 * Unless required by applicable law or agreed to in writing, software
 * distributed under the License is distributed on an "AS IS" BASIS,
 * WITHOUT WARRANTIES OR CONDITIONS OF ANY KIND, either express or implied.
 * See the License for the specific language governing permissions and
 * limitations under the License.
 */

package androidx.room.compiler.processing

import androidx.kruth.assertThat
import androidx.kruth.assertWithMessage
import androidx.room.compiler.codegen.XClassName
import androidx.room.compiler.codegen.XTypeName
import androidx.room.compiler.codegen.asClassName
import androidx.room.compiler.processing.javac.JavacType
import androidx.room.compiler.processing.ksp.KspProcessingEnv
import androidx.room.compiler.processing.util.Source
import androidx.room.compiler.processing.util.XTestInvocation
import androidx.room.compiler.processing.util.asKClassName
import androidx.room.compiler.processing.util.asMutableKClassName
import androidx.room.compiler.processing.util.compileFiles
import androidx.room.compiler.processing.util.getAllFieldNames
import androidx.room.compiler.processing.util.getDeclaredField
import androidx.room.compiler.processing.util.getDeclaredMethodByJvmName
import androidx.room.compiler.processing.util.getField
import androidx.room.compiler.processing.util.getMethodByJvmName
<<<<<<< HEAD
=======
import androidx.room.compiler.processing.util.kspProcessingEnv
>>>>>>> 3d4510a6
import androidx.room.compiler.processing.util.runJavaProcessorTest
import androidx.room.compiler.processing.util.runKspTest
import androidx.room.compiler.processing.util.runProcessorTest
import com.squareup.kotlinpoet.INT
import com.squareup.kotlinpoet.ParameterizedTypeName.Companion.parameterizedBy
import com.squareup.kotlinpoet.javapoet.JClassName
import com.squareup.kotlinpoet.javapoet.JParameterizedTypeName
import com.squareup.kotlinpoet.javapoet.JTypeName
import com.squareup.kotlinpoet.javapoet.JTypeVariableName
import com.squareup.kotlinpoet.javapoet.KClassName
import com.squareup.kotlinpoet.javapoet.KTypeVariableName
import org.junit.Ignore
import org.junit.Test
import org.junit.runner.RunWith
import org.junit.runners.Parameterized

@RunWith(Parameterized::class)
class XTypeElementTest(
    private val isPreCompiled: Boolean,
) {
<<<<<<< HEAD
    private fun runTest(sources: List<Source>, handler: (XTestInvocation) -> Unit) {
=======
    private fun runTest(
        sources: List<Source>,
        kotlincArgs: List<String> = emptyList(),
        handler: (XTestInvocation) -> Unit
    ) {
>>>>>>> 3d4510a6
        if (isPreCompiled) {
            val compiled = compileFiles(sources)
            val hasKotlinSources = sources.any { it is Source.KotlinSource }
            val kotlinSources =
                if (hasKotlinSources) {
                    listOf(Source.kotlin("placeholder.kt", "class PlaceholderKotlin"))
                } else {
                    emptyList()
                }
            val newSources =
                kotlinSources +
                    Source.java("PlaceholderJava", "public class " + "PlaceholderJava {}")
<<<<<<< HEAD
            runProcessorTest(sources = newSources, handler = handler, classpath = compiled)
        } else {
            runProcessorTest(sources = sources, handler = handler)
=======
            runProcessorTest(
                sources = newSources,
                handler = handler,
                classpath = compiled,
                kotlincArguments = kotlincArgs
            )
        } else {
            runProcessorTest(sources = sources, handler = handler, kotlincArguments = kotlincArgs)
>>>>>>> 3d4510a6
        }
    }

    @Test
    fun qualifiedNames() {
        val src1 =
            Source.kotlin(
                "Foo.kt",
                """
            class TopLevel
            """
                    .trimIndent()
            )
        val src2 =
            Source.kotlin(
                "Bar.kt",
                """
            package foo.bar
            class InFooBar
            """
                    .trimIndent()
            )
        val src3 =
            Source.java(
                "foo.bar.Outer",
                """
            package foo.bar;
            public class Outer {
                public static class Nested {
                }
            }
            """
            )
        runTest(sources = listOf(src1, src2, src3)) { invocation ->
            invocation.processingEnv.requireTypeElement("TopLevel").let {
                assertThat(it.packageName).isEqualTo("")
                assertThat(it.name).isEqualTo("TopLevel")
                assertThat(it.qualifiedName).isEqualTo("TopLevel")
                assertThat(it.asClassName().java).isEqualTo(JClassName.get("", "TopLevel"))
                if (invocation.isKsp) {
                    assertThat(it.asClassName().kotlin).isEqualTo(KClassName("", "TopLevel"))
                } else {
                    // In javac / kapt we don't have KotlinPoet names
                    assertThat(it.asClassName().kotlin).isEqualTo(XTypeName.UNAVAILABLE_KTYPE_NAME)
                }
            }
            invocation.processingEnv.requireTypeElement("foo.bar.InFooBar").let {
                assertThat(it.packageName).isEqualTo("foo.bar")
                assertThat(it.name).isEqualTo("InFooBar")
                assertThat(it.qualifiedName).isEqualTo("foo.bar.InFooBar")
                assertThat(it.asClassName()).isEqualTo(XClassName.get("foo.bar", "InFooBar"))
            }
            invocation.processingEnv.requireTypeElement("foo.bar.Outer").let {
                assertThat(it.packageName).isEqualTo("foo.bar")
                assertThat(it.name).isEqualTo("Outer")
                assertThat(it.qualifiedName).isEqualTo("foo.bar.Outer")
                assertThat(it.asClassName()).isEqualTo(XClassName.get("foo.bar", "Outer"))
            }
            invocation.processingEnv.requireTypeElement("foo.bar.Outer.Nested").let {
                assertThat(it.packageName).isEqualTo("foo.bar")
                assertThat(it.name).isEqualTo("Nested")
                assertThat(it.qualifiedName).isEqualTo("foo.bar.Outer.Nested")
                assertThat(it.asClassName()).isEqualTo(XClassName.get("foo.bar", "Outer", "Nested"))
            }
            if (invocation.isKsp) {
                // these are KSP specific tests, typenames are tested elsewhere
                invocation.processingEnv.requireTypeElement("java.lang.Integer").let {
                    // always return kotlin types, this is what compiler does
                    assertThat(it.packageName).isEqualTo("kotlin")
                    assertThat(it.name).isEqualTo("Int")
                    assertThat(it.qualifiedName).isEqualTo("kotlin.Int")
                    assertThat(it.asClassName().java).isEqualTo(JTypeName.INT.box())
                    assertThat(it.asClassName().kotlin).isEqualTo(INT)
                }
                invocation.processingEnv.requireTypeElement("kotlin.Int").let {
                    assertThat(it.packageName).isEqualTo("kotlin")
                    assertThat(it.name).isEqualTo("Int")
                    assertThat(it.qualifiedName).isEqualTo("kotlin.Int")
                    assertThat(it.asClassName().java).isEqualTo(JTypeName.INT.box())
                    assertThat(it.asClassName().kotlin).isEqualTo(INT)
                }
            }
        }
    }

    @Test
    fun typeAndSuperType() {
        val src =
            Source.kotlin(
                "foo.kt",
                """
            package foo.bar
            class Baz : MyInterface, AbstractClass()
            abstract class AbstractClass
            interface MyInterface
            interface AnotherInterface : MyInterface
            """
                    .trimIndent()
            )
        runTest(sources = listOf(src)) { invocation ->
            invocation.processingEnv.requireTypeElement("foo.bar.Baz").let {
                assertThat(it.superClass!!.asTypeName())
                    .isEqualTo(
                        invocation.processingEnv.requireType("foo.bar.AbstractClass").asTypeName()
                    )
                assertThat(it.type.superTypes.map(XType::asTypeName))
                    .containsExactly(
                        invocation.processingEnv.requireType("foo.bar.AbstractClass").asTypeName(),
                        invocation.processingEnv.requireType("foo.bar.MyInterface").asTypeName()
                    )
                assertThat(it.type.asTypeName())
                    .isEqualTo(invocation.processingEnv.requireType("foo.bar.Baz").asTypeName())
                assertThat(it.isInterface()).isFalse()
                assertThat(it.isKotlinObject()).isFalse()
                assertThat(it.isAbstract()).isFalse()
            }
            invocation.processingEnv.requireTypeElement("foo.bar.AbstractClass").let {
                assertThat(it.superClass!!.asTypeName())
<<<<<<< HEAD
                    .isEqualTo(invocation.processingEnv.requireType(JTypeName.OBJECT).asTypeName())
                assertThat(it.type.superTypes.map(XType::asTypeName))
                    .containsExactly(
                        invocation.processingEnv.requireType(JTypeName.OBJECT).asTypeName()
=======
                    .isEqualTo(
                        invocation.processingEnv.requireType(XTypeName.ANY_OBJECT).asTypeName()
                    )
                assertThat(it.type.superTypes.map(XType::asTypeName))
                    .containsExactly(
                        invocation.processingEnv.requireType(XTypeName.ANY_OBJECT).asTypeName()
>>>>>>> 3d4510a6
                    )
                assertThat(it.isAbstract()).isTrue()
                assertThat(it.isInterface()).isFalse()
                assertThat(it.type.asTypeName())
                    .isEqualTo(
                        invocation.processingEnv.requireType("foo.bar.AbstractClass").asTypeName()
                    )
            }
            invocation.processingEnv.requireTypeElement("foo.bar.MyInterface").let {
                assertThat(it.superClass).isNull()
                assertThat(it.type.superTypes.map(XType::asTypeName))
                    .containsExactly(
<<<<<<< HEAD
                        invocation.processingEnv.requireType(JTypeName.OBJECT).asTypeName()
=======
                        invocation.processingEnv.requireType(XTypeName.ANY_OBJECT).asTypeName()
>>>>>>> 3d4510a6
                    )
                assertThat(it.isInterface()).isTrue()
                assertThat(it.type.asTypeName())
                    .isEqualTo(
                        invocation.processingEnv.requireType("foo.bar.MyInterface").asTypeName()
                    )
            }
            invocation.processingEnv.requireTypeElement("foo.bar.AnotherInterface").let {
                assertThat(it.superClass).isNull()
                assertThat(it.type.superTypes.map(XType::asTypeName))
                    .containsExactly(
                        invocation.processingEnv.requireType("java.lang.Object").asTypeName(),
                        invocation.processingEnv.requireType("foo.bar.MyInterface").asTypeName()
                    )
                assertThat(it.isInterface()).isTrue()
                assertThat(it.type.asTypeName())
                    .isEqualTo(
                        invocation.processingEnv
                            .requireType("foo.bar.AnotherInterface")
                            .asTypeName()
                    )
            }
        }
    }

    @Test
    fun superTypeWithNoSuperClass() {
        runTest(
            sources =
                listOf(
                    Source.kotlin(
                        "foo.bar.KotlinClass.kt",
                        """
                    package foo.bar
                    class KotlinClass
                    class KotlinClassWithInterface : KotlinInterface
                    interface KotlinInterface
                    """
                            .trimIndent()
                    ),
                    Source.java(
                        "foo.bar.JavaClass",
                        """
                    package foo.bar;
                    class JavaClass {}
                    class JavaClassWithInterface implements JavaInterface {}
                    interface JavaInterface {}
                    """
                            .trimIndent()
                    )
                )
        ) { invocation ->
            invocation.processingEnv.requireTypeElement("foo.bar.KotlinClass").let {
                assertThat(it.superClass?.asTypeName()).isEqualTo(XTypeName.ANY_OBJECT)
            }
            invocation.processingEnv.requireTypeElement("foo.bar.KotlinClassWithInterface").let {
                assertThat(it.superClass?.asTypeName()).isEqualTo(XTypeName.ANY_OBJECT)
            }
            invocation.processingEnv.requireTypeElement("foo.bar.JavaClass").let {
                assertThat(it.superClass?.asTypeName()).isEqualTo(XTypeName.ANY_OBJECT)
            }
            invocation.processingEnv.requireTypeElement("foo.bar.JavaClassWithInterface").let {
                assertThat(it.superClass?.asTypeName()).isEqualTo(XTypeName.ANY_OBJECT)
            }
        }
    }

    @Test
    fun superTypeWithAlias() {
        runTest(
            sources =
                listOf(
                    Source.kotlin(
                        "foo.bar.KotlinClass.kt",
                        """
                    package foo.bar
                    class MyClass : MyAliasClass(), MyAliasInterface
                    typealias MyAliasClass = MyBaseClass
                    typealias MyAliasInterface = MyBaseInterface
                    abstract class MyBaseClass
                    interface MyBaseInterface
                    """
                            .trimIndent()
                    ),
                )
        ) { invocation ->
            invocation.processingEnv.requireTypeElement("foo.bar.MyClass").let { myClass ->
                val myBaseClassName = XClassName.get("foo.bar", "MyBaseClass")
                val myBaseInterfaceName = XClassName.get("foo.bar", "MyBaseInterface")
                assertThat(myClass.superClass?.asTypeName()).isEqualTo(myBaseClassName)
                assertThat(myClass.superInterfaces.map { it.asTypeName() }.toList())
                    .containsExactly(myBaseInterfaceName)
                assertThat(myClass.getSuperInterfaceElements().map { it.asClassName() }.toList())
                    .containsExactly(myBaseInterfaceName)
                assertThat(myClass.type.superTypes.map { it.asTypeName() }.toList())
                    .containsExactly(myBaseClassName, myBaseInterfaceName)
                    .inOrder()
            }
        }
    }

    @Test
    fun superTypeOfAny() {
        runTest(sources = listOf()) { invocation ->
            val any = invocation.processingEnv.requireTypeElement(Any::class)
            val obj = invocation.processingEnv.requireTypeElement(Object::class)
            assertThat(any.superClass).isNull()
            assertThat(obj.superClass).isNull()
        }
    }

    @Test
    fun superInterfaces() {
        val src =
            Source.kotlin(
                "foo.kt",
                """
            package foo.bar
            class Baz : MyInterface<String>, AbstractClass()
            abstract class AbstractClass
            interface MyInterface<E>
            """
                    .trimIndent()
            )
        runTest(sources = listOf(src)) { invocation ->
            invocation.processingEnv.requireTypeElement("foo.bar.Baz").let {
                assertThat(it.superInterfaces).hasSize(1)
                val superInterface =
                    it.superInterfaces.first { type ->
                        type.rawType.toString() == "foo.bar.MyInterface"
                    }
                assertThat(superInterface.typeArguments).hasSize(1)
                assertThat(superInterface.typeArguments[0].asTypeName().java)
                    .isEqualTo(JClassName.get("java.lang", "String"))
                if (invocation.isKsp) {
                    assertThat(superInterface.typeArguments[0].asTypeName().kotlin)
                        .isEqualTo(KClassName("kotlin", "String"))
                }
                if (!invocation.isKsp) {
                    assertThat((superInterface as JavacType).kotlinType).isNotNull()
                }
            }
        }
    }

    @Test
    fun nestedClassName() {
        val src =
            Source.kotlin(
                "Foo.kt",
                """
            package foo.bar
            class Outer {
                class Inner
            }
            """
                    .trimIndent()
            )
        runTest(sources = listOf(src)) { invocation ->
            invocation.processingEnv.requireTypeElement("foo.bar.Outer").let {
                assertThat(it.asClassName()).isEqualTo(XClassName.get("foo.bar", "Outer"))
                assertThat(it.isNested()).isFalse()
                assertThat(it.enclosingTypeElement).isNull()
            }
            invocation.processingEnv.requireTypeElement("foo.bar.Outer.Inner").let {
                assertThat(it.asClassName()).isEqualTo(XClassName.get("foo.bar", "Outer", "Inner"))
                assertThat(it.packageName).isEqualTo("foo.bar")
                assertThat(it.name).isEqualTo("Inner")
                assertThat(it.isNested()).isTrue()
                assertThat(it.enclosingTypeElement)
                    .isEqualTo(invocation.processingEnv.requireTypeElement("foo.bar.Outer"))
            }
        }
    }

    @Test
    fun modifiers() {
        val kotlinSrc =
            Source.kotlin(
                "Foo.kt",
                """
            open class OpenClass
            abstract class AbstractClass
            object MyObject
            interface MyInterface
            class Final
            private class PrivateClass
            class OuterKotlinClass {
                inner class InnerKotlinClass
                class NestedKotlinClass
            }
            annotation class KotlinAnnotation
            data class DataClass(val foo: Int)
            inline class InlineClass(val foo: Int)
            fun interface FunInterface {
               fun foo()
            }
            """
                    .trimIndent()
            )
        val javaSrc =
            Source.java(
                "OuterJavaClass",
                """
            public class OuterJavaClass {
                public class InnerJavaClass {}
                public static class NestedJavaClass {}
            }
            """
                    .trimIndent()
            )
        val javaAnnotationSrc =
            Source.java(
                "JavaAnnotation",
                """
            public @interface JavaAnnotation {
            }
            """
                    .trimIndent()
            )
        runTest(sources = listOf(kotlinSrc, javaSrc, javaAnnotationSrc)) { invocation ->
            fun getModifiers(element: XTypeElement): Set<String> {
                val result = mutableSetOf<String>()
                if (element.isAbstract()) result.add("abstract")
                if (element.isFinal()) result.add("final")
                if (element.isPrivate() || element.isKtPrivate()) result.add("private")
                if (element.isProtected()) result.add("protected")
                if (element.isPublic()) result.add("public")
                if (element.isKotlinObject()) result.add("object")
                if (element.isCompanionObject()) result.add("companion")
                if (element.isFunctionalInterface()) result.add("fun")
                if (element.isClass()) result.add("class")
                if (element.isDataClass()) result.add("data")
                if (element.isValueClass()) result.add("value")
                if (element.isExpect()) result.add("expect")
                if (element.isInterface()) result.add("interface")
                if (element.isStatic()) result.add("static")
                if (element.isAnnotationClass()) result.add("annotation")
                return result
            }

            fun getModifiers(qName: String): Set<String> =
                getModifiers(invocation.processingEnv.requireTypeElement(qName))

            assertThat(getModifiers("OpenClass")).containsExactly("public", "class")
            assertThat(getModifiers("AbstractClass")).containsExactly("abstract", "public", "class")
            assertThat(getModifiers("MyObject")).containsExactly("final", "public", "object")
            assertThat(getModifiers("MyInterface"))
                .containsExactly("abstract", "interface", "public")
            assertThat(getModifiers("Final")).containsExactly("final", "public", "class")
            assertThat(getModifiers("PrivateClass")).containsExactly("private", "final", "class")
            assertThat(getModifiers("OuterKotlinClass.InnerKotlinClass"))
                .containsExactly("final", "public", "class")
            assertThat(getModifiers("OuterKotlinClass.NestedKotlinClass"))
                .containsExactly("final", "public", "static", "class")
            assertThat(getModifiers("OuterJavaClass.InnerJavaClass"))
                .containsExactly("public", "class")
            assertThat(getModifiers("OuterJavaClass.NestedJavaClass"))
                .containsExactly("public", "static", "class")
            assertThat(getModifiers("JavaAnnotation")).apply {
                // KSP vs KAPT metadata have a difference in final vs abstract modifiers
                // for annotation types.
                if (isPreCompiled && invocation.isKsp) {
                    containsExactly("final", "public", "annotation")
                } else {
                    containsExactly("abstract", "public", "annotation")
                }
            }
            assertThat(getModifiers("KotlinAnnotation")).apply {
                // KSP vs KAPT metadata have a difference in final vs abstract modifiers
                // for annotation types.
                if (invocation.isKsp) {
                    containsExactly("final", "public", "annotation")
                } else {
                    containsExactly("abstract", "public", "annotation")
                }
            }
            assertThat(getModifiers("DataClass"))
                .containsExactly("public", "final", "class", "data")
            assertThat(getModifiers("InlineClass")).apply {
                containsExactly("public", "final", "class", "value")
            }
            assertThat(getModifiers("FunInterface"))
                .containsExactly("public", "abstract", "interface", "fun")
        }
    }

    @Test
    fun kindName() {
        val kotlinSrc =
            Source.kotlin(
                "Foo.kt",
                """
            class KotlinClass
            interface KotlinInterface
            annotation class KotlinAnnotation
            """
                    .trimIndent()
            )
        val javaSrc =
            Source.java(
                "Bar",
                """
            class JavaClass {}
            interface JavaInterface {}
            @interface JavaAnnotation {}
            """
                    .trimIndent()
            )
        runTest(sources = listOf(kotlinSrc, javaSrc)) { invocation ->
            invocation.processingEnv.requireTypeElement("KotlinClass").let {
                assertThat(it.kindName()).isEqualTo("class")
            }
            invocation.processingEnv.requireTypeElement("KotlinInterface").let {
                assertThat(it.kindName()).isEqualTo("interface")
            }
            invocation.processingEnv.requireTypeElement("KotlinAnnotation").let {
                // TODO(b/270557392): make the result consistent between KSP and JavaAP
                if (invocation.isKsp) {
                    assertThat(it.kindName()).isEqualTo("annotation_class")
                } else {
                    assertThat(it.kindName()).isEqualTo("annotation_type")
                }
            }

            invocation.processingEnv.requireTypeElement("JavaClass").let {
                assertThat(it.kindName()).isEqualTo("class")
            }
            invocation.processingEnv.requireTypeElement("JavaInterface").let {
                assertThat(it.kindName()).isEqualTo("interface")
            }
            invocation.processingEnv.requireTypeElement("JavaAnnotation").let {
                // TODO(b/270557392): make the result consistent between KSP and JavaAP
                if (invocation.isKsp) {
                    assertThat(it.kindName()).isEqualTo("annotation_class")
                } else {
                    assertThat(it.kindName()).isEqualTo("annotation_type")
                }
            }
        }
    }

    @Test
    fun fieldBasic() {
        val src =
            Source.kotlin(
                "Foo.kt",
                """
            open class BaseClass<T>(val genericProp : T) {
                fun baseMethod(input: T) {}
            }
            class SubClass(x : Int) : BaseClass<Int>(x) {
                val subClassProp : String = "abc"
            }
            """
                    .trimIndent()
            )
        runTest(sources = listOf(src)) { invocation ->
            val baseClass = invocation.processingEnv.requireTypeElement("BaseClass")
            assertThat(baseClass.getAllFieldNames()).containsExactly("genericProp")
            assertThat(baseClass.getDeclaredFields().map { it.name }).containsExactly("genericProp")
            val subClass = invocation.processingEnv.requireTypeElement("SubClass")
            assertThat(subClass.getAllFieldNames()).containsExactly("genericProp", "subClassProp")
            assertThat(subClass.getDeclaredFields().map { it.name }).containsExactly("subClassProp")

            val baseMethod = baseClass.getMethodByJvmName("baseMethod")
            baseMethod.asMemberOf(subClass.type).let { methodType ->
                val genericArg = methodType.parameterTypes.first()
                assertThat(genericArg.asTypeName()).isEqualTo(Int::class.asClassName())
            }

            baseClass.getField("genericProp").let { field ->
                assertThat(field.type.asTypeName()).isEqualTo(XTypeName.getTypeVariableName("T"))
            }

            subClass.getField("genericProp").let { field ->
                // this is tricky because even though it is non-null it, it should still be boxed
                assertThat(field.asMemberOf(subClass.type).asTypeName())
                    .isEqualTo(Int::class.asClassName())
            }
        }
    }

    @Test
    fun fieldsOverride() {
        val src =
            Source.kotlin(
                "Foo.kt",
                """
            open class BaseClass(
                open val value : List<Int>
            )
            class SubClass(
                override val value : MutableList<Int>
            ) : BaseClass(value)
            """
                    .trimIndent()
            )
        runTest(sources = listOf(src)) { invocation ->
            val baseClass = invocation.processingEnv.requireTypeElement("BaseClass")
            assertThat(baseClass.getAllFieldNames()).containsExactly("value")
            val subClass = invocation.processingEnv.requireTypeElement("SubClass")
            assertThat(subClass.getAllFieldNames()).containsExactly("value")
            val baseFieldType = baseClass.getField("value").type
            val subFieldType = subClass.getField("value").type
            assertThat(baseFieldType.asTypeName().java)
                .isEqualTo(JParameterizedTypeName.get(List::class.java, Integer::class.java))
            assertThat(subFieldType.asTypeName().java)
                .isEqualTo(JParameterizedTypeName.get(List::class.java, Integer::class.java))
            if (invocation.isKsp) {
                assertThat(baseFieldType.asTypeName().kotlin)
                    .isEqualTo(List::class.asKClassName().parameterizedBy(INT))
                assertThat(subFieldType.asTypeName().kotlin)
                    .isEqualTo(List::class.asMutableKClassName().parameterizedBy(INT))
            }
        }
    }

    @Test
    fun fieldsMethodsWithoutBacking() {
        runTest(
            sources =
                listOf(
                    Source.kotlin(
                        "Foo.kt",
                        """
            package test
            class Subject {
                val realField: String = ""
                    get() = field
                val noBackingVal: String
                    get() = ""
                var noBackingVar: String
                    get() = ""
                    set(value) {}

                companion object {
                    @JvmStatic
                    val staticRealField: String = ""
                    get() = field
                    @JvmStatic
                    val staticNoBackingVal: String
                        get() = ""
                    @JvmStatic
                    var staticNoBackingVar: String
                        get() = ""
                        set(value) {}
                }
            }
            """
                            .trimIndent()
                    )
                ),
        ) { invocation ->
            val subject = invocation.processingEnv.requireTypeElement("test.Subject")
            val declaredFields =
                subject.getDeclaredFields().map { it.name } -
                    listOf("Companion") // skip Companion, KAPT generates it
            val expectedFields = listOf("realField", "staticRealField")
            assertWithMessage(subject.qualifiedName)
                .that(declaredFields)
                .containsExactlyElementsIn(expectedFields)
            val allFields =
                subject.getAllFieldsIncludingPrivateSupers().map { it.name } -
                    listOf("Companion") // skip Companion, KAPT generates it
            assertWithMessage(subject.qualifiedName)
                .that(allFields.toList())
                .containsExactlyElementsIn(expectedFields)
            val methodNames = subject.getDeclaredMethods().map { it.jvmName }
            assertWithMessage(subject.qualifiedName)
                .that(methodNames)
                .containsAtLeast("getNoBackingVal", "getNoBackingVar", "setNoBackingVar")
            assertWithMessage(subject.qualifiedName)
                .that(methodNames)
                .doesNotContain("setNoBackingVal")
        }
    }

    @Test
    fun abstractFields() {
        runTest(
            sources =
                listOf(
                    Source.kotlin(
                        "Foo.kt",
                        """
            package test
            abstract class Subject {
                val value: String = ""
                abstract val abstractValue: String
                companion object {
                    var realCompanion: String = ""
                    @JvmStatic
                    var jvmStatic: String = ""
                }
            }
            """
                            .trimIndent()
                    )
                ),
        ) { invocation ->
            val subject = invocation.processingEnv.requireTypeElement("test.Subject")
            val declaredFields = subject.getDeclaredFields().map { it.name } - listOf("Companion")
            val expectedFields = listOf("value", "realCompanion", "jvmStatic")
            assertWithMessage(subject.qualifiedName)
                .that(declaredFields)
                .containsExactlyElementsIn(expectedFields)
        }
    }

    @Test
    fun lateinitFields() {
        runTest(
            sources =
                listOf(
                    Source.kotlin(
                        "Foo.kt",
                        """
            package test
            class Subject {
                lateinit var x:String
                var y:String = "abc"
            }
            """
                            .trimIndent()
                    )
                ),
        ) { invocation ->
            val subject = invocation.processingEnv.requireTypeElement("test.Subject")
            assertWithMessage(subject.fallbackLocationText)
                .that(subject.getDeclaredFields().map { it.name })
                .containsExactly("x", "y")
            assertWithMessage(subject.fallbackLocationText)
                .that(subject.getDeclaredMethods().map { it.jvmName })
                .containsExactly("getX", "setX", "getY", "setY")
            subject.getField("x").let { field ->
                assertThat(field.isFinal()).isFalse()
                assertThat(field.isPrivate()).isFalse()
            }
        }
    }

    @Test
    fun fieldsInInterfaces() {
        val src =
            Source.kotlin(
                "Foo.kt",
                """
            annotation class MyAnnotation
            interface MyInterface {
                var x: Int
                var y: Int
                  @MyAnnotation get
            }
            """
                    .trimIndent()
            )
        runTest(sources = listOf(src)) { invocation ->
            val element = invocation.processingEnv.requireTypeElement("MyInterface")
            assertThat(element.getAllFieldsIncludingPrivateSupers().toList()).isEmpty()
            element.getMethodByJvmName("getX").let { assertThat(it.isAbstract()).isTrue() }
            element.getMethodByJvmName("setX").let { assertThat(it.isAbstract()).isTrue() }
            element.getMethodByJvmName("getY").let {
                if (!isPreCompiled && invocation.isKsp) {
                    // The modifier set is empty for both the property and accessor
                    assertThat(it.isAbstract()).isFalse()
                } else {
                    assertThat(it.isAbstract()).isTrue()
                }
            }
        }
    }

    @Test
    fun fieldsInAbstractClass() {
        val src =
            Source.kotlin(
                "Foo.kt",
                """
            abstract class MyAbstractClass {
                @JvmField
                var jvmVar: Int = 0
                abstract var abstractVar: Int
                var nonAbstractVar: Int = 0
            }
            """
                    .trimIndent()
            )
        runTest(sources = listOf(src)) { invocation ->
            val element = invocation.processingEnv.requireTypeElement("MyAbstractClass")
            assertThat(element.getAllFieldNames()).containsExactly("nonAbstractVar", "jvmVar")
            assertThat(element.getDeclaredMethods().map { it.jvmName })
                .containsExactly(
                    "getAbstractVar",
                    "setAbstractVar",
                    "getNonAbstractVar",
                    "setNonAbstractVar"
                )
            element.getMethodByJvmName("getAbstractVar").let {
                assertThat(it.isAbstract()).isTrue()
            }
            element.getMethodByJvmName("setAbstractVar").let {
                assertThat(it.isAbstract()).isTrue()
            }

            element.getMethodByJvmName("getNonAbstractVar").let {
                assertThat(it.isAbstract()).isFalse()
            }
            element.getMethodByJvmName("setNonAbstractVar").let {
                assertThat(it.isAbstract()).isFalse()
            }
        }
    }

    @Test
    fun propertyGettersSetters() {
        runTest(
            listOf(
                Source.java(
                    "JavaSubject",
                    """
                    class JavaSubject {
                        int myField;
                        private int mutable;
                        int immutable;
                        int getMutable() {return 3;}
                        void setMutable(int x) {}
                        int getImmutable() {return 3;}
                    }
                    """
                        .trimIndent()
                ),
                Source.kotlin(
                    "KotlinSubject.kt",
                    """
                    class KotlinSubject {
                        private val myField = 0
                        var mutable: Int = 0
                        val immutable:Int = 0
                    }
                    """
                        .trimIndent()
                )
            ),
        ) { invocation ->
            listOf("JavaSubject", "KotlinSubject")
                .map { invocation.processingEnv.requireTypeElement(it) }
                .forEach { subject ->
                    val methods = subject.getDeclaredMethods()
                    assertWithMessage(subject.qualifiedName)
                        .that(methods.map { it.jvmName })
                        .containsExactly("getMutable", "setMutable", "getImmutable")

                    subject.getDeclaredMethodByJvmName("getMutable").let {
                        if (subject.name.contains("Kotlin")) {
                            assertThat(it.isKotlinPropertyMethod()).isTrue()
                            assertThat(it.isKotlinPropertySetter()).isFalse()
                            assertThat(it.isKotlinPropertyGetter()).isTrue()
                            assertThat(it.propertyName).isEqualTo("mutable")
                        } else {
                            assertThat(it.isKotlinPropertyMethod()).isFalse()
                            assertThat(it.isKotlinPropertySetter()).isFalse()
                            assertThat(it.isKotlinPropertyGetter()).isFalse()
                            assertThat(it.propertyName).isNull()
                        }
                    }

                    subject.getDeclaredMethodByJvmName("setMutable").let {
                        if (subject.name.contains("Kotlin")) {
                            assertThat(it.isKotlinPropertyMethod()).isTrue()
                            assertThat(it.isKotlinPropertySetter()).isTrue()
                            assertThat(it.propertyName).isEqualTo("mutable")
                        } else {
                            assertThat(it.isKotlinPropertyMethod()).isFalse()
                            assertThat(it.isKotlinPropertySetter()).isFalse()
                            assertThat(it.isKotlinPropertyGetter()).isFalse()
                            assertThat(it.propertyName).isNull()
                        }
                    }

                    subject.getDeclaredMethodByJvmName("getImmutable").let {
                        if (subject.name.contains("Kotlin")) {
                            assertThat(it.isKotlinPropertyMethod()).isTrue()
                            assertThat(it.isKotlinPropertySetter()).isFalse()
                            assertThat(it.isKotlinPropertyGetter()).isTrue()
                            assertThat(it.propertyName).isEqualTo("immutable")
                        } else {
                            assertThat(it.isKotlinPropertyMethod()).isFalse()
                            assertThat(it.isKotlinPropertySetter()).isFalse()
                            assertThat(it.isKotlinPropertyGetter()).isFalse()
                            assertThat(it.propertyName).isNull()
                        }
                    }
                }
        }
    }

    @Test
    fun lazyProperty() {
        val src =
            Source.kotlin(
                "Subject.kt",
                """
            class Subject {
              val myLazy by lazy { "wow" }
            }
            """
                    .trimIndent()
            )
        runTest(sources = listOf(src)) {
            val subject = it.processingEnv.requireTypeElement("Subject")
            val fields = subject.getDeclaredFields()
            assertThat(fields).isEmpty()

            val method = subject.getDeclaredMethodByJvmName("getMyLazy")
            assertThat(method).isNotNull()
            assertThat(method.isKotlinPropertyMethod()).isTrue()
            assertThat(method.isKotlinPropertySetter()).isFalse()
        }
    }

    @Test
    fun declaredAndInstanceMethods() {
        val src =
            Source.kotlin(
                "Foo.kt",
                """
            open class Base(x:Int) {
                open fun baseFun(): Int = TODO()
                suspend fun suspendFun(): Int = TODO()
                companion object {
                    @JvmStatic
                    fun staticBaseFun(): Int = TODO()
                    fun companionMethod(): Int = TODO()
                    @JvmStatic val name: String get() = "hello"
                    @JvmStatic suspend fun suspendFun2():Int = TODO()
                    @JvmStatic fun String.extFun(): Int = TODO()
                }
                private fun privateBaseFun(): Int = TODO()
            }
            open class SubClass : Base {
                constructor(y:Int): super(y) {
                }
                constructor(x:Int, y:Int): super(y) {
                }
                override fun baseFun(): Int = TODO()
                fun subFun(): Int = TODO()
                private fun privateSubFun(): Int = TODO()
                companion object {
                    @JvmStatic
                    fun staticFun(): Int = TODO()
                }
            }
            """
                    .trimIndent()
            )
        runTest(sources = listOf(src)) { invocation ->
            val base = invocation.processingEnv.requireTypeElement("Base")
            val baseCompanion = invocation.processingEnv.requireTypeElement("Base.Companion")
            val objectMethodNames = invocation.objectMethodNames()
            val declaredMethods = base.getDeclaredMethods()
            assertThat(declaredMethods.jvmNames())
                .containsExactly(
                    "baseFun",
                    "suspendFun",
                    "privateBaseFun",
                    "staticBaseFun",
                    "getName",
                    "suspendFun2",
                    "extFun"
                )
                .inOrder()
            declaredMethods.forEach { method ->
                assertWithMessage("Enclosing element of method ${method.jvmName}")
                    .that(method.enclosingElement.name)
                    .isEqualTo("Base")
            }
            baseCompanion.getDeclaredMethods().forEach { method ->
                assertWithMessage("Enclosing element of method ${method.jvmName}")
                    .that(method.enclosingElement.name)
                    .isEqualTo("Companion")
            }

            val sub = invocation.processingEnv.requireTypeElement("SubClass")
            assertThat(sub.getDeclaredMethods().jvmNames())
                .containsExactly("baseFun", "subFun", "privateSubFun", "staticFun")
            assertThat(sub.getAllNonPrivateInstanceMethods().jvmNames() - objectMethodNames)
                .containsExactly("baseFun", "suspendFun", "subFun")
        }
    }

    @Test
    fun diamondOverride() {
        runTest(
            sources =
                listOf(
                    Source.kotlin(
                        "Foo.kt",
                        """
            package test
            interface Parent<T> {
                fun parent(t: T)
            }

            interface Child1<T> : Parent<T> {
                fun child1(t: T)
            }

            interface Child2<T> : Parent<T> {
                fun child2(t: T)
            }

            abstract class Subject1 : Child1<String>, Child2<String>, Parent<String>
            abstract class Subject2 : Child1<String>, Parent<String>
            abstract class Subject3 : Child1<String>, Parent<String> {
                abstract override fun parent(t: String)
            }
            """
                            .trimIndent()
                    )
                ),
        ) { invocation ->
            invocation.processingEnv.requireTypeElement("test.Subject1").let { subject ->
                assertWithMessage(subject.qualifiedName)
                    .that(invocation.nonObjectMethodSignatures(subject))
                    .containsExactly(
                        "child1(java.lang.String):void",
                        "child2(java.lang.String):void",
                        "parent(java.lang.String):void",
                    )
            }
            invocation.processingEnv.requireTypeElement("test.Subject2").let { subject ->
                assertWithMessage(subject.qualifiedName)
                    .that(invocation.nonObjectMethodSignatures(subject))
                    .containsExactly(
                        "child1(java.lang.String):void",
                        "parent(java.lang.String):void",
                    )
            }
            invocation.processingEnv.requireTypeElement("test.Subject3").let { subject ->
                assertWithMessage(subject.qualifiedName)
                    .that(invocation.nonObjectMethodSignatures(subject))
                    .containsExactly(
                        "child1(java.lang.String):void",
                        "parent(java.lang.String):void",
                    )
            }
        }
    }

    @Test
    fun suspendOverride() {
        val src =
            Source.kotlin(
                "Foo.kt",
                """
            interface Base<T> {
                suspend fun get(): T
                suspend fun getAll(): List<T>
                @JvmSuppressWildcards
                suspend fun getAllSuppressWildcards(): List<T>
                suspend fun putAll(input: List<T>)
                suspend fun getAllWithDefault(): List<T>
            }

            interface DerivedInterface : Base<String> {
                override suspend fun get(): String
                override suspend fun getAll(): List<String>
                @JvmSuppressWildcards
                override suspend fun getAllSuppressWildcards(): List<String>
                override suspend fun putAll(input: List<String>)
                override suspend fun getAllWithDefault(): List<String> {
                    return emptyList()
                }
            }
            """
                    .trimIndent()
            )
        runTest(sources = listOf(src)) { invocation ->
            val base = invocation.processingEnv.requireTypeElement("DerivedInterface")
            val methodNames = base.getAllMethods().toList().jvmNames()
            assertThat(methodNames)
                .containsExactly(
                    "get",
                    "getAll",
                    "getAllSuppressWildcards",
                    "putAll",
                    "getAllWithDefault"
                )
        }
    }

    @Test
    fun suspendOverride_abstractClass() {
        val src =
            Source.kotlin(
                "Foo.kt",
                """
            abstract class Base<T> {
                abstract suspend fun get(): T
                abstract suspend fun getAll(): List<T>
                abstract suspend fun putAll(input: List<T>)
            }

            abstract class DerivedClass : Base<Int>() {
                abstract override suspend fun get(): Int
                abstract override suspend fun getAll(): List<Int>
                override suspend fun putAll(input: List<Int>) {
                }
            }
            """
                    .trimIndent()
            )
        runTest(sources = listOf(src)) { invocation ->
            val base = invocation.processingEnv.requireTypeElement("DerivedClass")
            val methodNamesCount =
                base.getAllMethods().toList().jvmNames().groupingBy { it }.eachCount()
            assertThat(methodNamesCount["get"]).isEqualTo(1)
            assertThat(methodNamesCount["getAll"]).isEqualTo(1)
            assertThat(methodNamesCount["putAll"]).isEqualTo(1)
        }
    }

    // b/274328611
    @Test
    fun suspendOverride_distinct() {
        val src =
            Source.kotlin(
                "Foo.kt",
                """
            data class Foo(val txt: String)

            interface Base {
                suspend fun getAll(): List<Foo>
            }

            abstract class DerivedClass : Base {
                abstract suspend fun getAll(param: String): List<Foo>
            }
            """
                    .trimIndent()
            )
        runTest(sources = listOf(src)) { invocation ->
            val base = invocation.processingEnv.requireTypeElement("DerivedClass")
            val methodNamesCount =
                base.getAllMethods().toList().jvmNames().groupingBy { it }.eachCount()
            assertThat(methodNamesCount["getAll"]).isEqualTo(2)
        }
    }

    @Test
    fun overrideMethodWithCovariantReturnType() {
        val src =
            Source.kotlin(
                "ParentWithExplicitOverride.kt",
                """
            interface ParentWithExplicitOverride: ChildInterface, Child {
                override fun child(): Child
            }

            interface ParentWithoutExplicitOverride: ChildInterface, Child

            interface Child: ChildInterface {
                override fun child(): Child
            }

            interface ChildInterface {
                fun child(): ChildInterface
            }
            """
                    .trimIndent()
            )

        runTest(sources = listOf(src)) { invocation ->
            invocation.processingEnv.requireTypeElement("ParentWithExplicitOverride").let { parent
                ->
                assertWithMessage(parent.qualifiedName)
                    .that(invocation.nonObjectMethodSignatures(parent))
                    .containsExactly("child():Child")
            }

            invocation.processingEnv.requireTypeElement("ParentWithoutExplicitOverride").let {
                parent ->
                assertWithMessage(parent.qualifiedName)
                    .that(invocation.nonObjectMethodSignatures(parent))
                    .containsExactly("child():Child")
            }
        }
    }

    @Test
    fun allMethodsFiltersInAccessibleMethods() {
        val srcs =
            listOf(
                Source.java(
                    "foo.Foo",
                    """
                package foo;
                public interface Foo {
                    void foo_Public();
                }
                """
                        .trimIndent()
                ),
                Source.java(
                    "foo.parent.FooParent",
                    """
                package foo.parent;
                public abstract class FooParent implements foo.Foo {
                    public void fooParent_Public() {}
                    protected void fooParent_Protected() {}
                    private void fooParent_Private() {}
                    void fooParent_PackagePrivate() {}
                }
                """
                        .trimIndent()
                ),
                Source.java(
                    "foo.child.FooChild",
                    """
                package foo.child;
                public abstract class FooChild extends foo.parent.FooParent {
                    public void fooChild_Public() {}
                    protected void fooChild_Protected() {}
                    private void fooChild_Private() {}
                    void fooChild_PackagePrivate() {}
                }
                """
                        .trimIndent()
                ),
            )
        runTest(sources = srcs) { invocation ->
            invocation.processingEnv.requireTypeElement("foo.child.FooChild").let { fooChild ->
                assertWithMessage(fooChild.qualifiedName)
                    .that(invocation.nonObjectMethodSignatures(fooChild))
                    .containsExactly(
                        "foo_Public():void",
                        "fooParent_Public():void",
                        "fooParent_Protected():void",
                        "fooChild_Public():void",
                        "fooChild_Protected():void",
                        "fooChild_Private():void",
                        "fooChild_PackagePrivate():void"
                    )
            }
        }
    }

    @Test
    fun allMethods() {
        val src =
            Source.kotlin(
                "Foo.kt",
                """
            open class Base(x:Int) {
                constructor(x:Int, y:Int): this(x) {
                }
                fun baseMethod(): Int = TODO()
                open fun overriddenMethod(): Int = TODO()
                private fun privateBaseMethod(): Int = TODO()
                companion object {
                    @JvmStatic
                    private fun privateBaseCompanionMethod(): Int = TODO()
                    @JvmStatic
                    fun baseCompanionMethod(): Int = TODO()
                }
            }
            interface MyInterface {
                fun interfaceMethod(): Int = TODO()
            }
            class SubClass : Base, MyInterface {
                constructor(x:Int): super(x) {
                }
                constructor(x:Int, y:Int): super(y) {
                }
                fun subMethod(): Int = TODO()
                fun privateSubMethod(): Int = TODO()
                override fun overriddenMethod(): Int = TODO()
                override fun interfaceMethod(): Int = TODO()
                companion object {
                    fun dontSeeThisOne(): Int = TODO()
                    @JvmStatic
                    fun subCompanionMethod(): Int = TODO()
                }
            }
            """
                    .trimIndent()
            )
        runTest(sources = listOf(src)) { invocation ->
            val objectMethodNames = invocation.objectMethodNames()
            val klass = invocation.processingEnv.requireTypeElement("SubClass")
            assertThat(klass.getAllMethods().jvmNames() - objectMethodNames)
                .containsExactly(
                    "baseMethod",
                    "overriddenMethod",
                    "baseCompanionMethod",
                    "interfaceMethod",
                    "subMethod",
                    "privateSubMethod",
                    "subCompanionMethod"
                )
        }
    }

    /**
     * When JvmNames is used along with a suppression over the error, the behavior becomes
     * complicated. Normally, JvmName annotation is not allowed in overrides and open methods, yet
     * developers can still use it by putting a suppression over it. The compiler will generate a
     * delegating method in these cases in the .class file, yet in KSP, we don't really see that
     * method (also shouldn't ideally).
     *
     * This test is here to acknowledge that the behavior is inconsistent yet working as intended
     * from XProcessing's perspective.
     *
     * Also see: https://youtrack.jetbrains.com/issue/KT-50782 as a sign why this suppression is not
     * worth supporting :).
     */
    @Test
    fun allMethods_withJvmNames() {
        runTest(
            sources =
                listOf(
                    Source.kotlin(
                        "Foo.kt",
                        """
                package test
                interface Interface {
                    fun f1()
                    @JvmName("notF2")
                    @Suppress("INAPPLICABLE_JVM_NAME")
                    fun f2()
                }
                abstract class Subject : Interface {
                    @JvmName("notF1")
                    @Suppress("INAPPLICABLE_JVM_NAME")
                    override fun f1() {
                    }
                }
            """
                            .trimIndent()
                    )
<<<<<<< HEAD
                ),
=======
                )
>>>>>>> 3d4510a6
        ) { invocation ->
            val appSubject = invocation.processingEnv.requireTypeElement("test.Subject")
            val methodNames = appSubject.getAllMethods().map { it.name }.toList()
            val methodJvmNames = appSubject.getAllMethods().map { it.jvmName }.toList()
            val objectMethodNames = invocation.objectMethodNames()
            if (invocation.isKsp) {
                assertThat(methodNames - objectMethodNames).containsExactly("f1", "f2")
<<<<<<< HEAD
                assertThat(methodJvmNames - objectMethodNames).containsExactly("notF1", "notF2")
=======
                if (invocation.kspProcessingEnv.isKsp2 && isPreCompiled) {
                    assertThat(methodJvmNames - objectMethodNames).containsExactly("f1", "f2")
                } else {
                    assertThat(methodJvmNames - objectMethodNames).containsExactly("notF1", "notF2")
                }
>>>>>>> 3d4510a6
            } else {
                assertThat(methodNames - objectMethodNames).containsExactly("f1", "f1", "f2")
                assertThat(methodJvmNames - objectMethodNames)
                    .containsExactly("f1", "notF1", "notF2")
            }
        }
    }

    @Test
    fun gettersSetters() {
        val src =
            Source.kotlin(
                "Foo.kt",
                """
            open class JustGetter(val x:Int) {
                private val invisible:Int = TODO()
                private var invisibleMutable:Int = TODO()
            }
            class GetterSetter(var y:Int) : JustGetter(y) {
                private val subInvisible:Int = TODO()
                private var subInvisibleMutable:Int = TODO()
            }
            """
                    .trimIndent()
            )
        runTest(sources = listOf(src)) { invocation ->
            val objectMethodNames = invocation.objectMethodNames()
            invocation.processingEnv.requireTypeElement("JustGetter").let { base ->
                assertThat(base.getDeclaredMethods().jvmNames()).containsExactly("getX")
                assertThat(base.getAllMethods().jvmNames() - objectMethodNames)
                    .containsExactly("getX")
                assertThat(base.getAllNonPrivateInstanceMethods().jvmNames() - objectMethodNames)
                    .containsExactly("getX")
            }
            invocation.processingEnv.requireTypeElement("GetterSetter").let { sub ->
                assertThat(sub.getDeclaredMethods().jvmNames()).containsExactly("getY", "setY")
                assertThat(sub.getAllMethods().jvmNames() - objectMethodNames)
                    .containsExactly("getX", "getY", "setY")
                assertThat(sub.getAllNonPrivateInstanceMethods().jvmNames() - objectMethodNames)
                    .containsExactly("getX", "getY", "setY")
            }
        }
    }

    @Test
    fun companion() {
        val src =
            Source.kotlin(
                "Foo.kt",
                """
            open class CompanionSubject {
                companion object {
                    @JvmStatic
                    var mutableStatic: String = "a"
                    @JvmStatic
                    val immutableStatic: String = "bar"
                    val companionProp: Int = 3
                    @get:JvmStatic
                    var companionProp_getterJvmStatic:Int =3
                    @set:JvmStatic
                    var companionProp_setterJvmStatic:Int =3

                    fun companionMethod() {
                    }

                    @JvmStatic
                    fun companionMethodWithJvmStatic() {}
                }
            }
            class SubClass : CompanionSubject()
            """
                    .trimIndent()
            )
        runTest(sources = listOf(src)) { invocation ->
            val objectMethodNames =
                invocation.processingEnv.requireTypeElement(Any::class).getAllMethods().jvmNames()
            val subject = invocation.processingEnv.requireTypeElement("CompanionSubject")
            assertThat(subject.getAllFieldNames() - "Companion")
                .containsExactly(
                    "mutableStatic",
                    "immutableStatic",
                    "companionProp",
                    "companionProp_getterJvmStatic",
                    "companionProp_setterJvmStatic"
                )
            val expectedMethodNames =
                listOf(
                    "getMutableStatic",
                    "setMutableStatic",
                    "getImmutableStatic",
                    "getCompanionProp_getterJvmStatic",
                    "setCompanionProp_setterJvmStatic",
                    "companionMethodWithJvmStatic"
                )
            assertThat(subject.getDeclaredMethods().jvmNames())
                .containsExactlyElementsIn(expectedMethodNames)
            assertThat(subject.getAllMethods().jvmNames() - objectMethodNames)
                .containsExactlyElementsIn(expectedMethodNames)
            assertThat(subject.getAllNonPrivateInstanceMethods().jvmNames() - objectMethodNames)
                .isEmpty()
            val subClass = invocation.processingEnv.requireTypeElement("SubClass")
            assertThat(subClass.getDeclaredMethods()).isEmpty()
            assertThat(subClass.getAllMethods().jvmNames() - objectMethodNames)
                .containsExactlyElementsIn(expectedMethodNames)

            // make sure everything coming from companion is marked as static
            subject.getDeclaredFields().forEach {
                assertWithMessage(it.name).that(it.isStatic()).isTrue()
            }
            subject.getDeclaredMethods().forEach {
                assertWithMessage(it.jvmName).that(it.isStatic()).isTrue()
            }

            // make sure asMemberOf works fine for statics
            val subClassType = subClass.type
            subject.getDeclaredFields().forEach {
                try {
                    it.asMemberOf(subClassType)
                } catch (th: Throwable) {
                    throw AssertionError("Couldn't run asMemberOf for ${it.name}")
                }
            }
            subject.getDeclaredMethods().forEach {
                try {
                    it.asMemberOf(subClassType)
                } catch (th: Throwable) {
                    throw AssertionError("Couldn't run asMemberOf for ${it.jvmName}")
                }
            }
        }
    }

    @Test
    fun gettersSetters_interface() {
        val src =
            Source.kotlin(
                "Foo.kt",
                """
            interface JustGetter {
                val x:Int
            }
            interface GetterSetter : JustGetter {
                var y:Int
            }
            """
                    .trimIndent()
            )
        runTest(sources = listOf(src)) { invocation ->
            invocation.processingEnv.requireTypeElement("JustGetter").let { base ->
                assertThat(base.getDeclaredMethods().jvmNames()).containsExactly("getX")
                assertThat(base.getAllMethods().jvmNames()).containsExactly("getX")
                assertThat(base.getAllNonPrivateInstanceMethods().jvmNames())
                    .containsExactly("getX")
            }
            invocation.processingEnv.requireTypeElement("GetterSetter").let { sub ->
                assertThat(sub.getDeclaredMethods().jvmNames()).containsExactly("getY", "setY")
                assertThat(sub.getAllMethods().jvmNames()).containsExactly("getX", "getY", "setY")
                assertThat(sub.getAllNonPrivateInstanceMethods().jvmNames())
                    .containsExactly("getX", "getY", "setY")
            }
        }
    }

    @Test
    fun constructors() {
        val src =
            Source.kotlin(
                "Foo.kt",
                """
            interface MyInterface
            class NoExplicitConstructor
            open class Base(x:Int)
            open class ExplicitConstructor {
                constructor(x:Int)
            }
            open class BaseWithSecondary(x:Int) {
                constructor(y:String):this(3)
            }
            class Sub(x:Int) : Base(x)
            class SubWith3Constructors() : BaseWithSecondary("abc") {
                constructor(list:List<String>): this()
                constructor(list:List<String>, x:Int): this()
            }
            abstract class AbstractNoExplicit
            abstract class AbstractExplicit(x:Int)
            annotation class AnnotationClass
            """
                    .trimIndent()
            )
        runTest(sources = listOf(src)) { invocation ->
            val subjects =
                listOf(
                    "MyInterface",
                    "NoExplicitConstructor",
                    "Base",
                    "ExplicitConstructor",
                    "BaseWithSecondary",
                    "Sub",
                    "SubWith3Constructors",
                    "AbstractNoExplicit",
                    "AbstractExplicit",
                    "AnnotationClass"
                )
            val constructorCounts =
                subjects.map {
                    it to invocation.processingEnv.requireTypeElement(it).getConstructors().size
                }
            assertThat(constructorCounts)
                .containsExactly(
                    "MyInterface" to 0,
                    "NoExplicitConstructor" to 1,
                    "Base" to 1,
                    "ExplicitConstructor" to 1,
                    "BaseWithSecondary" to 2,
                    "Sub" to 1,
                    "SubWith3Constructors" to 3,
                    "AbstractNoExplicit" to 1,
                    "AbstractExplicit" to 1,
                    "AnnotationClass" to 0
                )

            val primaryConstructorParameterNames =
                subjects.map {
                    it to
                        invocation.processingEnv
                            .requireTypeElement(it)
                            .findPrimaryConstructor()
                            ?.parameters
                            ?.map { it.name }
                }
            assertThat(primaryConstructorParameterNames)
                .containsExactly(
                    "MyInterface" to null,
                    "NoExplicitConstructor" to emptyList<String>(),
                    "Base" to listOf("x"),
                    "ExplicitConstructor" to null,
                    "BaseWithSecondary" to listOf("x"),
                    "Sub" to listOf("x"),
                    "SubWith3Constructors" to emptyList<String>(),
                    "AbstractNoExplicit" to emptyList<String>(),
                    "AbstractExplicit" to listOf("x"),
                    "AnnotationClass" to null
                )
        }
    }

    @Test
    fun constructorsWithOverloads() {
        val src =
            Source.kotlin(
                "Subject.kt",
                """
            class DefaultArgs @JvmOverloads constructor(x:Int = 1, y: Double, z: Long = 1) {}
            class NoDefaultArgs @JvmOverloads constructor(x:Int, y: Double, z: Long) {}
            class AllDefaultArgs @JvmOverloads constructor(x:Int = 1, y: Double = 0.0, z: Long = 1) {}
            """
                    .trimIndent()
            )
        runTest(sources = listOf(src)) { invocation ->
            val defaultArgsConstructors =
                invocation.processingEnv
                    .requireTypeElement("DefaultArgs")
                    .getConstructorSignatures()
            val noDefaultArgsConstructors =
                invocation.processingEnv
                    .requireTypeElement("NoDefaultArgs")
                    .getConstructorSignatures()
            val allDefaultArgsConstructors =
                invocation.processingEnv
                    .requireTypeElement("AllDefaultArgs")
                    .getConstructorSignatures()

            if (isPreCompiled) {
                assertThat(defaultArgsConstructors)
                    .containsExactly(
                        "DefaultArgs(int,double,long)",
                        "DefaultArgs(int,double)",
                        "DefaultArgs(double)"
                    )
                    .inOrder()
                assertThat(noDefaultArgsConstructors)
                    .containsExactly("NoDefaultArgs(int,double,long)")
                    .inOrder()
                assertThat(allDefaultArgsConstructors)
                    .containsExactly(
                        "AllDefaultArgs(int,double,long)",
                        "AllDefaultArgs(int,double)",
                        "AllDefaultArgs(int)",
                        "AllDefaultArgs()"
                    )
                    .inOrder()
            } else {
<<<<<<< HEAD
                assertThat(defaultArgsConstructors)
                    .containsExactly(
                        "DefaultArgs(int,double,long)",
                        "DefaultArgs(double)",
                        "DefaultArgs(int,double)"
                    )
                    .inOrder()
                assertThat(noDefaultArgsConstructors)
                    .containsExactly("NoDefaultArgs(int,double,long)")
                    .inOrder()
                assertThat(allDefaultArgsConstructors)
                    .containsExactly(
                        "AllDefaultArgs(int,double,long)",
                        "AllDefaultArgs()",
                        "AllDefaultArgs(int)",
                        "AllDefaultArgs(int,double)"
                    )
                    .inOrder()
=======
                if (invocation.isKsp) {
                    assertThat(defaultArgsConstructors)
                        .containsExactly(
                            "DefaultArgs(int,double,long)",
                            "DefaultArgs(double)",
                            "DefaultArgs(int,double)",
                        )
                        .inOrder()
                } else {
                    assertThat(defaultArgsConstructors)
                        .containsExactly(
                            "DefaultArgs(double)",
                            "DefaultArgs(int,double)",
                            "DefaultArgs(int,double,long)",
                        )
                        .inOrder()
                }
                assertThat(noDefaultArgsConstructors)
                    .containsExactly("NoDefaultArgs(int,double,long)")
                    .inOrder()
                if (invocation.isKsp) {
                    assertThat(allDefaultArgsConstructors)
                        .containsExactly(
                            "AllDefaultArgs(int,double,long)",
                            "AllDefaultArgs()",
                            "AllDefaultArgs(int)",
                            "AllDefaultArgs(int,double)",
                        )
                        .inOrder()
                } else {
                    assertThat(allDefaultArgsConstructors)
                        .containsExactly(
                            "AllDefaultArgs()",
                            "AllDefaultArgs(int)",
                            "AllDefaultArgs(int,double)",
                            "AllDefaultArgs(int,double,long)",
                        )
                        .inOrder()
                }
>>>>>>> 3d4510a6
            }

            val subjects = listOf("DefaultArgs", "NoDefaultArgs", "AllDefaultArgs")
            if (invocation.isKsp) {
                val syntheticConstructorCounts =
                    subjects.map {
                        it to
                            invocation.processingEnv
                                .requireTypeElement(it)
                                .getConstructors()
                                .filter { it.isSyntheticConstructorForJvmOverloads() }
                                .size
                    }
                assertThat(syntheticConstructorCounts)
                    .containsExactly(
                        "DefaultArgs" to 2,
                        "NoDefaultArgs" to 0,
                        "AllDefaultArgs" to 3,
                    )
            }
        }
    }

    @Test
    fun constructorsWithDefaultValues() {
        val src =
            Source.kotlin(
                "Subject.kt",
                """
            // These should have a no-arg constructor
            class DefaultCtor
            class DefaultArgsPrimary(val x: String = "")
            class AlreadyHasPrimaryNoArgsCtor() {
                constructor(y: Int = 1) : this()
            }
            class AlreadyHasSecondaryNoArgsCtor(val x: String) {
                constructor() : this("")
            }

            // These can't have no arg constructor
            class DefaultArgsSecondary(val x: String) {
                constructor(y: Int = 1) : this("")
            }
            class CantHaveNoArgsCtor(val x: String = "", val y: Int)

            // Shouldn't synthesize no-arg for annotation classes
            annotation class AnnotationClass(val x: String = "")
            """
                    .trimIndent()
            )
        runTest(sources = listOf(src)) { invocation ->
            val subjects =
                listOf(
                    "DefaultCtor",
                    "DefaultArgsPrimary",
                    "AlreadyHasPrimaryNoArgsCtor",
                    "AlreadyHasSecondaryNoArgsCtor",
                    "DefaultArgsSecondary",
                    "CantHaveNoArgsCtor",
                    "AnnotationClass"
                )
            val constructorCounts =
                subjects.associateWith {
                    invocation.processingEnv.requireTypeElement(it).getConstructors().size
                }
            assertThat(constructorCounts)
                .containsExactlyEntriesIn(
                    mapOf(
                        "DefaultCtor" to 1,
                        "DefaultArgsPrimary" to 2,
                        "AlreadyHasPrimaryNoArgsCtor" to 2,
                        "AlreadyHasSecondaryNoArgsCtor" to 2,
                        "DefaultArgsSecondary" to 2,
                        "CantHaveNoArgsCtor" to 1,
                        "AnnotationClass" to 0,
                    )
                )

            val hasNoArgConstructor =
                subjects.associateWith {
                    invocation.processingEnv.requireTypeElement(it).getConstructors().any {
                        it.parameters.isEmpty()
                    }
                }
            assertThat(hasNoArgConstructor)
                .containsExactlyEntriesIn(
                    mapOf(
                        "DefaultCtor" to true,
                        "DefaultArgsPrimary" to true,
                        "AlreadyHasPrimaryNoArgsCtor" to true,
                        "AlreadyHasSecondaryNoArgsCtor" to true,
                        "DefaultArgsSecondary" to false,
                        "CantHaveNoArgsCtor" to false,
                        "AnnotationClass" to false,
                    )
                )
        }
    }

    @Ignore("b/284452502")
    @Test
    fun jvmDefault() {
        val src =
            Source.kotlin(
                "Foo.kt",
                """
            interface MyInterface {
                fun notJvmDefault()
                @JvmDefault
                fun jvmDefault() {}
            }
            """
                    .trimIndent()
            )
        runTest(sources = listOf(src)) { invocation ->
            val subject = invocation.processingEnv.requireTypeElement("MyInterface")
            assertThat(subject.getMethodByJvmName("notJvmDefault").isJavaDefault()).isFalse()
            assertThat(subject.getMethodByJvmName("jvmDefault").isJavaDefault()).isTrue()
        }
    }

    @Test
    fun constructors_java() {
        val src =
            Source.java(
                "Source",
                """
            import java.util.List;
            interface MyInterface {}
            class NoExplicitConstructor{}
            class Base {
                Base(int x){}
            }
            class ExplicitConstructor {
                ExplicitConstructor(int x){}
            }
            class BaseWithSecondary {
                BaseWithSecondary(int x){}
                BaseWithSecondary(String y){}
            }
            class Sub extends Base {
                Sub(int x) {
                    super(x);
                }
            }
            class SubWith3Constructors extends BaseWithSecondary {
                SubWith3Constructors() {
                    super(3);
                }
                SubWith3Constructors(List<String> list) {
                    super(3);
                }
                SubWith3Constructors(List<String> list, int x) {
                    super(3);
                }
            }
            abstract class AbstractNoExplicit {}
            abstract class AbstractExplicit {
                AbstractExplicit(int x) {}
            }
            """
                    .trimIndent()
            )
        runTest(sources = listOf(src)) { invocation ->
            val subjects =
                listOf(
                    "MyInterface",
                    "NoExplicitConstructor",
                    "Base",
                    "ExplicitConstructor",
                    "BaseWithSecondary",
                    "Sub",
                    "SubWith3Constructors",
                    "AbstractNoExplicit",
                    "AbstractExplicit"
                )
            val constructorCounts =
                subjects.map {
                    it to invocation.processingEnv.requireTypeElement(it).getConstructors().size
                }
            assertThat(constructorCounts)
                .containsExactly(
                    "MyInterface" to 0,
                    "NoExplicitConstructor" to 1,
                    "Base" to 1,
                    "ExplicitConstructor" to 1,
                    "BaseWithSecondary" to 2,
                    "Sub" to 1,
                    "SubWith3Constructors" to 3,
                    "AbstractNoExplicit" to 1,
                    "AbstractExplicit" to 1
                )

            subjects.forEach {
                assertWithMessage(it)
                    .that(invocation.processingEnv.requireTypeElement(it).findPrimaryConstructor())
                    .isNull()
            }
        }
    }

    @Test
    fun enumTypeElement() {
        runTest(
            sources =
                listOf(
                    Source.kotlin(
                        "test/KotlinEnum.kt",
                        """
                    package test
                    enum class KotlinEnum(private val x:Int) {
                        VAL1(1),
                        VAL2(2);

                        fun enumMethod(): Unit {}
                    }
                    """
                            .trimIndent()
                    ),
                    Source.java(
                        "test.JavaEnum",
                        """
                    package test;
                    public enum JavaEnum {
                        VAL1(1),
                        VAL2(2);

                        private int x;

                        JavaEnum(int x) {
                            this.x = x;
                        }
                        void enumMethod() {}
                    }
                    """
                            .trimIndent()
                    )
                ),
        ) { invocation ->
            listOf(
                    "test.KotlinEnum",
                    "test.JavaEnum",
                )
                .forEach { qName ->
                    val typeElement = invocation.processingEnv.requireTypeElement(qName)
                    assertWithMessage("$qName is enum").that(typeElement.isEnum()).isTrue()
                    assertWithMessage("$qName does not report enum constants in methods")
                        .that(typeElement.getDeclaredMethods().map { it.jvmName })
                        .run {
                            contains("enumMethod")
                            containsNoneOf("VAL1", "VAL2")
                        }
                    assertWithMessage("$qName can return enum constants")
                        .that((typeElement as XEnumTypeElement).entries.map { it.name })
                        .containsExactly("VAL1", "VAL2")
                    assertWithMessage("$qName  does not report enum constants in fields")
                        .that(typeElement.getAllFieldNames())
                        .run {
                            contains("x")
                            containsNoneOf("VAL1", "VAL2")
                        }
                    assertWithMessage("$qName does not report enum constants in declared fields")
                        .that(typeElement.getDeclaredFields().map { it.name })
                        .containsExactly("x")
                    assertWithMessage("$qName enum entries are XEnumEntry")
                        .that(typeElement.getEnclosedElements().filter { it.isEnumEntry() })
                        .hasSize(2)
                    assertWithMessage("$qName  enum entries are not type elements")
                        .that(typeElement.getEnclosedElements().filter { it.isTypeElement() })
                        .isEmpty()
                    // TODO(kuanyingchou): https://github.com/google/ksp/issues/1761
                    val parent = typeElement.superClass!!.typeElement!!
                    if (qName == "test.KotlinEnum" && !isPreCompiled && invocation.isKsp) {
                        if (
                            invocation.isKsp &&
                                (invocation.processingEnv as KspProcessingEnv).isKsp2
                        ) {
                            assertThat(parent.asClassName()).isEqualTo(XTypeName.ENUM)
                        } else {
                            assertThat(parent.asClassName()).isEqualTo(Any::class.asClassName())
                        }
                    } else {
                        assertThat(parent.asClassName()).isEqualTo(Enum::class.asClassName())
                    }
                    // TODO(kuanyingchou): make this more consistent.
                    val methodNames = typeElement.getDeclaredMethods().map { it.jvmName }
                    if (qName == "test.KotlinEnum") {
                        if (invocation.isKsp) {
                            if (
                                isPreCompiled ||
                                    (invocation.processingEnv as KspProcessingEnv).isKsp2
                            ) {
                                assertThat(methodNames)
                                    .containsExactly(
                                        "enumMethod",
                                        "values",
                                        "valueOf",
                                    )
                            } else {
                                assertThat(methodNames)
                                    .containsExactly(
                                        "enumMethod",
                                    )
                            }
                        } else {
                            assertThat(methodNames)
                                .containsExactly(
                                    "values",
                                    "valueOf",
                                    "enumMethod",
                                    // `entries` became stable in Kotlin 1.9.0 but somehow only
                                    // appears
                                    // in KAPT. We can't find an `entries` property in KSP yet.
                                    "getEntries"
                                )
                        }
                    } else {
                        assertThat(methodNames)
                            .containsExactly(
                                "values",
                                "valueOf",
                                "enumMethod",
                            )
                    }
                }
        }
    }

    @Test
    fun enclosedTypes() {
        val src =
            Source.kotlin(
                "Foo.kt",
                """
            class TopLevelClass {
                class NestedClass
                object NestedObject
                interface NestedInterface
                enum class NestedEnum {
                    A, B
                }
                companion object {
                    val foo = 1
                }
            }
            """
                    .trimIndent()
            )
        runTest(sources = listOf(src)) { invocation ->
            val topLevelClass = invocation.processingEnv.requireTypeElement("TopLevelClass")
            val enclosedTypeElements = topLevelClass.getEnclosedTypeElements()

            assertThat(enclosedTypeElements)
                .containsExactly(
                    invocation.processingEnv.requireTypeElement("TopLevelClass.NestedClass"),
                    invocation.processingEnv.requireTypeElement("TopLevelClass.NestedObject"),
                    invocation.processingEnv.requireTypeElement("TopLevelClass.NestedInterface"),
                    invocation.processingEnv.requireTypeElement("TopLevelClass.NestedEnum"),
                    invocation.processingEnv.requireTypeElement("TopLevelClass.Companion"),
                )
        }
    }

    @Test
    fun enclosedTypes_java() {
        val src =
            Source.java(
                "Source",
                """
            class TopLevelClass {
                class InnerClass { }
                static class NestedClass { }
                interface NestedInterface { }
                enum NestedEnum {
                    A, B
                }
            }
            """
                    .trimIndent()
            )
        runTest(sources = listOf(src)) { invocation ->
            val topLevelClass = invocation.processingEnv.requireTypeElement("TopLevelClass")
            val enclosedTypeElements = topLevelClass.getEnclosedTypeElements()

            assertThat(enclosedTypeElements)
                .containsExactly(
                    invocation.processingEnv.requireTypeElement("TopLevelClass.InnerClass"),
                    invocation.processingEnv.requireTypeElement("TopLevelClass.NestedClass"),
                    invocation.processingEnv.requireTypeElement("TopLevelClass.NestedInterface"),
                    invocation.processingEnv.requireTypeElement("TopLevelClass.NestedEnum"),
                )
        }
    }

    @Test
    fun kotlinObjects() {
        val kotlinSrc =
            Source.kotlin(
                "Test.kt",
                """
            package foo.bar
            class KotlinClass {
                companion object
                object NestedObject
            }
            """
                    .trimIndent()
            )
        runTest(listOf(kotlinSrc)) { invocation ->
            val kotlinClass = invocation.processingEnv.requireTypeElement("foo.bar.KotlinClass")
            val companionObjects =
                kotlinClass.getEnclosedTypeElements().filter { it.isCompanionObject() }
            assertThat(companionObjects.size).isEqualTo(1)
            val companionObj = companionObjects.first()
            assertThat(companionObj.isKotlinObject()).isTrue()
        }
    }

    @Test
    fun inheritedGenericMethod() {
        runTest(
            sources =
                listOf(
                    Source.kotlin(
                        "test.ConcreteClass.kt",
                        """
                    package test
                    class ConcreteClass: AbstractClass<Foo, Bar>() {}
                    abstract class AbstractClass<T1, T2> {
                        fun method(t1: T1, t2: T2): T2 {
                          return t2
                        }
                    }
                    class Foo
                    class Bar
                    """
                            .trimIndent()
                    )
                )
        ) { invocation ->
            val concreteClass = invocation.processingEnv.requireTypeElement("test.ConcreteClass")
            val abstractClass = invocation.processingEnv.requireTypeElement("test.AbstractClass")
            val concreteClassMethod = concreteClass.getMethodByJvmName("method")
            val abstractClassMethod = abstractClass.getMethodByJvmName("method")
            val fooType = invocation.processingEnv.requireType("test.Foo")
            val barType = invocation.processingEnv.requireType("test.Bar")

            fun checkMethodElement(method: XMethodElement) {
                checkMethodElement(
                    method = method,
                    name = "method",
                    enclosingElement = abstractClass,
                    returnType = XTypeName.getTypeVariableName("T2"),
                    parameterTypes =
                        arrayOf(
                            XTypeName.getTypeVariableName("T1"),
                            XTypeName.getTypeVariableName("T2")
                        )
                )
                checkMethodType(
                    methodType = method.executableType,
                    returnType = XTypeName.getTypeVariableName("T2"),
                    parameterTypes =
                        arrayOf(
                            XTypeName.getTypeVariableName("T1"),
                            XTypeName.getTypeVariableName("T2")
                        )
                )
                checkMethodType(
                    methodType = method.asMemberOf(abstractClass.type),
                    returnType = XTypeName.getTypeVariableName("T2"),
                    parameterTypes =
                        arrayOf(
                            XTypeName.getTypeVariableName("T1"),
                            XTypeName.getTypeVariableName("T2")
                        )
                )
                checkMethodType(
                    methodType = method.asMemberOf(concreteClass.type),
                    returnType = barType.asTypeName(),
                    parameterTypes = arrayOf(fooType.asTypeName(), barType.asTypeName())
                )
            }

            assertThat(concreteClassMethod).isEqualTo(abstractClassMethod)
            checkMethodElement(concreteClassMethod)
            checkMethodElement(abstractClassMethod)
        }
    }

    @Test
    fun overriddenGenericMethod() {
        runTest(
            sources =
                listOf(
                    Source.kotlin(
                        "test.ConcreteClass.kt",
                        """
                    package test
                    class ConcreteClass: AbstractClass<Foo, Bar>() {
                        override fun method(t1: Foo, t2: Bar): Bar {
                          return t2
                        }
                    }
                    abstract class AbstractClass<T1, T2> {
                        abstract fun method(t1: T1, t2: T2): T2
                    }
                    class Foo
                    class Bar
                    """
                            .trimIndent()
                    )
                )
        ) { invocation ->
            val concreteClass = invocation.processingEnv.requireTypeElement("test.ConcreteClass")
            val abstractClass = invocation.processingEnv.requireTypeElement("test.AbstractClass")
            val concreteClassMethod = concreteClass.getMethodByJvmName("method")
            val abstractClassMethod = abstractClass.getMethodByJvmName("method")
            val fooType = invocation.processingEnv.requireType("test.Foo")
            val barType = invocation.processingEnv.requireType("test.Bar")

            assertThat(concreteClassMethod).isNotEqualTo(abstractClassMethod)
            assertThat(concreteClassMethod.overrides(abstractClassMethod, concreteClass)).isTrue()

            // Check the abstract method and method type
            checkMethodElement(
                method = abstractClassMethod,
                name = "method",
                enclosingElement = abstractClass,
                returnType = XTypeName.getTypeVariableName("T2"),
                parameterTypes =
                    arrayOf(
                        XTypeName.getTypeVariableName("T1"),
                        XTypeName.getTypeVariableName("T2")
                    )
            )
            checkMethodType(
                methodType = abstractClassMethod.executableType,
                returnType = XTypeName.getTypeVariableName("T2"),
                parameterTypes =
                    arrayOf(
                        XTypeName.getTypeVariableName("T1"),
                        XTypeName.getTypeVariableName("T2")
                    )
            )
            checkMethodType(
                methodType = abstractClassMethod.asMemberOf(abstractClass.type),
                returnType = XTypeName.getTypeVariableName("T2"),
                parameterTypes =
                    arrayOf(
                        XTypeName.getTypeVariableName("T1"),
                        XTypeName.getTypeVariableName("T2"),
                    )
            )
            checkMethodType(
                methodType = abstractClassMethod.asMemberOf(concreteClass.type),
                returnType = barType.asTypeName(),
                parameterTypes = arrayOf(fooType.asTypeName(), barType.asTypeName())
            )

            // Check the concrete method and method type
            checkMethodElement(
                method = concreteClassMethod,
                name = "method",
                enclosingElement = concreteClass,
                returnType = barType.asTypeName(),
                parameterTypes = arrayOf(fooType.asTypeName(), barType.asTypeName())
            )
            checkMethodType(
                methodType = concreteClassMethod.executableType,
                returnType = barType.asTypeName(),
                parameterTypes = arrayOf(fooType.asTypeName(), barType.asTypeName())
            )
            checkMethodType(
                methodType = concreteClassMethod.asMemberOf(concreteClass.type),
                returnType = barType.asTypeName(),
                parameterTypes = arrayOf(fooType.asTypeName(), barType.asTypeName())
            )
        }
    }

    private fun checkMethodElement(
        method: XMethodElement,
        name: String,
        enclosingElement: XTypeElement,
        returnType: XTypeName,
        parameterTypes: Array<XTypeName>
    ) {
        assertThat(method.name).isEqualTo(name)
        assertThat(method.enclosingElement).isEqualTo(enclosingElement)
        assertThat(method.returnType.asTypeName()).isEqualTo(returnType)
        assertThat(method.parameters.map { it.type.asTypeName() })
            .containsExactly(*parameterTypes)
            .inOrder()
    }

    private fun checkMethodType(
        methodType: XMethodType,
        returnType: XTypeName,
        parameterTypes: Array<XTypeName>
    ) {
        assertThat(methodType.returnType.asTypeName()).isEqualTo(returnType)
        assertThat(methodType.parameterTypes.map { it.asTypeName() })
            .containsExactly(*parameterTypes)
            .inOrder()
    }

    @Test
    fun overriddenGenericConstructor() {
        runTest(
            sources =
                listOf(
                    Source.kotlin(
                        "test.ConcreteClass.kt",
                        """
                    package test
                    class ConcreteClass(foo: Foo): AbstractClass<Foo>(foo) {}
                    abstract class AbstractClass<T>(t: T)
                    class Foo
                    """
                            .trimIndent()
                    )
                )
        ) { invocation ->
            val concreteClass = invocation.processingEnv.requireTypeElement("test.ConcreteClass")
            val abstractClass = invocation.processingEnv.requireTypeElement("test.AbstractClass")
            val fooType = invocation.processingEnv.requireType("test.Foo")

            fun checkConstructorParameters(
                typeElement: XTypeElement,
                expectedParameters: Array<XTypeName>
            ) {
                assertThat(typeElement.getConstructors()).hasSize(1)
                val constructor = typeElement.getConstructors()[0]
                assertThat(constructor.parameters.map { it.type.asTypeName() })
                    .containsExactly(*expectedParameters)
                    .inOrder()
            }

            checkConstructorParameters(
                typeElement = abstractClass,
                expectedParameters = arrayOf(XTypeName.getTypeVariableName("T"))
            )
            checkConstructorParameters(
                typeElement = concreteClass,
                expectedParameters = arrayOf(fooType.asTypeName())
            )
        }
    }

    @Test
    fun inheritedGenericField() {
        runTest(
            sources =
                listOf(
                    Source.kotlin(
                        "test.ConcreteClass.kt",
                        """
                    package test
                    class ConcreteClass: AbstractClass<Foo>()
                    abstract class AbstractClass<T> {
                        val field: T = TODO()
                    }
                    class Foo
                    """
                            .trimIndent()
                    )
                )
        ) { invocation ->
            val concreteClass = invocation.processingEnv.requireTypeElement("test.ConcreteClass")
            val abstractClass = invocation.processingEnv.requireTypeElement("test.AbstractClass")
            val concreteClassField = concreteClass.getField("field")
            val abstractClassField = abstractClass.getField("field")
            val fooType = invocation.processingEnv.requireType("test.Foo")

            fun checkFieldElement(field: XFieldElement) {
                assertThat(field.name).isEqualTo("field")
                assertThat(field.type.asTypeName().java).isEqualTo(JTypeVariableName.get("T"))
                assertThat(field.asMemberOf(abstractClass.type).asTypeName().java)
                    .isEqualTo(JTypeVariableName.get("T"))
                assertThat(field.asMemberOf(concreteClass.type).asTypeName().java)
                    .isEqualTo(fooType.asTypeName().java)
                if (invocation.isKsp) {
                    assertThat(field.type.asTypeName().kotlin).isEqualTo(KTypeVariableName("T"))
                    assertThat(field.asMemberOf(abstractClass.type).asTypeName().kotlin)
                        .isEqualTo(KTypeVariableName("T"))
                    assertThat(field.asMemberOf(concreteClass.type).asTypeName().kotlin)
                        .isEqualTo(fooType.asTypeName().kotlin)
                }
            }

            assertThat(concreteClassField).isEqualTo(abstractClassField)
            checkFieldElement(abstractClassField)
            checkFieldElement(concreteClassField)
        }
    }

    @Test
    fun internalModifier() {
        runTest(
            sources =
                listOf(
                    Source.kotlin(
                        "test.Foo.kt",
                        """
                    package test
                    internal class InternalClass internal constructor() {
                      internal val valField: String = TODO()
                      internal var varField: String = TODO()
                      internal fun method(): String = TODO()
                      internal lateinit var lateinitVarField: String
                    }
                    class PublicClass constructor() {
                      val valField: String = TODO()
                      var varField: String = TODO()
                      fun method(): String = TODO()
                      lateinit var lateinitVarField: String
                    }
                    """
                            .trimIndent()
                    )
                )
        ) { invocation ->
            // Matches by name rather than jvmName to avoid dealing with name mangling.
            fun XTypeElement.getDeclaredMethod(name: String): XMethodElement {
                return getDeclaredMethods().filter { it.name == name }.single()
            }

            val internalClass = invocation.processingEnv.requireTypeElement("test.InternalClass")
            assertThat(internalClass.isInternal()).isTrue()
            assertThat(internalClass.getConstructors().single().isInternal()).isTrue()
            assertThat(internalClass.getDeclaredField("valField").isInternal()).isTrue()
            assertThat(internalClass.getDeclaredField("varField").isInternal()).isTrue()
            assertThat(internalClass.getDeclaredField("lateinitVarField").isInternal()).isTrue()
            assertThat(internalClass.getDeclaredMethod("method").isInternal()).isTrue()
            assertThat(internalClass.getDeclaredMethod("getValField").isInternal()).isTrue()
            assertThat(internalClass.getDeclaredMethod("getVarField").isInternal()).isTrue()
            assertThat(internalClass.getDeclaredMethod("getLateinitVarField").isInternal()).isTrue()
            assertThat(internalClass.getDeclaredMethod("setVarField").isInternal()).isTrue()
            assertThat(internalClass.getDeclaredMethod("setLateinitVarField").isInternal()).isTrue()

            val publicClass = invocation.processingEnv.requireTypeElement("test.PublicClass")
            assertThat(publicClass.isInternal()).isFalse()
            assertThat(publicClass.getConstructors().single().isInternal()).isFalse()
            assertThat(publicClass.getDeclaredField("valField").isInternal()).isFalse()
            assertThat(publicClass.getDeclaredField("varField").isInternal()).isFalse()
            assertThat(publicClass.getDeclaredField("lateinitVarField").isInternal()).isFalse()
            assertThat(publicClass.getDeclaredMethod("method").isInternal()).isFalse()
            assertThat(publicClass.getDeclaredMethod("getValField").isInternal()).isFalse()
            assertThat(publicClass.getDeclaredMethod("getVarField").isInternal()).isFalse()
            assertThat(publicClass.getDeclaredMethod("getLateinitVarField").isInternal()).isFalse()
            assertThat(publicClass.getDeclaredMethod("setVarField").isInternal()).isFalse()
            assertThat(publicClass.getDeclaredMethod("setLateinitVarField").isInternal()).isFalse()
        }
    }

    @Test
    fun sameMethodNameOrder() {
        runTest(
            sources =
                listOf(
                    Source.kotlin(
                        "test.Foo.kt",
                        """
                    package test
                    class Foo<T1: Bar, T2: Baz> {
                        fun method(): String = TODO()
                        fun method(param: String): String = TODO()
                        fun method(param: Any): String = TODO()
                        fun method(param: T1): T2 = TODO()
                        fun method(param: T2): T1 = TODO()
                        fun <U1: Baz, U2> method(param1: U1, param2: U2) {}
                        fun <U1: Baz, U2: U1> method(param1: U1, param2: U2): T1 = TODO()
                    }
                    interface Bar
                    interface Baz
                    """
                            .trimIndent()
                    )
                )
        ) { invocation ->
            val foo = invocation.processingEnv.requireTypeElement("test.Foo")
            assertThat(foo.getDeclaredMethods().map { it.jvmDescriptor }.toList())
                .containsExactly(
                    "method()Ljava/lang/String;",
                    "method(Ljava/lang/String;)Ljava/lang/String;",
                    "method(Ljava/lang/Object;)Ljava/lang/String;",
                    "method(Ltest/Bar;)Ltest/Baz;",
                    "method(Ltest/Baz;)Ltest/Bar;",
                    "method(Ltest/Baz;Ljava/lang/Object;)V",
                    "method(Ltest/Baz;Ltest/Baz;)Ltest/Bar;"
                )
                .inOrder()
        }
    }

    @Test
    fun jvmDescriptors() {
        runTest(
            sources =
                listOf(
                    Source.kotlin(
                        "test.Foo.kt",
                        """
                    package test
                    class Foo<T1: Bar, T2: Baz> {
                        val field1: String = TODO()
                        var field2: String? = TODO()
                        val field3: T1 = TODO()
                        fun method(): String = TODO()
                        fun method(param: String): String = TODO()
                        fun method(param: Any): String = TODO()
                        fun method(param: T1): T2 = TODO()
                    }
                    interface Bar
                    interface Baz
                    """
                            .trimIndent()
                    )
                )
        ) { invocation ->
            val foo = invocation.processingEnv.requireTypeElement("test.Foo")
            assertThat(
                    foo.getEnclosedElements()
                        .map {
                            when {
                                it.isField() -> it.jvmDescriptor
                                it.isMethod() -> it.jvmDescriptor
                                it.isConstructor() -> it.jvmDescriptor
                                else -> error("Unsupported element to describe.")
                            }
                        }
                        .toList()
                )
                .containsExactly(
                    "<init>()V",
                    "field1:Ljava/lang/String;",
                    "field2:Ljava/lang/String;",
                    "field3:Ltest/Bar;",
                    "getField1()Ljava/lang/String;",
                    "getField2()Ljava/lang/String;",
                    "setField2(Ljava/lang/String;)V",
                    "getField3()Ltest/Bar;",
                    "method()Ljava/lang/String;",
                    "method(Ljava/lang/String;)Ljava/lang/String;",
                    "method(Ljava/lang/Object;)Ljava/lang/String;",
                    "method(Ltest/Bar;)Ltest/Baz;",
                )
        }
    }

    @Test
    fun testClassNameWithDollarSign() {
        runTest(
            sources =
                listOf(
                    Source.java(
                        "test.MyClass\$Foo",
                        """
                    package test;
                    class MyClass${'$'}Foo {}
                    """
                            .trimIndent()
                    )
                )
        ) { invocation ->
            val subject = invocation.processingEnv.requireTypeElement("test.MyClass\$Foo")
            assertThat(subject.asClassName().canonicalName).isEqualTo("test.MyClass\$Foo")
        }
    }

    @Test
    fun propertyAccessors() {
        runTest(
            sources =
                listOf(
                    Source.kotlin(
                        "Subject.kt",
                        """
                    class Subject {
                        val val1: String = TODO()
                        @get:JvmName("getVal2JvmName")
                        val val2: String = TODO()
                        var var1: String = TODO()
                        @get:JvmName("getVar2JvmName")
                        var var2: String = TODO()
                        @set:JvmName("setVar3JvmName")
                        var var3: String = TODO()
                        @get:JvmName("getVar4JvmName")
                        @set:JvmName("setVar4JvmName")
                        var var4: String = TODO()
                        @set:JvmName("setVar5JvmName")
                        @get:JvmName("getVar5JvmName")
                        var var5: String = TODO()
                    }
                    """
                            .trimIndent()
                    )
                )
        ) { invocation ->
            val subject = invocation.processingEnv.requireTypeElement("Subject")

            // Check method names
            assertThat(subject.getDeclaredMethods().map { it.name })
                .containsExactly(
                    "getVal1", // val1 accessors
                    "getVal2", // val2 accessors
                    "getVar1",
                    "setVar1", // var1 accessors
                    "getVar2",
                    "setVar2", // var2 accessors
                    "getVar3",
                    "setVar3", // var3 accessors
                    "getVar4",
                    "setVar4", // var4 accessors
                    "getVar5",
                    "setVar5", // var5 accessors
                )
                .inOrder()

            // Check property names and corresponding accessors
            assertThat(
                    subject.getDeclaredFields().map {
                        it.name to listOf(it.getter?.name, it.setter?.name)
                    }
                )
                .containsExactly(
                    "val1" to listOf("getVal1", null),
                    "val2" to listOf("getVal2", null),
                    "var1" to listOf("getVar1", "setVar1"),
                    "var2" to listOf("getVar2", "setVar2"),
                    "var3" to listOf("getVar3", "setVar3"),
                    "var4" to listOf("getVar4", "setVar4"),
                    "var5" to listOf("getVar5", "setVar5"),
                )
        }
    }

    @Test
    fun isRecordClass() {
        val javaSrc =
            Source.java(
                "JavaRecord",
                """
            public record JavaRecord(String name) { }
            """
                    .trimIndent()
            )
        val kotlinSrc =
            Source.kotlin(
                "KotlinRecord.kt",
                """
            @JvmRecord
            data class KotlinRecord(val name: String)
            """
                    .trimIndent()
            )
        val handler: (XTestInvocation) -> Unit = {
            val javaElement = it.processingEnv.requireTypeElement("JavaRecord")
            assertThat(javaElement.isRecordClass())
            if (it.isKsp) {
                val kotlinElement = it.processingEnv.requireTypeElement("KotlinRecord")
                assertThat(kotlinElement.isRecordClass())
            }
        }
        // Run only javac and KSP tests as @JvmRecord is broken with KAPT (KT-44706)
        if (isPreCompiled) {
            val compiled =
                compileFiles(
                    sources = listOf(javaSrc, kotlinSrc),
                    kotlincArguments = listOf("-jvm-target=16")
                )
            runJavaProcessorTest(
                sources = listOf(Source.java("PlaceholderJava", "public class PlaceholderJava {}")),
                classpath = compiled,
                handler = handler
            )
            runKspTest(
                sources = listOf(Source.kotlin("placeholder.kt", "class PlaceholderKotlin")),
                kotlincArguments = listOf("-jvm-target=16"),
                classpath = compiled,
                handler = handler
            )
        } else {
            runJavaProcessorTest(sources = listOf(javaSrc), handler = handler)
            runKspTest(
                sources = listOf(javaSrc, kotlinSrc),
                kotlincArguments = listOf("-jvm-target=16"),
                handler = handler
            )
        }
    }

    /**
     * it is good to exclude methods coming from Object when testing as they differ between KSP and
     * KAPT but irrelevant for Room.
     */
    private fun XTestInvocation.objectMethodNames() =
        processingEnv.requireTypeElement("java.lang.Object").getAllMethods().jvmNames()

    private fun Sequence<XMethodElement>.jvmNames() = map { it.jvmName }.toList()

    private fun List<XMethodElement>.jvmNames() = map { it.jvmName }.toList()

    private fun XTypeElement.getConstructorSignatures(): List<String> =
        getConstructors().map { it.signature() }

    private fun XConstructorElement.signature(): String {
        val params =
            executableType.parameterTypes.joinToString(",") { it.asTypeName().java.toString() }
        val enclosingName = enclosingElement.name
        return "$enclosingName($params)"
    }

    private fun XMethodElement.signature(owner: XType): String {
        val methodType = this.asMemberOf(owner)
        val params = methodType.parameterTypes.joinToString(",") { it.asTypeName().java.toString() }
        return "$jvmName($params):${returnType.asTypeName().java}"
    }

    private fun XTestInvocation.nonObjectMethodSignatures(typeElement: XTypeElement): List<String> =
        typeElement
            .getAllMethods()
            .filterNot { it.jvmName in objectMethodNames() }
            .map { it.signature(typeElement.type) }
            .toList()

    companion object {
        @JvmStatic
        @Parameterized.Parameters(name = "isPreCompiled_{0}")
        fun params(): List<Array<Any>> {
            return listOf(arrayOf(false), arrayOf(true))
        }
    }
}<|MERGE_RESOLUTION|>--- conflicted
+++ resolved
@@ -33,10 +33,7 @@
 import androidx.room.compiler.processing.util.getDeclaredMethodByJvmName
 import androidx.room.compiler.processing.util.getField
 import androidx.room.compiler.processing.util.getMethodByJvmName
-<<<<<<< HEAD
-=======
 import androidx.room.compiler.processing.util.kspProcessingEnv
->>>>>>> 3d4510a6
 import androidx.room.compiler.processing.util.runJavaProcessorTest
 import androidx.room.compiler.processing.util.runKspTest
 import androidx.room.compiler.processing.util.runProcessorTest
@@ -57,15 +54,11 @@
 class XTypeElementTest(
     private val isPreCompiled: Boolean,
 ) {
-<<<<<<< HEAD
-    private fun runTest(sources: List<Source>, handler: (XTestInvocation) -> Unit) {
-=======
     private fun runTest(
         sources: List<Source>,
         kotlincArgs: List<String> = emptyList(),
         handler: (XTestInvocation) -> Unit
     ) {
->>>>>>> 3d4510a6
         if (isPreCompiled) {
             val compiled = compileFiles(sources)
             val hasKotlinSources = sources.any { it is Source.KotlinSource }
@@ -78,11 +71,6 @@
             val newSources =
                 kotlinSources +
                     Source.java("PlaceholderJava", "public class " + "PlaceholderJava {}")
-<<<<<<< HEAD
-            runProcessorTest(sources = newSources, handler = handler, classpath = compiled)
-        } else {
-            runProcessorTest(sources = sources, handler = handler)
-=======
             runProcessorTest(
                 sources = newSources,
                 handler = handler,
@@ -91,7 +79,6 @@
             )
         } else {
             runProcessorTest(sources = sources, handler = handler, kotlincArguments = kotlincArgs)
->>>>>>> 3d4510a6
         }
     }
 
@@ -210,19 +197,12 @@
             }
             invocation.processingEnv.requireTypeElement("foo.bar.AbstractClass").let {
                 assertThat(it.superClass!!.asTypeName())
-<<<<<<< HEAD
-                    .isEqualTo(invocation.processingEnv.requireType(JTypeName.OBJECT).asTypeName())
-                assertThat(it.type.superTypes.map(XType::asTypeName))
-                    .containsExactly(
-                        invocation.processingEnv.requireType(JTypeName.OBJECT).asTypeName()
-=======
                     .isEqualTo(
                         invocation.processingEnv.requireType(XTypeName.ANY_OBJECT).asTypeName()
                     )
                 assertThat(it.type.superTypes.map(XType::asTypeName))
                     .containsExactly(
                         invocation.processingEnv.requireType(XTypeName.ANY_OBJECT).asTypeName()
->>>>>>> 3d4510a6
                     )
                 assertThat(it.isAbstract()).isTrue()
                 assertThat(it.isInterface()).isFalse()
@@ -235,11 +215,7 @@
                 assertThat(it.superClass).isNull()
                 assertThat(it.type.superTypes.map(XType::asTypeName))
                     .containsExactly(
-<<<<<<< HEAD
-                        invocation.processingEnv.requireType(JTypeName.OBJECT).asTypeName()
-=======
                         invocation.processingEnv.requireType(XTypeName.ANY_OBJECT).asTypeName()
->>>>>>> 3d4510a6
                     )
                 assertThat(it.isInterface()).isTrue()
                 assertThat(it.type.asTypeName())
@@ -1381,11 +1357,7 @@
             """
                             .trimIndent()
                     )
-<<<<<<< HEAD
-                ),
-=======
-                )
->>>>>>> 3d4510a6
+                )
         ) { invocation ->
             val appSubject = invocation.processingEnv.requireTypeElement("test.Subject")
             val methodNames = appSubject.getAllMethods().map { it.name }.toList()
@@ -1393,15 +1365,11 @@
             val objectMethodNames = invocation.objectMethodNames()
             if (invocation.isKsp) {
                 assertThat(methodNames - objectMethodNames).containsExactly("f1", "f2")
-<<<<<<< HEAD
-                assertThat(methodJvmNames - objectMethodNames).containsExactly("notF1", "notF2")
-=======
                 if (invocation.kspProcessingEnv.isKsp2 && isPreCompiled) {
                     assertThat(methodJvmNames - objectMethodNames).containsExactly("f1", "f2")
                 } else {
                     assertThat(methodJvmNames - objectMethodNames).containsExactly("notF1", "notF2")
                 }
->>>>>>> 3d4510a6
             } else {
                 assertThat(methodNames - objectMethodNames).containsExactly("f1", "f1", "f2")
                 assertThat(methodJvmNames - objectMethodNames)
@@ -1694,26 +1662,6 @@
                     )
                     .inOrder()
             } else {
-<<<<<<< HEAD
-                assertThat(defaultArgsConstructors)
-                    .containsExactly(
-                        "DefaultArgs(int,double,long)",
-                        "DefaultArgs(double)",
-                        "DefaultArgs(int,double)"
-                    )
-                    .inOrder()
-                assertThat(noDefaultArgsConstructors)
-                    .containsExactly("NoDefaultArgs(int,double,long)")
-                    .inOrder()
-                assertThat(allDefaultArgsConstructors)
-                    .containsExactly(
-                        "AllDefaultArgs(int,double,long)",
-                        "AllDefaultArgs()",
-                        "AllDefaultArgs(int)",
-                        "AllDefaultArgs(int,double)"
-                    )
-                    .inOrder()
-=======
                 if (invocation.isKsp) {
                     assertThat(defaultArgsConstructors)
                         .containsExactly(
@@ -1753,7 +1701,6 @@
                         )
                         .inOrder()
                 }
->>>>>>> 3d4510a6
             }
 
             val subjects = listOf("DefaultArgs", "NoDefaultArgs", "AllDefaultArgs")
