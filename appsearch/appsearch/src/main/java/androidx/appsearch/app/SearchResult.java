--- conflicted
+++ resolved
@@ -124,10 +124,9 @@
      * @throws AppSearchException if no factory for this document class could be found on the
      *       classpath.
      * @see GenericDocument#toDocumentClass(Class)
-<<<<<<< HEAD
      */
     @NonNull
-    public <T> T getDocument(@NonNull Class<T> documentClass) throws AppSearchException {
+    public <T> T getDocument(@NonNull java.lang.Class<T> documentClass) throws AppSearchException {
         return getDocument(documentClass, /* documentClassMap= */null);
     }
 
@@ -147,32 +146,7 @@
      * @see GenericDocument#toDocumentClass(Class, Map)
      */
     @NonNull
-    public <T> T getDocument(@NonNull Class<T> documentClass,
-=======
-     */
-    @NonNull
-    public <T> T getDocument(@NonNull java.lang.Class<T> documentClass) throws AppSearchException {
-        return getDocument(documentClass, /* documentClassMap= */null);
-    }
-
-    /**
-     * Contains the matching document, converted to the given document class.
-     *
-     * <p>This is equivalent to calling {@code getGenericDocument().toDocumentClass(T.class,
-     * documentClassMap)}.
-     *
-     * @param documentClass the document class to be passed to
-     *                      {@link GenericDocument#toDocumentClass(Class, Map)}.
-     * @param documentClassMap the document class map to be passed to
-     *                         {@link GenericDocument#toDocumentClass(Class, Map)}.
-     * @return Document object which matched the query.
-     * @throws AppSearchException if no factory for this document class could be found on the
-     *                            classpath.
-     * @see GenericDocument#toDocumentClass(Class, Map)
-     */
-    @NonNull
     public <T> T getDocument(@NonNull java.lang.Class<T> documentClass,
->>>>>>> 3d4510a6
             @Nullable Map<String, List<String>> documentClassMap) throws AppSearchException {
         Preconditions.checkNotNull(documentClass);
         return getGenericDocument().toDocumentClass(documentClass, documentClassMap);
