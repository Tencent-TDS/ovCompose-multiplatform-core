/*
 * Copyright 2021 The Android Open Source Project
 *
 * Licensed under the Apache License, Version 2.0 (the "License");
 * you may not use this file except in compliance with the License.
 * You may obtain a copy of the License at
 *
 *      http://www.apache.org/licenses/LICENSE-2.0
 *
 * Unless required by applicable law or agreed to in writing, software
 * distributed under the License is distributed on an "AS IS" BASIS,
 * WITHOUT WARRANTIES OR CONDITIONS OF ANY KIND, either express or implied.
 * See the License for the specific language governing permissions and
 * limitations under the License.
 */
package androidx.appsearch.app;

import androidx.annotation.NonNull;
import androidx.annotation.RestrictTo;

import java.util.Set;

/**
 * A class that encapsulates all features that are only supported in certain cases (e.g. only on
 * certain implementations or only at a certain Android API Level).
 *
 * <p>Features do not depend on any runtime state, and features will never be removed. Once
 * {@link #isFeatureSupported} returns {@code true} for a certain feature, it is safe to assume that
 * the feature will be available forever on that AppSearch storage implementation, at that
 * Android API level, on that device.
 */

// @exportToFramework:copyToPath(../../../cts/tests/appsearch/testutils/src/android/app/appsearch/testutil/external/Features.java)
<<<<<<< HEAD
=======
// Note: When adding new fields, The @RequiresFeature is needed in setters but could be skipped in
// getters if call the getter won't send unsupported requests to the AppSearch-framework-impl.
>>>>>>> 3d4510a6
public interface Features {

    /**
     * Feature for {@link #isFeatureSupported(String)}. This feature covers
     * {@link SearchResult.MatchInfo#getSubmatchRange} and
     * {@link SearchResult.MatchInfo#getSubmatch}.
     */
    String SEARCH_RESULT_MATCH_INFO_SUBMATCH = "SEARCH_RESULT_MATCH_INFO_SUBMATCH";

    /**
     * Feature for {@link #isFeatureSupported(String)}. This feature covers
     * {@link GlobalSearchSession#registerObserverCallback} and
     * {@link GlobalSearchSession#unregisterObserverCallback}.
     */
    String GLOBAL_SEARCH_SESSION_REGISTER_OBSERVER_CALLBACK =
            "GLOBAL_SEARCH_SESSION_REGISTER_OBSERVER_CALLBACK";

    /**
     * Feature for {@link #isFeatureSupported(String)}. This feature covers
     * {@link GlobalSearchSession#getSchemaAsync}.
     */
    String GLOBAL_SEARCH_SESSION_GET_SCHEMA = "GLOBAL_SEARCH_SESSION_GET_SCHEMA";

    /**
     * Feature for {@link #isFeatureSupported(String)}. This feature covers
     * {@link GlobalSearchSession#getByDocumentIdAsync}.
     */
    String GLOBAL_SEARCH_SESSION_GET_BY_ID = "GLOBAL_SEARCH_SESSION_GET_BY_ID";

    /**
     * Feature for {@link #isFeatureSupported(String)}. This feature covers
     * {@link SetSchemaRequest.Builder#addRequiredPermissionsForSchemaTypeVisibility(String, Set)},
     * {@link SetSchemaRequest.Builder#clearRequiredPermissionsForSchemaTypeVisibility(String)},
     * {@link GetSchemaResponse#getSchemaTypesNotDisplayedBySystem()},
     * {@link GetSchemaResponse#getSchemaTypesVisibleToPackages()},
     * {@link GetSchemaResponse#getRequiredPermissionsForSchemaTypeVisibility()},
     * {@link SetSchemaRequest.Builder#addRequiredPermissionsForSchemaTypeVisibility} and
     * {@link SetSchemaRequest.Builder#clearRequiredPermissionsForSchemaTypeVisibility}
     */
    String ADD_PERMISSIONS_AND_GET_VISIBILITY = "ADD_PERMISSIONS_AND_GET_VISIBILITY";

    /**
     * Feature for {@link #isFeatureSupported(String)}. This feature covers
     * {@link AppSearchSchema.StringPropertyConfig#TOKENIZER_TYPE_RFC822}.
     */
    String TOKENIZER_TYPE_RFC822 = "TOKENIZER_TYPE_RFC822";

    /**
     * Feature for {@link #isFeatureSupported(String)}. This feature covers
     * {@link AppSearchSchema.LongPropertyConfig#INDEXING_TYPE_RANGE} and all other numeric search
     * features.
     *
     * <p>For details on the numeric search expressions in the query language, see
     * {@link AppSearchSession#search}.
     */
    // Note: The preferred name of this feature should have been LIST_FILTER_NUMERIC_SEARCH.
    String NUMERIC_SEARCH = FeatureConstants.NUMERIC_SEARCH;

    /**
     * Feature for {@link #isFeatureSupported(String)}. This feature covers
     * {@link AppSearchSchema.StringPropertyConfig#TOKENIZER_TYPE_VERBATIM} and all other
     * verbatim search features within the query language that allows clients to search using the
     * verbatim string operator.
     *
     * <p>For details on the verbatim string operator, see {@link AppSearchSession#search}.
     */
    // Note: The preferred name of this feature should have been LIST_FILTER_VERBATIM_SEARCH.
    String VERBATIM_SEARCH = FeatureConstants.VERBATIM_SEARCH;

    /**
     * Feature for {@link #isFeatureSupported(String)}. This feature covers the expansion of the
     * query language to conform to the definition of the list filters language
     * (https://aip.dev/160).
     *
     * <p>For more details, see {@link AppSearchSession#search}.
     */
    String LIST_FILTER_QUERY_LANGUAGE = FeatureConstants.LIST_FILTER_QUERY_LANGUAGE;

    /**
     * Feature for {@link #isFeatureSupported(String)}. This feature covers the use of the
     * "hasProperty" function in query expressions.
     *
     * <p>For details on the "hasProperty" function in the query language, see
     * {@link AppSearchSession#search}.
     */
    String LIST_FILTER_HAS_PROPERTY_FUNCTION = FeatureConstants.LIST_FILTER_HAS_PROPERTY_FUNCTION;

    /**
     * Feature for {@link #isFeatureSupported(String)}. This feature covers whether or not the
     * AppSearch backend can store the descriptions returned by
     * {@link AppSearchSchema#getDescription} and
     * {@link AppSearchSchema.PropertyConfig#getDescription}.
     */
    String SCHEMA_SET_DESCRIPTION = "SCHEMA_SET_DESCRIPTION";

    /**
     * Feature for {@link #isFeatureSupported(String)}. This feature covers
     * {@link AppSearchSchema.EmbeddingPropertyConfig}.
     *
     * <p>For details on the embedding search expressions, see {@link AppSearchSession#search} for
     * the query language and {@link SearchSpec.Builder#setRankingStrategy(String)} for the ranking
     * language.
     */
    String SCHEMA_EMBEDDING_PROPERTY_CONFIG = "SCHEMA_EMBEDDING_PROPERTY_CONFIG";

    /**
     * Feature for {@link #isFeatureSupported(String)}. This feature covers
     * {@link SearchSpec#GROUPING_TYPE_PER_SCHEMA}
     */
    String SEARCH_SPEC_GROUPING_TYPE_PER_SCHEMA = "SEARCH_SPEC_GROUPING_TYPE_PER_SCHEMA";

    /**
     * Feature for {@link #isFeatureSupported(String)}. This feature covers
     * {@link SearchSpec.Builder#setPropertyWeights}.
     */
    String SEARCH_SPEC_PROPERTY_WEIGHTS = "SEARCH_SPEC_PROPERTY_WEIGHTS";

    /**
     * Feature for {@link #isFeatureSupported(String)}. This feature covers
     * {@link SearchSpec.Builder#addFilterProperties} and
     * {@link SearchSuggestionSpec.Builder#addFilterProperties}.
     */
    String SEARCH_SPEC_ADD_FILTER_PROPERTIES = "SEARCH_SPEC_ADD_FILTER_PROPERTIES";

    /**
     * Feature for {@link #isFeatureSupported(String)}. This feature covers
     * {@link SearchSpec.Builder#setRankingStrategy(String)}.
     */
    String SEARCH_SPEC_ADVANCED_RANKING_EXPRESSION = "SEARCH_SPEC_ADVANCED_RANKING_EXPRESSION";

    /**
     * Feature for {@link #isFeatureSupported(String)}. This feature covers the support of the
     * {@link SearchSpec.Builder#addSearchStringParameters} and
     * {@link SearchSuggestionSpec.Builder#addSearchStringParameters} apis.
     */
    String SEARCH_SPEC_SEARCH_STRING_PARAMETERS = "SEARCH_SPEC_SEARCH_STRING_PARAMETERS";

    /**
     * Feature for {@link #isFeatureSupported(String)}. This feature covers
     * {@link AppSearchSchema.StringPropertyConfig#JOINABLE_VALUE_TYPE_QUALIFIED_ID},
     * {@link SearchSpec.Builder#setJoinSpec}, and all other join features.
     */
    String JOIN_SPEC_AND_QUALIFIED_ID = "JOIN_SPEC_AND_QUALIFIED_ID";

    /**
     * Feature for {@link #isFeatureSupported(String)}. This feature covers
     * {@link AppSearchSession#searchSuggestionAsync}.
     */
    String SEARCH_SUGGESTION = "SEARCH_SUGGESTION";

    /**
     * Feature for {@link #isFeatureSupported(String)}. This feature covers setting schemas with
     * circular references for {@link AppSearchSession#setSchemaAsync}.
     */
    String SET_SCHEMA_CIRCULAR_REFERENCES = "SET_SCHEMA_CIRCULAR_REFERENCES";

    /**
     * Feature for {@link #isFeatureSupported(String)}. This feature covers
     * {@link AppSearchSchema.Builder#addParentType}.
     */
    String SCHEMA_ADD_PARENT_TYPE = "SCHEMA_ADD_PARENT_TYPE";

    /**
     * Feature for {@link #isFeatureSupported(String)}. This feature covers
     * {@link
     * AppSearchSchema.DocumentPropertyConfig.Builder#addIndexableNestedProperties(String...)}
     */
    String SCHEMA_ADD_INDEXABLE_NESTED_PROPERTIES = "SCHEMA_ADD_INDEXABLE_NESTED_PROPERTIES";

    /**
     * Feature for {@link #isFeatureSupported(String)}. This feature covers
     * {@link SearchSpec.Builder#setSearchSourceLogTag(String)}.
     */
    String SEARCH_SPEC_SET_SEARCH_SOURCE_LOG_TAG = "SEARCH_SPEC_SET_SEARCH_SOURCE_LOG_TAG";

    /**
     * Feature for {@link #isFeatureSupported(String)}. This feature covers
     * {@link SetSchemaRequest.Builder#setPubliclyVisibleSchema(String, PackageIdentifier)}.
     */
    String SET_SCHEMA_REQUEST_SET_PUBLICLY_VISIBLE = "SET_SCHEMA_REQUEST_SET_PUBLICLY_VISIBLE";

    /**
     * Feature for {@link #isFeatureSupported(String)}. This feature covers
     * {@link SetSchemaRequest.Builder#addSchemaTypeVisibleToConfig}.
     */
    String SET_SCHEMA_REQUEST_ADD_SCHEMA_TYPE_VISIBLE_TO_CONFIG =
            "SET_SCHEMA_REQUEST_ADD_SCHEMA_TYPE_VISIBLE_TO_CONFIG";

    /**
     * Feature for {@link #isFeatureSupported(String)}. This feature covers
     * {@link EnterpriseGlobalSearchSession}
     */
    String ENTERPRISE_GLOBAL_SEARCH_SESSION = "ENTERPRISE_GLOBAL_SEARCH_SESSION";

    /**
     * Feature for {@link #isFeatureSupported(String)}. This feature covers
     * {@link SearchSpec.Builder#addInformationalRankingExpressions}.
     */
    String SEARCH_SPEC_ADD_INFORMATIONAL_RANKING_EXPRESSIONS =
            "SEARCH_SPEC_ADD_INFORMATIONAL_RANKING_EXPRESSIONS";

    /**
     * Feature for {@link #isFeatureSupported(String)}. This feature covers
     * {@link AppSearchBlobHandle}.
     */
    // TODO(b/273591938) improve the java doc when we support set blob property in GenericDocument
    // TODO(b/273591938) unhide the API once it read for API review.
    @RestrictTo(RestrictTo.Scope.LIBRARY_GROUP)
    String BLOB_STORAGE = "BLOB_STORAGE";

    /**
     * Returns whether a feature is supported at run-time. Feature support depends on the
     * feature in question, the AppSearch backend being used and the Android version of the
     * device.
     *
     * <p class="note"><b>Note:</b> If this method returns {@code false}, it is not safe to invoke
     * the methods requiring the desired feature.
     *
     * @param feature the feature to be checked
     * @return whether the capability is supported given the Android API level and AppSearch
     * backend.
     */
    boolean isFeatureSupported(@NonNull String feature);

    /**
     * Returns the maximum amount of properties that can be indexed in a Document
     * given the Android API level and AppSearch backend.
     *
     * <p>A property is defined as all values that are present at a particular path.
     */
    int getMaxIndexedProperties();
}<|MERGE_RESOLUTION|>--- conflicted
+++ resolved
@@ -31,11 +31,8 @@
  */
 
 // @exportToFramework:copyToPath(../../../cts/tests/appsearch/testutils/src/android/app/appsearch/testutil/external/Features.java)
-<<<<<<< HEAD
-=======
 // Note: When adding new fields, The @RequiresFeature is needed in setters but could be skipped in
 // getters if call the getter won't send unsupported requests to the AppSearch-framework-impl.
->>>>>>> 3d4510a6
 public interface Features {
 
     /**
