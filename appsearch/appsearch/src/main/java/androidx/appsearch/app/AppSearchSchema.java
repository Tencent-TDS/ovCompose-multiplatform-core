--- conflicted
+++ resolved
@@ -226,12 +226,8 @@
     /** Builder for {@link AppSearchSchema objects}. */
     public static final class Builder {
         private final String mSchemaType;
-<<<<<<< HEAD
-        private ArrayList<Bundle> mPropertyBundles = new ArrayList<>();
-=======
         private String mDescription = "";
         private ArrayList<PropertyConfigParcel> mPropertyConfigParcels = new ArrayList<>();
->>>>>>> 3d4510a6
         private LinkedHashSet<String> mParentTypes = new LinkedHashSet<>();
         private final Set<String> mPropertyNames = new ArraySet<>();
         private boolean mBuilt = false;
@@ -357,11 +353,7 @@
 
         private void resetIfBuilt() {
             if (mBuilt) {
-<<<<<<< HEAD
-                mPropertyBundles = new ArrayList<>(mPropertyBundles);
-=======
                 mPropertyConfigParcels = new ArrayList<>(mPropertyConfigParcels);
->>>>>>> 3d4510a6
                 mParentTypes = new LinkedHashSet<>(mParentTypes);
                 mBuilt = false;
             }
