/*
 * Copyright 2021 The Android Open Source Project
 *
 * Licensed under the Apache License, Version 2.0 (the "License");
 * you may not use this file except in compliance with the License.
 * You may obtain a copy of the License at
 *
 *      http://www.apache.org/licenses/LICENSE-2.0
 *
 * Unless required by applicable law or agreed to in writing, software
 * distributed under the License is distributed on an "AS IS" BASIS,
 * WITHOUT WARRANTIES OR CONDITIONS OF ANY KIND, either express or implied.
 * See the License for the specific language governing permissions and
 * limitations under the License.
 */

package androidx.appsearch.localstorage;

import static com.google.common.truth.Truth.assertThat;

import androidx.appsearch.app.AppSearchResult;
import androidx.appsearch.app.AppSearchSchema;
import androidx.appsearch.app.GenericDocument;
import androidx.appsearch.app.InternalSetSchemaResponse;
import androidx.appsearch.app.JoinSpec;
import androidx.appsearch.app.SearchResultPage;
import androidx.appsearch.app.SearchSpec;
import androidx.appsearch.exceptions.AppSearchException;
import androidx.appsearch.localstorage.stats.InitializeStats;
import androidx.appsearch.localstorage.stats.OptimizeStats;
import androidx.appsearch.localstorage.stats.PutDocumentStats;
import androidx.appsearch.localstorage.stats.RemoveStats;
import androidx.appsearch.localstorage.stats.SearchStats;
import androidx.appsearch.localstorage.stats.SetSchemaStats;
import androidx.appsearch.testutil.SimpleTestLogger;

import com.google.android.icing.proto.DeleteStatsProto;
import com.google.android.icing.proto.DocumentProto;
import com.google.android.icing.proto.InitializeStatsProto;
import com.google.android.icing.proto.OptimizeStatsProto;
import com.google.android.icing.proto.PutDocumentStatsProto;
import com.google.android.icing.proto.PutResultProto;
import com.google.android.icing.proto.QueryStatsProto;
import com.google.android.icing.proto.ScoringSpecProto;
import com.google.android.icing.proto.SetSchemaResultProto;
import com.google.android.icing.proto.StatusProto;
import com.google.android.icing.proto.TermMatchType;
import com.google.common.collect.ImmutableList;

import org.junit.After;
import org.junit.Assert;
import org.junit.Before;
import org.junit.Rule;
import org.junit.Test;
import org.junit.rules.TemporaryFolder;

import java.io.File;
import java.util.Arrays;
import java.util.Collections;
import java.util.List;

public class AppSearchLoggerTest {
    private static final String PACKAGE_NAME = "packageName";
    private static final String DATABASE = "database";
    /**
     * Always trigger optimize in this class. OptimizeStrategy will be tested in its own test class.
     */
    private static final OptimizeStrategy ALWAYS_OPTIMIZE = optimizeInfo -> true;
    @Rule
    public TemporaryFolder mTemporaryFolder = new TemporaryFolder();
    private AppSearchImpl mAppSearchImpl;
    private SimpleTestLogger mLogger;

    @Before
    public void setUp() throws Exception {
        mAppSearchImpl = AppSearchImpl.create(
                mTemporaryFolder.newFolder(),
                new AppSearchConfigImpl(
                        new UnlimitedLimitConfig(),
                        new LocalStorageIcingOptionsConfig()
                ),
                /*initStatsBuilder=*/ null,
                /*visibilityChecker=*/ null,
                ALWAYS_OPTIMIZE);
        mLogger = new SimpleTestLogger();
    }

    @After
    public void tearDown() {
        mAppSearchImpl.close();
    }

    @Test
    public void testAppSearchLoggerHelper_testCopyNativeStats_initialize() {
        int nativeLatencyMillis = 3;
        int nativeDocumentStoreRecoveryCause = InitializeStatsProto.RecoveryCause.DATA_LOSS_VALUE;
        int nativeIndexRestorationCause =
                InitializeStatsProto.RecoveryCause.INCONSISTENT_WITH_GROUND_TRUTH_VALUE;
        int nativeSchemaStoreRecoveryCause =
                InitializeStatsProto.RecoveryCause.SCHEMA_CHANGES_OUT_OF_SYNC_VALUE;
        int nativeDocumentStoreRecoveryLatencyMillis = 7;
        int nativeIndexRestorationLatencyMillis = 8;
        int nativeSchemaStoreRecoveryLatencyMillis = 9;
        int nativeDocumentStoreDataStatus =
                InitializeStatsProto.DocumentStoreDataStatus.NO_DATA_LOSS_VALUE;
        int nativeNumDocuments = 11;
        int nativeNumSchemaTypes = 12;
        InitializeStatsProto.Builder nativeInitBuilder = InitializeStatsProto.newBuilder()
                .setLatencyMs(nativeLatencyMillis)
                .setDocumentStoreRecoveryCause(InitializeStatsProto.RecoveryCause.forNumber(
                        nativeDocumentStoreRecoveryCause))
                .setIndexRestorationCause(
                        InitializeStatsProto.RecoveryCause.forNumber(nativeIndexRestorationCause))
                .setSchemaStoreRecoveryCause(
                        InitializeStatsProto.RecoveryCause.forNumber(
                                nativeSchemaStoreRecoveryCause))
                .setDocumentStoreRecoveryLatencyMs(nativeDocumentStoreRecoveryLatencyMillis)
                .setIndexRestorationLatencyMs(nativeIndexRestorationLatencyMillis)
                .setSchemaStoreRecoveryLatencyMs(nativeSchemaStoreRecoveryLatencyMillis)
                .setDocumentStoreDataStatus(InitializeStatsProto.DocumentStoreDataStatus.forNumber(
                        nativeDocumentStoreDataStatus))
                .setNumDocuments(nativeNumDocuments)
                .setNumSchemaTypes(nativeNumSchemaTypes);
        InitializeStats.Builder initBuilder = new InitializeStats.Builder();

        AppSearchLoggerHelper.copyNativeStats(nativeInitBuilder.build(), initBuilder);

        InitializeStats iStats = initBuilder.build();
        assertThat(iStats.getNativeLatencyMillis()).isEqualTo(nativeLatencyMillis);
        assertThat(iStats.getDocumentStoreRecoveryCause()).isEqualTo(
                nativeDocumentStoreRecoveryCause);
        assertThat(iStats.getIndexRestorationCause()).isEqualTo(nativeIndexRestorationCause);
        assertThat(iStats.getSchemaStoreRecoveryCause()).isEqualTo(
                nativeSchemaStoreRecoveryCause);
        assertThat(iStats.getDocumentStoreRecoveryLatencyMillis()).isEqualTo(
                nativeDocumentStoreRecoveryLatencyMillis);
        assertThat(iStats.getIndexRestorationLatencyMillis()).isEqualTo(
                nativeIndexRestorationLatencyMillis);
        assertThat(iStats.getSchemaStoreRecoveryLatencyMillis()).isEqualTo(
                nativeSchemaStoreRecoveryLatencyMillis);
        assertThat(iStats.getDocumentStoreDataStatus()).isEqualTo(
                nativeDocumentStoreDataStatus);
        assertThat(iStats.getDocumentCount()).isEqualTo(nativeNumDocuments);
        assertThat(iStats.getSchemaTypeCount()).isEqualTo(nativeNumSchemaTypes);
    }

    @Test
    public void testAppSearchLoggerHelper_testCopyNativeStats_putDocument() {
        final int nativeLatencyMillis = 3;
        final int nativeDocumentStoreLatencyMillis = 4;
        final int nativeIndexLatencyMillis = 5;
        final int nativeIndexMergeLatencyMillis = 6;
        final int nativeDocumentSize = 7;
        final int nativeNumTokensIndexed = 8;
        final boolean nativeExceededMaxNumTokens = true;
        final int nativeTermIndexLatencyMillis = 9;
        final int nativeIntegerIndexLatencyMillis = 10;
        final int nativeQualifiedIdJoinIndexLatencyMillis = 11;
        final int nativeLiteIndexSortLatencyMillis = 12;
        PutDocumentStatsProto nativePutDocumentStats = PutDocumentStatsProto.newBuilder()
                .setLatencyMs(nativeLatencyMillis)
                .setDocumentStoreLatencyMs(nativeDocumentStoreLatencyMillis)
                .setIndexLatencyMs(nativeIndexLatencyMillis)
                .setIndexMergeLatencyMs(nativeIndexMergeLatencyMillis)
                .setDocumentSize(nativeDocumentSize)
                .setTokenizationStats(PutDocumentStatsProto.TokenizationStats.newBuilder()
                        .setNumTokensIndexed(nativeNumTokensIndexed)
                        .build())
                .setTermIndexLatencyMs(nativeTermIndexLatencyMillis)
                .setIntegerIndexLatencyMs(nativeIntegerIndexLatencyMillis)
                .setQualifiedIdJoinIndexLatencyMs(nativeQualifiedIdJoinIndexLatencyMillis)
                .setLiteIndexSortLatencyMs(nativeLiteIndexSortLatencyMillis)
                .build();
        PutDocumentStats.Builder pBuilder = new PutDocumentStats.Builder(PACKAGE_NAME, DATABASE);

        AppSearchLoggerHelper.copyNativeStats(nativePutDocumentStats, pBuilder);

        PutDocumentStats pStats = pBuilder.build();
        assertThat(pStats.getNativeLatencyMillis()).isEqualTo(nativeLatencyMillis);
        assertThat(pStats.getNativeDocumentStoreLatencyMillis()).isEqualTo(
                nativeDocumentStoreLatencyMillis);
        assertThat(pStats.getNativeIndexLatencyMillis()).isEqualTo(nativeIndexLatencyMillis);
        assertThat(pStats.getNativeIndexMergeLatencyMillis()).isEqualTo(
                nativeIndexMergeLatencyMillis);
        assertThat(pStats.getNativeDocumentSizeBytes()).isEqualTo(nativeDocumentSize);
        assertThat(pStats.getNativeNumTokensIndexed()).isEqualTo(nativeNumTokensIndexed);
        assertThat(pStats.getNativeTermIndexLatencyMillis()).isEqualTo(
                nativeTermIndexLatencyMillis);
        assertThat(pStats.getNativeIntegerIndexLatencyMillis()).isEqualTo(
                nativeIntegerIndexLatencyMillis);
        assertThat(pStats.getNativeQualifiedIdJoinIndexLatencyMillis()).isEqualTo(
                nativeQualifiedIdJoinIndexLatencyMillis);
        assertThat(pStats.getNativeLiteIndexSortLatencyMillis()).isEqualTo(
                nativeLiteIndexSortLatencyMillis);
    }

    @Test
    public void testAppSearchLoggerHelper_testCopyNativeStats_search() {
        int nativeLatencyMillis = 4;
        int nativeNumTerms = 5;
        int nativeQueryLength = 6;
        int nativeNumNamespacesFiltered = 7;
        int nativeNumSchemaTypesFiltered = 8;
        int nativeRequestedPageSize = 9;
        int nativeNumResultsReturnedCurrentPage = 10;
        boolean nativeIsFirstPage = true;
        int nativeParseQueryLatencyMillis = 11;
        int nativeRankingStrategy = ScoringSpecProto.RankingStrategy.Code.CREATION_TIMESTAMP_VALUE;
        int nativeNumDocumentsScored = 13;
        int nativeScoringLatencyMillis = 14;
        int nativeRankingLatencyMillis = 15;
        int nativeNumResultsWithSnippets = 16;
        int nativeDocumentRetrievingLatencyMillis = 17;
        int nativeLockAcquisitionLatencyMillis = 18;
        int javaToNativeJniLatencyMillis = 19;
        int nativeToJavaJniLatencyMillis = 20;
        QueryStatsProto nativeQueryStats = QueryStatsProto.newBuilder()
                .setLatencyMs(nativeLatencyMillis)
                .setNumTerms(nativeNumTerms)
                .setQueryLength(nativeQueryLength)
                .setNumNamespacesFiltered(nativeNumNamespacesFiltered)
                .setNumSchemaTypesFiltered(nativeNumSchemaTypesFiltered)
                .setRequestedPageSize(nativeRequestedPageSize)
                .setNumResultsReturnedCurrentPage(nativeNumResultsReturnedCurrentPage)
                .setIsFirstPage(nativeIsFirstPage)
                .setParseQueryLatencyMs(nativeParseQueryLatencyMillis)
                .setRankingStrategy(
                        ScoringSpecProto.RankingStrategy.Code.forNumber(nativeRankingStrategy))
                .setNumDocumentsScored(nativeNumDocumentsScored)
                .setScoringLatencyMs(nativeScoringLatencyMillis)
                .setRankingLatencyMs(nativeRankingLatencyMillis)
                .setNumResultsWithSnippets(nativeNumResultsWithSnippets)
                .setDocumentRetrievalLatencyMs(nativeDocumentRetrievingLatencyMillis)
                .setLockAcquisitionLatencyMs(nativeLockAcquisitionLatencyMillis)
                .setJavaToNativeJniLatencyMs(javaToNativeJniLatencyMillis)
                .setNativeToJavaJniLatencyMs(nativeToJavaJniLatencyMillis)
                .build();
        SearchStats.Builder qBuilder = new SearchStats.Builder(SearchStats.VISIBILITY_SCOPE_LOCAL,
                PACKAGE_NAME).setDatabase(DATABASE);

        AppSearchLoggerHelper.copyNativeStats(nativeQueryStats, qBuilder);

        SearchStats sStats = qBuilder.build();
        assertThat(sStats.getNativeLatencyMillis()).isEqualTo(nativeLatencyMillis);
        assertThat(sStats.getTermCount()).isEqualTo(nativeNumTerms);
        assertThat(sStats.getQueryLength()).isEqualTo(nativeQueryLength);
        assertThat(sStats.getFilteredNamespaceCount()).isEqualTo(nativeNumNamespacesFiltered);
        assertThat(sStats.getFilteredSchemaTypeCount()).isEqualTo(
                nativeNumSchemaTypesFiltered);
        assertThat(sStats.getRequestedPageSize()).isEqualTo(nativeRequestedPageSize);
        assertThat(sStats.getCurrentPageReturnedResultCount()).isEqualTo(
                nativeNumResultsReturnedCurrentPage);
        assertThat(sStats.isFirstPage()).isTrue();
        assertThat(sStats.getParseQueryLatencyMillis()).isEqualTo(
                nativeParseQueryLatencyMillis);
        assertThat(sStats.getRankingStrategy()).isEqualTo(nativeRankingStrategy);
        assertThat(sStats.getScoredDocumentCount()).isEqualTo(nativeNumDocumentsScored);
        assertThat(sStats.getScoringLatencyMillis()).isEqualTo(nativeScoringLatencyMillis);
        assertThat(sStats.getRankingLatencyMillis()).isEqualTo(nativeRankingLatencyMillis);
        assertThat(sStats.getResultWithSnippetsCount()).isEqualTo(nativeNumResultsWithSnippets);
        assertThat(sStats.getDocumentRetrievingLatencyMillis()).isEqualTo(
                nativeDocumentRetrievingLatencyMillis);
        assertThat(sStats.getNativeLockAcquisitionLatencyMillis()).isEqualTo(
                nativeLockAcquisitionLatencyMillis);
        assertThat(sStats.getJavaToNativeJniLatencyMillis()).isEqualTo(
                javaToNativeJniLatencyMillis);
        assertThat(sStats.getNativeToJavaJniLatencyMillis()).isEqualTo(
                nativeToJavaJniLatencyMillis);
    }

    @Test
    public void testAppSearchLoggerHelper_testCopyNativeStats_remove() {
        final int nativeLatencyMillis = 1;
        final int nativeDeleteType = 2;
        final int nativeNumDocumentDeleted = 3;
        DeleteStatsProto nativeDeleteStatsProto = DeleteStatsProto.newBuilder()
                .setLatencyMs(nativeLatencyMillis)
                .setDeleteType(DeleteStatsProto.DeleteType.Code.forNumber(nativeDeleteType))
                .setNumDocumentsDeleted(nativeNumDocumentDeleted)
                .build();
        RemoveStats.Builder rBuilder = new RemoveStats.Builder(
                "packageName",
                "database");

        AppSearchLoggerHelper.copyNativeStats(nativeDeleteStatsProto, rBuilder);

        RemoveStats rStats = rBuilder.build();
        assertThat(rStats.getNativeLatencyMillis()).isEqualTo(nativeLatencyMillis);
        assertThat(rStats.getDeleteType()).isEqualTo(nativeDeleteType);
        assertThat(rStats.getDeletedDocumentCount()).isEqualTo(nativeNumDocumentDeleted);
    }

    @Test
    public void testAppSearchLoggerHelper_testCopyNativeStats_optimize() {
        int nativeLatencyMillis = 1;
        int nativeDocumentStoreOptimizeLatencyMillis = 2;
        int nativeIndexRestorationLatencyMillis = 3;
        int nativeNumOriginalDocuments = 4;
        int nativeNumDeletedDocuments = 5;
        int nativeNumExpiredDocuments = 6;
        long nativeStorageSizeBeforeBytes = Integer.MAX_VALUE + 1;
        long nativeStorageSizeAfterBytes = Integer.MAX_VALUE + 2;
        long nativeTimeSinceLastOptimizeMillis = Integer.MAX_VALUE + 3;
        OptimizeStatsProto optimizeStatsProto = OptimizeStatsProto.newBuilder()
                .setLatencyMs(nativeLatencyMillis)
                .setDocumentStoreOptimizeLatencyMs(nativeDocumentStoreOptimizeLatencyMillis)
                .setIndexRestorationLatencyMs(nativeIndexRestorationLatencyMillis)
                .setNumOriginalDocuments(nativeNumOriginalDocuments)
                .setNumDeletedDocuments(nativeNumDeletedDocuments)
                .setNumExpiredDocuments(nativeNumExpiredDocuments)
                .setStorageSizeBefore(nativeStorageSizeBeforeBytes)
                .setStorageSizeAfter(nativeStorageSizeAfterBytes)
                .setTimeSinceLastOptimizeMs(nativeTimeSinceLastOptimizeMillis)
                .build();
        OptimizeStats.Builder oBuilder = new OptimizeStats.Builder();

        AppSearchLoggerHelper.copyNativeStats(optimizeStatsProto, oBuilder);

        OptimizeStats oStats = oBuilder.build();
        assertThat(oStats.getNativeLatencyMillis()).isEqualTo(nativeLatencyMillis);
        assertThat(oStats.getDocumentStoreOptimizeLatencyMillis()).isEqualTo(
                nativeDocumentStoreOptimizeLatencyMillis);
        assertThat(oStats.getIndexRestorationLatencyMillis()).isEqualTo(
                nativeIndexRestorationLatencyMillis);
        assertThat(oStats.getOriginalDocumentCount()).isEqualTo(nativeNumOriginalDocuments);
        assertThat(oStats.getDeletedDocumentCount()).isEqualTo(nativeNumDeletedDocuments);
        assertThat(oStats.getExpiredDocumentCount()).isEqualTo(nativeNumExpiredDocuments);
        assertThat(oStats.getStorageSizeBeforeBytes()).isEqualTo(nativeStorageSizeBeforeBytes);
        assertThat(oStats.getStorageSizeAfterBytes()).isEqualTo(nativeStorageSizeAfterBytes);
        assertThat(oStats.getTimeSinceLastOptimizeMillis()).isEqualTo(
                nativeTimeSinceLastOptimizeMillis);
    }

    @Test
    public void testAppSearchLoggerHelper_testCopyNativeStats_setSchema() {
        ImmutableList<String> newSchemaTypeChangeList = ImmutableList.of("new1");
        ImmutableList<String> deletedSchemaTypesList = ImmutableList.of("deleted1", "deleted2");
        ImmutableList<String> compatibleTypesList = ImmutableList.of("compatible1", "compatible2");
        ImmutableList<String> indexIncompatibleTypeChangeList = ImmutableList.of("index1");
        ImmutableList<String> backwardsIncompatibleTypeChangeList = ImmutableList.of("backwards1");
        SetSchemaResultProto setSchemaResultProto = SetSchemaResultProto.newBuilder()
                .addAllNewSchemaTypes(newSchemaTypeChangeList)
                .addAllDeletedSchemaTypes(deletedSchemaTypesList)
                .addAllFullyCompatibleChangedSchemaTypes(compatibleTypesList)
                .addAllIndexIncompatibleChangedSchemaTypes(indexIncompatibleTypeChangeList)
                .addAllIncompatibleSchemaTypes(backwardsIncompatibleTypeChangeList)
                .build();
        SetSchemaStats.Builder sBuilder = new SetSchemaStats.Builder(PACKAGE_NAME, DATABASE);

        AppSearchLoggerHelper.copyNativeStats(setSchemaResultProto, sBuilder);

        SetSchemaStats sStats = sBuilder.build();
        assertThat(sStats.getNewTypeCount()).isEqualTo(newSchemaTypeChangeList.size());
        assertThat(sStats.getDeletedTypeCount()).isEqualTo(deletedSchemaTypesList.size());
        assertThat(sStats.getCompatibleTypeChangeCount()).isEqualTo(compatibleTypesList.size());
        assertThat(sStats.getIndexIncompatibleTypeChangeCount()).isEqualTo(
                indexIncompatibleTypeChangeList.size());
        assertThat(sStats.getBackwardsIncompatibleTypeChangeCount()).isEqualTo(
                backwardsIncompatibleTypeChangeList.size());
    }

    //
    // Testing actual logging
    //
    @Test
    public void testLoggingStats_initializeWithoutDocuments_success() throws Exception {
        // Create an unused AppSearchImpl to generated an InitializeStats.
        InitializeStats.Builder initStatsBuilder = new InitializeStats.Builder();
        AppSearchImpl appSearchImpl = AppSearchImpl.create(
                mTemporaryFolder.newFolder(),
                new AppSearchConfigImpl(
                        new UnlimitedLimitConfig(),
                        new LocalStorageIcingOptionsConfig()
                ),
                initStatsBuilder,
                /*visibilityChecker=*/ null,
                ALWAYS_OPTIMIZE);
        InitializeStats iStats = initStatsBuilder.build();
        appSearchImpl.close();

        assertThat(iStats).isNotNull();
        // If the process goes really fast, the total latency could be 0. Since the default of total
        // latency is also 0, we just remove the assert about NativeLatencyMillis.
        assertThat(iStats.getStatusCode()).isEqualTo(AppSearchResult.RESULT_OK);
        // Total latency captured in LocalStorage
        assertThat(iStats.getTotalLatencyMillis()).isEqualTo(0);
        assertThat(iStats.hasDeSync()).isFalse();
        assertThat(iStats.getDocumentStoreDataStatus()).isEqualTo(
                InitializeStatsProto.DocumentStoreDataStatus.NO_DATA_LOSS_VALUE);
        assertThat(iStats.getDocumentCount()).isEqualTo(0);
        assertThat(iStats.getSchemaTypeCount()).isEqualTo(0);
        assertThat(iStats.hasReset()).isEqualTo(false);
        assertThat(iStats.getResetStatusCode()).isEqualTo(AppSearchResult.RESULT_OK);
    }

    @Test
    public void testLoggingStats_initializeWithDocuments_success() throws Exception {
        final String testPackageName = "testPackage";
        final String testDatabase = "testDatabase";
        final File folder = mTemporaryFolder.newFolder();

        AppSearchImpl appSearchImpl = AppSearchImpl.create(
                folder,
                new AppSearchConfigImpl(
                        new UnlimitedLimitConfig(),
                        new LocalStorageIcingOptionsConfig()
                ),
                /*initStatsBuilder=*/ null,
                /*visibilityChecker=*/ null,
                ALWAYS_OPTIMIZE);
        List<AppSearchSchema> schemas = ImmutableList.of(
                new AppSearchSchema.Builder("Type1").build(),
                new AppSearchSchema.Builder("Type2").build());
        InternalSetSchemaResponse internalSetSchemaResponse = appSearchImpl.setSchema(
                testPackageName,
                testDatabase,
                schemas,
                /*visibilityDocuments=*/ Collections.emptyList(),
                /*forceOverride=*/ false,
                /*version=*/ 0,
                /* setSchemaStatsBuilder= */ null);
        assertThat(internalSetSchemaResponse.isSuccess()).isTrue();
        GenericDocument doc1 =
                new GenericDocument.Builder<>("namespace", "id1", "Type1").build();
        GenericDocument doc2 =
                new GenericDocument.Builder<>("namespace", "id2", "Type1").build();
        appSearchImpl.putDocument(
                testPackageName,
                testDatabase,
                doc1,
                /*sendChangeNotifications=*/ false,
                mLogger);
        appSearchImpl.putDocument(
                testPackageName,
                testDatabase,
                doc2,
                /*sendChangeNotifications=*/ false,
                mLogger);
        appSearchImpl.close();

        // Create another appsearchImpl on the same folder
        InitializeStats.Builder initStatsBuilder = new InitializeStats.Builder();
        appSearchImpl = AppSearchImpl.create(
                folder, new AppSearchConfigImpl(new UnlimitedLimitConfig(),
                        new LocalStorageIcingOptionsConfig()),
<<<<<<< HEAD
                initStatsBuilder, ALWAYS_OPTIMIZE, /*visibilityChecker=*/null);
=======
                initStatsBuilder, /*visibilityChecker=*/ null, ALWAYS_OPTIMIZE);
>>>>>>> 3d4510a6
        InitializeStats iStats = initStatsBuilder.build();

        assertThat(iStats).isNotNull();
        // If the process goes really fast, the total latency could be 0. Since the default of total
        // latency is also 0, we just remove the assert about NativeLatencyMillis.
        assertThat(iStats.getStatusCode()).isEqualTo(AppSearchResult.RESULT_OK);
        // Total latency captured in LocalStorage
        assertThat(iStats.getTotalLatencyMillis()).isEqualTo(0);
        assertThat(iStats.hasDeSync()).isFalse();
        assertThat(iStats.getDocumentStoreDataStatus()).isEqualTo(
                InitializeStatsProto.DocumentStoreDataStatus.NO_DATA_LOSS_VALUE);
        assertThat(iStats.getDocumentCount()).isEqualTo(2);
        // Type1 + Type2 +2 for VisibilitySchema, +1 for VisibilityOverlay
        assertThat(iStats.getSchemaTypeCount()).isEqualTo(5);
        assertThat(iStats.hasReset()).isEqualTo(false);
        assertThat(iStats.getResetStatusCode()).isEqualTo(AppSearchResult.RESULT_OK);
        appSearchImpl.close();
    }

    @Test
    public void testLoggingStats_initialize_failure() throws Exception {
        final String testPackageName = "testPackage";
        final String testDatabase = "testDatabase";
        final File folder = mTemporaryFolder.newFolder();

        AppSearchImpl appSearchImpl = AppSearchImpl.create(
                folder, new AppSearchConfigImpl(new UnlimitedLimitConfig(),
                        new LocalStorageIcingOptionsConfig()),
<<<<<<< HEAD
                /*initStatsBuilder=*/ null, ALWAYS_OPTIMIZE, /*visibilityChecker=*/null);
=======
                /*initStatsBuilder=*/ null, /*visibilityChecker=*/ null, ALWAYS_OPTIMIZE);
>>>>>>> 3d4510a6

        List<AppSearchSchema> schemas = ImmutableList.of(
                new AppSearchSchema.Builder("Type1").build(),
                new AppSearchSchema.Builder("Type2").build());
        InternalSetSchemaResponse internalSetSchemaResponse = appSearchImpl.setSchema(
                testPackageName,
                testDatabase,
                schemas,
                /*visibilityDocuments=*/ Collections.emptyList(),
                /*forceOverride=*/ false,
                /*version=*/ 0,
                /* setSchemaStatsBuilder= */ null);
        assertThat(internalSetSchemaResponse.isSuccess()).isTrue();

        // Insert a valid doc
        GenericDocument doc1 =
                new GenericDocument.Builder<>("namespace", "id1", "Type1").build();
        appSearchImpl.putDocument(
                testPackageName,
                testDatabase,
                doc1,
                /*sendChangeNotifications=*/ false,
                mLogger);

        // Insert the invalid doc with an invalid namespace right into icing
        DocumentProto invalidDoc = DocumentProto.newBuilder()
                .setNamespace("invalidNamespace")
                .setUri("id2")
                .setSchema(String.format("%s$%s/Type1", testPackageName, testDatabase))
                .build();
        PutResultProto putResultProto = appSearchImpl.mIcingSearchEngineLocked.put(invalidDoc);
        assertThat(putResultProto.getStatus().getCode()).isEqualTo(StatusProto.Code.OK);
        appSearchImpl.close();

        // Create another appsearchImpl on the same folder
        InitializeStats.Builder initStatsBuilder = new InitializeStats.Builder();
        appSearchImpl = AppSearchImpl.create(
                folder, new AppSearchConfigImpl(new UnlimitedLimitConfig(),
                        new LocalStorageIcingOptionsConfig()),
<<<<<<< HEAD
                initStatsBuilder, ALWAYS_OPTIMIZE, /*visibilityChecker=*/null);
=======
                initStatsBuilder, /*visibilityChecker=*/ null, ALWAYS_OPTIMIZE);
>>>>>>> 3d4510a6
        InitializeStats iStats = initStatsBuilder.build();

        // Some of other fields are already covered by AppSearchImplTest#testReset()
        assertThat(iStats).isNotNull();
        assertThat(iStats.getStatusCode()).isEqualTo(AppSearchResult.RESULT_INTERNAL_ERROR);
        assertThat(iStats.hasReset()).isTrue();
        appSearchImpl.close();
    }

    @Test
    public void testLoggingStats_putDocument_success() throws Exception {
        // Insert schema
        final String testPackageName = "testPackage";
        final String testDatabase = "testDatabase";
        AppSearchSchema testSchema = new AppSearchSchema.Builder("type")
                .addProperty(new AppSearchSchema.StringPropertyConfig.Builder("subject")
                        .setCardinality(AppSearchSchema.PropertyConfig.CARDINALITY_OPTIONAL)
                        .setIndexingType(
                                AppSearchSchema.StringPropertyConfig.INDEXING_TYPE_PREFIXES)
                        .setTokenizerType(AppSearchSchema.StringPropertyConfig.TOKENIZER_TYPE_PLAIN)
                        .build())
                .build();
        List<AppSearchSchema> schemas = Collections.singletonList(testSchema);
        InternalSetSchemaResponse internalSetSchemaResponse = mAppSearchImpl.setSchema(
                testPackageName,
                testDatabase,
                schemas,
                /*visibilityDocuments=*/ Collections.emptyList(),
                /*forceOverride=*/ false,
                /*version=*/ 0,
                /* setSchemaStatsBuilder= */ null);
        assertThat(internalSetSchemaResponse.isSuccess()).isTrue();

        GenericDocument document =
                new GenericDocument.Builder<>("namespace", "id", "type")
                        .setPropertyString("subject", "testPut example1")
                        .build();

        mAppSearchImpl.putDocument(
                testPackageName,
                testDatabase,
                document,
                /*sendChangeNotifications=*/ false,
                mLogger);

        PutDocumentStats pStats = mLogger.mPutDocumentStats;
        assertThat(pStats).isNotNull();
        assertThat(pStats.getPackageName()).isEqualTo(testPackageName);
        assertThat(pStats.getDatabase()).isEqualTo(testDatabase);
        assertThat(pStats.getStatusCode()).isEqualTo(AppSearchResult.RESULT_OK);
        // The latency related native stats have been tested in testCopyNativeStats
        assertThat(pStats.getNativeDocumentSizeBytes()).isGreaterThan(0);
        assertThat(pStats.getNativeNumTokensIndexed()).isGreaterThan(0);
    }

    @Test
    public void testLoggingStats_putDocument_failure() throws Exception {
        // Insert schema
        final String testPackageName = "testPackage";
        final String testDatabase = "testDatabase";
        AppSearchSchema testSchema = new AppSearchSchema.Builder("type")
                .addProperty(new AppSearchSchema.StringPropertyConfig.Builder("subject")
                        .setCardinality(AppSearchSchema.PropertyConfig.CARDINALITY_OPTIONAL)
                        .setIndexingType(
                                AppSearchSchema.StringPropertyConfig.INDEXING_TYPE_PREFIXES)
                        .setTokenizerType(AppSearchSchema.StringPropertyConfig.TOKENIZER_TYPE_PLAIN)
                        .build())
                .build();
        List<AppSearchSchema> schemas = Collections.singletonList(testSchema);
        InternalSetSchemaResponse internalSetSchemaResponse = mAppSearchImpl.setSchema(
                testPackageName,
                testDatabase,
                schemas,
                /*visibilityDocuments=*/ Collections.emptyList(),
                /*forceOverride=*/ false,
                /*version=*/ 0,
                /* setSchemaStatsBuilder= */ null);
        assertThat(internalSetSchemaResponse.isSuccess()).isTrue();

        GenericDocument document =
                new GenericDocument.Builder<>("namespace", "id", "type")
                        .setPropertyString("nonExist", "testPut example1")
                        .build();

        AppSearchException exception = Assert.assertThrows(AppSearchException.class,
                () -> mAppSearchImpl.putDocument(
                        testPackageName,
                        testDatabase,
                        document,
                        /*sendChangeNotifications=*/ false,
                        mLogger));
        assertThat(exception.getResultCode()).isEqualTo(AppSearchResult.RESULT_NOT_FOUND);

        PutDocumentStats pStats = mLogger.mPutDocumentStats;
        assertThat(pStats).isNotNull();
        assertThat(pStats.getPackageName()).isEqualTo(testPackageName);
        assertThat(pStats.getDatabase()).isEqualTo(testDatabase);
        assertThat(pStats.getStatusCode()).isEqualTo(AppSearchResult.RESULT_NOT_FOUND);
    }

    @Test
    public void testLoggingStats_search_success() throws Exception {
        // Insert schema
        final String testPackageName = "testPackage";
        final String testDatabase = "testDatabase";
        AppSearchSchema testSchema = new AppSearchSchema.Builder("type")
                .addProperty(new AppSearchSchema.StringPropertyConfig.Builder("subject")
                        .setCardinality(AppSearchSchema.PropertyConfig.CARDINALITY_OPTIONAL)
                        .setIndexingType(
                                AppSearchSchema.StringPropertyConfig.INDEXING_TYPE_PREFIXES)
                        .setTokenizerType(AppSearchSchema.StringPropertyConfig.TOKENIZER_TYPE_PLAIN)
                        .build())
                .build();
        List<AppSearchSchema> schemas = Collections.singletonList(testSchema);
        InternalSetSchemaResponse internalSetSchemaResponse = mAppSearchImpl.setSchema(
                testPackageName,
                testDatabase,
                schemas,
                /*visibilityDocuments=*/ Collections.emptyList(),
                /*forceOverride=*/ false,
                /*version=*/ 0,
                /* setSchemaStatsBuilder= */ null);
        assertThat(internalSetSchemaResponse.isSuccess()).isTrue();
        GenericDocument document1 =
                new GenericDocument.Builder<>("namespace", "id1", "type")
                        .setPropertyString("subject", "testPut example1")
                        .build();
        GenericDocument document2 =
                new GenericDocument.Builder<>("namespace", "id2", "type")
                        .setPropertyString("subject", "testPut example2")
                        .build();
        GenericDocument document3 =
                new GenericDocument.Builder<>("namespace", "id3", "type")
                        .setPropertyString("subject", "testPut 3")
                        .build();
        mAppSearchImpl.putDocument(
                testPackageName,
                testDatabase,
                document1,
                /*sendChangeNotifications=*/ false,
                mLogger);
        mAppSearchImpl.putDocument(
                testPackageName,
                testDatabase,
                document2,
                /*sendChangeNotifications=*/ false,
                mLogger);
        mAppSearchImpl.putDocument(
                testPackageName,
                testDatabase,
                document3,
                /*sendChangeNotifications=*/ false,
                mLogger);


        // No query filters specified. package2 should only get its own documents back.
        SearchSpec searchSpec =
                new SearchSpec.Builder().setTermMatch(TermMatchType.Code.PREFIX_VALUE)
                        .setRankingStrategy(SearchSpec.RANKING_STRATEGY_CREATION_TIMESTAMP)
                        .build();
        String queryStr = "testPut e";
        SearchResultPage searchResultPage = mAppSearchImpl.query(testPackageName, testDatabase,
                queryStr, searchSpec, /*logger=*/ mLogger);

        assertThat(searchResultPage.getResults()).hasSize(2);
        // The ranking strategy is LIFO
        assertThat(searchResultPage.getResults().get(0).getGenericDocument()).isEqualTo(document2);
        assertThat(searchResultPage.getResults().get(1).getGenericDocument()).isEqualTo(document1);

        SearchStats sStats = mLogger.mSearchStats;

        assertThat(sStats).isNotNull();
        // If the process goes really fast, the total latency could be 0. Since the default of total
        // latency is also 0, we just remove the assert about TotalLatencyMillis.
        assertThat(sStats.getPackageName()).isEqualTo(testPackageName);
        assertThat(sStats.getDatabase()).isEqualTo(testDatabase);
        assertThat(sStats.getStatusCode()).isEqualTo(AppSearchResult.RESULT_OK);
        assertThat(sStats.getVisibilityScope()).isEqualTo(SearchStats.VISIBILITY_SCOPE_LOCAL);
        assertThat(sStats.getTermCount()).isEqualTo(2);
        assertThat(sStats.getQueryLength()).isEqualTo(queryStr.length());
        assertThat(sStats.getFilteredNamespaceCount()).isEqualTo(1);
        assertThat(sStats.getFilteredSchemaTypeCount()).isEqualTo(1);
        assertThat(sStats.getCurrentPageReturnedResultCount()).isEqualTo(2);
        assertThat(sStats.isFirstPage()).isTrue();
        assertThat(sStats.getRankingStrategy()).isEqualTo(
                SearchSpec.RANKING_STRATEGY_CREATION_TIMESTAMP);
        assertThat(sStats.getScoredDocumentCount()).isEqualTo(2);
        assertThat(sStats.getResultWithSnippetsCount()).isEqualTo(0);
    }

    @Test
    public void testLoggingStats_search_failure() throws Exception {
        final String testPackageName = "testPackage";
        final String testDatabase = "testDatabase";
        List<AppSearchSchema> schemas = ImmutableList.of(
                new AppSearchSchema.Builder("Type1").build(),
                new AppSearchSchema.Builder("Type2").build());
        InternalSetSchemaResponse internalSetSchemaResponse = mAppSearchImpl.setSchema(
                testPackageName,
                testDatabase,
                schemas,
                /*visibilityDocuments=*/ Collections.emptyList(),
                /*forceOverride=*/ false,
                /*version=*/ 0,
                /* setSchemaStatsBuilder= */ null);
        assertThat(internalSetSchemaResponse.isSuccess()).isTrue();

        SearchSpec searchSpec =
                new SearchSpec.Builder().setTermMatch(TermMatchType.Code.PREFIX_VALUE)
                        .setRankingStrategy(SearchSpec.RANKING_STRATEGY_CREATION_TIMESTAMP)
                        .addFilterPackageNames("anotherPackage")
                        .build();

        mAppSearchImpl.query(testPackageName,
                testPackageName,
                /* queryExpression= */ "",
                searchSpec, /*logger=*/ mLogger);

        SearchStats sStats = mLogger.mSearchStats;
        assertThat(sStats).isNotNull();
        assertThat(sStats.getPackageName()).isEqualTo(testPackageName);
        assertThat(sStats.getDatabase()).isEqualTo(testPackageName);
        assertThat(sStats.getStatusCode()).isEqualTo(AppSearchResult.RESULT_SECURITY_ERROR);
    }

    @Test
    public void testLoggingStats_search_join() throws Exception {
        AppSearchSchema actionSchema = new AppSearchSchema.Builder("ViewAction")
                .addProperty(new AppSearchSchema.StringPropertyConfig.Builder("entityId")
                        .setCardinality(AppSearchSchema.PropertyConfig.CARDINALITY_OPTIONAL)
                        .setIndexingType(
                                AppSearchSchema.StringPropertyConfig.INDEXING_TYPE_EXACT_TERMS)
                        .setJoinableValueType(AppSearchSchema.StringPropertyConfig
                                .JOINABLE_VALUE_TYPE_QUALIFIED_ID)
                        .setTokenizerType(AppSearchSchema.StringPropertyConfig.TOKENIZER_TYPE_PLAIN)
                        .build()
                ).build();

        AppSearchSchema entitySchema = new AppSearchSchema.Builder("entity")
                .addProperty(new AppSearchSchema.StringPropertyConfig.Builder("subject")
                        .setCardinality(AppSearchSchema.PropertyConfig.CARDINALITY_OPTIONAL)
                        .setIndexingType(
                                AppSearchSchema.StringPropertyConfig.INDEXING_TYPE_PREFIXES)
                        .setTokenizerType(AppSearchSchema.StringPropertyConfig.TOKENIZER_TYPE_PLAIN)
                        .build())
                .build();
        List<AppSearchSchema> schemas = Arrays.asList(actionSchema, entitySchema);

        // Insert schema
        final String testPackageName = "testPackage";
        final String testDatabase = "testDatabase";
        InternalSetSchemaResponse internalSetSchemaResponse = mAppSearchImpl.setSchema(
                testPackageName,
                testDatabase,
                schemas,
                /*visibilityDocuments=*/ Collections.emptyList(),
                /*forceOverride=*/ false,
                /*version=*/ 0,
                /* setSchemaStatsBuilder= */ null);

        assertThat(internalSetSchemaResponse.isSuccess()).isTrue();
        GenericDocument entity1 =
                new GenericDocument.Builder<>("namespace", "id1", "entity")
                        .setPropertyString("subject", "an entity")
                        .build();
        GenericDocument entity2 =
                new GenericDocument.Builder<>("namespace", "id2", "entity")
                        .setPropertyString("subject", "another entity")
                        .build();

        GenericDocument action1 =
                new GenericDocument.Builder<>("namespace", "action1", "ViewAction")
                        .setPropertyString("entityId",
                                "testPackage$testDatabase/namespace#id1")
                        .build();
        GenericDocument action2 =
                new GenericDocument.Builder<>("namespace", "action2", "ViewAction")
                        .setPropertyString("entityId",
                                "testPackage$testDatabase/namespace#id1")
                        .build();
        GenericDocument action3 =
                new GenericDocument.Builder<>("namespace", "action3", "ViewAction")
                        .setPropertyString("entityId",
                                "testPackage$testDatabase/namespace#id1")
                        .build();
        GenericDocument action4 =
                new GenericDocument.Builder<>("namespace", "action4", "ViewAction")
                        .setPropertyString("entityId",
                                "testPackage$testDatabase/namespace#id2")
                        .build();

        mAppSearchImpl.putDocument(
                testPackageName,
                testDatabase,
                entity1,
                /*sendChangeNotifications=*/ false,
                mLogger);
        mAppSearchImpl.putDocument(
                testPackageName,
                testDatabase,
                entity2,
                /*sendChangeNotifications=*/ false,
                mLogger);
        mAppSearchImpl.putDocument(
                testPackageName,
                testDatabase,
                action1,
                /*sendChangeNotifications=*/ false,
                mLogger);
        mAppSearchImpl.putDocument(
                testPackageName,
                testDatabase,
                action2,
                /*sendChangeNotifications=*/ false,
                mLogger);
        mAppSearchImpl.putDocument(
                testPackageName,
                testDatabase,
                action3,
                /*sendChangeNotifications=*/ false,
                mLogger);
        mAppSearchImpl.putDocument(
                testPackageName,
                testDatabase,
                action4,
                /*sendChangeNotifications=*/ false,
                mLogger);

        SearchSpec nestedSearchSpec =
                new SearchSpec.Builder()
                        .setRankingStrategy(SearchSpec.RANKING_STRATEGY_DOCUMENT_SCORE)
                        .setOrder(SearchSpec.ORDER_ASCENDING)
                        .build();

        JoinSpec js = new JoinSpec.Builder("entityId")
                .setNestedSearch("", nestedSearchSpec)
                .setAggregationScoringStrategy(JoinSpec.AGGREGATION_SCORING_RESULT_COUNT)
                .build();

        SearchSpec searchSpec = new SearchSpec.Builder()
                .setRankingStrategy(SearchSpec.RANKING_STRATEGY_JOIN_AGGREGATE_SCORE)
                .setJoinSpec(js)
                .setTermMatch(SearchSpec.TERM_MATCH_EXACT_ONLY)
                .build();

        String queryStr = "entity";
        SearchResultPage searchResultPage = mAppSearchImpl.query(testPackageName, testDatabase,
                queryStr, searchSpec, /*logger=*/ mLogger);

        assertThat(searchResultPage.getResults()).hasSize(2);
        assertThat(searchResultPage.getResults().get(0).getGenericDocument()).isEqualTo(entity1);
        assertThat(searchResultPage.getResults().get(1).getGenericDocument()).isEqualTo(entity2);

        SearchStats sStats = mLogger.mSearchStats;

        assertThat(sStats).isNotNull();

        assertThat(sStats.getPackageName()).isEqualTo(testPackageName);
        assertThat(sStats.getDatabase()).isEqualTo(testDatabase);
        assertThat(sStats.getStatusCode()).isEqualTo(AppSearchResult.RESULT_OK);
        assertThat(sStats.getVisibilityScope()).isEqualTo(SearchStats.VISIBILITY_SCOPE_LOCAL);
        assertThat(sStats.getTermCount()).isEqualTo(1);
        assertThat(sStats.getQueryLength()).isEqualTo(queryStr.length());
        assertThat(sStats.getFilteredNamespaceCount()).isEqualTo(1);
        assertThat(sStats.getFilteredSchemaTypeCount()).isEqualTo(2);
        assertThat(sStats.getCurrentPageReturnedResultCount()).isEqualTo(2);
        assertThat(sStats.isFirstPage()).isTrue();
        assertThat(sStats.getRankingStrategy()).isEqualTo(
                ScoringSpecProto.RankingStrategy.Code.JOIN_AGGREGATE_SCORE_VALUE);
        assertThat(sStats.getScoredDocumentCount()).isEqualTo(2);
        assertThat(sStats.getResultWithSnippetsCount()).isEqualTo(0);
        // Join-specific stats. If the process goes really fast, the total latency could be 0.
        // Since the default of total latency is also 0, we just remove the assertion on
        // JoinLatencyMillis.
        assertThat(sStats.getJoinType()).isEqualTo(
                AppSearchSchema.StringPropertyConfig.JOINABLE_VALUE_TYPE_QUALIFIED_ID);
        assertThat(sStats.getNumJoinedResultsCurrentPage()).isEqualTo(4);
    }

    @Test
    public void testLoggingStats_remove_success() throws Exception {
        // Insert schema
        final String testPackageName = "testPackage";
        final String testDatabase = "testDatabase";
        final String testNamespace = "testNameSpace";
        final String testId = "id";
        List<AppSearchSchema> schemas =
                Collections.singletonList(new AppSearchSchema.Builder("type").build());
        InternalSetSchemaResponse internalSetSchemaResponse = mAppSearchImpl.setSchema(
                testPackageName,
                testDatabase,
                schemas,
                /*visibilityDocuments=*/ Collections.emptyList(),
                /*forceOverride=*/ false,
                /*version=*/ 0,
                /* setSchemaStatsBuilder= */ null);
        assertThat(internalSetSchemaResponse.isSuccess()).isTrue();
        GenericDocument document =
                new GenericDocument.Builder<>(testNamespace, testId, "type").build();
        mAppSearchImpl.putDocument(
                testPackageName,
                testDatabase,
                document,
                /*sendChangeNotifications=*/ false,
                /*logger=*/ null);

        RemoveStats.Builder rStatsBuilder = new RemoveStats.Builder(testPackageName, testDatabase);
        mAppSearchImpl.remove(testPackageName, testDatabase, testNamespace, testId, rStatsBuilder);
        RemoveStats rStats = rStatsBuilder.build();

        assertThat(rStats.getPackageName()).isEqualTo(testPackageName);
        assertThat(rStats.getDatabase()).isEqualTo(testDatabase);
        // delete by namespace + id
        assertThat(rStats.getStatusCode()).isEqualTo(AppSearchResult.RESULT_OK);
        assertThat(rStats.getDeleteType()).isEqualTo(DeleteStatsProto.DeleteType.Code.SINGLE_VALUE);
        assertThat(rStats.getDeletedDocumentCount()).isEqualTo(1);
    }

    @Test
    public void testLoggingStats_remove_failure() throws Exception {
        // Insert schema
        final String testPackageName = "testPackage";
        final String testDatabase = "testDatabase";
        final String testNamespace = "testNameSpace";
        final String testId = "id";
        List<AppSearchSchema> schemas =
                Collections.singletonList(new AppSearchSchema.Builder("type").build());
        InternalSetSchemaResponse internalSetSchemaResponse = mAppSearchImpl.setSchema(
                testPackageName,
                testDatabase,
                schemas,
                /*visibilityDocuments=*/ Collections.emptyList(),
                /*forceOverride=*/ false,
                /*version=*/ 0,
                /* setSchemaStatsBuilder= */ null);
        assertThat(internalSetSchemaResponse.isSuccess()).isTrue();

        GenericDocument document =
                new GenericDocument.Builder<>(testNamespace, testId, "type").build();
        mAppSearchImpl.putDocument(
                testPackageName,
                testDatabase,
                document,
                /*sendChangeNotifications=*/ false,
                /*logger=*/ null);

        RemoveStats.Builder rStatsBuilder = new RemoveStats.Builder(testPackageName, testDatabase);

        AppSearchException exception = Assert.assertThrows(AppSearchException.class,
                () -> mAppSearchImpl.remove(testPackageName, testDatabase, testNamespace,
                        "invalidId", rStatsBuilder));
        assertThat(exception.getResultCode()).isEqualTo(AppSearchResult.RESULT_NOT_FOUND);

        RemoveStats rStats = rStatsBuilder.build();
        assertThat(rStats.getPackageName()).isEqualTo(testPackageName);
        assertThat(rStats.getDatabase()).isEqualTo(testDatabase);
        assertThat(rStats.getStatusCode()).isEqualTo(AppSearchResult.RESULT_NOT_FOUND);
        // delete by namespace + id
        assertThat(rStats.getDeleteType()).isEqualTo(DeleteStatsProto.DeleteType.Code.SINGLE_VALUE);
        assertThat(rStats.getDeletedDocumentCount()).isEqualTo(0);
    }

    @Test
    @SuppressWarnings("deprecation") // DEPRECATED_QUERY_VALUE
    public void testLoggingStats_removeByQuery_success() throws Exception {
        // Insert schema
        final String testPackageName = "testPackage";
        final String testDatabase = "testDatabase";
        final String testNamespace = "testNameSpace";
        List<AppSearchSchema> schemas =
                Collections.singletonList(new AppSearchSchema.Builder("type").build());
        InternalSetSchemaResponse internalSetSchemaResponse = mAppSearchImpl.setSchema(
                testPackageName,
                testDatabase,
                schemas,
                /*visibilityDocuments=*/ Collections.emptyList(),
                /*forceOverride=*/ false,
                /*version=*/ 0,
                /* setSchemaStatsBuilder= */ null);
        assertThat(internalSetSchemaResponse.isSuccess()).isTrue();
        GenericDocument document1 =
                new GenericDocument.Builder<>(testNamespace, "id1", "type").build();
        GenericDocument document2 =
                new GenericDocument.Builder<>(testNamespace, "id2", "type").build();
        mAppSearchImpl.putDocument(
                testPackageName,
                testDatabase,
                document1,
                /*sendChangeNotifications=*/ false,
                mLogger);
        mAppSearchImpl.putDocument(
                testPackageName,
                testDatabase,
                document2,
                /*sendChangeNotifications=*/ false,
                mLogger);
        // No query filters specified. package2 should only get its own documents back.
        SearchSpec searchSpec =
                new SearchSpec.Builder().setTermMatch(TermMatchType.Code.PREFIX_VALUE).build();

        RemoveStats.Builder rStatsBuilder = new RemoveStats.Builder(testPackageName, testDatabase);
        mAppSearchImpl.removeByQuery(testPackageName, testDatabase,
                /*queryExpression=*/"", searchSpec,
                rStatsBuilder);
        RemoveStats rStats = rStatsBuilder.build();

        assertThat(rStats.getPackageName()).isEqualTo(testPackageName);
        assertThat(rStats.getDatabase()).isEqualTo(testDatabase);
        assertThat(rStats.getStatusCode()).isEqualTo(AppSearchResult.RESULT_OK);
        // delete by query
        assertThat(rStats.getDeleteType())
                .isEqualTo(DeleteStatsProto.DeleteType.Code.DEPRECATED_QUERY_VALUE);
        assertThat(rStats.getDeletedDocumentCount()).isEqualTo(2);
    }

    @Test
    public void testLoggingStats_setSchema() throws Exception {
        AppSearchSchema schema1 = new AppSearchSchema.Builder("testSchema")
                .addProperty(new AppSearchSchema.StringPropertyConfig.Builder("subject")
                        .setCardinality(AppSearchSchema.PropertyConfig.CARDINALITY_REQUIRED)
                        .setIndexingType(
                                AppSearchSchema.StringPropertyConfig.INDEXING_TYPE_PREFIXES)
                        .setTokenizerType(AppSearchSchema.StringPropertyConfig.TOKENIZER_TYPE_PLAIN)
                        .build())
                .build();
        InternalSetSchemaResponse internalSetSchemaResponse = mAppSearchImpl.setSchema(
                PACKAGE_NAME,
                DATABASE,
                Collections.singletonList(schema1),
                /*visibilityDocuments=*/ Collections.emptyList(),
                /*forceOverride=*/ false,
                /*version=*/ 0,
                /* setSchemaStatsBuilder= */ null);
        assertThat(internalSetSchemaResponse.isSuccess()).isTrue();

        // create a backwards incompatible schema
        SetSchemaStats.Builder sStatsBuilder = new SetSchemaStats.Builder(PACKAGE_NAME, DATABASE);
        AppSearchSchema schema2 = new AppSearchSchema.Builder("testSchema").build();
        internalSetSchemaResponse = mAppSearchImpl.setSchema(
                PACKAGE_NAME,
                DATABASE,
                Collections.singletonList(schema2),
                /*visibilityDocuments=*/ Collections.emptyList(),
                /*forceOverride=*/ false,
                /*version=*/ 0,
                /* setSchemaStatsBuilder= */ sStatsBuilder);
        assertThat(internalSetSchemaResponse.isSuccess()).isFalse();

        SetSchemaStats sStats = sStatsBuilder.build();
        assertThat(sStats.getPackageName()).isEqualTo(PACKAGE_NAME);
        assertThat(sStats.getDatabase()).isEqualTo(DATABASE);
        assertThat(sStats.getNewTypeCount()).isEqualTo(0);
        assertThat(sStats.getCompatibleTypeChangeCount()).isEqualTo(0);
        assertThat(sStats.getIndexIncompatibleTypeChangeCount()).isEqualTo(1);
        assertThat(sStats.getBackwardsIncompatibleTypeChangeCount()).isEqualTo(1);
    }
}<|MERGE_RESOLUTION|>--- conflicted
+++ resolved
@@ -443,11 +443,7 @@
         appSearchImpl = AppSearchImpl.create(
                 folder, new AppSearchConfigImpl(new UnlimitedLimitConfig(),
                         new LocalStorageIcingOptionsConfig()),
-<<<<<<< HEAD
-                initStatsBuilder, ALWAYS_OPTIMIZE, /*visibilityChecker=*/null);
-=======
                 initStatsBuilder, /*visibilityChecker=*/ null, ALWAYS_OPTIMIZE);
->>>>>>> 3d4510a6
         InitializeStats iStats = initStatsBuilder.build();
 
         assertThat(iStats).isNotNull();
@@ -476,11 +472,7 @@
         AppSearchImpl appSearchImpl = AppSearchImpl.create(
                 folder, new AppSearchConfigImpl(new UnlimitedLimitConfig(),
                         new LocalStorageIcingOptionsConfig()),
-<<<<<<< HEAD
-                /*initStatsBuilder=*/ null, ALWAYS_OPTIMIZE, /*visibilityChecker=*/null);
-=======
                 /*initStatsBuilder=*/ null, /*visibilityChecker=*/ null, ALWAYS_OPTIMIZE);
->>>>>>> 3d4510a6
 
         List<AppSearchSchema> schemas = ImmutableList.of(
                 new AppSearchSchema.Builder("Type1").build(),
@@ -520,11 +512,7 @@
         appSearchImpl = AppSearchImpl.create(
                 folder, new AppSearchConfigImpl(new UnlimitedLimitConfig(),
                         new LocalStorageIcingOptionsConfig()),
-<<<<<<< HEAD
-                initStatsBuilder, ALWAYS_OPTIMIZE, /*visibilityChecker=*/null);
-=======
                 initStatsBuilder, /*visibilityChecker=*/ null, ALWAYS_OPTIMIZE);
->>>>>>> 3d4510a6
         InitializeStats iStats = initStatsBuilder.build();
 
         // Some of other fields are already covered by AppSearchImplTest#testReset()
