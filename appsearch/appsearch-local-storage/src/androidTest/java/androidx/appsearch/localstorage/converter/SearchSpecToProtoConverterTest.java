/*
 * Copyright 2021 The Android Open Source Project
 *
 * Licensed under the Apache License, Version 2.0 (the "License");
 * you may not use this file except in compliance with the License.
 * You may obtain a copy of the License at
 *
 *      http://www.apache.org/licenses/LICENSE-2.0
 *
 * Unless required by applicable law or agreed to in writing, software
 * distributed under the License is distributed on an "AS IS" BASIS,
 * WITHOUT WARRANTIES OR CONDITIONS OF ANY KIND, either express or implied.
 * See the License for the specific language governing permissions and
 * limitations under the License.
 */

package androidx.appsearch.localstorage.converter;

import static androidx.appsearch.app.SearchSpec.GROUPING_TYPE_PER_PACKAGE;
import static androidx.appsearch.app.SearchSpec.ORDER_ASCENDING;
import static androidx.appsearch.app.SearchSpec.RANKING_STRATEGY_RELEVANCE_SCORE;
import static androidx.appsearch.localstorage.util.PrefixUtil.createPrefix;

import static com.google.common.truth.Truth.assertThat;

import androidx.appsearch.app.JoinSpec;
import androidx.appsearch.app.SearchSpec;
import androidx.appsearch.localstorage.AppSearchConfigImpl;
import androidx.appsearch.localstorage.AppSearchImpl;
import androidx.appsearch.localstorage.IcingOptionsConfig;
import androidx.appsearch.localstorage.LocalStorageIcingOptionsConfig;
import androidx.appsearch.localstorage.OptimizeStrategy;
import androidx.appsearch.localstorage.SchemaCache;
import androidx.appsearch.localstorage.UnlimitedLimitConfig;
import androidx.appsearch.localstorage.util.PrefixUtil;
import androidx.appsearch.localstorage.visibilitystore.CallerAccess;
import androidx.appsearch.localstorage.visibilitystore.VisibilityStore;
import androidx.appsearch.testutil.AppSearchTestUtils;

import com.google.android.icing.proto.JoinSpecProto;
import com.google.android.icing.proto.PropertyWeight;
import com.google.android.icing.proto.ResultSpecProto;
import com.google.android.icing.proto.SchemaTypeConfigProto;
import com.google.android.icing.proto.ScoringSpecProto;
import com.google.android.icing.proto.SearchSpecProto;
import com.google.android.icing.proto.TypePropertyWeights;
import com.google.common.collect.ImmutableList;
import com.google.common.collect.ImmutableMap;
import com.google.common.collect.ImmutableSet;

import org.junit.After;
import org.junit.Before;
import org.junit.Rule;
import org.junit.Test;
import org.junit.rules.TemporaryFolder;

import java.util.List;
import java.util.Map;
import java.util.Set;

public class SearchSpecToProtoConverterTest {
    /** An optimize strategy that always triggers optimize. */
    public static final OptimizeStrategy ALWAYS_OPTIMIZE = optimizeInfo -> true;

    @Rule
    public final TemporaryFolder mTemporaryFolder = new TemporaryFolder();

    private final IcingOptionsConfig mLocalStorageIcingOptionsConfig =
            new LocalStorageIcingOptionsConfig();

    private AppSearchImpl mAppSearchImpl;

    @Before
    public void setUp() throws Exception {
        mAppSearchImpl = AppSearchImpl.create(
                mTemporaryFolder.newFolder(),
                new AppSearchConfigImpl(
                        new UnlimitedLimitConfig(),
                        mLocalStorageIcingOptionsConfig
                ),
                /*initStatsBuilder=*/ null,
                /*visibilityChecker=*/ null,
                ALWAYS_OPTIMIZE);
    }

    @After
    public void tearDown() {
        mAppSearchImpl.close();
    }

    @Test
    public void testToSearchSpecProto() throws Exception {
        SearchSpec searchSpec = new SearchSpec.Builder().build();
        String prefix1 = PrefixUtil.createPrefix("package", "database1");
        String prefix2 = PrefixUtil.createPrefix("package", "database2");

        SchemaTypeConfigProto configProto = SchemaTypeConfigProto.getDefaultInstance();
        SearchSpecToProtoConverter converter = new SearchSpecToProtoConverter(
                /*queryExpression=*/"query",
                searchSpec,
                /*prefixes=*/ImmutableSet.of(prefix1, prefix2),
                /*namespaceMap=*/ImmutableMap.of(
                prefix1, ImmutableSet.of(
                        prefix1 + "namespace1",
                        prefix1 + "namespace2"),
                prefix2, ImmutableSet.of(
                        prefix2 + "namespace1",
                        prefix2 + "namespace2")),
<<<<<<< HEAD
                /*schemaMap=*/ImmutableMap.of(
                prefix1, ImmutableMap.of(
                        prefix1 + "typeA", configProto,
                        prefix1 + "typeB", configProto),
                prefix2, ImmutableMap.of(
                        prefix2 + "typeA", configProto,
                        prefix2 + "typeB", configProto)),
=======
                new SchemaCache(/*schemaMap=*/ImmutableMap.of(
                        prefix1, ImmutableMap.of(
                                prefix1 + "typeA", configProto,
                                prefix1 + "typeB", configProto),
                        prefix2, ImmutableMap.of(
                                prefix2 + "typeA", configProto,
                                prefix2 + "typeB", configProto))),
>>>>>>> 3d4510a6
                mLocalStorageIcingOptionsConfig);
        // Convert SearchSpec to proto.
        SearchSpecProto searchSpecProto = converter.toSearchSpecProto();

        assertThat(searchSpecProto.getQuery()).isEqualTo("query");
        assertThat(searchSpecProto.getSchemaTypeFiltersList()).containsExactly(
                "package$database1/typeA", "package$database1/typeB", "package$database2/typeA",
                "package$database2/typeB");
        assertThat(searchSpecProto.getNamespaceFiltersList()).containsExactly(
                "package$database1/namespace1", "package$database1/namespace2",
                "package$database2/namespace1", "package$database2/namespace2");
        assertThat(searchSpecProto.getUseReadOnlySearch()).isTrue();
    }

    @Test
    public void testToSearchSpecProtoWithJoinSpec() throws Exception {
        SearchSpec nestedSearchSpec = new SearchSpec.Builder()
                .setRankingStrategy(SearchSpec.RANKING_STRATEGY_CREATION_TIMESTAMP).build();
        SearchSpec.Builder searchSpec = new SearchSpec.Builder()
                .setRankingStrategy(SearchSpec.RANKING_STRATEGY_JOIN_AGGREGATE_SCORE);

        // Create a JoinSpec object and set it in the converter
        JoinSpec joinSpec = new JoinSpec.Builder("childPropertyExpression")
                .setNestedSearch("nestedQuery", nestedSearchSpec)
                .setAggregationScoringStrategy(JoinSpec.AGGREGATION_SCORING_SUM_RANKING_SIGNAL)
                .build();

        searchSpec.setJoinSpec(joinSpec);
        String prefix1 = PrefixUtil.createPrefix("package", "database1");
        String prefix2 = PrefixUtil.createPrefix("package", "database2");

        SchemaTypeConfigProto configProto = SchemaTypeConfigProto.getDefaultInstance();
        SearchSpecToProtoConverter converter = new SearchSpecToProtoConverter(
                /*queryExpression=*/"query",
                searchSpec.build(),
                /*prefixes=*/ImmutableSet.of(prefix1, prefix2),
                /*namespaceMap=*/ImmutableMap.of(
                prefix1, ImmutableSet.of(
                        prefix1 + "namespace1",
                        prefix1 + "namespace2"),
                prefix2, ImmutableSet.of(
                        prefix2 + "namespace1",
                        prefix2 + "namespace2")),
<<<<<<< HEAD
                /*schemaMap=*/ImmutableMap.of(
                prefix1, ImmutableMap.of(
                        prefix1 + "typeA", configProto,
                        prefix1 + "typeB", configProto),
                prefix2, ImmutableMap.of(
                        prefix2 + "typeA", configProto,
                        prefix2 + "typeB", configProto)),
=======
                new SchemaCache(/*schemaMap=*/ImmutableMap.of(
                        prefix1, ImmutableMap.of(
                                prefix1 + "typeA", configProto,
                                prefix1 + "typeB", configProto),
                        prefix2, ImmutableMap.of(
                                prefix2 + "typeA", configProto,
                                prefix2 + "typeB", configProto))),
>>>>>>> 3d4510a6
                mLocalStorageIcingOptionsConfig);

        // Convert SearchSpec to proto.
        SearchSpecProto searchSpecProto = converter.toSearchSpecProto();

        assertThat(searchSpecProto.getQuery()).isEqualTo("query");
        assertThat(searchSpecProto.getSchemaTypeFiltersList()).containsExactly(
                "package$database1/typeA", "package$database1/typeB", "package$database2/typeA",
                "package$database2/typeB");
        assertThat(searchSpecProto.getNamespaceFiltersList()).containsExactly(
                "package$database1/namespace1", "package$database1/namespace2",
                "package$database2/namespace1", "package$database2/namespace2");

        // Assert that the joinSpecProto is set correctly in the searchSpecProto
        assertThat(searchSpecProto.hasJoinSpec()).isTrue();

        JoinSpecProto joinSpecProto = searchSpecProto.getJoinSpec();
        assertThat(joinSpecProto.hasNestedSpec()).isTrue();
        assertThat(joinSpecProto.getParentPropertyExpression()).isEqualTo("this.qualifiedId()");
        assertThat(joinSpecProto.getChildPropertyExpression()).isEqualTo("childPropertyExpression");
        assertThat(joinSpecProto.getAggregationScoringStrategy())
                .isEqualTo(JoinSpecProto.AggregationScoringStrategy.Code.SUM);

        JoinSpecProto.NestedSpecProto nestedSpecProto = joinSpecProto.getNestedSpec();
        assertThat(nestedSpecProto.getSearchSpec().getQuery()).isEqualTo("nestedQuery");
        assertThat(nestedSpecProto.getScoringSpec().getRankBy()).isEqualTo(
                ScoringSpecProto.RankingStrategy.Code.CREATION_TIMESTAMP);
    }

    @Test
    public void testToSearchSpec_withJoinSpec_childSearchesOtherSchema() throws Exception {
        String prefix1 = PrefixUtil.createPrefix("package", "database1");
        String prefix2 = PrefixUtil.createPrefix("package", "database2");

        SearchSpec nestedSearchSpec =
                new SearchSpec.Builder()
                        .addFilterPackageNames("package")
                        .addFilterSchemas("typeA")
                        .build();
        SearchSpec.Builder searchSpec =
                new SearchSpec.Builder()
                        .addFilterPackageNames("package")
                        .addFilterSchemas("typeB");

        // Create a JoinSpec object and set it in the converter
        JoinSpec joinSpec =
                new JoinSpec.Builder("childPropertyExpression")
                        .setNestedSearch("nestedQuery", nestedSearchSpec)
                        .build();

        searchSpec.setJoinSpec(joinSpec);

        SchemaTypeConfigProto configProto = SchemaTypeConfigProto.getDefaultInstance();
        SearchSpecToProtoConverter converter =
                new SearchSpecToProtoConverter(
                        /*queryExpression=*/ "query",
                        searchSpec.build(),
                        /*prefixes=*/ ImmutableSet.of(prefix1, prefix2),
                        /*namespaceMap=*/ ImmutableMap.of(
                        prefix1,
                        ImmutableSet.of(
                                prefix1 + "namespace1", prefix1 + "namespace2"),
                        prefix2,
                        ImmutableSet.of(
                                prefix2 + "namespace1", prefix2 + "namespace2")),
<<<<<<< HEAD
                        /*schemaMap=*/ ImmutableMap.of(
                        prefix1,
                        ImmutableMap.of(
                                prefix1 + "typeA", configProto,
                                prefix1 + "typeB", configProto),
                        prefix2,
                        ImmutableMap.of(
                                prefix2 + "typeA", configProto,
                                prefix2 + "typeB", configProto)),
=======
                        new SchemaCache(/*schemaMap=*/ ImmutableMap.of(
                                prefix1,
                                ImmutableMap.of(
                                        prefix1 + "typeA", configProto,
                                        prefix1 + "typeB", configProto),
                                prefix2,
                                ImmutableMap.of(
                                        prefix2 + "typeA", configProto,
                                        prefix2 + "typeB", configProto))),
>>>>>>> 3d4510a6
                        mLocalStorageIcingOptionsConfig);

        VisibilityStore visibilityStore = new VisibilityStore(mAppSearchImpl);
        converter.removeInaccessibleSchemaFilter(
                new CallerAccess(/*callingPackageName=*/"package"),
                visibilityStore,
                AppSearchTestUtils.createMockVisibilityChecker(
                        /*visiblePrefixedSchemas=*/ ImmutableSet.of(
                                prefix1 + "typeA", prefix1 + "typeB", prefix2 + "typeA",
                                prefix2 + "typeB")));

        // Convert SearchSpec to proto.
        SearchSpecProto searchSpecProto = converter.toSearchSpecProto();

        assertThat(searchSpecProto.getQuery()).isEqualTo("query");
        assertThat(searchSpecProto.getSchemaTypeFiltersList())
                .containsExactly(
                        "package$database1/typeB",
                        "package$database2/typeB");
        assertThat(searchSpecProto.getNamespaceFiltersList())
                .containsExactly(
                        "package$database1/namespace1", "package$database1/namespace2",
                        "package$database2/namespace1", "package$database2/namespace2");

        // Assert that the joinSpecProto is set correctly in the searchSpecProto
        assertThat(searchSpecProto.hasJoinSpec()).isTrue();

        JoinSpecProto joinSpecProto = searchSpecProto.getJoinSpec();
        assertThat(joinSpecProto.hasNestedSpec()).isTrue();

        JoinSpecProto.NestedSpecProto nestedSpecProto = joinSpecProto.getNestedSpec();
        assertThat(nestedSpecProto.getSearchSpec().getSchemaTypeFiltersList())
                .containsExactly(
                        "package$database1/typeA",
                        "package$database2/typeA");
    }

    @Test
    public void testToScoringSpecProto() {
        String prefix = PrefixUtil.createPrefix("package", "database1");
        String schemaType = "schemaType";
        String namespace = "namespace";
        SearchSpec searchSpec = new SearchSpec.Builder()
                .setOrder(ORDER_ASCENDING)
                .setRankingStrategy(RANKING_STRATEGY_RELEVANCE_SCORE)
                .setPropertyWeights(schemaType, ImmutableMap.of("property1", 2.0)).build();

        ScoringSpecProto scoringSpecProto = new SearchSpecToProtoConverter(
                /*queryExpression=*/"",
                searchSpec, /*prefixes=*/ImmutableSet.of(prefix),
                /*namespaceMap=*/ImmutableMap.of(prefix, ImmutableSet.of(prefix + namespace)),
<<<<<<< HEAD
                /*schemaMap=*/ImmutableMap.of(prefix, ImmutableMap.of(prefix + schemaType,
                SchemaTypeConfigProto.getDefaultInstance())),
=======
                new SchemaCache(/*schemaMap=*/
                        ImmutableMap.of(prefix, ImmutableMap.of(prefix + schemaType,
                                SchemaTypeConfigProto.getDefaultInstance()))),
>>>>>>> 3d4510a6
                mLocalStorageIcingOptionsConfig).toScoringSpecProto();
        TypePropertyWeights typePropertyWeights = TypePropertyWeights.newBuilder()
                .setSchemaType(prefix + schemaType)
                .addPropertyWeights(PropertyWeight.newBuilder()
                        .setPath("property1")
                        .setWeight(2.0)
                        .build())
                .build();

        assertThat(scoringSpecProto.getOrderBy().getNumber())
                .isEqualTo(ScoringSpecProto.Order.Code.ASC_VALUE);
        assertThat(scoringSpecProto.getRankBy().getNumber())
                .isEqualTo(ScoringSpecProto.RankingStrategy.Code.RELEVANCE_SCORE.getNumber());
        assertThat(scoringSpecProto.getTypePropertyWeightsList()).containsExactly(
                typePropertyWeights);
    }

    @Test
    public void testToAdvancedRankingSpecProto() {
        SearchSpec searchSpec = new SearchSpec.Builder()
                .setOrder(ORDER_ASCENDING)
                .setRankingStrategy("this.documentScore()").build();

        ScoringSpecProto scoringSpecProto = new SearchSpecToProtoConverter(
                /*queryExpression=*/"query",
                searchSpec,
                /*prefixes=*/ImmutableSet.of(),
                /*namespaceMap=*/ImmutableMap.of(),
<<<<<<< HEAD
                /*schemaMap=*/ImmutableMap.of(),
=======
                new SchemaCache(),
>>>>>>> 3d4510a6
                mLocalStorageIcingOptionsConfig).toScoringSpecProto();

        assertThat(scoringSpecProto.getOrderBy().getNumber())
                .isEqualTo(ScoringSpecProto.Order.Code.ASC_VALUE);
        assertThat(scoringSpecProto.getRankBy().getNumber())
                .isEqualTo(ScoringSpecProto.RankingStrategy.Code.ADVANCED_SCORING_EXPRESSION_VALUE);
        assertThat(scoringSpecProto.getAdvancedScoringExpression())
                .isEqualTo("this.documentScore()");
    }

    @Test
    public void testToResultSpecProto() {
        SearchSpec searchSpec = new SearchSpec.Builder()
                .setResultCountPerPage(123)
                .setSnippetCount(234)
                .setSnippetCountPerProperty(345)
                .setMaxSnippetSize(456)
                .build();

        SearchSpecToProtoConverter convert = new SearchSpecToProtoConverter(
                /*queryExpression=*/"query",
                searchSpec,
                /*prefixes=*/ImmutableSet.of(),
                /*namespaceMap=*/ImmutableMap.of(),
<<<<<<< HEAD
                /*schemaMap=*/ImmutableMap.of(),
=======
                new SchemaCache(),
>>>>>>> 3d4510a6
                mLocalStorageIcingOptionsConfig);
        ResultSpecProto resultSpecProto = convert.toResultSpecProto(
                /*namespaceMap=*/ImmutableMap.of(),
                new SchemaCache());

        assertThat(resultSpecProto.getNumPerPage()).isEqualTo(123);
        assertThat(resultSpecProto.getSnippetSpec().getNumToSnippet()).isEqualTo(234);
        assertThat(resultSpecProto.getSnippetSpec().getNumMatchesPerProperty()).isEqualTo(345);
        assertThat(resultSpecProto.getSnippetSpec().getMaxWindowUtf32Length()).isEqualTo(456);
    }

    @Test
    public void testToResultSpecProtoWithJoinSpec() throws Exception {
        SearchSpec nestedSearchSpec = new SearchSpec.Builder()
                .setRankingStrategy(SearchSpec.RANKING_STRATEGY_CREATION_TIMESTAMP).build();

        // Create a JoinSpec object and set it in the converter
        JoinSpec joinSpec = new JoinSpec.Builder("childPropertyExpression")
                .setNestedSearch("nestedQuery", nestedSearchSpec)
                .setAggregationScoringStrategy(JoinSpec.AGGREGATION_SCORING_SUM_RANKING_SIGNAL)
                .setMaxJoinedResultCount(10)
                .build();

        SearchSpec searchSpec = new SearchSpec.Builder()
                .setRankingStrategy(SearchSpec.RANKING_STRATEGY_JOIN_AGGREGATE_SCORE)
                .setJoinSpec(joinSpec)
                .setResultCountPerPage(123)
                .setSnippetCount(234)
                .setSnippetCountPerProperty(345)
                .setMaxSnippetSize(456)
                .build();

        SearchSpecToProtoConverter converter = new SearchSpecToProtoConverter(
                /*queryExpression=*/"query",
                searchSpec,
                /*prefixes=*/ImmutableSet.of(),
                /*namespaceMap=*/ImmutableMap.of(),
<<<<<<< HEAD
                /*schemaMap=*/ImmutableMap.of(),
=======
                new SchemaCache(),
>>>>>>> 3d4510a6
                mLocalStorageIcingOptionsConfig);

        ResultSpecProto resultSpecProto = converter.toResultSpecProto(
                /*namespaceMap=*/ImmutableMap.of(),
                new SchemaCache());

        assertThat(resultSpecProto.getNumPerPage()).isEqualTo(123);
        assertThat(resultSpecProto.getSnippetSpec().getNumToSnippet()).isEqualTo(234);
        assertThat(resultSpecProto.getSnippetSpec().getNumMatchesPerProperty()).isEqualTo(345);
        assertThat(resultSpecProto.getSnippetSpec().getMaxWindowUtf32Length()).isEqualTo(456);
        assertThat(resultSpecProto.getMaxJoinedChildrenPerParentToReturn()).isEqualTo(10);
    }

    @Test
    public void testToResultSpecProto_grouping_withJoinSpec_packageFilter() throws Exception {
        String personPrefix = PrefixUtil.createPrefix("contacts", "database");
        String actionPrefix = PrefixUtil.createPrefix("aiai", "database");

        SchemaTypeConfigProto configProto = SchemaTypeConfigProto.getDefaultInstance();
        Map<String, Map<String, SchemaTypeConfigProto>> schemaMap = ImmutableMap.of(
                personPrefix, ImmutableMap.of(personPrefix + "typeA", configProto),
                actionPrefix, ImmutableMap.of(actionPrefix + "typeA", configProto));
        Map<String, Set<String>> namespaceMap = ImmutableMap.of(
                personPrefix, ImmutableSet.of(personPrefix + "namespaceA"),
                actionPrefix, ImmutableSet.of(actionPrefix + "namespaceA"));

        SearchSpec nestedSearchSpec = new SearchSpec.Builder()
                .setResultGrouping(SearchSpec.GROUPING_TYPE_PER_PACKAGE, 10)
                .addFilterPackageNames("aiai")
                .build();

        // Create a JoinSpec object and set it in the converter
        JoinSpec joinSpec = new JoinSpec.Builder("childPropertyExpression")
                .setNestedSearch("nestedQuery", nestedSearchSpec)
                .build();

        SearchSpec searchSpec = new SearchSpec.Builder()
                .setJoinSpec(joinSpec)
                .setResultGrouping(SearchSpec.GROUPING_TYPE_PER_PACKAGE, 10)
                .addFilterPackageNames("contacts")
                .build();

        SearchSpecToProtoConverter converter = new SearchSpecToProtoConverter(
                /*queryExpression=*/"query",
                searchSpec,
                /*prefixes=*/ImmutableSet.of(personPrefix, actionPrefix),
                namespaceMap,
<<<<<<< HEAD
                schemaMap,
=======
                new SchemaCache(schemaMap),
>>>>>>> 3d4510a6
                mLocalStorageIcingOptionsConfig);

        ResultSpecProto resultSpecProto = converter.toResultSpecProto(
                namespaceMap,
                new SchemaCache(schemaMap));

        assertThat(resultSpecProto.getResultGroupingsCount()).isEqualTo(1);
        assertThat(resultSpecProto.getResultGroupings(0).getEntryGroupings(0).getNamespace())
                .isEqualTo("contacts$database/namespaceA");
        ResultSpecProto nestedResultSpecProto =
                converter.toSearchSpecProto().getJoinSpec().getNestedSpec().getResultSpec();
        assertThat(nestedResultSpecProto.getResultGroupingsCount()).isEqualTo(1);
        assertThat(nestedResultSpecProto.getResultGroupings(0).getEntryGroupings(0).getNamespace())
                .isEqualTo("aiai$database/namespaceA");
    }

    @Test
    public void testToResultSpecProto_projection_withJoinSpec_packageFilter() {
        String personPrefix = PrefixUtil.createPrefix("contacts", "database");
        String actionPrefix = PrefixUtil.createPrefix("aiai", "database");

        SchemaTypeConfigProto configProto = SchemaTypeConfigProto.getDefaultInstance();
        Map<String, Map<String, SchemaTypeConfigProto>> schemaMap = ImmutableMap.of(
                personPrefix, ImmutableMap.of(personPrefix + "Person", configProto),
                actionPrefix, ImmutableMap.of(actionPrefix + "ContactAction", configProto));
        Map<String, Set<String>> namespaceMap = ImmutableMap.of(
                personPrefix, ImmutableSet.of(personPrefix + "namespaceA"),
                actionPrefix, ImmutableSet.of(actionPrefix + "namespaceA"));

        SearchSpec nestedSearchSpec = new SearchSpec.Builder()
                .setResultGrouping(SearchSpec.GROUPING_TYPE_PER_PACKAGE, 10)
                .addProjection("ContactAction", ImmutableList.of("type"))
                .build();

        // Create a JoinSpec object and set it in the converter
        JoinSpec joinSpec = new JoinSpec.Builder("childPropertyExpression")
                .setNestedSearch("nestedQuery", nestedSearchSpec)
                .build();

        SearchSpec searchSpec = new SearchSpec.Builder()
                .setJoinSpec(joinSpec)
                .setResultGrouping(SearchSpec.GROUPING_TYPE_PER_PACKAGE, 10)
                .addProjection("Person", ImmutableList.of("name"))
                .build();

        SearchSpecToProtoConverter converter = new SearchSpecToProtoConverter(
                /*queryExpression=*/"query",
                searchSpec,
                /*prefixes=*/ImmutableSet.of(personPrefix, actionPrefix),
                namespaceMap,
<<<<<<< HEAD
                schemaMap,
=======
                new SchemaCache(schemaMap),
>>>>>>> 3d4510a6
                mLocalStorageIcingOptionsConfig);

        ResultSpecProto resultSpecProto = converter.toResultSpecProto(
                namespaceMap,
                new SchemaCache(schemaMap));

        assertThat(resultSpecProto.getTypePropertyMasksCount()).isEqualTo(1);
        assertThat(resultSpecProto.getTypePropertyMasks(0).getSchemaType()).isEqualTo(
                "contacts$database/Person");
        assertThat(resultSpecProto.getTypePropertyMasks(0).getPaths(0)).isEqualTo("name");

        ResultSpecProto nestedResultSpecProto =
                converter.toSearchSpecProto().getJoinSpec().getNestedSpec().getResultSpec();
        assertThat(nestedResultSpecProto.getTypePropertyMasksCount()).isEqualTo(1);
        assertThat(nestedResultSpecProto.getTypePropertyMasks(0).getSchemaType()).isEqualTo(
                "aiai$database/ContactAction");
        assertThat(nestedResultSpecProto.getTypePropertyMasks(0).getPaths(0)).isEqualTo("type");
    }

    // Previously, there was a bug where a wildcard filter would be added for each prefix in
    // the SearchSpec.
<<<<<<< HEAD
    @Test
    public void testToResultSpecProto_projection_withWildcard() {
        String personPrefix = PrefixUtil.createPrefix("contacts", "database");
        String actionPrefix = PrefixUtil.createPrefix("aiai", "database");

        SearchSpec searchSpec = new SearchSpec.Builder()
                .addProjection(SearchSpec.PROJECTION_SCHEMA_TYPE_WILDCARD, ImmutableList.of("name"))
                .build();

        SearchSpecToProtoConverter converter = new SearchSpecToProtoConverter(
                /*queryExpression=*/"query",
                searchSpec,
                /*prefixes=*/ImmutableSet.of(personPrefix, actionPrefix),
                /*namespaceMap=*/ImmutableMap.of(),
                /*schemaMap=*/ImmutableMap.of(),
                mLocalStorageIcingOptionsConfig);

        ResultSpecProto resultSpecProto = converter.toResultSpecProto(
                /*namespaceMap=*/ImmutableMap.of(),
                /*schemaMap=*/ImmutableMap.of());

        assertThat(resultSpecProto.getTypePropertyMasksCount()).isEqualTo(1);
        assertThat(resultSpecProto.getTypePropertyMasks(0).getSchemaType()).isEqualTo(
                SearchSpec.SCHEMA_TYPE_WILDCARD);
        assertThat(resultSpecProto.getTypePropertyMasks(0).getPaths(0)).isEqualTo("name");
    }

    // Previously, there was a bug where a wildcard filter would be added for each prefix in
    // the SearchSpec. Therefore, if there were no prefixes, the wildcard filter would not be added
    // either.
    @Test
    public void testToResultSpecProto_projectionNoPrefixes_withWildcard() {
        SearchSpec searchSpec = new SearchSpec.Builder()
                .addProjection(SearchSpec.PROJECTION_SCHEMA_TYPE_WILDCARD, ImmutableList.of("name"))
                .build();

        SearchSpecToProtoConverter converter = new SearchSpecToProtoConverter(
                /*queryExpression=*/"query",
                searchSpec,
                /*prefixes=*/ImmutableSet.of(),
                /*namespaceMap=*/ImmutableMap.of(),
                /*schemaMap=*/ImmutableMap.of(),
                mLocalStorageIcingOptionsConfig);

        ResultSpecProto resultSpecProto = converter.toResultSpecProto(
                /*namespaceMap=*/ImmutableMap.of(),
                /*schemaMap=*/ImmutableMap.of());

        assertThat(resultSpecProto.getTypePropertyMasksCount()).isEqualTo(1);
        assertThat(resultSpecProto.getTypePropertyMasks(0).getSchemaType()).isEqualTo(
                SearchSpec.SCHEMA_TYPE_WILDCARD);
        assertThat(resultSpecProto.getTypePropertyMasks(0).getPaths(0)).isEqualTo("name");
    }

    // @exportToFramework:startStrip()
    // TODO(b/274157614): Export this to framework when property filters are made public
    @Test
=======
    @Test
    public void testToResultSpecProto_projection_withWildcard() {
        String personPrefix = PrefixUtil.createPrefix("contacts", "database");
        String actionPrefix = PrefixUtil.createPrefix("aiai", "database");

        SearchSpec searchSpec = new SearchSpec.Builder()
                .addProjection(SearchSpec.SCHEMA_TYPE_WILDCARD, ImmutableList.of("name"))
                .build();

        SearchSpecToProtoConverter converter = new SearchSpecToProtoConverter(
                /*queryExpression=*/"query",
                searchSpec,
                /*prefixes=*/ImmutableSet.of(personPrefix, actionPrefix),
                /*namespaceMap=*/ImmutableMap.of(),
                new SchemaCache(),
                mLocalStorageIcingOptionsConfig);

        ResultSpecProto resultSpecProto = converter.toResultSpecProto(
                /*namespaceMap=*/ImmutableMap.of(),
                new SchemaCache());

        assertThat(resultSpecProto.getTypePropertyMasksCount()).isEqualTo(1);
        assertThat(resultSpecProto.getTypePropertyMasks(0).getSchemaType()).isEqualTo(
                SearchSpec.SCHEMA_TYPE_WILDCARD);
        assertThat(resultSpecProto.getTypePropertyMasks(0).getPaths(0)).isEqualTo("name");
    }

    // Previously, there was a bug where a wildcard filter would be added for each prefix in
    // the SearchSpec. Therefore, if there were no prefixes, the wildcard filter would not be added
    // either.
    @Test
    public void testToResultSpecProto_projectionNoPrefixes_withWildcard() {
        SearchSpec searchSpec = new SearchSpec.Builder()
                .addProjection(SearchSpec.SCHEMA_TYPE_WILDCARD, ImmutableList.of("name"))
                .build();

        SearchSpecToProtoConverter converter = new SearchSpecToProtoConverter(
                /*queryExpression=*/"query",
                searchSpec,
                /*prefixes=*/ImmutableSet.of(),
                /*namespaceMap=*/ImmutableMap.of(),
                new SchemaCache(),
                mLocalStorageIcingOptionsConfig);

        ResultSpecProto resultSpecProto = converter.toResultSpecProto(
                /*namespaceMap=*/ImmutableMap.of(),
                new SchemaCache());

        assertThat(resultSpecProto.getTypePropertyMasksCount()).isEqualTo(1);
        assertThat(resultSpecProto.getTypePropertyMasks(0).getSchemaType()).isEqualTo(
                SearchSpec.SCHEMA_TYPE_WILDCARD);
        assertThat(resultSpecProto.getTypePropertyMasks(0).getPaths(0)).isEqualTo("name");
    }

    @Test
    public void testToResultSpecProto_projection_removeSchemaWithoutParentInFilter() {
        SearchSpec searchSpec = new SearchSpec.Builder()
                .addFilterSchemas("Person")
                .addProjection("Artist", ImmutableList.of("name"))
                .addProjection("Other", ImmutableList.of("email"))
                .build();
        String prefix = createPrefix("package", "database");
        SchemaTypeConfigProto personSchema =
                SchemaTypeConfigProto.newBuilder()
                        .setSchemaType("package$database/Person")
                        .build();
        SchemaTypeConfigProto artistSchema =
                SchemaTypeConfigProto.newBuilder()
                        .setSchemaType("package$database/Artist")
                        .addParentTypes("package$database/Person")
                        .build();
        SchemaTypeConfigProto otherSchema =
                SchemaTypeConfigProto.newBuilder()
                        .setSchemaType("package$database/Other")
                        .build();

        Map<String, Map<String, SchemaTypeConfigProto>> schemaMap = ImmutableMap.of(
                prefix, ImmutableMap.of(
                        "package$database/Person", personSchema,
                        "package$database/Artist", artistSchema,
                        "package$database/Other", otherSchema));
        Map<String, Set<String>> namespaceMap = ImmutableMap.of(
                prefix, ImmutableSet.of("package$database/namespace"));

        SearchSpecToProtoConverter converter = new SearchSpecToProtoConverter(
                /*queryExpression=*/"",
                searchSpec,
                /*prefixes=*/ImmutableSet.of(prefix),
                /*namespaceMap=*/namespaceMap,
                new SchemaCache(schemaMap),
                mLocalStorageIcingOptionsConfig);

        ResultSpecProto resultSpecProto = converter.toResultSpecProto(
                namespaceMap,
                new SchemaCache(schemaMap));

        // The "name" property specified in Artist's projection should remain in the result,
        // since even though Artist doesn't exist in the original schema filters directly, we have
        // specified its parent, Person, in the schema filters.
        // The "email" property specified in Other's projection should be dropped as usual.
        assertThat(resultSpecProto.getTypePropertyMasksCount()).isEqualTo(1);
        assertThat(resultSpecProto.getTypePropertyMasks(0).getSchemaType()).isEqualTo(
                "package$database/Artist");
        assertThat(resultSpecProto.getTypePropertyMasks(0).getPathsCount()).isEqualTo(1);
        assertThat(resultSpecProto.getTypePropertyMasks(0).getPaths(0)).isEqualTo("name");
    }

    @Test
>>>>>>> 3d4510a6
    public void testToSearchSpecProto_propertyFilter_withJoinSpec_packageFilter() {
        String personPrefix = PrefixUtil.createPrefix("contacts", "database");
        String actionPrefix = PrefixUtil.createPrefix("aiai", "database");

        SchemaTypeConfigProto configProto = SchemaTypeConfigProto.getDefaultInstance();
        Map<String, Map<String, SchemaTypeConfigProto>> schemaMap = ImmutableMap.of(
                personPrefix, ImmutableMap.of(personPrefix + "Person", configProto),
                actionPrefix, ImmutableMap.of(actionPrefix + "ContactAction", configProto));
        Map<String, Set<String>> namespaceMap = ImmutableMap.of(
                personPrefix, ImmutableSet.of(personPrefix + "namespaceA"),
                actionPrefix, ImmutableSet.of(actionPrefix + "namespaceA"));

        SearchSpec nestedSearchSpec = new SearchSpec.Builder()
                .setResultGrouping(SearchSpec.GROUPING_TYPE_PER_PACKAGE, 10)
                .addFilterProperties("ContactAction", ImmutableList.of("type"))
                .build();

        // Create a JoinSpec object and set it in the converter
        JoinSpec joinSpec = new JoinSpec.Builder("childPropertyExpression")
                .setNestedSearch("nestedQuery", nestedSearchSpec)
                .build();

        SearchSpec searchSpec = new SearchSpec.Builder()
                .setJoinSpec(joinSpec)
                .setResultGrouping(SearchSpec.GROUPING_TYPE_PER_PACKAGE, 10)
                .addFilterProperties("Person", ImmutableList.of("name"))
                .build();

        SearchSpecToProtoConverter converter = new SearchSpecToProtoConverter(
                /*queryExpression=*/"query",
                searchSpec,
                /*prefixes=*/ImmutableSet.of(personPrefix, actionPrefix),
                namespaceMap,
<<<<<<< HEAD
                schemaMap,
=======
                new SchemaCache(schemaMap),
>>>>>>> 3d4510a6
                mLocalStorageIcingOptionsConfig);

        SearchSpecProto searchSpecProto = converter.toSearchSpecProto();

        assertThat(searchSpecProto.getTypePropertyFiltersCount()).isEqualTo(1);
        assertThat(searchSpecProto.getTypePropertyFilters(0).getSchemaType()).isEqualTo(
                "contacts$database/Person");
        assertThat(searchSpecProto.getTypePropertyFilters(0).getPaths(0)).isEqualTo("name");

        SearchSpecProto nestedSearchSpecProto =
                searchSpecProto.getJoinSpec().getNestedSpec().getSearchSpec();
        assertThat(nestedSearchSpecProto.getTypePropertyFiltersCount()).isEqualTo(1);
        assertThat(nestedSearchSpecProto.getTypePropertyFilters(0).getSchemaType()).isEqualTo(
                "aiai$database/ContactAction");
        assertThat(nestedSearchSpecProto.getTypePropertyFilters(0).getPaths(0)).isEqualTo("type");
    }

<<<<<<< HEAD
    // TODO(b/274157614): Export this to framework when property filters are made public
=======
>>>>>>> 3d4510a6
    @Test
    public void testToSearchSpecProto_propertyFilter_withWildcard() {
        String personPrefix = PrefixUtil.createPrefix("contacts", "database");
        String actionPrefix = PrefixUtil.createPrefix("aiai", "database");

        SearchSpec searchSpec = new SearchSpec.Builder()
                .addFilterProperties(SearchSpec.SCHEMA_TYPE_WILDCARD, ImmutableList.of("name"))
                .build();

        SearchSpecToProtoConverter converter = new SearchSpecToProtoConverter(
                /*queryExpression=*/"query",
                searchSpec,
                /*prefixes=*/ImmutableSet.of(personPrefix, actionPrefix),
                /*namespaceMap=*/ImmutableMap.of(),
<<<<<<< HEAD
                /*schemaMap=*/ImmutableMap.of(),
=======
                new SchemaCache(),
>>>>>>> 3d4510a6
                mLocalStorageIcingOptionsConfig);

        SearchSpecProto searchSpecProto = converter.toSearchSpecProto();

        assertThat(searchSpecProto.getTypePropertyFiltersCount()).isEqualTo(1);
        assertThat(searchSpecProto.getTypePropertyFilters(0).getSchemaType()).isEqualTo(
                SearchSpec.SCHEMA_TYPE_WILDCARD);
        assertThat(searchSpecProto.getTypePropertyFilters(0).getPaths(0)).isEqualTo("name");
    }

<<<<<<< HEAD
    // @exportToFramework:endStrip()
=======
    @Test
    public void testToSearchSpecProto_propertyFilter_removeSchemaWithoutParentInFilter() {
        SearchSpec searchSpec = new SearchSpec.Builder()
                .addFilterSchemas("Person")
                .addFilterProperties("Artist", ImmutableList.of("name"))
                .addFilterProperties("Other", ImmutableList.of("email"))
                .build();
        String prefix = createPrefix("package", "database");
        SchemaTypeConfigProto personSchema =
                SchemaTypeConfigProto.newBuilder()
                        .setSchemaType("package$database/Person")
                        .build();
        SchemaTypeConfigProto artistSchema =
                SchemaTypeConfigProto.newBuilder()
                        .setSchemaType("package$database/Artist")
                        .addParentTypes("package$database/Person")
                        .build();
        SchemaTypeConfigProto otherSchema =
                SchemaTypeConfigProto.newBuilder()
                        .setSchemaType("package$database/Other")
                        .build();

        Map<String, Map<String, SchemaTypeConfigProto>> schemaMap = ImmutableMap.of(
                prefix, ImmutableMap.of(
                        "package$database/Person", personSchema,
                        "package$database/Artist", artistSchema,
                        "package$database/Other", otherSchema));
        Map<String, Set<String>> namespaceMap = ImmutableMap.of(
                prefix, ImmutableSet.of("package$database/namespace"));

        SearchSpecToProtoConverter converter = new SearchSpecToProtoConverter(
                /*queryExpression=*/"",
                searchSpec,
                /*prefixes=*/ImmutableSet.of(prefix),
                /*namespaceMap=*/namespaceMap,
                new SchemaCache(schemaMap),
                mLocalStorageIcingOptionsConfig);

        SearchSpecProto searchSpecProto = converter.toSearchSpecProto();

        // The "name" property specified in Artist's property filters should remain in the result,
        // since even though Artist doesn't exist in the original schema filters directly, we have
        // specified its parent, Person, in the schema filters.
        // The "email" property specified in Other's property filters should be dropped as usual.
        assertThat(searchSpecProto.getTypePropertyFiltersCount()).isEqualTo(1);
        assertThat(searchSpecProto.getTypePropertyFilters(0).getSchemaType()).isEqualTo(
                "package$database/Artist");
        assertThat(searchSpecProto.getTypePropertyFilters(0).getPathsCount()).isEqualTo(1);
        assertThat(searchSpecProto.getTypePropertyFilters(0).getPaths(0)).isEqualTo("name");
    }

>>>>>>> 3d4510a6
    @Test
    public void testToResultSpecProto_weight_withJoinSpec_packageFilter() throws Exception {
        String personPrefix = PrefixUtil.createPrefix("contacts", "database");
        String actionPrefix = PrefixUtil.createPrefix("aiai", "database");

        SchemaTypeConfigProto configProto = SchemaTypeConfigProto.getDefaultInstance();
        Map<String, Map<String, SchemaTypeConfigProto>> schemaMap = ImmutableMap.of(
                personPrefix, ImmutableMap.of(personPrefix + "Person", configProto),
                actionPrefix, ImmutableMap.of(actionPrefix + "ContactAction", configProto));
        Map<String, Set<String>> namespaceMap = ImmutableMap.of(
                personPrefix, ImmutableSet.of(personPrefix + "namespaceA"),
                actionPrefix, ImmutableSet.of(actionPrefix + "namespaceA"));

        SearchSpec nestedSearchSpec = new SearchSpec.Builder()
                .setResultGrouping(SearchSpec.GROUPING_TYPE_PER_PACKAGE, 10)
                .setPropertyWeights("ContactAction", ImmutableMap.of("type", 3.0))
                .setRankingStrategy(RANKING_STRATEGY_RELEVANCE_SCORE)
                .build();

        // Create a JoinSpec object and set it in the converter
        JoinSpec joinSpec = new JoinSpec.Builder("childPropertyExpression")
                .setNestedSearch("nestedQuery", nestedSearchSpec)
                .build();

        SearchSpec searchSpec = new SearchSpec.Builder()
                .setJoinSpec(joinSpec)
                .setPropertyWeights("Person", ImmutableMap.of("name", 2.0))
                .setRankingStrategy(RANKING_STRATEGY_RELEVANCE_SCORE)
                .build();

        SearchSpecToProtoConverter converter = new SearchSpecToProtoConverter(
                /*queryExpression=*/"query",
                searchSpec,
                /*prefixes=*/ImmutableSet.of(personPrefix, actionPrefix),
                namespaceMap,
<<<<<<< HEAD
                schemaMap,
=======
                new SchemaCache(schemaMap),
>>>>>>> 3d4510a6
                mLocalStorageIcingOptionsConfig);

        ScoringSpecProto scoringSpecProto = converter.toScoringSpecProto();

        assertThat(scoringSpecProto.getTypePropertyWeightsCount()).isEqualTo(1);
        assertThat(scoringSpecProto.getTypePropertyWeights(0).getSchemaType()).isEqualTo(
                "contacts$database/Person");
        assertThat(scoringSpecProto.getTypePropertyWeights(0)
                .getPropertyWeights(0).getWeight()).isEqualTo(2);
        assertThat(scoringSpecProto.getTypePropertyWeights(0)
                .getPropertyWeights(0).getPath()).isEqualTo("name");

        ScoringSpecProto nestedScoringSpecProto =
                converter.toSearchSpecProto().getJoinSpec().getNestedSpec().getScoringSpec();
        assertThat(nestedScoringSpecProto.getTypePropertyWeightsCount()).isEqualTo(1);
        assertThat(nestedScoringSpecProto.getTypePropertyWeights(0).getSchemaType()).isEqualTo(
                "aiai$database/ContactAction");
        assertThat(nestedScoringSpecProto.getTypePropertyWeights(0)
                .getPropertyWeights(0).getWeight()).isEqualTo(3);
        assertThat(nestedScoringSpecProto.getTypePropertyWeights(0)
                .getPropertyWeights(0).getPath()).isEqualTo("type");
    }

    @Test
    public void testToResultSpecProto_groupByPackage() {
        SearchSpec searchSpec = new SearchSpec.Builder()
                .setResultGrouping(GROUPING_TYPE_PER_PACKAGE, 5)
                .build();

        String prefix1 = PrefixUtil.createPrefix("package1", "database");
        String prefix2 = PrefixUtil.createPrefix("package2", "database");

        SearchSpecToProtoConverter converter = new SearchSpecToProtoConverter(
                /*queryExpression=*/"query",
                searchSpec,
                /*prefixes=*/ImmutableSet.of(prefix1, prefix2),
                /*namespaceMap=*/ImmutableMap.of(),
<<<<<<< HEAD
                /*schemaMap=*/ImmutableMap.of(),
=======
                new SchemaCache(),
>>>>>>> 3d4510a6
                mLocalStorageIcingOptionsConfig);
        ResultSpecProto resultSpecProto = converter.toResultSpecProto(
                /*namespaceMap=*/ImmutableMap.of(
                        prefix1, ImmutableSet.of(
                                prefix1 + "namespaceA",
                                prefix1 + "namespaceB"),
                        prefix2, ImmutableSet.of(
                                prefix2 + "namespaceA",
                                prefix2 + "namespaceB")),
                new SchemaCache());

        assertThat(resultSpecProto.getResultGroupingsCount()).isEqualTo(2);
        // First grouping should have same package name.
        ResultSpecProto.ResultGrouping grouping1 = resultSpecProto.getResultGroupings(0);
        assertThat(grouping1.getMaxResults()).isEqualTo(5);
        assertThat(grouping1.getEntryGroupingsList()).hasSize(2);
        assertThat(
                PrefixUtil.getPackageName(grouping1.getEntryGroupings(0).getNamespace()))
                .isEqualTo(
                        PrefixUtil.getPackageName(grouping1.getEntryGroupings(1).getNamespace()));

        // Second grouping should have same package name.
        ResultSpecProto.ResultGrouping grouping2 = resultSpecProto.getResultGroupings(1);
        assertThat(grouping2.getMaxResults()).isEqualTo(5);
        assertThat(grouping2.getEntryGroupingsList()).hasSize(2);
        assertThat(
                PrefixUtil.getPackageName(grouping2.getEntryGroupings(0).getNamespace()))
                .isEqualTo(
                        PrefixUtil.getPackageName(grouping2.getEntryGroupings(1).getNamespace()));
    }

    @Test
    public void testToResultSpecProto_groupByNamespace() throws Exception {
        SearchSpec searchSpec = new SearchSpec.Builder()
                .setResultGrouping(SearchSpec.GROUPING_TYPE_PER_NAMESPACE, 5)
                .build();

        String prefix1 = PrefixUtil.createPrefix("package1", "database");
        String prefix2 = PrefixUtil.createPrefix("package2", "database");

        Map<String, Set<String>> namespaceMap = ImmutableMap.of(
                prefix1, ImmutableSet.of(
                        prefix1 + "namespaceA",
                        prefix1 + "namespaceB"),
                prefix2, ImmutableSet.of(
                        prefix2 + "namespaceA",
                        prefix2 + "namespaceB"));
        SearchSpecToProtoConverter converter = new SearchSpecToProtoConverter(
                /*queryExpression=*/"query",
                searchSpec,
                /*prefixes=*/ImmutableSet.of(prefix1, prefix2),
                namespaceMap,
<<<<<<< HEAD
                /*schemaMap=*/ImmutableMap.of(),
=======
                new SchemaCache(),
>>>>>>> 3d4510a6
                mLocalStorageIcingOptionsConfig);
        ResultSpecProto resultSpecProto = converter.toResultSpecProto(
                namespaceMap,
                new SchemaCache());

        assertThat(resultSpecProto.getResultGroupingsCount()).isEqualTo(2);
        // First grouping should have same namespace.
        ResultSpecProto.ResultGrouping grouping1 = resultSpecProto.getResultGroupings(0);
        assertThat(grouping1.getEntryGroupingsList()).hasSize(2);
        assertThat(
                PrefixUtil.removePrefix(grouping1.getEntryGroupings(0).getNamespace()))
                .isEqualTo(
                        PrefixUtil.removePrefix(grouping1.getEntryGroupings(1).getNamespace()));

        // Second grouping should have same namespace.
        ResultSpecProto.ResultGrouping grouping2 = resultSpecProto.getResultGroupings(1);
        assertThat(grouping2.getEntryGroupingsList()).hasSize(2);
        assertThat(
                PrefixUtil.removePrefix(grouping2.getEntryGroupings(0).getNamespace()))
                .isEqualTo(
                        PrefixUtil.removePrefix(grouping2.getEntryGroupings(1).getNamespace()));
    }

    @Test
    public void testToResultSpecProto_groupBySchema() throws Exception {
        SearchSpec searchSpec = new SearchSpec.Builder()
                .setResultGrouping(SearchSpec.GROUPING_TYPE_PER_SCHEMA, 5)
                .build();

        String prefix1 = PrefixUtil.createPrefix("package1", "database");
        String prefix2 = PrefixUtil.createPrefix("package2", "database");

        SchemaTypeConfigProto configProto = SchemaTypeConfigProto.getDefaultInstance();
        Map<String, Map<String, SchemaTypeConfigProto>> schemaMap = ImmutableMap.of(
                prefix1, ImmutableMap.of(
                    prefix1 + "typeA", configProto,
                    prefix1 + "typeB", configProto),
                prefix2, ImmutableMap.of(
                    prefix2 + "typeA", configProto,
                    prefix2 + "typeB", configProto));

        SearchSpecToProtoConverter converter = new SearchSpecToProtoConverter(
                /*queryExpression=*/"query",
                searchSpec,
                /*prefixes=*/ImmutableSet.of(prefix1, prefix2),
                /*namespaceMap=*/ImmutableMap.of(),
<<<<<<< HEAD
                schemaMap,
=======
                new SchemaCache(schemaMap),
>>>>>>> 3d4510a6
                mLocalStorageIcingOptionsConfig);
        ResultSpecProto resultSpecProto = converter.toResultSpecProto(
                /*namespaceMap=*/ImmutableMap.of(),
                new SchemaCache(schemaMap));

        assertThat(resultSpecProto.getResultGroupingsCount()).isEqualTo(2);
        // First grouping should have the same schema type.
        ResultSpecProto.ResultGrouping grouping1 = resultSpecProto.getResultGroupings(0);
        assertThat(grouping1.getEntryGroupingsList()).hasSize(2);
        assertThat(
                PrefixUtil.removePrefix(grouping1.getEntryGroupings(0).getSchema()))
                .isEqualTo(
                    PrefixUtil.removePrefix(grouping1.getEntryGroupings(1).getSchema()));

        // Second grouping should have the same schema type.
        ResultSpecProto.ResultGrouping grouping2 = resultSpecProto.getResultGroupings(1);
        assertThat(grouping2.getEntryGroupingsList()).hasSize(2);
        assertThat(
                PrefixUtil.removePrefix(grouping2.getEntryGroupings(0).getSchema()))
                .isEqualTo(
                    PrefixUtil.removePrefix(grouping2.getEntryGroupings(1).getSchema()));
    }

    @Test
    public void testToResultSpecProto_groupByNamespaceAndPackage() throws Exception {
        SearchSpec searchSpec = new SearchSpec.Builder()
                .setResultGrouping(GROUPING_TYPE_PER_PACKAGE
                    | SearchSpec.GROUPING_TYPE_PER_NAMESPACE, 5)
                .build();

        String prefix1 = PrefixUtil.createPrefix("package1", "database");
        String prefix2 = PrefixUtil.createPrefix("package2", "database");
        Map<String, Set<String>> namespaceMap = /*namespaceMap=*/ImmutableMap.of(
                prefix1, ImmutableSet.of(
                        prefix1 + "namespaceA",
                        prefix1 + "namespaceB"),
                prefix2, ImmutableSet.of(
                        prefix2 + "namespaceA",
                        prefix2 + "namespaceB"));

        SearchSpecToProtoConverter converter = new SearchSpecToProtoConverter(
                /*queryExpression=*/"query",
                searchSpec,
                /*prefixes=*/ImmutableSet.of(prefix1, prefix2),
<<<<<<< HEAD
                namespaceMap, /*schemaMap=*/ImmutableMap.of(),
=======
                namespaceMap,
                new SchemaCache(),
>>>>>>> 3d4510a6
                mLocalStorageIcingOptionsConfig);
        ResultSpecProto resultSpecProto = converter.toResultSpecProto(
                namespaceMap,
                new SchemaCache());

        // All namespace should be separated.
        assertThat(resultSpecProto.getResultGroupingsCount()).isEqualTo(4);
        assertThat(resultSpecProto.getResultGroupings(0).getEntryGroupingsList()).hasSize(1);
        assertThat(resultSpecProto.getResultGroupings(1).getEntryGroupingsList()).hasSize(1);
        assertThat(resultSpecProto.getResultGroupings(2).getEntryGroupingsList()).hasSize(1);
        assertThat(resultSpecProto.getResultGroupings(3).getEntryGroupingsList()).hasSize(1);
    }

    @Test
    public void testToResultSpecProto_groupBySchemaAndPackage() throws Exception {
        SearchSpec searchSpec = new SearchSpec.Builder()
                .setResultGrouping(GROUPING_TYPE_PER_PACKAGE
                    | SearchSpec.GROUPING_TYPE_PER_SCHEMA, 5)
                .build();

        String prefix1 = PrefixUtil.createPrefix("package1", "database");
        String prefix2 = PrefixUtil.createPrefix("package2", "database");
        SchemaTypeConfigProto configProto = SchemaTypeConfigProto.getDefaultInstance();
        Map<String, Map<String, SchemaTypeConfigProto>> schemaMap = ImmutableMap.of(
                prefix1, ImmutableMap.of(
                    prefix1 + "typeA", configProto,
                    prefix1 + "typeB", configProto),
                prefix2, ImmutableMap.of(
                    prefix2 + "typeA", configProto,
                    prefix2 + "typeB", configProto));

        SearchSpecToProtoConverter converter = new SearchSpecToProtoConverter(
                /*queryExpression=*/"query",
                searchSpec,
                /*prefixes=*/ImmutableSet.of(prefix1, prefix2),
                /*namespaceMap=*/ImmutableMap.of(),
<<<<<<< HEAD
                schemaMap,
=======
                new SchemaCache(schemaMap),
>>>>>>> 3d4510a6
                mLocalStorageIcingOptionsConfig);
        ResultSpecProto resultSpecProto = converter.toResultSpecProto(
                /*namespaceMap=*/ImmutableMap.of(),
                new SchemaCache(schemaMap));

        // All schema should be separated.
        assertThat(resultSpecProto.getResultGroupingsCount()).isEqualTo(4);
        assertThat(resultSpecProto.getResultGroupings(0).getEntryGroupingsList()).hasSize(1);
        assertThat(resultSpecProto.getResultGroupings(1).getEntryGroupingsList()).hasSize(1);
        assertThat(resultSpecProto.getResultGroupings(2).getEntryGroupingsList()).hasSize(1);
        assertThat(resultSpecProto.getResultGroupings(3).getEntryGroupingsList()).hasSize(1);
    }

    @Test
    public void testToResultSpecProto_groupByNamespaceAndSchema() throws Exception {
        SearchSpec searchSpec = new SearchSpec.Builder()
                .setResultGrouping(SearchSpec.GROUPING_TYPE_PER_NAMESPACE
                    | SearchSpec.GROUPING_TYPE_PER_SCHEMA, 5)
                .build();

        String prefix1 = PrefixUtil.createPrefix("package1", "database");
        String prefix2 = PrefixUtil.createPrefix("package2", "database");
        Map<String, Set<String>> namespaceMap = /*namespaceMap=*/ImmutableMap.of(
                prefix1, ImmutableSet.of(
                    prefix1 + "namespaceA",
                    prefix1 + "namespaceB"),
                prefix2, ImmutableSet.of(
                    prefix2 + "namespaceA",
                    prefix2 + "namespaceB"));
        SchemaTypeConfigProto configProto = SchemaTypeConfigProto.getDefaultInstance();
        Map<String, Map<String, SchemaTypeConfigProto>> schemaMap = ImmutableMap.of(
                prefix1, ImmutableMap.of(
                    prefix1 + "typeA", configProto,
                    prefix1 + "typeB", configProto),
                prefix2, ImmutableMap.of(
                    prefix2 + "typeA", configProto,
                    prefix2 + "typeB", configProto));

        SearchSpecToProtoConverter converter = new SearchSpecToProtoConverter(
                /*queryExpression=*/"query",
                searchSpec,
                /*prefixes=*/ImmutableSet.of(prefix1, prefix2),
                namespaceMap,
<<<<<<< HEAD
                schemaMap,
                mLocalStorageIcingOptionsConfig);
        ResultSpecProto resultSpecProto = converter.toResultSpecProto(namespaceMap, schemaMap);
=======
                new SchemaCache(schemaMap),
                mLocalStorageIcingOptionsConfig);
        ResultSpecProto resultSpecProto = converter.toResultSpecProto(namespaceMap,
                new SchemaCache(schemaMap));
>>>>>>> 3d4510a6

        assertThat(resultSpecProto.getResultGroupingsCount()).isEqualTo(4);
        ResultSpecProto.ResultGrouping grouping1 = resultSpecProto.getResultGroupings(0);
        // Each grouping should have a size of 2.
        assertThat(grouping1.getEntryGroupingsList()).hasSize(2);
        // Each grouping should have the same namespace and schema type.
        // Each entry should have the same package and database.
        assertThat(grouping1.getEntryGroupings(0).getNamespace())
                .isEqualTo("package1$database/namespaceA");
        assertThat(grouping1.getEntryGroupings(0).getSchema())
                .isEqualTo("package1$database/typeA");
        assertThat(grouping1.getEntryGroupings(1).getNamespace())
                .isEqualTo("package2$database/namespaceA");
        assertThat(grouping1.getEntryGroupings(1).getSchema())
                .isEqualTo("package2$database/typeA");

        ResultSpecProto.ResultGrouping grouping2 = resultSpecProto.getResultGroupings(1);
        // Each grouping should have a size of 2.
        assertThat(grouping2.getEntryGroupingsList()).hasSize(2);
        // Each grouping should have the same namespace and schema type.
        // Each entry should have the same package and database.
        assertThat(grouping2.getEntryGroupings(0).getNamespace())
                .isEqualTo("package1$database/namespaceA");
        assertThat(grouping2.getEntryGroupings(0).getSchema())
                .isEqualTo("package1$database/typeB");
        assertThat(grouping2.getEntryGroupings(1).getNamespace())
                .isEqualTo("package2$database/namespaceA");
        assertThat(grouping2.getEntryGroupings(1).getSchema())
                .isEqualTo("package2$database/typeB");

        ResultSpecProto.ResultGrouping grouping3 = resultSpecProto.getResultGroupings(2);
        // Each grouping should have a size of 2.
        assertThat(grouping3.getEntryGroupingsList()).hasSize(2);
        // Each grouping should have the same namespace and schema type.
        // Each entry should have the same package and database.
        assertThat(grouping3.getEntryGroupings(0).getNamespace())
                .isEqualTo("package1$database/namespaceB");
        assertThat(grouping3.getEntryGroupings(0).getSchema())
                .isEqualTo("package1$database/typeA");
        assertThat(grouping3.getEntryGroupings(1).getNamespace())
                .isEqualTo("package2$database/namespaceB");
        assertThat(grouping3.getEntryGroupings(1).getSchema())
                .isEqualTo("package2$database/typeA");

        ResultSpecProto.ResultGrouping grouping4 = resultSpecProto.getResultGroupings(3);
        // Each grouping should have a size of 2.
        assertThat(grouping4.getEntryGroupingsList()).hasSize(2);
        // Each grouping should have the same namespace and schema type.
        // Each entry should have the same package and database.
        assertThat(grouping4.getEntryGroupings(0).getNamespace())
                .isEqualTo("package1$database/namespaceB");
        assertThat(grouping4.getEntryGroupings(0).getSchema())
                .isEqualTo("package1$database/typeB");
        assertThat(grouping4.getEntryGroupings(1).getNamespace())
                .isEqualTo("package2$database/namespaceB");
        assertThat(grouping4.getEntryGroupings(1).getSchema())
                .isEqualTo("package2$database/typeB");
    }

    @Test
    public void testToResultSpecProto_groupByNamespaceAndSchemaAndPackage() throws Exception {
        SearchSpec searchSpec = new SearchSpec.Builder()
                .setResultGrouping(SearchSpec.GROUPING_TYPE_PER_PACKAGE
                    | SearchSpec.GROUPING_TYPE_PER_NAMESPACE
                    | SearchSpec.GROUPING_TYPE_PER_SCHEMA, 5)
                .build();
        String prefix1 = PrefixUtil.createPrefix("package1", "database");
        String prefix2 = PrefixUtil.createPrefix("package2", "database");
        Map<String, Set<String>> namespaceMap = /*namespaceMap=*/ImmutableMap.of(
                prefix1, ImmutableSet.of(
                    prefix1 + "namespaceA",
                    prefix1 + "namespaceB"),
                prefix2, ImmutableSet.of(
                    prefix2 + "namespaceA",
                    prefix2 + "namespaceB"));
        SchemaTypeConfigProto configProto = SchemaTypeConfigProto.getDefaultInstance();
        Map<String, Map<String, SchemaTypeConfigProto>> schemaMap = ImmutableMap.of(
                prefix1, ImmutableMap.of(
                    prefix1 + "typeA", configProto,
                    prefix1 + "typeB", configProto),
                prefix2, ImmutableMap.of(
                    prefix2 + "typeA", configProto,
                    prefix2 + "typeB", configProto));

        SearchSpecToProtoConverter converter = new SearchSpecToProtoConverter(
                /*queryExpression=*/"query",
                searchSpec,
                /*prefixes=*/ImmutableSet.of(prefix1, prefix2),
                namespaceMap,
<<<<<<< HEAD
                schemaMap,
                mLocalStorageIcingOptionsConfig);
        ResultSpecProto resultSpecProto = converter.toResultSpecProto(namespaceMap, schemaMap);
=======
                new SchemaCache(schemaMap),
                mLocalStorageIcingOptionsConfig);
        ResultSpecProto resultSpecProto = converter.toResultSpecProto(namespaceMap,
                new SchemaCache(schemaMap));
>>>>>>> 3d4510a6

        assertThat(resultSpecProto.getResultGroupingsCount()).isEqualTo(8);
        ResultSpecProto.ResultGrouping grouping1 = resultSpecProto.getResultGroupings(0);
        //assertThat(grouping1.getEntryGroupingsList()).containsExactly();
        // Each grouping should have the size of 1.
        assertThat(grouping1.getEntryGroupingsList()).hasSize(1);
        // Each entry should have the same package.
        assertThat(grouping1.getEntryGroupings(0).getNamespace())
                .isEqualTo("package2$database/namespaceA");
        assertThat(grouping1.getEntryGroupings(0).getSchema())
                .isEqualTo("package2$database/typeA");

        ResultSpecProto.ResultGrouping grouping2 = resultSpecProto.getResultGroupings(1);
        // Each grouping should have the size of 1.
        assertThat(grouping2.getEntryGroupingsList()).hasSize(1);
        // Each entry should have the same package.
        assertThat(grouping2.getEntryGroupings(0).getNamespace())
                .isEqualTo("package2$database/namespaceA");
        assertThat(grouping2.getEntryGroupings(0).getSchema())
                .isEqualTo("package2$database/typeB");

        ResultSpecProto.ResultGrouping grouping3 = resultSpecProto.getResultGroupings(2);
        // Each grouping should have the size of 1.
        assertThat(grouping3.getEntryGroupingsList()).hasSize(1);
        // Each entry should have the same package.
        assertThat(grouping3.getEntryGroupings(0).getNamespace())
                .isEqualTo("package2$database/namespaceB");
        assertThat(grouping3.getEntryGroupings(0).getSchema())
                .isEqualTo("package2$database/typeA");

        ResultSpecProto.ResultGrouping grouping4 = resultSpecProto.getResultGroupings(3);
        // Each grouping should have the size of 1.
        assertThat(grouping4.getEntryGroupingsList()).hasSize(1);
        // Each entry should have the same package.
        assertThat(grouping4.getEntryGroupings(0).getNamespace())
                .isEqualTo("package2$database/namespaceB");
        assertThat(grouping4.getEntryGroupings(0).getSchema())
                .isEqualTo("package2$database/typeB");

        ResultSpecProto.ResultGrouping grouping5 = resultSpecProto.getResultGroupings(4);
        // Each grouping should have the size of 1.
        assertThat(grouping5.getEntryGroupingsList()).hasSize(1);
        // Each entry should have the same package.
        assertThat(grouping5.getEntryGroupings(0).getNamespace())
                .isEqualTo("package1$database/namespaceA");
        assertThat(grouping5.getEntryGroupings(0).getSchema())
                .isEqualTo("package1$database/typeA");

        ResultSpecProto.ResultGrouping grouping6 = resultSpecProto.getResultGroupings(5);
        // Each grouping should have the size of 1.
        assertThat(grouping6.getEntryGroupingsList()).hasSize(1);
        // Each entry should have the same package.
        assertThat(grouping6.getEntryGroupings(0).getNamespace())
                .isEqualTo("package1$database/namespaceA");
        assertThat(grouping6.getEntryGroupings(0).getSchema())
                .isEqualTo("package1$database/typeB");

        ResultSpecProto.ResultGrouping grouping7 = resultSpecProto.getResultGroupings(6);
        // Each grouping should have the size of 1.
        assertThat(grouping7.getEntryGroupingsList()).hasSize(1);
        // Each entry should have the same package.
        assertThat(grouping7.getEntryGroupings(0).getNamespace())
                .isEqualTo("package1$database/namespaceB");
        assertThat(grouping7.getEntryGroupings(0).getSchema())
                .isEqualTo("package1$database/typeA");

        ResultSpecProto.ResultGrouping grouping8 = resultSpecProto.getResultGroupings(7);
        // Each grouping should have the size of 1.
        assertThat(grouping8.getEntryGroupingsList()).hasSize(1);
        // Each entry should have the same package.
        assertThat(grouping8.getEntryGroupings(0).getNamespace())
                .isEqualTo("package1$database/namespaceB");
        assertThat(grouping8.getEntryGroupings(0).getSchema())
                .isEqualTo("package1$database/typeB");
    }

    @Test
    public void testGetTargetNamespaceFilters_emptySearchingFilter() {
        SearchSpec searchSpec = new SearchSpec.Builder().build();
        String prefix1 = PrefixUtil.createPrefix("package", "database1");
        String prefix2 = PrefixUtil.createPrefix("package", "database2");
        // search both prefixes
        Map<String, Set<String>> namespaceMap = ImmutableMap.of(
                prefix1, ImmutableSet.of("package$database1/namespace1",
                        "package$database1/namespace2"),
                prefix2, ImmutableSet.of("package$database2/namespace3",
                        "package$database2/namespace4"));
        SearchSpecToProtoConverter converter = new SearchSpecToProtoConverter(
                /*queryExpression=*/"",
                searchSpec,
                /*prefixes=*/ImmutableSet.of(prefix1, prefix2),
<<<<<<< HEAD
                namespaceMap, /*schemaMap=*/ImmutableMap.of(),
=======
                namespaceMap,
                new SchemaCache(),
>>>>>>> 3d4510a6
                mLocalStorageIcingOptionsConfig);

        SearchSpecProto searchSpecProto = converter.toSearchSpecProto();

        assertThat(searchSpecProto.getNamespaceFiltersList()).containsExactly(
                "package$database1/namespace1", "package$database1/namespace2",
                "package$database2/namespace3", "package$database2/namespace4");
    }

    @Test
    public void testGetTargetNamespaceFilters_searchPartialPrefix() {
        SearchSpec searchSpec = new SearchSpec.Builder().build();
        String prefix1 = PrefixUtil.createPrefix("package", "database1");
        String prefix2 = PrefixUtil.createPrefix("package", "database2");

        // Only search for prefix1
        SearchSpecToProtoConverter converter = new SearchSpecToProtoConverter(
                /*queryExpression=*/"",
                searchSpec,
                /*prefixes=*/ImmutableSet.of(prefix1),
                /*namespaceMap=*/ImmutableMap.of(
                prefix1, ImmutableSet.of("package$database1/namespace1",
                        "package$database1/namespace2"),
                prefix2, ImmutableSet.of("package$database2/namespace3",
                        "package$database2/namespace4")),
<<<<<<< HEAD
                /*schemaMap=*/ImmutableMap.of(),
=======
                new SchemaCache(),
>>>>>>> 3d4510a6
                mLocalStorageIcingOptionsConfig);

        SearchSpecProto searchSpecProto = converter.toSearchSpecProto();
        // Only search prefix1 will return namespace 1 and 2.
        assertThat(searchSpecProto.getNamespaceFiltersList()).containsExactly(
                "package$database1/namespace1", "package$database1/namespace2");
    }

    @Test
    public void testGetTargetNamespaceFilters_intersectionWithSearchingFilter() {
        // Put some searching namespaces.
        SearchSpec searchSpec = new SearchSpec.Builder()
                .addFilterNamespaces("namespace1", "nonExist").build();
        String prefix1 = PrefixUtil.createPrefix("package", "database1");

        SearchSpecToProtoConverter converter = new SearchSpecToProtoConverter(
                /*queryExpression=*/"",
                searchSpec,
                /*prefixes=*/ImmutableSet.of(prefix1),
                /*namespaceMap=*/ImmutableMap.of(
                prefix1, ImmutableSet.of("package$database1/namespace1",
                        "package$database1/namespace2")),
<<<<<<< HEAD
                /*schemaMap=*/ImmutableMap.of(),
=======
                new SchemaCache(),
>>>>>>> 3d4510a6
                mLocalStorageIcingOptionsConfig);
        SearchSpecProto searchSpecProto = converter.toSearchSpecProto();
        // If the searching namespace filter is not empty, the target namespace filter will be the
        // intersection of the searching namespace filters that users want to search over and
        // those candidates which are stored in AppSearch.
        assertThat(searchSpecProto.getNamespaceFiltersList()).containsExactly(
                "package$database1/namespace1");
    }

    @Test
    public void testGetTargetNamespaceFilters_intersectionWithNonExistFilter() {
        // Search in non-exist namespaces
        SearchSpec searchSpec = new SearchSpec.Builder()
                .addFilterNamespaces("nonExist").build();
        String prefix1 = PrefixUtil.createPrefix("package", "database1");

        SearchSpecToProtoConverter converter = new SearchSpecToProtoConverter(
                /*queryExpression=*/"",
                searchSpec,
                /*prefixes=*/ImmutableSet.of(prefix1),
                /*namespaceMap=*/ImmutableMap.of(
                prefix1, ImmutableSet.of("package$database1/namespace1",
                        "package$database1/namespace2")),
<<<<<<< HEAD
                /*schemaMap=*/ImmutableMap.of(),
=======
                new SchemaCache(),
>>>>>>> 3d4510a6
                mLocalStorageIcingOptionsConfig);
        SearchSpecProto searchSpecProto = converter.toSearchSpecProto();
        // If the searching namespace filter is not empty, the target namespace filter will be the
        // intersection of the searching namespace filters that users want to search over and
        // those candidates which are stored in AppSearch.
        assertThat(searchSpecProto.getNamespaceFiltersList()).isEmpty();
    }

    @Test
    public void testGetTargetSchemaFilters_emptySearchingFilter() {
        SearchSpec searchSpec = new SearchSpec.Builder().build();
        String prefix1 = createPrefix("package", "database1");
        String prefix2 = createPrefix("package", "database2");
        SchemaTypeConfigProto schemaTypeConfigProto =
                SchemaTypeConfigProto.newBuilder().getDefaultInstanceForType();
        SearchSpecToProtoConverter converter = new SearchSpecToProtoConverter(
                /*queryExpression=*/"",
                searchSpec,
                /*prefixes=*/ImmutableSet.of(prefix1, prefix2),
                /*namespaceMap=*/ImmutableMap.of(
                prefix1, ImmutableSet.of("package$database1/namespace1")),
<<<<<<< HEAD
                /*schemaMap=*/ImmutableMap.of(
                prefix1, ImmutableMap.of(
                        "package$database1/typeA", schemaTypeConfigProto,
                        "package$database1/typeB", schemaTypeConfigProto),
                prefix2, ImmutableMap.of(
                        "package$database2/typeC", schemaTypeConfigProto,
                        "package$database2/typeD", schemaTypeConfigProto)),
=======
                new SchemaCache(/*schemaMap=*/ImmutableMap.of(
                        prefix1, ImmutableMap.of(
                                "package$database1/typeA", schemaTypeConfigProto,
                                "package$database1/typeB", schemaTypeConfigProto),
                        prefix2, ImmutableMap.of(
                                "package$database2/typeC", schemaTypeConfigProto,
                                "package$database2/typeD", schemaTypeConfigProto))),
>>>>>>> 3d4510a6
                mLocalStorageIcingOptionsConfig);
        SearchSpecProto searchSpecProto = converter.toSearchSpecProto();
        // Empty searching filter will get all types for target filter
        assertThat(searchSpecProto.getSchemaTypeFiltersList()).containsExactly(
                "package$database1/typeA", "package$database1/typeB",
                "package$database2/typeC", "package$database2/typeD");
    }

    @Test
    public void testGetTargetSchemaFilters_searchPartialFilter() {
        SearchSpec searchSpec = new SearchSpec.Builder().build();
        String prefix1 = createPrefix("package", "database1");
        String prefix2 = createPrefix("package", "database2");
        SchemaTypeConfigProto schemaTypeConfigProto =
                SchemaTypeConfigProto.newBuilder().getDefaultInstanceForType();
        // only search in prefix1
        SearchSpecToProtoConverter converter = new SearchSpecToProtoConverter(
                /*queryExpression=*/"",
                searchSpec,
                /*prefixes=*/ImmutableSet.of(prefix1),
                /*namespaceMap=*/ImmutableMap.of(
                prefix1, ImmutableSet.of("package$database1/namespace1")),
<<<<<<< HEAD
                /*schemaMap=*/ImmutableMap.of(
                prefix1, ImmutableMap.of(
                        "package$database1/typeA", schemaTypeConfigProto,
                        "package$database1/typeB", schemaTypeConfigProto),
                prefix2, ImmutableMap.of(
                        "package$database2/typeC", schemaTypeConfigProto,
                        "package$database2/typeD", schemaTypeConfigProto)),
=======
                new SchemaCache(/*schemaMap=*/ImmutableMap.of(
                        prefix1, ImmutableMap.of(
                                "package$database1/typeA", schemaTypeConfigProto,
                                "package$database1/typeB", schemaTypeConfigProto),
                        prefix2, ImmutableMap.of(
                                "package$database2/typeC", schemaTypeConfigProto,
                                "package$database2/typeD", schemaTypeConfigProto))),
>>>>>>> 3d4510a6
                mLocalStorageIcingOptionsConfig);
        SearchSpecProto searchSpecProto = converter.toSearchSpecProto();
        // Only search prefix1 will return typeA and B.
        assertThat(searchSpecProto.getSchemaTypeFiltersList()).containsExactly(
                "package$database1/typeA", "package$database1/typeB");
    }

    @Test
    public void testGetTargetSchemaFilters_intersectionWithSearchingFilter() {
        // Put some searching schemas.
        SearchSpec searchSpec = new SearchSpec.Builder()
                .addFilterSchemas("typeA", "nonExist").build();
        String prefix1 = createPrefix("package", "database1");
        SchemaTypeConfigProto schemaTypeConfigProto =
                SchemaTypeConfigProto.newBuilder().getDefaultInstanceForType();
        SearchSpecToProtoConverter converter = new SearchSpecToProtoConverter(
                /*queryExpression=*/"",
                searchSpec,
                /*prefixes=*/ImmutableSet.of(prefix1),
                /*namespaceMap=*/ImmutableMap.of(
                prefix1, ImmutableSet.of("package$database1/namespace1")),
<<<<<<< HEAD
                /*schemaMap=*/ImmutableMap.of(
                prefix1, ImmutableMap.of(
                        "package$database1/typeA", schemaTypeConfigProto,
                        "package$database1/typeB", schemaTypeConfigProto)),
=======
                new SchemaCache(/*schemaMap=*/ImmutableMap.of(
                        prefix1, ImmutableMap.of(
                                "package$database1/typeA", schemaTypeConfigProto,
                                "package$database1/typeB", schemaTypeConfigProto))),
>>>>>>> 3d4510a6
                mLocalStorageIcingOptionsConfig);
        SearchSpecProto searchSpecProto = converter.toSearchSpecProto();
        // If the searching schema filter is not empty, the target schema filter will be the
        // intersection of the schema filters that users want to search over and those candidates
        // which are stored in AppSearch.
        assertThat(searchSpecProto.getSchemaTypeFiltersList()).containsExactly(
                "package$database1/typeA");
    }

    @Test
    public void testGetTargetSchemaFilters_polymorphismExpansion() {
        SearchSpec searchSpec = new SearchSpec.Builder()
                .addFilterSchemas("Person", "nonExist").build();
        String prefix = createPrefix("package", "database");
        SchemaTypeConfigProto personSchema =
                SchemaTypeConfigProto.newBuilder()
                        .setSchemaType("package$database/Person")
                        .build();
        SchemaTypeConfigProto artistSchema =
                SchemaTypeConfigProto.newBuilder()
                        .setSchemaType("package$database/Artist")
                        .addParentTypes("package$database/Person")
                        .build();
        SchemaTypeConfigProto otherSchema =
                SchemaTypeConfigProto.newBuilder()
                        .setSchemaType("package$database/Other")
                        .build();

        Map<String, Map<String, SchemaTypeConfigProto>> schemaMap = ImmutableMap.of(
                prefix, ImmutableMap.of(
                        "package$database/Person", personSchema,
                        "package$database/Artist", artistSchema,
                        "package$database/Other", otherSchema));
        SearchSpecToProtoConverter converter = new SearchSpecToProtoConverter(
                /*queryExpression=*/"",
                searchSpec,
                /*prefixes=*/ImmutableSet.of(prefix),
                /*namespaceMap=*/ImmutableMap.of(
                prefix, ImmutableSet.of("package$database/namespace")),
                new SchemaCache(schemaMap),
                mLocalStorageIcingOptionsConfig);
        SearchSpecProto searchSpecProto = converter.toSearchSpecProto();
        // The schema filter of "Person" specified in searchSpec will be expanded to "Artist" via
        // polymorphism.
        assertThat(searchSpecProto.getSchemaTypeFiltersList()).containsExactly(
                "package$database/Person", "package$database/Artist");
    }

    @Test
    public void testGetTargetSchemaFilters_polymorphismExpansion_multipleLevel() {
        SearchSpec searchSpec = new SearchSpec.Builder()
                .addFilterSchemas("A", "B").build();
        String prefix = createPrefix("package", "database");
        SchemaTypeConfigProto schemaA =
                SchemaTypeConfigProto.newBuilder()
                        .setSchemaType("package$database/A")
                        .build();
        SchemaTypeConfigProto schemaB =
                SchemaTypeConfigProto.newBuilder()
                        .setSchemaType("package$database/B")
                        .build();
        SchemaTypeConfigProto schemaC =
                SchemaTypeConfigProto.newBuilder()
                        .setSchemaType("package$database/C")
                        .addParentTypes("package$database/A")
                        .build();
        SchemaTypeConfigProto schemaD =
                SchemaTypeConfigProto.newBuilder()
                        .setSchemaType("package$database/D")
                        .addParentTypes("package$database/C")
                        .build();
        SchemaTypeConfigProto schemaE =
                SchemaTypeConfigProto.newBuilder()
                        .setSchemaType("package$database/E")
                        .addParentTypes("package$database/B")
                        .addParentTypes("package$database/C")
                        .build();

        Map<String, Map<String, SchemaTypeConfigProto>> schemaMap = ImmutableMap.of(
                prefix, ImmutableMap.of(
                        "package$database/A", schemaA,
                        "package$database/B", schemaB,
                        "package$database/C", schemaC,
                        "package$database/D", schemaD,
                        "package$database/E", schemaE));
        SearchSpecToProtoConverter converter = new SearchSpecToProtoConverter(
                /*queryExpression=*/"",
                searchSpec,
                /*prefixes=*/ImmutableSet.of(prefix),
                /*namespaceMap=*/ImmutableMap.of(
                prefix, ImmutableSet.of("package$database/namespace")),
                new SchemaCache(schemaMap),
                mLocalStorageIcingOptionsConfig);
        SearchSpecProto searchSpecProto = converter.toSearchSpecProto();
        assertThat(searchSpecProto.getSchemaTypeFiltersList()).containsExactly(
                "package$database/A", "package$database/B", "package$database/C",
                "package$database/D", "package$database/E");
    }

    @Test
    public void testGetTargetSchemaFilters_intersectionWithNonExistFilter() {
        // Put non-exist searching schema.
        SearchSpec searchSpec = new SearchSpec.Builder()
                .addFilterSchemas("nonExist").build();
        String prefix1 = createPrefix("package", "database1");
        SchemaTypeConfigProto schemaTypeConfigProto =
                SchemaTypeConfigProto.newBuilder().getDefaultInstanceForType();
        SearchSpecToProtoConverter converter = new SearchSpecToProtoConverter(
                /*queryExpression=*/"",
                searchSpec,
                /*prefixes=*/ImmutableSet.of(prefix1),
                /*namespaceMap=*/ImmutableMap.of(
                prefix1, ImmutableSet.of("package$database1/namespace1")),
<<<<<<< HEAD
                /*schemaMap=*/ImmutableMap.of(
                prefix1, ImmutableMap.of(
                        "package$database1/typeA", schemaTypeConfigProto,
                        "package$database1/typeB", schemaTypeConfigProto)),
=======
                new SchemaCache(/*schemaMap=*/ImmutableMap.of(
                        prefix1, ImmutableMap.of(
                                "package$database1/typeA", schemaTypeConfigProto,
                                "package$database1/typeB", schemaTypeConfigProto))),
>>>>>>> 3d4510a6
                mLocalStorageIcingOptionsConfig);
        SearchSpecProto searchSpecProto = converter.toSearchSpecProto();
        // If there is no intersection of the schema filters that user want to search over and
        // those filters which are stored in AppSearch, return empty.
        assertThat(searchSpecProto.getSchemaTypeFiltersList()).isEmpty();
    }

    @Test
    public void testRemoveInaccessibleSchemaFilter() throws Exception {
        VisibilityStore visibilityStore = new VisibilityStore(mAppSearchImpl);

        final String prefix = PrefixUtil.createPrefix("package", "database");
        SchemaTypeConfigProto schemaTypeConfigProto =
                SchemaTypeConfigProto.newBuilder().getDefaultInstanceForType();

        SearchSpec nestedSearchSpec = new SearchSpec.Builder().build();
        JoinSpec joinSpec = new JoinSpec.Builder("entity")
                .setNestedSearch("", nestedSearchSpec).build();

        SearchSpecToProtoConverter converter = new SearchSpecToProtoConverter(
                /*queryExpression=*/"",
                new SearchSpec.Builder().setJoinSpec(joinSpec).build(),
                /*prefixes=*/ImmutableSet.of(prefix),
                /*namespaceMap=*/ImmutableMap.of(
                prefix, ImmutableSet.of("package$database/namespace1")),
<<<<<<< HEAD
                /*schemaMap=*/ImmutableMap.of(
                prefix, ImmutableMap.of(
                        "package$database/schema1", schemaTypeConfigProto,
                        "package$database/schema2", schemaTypeConfigProto,
                        "package$database/schema3", schemaTypeConfigProto)),
=======
                new SchemaCache(/*schemaMap=*/ImmutableMap.of(
                        prefix, ImmutableMap.of(
                                "package$database/schema1", schemaTypeConfigProto,
                                "package$database/schema2", schemaTypeConfigProto,
                                "package$database/schema3", schemaTypeConfigProto))),
>>>>>>> 3d4510a6
                mLocalStorageIcingOptionsConfig);

        converter.removeInaccessibleSchemaFilter(
                new CallerAccess(/*callingPackageName=*/"otherPackageName"),
                visibilityStore,
                AppSearchTestUtils.createMockVisibilityChecker(
                        /*visiblePrefixedSchemas=*/ ImmutableSet.of(
                                prefix + "schema1", prefix + "schema3")));

        SearchSpecProto searchSpecProto = converter.toSearchSpecProto();
        // schema 2 is filtered out since it is not searchable for user.
        assertThat(searchSpecProto.getSchemaTypeFiltersList()).containsExactly(
                prefix + "schema1", prefix + "schema3");

        SearchSpecProto nestedSearchProto =
                searchSpecProto.getJoinSpec().getNestedSpec().getSearchSpec();
        assertThat(nestedSearchProto.getSchemaTypeFiltersList()).containsExactly(
                prefix + "schema1", prefix + "schema3");
    }

    @Test
    public void testIsNothingToSearch() {
        String prefix = PrefixUtil.createPrefix("package", "database");
        SearchSpec nestedSearchSpec = new SearchSpec.Builder().build();
        JoinSpec joinSpec = new JoinSpec.Builder("entity")
                .setNestedSearch("nested", nestedSearchSpec).build();
        SearchSpec searchSpec = new SearchSpec.Builder()
                .setJoinSpec(joinSpec)
                .addFilterSchemas("schema").addFilterNamespaces("namespace").build();

        // build maps
        SchemaTypeConfigProto schemaTypeConfigProto =
                SchemaTypeConfigProto.newBuilder().getDefaultInstanceForType();
        Map<String, Map<String, SchemaTypeConfigProto>> schemaMap = ImmutableMap.of(
                prefix, ImmutableMap.of(
                        "package$database/schema", schemaTypeConfigProto)
        );
        Map<String, Set<String>> namespaceMap = ImmutableMap.of(
                prefix, ImmutableSet.of("package$database/namespace")
        );

        SearchSpecToProtoConverter emptySchemaConverter =
                new SearchSpecToProtoConverter(
                        /*queryExpression=*/"",
                        searchSpec, /*prefixes=*/ImmutableSet.of(prefix),
                        /*namespaceMap=*/namespaceMap,
<<<<<<< HEAD
                        /*schemaMap=*/ImmutableMap.of(),
=======
                        new SchemaCache(),
>>>>>>> 3d4510a6
                        mLocalStorageIcingOptionsConfig);
        assertThat(emptySchemaConverter.hasNothingToSearch()).isTrue();

        SearchSpecToProtoConverter emptyNamespaceConverter =
                new SearchSpecToProtoConverter(
                        /*queryExpression=*/"",
                        searchSpec, /*prefixes=*/ImmutableSet.of(prefix),
                        /*namespaceMap=*/ImmutableMap.of(),
<<<<<<< HEAD
                        schemaMap,
=======
                        new SchemaCache(schemaMap),
>>>>>>> 3d4510a6
                        mLocalStorageIcingOptionsConfig);
        assertThat(emptyNamespaceConverter.hasNothingToSearch()).isTrue();

        SearchSpecToProtoConverter nonEmptyConverter =
                new SearchSpecToProtoConverter(
                        /*queryExpression=*/"",
                        searchSpec, /*prefixes=*/ImmutableSet.of(prefix),
<<<<<<< HEAD
                        namespaceMap, schemaMap,
=======
                        namespaceMap,
                        new SchemaCache(schemaMap),
>>>>>>> 3d4510a6
                        mLocalStorageIcingOptionsConfig);
        assertThat(nonEmptyConverter.hasNothingToSearch()).isFalse();

        // remove all target schema filter, and the query becomes nothing to search.
        nonEmptyConverter.removeInaccessibleSchemaFilter(
                new CallerAccess(/*callingPackageName=*/"otherPackageName"),
                /*visibilityStore=*/null,
                /*visibilityChecker=*/null);
        assertThat(nonEmptyConverter.hasNothingToSearch()).isTrue();
        // As the JoinSpec has nothing to search, it should not be part of the SearchSpec
        assertThat(nonEmptyConverter.toSearchSpecProto().hasJoinSpec()).isFalse();
    }

    @Test
    public void testRemoveInaccessibleSchemaFilterWithEmptyNestedFilter() throws Exception {
        VisibilityStore visibilityStore = new VisibilityStore(mAppSearchImpl);

        final String prefix = PrefixUtil.createPrefix("package", "database");
        SchemaTypeConfigProto schemaTypeConfigProto =
                SchemaTypeConfigProto.newBuilder().getDefaultInstanceForType();

        SearchSpec nestedSearchSpec = new SearchSpec.Builder()
                .addFilterSchemas(ImmutableSet.of(prefix + "schema1", prefix + "schema2"))
                .build();
        JoinSpec joinSpec = new JoinSpec.Builder("entity")
                .setNestedSearch("nested", nestedSearchSpec).build();

        SearchSpecToProtoConverter converter = new SearchSpecToProtoConverter(
                /*queryExpression=*/"",
                new SearchSpec.Builder().setJoinSpec(joinSpec).build(),
                /*prefixes=*/ImmutableSet.of(prefix),
                /*namespaceMap=*/ImmutableMap.of(
                prefix, ImmutableSet.of("package$database/namespace1")),
<<<<<<< HEAD
                /*schemaMap=*/ImmutableMap.of(
                prefix, ImmutableMap.of(
                        "package$database/schema1", schemaTypeConfigProto,
                        "package$database/schema2", schemaTypeConfigProto,
                        "package$database/schema3", schemaTypeConfigProto)),
=======
                new SchemaCache(/*schemaMap=*/ImmutableMap.of(
                        prefix, ImmutableMap.of(
                                "package$database/schema1", schemaTypeConfigProto,
                                "package$database/schema2", schemaTypeConfigProto,
                                "package$database/schema3", schemaTypeConfigProto))),
>>>>>>> 3d4510a6
                mLocalStorageIcingOptionsConfig);

        converter.removeInaccessibleSchemaFilter(
                new CallerAccess(/*callingPackageName=*/"otherPackageName"),
                visibilityStore,
                AppSearchTestUtils.createMockVisibilityChecker(
                        /*visiblePrefixedSchemas=*/ ImmutableSet.of(prefix + "schema3")));

        SearchSpecProto searchSpecProto = converter.toSearchSpecProto();
        assertThat(searchSpecProto.getSchemaTypeFiltersList()).containsExactly(prefix + "schema3");

        // Schema 1 and 2 are filtered out of the nested spec. As the JoinSpec has nothing to
        // search, it should not be part of the SearchSpec.
        assertThat(searchSpecProto.hasJoinSpec()).isFalse();
    }

    @Test
    public void testConvertPropertyWeights() {
        String prefix1 = PrefixUtil.createPrefix("package", "database1");
        String prefix2 = PrefixUtil.createPrefix("package", "database2");
        String schemaTypeA = "typeA";
        String schemaTypeB = "typeB";

        SearchSpec searchSpec = new SearchSpec.Builder()
                .setRankingStrategy(SearchSpec.RANKING_STRATEGY_RELEVANCE_SCORE)
                .setPropertyWeights(schemaTypeA, ImmutableMap.of("property1", 1.0, "property2",
                        2.0))
                .setPropertyWeights(schemaTypeB, ImmutableMap.of("nested.property", 0.5))
                .build();

        Map<String, Set<String>> namespaceMap = ImmutableMap.of(
                prefix1, ImmutableSet.of(prefix1 + "namespace1"),
                prefix2, ImmutableSet.of(prefix2 + "namespace1")
        );
        Map<String, Map<String, SchemaTypeConfigProto>> schemaTypeMap = ImmutableMap.of(
                prefix1,
                ImmutableMap.of(prefix1 + schemaTypeA, SchemaTypeConfigProto.getDefaultInstance(),
                        prefix1 + schemaTypeB, SchemaTypeConfigProto.getDefaultInstance()),
                prefix2,
                ImmutableMap.of(prefix2 + schemaTypeA, SchemaTypeConfigProto.getDefaultInstance())
        );

        SearchSpecToProtoConverter converter =
                new SearchSpecToProtoConverter(
                        /*queryExpression=*/"",
                        searchSpec, /*prefixes=*/ImmutableSet.of(prefix1, prefix2),
                        namespaceMap,
<<<<<<< HEAD
                        schemaTypeMap,
=======
                        new SchemaCache(schemaTypeMap),
>>>>>>> 3d4510a6
                        mLocalStorageIcingOptionsConfig);

        TypePropertyWeights expectedTypePropertyWeight1 =
                TypePropertyWeights.newBuilder().setSchemaType(prefix1 + schemaTypeA)
                        .addPropertyWeights(PropertyWeight.newBuilder()
                                .setPath("property1")
                                .setWeight(1.0))
                        .addPropertyWeights(PropertyWeight.newBuilder()
                                .setPath("property2")
                                .setWeight(2.0))
                        .build();
        TypePropertyWeights expectedTypePropertyWeight2 =
                TypePropertyWeights.newBuilder().setSchemaType(prefix2 + schemaTypeA)
                        .addPropertyWeights(PropertyWeight.newBuilder()
                                .setPath("property1")
                                .setWeight(1.0))
                        .addPropertyWeights(PropertyWeight.newBuilder()
                                .setPath("property2")
                                .setWeight(2.0))
                        .build();
        TypePropertyWeights expectedTypePropertyWeight3 =
                TypePropertyWeights.newBuilder().setSchemaType(prefix1 + schemaTypeB)
                        .addPropertyWeights(PropertyWeight.newBuilder()
                                .setPath("nested.property")
                                .setWeight(0.5))
                        .build();

        List<TypePropertyWeights> convertedTypePropertyWeights =
                converter.toScoringSpecProto().getTypePropertyWeightsList();

        assertThat(convertedTypePropertyWeights).containsExactly(expectedTypePropertyWeight1,
                expectedTypePropertyWeight2, expectedTypePropertyWeight3);
    }

    @Test
    public void testConvertPropertyWeights_whenNoWeightsSet() {
        SearchSpec searchSpec = new SearchSpec.Builder().build();
        String prefix1 = PrefixUtil.createPrefix("package", "database1");
        SchemaTypeConfigProto schemaTypeConfigProto =
                SchemaTypeConfigProto.newBuilder().getDefaultInstanceForType();

        SearchSpecToProtoConverter converter =
                new SearchSpecToProtoConverter(
                        /*queryExpression=*/"",
                        searchSpec, /*prefixes=*/ImmutableSet.of(prefix1),
                        /*namespaceMap=*/ImmutableMap.of(
                        prefix1,
                        ImmutableSet.of(prefix1 + "namespace1")),
<<<<<<< HEAD
                        /*schemaMap=*/ImmutableMap.of(
                        prefix1,
                        ImmutableMap.of(prefix1 + "typeA", schemaTypeConfigProto)),
=======
                        new SchemaCache(/*schemaMap=*/ImmutableMap.of(
                                prefix1,
                                ImmutableMap.of(prefix1 + "typeA", schemaTypeConfigProto))),
>>>>>>> 3d4510a6
                        mLocalStorageIcingOptionsConfig);

        ScoringSpecProto convertedScoringSpecProto = converter.toScoringSpecProto();

        assertThat(convertedScoringSpecProto.getTypePropertyWeightsList()).isEmpty();
    }
}<|MERGE_RESOLUTION|>--- conflicted
+++ resolved
@@ -106,15 +106,6 @@
                 prefix2, ImmutableSet.of(
                         prefix2 + "namespace1",
                         prefix2 + "namespace2")),
-<<<<<<< HEAD
-                /*schemaMap=*/ImmutableMap.of(
-                prefix1, ImmutableMap.of(
-                        prefix1 + "typeA", configProto,
-                        prefix1 + "typeB", configProto),
-                prefix2, ImmutableMap.of(
-                        prefix2 + "typeA", configProto,
-                        prefix2 + "typeB", configProto)),
-=======
                 new SchemaCache(/*schemaMap=*/ImmutableMap.of(
                         prefix1, ImmutableMap.of(
                                 prefix1 + "typeA", configProto,
@@ -122,7 +113,6 @@
                         prefix2, ImmutableMap.of(
                                 prefix2 + "typeA", configProto,
                                 prefix2 + "typeB", configProto))),
->>>>>>> 3d4510a6
                 mLocalStorageIcingOptionsConfig);
         // Convert SearchSpec to proto.
         SearchSpecProto searchSpecProto = converter.toSearchSpecProto();
@@ -166,15 +156,6 @@
                 prefix2, ImmutableSet.of(
                         prefix2 + "namespace1",
                         prefix2 + "namespace2")),
-<<<<<<< HEAD
-                /*schemaMap=*/ImmutableMap.of(
-                prefix1, ImmutableMap.of(
-                        prefix1 + "typeA", configProto,
-                        prefix1 + "typeB", configProto),
-                prefix2, ImmutableMap.of(
-                        prefix2 + "typeA", configProto,
-                        prefix2 + "typeB", configProto)),
-=======
                 new SchemaCache(/*schemaMap=*/ImmutableMap.of(
                         prefix1, ImmutableMap.of(
                                 prefix1 + "typeA", configProto,
@@ -182,7 +163,6 @@
                         prefix2, ImmutableMap.of(
                                 prefix2 + "typeA", configProto,
                                 prefix2 + "typeB", configProto))),
->>>>>>> 3d4510a6
                 mLocalStorageIcingOptionsConfig);
 
         // Convert SearchSpec to proto.
@@ -248,17 +228,6 @@
                         prefix2,
                         ImmutableSet.of(
                                 prefix2 + "namespace1", prefix2 + "namespace2")),
-<<<<<<< HEAD
-                        /*schemaMap=*/ ImmutableMap.of(
-                        prefix1,
-                        ImmutableMap.of(
-                                prefix1 + "typeA", configProto,
-                                prefix1 + "typeB", configProto),
-                        prefix2,
-                        ImmutableMap.of(
-                                prefix2 + "typeA", configProto,
-                                prefix2 + "typeB", configProto)),
-=======
                         new SchemaCache(/*schemaMap=*/ ImmutableMap.of(
                                 prefix1,
                                 ImmutableMap.of(
@@ -268,7 +237,6 @@
                                 ImmutableMap.of(
                                         prefix2 + "typeA", configProto,
                                         prefix2 + "typeB", configProto))),
->>>>>>> 3d4510a6
                         mLocalStorageIcingOptionsConfig);
 
         VisibilityStore visibilityStore = new VisibilityStore(mAppSearchImpl);
@@ -320,14 +288,9 @@
                 /*queryExpression=*/"",
                 searchSpec, /*prefixes=*/ImmutableSet.of(prefix),
                 /*namespaceMap=*/ImmutableMap.of(prefix, ImmutableSet.of(prefix + namespace)),
-<<<<<<< HEAD
-                /*schemaMap=*/ImmutableMap.of(prefix, ImmutableMap.of(prefix + schemaType,
-                SchemaTypeConfigProto.getDefaultInstance())),
-=======
                 new SchemaCache(/*schemaMap=*/
                         ImmutableMap.of(prefix, ImmutableMap.of(prefix + schemaType,
                                 SchemaTypeConfigProto.getDefaultInstance()))),
->>>>>>> 3d4510a6
                 mLocalStorageIcingOptionsConfig).toScoringSpecProto();
         TypePropertyWeights typePropertyWeights = TypePropertyWeights.newBuilder()
                 .setSchemaType(prefix + schemaType)
@@ -356,11 +319,7 @@
                 searchSpec,
                 /*prefixes=*/ImmutableSet.of(),
                 /*namespaceMap=*/ImmutableMap.of(),
-<<<<<<< HEAD
-                /*schemaMap=*/ImmutableMap.of(),
-=======
                 new SchemaCache(),
->>>>>>> 3d4510a6
                 mLocalStorageIcingOptionsConfig).toScoringSpecProto();
 
         assertThat(scoringSpecProto.getOrderBy().getNumber())
@@ -385,11 +344,7 @@
                 searchSpec,
                 /*prefixes=*/ImmutableSet.of(),
                 /*namespaceMap=*/ImmutableMap.of(),
-<<<<<<< HEAD
-                /*schemaMap=*/ImmutableMap.of(),
-=======
                 new SchemaCache(),
->>>>>>> 3d4510a6
                 mLocalStorageIcingOptionsConfig);
         ResultSpecProto resultSpecProto = convert.toResultSpecProto(
                 /*namespaceMap=*/ImmutableMap.of(),
@@ -427,11 +382,7 @@
                 searchSpec,
                 /*prefixes=*/ImmutableSet.of(),
                 /*namespaceMap=*/ImmutableMap.of(),
-<<<<<<< HEAD
-                /*schemaMap=*/ImmutableMap.of(),
-=======
                 new SchemaCache(),
->>>>>>> 3d4510a6
                 mLocalStorageIcingOptionsConfig);
 
         ResultSpecProto resultSpecProto = converter.toResultSpecProto(
@@ -479,11 +430,7 @@
                 searchSpec,
                 /*prefixes=*/ImmutableSet.of(personPrefix, actionPrefix),
                 namespaceMap,
-<<<<<<< HEAD
-                schemaMap,
-=======
                 new SchemaCache(schemaMap),
->>>>>>> 3d4510a6
                 mLocalStorageIcingOptionsConfig);
 
         ResultSpecProto resultSpecProto = converter.toResultSpecProto(
@@ -534,11 +481,7 @@
                 searchSpec,
                 /*prefixes=*/ImmutableSet.of(personPrefix, actionPrefix),
                 namespaceMap,
-<<<<<<< HEAD
-                schemaMap,
-=======
                 new SchemaCache(schemaMap),
->>>>>>> 3d4510a6
                 mLocalStorageIcingOptionsConfig);
 
         ResultSpecProto resultSpecProto = converter.toResultSpecProto(
@@ -560,65 +503,6 @@
 
     // Previously, there was a bug where a wildcard filter would be added for each prefix in
     // the SearchSpec.
-<<<<<<< HEAD
-    @Test
-    public void testToResultSpecProto_projection_withWildcard() {
-        String personPrefix = PrefixUtil.createPrefix("contacts", "database");
-        String actionPrefix = PrefixUtil.createPrefix("aiai", "database");
-
-        SearchSpec searchSpec = new SearchSpec.Builder()
-                .addProjection(SearchSpec.PROJECTION_SCHEMA_TYPE_WILDCARD, ImmutableList.of("name"))
-                .build();
-
-        SearchSpecToProtoConverter converter = new SearchSpecToProtoConverter(
-                /*queryExpression=*/"query",
-                searchSpec,
-                /*prefixes=*/ImmutableSet.of(personPrefix, actionPrefix),
-                /*namespaceMap=*/ImmutableMap.of(),
-                /*schemaMap=*/ImmutableMap.of(),
-                mLocalStorageIcingOptionsConfig);
-
-        ResultSpecProto resultSpecProto = converter.toResultSpecProto(
-                /*namespaceMap=*/ImmutableMap.of(),
-                /*schemaMap=*/ImmutableMap.of());
-
-        assertThat(resultSpecProto.getTypePropertyMasksCount()).isEqualTo(1);
-        assertThat(resultSpecProto.getTypePropertyMasks(0).getSchemaType()).isEqualTo(
-                SearchSpec.SCHEMA_TYPE_WILDCARD);
-        assertThat(resultSpecProto.getTypePropertyMasks(0).getPaths(0)).isEqualTo("name");
-    }
-
-    // Previously, there was a bug where a wildcard filter would be added for each prefix in
-    // the SearchSpec. Therefore, if there were no prefixes, the wildcard filter would not be added
-    // either.
-    @Test
-    public void testToResultSpecProto_projectionNoPrefixes_withWildcard() {
-        SearchSpec searchSpec = new SearchSpec.Builder()
-                .addProjection(SearchSpec.PROJECTION_SCHEMA_TYPE_WILDCARD, ImmutableList.of("name"))
-                .build();
-
-        SearchSpecToProtoConverter converter = new SearchSpecToProtoConverter(
-                /*queryExpression=*/"query",
-                searchSpec,
-                /*prefixes=*/ImmutableSet.of(),
-                /*namespaceMap=*/ImmutableMap.of(),
-                /*schemaMap=*/ImmutableMap.of(),
-                mLocalStorageIcingOptionsConfig);
-
-        ResultSpecProto resultSpecProto = converter.toResultSpecProto(
-                /*namespaceMap=*/ImmutableMap.of(),
-                /*schemaMap=*/ImmutableMap.of());
-
-        assertThat(resultSpecProto.getTypePropertyMasksCount()).isEqualTo(1);
-        assertThat(resultSpecProto.getTypePropertyMasks(0).getSchemaType()).isEqualTo(
-                SearchSpec.SCHEMA_TYPE_WILDCARD);
-        assertThat(resultSpecProto.getTypePropertyMasks(0).getPaths(0)).isEqualTo("name");
-    }
-
-    // @exportToFramework:startStrip()
-    // TODO(b/274157614): Export this to framework when property filters are made public
-    @Test
-=======
     @Test
     public void testToResultSpecProto_projection_withWildcard() {
         String personPrefix = PrefixUtil.createPrefix("contacts", "database");
@@ -727,7 +611,6 @@
     }
 
     @Test
->>>>>>> 3d4510a6
     public void testToSearchSpecProto_propertyFilter_withJoinSpec_packageFilter() {
         String personPrefix = PrefixUtil.createPrefix("contacts", "database");
         String actionPrefix = PrefixUtil.createPrefix("aiai", "database");
@@ -761,11 +644,7 @@
                 searchSpec,
                 /*prefixes=*/ImmutableSet.of(personPrefix, actionPrefix),
                 namespaceMap,
-<<<<<<< HEAD
-                schemaMap,
-=======
                 new SchemaCache(schemaMap),
->>>>>>> 3d4510a6
                 mLocalStorageIcingOptionsConfig);
 
         SearchSpecProto searchSpecProto = converter.toSearchSpecProto();
@@ -783,10 +662,6 @@
         assertThat(nestedSearchSpecProto.getTypePropertyFilters(0).getPaths(0)).isEqualTo("type");
     }
 
-<<<<<<< HEAD
-    // TODO(b/274157614): Export this to framework when property filters are made public
-=======
->>>>>>> 3d4510a6
     @Test
     public void testToSearchSpecProto_propertyFilter_withWildcard() {
         String personPrefix = PrefixUtil.createPrefix("contacts", "database");
@@ -801,11 +676,7 @@
                 searchSpec,
                 /*prefixes=*/ImmutableSet.of(personPrefix, actionPrefix),
                 /*namespaceMap=*/ImmutableMap.of(),
-<<<<<<< HEAD
-                /*schemaMap=*/ImmutableMap.of(),
-=======
                 new SchemaCache(),
->>>>>>> 3d4510a6
                 mLocalStorageIcingOptionsConfig);
 
         SearchSpecProto searchSpecProto = converter.toSearchSpecProto();
@@ -816,9 +687,6 @@
         assertThat(searchSpecProto.getTypePropertyFilters(0).getPaths(0)).isEqualTo("name");
     }
 
-<<<<<<< HEAD
-    // @exportToFramework:endStrip()
-=======
     @Test
     public void testToSearchSpecProto_propertyFilter_removeSchemaWithoutParentInFilter() {
         SearchSpec searchSpec = new SearchSpec.Builder()
@@ -870,7 +738,6 @@
         assertThat(searchSpecProto.getTypePropertyFilters(0).getPaths(0)).isEqualTo("name");
     }
 
->>>>>>> 3d4510a6
     @Test
     public void testToResultSpecProto_weight_withJoinSpec_packageFilter() throws Exception {
         String personPrefix = PrefixUtil.createPrefix("contacts", "database");
@@ -906,11 +773,7 @@
                 searchSpec,
                 /*prefixes=*/ImmutableSet.of(personPrefix, actionPrefix),
                 namespaceMap,
-<<<<<<< HEAD
-                schemaMap,
-=======
                 new SchemaCache(schemaMap),
->>>>>>> 3d4510a6
                 mLocalStorageIcingOptionsConfig);
 
         ScoringSpecProto scoringSpecProto = converter.toScoringSpecProto();
@@ -948,11 +811,7 @@
                 searchSpec,
                 /*prefixes=*/ImmutableSet.of(prefix1, prefix2),
                 /*namespaceMap=*/ImmutableMap.of(),
-<<<<<<< HEAD
-                /*schemaMap=*/ImmutableMap.of(),
-=======
                 new SchemaCache(),
->>>>>>> 3d4510a6
                 mLocalStorageIcingOptionsConfig);
         ResultSpecProto resultSpecProto = converter.toResultSpecProto(
                 /*namespaceMap=*/ImmutableMap.of(
@@ -1005,11 +864,7 @@
                 searchSpec,
                 /*prefixes=*/ImmutableSet.of(prefix1, prefix2),
                 namespaceMap,
-<<<<<<< HEAD
-                /*schemaMap=*/ImmutableMap.of(),
-=======
                 new SchemaCache(),
->>>>>>> 3d4510a6
                 mLocalStorageIcingOptionsConfig);
         ResultSpecProto resultSpecProto = converter.toResultSpecProto(
                 namespaceMap,
@@ -1056,11 +911,7 @@
                 searchSpec,
                 /*prefixes=*/ImmutableSet.of(prefix1, prefix2),
                 /*namespaceMap=*/ImmutableMap.of(),
-<<<<<<< HEAD
-                schemaMap,
-=======
                 new SchemaCache(schemaMap),
->>>>>>> 3d4510a6
                 mLocalStorageIcingOptionsConfig);
         ResultSpecProto resultSpecProto = converter.toResultSpecProto(
                 /*namespaceMap=*/ImmutableMap.of(),
@@ -1105,12 +956,8 @@
                 /*queryExpression=*/"query",
                 searchSpec,
                 /*prefixes=*/ImmutableSet.of(prefix1, prefix2),
-<<<<<<< HEAD
-                namespaceMap, /*schemaMap=*/ImmutableMap.of(),
-=======
                 namespaceMap,
                 new SchemaCache(),
->>>>>>> 3d4510a6
                 mLocalStorageIcingOptionsConfig);
         ResultSpecProto resultSpecProto = converter.toResultSpecProto(
                 namespaceMap,
@@ -1147,11 +994,7 @@
                 searchSpec,
                 /*prefixes=*/ImmutableSet.of(prefix1, prefix2),
                 /*namespaceMap=*/ImmutableMap.of(),
-<<<<<<< HEAD
-                schemaMap,
-=======
                 new SchemaCache(schemaMap),
->>>>>>> 3d4510a6
                 mLocalStorageIcingOptionsConfig);
         ResultSpecProto resultSpecProto = converter.toResultSpecProto(
                 /*namespaceMap=*/ImmutableMap.of(),
@@ -1195,16 +1038,10 @@
                 searchSpec,
                 /*prefixes=*/ImmutableSet.of(prefix1, prefix2),
                 namespaceMap,
-<<<<<<< HEAD
-                schemaMap,
-                mLocalStorageIcingOptionsConfig);
-        ResultSpecProto resultSpecProto = converter.toResultSpecProto(namespaceMap, schemaMap);
-=======
                 new SchemaCache(schemaMap),
                 mLocalStorageIcingOptionsConfig);
         ResultSpecProto resultSpecProto = converter.toResultSpecProto(namespaceMap,
                 new SchemaCache(schemaMap));
->>>>>>> 3d4510a6
 
         assertThat(resultSpecProto.getResultGroupingsCount()).isEqualTo(4);
         ResultSpecProto.ResultGrouping grouping1 = resultSpecProto.getResultGroupings(0);
@@ -1294,16 +1131,10 @@
                 searchSpec,
                 /*prefixes=*/ImmutableSet.of(prefix1, prefix2),
                 namespaceMap,
-<<<<<<< HEAD
-                schemaMap,
-                mLocalStorageIcingOptionsConfig);
-        ResultSpecProto resultSpecProto = converter.toResultSpecProto(namespaceMap, schemaMap);
-=======
                 new SchemaCache(schemaMap),
                 mLocalStorageIcingOptionsConfig);
         ResultSpecProto resultSpecProto = converter.toResultSpecProto(namespaceMap,
                 new SchemaCache(schemaMap));
->>>>>>> 3d4510a6
 
         assertThat(resultSpecProto.getResultGroupingsCount()).isEqualTo(8);
         ResultSpecProto.ResultGrouping grouping1 = resultSpecProto.getResultGroupings(0);
@@ -1395,12 +1226,8 @@
                 /*queryExpression=*/"",
                 searchSpec,
                 /*prefixes=*/ImmutableSet.of(prefix1, prefix2),
-<<<<<<< HEAD
-                namespaceMap, /*schemaMap=*/ImmutableMap.of(),
-=======
                 namespaceMap,
                 new SchemaCache(),
->>>>>>> 3d4510a6
                 mLocalStorageIcingOptionsConfig);
 
         SearchSpecProto searchSpecProto = converter.toSearchSpecProto();
@@ -1426,11 +1253,7 @@
                         "package$database1/namespace2"),
                 prefix2, ImmutableSet.of("package$database2/namespace3",
                         "package$database2/namespace4")),
-<<<<<<< HEAD
-                /*schemaMap=*/ImmutableMap.of(),
-=======
                 new SchemaCache(),
->>>>>>> 3d4510a6
                 mLocalStorageIcingOptionsConfig);
 
         SearchSpecProto searchSpecProto = converter.toSearchSpecProto();
@@ -1453,11 +1276,7 @@
                 /*namespaceMap=*/ImmutableMap.of(
                 prefix1, ImmutableSet.of("package$database1/namespace1",
                         "package$database1/namespace2")),
-<<<<<<< HEAD
-                /*schemaMap=*/ImmutableMap.of(),
-=======
                 new SchemaCache(),
->>>>>>> 3d4510a6
                 mLocalStorageIcingOptionsConfig);
         SearchSpecProto searchSpecProto = converter.toSearchSpecProto();
         // If the searching namespace filter is not empty, the target namespace filter will be the
@@ -1481,11 +1300,7 @@
                 /*namespaceMap=*/ImmutableMap.of(
                 prefix1, ImmutableSet.of("package$database1/namespace1",
                         "package$database1/namespace2")),
-<<<<<<< HEAD
-                /*schemaMap=*/ImmutableMap.of(),
-=======
                 new SchemaCache(),
->>>>>>> 3d4510a6
                 mLocalStorageIcingOptionsConfig);
         SearchSpecProto searchSpecProto = converter.toSearchSpecProto();
         // If the searching namespace filter is not empty, the target namespace filter will be the
@@ -1507,15 +1322,6 @@
                 /*prefixes=*/ImmutableSet.of(prefix1, prefix2),
                 /*namespaceMap=*/ImmutableMap.of(
                 prefix1, ImmutableSet.of("package$database1/namespace1")),
-<<<<<<< HEAD
-                /*schemaMap=*/ImmutableMap.of(
-                prefix1, ImmutableMap.of(
-                        "package$database1/typeA", schemaTypeConfigProto,
-                        "package$database1/typeB", schemaTypeConfigProto),
-                prefix2, ImmutableMap.of(
-                        "package$database2/typeC", schemaTypeConfigProto,
-                        "package$database2/typeD", schemaTypeConfigProto)),
-=======
                 new SchemaCache(/*schemaMap=*/ImmutableMap.of(
                         prefix1, ImmutableMap.of(
                                 "package$database1/typeA", schemaTypeConfigProto,
@@ -1523,7 +1329,6 @@
                         prefix2, ImmutableMap.of(
                                 "package$database2/typeC", schemaTypeConfigProto,
                                 "package$database2/typeD", schemaTypeConfigProto))),
->>>>>>> 3d4510a6
                 mLocalStorageIcingOptionsConfig);
         SearchSpecProto searchSpecProto = converter.toSearchSpecProto();
         // Empty searching filter will get all types for target filter
@@ -1546,15 +1351,6 @@
                 /*prefixes=*/ImmutableSet.of(prefix1),
                 /*namespaceMap=*/ImmutableMap.of(
                 prefix1, ImmutableSet.of("package$database1/namespace1")),
-<<<<<<< HEAD
-                /*schemaMap=*/ImmutableMap.of(
-                prefix1, ImmutableMap.of(
-                        "package$database1/typeA", schemaTypeConfigProto,
-                        "package$database1/typeB", schemaTypeConfigProto),
-                prefix2, ImmutableMap.of(
-                        "package$database2/typeC", schemaTypeConfigProto,
-                        "package$database2/typeD", schemaTypeConfigProto)),
-=======
                 new SchemaCache(/*schemaMap=*/ImmutableMap.of(
                         prefix1, ImmutableMap.of(
                                 "package$database1/typeA", schemaTypeConfigProto,
@@ -1562,7 +1358,6 @@
                         prefix2, ImmutableMap.of(
                                 "package$database2/typeC", schemaTypeConfigProto,
                                 "package$database2/typeD", schemaTypeConfigProto))),
->>>>>>> 3d4510a6
                 mLocalStorageIcingOptionsConfig);
         SearchSpecProto searchSpecProto = converter.toSearchSpecProto();
         // Only search prefix1 will return typeA and B.
@@ -1584,17 +1379,10 @@
                 /*prefixes=*/ImmutableSet.of(prefix1),
                 /*namespaceMap=*/ImmutableMap.of(
                 prefix1, ImmutableSet.of("package$database1/namespace1")),
-<<<<<<< HEAD
-                /*schemaMap=*/ImmutableMap.of(
-                prefix1, ImmutableMap.of(
-                        "package$database1/typeA", schemaTypeConfigProto,
-                        "package$database1/typeB", schemaTypeConfigProto)),
-=======
                 new SchemaCache(/*schemaMap=*/ImmutableMap.of(
                         prefix1, ImmutableMap.of(
                                 "package$database1/typeA", schemaTypeConfigProto,
                                 "package$database1/typeB", schemaTypeConfigProto))),
->>>>>>> 3d4510a6
                 mLocalStorageIcingOptionsConfig);
         SearchSpecProto searchSpecProto = converter.toSearchSpecProto();
         // If the searching schema filter is not empty, the target schema filter will be the
@@ -1708,17 +1496,10 @@
                 /*prefixes=*/ImmutableSet.of(prefix1),
                 /*namespaceMap=*/ImmutableMap.of(
                 prefix1, ImmutableSet.of("package$database1/namespace1")),
-<<<<<<< HEAD
-                /*schemaMap=*/ImmutableMap.of(
-                prefix1, ImmutableMap.of(
-                        "package$database1/typeA", schemaTypeConfigProto,
-                        "package$database1/typeB", schemaTypeConfigProto)),
-=======
                 new SchemaCache(/*schemaMap=*/ImmutableMap.of(
                         prefix1, ImmutableMap.of(
                                 "package$database1/typeA", schemaTypeConfigProto,
                                 "package$database1/typeB", schemaTypeConfigProto))),
->>>>>>> 3d4510a6
                 mLocalStorageIcingOptionsConfig);
         SearchSpecProto searchSpecProto = converter.toSearchSpecProto();
         // If there is no intersection of the schema filters that user want to search over and
@@ -1744,19 +1525,11 @@
                 /*prefixes=*/ImmutableSet.of(prefix),
                 /*namespaceMap=*/ImmutableMap.of(
                 prefix, ImmutableSet.of("package$database/namespace1")),
-<<<<<<< HEAD
-                /*schemaMap=*/ImmutableMap.of(
-                prefix, ImmutableMap.of(
-                        "package$database/schema1", schemaTypeConfigProto,
-                        "package$database/schema2", schemaTypeConfigProto,
-                        "package$database/schema3", schemaTypeConfigProto)),
-=======
                 new SchemaCache(/*schemaMap=*/ImmutableMap.of(
                         prefix, ImmutableMap.of(
                                 "package$database/schema1", schemaTypeConfigProto,
                                 "package$database/schema2", schemaTypeConfigProto,
                                 "package$database/schema3", schemaTypeConfigProto))),
->>>>>>> 3d4510a6
                 mLocalStorageIcingOptionsConfig);
 
         converter.removeInaccessibleSchemaFilter(
@@ -1803,11 +1576,7 @@
                         /*queryExpression=*/"",
                         searchSpec, /*prefixes=*/ImmutableSet.of(prefix),
                         /*namespaceMap=*/namespaceMap,
-<<<<<<< HEAD
-                        /*schemaMap=*/ImmutableMap.of(),
-=======
                         new SchemaCache(),
->>>>>>> 3d4510a6
                         mLocalStorageIcingOptionsConfig);
         assertThat(emptySchemaConverter.hasNothingToSearch()).isTrue();
 
@@ -1816,11 +1585,7 @@
                         /*queryExpression=*/"",
                         searchSpec, /*prefixes=*/ImmutableSet.of(prefix),
                         /*namespaceMap=*/ImmutableMap.of(),
-<<<<<<< HEAD
-                        schemaMap,
-=======
                         new SchemaCache(schemaMap),
->>>>>>> 3d4510a6
                         mLocalStorageIcingOptionsConfig);
         assertThat(emptyNamespaceConverter.hasNothingToSearch()).isTrue();
 
@@ -1828,12 +1593,8 @@
                 new SearchSpecToProtoConverter(
                         /*queryExpression=*/"",
                         searchSpec, /*prefixes=*/ImmutableSet.of(prefix),
-<<<<<<< HEAD
-                        namespaceMap, schemaMap,
-=======
                         namespaceMap,
                         new SchemaCache(schemaMap),
->>>>>>> 3d4510a6
                         mLocalStorageIcingOptionsConfig);
         assertThat(nonEmptyConverter.hasNothingToSearch()).isFalse();
 
@@ -1867,19 +1628,11 @@
                 /*prefixes=*/ImmutableSet.of(prefix),
                 /*namespaceMap=*/ImmutableMap.of(
                 prefix, ImmutableSet.of("package$database/namespace1")),
-<<<<<<< HEAD
-                /*schemaMap=*/ImmutableMap.of(
-                prefix, ImmutableMap.of(
-                        "package$database/schema1", schemaTypeConfigProto,
-                        "package$database/schema2", schemaTypeConfigProto,
-                        "package$database/schema3", schemaTypeConfigProto)),
-=======
                 new SchemaCache(/*schemaMap=*/ImmutableMap.of(
                         prefix, ImmutableMap.of(
                                 "package$database/schema1", schemaTypeConfigProto,
                                 "package$database/schema2", schemaTypeConfigProto,
                                 "package$database/schema3", schemaTypeConfigProto))),
->>>>>>> 3d4510a6
                 mLocalStorageIcingOptionsConfig);
 
         converter.removeInaccessibleSchemaFilter(
@@ -1927,11 +1680,7 @@
                         /*queryExpression=*/"",
                         searchSpec, /*prefixes=*/ImmutableSet.of(prefix1, prefix2),
                         namespaceMap,
-<<<<<<< HEAD
-                        schemaTypeMap,
-=======
                         new SchemaCache(schemaTypeMap),
->>>>>>> 3d4510a6
                         mLocalStorageIcingOptionsConfig);
 
         TypePropertyWeights expectedTypePropertyWeight1 =
@@ -1980,15 +1729,9 @@
                         /*namespaceMap=*/ImmutableMap.of(
                         prefix1,
                         ImmutableSet.of(prefix1 + "namespace1")),
-<<<<<<< HEAD
-                        /*schemaMap=*/ImmutableMap.of(
-                        prefix1,
-                        ImmutableMap.of(prefix1 + "typeA", schemaTypeConfigProto)),
-=======
                         new SchemaCache(/*schemaMap=*/ImmutableMap.of(
                                 prefix1,
                                 ImmutableMap.of(prefix1 + "typeA", schemaTypeConfigProto))),
->>>>>>> 3d4510a6
                         mLocalStorageIcingOptionsConfig);
 
         ScoringSpecProto convertedScoringSpecProto = converter.toScoringSpecProto();
