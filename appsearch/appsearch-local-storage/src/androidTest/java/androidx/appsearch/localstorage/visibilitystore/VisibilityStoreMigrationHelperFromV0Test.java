--- conflicted
+++ resolved
@@ -133,13 +133,8 @@
         AppSearchImpl appSearchImpl = AppSearchImpl.create(mFile,
                 new AppSearchConfigImpl(new UnlimitedLimitConfig(),
                         new LocalStorageIcingOptionsConfig()), /*initStatsBuilder=*/ null,
-<<<<<<< HEAD
-                ALWAYS_OPTIMIZE,
-                /*visibilityChecker=*/null);
-=======
                 /*visibilityChecker=*/ null,
                 ALWAYS_OPTIMIZE);
->>>>>>> 3d4510a6
 
         GenericDocument actualDocument1 =
                 appSearchImpl.getDocument(
@@ -211,13 +206,8 @@
         AppSearchImpl appSearchImpl = AppSearchImpl.create(mFile,
                 new AppSearchConfigImpl(new UnlimitedLimitConfig(),
                         new LocalStorageIcingOptionsConfig()), /*initStatsBuilder=*/ null,
-<<<<<<< HEAD
-                ALWAYS_OPTIMIZE,
-                /*visibilityChecker=*/null);
-=======
                 /*visibilityChecker=*/ null,
                 ALWAYS_OPTIMIZE);
->>>>>>> 3d4510a6
         InternalSetSchemaResponse internalSetSchemaResponse = appSearchImpl.setSchema(
                 VisibilityStore.VISIBILITY_PACKAGE_NAME,
                 VisibilityStore.VISIBILITY_DATABASE_NAME,
