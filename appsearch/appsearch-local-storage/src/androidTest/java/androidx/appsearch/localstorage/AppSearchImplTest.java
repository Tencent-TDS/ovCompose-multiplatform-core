/*
 * Copyright 2020 The Android Open Source Project
 *
 * Licensed under the Apache License, Version 2.0 (the "License");
 * you may not use this file except in compliance with the License.
 * You may obtain a copy of the License at
 *
 *      http://www.apache.org/licenses/LICENSE-2.0
 *
 * Unless required by applicable law or agreed to in writing, software
 * distributed under the License is distributed on an "AS IS" BASIS,
 * WITHOUT WARRANTIES OR CONDITIONS OF ANY KIND, either express or implied.
 * See the License for the specific language governing permissions and
 * limitations under the License.
 */

package androidx.appsearch.localstorage;

import static androidx.appsearch.app.AppSearchResult.RESULT_INVALID_ARGUMENT;
import static androidx.appsearch.localstorage.util.PrefixUtil.addPrefixToDocument;
import static androidx.appsearch.localstorage.util.PrefixUtil.createPrefix;
import static androidx.appsearch.localstorage.util.PrefixUtil.removePrefixesFromDocument;
import static androidx.appsearch.localstorage.visibilitystore.VisibilityStore.ANDROID_V_OVERLAY_DATABASE_NAME;
import static androidx.appsearch.localstorage.visibilitystore.VisibilityStore.VISIBILITY_DATABASE_NAME;
import static androidx.appsearch.localstorage.visibilitystore.VisibilityStore.VISIBILITY_PACKAGE_NAME;
import static androidx.appsearch.testutil.AppSearchTestUtils.createMockVisibilityChecker;

import static com.google.common.truth.Truth.assertThat;

import static org.junit.Assert.assertThrows;

import android.content.Context;

import androidx.annotation.NonNull;
import androidx.appsearch.app.AppSearchResult;
import androidx.appsearch.app.AppSearchSchema;
import androidx.appsearch.app.GenericDocument;
import androidx.appsearch.app.GetSchemaResponse;
import androidx.appsearch.app.InternalSetSchemaResponse;
import androidx.appsearch.app.InternalVisibilityConfig;
import androidx.appsearch.app.JoinSpec;
import androidx.appsearch.app.PackageIdentifier;
import androidx.appsearch.app.SearchResult;
import androidx.appsearch.app.SearchResultPage;
import androidx.appsearch.app.SearchSpec;
import androidx.appsearch.app.SearchSuggestionResult;
import androidx.appsearch.app.SearchSuggestionSpec;
import androidx.appsearch.app.SetSchemaResponse;
import androidx.appsearch.app.StorageInfo;
import androidx.appsearch.exceptions.AppSearchException;
import androidx.appsearch.localstorage.stats.InitializeStats;
import androidx.appsearch.localstorage.stats.OptimizeStats;
import androidx.appsearch.localstorage.util.PrefixUtil;
import androidx.appsearch.localstorage.visibilitystore.CallerAccess;
import androidx.appsearch.localstorage.visibilitystore.VisibilityChecker;
import androidx.appsearch.localstorage.visibilitystore.VisibilityStore;
import androidx.appsearch.localstorage.visibilitystore.VisibilityToDocumentConverter;
import androidx.appsearch.observer.DocumentChangeInfo;
import androidx.appsearch.observer.ObserverSpec;
import androidx.appsearch.observer.SchemaChangeInfo;
import androidx.appsearch.testutil.TestObserverCallback;
import androidx.collection.ArrayMap;
import androidx.collection.ArraySet;
import androidx.test.core.app.ApplicationProvider;
import androidx.test.filters.FlakyTest;

import com.google.android.appsearch.proto.AndroidVOverlayProto;
import com.google.android.appsearch.proto.PackageIdentifierProto;
import com.google.android.appsearch.proto.VisibilityConfigProto;
import com.google.android.icing.proto.DebugInfoProto;
import com.google.android.icing.proto.DebugInfoVerbosity;
import com.google.android.icing.proto.DocumentProto;
import com.google.android.icing.proto.GetOptimizeInfoResultProto;
import com.google.android.icing.proto.PersistType;
import com.google.android.icing.proto.PropertyConfigProto;
import com.google.android.icing.proto.PropertyProto;
import com.google.android.icing.proto.PutResultProto;
import com.google.android.icing.proto.SchemaProto;
import com.google.android.icing.proto.SchemaTypeConfigProto;
import com.google.android.icing.proto.StatusProto;
import com.google.android.icing.proto.StorageInfoProto;
import com.google.android.icing.proto.StringIndexingConfig;
import com.google.android.icing.proto.TermMatchType;
import com.google.android.icing.protobuf.ByteString;
import com.google.common.collect.ImmutableList;
import com.google.common.collect.ImmutableMap;
import com.google.common.collect.ImmutableSet;
import com.google.common.util.concurrent.MoreExecutors;

import org.junit.After;
import org.junit.Before;
import org.junit.Ignore;
import org.junit.Rule;
import org.junit.Test;
import org.junit.rules.TemporaryFolder;

import java.io.File;
import java.util.ArrayList;
import java.util.Collections;
import java.util.List;
import java.util.Map;
import java.util.Set;

@SuppressWarnings("GuardedBy")
public class AppSearchImplTest {
    /**
     * Always trigger optimize in this class. OptimizeStrategy will be tested in its own test class.
     */
    private static final OptimizeStrategy ALWAYS_OPTIMIZE = optimizeInfo -> true;
    @Rule
    public TemporaryFolder mTemporaryFolder = new TemporaryFolder();
    private File mAppSearchDir;

    private final Context mContext = ApplicationProvider.getApplicationContext();

    // The caller access for this package
    private final CallerAccess mSelfCallerAccess = new CallerAccess(mContext.getPackageName());

    private AppSearchImpl mAppSearchImpl;

    @Before
    public void setUp() throws Exception {
        mAppSearchDir = mTemporaryFolder.newFolder();
        mAppSearchImpl = AppSearchImpl.create(
                mAppSearchDir,
                new AppSearchConfigImpl(
                        new UnlimitedLimitConfig(),
                        new LocalStorageIcingOptionsConfig()
                ),
                /*initStatsBuilder=*/ null,
                /*visibilityChecker=*/ null,
                ALWAYS_OPTIMIZE);
    }

    @After
    public void tearDown() {
        mAppSearchImpl.close();
    }

    /**
     * Ensure that we can rewrite an incoming schema type by adding the database as a prefix. While
     * also keeping any other existing schema types that may already be part of Icing's persisted
     * schema.
     */
    @Test
    public void testRewriteSchema_addType() throws Exception {
        SchemaProto.Builder existingSchemaBuilder = SchemaProto.newBuilder()
                .addTypes(SchemaTypeConfigProto.newBuilder()
                        .setSchemaType("package$existingDatabase/Foo").build());

        // Create a copy so we can modify it.
        List<SchemaTypeConfigProto> existingTypes =
                new ArrayList<>(existingSchemaBuilder.getTypesList());
        SchemaTypeConfigProto schemaTypeConfigProto1 = SchemaTypeConfigProto.newBuilder()
                .setSchemaType("Foo").build();
        SchemaTypeConfigProto schemaTypeConfigProto2 = SchemaTypeConfigProto.newBuilder()
                .setSchemaType("TestType")
                .addProperties(PropertyConfigProto.newBuilder()
                        .setPropertyName("subject")
                        .setDataType(PropertyConfigProto.DataType.Code.STRING)
                        .setCardinality(PropertyConfigProto.Cardinality.Code.OPTIONAL)
                        .setStringIndexingConfig(StringIndexingConfig.newBuilder()
                                .setTokenizerType(
                                        StringIndexingConfig.TokenizerType.Code.PLAIN)
                                .setTermMatchType(TermMatchType.Code.PREFIX)
                                .build()
                        ).build()
                ).addProperties(PropertyConfigProto.newBuilder()
                        .setPropertyName("link")
                        .setDataType(PropertyConfigProto.DataType.Code.DOCUMENT)
                        .setCardinality(PropertyConfigProto.Cardinality.Code.OPTIONAL)
                        .setSchemaType("RefType")
                        .build()
                ).build();
        SchemaTypeConfigProto schemaTypeConfigProto3 = SchemaTypeConfigProto.newBuilder()
                .setSchemaType("RefType")
                .addParentTypes("Foo")
                .build();
        SchemaProto newSchema = SchemaProto.newBuilder()
                .addTypes(schemaTypeConfigProto1)
                .addTypes(schemaTypeConfigProto2)
                .addTypes(schemaTypeConfigProto3)
                .build();

        AppSearchImpl.RewrittenSchemaResults rewrittenSchemaResults = AppSearchImpl.rewriteSchema(
                createPrefix("package", "newDatabase"), existingSchemaBuilder,
                newSchema);

        // We rewrote all the new types that were added. And nothing was removed.
        assertThat(rewrittenSchemaResults.mRewrittenPrefixedTypes.keySet()).containsExactly(
                "package$newDatabase/Foo", "package$newDatabase/TestType",
                "package$newDatabase/RefType");
        assertThat(rewrittenSchemaResults.mRewrittenPrefixedTypes.get(
                "package$newDatabase/Foo").getSchemaType()).isEqualTo(
                "package$newDatabase/Foo");
        assertThat(rewrittenSchemaResults.mRewrittenPrefixedTypes.get(
                "package$newDatabase/TestType").getSchemaType()).isEqualTo(
                "package$newDatabase/TestType");
        assertThat(rewrittenSchemaResults.mRewrittenPrefixedTypes.get(
                "package$newDatabase/RefType").getSchemaType()).isEqualTo(
                "package$newDatabase/RefType");
        assertThat(rewrittenSchemaResults.mDeletedPrefixedTypes).isEmpty();

        SchemaProto expectedSchema = SchemaProto.newBuilder()
                .addTypes(SchemaTypeConfigProto.newBuilder()
                        .setSchemaType("package$newDatabase/Foo").build())
                .addTypes(SchemaTypeConfigProto.newBuilder()
                        .setSchemaType("package$newDatabase/TestType")
                        .addProperties(PropertyConfigProto.newBuilder()
                                .setPropertyName("subject")
                                .setDataType(PropertyConfigProto.DataType.Code.STRING)
                                .setCardinality(PropertyConfigProto.Cardinality.Code.OPTIONAL)
                                .setStringIndexingConfig(StringIndexingConfig.newBuilder()
                                        .setTokenizerType(
                                                StringIndexingConfig.TokenizerType.Code.PLAIN)
                                        .setTermMatchType(TermMatchType.Code.PREFIX)
                                        .build()
                                ).build()
                        ).addProperties(PropertyConfigProto.newBuilder()
                                .setPropertyName("link")
                                .setDataType(PropertyConfigProto.DataType.Code.DOCUMENT)
                                .setCardinality(PropertyConfigProto.Cardinality.Code.OPTIONAL)
                                .setSchemaType("package$newDatabase/RefType")
                                .build()
                        ).build())
                .addTypes(SchemaTypeConfigProto.newBuilder()
                        .setSchemaType("package$newDatabase/RefType")
                        .addParentTypes("package$newDatabase/Foo")
                        .build())
                .build();

        existingTypes.addAll(expectedSchema.getTypesList());
        assertThat(existingSchemaBuilder.getTypesList()).containsExactlyElementsIn(existingTypes);
    }

    /**
     * Ensure that we track all types that were rewritten in the input schema. Even if they were
     * not technically "added" to the existing schema.
     */
    @Test
    public void testRewriteSchema_rewriteType() throws Exception {
        SchemaProto.Builder existingSchemaBuilder = SchemaProto.newBuilder()
                .addTypes(SchemaTypeConfigProto.newBuilder()
                        .setSchemaType("package$existingDatabase/Foo").build());

        SchemaProto newSchema = SchemaProto.newBuilder()
                .addTypes(SchemaTypeConfigProto.newBuilder()
                        .setSchemaType("Foo").build())
                .build();

        AppSearchImpl.RewrittenSchemaResults rewrittenSchemaResults = AppSearchImpl.rewriteSchema(
                createPrefix("package", "existingDatabase"), existingSchemaBuilder,
                newSchema);

        // Nothing was removed, but the method did rewrite the type name.
        assertThat(rewrittenSchemaResults.mRewrittenPrefixedTypes.keySet()).containsExactly(
                "package$existingDatabase/Foo");
        assertThat(rewrittenSchemaResults.mDeletedPrefixedTypes).isEmpty();

        // Same schema since nothing was added.
        SchemaProto expectedSchema = existingSchemaBuilder.build();
        assertThat(existingSchemaBuilder.getTypesList())
                .containsExactlyElementsIn(expectedSchema.getTypesList());
    }

    /**
     * Ensure that we track which types from the existing schema are deleted when a new schema is
     * set.
     */
    @Test
    public void testRewriteSchema_deleteType() throws Exception {
        SchemaProto.Builder existingSchemaBuilder = SchemaProto.newBuilder()
                .addTypes(SchemaTypeConfigProto.newBuilder()
                        .setSchemaType("package$existingDatabase/Foo").build());

        SchemaProto newSchema = SchemaProto.newBuilder()
                .addTypes(SchemaTypeConfigProto.newBuilder()
                        .setSchemaType("Bar").build())
                .build();

        AppSearchImpl.RewrittenSchemaResults rewrittenSchemaResults = AppSearchImpl.rewriteSchema(
                createPrefix("package", "existingDatabase"), existingSchemaBuilder,
                newSchema);

        // Bar type was rewritten, but Foo ended up being deleted since it wasn't included in the
        // new schema.
        assertThat(rewrittenSchemaResults.mRewrittenPrefixedTypes)
                .containsKey("package$existingDatabase/Bar");
        assertThat(rewrittenSchemaResults.mRewrittenPrefixedTypes.keySet().size()).isEqualTo(1);
        assertThat(rewrittenSchemaResults.mDeletedPrefixedTypes)
                .containsExactly("package$existingDatabase/Foo");

        // Same schema since nothing was added.
        SchemaProto expectedSchema = SchemaProto.newBuilder()
                .addTypes(SchemaTypeConfigProto.newBuilder()
                        .setSchemaType("package$existingDatabase/Bar").build())
                .build();

        assertThat(existingSchemaBuilder.getTypesList())
                .containsExactlyElementsIn(expectedSchema.getTypesList());
    }

    @Test
    public void testAddDocumentTypePrefix() {
        DocumentProto insideDocument = DocumentProto.newBuilder()
                .setUri("inside-id")
                .setSchema("type")
                .setNamespace("namespace")
                .build();
        DocumentProto documentProto = DocumentProto.newBuilder()
                .setUri("id")
                .setSchema("type")
                .setNamespace("namespace")
                .addProperties(PropertyProto.newBuilder().addDocumentValues(insideDocument))
                .build();

        DocumentProto expectedInsideDocument = DocumentProto.newBuilder()
                .setUri("inside-id")
                .setSchema("package$databaseName/type")
                .setNamespace("package$databaseName/namespace")
                .build();
        DocumentProto expectedDocumentProto = DocumentProto.newBuilder()
                .setUri("id")
                .setSchema("package$databaseName/type")
                .setNamespace("package$databaseName/namespace")
                .addProperties(PropertyProto.newBuilder().addDocumentValues(expectedInsideDocument))
                .build();

        DocumentProto.Builder actualDocument = documentProto.toBuilder();
        addPrefixToDocument(actualDocument, createPrefix("package",
                "databaseName"));
        assertThat(actualDocument.build()).isEqualTo(expectedDocumentProto);
    }

    @Test
    public void testRemoveDocumentTypePrefixes() throws Exception {
        DocumentProto insideDocument = DocumentProto.newBuilder()
                .setUri("inside-id")
                .setSchema("package$databaseName/type")
                .setNamespace("package$databaseName/namespace")
                .build();
        DocumentProto documentProto = DocumentProto.newBuilder()
                .setUri("id")
                .setSchema("package$databaseName/type")
                .setNamespace("package$databaseName/namespace")
                .addProperties(PropertyProto.newBuilder().addDocumentValues(insideDocument))
                .build();

        DocumentProto expectedInsideDocument = DocumentProto.newBuilder()
                .setUri("inside-id")
                .setSchema("type")
                .setNamespace("namespace")
                .build();

        DocumentProto expectedDocumentProto = DocumentProto.newBuilder()
                .setUri("id")
                .setSchema("type")
                .setNamespace("namespace")
                .addProperties(PropertyProto.newBuilder().addDocumentValues(expectedInsideDocument))
                .build();

        DocumentProto.Builder actualDocument = documentProto.toBuilder();
        assertThat(removePrefixesFromDocument(actualDocument)).isEqualTo(
                "package$databaseName/");
        assertThat(actualDocument.build()).isEqualTo(expectedDocumentProto);
    }

    @Test
    public void testRemoveDatabasesFromDocumentThrowsException() {
        // Set two different database names in the document, which should never happen
        DocumentProto documentProto = DocumentProto.newBuilder()
                .setUri("id")
                .setSchema("prefix1/type")
                .setNamespace("prefix2/namespace")
                .build();

        DocumentProto.Builder actualDocument = documentProto.toBuilder();
        AppSearchException e = assertThrows(AppSearchException.class, () ->
                removePrefixesFromDocument(actualDocument));
        assertThat(e).hasMessageThat().contains("Found unexpected multiple prefix names");
    }

    @Test
    public void testNestedRemoveDatabasesFromDocumentThrowsException() {
        // Set two different database names in the outer and inner document, which should never
        // happen.
        DocumentProto insideDocument = DocumentProto.newBuilder()
                .setUri("inside-id")
                .setSchema("prefix1/type")
                .setNamespace("prefix1/namespace")
                .build();
        DocumentProto documentProto = DocumentProto.newBuilder()
                .setUri("id")
                .setSchema("prefix2/type")
                .setNamespace("prefix2/namespace")
                .addProperties(PropertyProto.newBuilder().addDocumentValues(insideDocument))
                .build();

        DocumentProto.Builder actualDocument = documentProto.toBuilder();
        AppSearchException e = assertThrows(AppSearchException.class, () ->
                removePrefixesFromDocument(actualDocument));
        assertThat(e).hasMessageThat().contains("Found unexpected multiple prefix names");
    }

    @Test
    public void testTriggerCheckOptimizeByMutationSize() throws Exception {
        // Insert schema
        List<AppSearchSchema> schemas =
                Collections.singletonList(new AppSearchSchema.Builder("type").build());
        InternalSetSchemaResponse internalSetSchemaResponse = mAppSearchImpl.setSchema(
                "package",
                "database",
                schemas,
                /*visibilityConfigs=*/ Collections.emptyList(),
                /*forceOverride=*/ false,
                /*version=*/ 0,
                /* setSchemaStatsBuilder= */ null);
        assertThat(internalSetSchemaResponse.isSuccess()).isTrue();

        // Insert a document and then remove it to generate garbage.
        GenericDocument document = new GenericDocument.Builder<>("namespace", "id", "type").build();
        mAppSearchImpl.putDocument(
                "package",
                "database",
                document,
                /*sendChangeNotifications=*/ false,
                /*logger=*/ null);
        mAppSearchImpl.remove("package", "database", "namespace", "id",
                /*removeStatsBuilder=*/ null);

        // Verify there is garbage documents.
        GetOptimizeInfoResultProto optimizeInfo = mAppSearchImpl.getOptimizeInfoResultLocked();
        assertThat(optimizeInfo.getOptimizableDocs()).isEqualTo(1);

        // Increase mutation counter and stop before reach the threshold
        mAppSearchImpl.checkForOptimize(AppSearchImpl.CHECK_OPTIMIZE_INTERVAL - 1,
                /*builder=*/null);

        // Verify the optimize() isn't triggered.
        optimizeInfo = mAppSearchImpl.getOptimizeInfoResultLocked();
        assertThat(optimizeInfo.getOptimizableDocs()).isEqualTo(1);

        // Increase the counter and reach the threshold, optimize() should be triggered.
        OptimizeStats.Builder builder = new OptimizeStats.Builder();
        mAppSearchImpl.checkForOptimize(/*mutateBatchSize=*/ 1, builder);

        // Verify optimize() is triggered.
        optimizeInfo = mAppSearchImpl.getOptimizeInfoResultLocked();
        assertThat(optimizeInfo.getOptimizableDocs()).isEqualTo(0);
        assertThat(optimizeInfo.getEstimatedOptimizableBytes()).isEqualTo(0);

        // Verify the stats have been set.
        OptimizeStats oStats = builder.build();
        assertThat(oStats.getOriginalDocumentCount()).isEqualTo(1);
        assertThat(oStats.getDeletedDocumentCount()).isEqualTo(1);
    }

    @Test
    public void testReset() throws Exception {
        // Insert schema
        List<AppSearchSchema> schemas = ImmutableList.of(
                new AppSearchSchema.Builder("Type1").build(),
                new AppSearchSchema.Builder("Type2").build());
        InternalSetSchemaResponse internalSetSchemaResponse = mAppSearchImpl.setSchema(
                mContext.getPackageName(),
                "database1",
                schemas,
                /*visibilityConfigs=*/ Collections.emptyList(),
                /*forceOverride=*/ false,
                /*version=*/ 0,
                /* setSchemaStatsBuilder= */ null);
        assertThat(internalSetSchemaResponse.isSuccess()).isTrue();

        // Insert a valid doc
        GenericDocument validDoc =
                new GenericDocument.Builder<>("namespace1", "id1", "Type1").build();
        mAppSearchImpl.putDocument(
                mContext.getPackageName(),
                "database1",
                validDoc,
                /*sendChangeNotifications=*/ false,
                /*logger=*/null);

        // Query it via global query. We use the same code again later so this is to make sure we
        // have our global query configured right.
        SearchResultPage results = mAppSearchImpl.globalQuery(
                /*queryExpression=*/ "",
                new SearchSpec.Builder().addFilterSchemas("Type1").build(),
                mSelfCallerAccess,
                /*logger=*/ null);
        assertThat(results.getResults()).hasSize(1);
        assertThat(results.getResults().get(0).getGenericDocument()).isEqualTo(validDoc);

        // Create a doc with a malformed namespace
        DocumentProto invalidDoc = DocumentProto.newBuilder()
                .setNamespace("invalidNamespace")
                .setUri("id2")
                .setSchema(mContext.getPackageName() + "$database1/Type1")
                .build();
        AppSearchException e = assertThrows(
                AppSearchException.class,
                () -> PrefixUtil.getPrefix(invalidDoc.getNamespace()));
        assertThat(e).hasMessageThat().isEqualTo(
                "The prefixed value \"invalidNamespace\" doesn't contain a valid database name");

        // Insert the invalid doc with an invalid namespace right into icing
        PutResultProto putResultProto = mAppSearchImpl.mIcingSearchEngineLocked.put(invalidDoc);
        assertThat(putResultProto.getStatus().getCode()).isEqualTo(StatusProto.Code.OK);

        // Initialize AppSearchImpl. This should cause a reset.
        InitializeStats.Builder initStatsBuilder = new InitializeStats.Builder();
        mAppSearchImpl.close();
        mAppSearchImpl = AppSearchImpl.create(
                mAppSearchDir, new AppSearchConfigImpl(new UnlimitedLimitConfig(),
                        new LocalStorageIcingOptionsConfig()),
<<<<<<< HEAD
                initStatsBuilder, ALWAYS_OPTIMIZE, /*visibilityChecker=*/null);
=======
                initStatsBuilder, /*visibilityChecker=*/ null, ALWAYS_OPTIMIZE);
>>>>>>> 3d4510a6

        // Check recovery state
        InitializeStats initStats = initStatsBuilder.build();
        assertThat(initStats).isNotNull();
        assertThat(initStats.getStatusCode()).isEqualTo(AppSearchResult.RESULT_INTERNAL_ERROR);
        assertThat(initStats.hasDeSync()).isFalse();
        assertThat(initStats.getDocumentStoreRecoveryCause())
                .isEqualTo(InitializeStats.RECOVERY_CAUSE_NONE);
        assertThat(initStats.getIndexRestorationCause())
                .isEqualTo(InitializeStats.RECOVERY_CAUSE_NONE);
        assertThat(initStats.getSchemaStoreRecoveryCause())
                .isEqualTo(InitializeStats.RECOVERY_CAUSE_NONE);
        assertThat(initStats.getDocumentStoreDataStatus())
                .isEqualTo(InitializeStats.DOCUMENT_STORE_DATA_STATUS_NO_DATA_LOSS);
        assertThat(initStats.hasReset()).isTrue();
        assertThat(initStats.getResetStatusCode()).isEqualTo(AppSearchResult.RESULT_OK);

        // Make sure all our data is gone
        assertThat(mAppSearchImpl.getSchema(
                /*packageName=*/mContext.getPackageName(),
                /*databaseName=*/"database1",
                /*callerAccess=*/mSelfCallerAccess)
                .getSchemas())
                .isEmpty();
        results = mAppSearchImpl.globalQuery(
                /*queryExpression=*/ "",
                new SearchSpec.Builder().addFilterSchemas("Type1").build(),
                mSelfCallerAccess,
                /*logger=*/ null);
        assertThat(results.getResults()).isEmpty();

        // Make sure the index can now be used successfully
        internalSetSchemaResponse = mAppSearchImpl.setSchema(
                mContext.getPackageName(),
                "database1",
                Collections.singletonList(new AppSearchSchema.Builder("Type1").build()),
                /*visibilityConfigs=*/ Collections.emptyList(),
                /*forceOverride=*/ false,
                /*version=*/ 0,
                /* setSchemaStatsBuilder= */ null);
        assertThat(internalSetSchemaResponse.isSuccess()).isTrue();

        // Insert a valid doc
        mAppSearchImpl.putDocument(
                mContext.getPackageName(),
                "database1",
                validDoc,
                /*sendChangeNotifications=*/ false,
                /*logger=*/null);

        // Query it via global query.
        results = mAppSearchImpl.globalQuery(
                /*queryExpression=*/ "",
                new SearchSpec.Builder().addFilterSchemas("Type1").build(),
                mSelfCallerAccess,
                /*logger=*/ null);
        assertThat(results.getResults()).hasSize(1);
        assertThat(results.getResults().get(0).getGenericDocument()).isEqualTo(validDoc);
    }

    @Test
    public void testQueryEmptyDatabase() throws Exception {
        SearchSpec searchSpec =
                new SearchSpec.Builder().setTermMatch(TermMatchType.Code.PREFIX_VALUE).build();
        SearchResultPage searchResultPage = mAppSearchImpl.query("package", "EmptyDatabase", "",
                searchSpec, /*logger=*/ null);
        assertThat(searchResultPage.getResults()).isEmpty();
    }

    /**
     * TODO(b/169883602): This should be an integration test at the cts-level. This is a
     * short-term test until we have official support for multiple-apps indexing at once.
     */
    @Test
    public void testQueryWithMultiplePackages_noPackageFilters() throws Exception {
        // Insert package1 schema
        List<AppSearchSchema> schema1 =
                ImmutableList.of(new AppSearchSchema.Builder("schema1").build());
        InternalSetSchemaResponse internalSetSchemaResponse = mAppSearchImpl.setSchema(
                "package1",
                "database1",
                schema1,
                /*visibilityConfigs=*/ Collections.emptyList(),
                /*forceOverride=*/ false,
                /*version=*/ 0,
                /* setSchemaStatsBuilder= */ null);
        assertThat(internalSetSchemaResponse.isSuccess()).isTrue();

        // Insert package2 schema
        List<AppSearchSchema> schema2 =
                ImmutableList.of(new AppSearchSchema.Builder("schema2").build());
        internalSetSchemaResponse = mAppSearchImpl.setSchema(
                "package2",
                "database2",
                schema2,
                /*visibilityConfigs=*/ Collections.emptyList(),
                /*forceOverride=*/ false,
                /*version=*/ 0,
                /* setSchemaStatsBuilder= */ null);
        assertThat(internalSetSchemaResponse.isSuccess()).isTrue();

        // Insert package1 document
        GenericDocument document = new GenericDocument.Builder<>("namespace", "id", "schema1")
                .build();
        mAppSearchImpl.putDocument(
                "package1",
                "database1",
                document,
                /*sendChangeNotifications=*/ false,
                /*logger=*/ null);

        // No query filters specified, package2 shouldn't be able to query for package1's documents.
        SearchSpec searchSpec =
                new SearchSpec.Builder().setTermMatch(TermMatchType.Code.PREFIX_VALUE).build();
        SearchResultPage searchResultPage = mAppSearchImpl.query("package2", "database2", "",
                searchSpec, /*logger=*/ null);
        assertThat(searchResultPage.getResults()).isEmpty();

        // Insert package2 document
        document = new GenericDocument.Builder<>("namespace", "id", "schema2").build();
        mAppSearchImpl.putDocument(
                "package2",
                "database2",
                document,
                /*sendChangeNotifications=*/ false,
                /*logger=*/ null);

        // No query filters specified. package2 should only get its own documents back.
        searchResultPage = mAppSearchImpl.query("package2", "database2", "", searchSpec, /*logger=
         */ null);
        assertThat(searchResultPage.getResults()).hasSize(1);
        assertThat(searchResultPage.getResults().get(0).getGenericDocument()).isEqualTo(document);
    }

    /**
     * TODO(b/169883602): This should be an integration test at the cts-level. This is a
     * short-term test until we have official support for multiple-apps indexing at once.
     */
    @Test
    public void testQueryWithMultiplePackages_withPackageFilters() throws Exception {
        // Insert package1 schema
        List<AppSearchSchema> schema1 =
                ImmutableList.of(new AppSearchSchema.Builder("schema1").build());
        InternalSetSchemaResponse internalSetSchemaResponse = mAppSearchImpl.setSchema(
                "package1",
                "database1",
                schema1,
                /*visibilityConfigs=*/ Collections.emptyList(),
                /*forceOverride=*/ false,
                /*version=*/ 0,
                /* setSchemaStatsBuilder= */ null);
        assertThat(internalSetSchemaResponse.isSuccess()).isTrue();

        // Insert package2 schema
        List<AppSearchSchema> schema2 =
                ImmutableList.of(new AppSearchSchema.Builder("schema2").build());
        internalSetSchemaResponse = mAppSearchImpl.setSchema(
                "package2",
                "database2",
                schema2,
                /*visibilityConfigs=*/ Collections.emptyList(),
                /*forceOverride=*/ false,
                /*version=*/ 0,
                /* setSchemaStatsBuilder= */ null);
        assertThat(internalSetSchemaResponse.isSuccess()).isTrue();

        // Insert package1 document
        GenericDocument document = new GenericDocument.Builder<>("namespace", "id",
                "schema1").build();
        mAppSearchImpl.putDocument(
                "package1",
                "database1",
                document,
                /*sendChangeNotifications=*/ false,
                /*logger=*/ null);

        // "package1" filter specified, but package2 shouldn't be able to query for package1's
        // documents.
        SearchSpec searchSpec = new SearchSpec.Builder()
                .setTermMatch(TermMatchType.Code.PREFIX_VALUE)
                .addFilterPackageNames("package1")
                .build();
        SearchResultPage searchResultPage = mAppSearchImpl.query("package2", "database2", "",
                searchSpec, /*logger=*/ null);
        assertThat(searchResultPage.getResults()).isEmpty();

        // Insert package2 document
        document = new GenericDocument.Builder<>("namespace", "id", "schema2").build();
        mAppSearchImpl.putDocument(
                "package2",
                "database2",
                document,
                /*sendChangeNotifications=*/ false,
                /*logger=*/ null);

        // "package2" filter specified, package2 should only get its own documents back.
        searchSpec = new SearchSpec.Builder()
                .setTermMatch(TermMatchType.Code.PREFIX_VALUE)
                .addFilterPackageNames("package2")
                .build();
        searchResultPage = mAppSearchImpl.query("package2", "database2", "", searchSpec, /*logger=
         */ null);
        assertThat(searchResultPage.getResults()).hasSize(1);
        assertThat(searchResultPage.getResults().get(0).getGenericDocument()).isEqualTo(document);
    }

    @Test
    public void testGlobalQuery_emptyPackage() throws Exception {
        SearchSpec searchSpec =
                new SearchSpec.Builder().setTermMatch(TermMatchType.Code.PREFIX_VALUE).build();
        SearchResultPage searchResultPage = mAppSearchImpl.globalQuery(
                /*queryExpression=*/"",
                searchSpec,
                new CallerAccess(/*callingPackageName=*/""),
                /*logger=*/ null);
        assertThat(searchResultPage.getResults()).isEmpty();
    }

    @Test
    public void testGlobalQuery_withJoin_packageFilter() throws Exception {
        // Create a new mAppSearchImpl with a mock Visibility Checker
        mAppSearchImpl.close();
        File tempFolder = mTemporaryFolder.newFolder();
        // We need to share across packages
        VisibilityChecker mockVisibilityChecker = createMockVisibilityChecker(true);
        mAppSearchImpl = AppSearchImpl.create(
                tempFolder,
                new AppSearchConfigImpl(
                        new UnlimitedLimitConfig(),
                        new LocalStorageIcingOptionsConfig()
                ),
                /*initStatsBuilder=*/ null,
                mockVisibilityChecker, ALWAYS_OPTIMIZE
        );

        // Insert package1 schema
        List<AppSearchSchema> personSchema =
                ImmutableList.of(new AppSearchSchema.Builder("personSchema").build());
        InternalSetSchemaResponse internalSetSchemaResponse = mAppSearchImpl.setSchema(
                "package1",
                "database1",
                personSchema,
                /*visibilityConfigs=*/ Collections.emptyList(),
                /*forceOverride=*/ false,
                /*version=*/ 0,
                /* setSchemaStatsBuilder= */ null);
        assertThat(internalSetSchemaResponse.isSuccess()).isTrue();

        AppSearchSchema.StringPropertyConfig personField =
                new AppSearchSchema.StringPropertyConfig.Builder("personId")
                        .setJoinableValueType(AppSearchSchema.StringPropertyConfig
                                .JOINABLE_VALUE_TYPE_QUALIFIED_ID).build();
        // Insert package2 schema
        List<AppSearchSchema> callSchema =
                ImmutableList.of(new AppSearchSchema.Builder("callSchema")
                        .addProperty(personField).build());
        internalSetSchemaResponse = mAppSearchImpl.setSchema(
                "package2",
                "database2",
                callSchema,
                /*visibilityConfigs=*/ Collections.emptyList(),
                /*forceOverride=*/ true,
                /*version=*/ 0,
                /* setSchemaStatsBuilder= */ null);
        assertThat(internalSetSchemaResponse.isSuccess()).isTrue();

        List<AppSearchSchema> textSchema =
                ImmutableList.of(new AppSearchSchema.Builder("textSchema")
                        .addProperty(personField).build());
        internalSetSchemaResponse = mAppSearchImpl.setSchema(
                "package3",
                "database3",
                textSchema,
                /*visibilityConfigs=*/ Collections.emptyList(),
                /*forceOverride=*/ true,
                /*version=*/ 0,
                /* setSchemaStatsBuilder= */ null);
        assertThat(internalSetSchemaResponse.isSuccess()).isTrue();

        // Insert package1 document
        GenericDocument person = new GenericDocument.Builder<>("namespace", "id",
                "personSchema")
                .build();
        mAppSearchImpl.putDocument(
                "package1",
                "database1",
                person,
                /*sendChangeNotifications=*/ false,
                /*logger=*/ null);

        // Insert package2 document
        GenericDocument call =
                new GenericDocument.Builder<>("namespace", "id", "callSchema")
                        .setPropertyString("personId", "package1$database1/namespace#id").build();
        mAppSearchImpl.putDocument(
                "package2",
                "database2",
                call,
                /*sendChangeNotifications=*/ false,
                /*logger=*/ null);

        // Insert package3 document
        GenericDocument text =
                new GenericDocument.Builder<>("namespace", "id", "textSchema")
                        .setPropertyString("personId", "package1$database1/namespace#id").build();
        mAppSearchImpl.putDocument(
                "package3",
                "database3",
                text,
                /*sendChangeNotifications=*/ false,
                /*logger=*/ null);

        // Filter on parent spec only
        SearchSpec nested = new SearchSpec.Builder()
                .setRankingStrategy(SearchSpec.RANKING_STRATEGY_CREATION_TIMESTAMP)
                .setOrder(SearchSpec.ORDER_ASCENDING)
                .build();
        JoinSpec join = new JoinSpec.Builder("personId").setNestedSearch("", nested).build();

        SearchSpec searchSpec = new SearchSpec.Builder()
                .setTermMatch(TermMatchType.Code.PREFIX_VALUE)
                .addFilterPackageNames("package1")
                .setJoinSpec(join)
                .build();
        SearchResultPage searchResultPage = mAppSearchImpl.globalQuery("", searchSpec,
                new CallerAccess("package1"),
                /*logger=*/ null);
        assertThat(searchResultPage.getResults()).hasSize(1);
        assertThat(searchResultPage.getResults().get(0).getGenericDocument()).isEqualTo(person);
        SearchResult result = searchResultPage.getResults().get(0);
        assertThat(result.getJoinedResults()).hasSize(2);

        // Filter on neither
        searchSpec = new SearchSpec.Builder()
                .setTermMatch(TermMatchType.Code.PREFIX_VALUE)
                .setRankingStrategy(SearchSpec.RANKING_STRATEGY_CREATION_TIMESTAMP)
                .setOrder(SearchSpec.ORDER_ASCENDING)
                .setJoinSpec(join)
                .build();
        searchResultPage = mAppSearchImpl.globalQuery("", searchSpec,
                new CallerAccess("package1"),
                /*logger=*/ null);
        assertThat(searchResultPage.getResults()).hasSize(3);
        assertThat(searchResultPage.getResults().get(0).getGenericDocument()).isEqualTo(person);
        assertThat(searchResultPage.getResults().get(1).getGenericDocument()).isEqualTo(call);
        assertThat(searchResultPage.getResults().get(2).getGenericDocument()).isEqualTo(text);
        result = searchResultPage.getResults().get(0);
        assertThat(result.getJoinedResults()).hasSize(2);

        // Filter on child spec only
        nested = new SearchSpec.Builder()
                .addFilterPackageNames("package2")
                .build();
        join = new JoinSpec.Builder("personId")
                .setNestedSearch("", nested)
                .build();

        searchSpec = new SearchSpec.Builder()
                .setTermMatch(TermMatchType.Code.PREFIX_VALUE)
                .setRankingStrategy(SearchSpec.RANKING_STRATEGY_CREATION_TIMESTAMP)
                .setOrder(SearchSpec.ORDER_ASCENDING)
                .setJoinSpec(join)
                .build();
        searchResultPage = mAppSearchImpl.globalQuery("", searchSpec,
                new CallerAccess("package1"),
                /*logger=*/ null);
        assertThat(searchResultPage.getResults()).hasSize(3);
        assertThat(searchResultPage.getResults().get(0).getGenericDocument()).isEqualTo(person);
        assertThat(searchResultPage.getResults().get(1).getGenericDocument()).isEqualTo(call);
        assertThat(searchResultPage.getResults().get(2).getGenericDocument()).isEqualTo(text);
        result = searchResultPage.getResults().get(0);
        assertThat(result.getJoinedResults()).hasSize(1);
        assertThat(result.getJoinedResults().get(0).getGenericDocument()).isEqualTo(call);

        // Filter on both
        searchSpec = new SearchSpec.Builder()
                .setTermMatch(TermMatchType.Code.PREFIX_VALUE)
                .addFilterPackageNames("package1")
                .setJoinSpec(join)
                .build();
        searchResultPage = mAppSearchImpl.globalQuery("", searchSpec,
                new CallerAccess("package1"),
                /*logger=*/ null);
        assertThat(searchResultPage.getResults()).hasSize(1);
        assertThat(searchResultPage.getResults().get(0).getGenericDocument()).isEqualTo(person);
        result = searchResultPage.getResults().get(0);
        assertThat(result.getJoinedResults()).hasSize(1);
        assertThat(result.getJoinedResults().get(0).getGenericDocument()).isEqualTo(call);
    }

    @Test
    public void testQueryInvalidPackages_withJoin() throws Exception {
        // Make sure that local queries with joinspecs including package filters don't access
        // other packages.

        // Create a new mAppSearchImpl with a mock Visibility Checker
        mAppSearchImpl.close();
        File tempFolder = mTemporaryFolder.newFolder();
        // We need to share across packages
        VisibilityChecker mockVisibilityChecker = createMockVisibilityChecker(true);
        mAppSearchImpl = AppSearchImpl.create(
                tempFolder,
                new AppSearchConfigImpl(
                        new UnlimitedLimitConfig(),
                        new LocalStorageIcingOptionsConfig()
                ),
                /*initStatsBuilder=*/ null,
                mockVisibilityChecker, ALWAYS_OPTIMIZE
        );

        AppSearchSchema.StringPropertyConfig personField =
                new AppSearchSchema.StringPropertyConfig.Builder("personId")
                        .setJoinableValueType(
                                AppSearchSchema.StringPropertyConfig
                                        .JOINABLE_VALUE_TYPE_QUALIFIED_ID)
                        .build();

        // Insert package1 schema
        List<AppSearchSchema> personAndCallSchema =
                ImmutableList.of(new AppSearchSchema.Builder("personSchema").build(),
                        new AppSearchSchema.Builder("callSchema")
                                .addProperty(personField).build());
        InternalSetSchemaResponse internalSetSchemaResponse = mAppSearchImpl.setSchema(
                "package1",
                "database1",
                personAndCallSchema,
                /*visibilityConfigs=*/ Collections.emptyList(),
                /*forceOverride=*/ false,
                /*version=*/ 0,
                /* setSchemaStatsBuilder= */ null);
        assertThat(internalSetSchemaResponse.isSuccess()).isTrue();

        // Insert package2 schema
        List<AppSearchSchema> callSchema =
                ImmutableList.of(new AppSearchSchema.Builder("callSchema")
                        .addProperty(personField).build());
        internalSetSchemaResponse = mAppSearchImpl.setSchema(
                "package2",
                "database2",
                callSchema,
                /*visibilityConfigs=*/ Collections.emptyList(),
                /*forceOverride=*/ true,
                /*version=*/ 0,
                /* setSchemaStatsBuilder= */ null);
        assertThat(internalSetSchemaResponse.isSuccess()).isTrue();

        // Insert package1 document
        GenericDocument person = new GenericDocument.Builder<>("namespace", "person",
                "personSchema")
                .build();
        mAppSearchImpl.putDocument(
                "package1",
                "database1",
                person,
                /*sendChangeNotifications=*/ false,
                /*logger=*/ null);

        GenericDocument call1 = new GenericDocument.Builder<>("namespace", "id1", "callSchema")
                .setPropertyString("personId", "package1$database1/namespace#person").build();
        GenericDocument call2 = new GenericDocument.Builder<>("namespace", "id2", "callSchema")
                .setPropertyString("personId", "package1$database1/namespace#person").build();

        // Insert package1 action document
        mAppSearchImpl.putDocument(
                "package1",
                "database1",
                call1,
                /*sendChangeNotifications=*/ false,
                /*logger=*/ null);

        // Insert package2 action document
        mAppSearchImpl.putDocument(
                "package2",
                "database2",
                call2,
                /*sendChangeNotifications=*/ false,
                /*logger=*/ null);

        // Invalid parent spec filter
        SearchSpec searchSpec = new SearchSpec.Builder()
                .setTermMatch(TermMatchType.Code.PREFIX_VALUE)
                .addFilterPackageNames("package1", "package2")
                .setRankingStrategy(SearchSpec.RANKING_STRATEGY_CREATION_TIMESTAMP)
                .setOrder(SearchSpec.ORDER_ASCENDING)
                .build();
        SearchResultPage searchResultPage = mAppSearchImpl.query("package1", "database1", "",
                searchSpec, /*logger=*/ null);
        // Only package1 documents should be returned
        assertThat(searchResultPage.getResults()).hasSize(2);
        assertThat(searchResultPage.getResults().get(0).getGenericDocument()).isEqualTo(person);
        assertThat(searchResultPage.getResults().get(1).getGenericDocument()).isEqualTo(call1);

        // Valid parent spec filter with invalid child spec filter
        SearchSpec nested = new SearchSpec.Builder()
                .setRankingStrategy(SearchSpec.RANKING_STRATEGY_CREATION_TIMESTAMP)
                .addFilterPackageNames("package1", "package2")
                .setOrder(SearchSpec.ORDER_ASCENDING)
                .build();
        JoinSpec join = new JoinSpec.Builder("personId").setNestedSearch("", nested).build();
        searchSpec = new SearchSpec.Builder()
                .setTermMatch(TermMatchType.Code.PREFIX_VALUE)
                .addFilterPackageNames("package1")
                .setRankingStrategy(SearchSpec.RANKING_STRATEGY_CREATION_TIMESTAMP)
                .setOrder(SearchSpec.ORDER_ASCENDING)
                .setJoinSpec(join)
                .build();
        searchResultPage = mAppSearchImpl.query("package1", "database1", "",
                searchSpec, /*logger=*/ null);

        // Only package1 documents should be returned, for both the outer and nested searches
        assertThat(searchResultPage.getResults()).hasSize(2);
        assertThat(searchResultPage.getResults().get(0).getGenericDocument()).isEqualTo(person);
        assertThat(searchResultPage.getResults().get(1).getGenericDocument()).isEqualTo(call1);
        SearchResult result = searchResultPage.getResults().get(0);
        assertThat(result.getJoinedResults()).hasSize(1);
        assertThat(result.getJoinedResults().get(0).getGenericDocument()).isEqualTo(call1);

        // Valid parent spec, but child spec package filters only contain other packages
        nested = new SearchSpec.Builder()
                .setRankingStrategy(SearchSpec.RANKING_STRATEGY_CREATION_TIMESTAMP)
                .addFilterPackageNames("package2", "package3")
                .setOrder(SearchSpec.ORDER_ASCENDING)
                .build();
        join = new JoinSpec.Builder("personId").setNestedSearch("", nested).build();
        searchSpec = new SearchSpec.Builder()
                .setTermMatch(TermMatchType.Code.PREFIX_VALUE)
                .addFilterPackageNames("package1")
                .setRankingStrategy(SearchSpec.RANKING_STRATEGY_CREATION_TIMESTAMP)
                .setOrder(SearchSpec.ORDER_ASCENDING)
                .setJoinSpec(join)
                .build();
        searchResultPage = mAppSearchImpl.query("package1", "database1", "",
                searchSpec, /*logger=*/ null);

        // Package1 documents should be returned, but no packages should be joined
        assertThat(searchResultPage.getResults()).hasSize(2);
        assertThat(searchResultPage.getResults().get(0).getGenericDocument()).isEqualTo(person);
        assertThat(searchResultPage.getResults().get(1).getGenericDocument()).isEqualTo(call1);
        result = searchResultPage.getResults().get(0);
        assertThat(result.getJoinedResults()).isEmpty();

        // Valid parent spec, empty child spec package filters
        nested = new SearchSpec.Builder()
                .setRankingStrategy(SearchSpec.RANKING_STRATEGY_CREATION_TIMESTAMP)
                .setOrder(SearchSpec.ORDER_ASCENDING)
                .build();
        join = new JoinSpec.Builder("personId").setNestedSearch("", nested).build();
        searchSpec = new SearchSpec.Builder()
                .setTermMatch(TermMatchType.Code.PREFIX_VALUE)
                .addFilterPackageNames("package1")
                .setRankingStrategy(SearchSpec.RANKING_STRATEGY_CREATION_TIMESTAMP)
                .setOrder(SearchSpec.ORDER_ASCENDING)
                .setJoinSpec(join)
                .build();
        searchResultPage = mAppSearchImpl.query("package1", "database1", "",
                searchSpec, /*logger=*/ null);

        // Only package1 documents should be returned, for both the outer and nested searches
        assertThat(searchResultPage.getResults()).hasSize(2);
        assertThat(searchResultPage.getResults().get(0).getGenericDocument()).isEqualTo(person);
        assertThat(searchResultPage.getResults().get(1).getGenericDocument()).isEqualTo(call1);
        result = searchResultPage.getResults().get(0);
        assertThat(result.getJoinedResults()).hasSize(1);
        assertThat(result.getJoinedResults().get(0).getGenericDocument()).isEqualTo(call1);

        // Valid parent spec filter with valid child spec filter
        nested = new SearchSpec.Builder().build();
        join = new JoinSpec.Builder("personId").setNestedSearch("", nested).build();
        searchSpec = new SearchSpec.Builder()
                .setTermMatch(TermMatchType.Code.PREFIX_VALUE)
                .addFilterPackageNames("package1")
                .setRankingStrategy(SearchSpec.RANKING_STRATEGY_CREATION_TIMESTAMP)
                .setOrder(SearchSpec.ORDER_ASCENDING)
                .setJoinSpec(join)
                .build();
        searchResultPage = mAppSearchImpl.query("package1", "database1", "",
                searchSpec, /*logger=*/ null);
        // Should work as expected
        assertThat(searchResultPage.getResults()).hasSize(2);
        assertThat(searchResultPage.getResults().get(0).getGenericDocument()).isEqualTo(person);
        assertThat(searchResultPage.getResults().get(1).getGenericDocument()).isEqualTo(call1);
        result = searchResultPage.getResults().get(0);
        assertThat(result.getJoinedResults()).hasSize(1);
        assertThat(result.getJoinedResults().get(0).getGenericDocument()).isEqualTo(call1);
    }

    @Test
    public void testSearchSuggestion() throws Exception {
        // Insert schema
        List<AppSearchSchema> schemas = Collections.singletonList(
                new AppSearchSchema.Builder("type")
                        .addProperty(new AppSearchSchema.StringPropertyConfig.Builder("body")
                                .setIndexingType(
                                        AppSearchSchema.StringPropertyConfig.INDEXING_TYPE_PREFIXES)
                                .setTokenizerType(
                                        AppSearchSchema.StringPropertyConfig.TOKENIZER_TYPE_PLAIN)
                                .build())
                        .build());
        mAppSearchImpl.setSchema(
                "package",
                "database",
                schemas,
                /*visibilityConfigs=*/ Collections.emptyList(),
                /*forceOverride=*/ false,
                /*version=*/ 0,
                /* setSchemaStatsBuilder= */ null);

        // Insert three documents.
        GenericDocument doc1 = new GenericDocument.Builder<>("namespace", "id1", "type")
                .setPropertyString("body", "termOne")
                .build();
        GenericDocument doc2 = new GenericDocument.Builder<>("namespace", "id2", "type")
                .setPropertyString("body", "termOne termTwo")
                .build();
        GenericDocument doc3 = new GenericDocument.Builder<>("namespace", "id3", "type")
                .setPropertyString("body", "termOne termTwo termThree")
                .build();
        mAppSearchImpl.putDocument("package", "database", doc1,
                /*sendChangeNotifications=*/ false, /*logger=*/ null);
        mAppSearchImpl.putDocument("package", "database", doc2,
                /*sendChangeNotifications=*/ false, /*logger=*/ null);
        mAppSearchImpl.putDocument("package", "database", doc3,
                /*sendChangeNotifications=*/ false, /*logger=*/ null);

        List<SearchSuggestionResult> suggestions = mAppSearchImpl.searchSuggestion(
                "package",
                "database",
                /*suggestionQueryExpression=*/"t",
                new SearchSuggestionSpec.Builder(/*totalResultCount=*/10).build());
        assertThat(suggestions).hasSize(3);
        assertThat(suggestions.get(0).getSuggestedResult()).isEqualTo("termone");
        assertThat(suggestions.get(1).getSuggestedResult()).isEqualTo("termtwo");
        assertThat(suggestions.get(2).getSuggestedResult()).isEqualTo("termthree");

        // Set total result count to be 2.
        suggestions = mAppSearchImpl.searchSuggestion(
                "package",
                "database",
                /*suggestionQueryExpression=*/"t",
                new SearchSuggestionSpec.Builder(/*totalResultCount=*/2).build());
        assertThat(suggestions).hasSize(2);
        assertThat(suggestions.get(0).getSuggestedResult()).isEqualTo("termone");
        assertThat(suggestions.get(1).getSuggestedResult()).isEqualTo("termtwo");
    }

    @Test
    public void testSearchSuggestion_removeDocument() throws Exception {
        // Insert schema
        List<AppSearchSchema> schemas = Collections.singletonList(
                new AppSearchSchema.Builder("type")
                        .addProperty(new AppSearchSchema.StringPropertyConfig.Builder("body")
                                .setIndexingType(
                                        AppSearchSchema.StringPropertyConfig.INDEXING_TYPE_PREFIXES)
                                .setTokenizerType(
                                        AppSearchSchema.StringPropertyConfig.TOKENIZER_TYPE_PLAIN)
                                .build())
                        .build());
        mAppSearchImpl.setSchema(
                "package",
                "database",
                schemas,
                /*visibilityConfigs=*/ Collections.emptyList(),
                /*forceOverride=*/ false,
                /*version=*/ 0,
                /* setSchemaStatsBuilder= */ null);

        // Insert a document.
        GenericDocument doc1 = new GenericDocument.Builder<>("namespace", "id1", "type")
                .setPropertyString("body", "termOne")
                .build();
        mAppSearchImpl.putDocument("package", "database", doc1,
                /*sendChangeNotifications=*/ false, /*logger=*/ null);

        List<SearchSuggestionResult> suggestions = mAppSearchImpl.searchSuggestion(
                "package",
                "database",
                /*suggestionQueryExpression=*/"t",
                new SearchSuggestionSpec.Builder(/*totalResultCount=*/10).build());
        assertThat(suggestions).hasSize(1);
        assertThat(suggestions.get(0).getSuggestedResult()).isEqualTo("termone");

        // Remove the document.
        mAppSearchImpl.remove("package", "database", "namespace", "id1",
                /*removeStatsBuilder=*/null);

        // Now we cannot find any suggestion
        suggestions = mAppSearchImpl.searchSuggestion(
                "package",
                "database",
                /*suggestionQueryExpression=*/"t",
                new SearchSuggestionSpec.Builder(/*totalResultCount=*/10).build());
        assertThat(suggestions).isEmpty();
    }

    @Test
    public void testSearchSuggestion_replaceDocument() throws Exception {
        // Insert schema
        List<AppSearchSchema> schemas = Collections.singletonList(
                new AppSearchSchema.Builder("type")
                        .addProperty(new AppSearchSchema.StringPropertyConfig.Builder("body")
                                .setIndexingType(
                                        AppSearchSchema.StringPropertyConfig.INDEXING_TYPE_PREFIXES)
                                .setTokenizerType(
                                        AppSearchSchema.StringPropertyConfig.TOKENIZER_TYPE_PLAIN)
                                .build())
                        .build());
        mAppSearchImpl.setSchema(
                "package",
                "database",
                schemas,
                /*visibilityConfigs=*/ Collections.emptyList(),
                /*forceOverride=*/ false,
                /*version=*/ 0,
                /* setSchemaStatsBuilder= */ null);

        // Insert a document.
        GenericDocument doc1 = new GenericDocument.Builder<>("namespace", "id1", "type")
                .setPropertyString("body", "tart two three")
                .build();
        mAppSearchImpl.putDocument("package", "database", doc1,
                /*sendChangeNotifications=*/ false, /*logger=*/ null);
        SearchSuggestionResult tartResult =
                new SearchSuggestionResult.Builder().setSuggestedResult("tart").build();
        SearchSuggestionResult twoResult =
                new SearchSuggestionResult.Builder().setSuggestedResult("two").build();
        SearchSuggestionResult threeResult =
                new SearchSuggestionResult.Builder().setSuggestedResult("three").build();
        SearchSuggestionResult twistResult =
                new SearchSuggestionResult.Builder().setSuggestedResult("twist").build();
        List<SearchSuggestionResult> suggestions = mAppSearchImpl.searchSuggestion(
                "package",
                "database",
                /*suggestionQueryExpression=*/"t",
                new SearchSuggestionSpec.Builder(/*totalResultCount=*/10).build());
        assertThat(suggestions).containsExactly(tartResult, twoResult, threeResult);

        // replace the document with two terms.
        GenericDocument replaceDocument = new GenericDocument.Builder<>("namespace", "id1", "type")
                .setPropertyString("body", "twist three")
                .build();
        mAppSearchImpl.putDocument("package", "database", replaceDocument,
                /*sendChangeNotifications=*/ false, /*logger=*/ null);

        // Now we cannot find any suggestion
        suggestions = mAppSearchImpl.searchSuggestion(
                "package",
                "database",
                /*suggestionQueryExpression=*/"t",
                new SearchSuggestionSpec.Builder(/*totalResultCount=*/10).build());
        assertThat(suggestions).containsExactly(twistResult, threeResult);
    }

    @Test
    public void testSearchSuggestion_namespaceFilter() throws Exception {
        // Insert schema
        List<AppSearchSchema> schemas = Collections.singletonList(
                new AppSearchSchema.Builder("type")
                        .addProperty(new AppSearchSchema.StringPropertyConfig.Builder("body")
                                .setIndexingType(
                                        AppSearchSchema.StringPropertyConfig.INDEXING_TYPE_PREFIXES)
                                .setTokenizerType(
                                        AppSearchSchema.StringPropertyConfig.TOKENIZER_TYPE_PLAIN)
                                .build())
                        .build());
        mAppSearchImpl.setSchema(
                "package",
                "database",
                schemas,
                /*visibilityConfigs=*/ Collections.emptyList(),
                /*forceOverride=*/ false,
                /*version=*/ 0,
                /* setSchemaStatsBuilder= */ null);

        // Insert three documents.
        GenericDocument doc1 = new GenericDocument.Builder<>("namespace1", "id1", "type")
                .setPropertyString("body", "term1")
                .build();
        GenericDocument doc2 = new GenericDocument.Builder<>("namespace2", "id2", "type")
                .setPropertyString("body", "term1 term2")
                .build();
        GenericDocument doc3 = new GenericDocument.Builder<>("namespace3", "id3", "type")
                .setPropertyString("body", "term1 term2 term3")
                .build();

        mAppSearchImpl.putDocument("package", "database", doc1,
                /*sendChangeNotifications=*/ false, /*logger=*/ null);
        mAppSearchImpl.putDocument("package", "database", doc2,
                /*sendChangeNotifications=*/ false, /*logger=*/ null);
        mAppSearchImpl.putDocument("package", "database", doc3,
                /*sendChangeNotifications=*/ false, /*logger=*/ null);

        List<SearchSuggestionResult> suggestions = mAppSearchImpl.searchSuggestion(
                "package",
                "database",
                /*suggestionQueryExpression=*/"t",
                new SearchSuggestionSpec.Builder(/*totalResultCount=*/10)
                        .addFilterNamespaces("namespace1").build());
        assertThat(suggestions).hasSize(1);
        assertThat(suggestions.get(0).getSuggestedResult()).isEqualTo("term1");

        suggestions = mAppSearchImpl.searchSuggestion(
                "package",
                "database",
                /*suggestionQueryExpression=*/"t",
                new SearchSuggestionSpec.Builder(/*totalResultCount=*/10)
                        .addFilterNamespaces("namespace1", "namespace2")
                        .build());
        assertThat(suggestions).hasSize(2);
        assertThat(suggestions.get(0).getSuggestedResult()).isEqualTo("term1");
        assertThat(suggestions.get(1).getSuggestedResult()).isEqualTo("term2");
    }

    @Ignore("b/273733335")
    @Test
    public void testSearchSuggestion_invalidPrefix() throws Exception {
        // Insert schema just put something in the AppSearch to make it searchable.
        List<AppSearchSchema> schemas = Collections.singletonList(
                new AppSearchSchema.Builder("type")
                        .addProperty(new AppSearchSchema.StringPropertyConfig.Builder("body")
                                .setIndexingType(
                                        AppSearchSchema.StringPropertyConfig.INDEXING_TYPE_PREFIXES)
                                .setTokenizerType(
                                        AppSearchSchema.StringPropertyConfig.TOKENIZER_TYPE_PLAIN)
                                .build())
                        .build());
        mAppSearchImpl.setSchema(
                "package",
                "database",
                schemas,
                /*visibilityConfigs=*/ Collections.emptyList(),
                /*forceOverride=*/ false,
                /*version=*/ 0,
                /* setSchemaStatsBuilder= */ null);
        GenericDocument doc = new GenericDocument.Builder<>("namespace1", "id1", "type")
                .setPropertyString("body", "term1")
                .build();
        mAppSearchImpl.putDocument("package", "database", doc,
                /*sendChangeNotifications=*/ false, /*logger=*/ null);

        List<SearchSuggestionResult> suggestions = mAppSearchImpl.searchSuggestion(
                "package",
                "database",
                /*suggestionQueryExpression=*/"t:",
                new SearchSuggestionSpec.Builder(/*totalResultCount=*/10).build());
        assertThat(suggestions).isEmpty();
        suggestions = mAppSearchImpl.searchSuggestion(
                "package",
                "database",
                /*suggestionQueryExpression=*/"t-",
                new SearchSuggestionSpec.Builder(/*totalResultCount=*/10).build());
        assertThat(suggestions).isEmpty();
        suggestions = mAppSearchImpl.searchSuggestion(
                "package",
                "database",
                /*suggestionQueryExpression=*/"t  ",
                new SearchSuggestionSpec.Builder(/*totalResultCount=*/10).build());
        assertThat(suggestions).isEmpty();
        suggestions = mAppSearchImpl.searchSuggestion(
                "package",
                "database",
                /*suggestionQueryExpression=*/"{t}",
                new SearchSuggestionSpec.Builder(/*totalResultCount=*/10).build());
        assertThat(suggestions).isEmpty();
        suggestions = mAppSearchImpl.searchSuggestion(
                "package",
                "database",
                /*suggestionQueryExpression=*/"(t)",
                new SearchSuggestionSpec.Builder(/*totalResultCount=*/10).build());
        assertThat(suggestions).isEmpty();
    }

    @Test
    public void testSearchSuggestion_emptyPrefix() throws Exception {
        // Insert schema just put something in the AppSearch to make it searchable.
        List<AppSearchSchema> schemas = Collections.singletonList(
                new AppSearchSchema.Builder("type")
                        .addProperty(new AppSearchSchema.StringPropertyConfig.Builder("body")
                                .setIndexingType(
                                        AppSearchSchema.StringPropertyConfig.INDEXING_TYPE_PREFIXES)
                                .setTokenizerType(
                                        AppSearchSchema.StringPropertyConfig.TOKENIZER_TYPE_PLAIN)
                                .build())
                        .build());
        mAppSearchImpl.setSchema(
                "package",
                "database",
                schemas,
                /*visibilityConfigs=*/ Collections.emptyList(),
                /*forceOverride=*/ false,
                /*version=*/ 0,
                /* setSchemaStatsBuilder= */ null);
        GenericDocument doc = new GenericDocument.Builder<>("namespace1", "id1", "type")
                .setPropertyString("body", "term1")
                .build();
        mAppSearchImpl.putDocument("package", "database", doc,
                /*sendChangeNotifications=*/ false, /*logger=*/ null);

        AppSearchException e = assertThrows(AppSearchException.class,
                () -> mAppSearchImpl.searchSuggestion(
                        "package",
                        "database",
                        /*suggestionQueryExpression=*/"",
                        new SearchSuggestionSpec.Builder(/*totalResultCount=*/10)
                                .addFilterNamespaces("namespace1")
                                .build()));
        assertThat(e.getResultCode()).isEqualTo(RESULT_INVALID_ARGUMENT);
        assertThat(e).hasMessageThat().contains("suggestionQueryExpression cannot be empty.");
    }

    @Test
    public void testGetNextPageToken_query() throws Exception {
        // Insert package1 schema
        List<AppSearchSchema> schema1 =
                ImmutableList.of(new AppSearchSchema.Builder("schema1").build());
        InternalSetSchemaResponse internalSetSchemaResponse = mAppSearchImpl.setSchema(
                "package1",
                "database1",
                schema1,
                /*visibilityConfigs=*/ Collections.emptyList(),
                /*forceOverride=*/ false,
                /*version=*/ 0,
                /* setSchemaStatsBuilder= */ null);
        assertThat(internalSetSchemaResponse.isSuccess()).isTrue();

        // Insert two package1 documents
        GenericDocument document1 = new GenericDocument.Builder<>("namespace", "id1",
                "schema1").build();
        GenericDocument document2 = new GenericDocument.Builder<>("namespace", "id2",
                "schema1").build();
        mAppSearchImpl.putDocument(
                "package1",
                "database1",
                document1,
                /*sendChangeNotifications=*/ false,
                /*logger=*/ null);
        mAppSearchImpl.putDocument(
                "package1",
                "database1",
                document2,
                /*sendChangeNotifications=*/ false,
                /*logger=*/ null);

        // Query for only 1 result per page
        SearchSpec searchSpec = new SearchSpec.Builder()
                .setTermMatch(TermMatchType.Code.PREFIX_VALUE)
                .setResultCountPerPage(1)
                .build();
        SearchResultPage searchResultPage = mAppSearchImpl.query("package1", "database1", "",
                searchSpec, /*logger=*/ null);

        // Document2 will come first because it was inserted last and default return order is
        // most recent.
        assertThat(searchResultPage.getResults()).hasSize(1);
        assertThat(searchResultPage.getResults().get(0).getGenericDocument()).isEqualTo(document2);

        long nextPageToken = searchResultPage.getNextPageToken();
        searchResultPage = mAppSearchImpl.getNextPage("package1", nextPageToken,
                /*statsBuilder=*/ null);
        assertThat(searchResultPage.getResults()).hasSize(1);
        assertThat(searchResultPage.getResults().get(0).getGenericDocument()).isEqualTo(document1);
    }

    @Test
    public void testGetNextPageWithDifferentPackage_query() throws Exception {
        // Insert package1 schema
        List<AppSearchSchema> schema1 =
                ImmutableList.of(new AppSearchSchema.Builder("schema1").build());
        InternalSetSchemaResponse internalSetSchemaResponse = mAppSearchImpl.setSchema(
                "package1",
                "database1",
                schema1,
                /*visibilityConfigs=*/ Collections.emptyList(),
                /*forceOverride=*/ false,
                /*version=*/ 0,
                /* setSchemaStatsBuilder= */ null);
        assertThat(internalSetSchemaResponse.isSuccess()).isTrue();

        // Insert two package1 documents
        GenericDocument document1 = new GenericDocument.Builder<>("namespace", "id1",
                "schema1").build();
        GenericDocument document2 = new GenericDocument.Builder<>("namespace", "id2",
                "schema1").build();
        mAppSearchImpl.putDocument(
                "package1",
                "database1",
                document1,
                /*sendChangeNotifications=*/ false,
                /*logger=*/ null);
        mAppSearchImpl.putDocument(
                "package1",
                "database1",
                document2,
                /*sendChangeNotifications=*/ false,
                /*logger=*/ null);

        // Query for only 1 result per page
        SearchSpec searchSpec = new SearchSpec.Builder()
                .setTermMatch(TermMatchType.Code.PREFIX_VALUE)
                .setResultCountPerPage(1)
                .build();
        SearchResultPage searchResultPage = mAppSearchImpl.query("package1", "database1", "",
                searchSpec, /*logger=*/ null);

        // Document2 will come first because it was inserted last and default return order is
        // most recent.
        assertThat(searchResultPage.getResults()).hasSize(1);
        assertThat(searchResultPage.getResults().get(0).getGenericDocument()).isEqualTo(document2);

        long nextPageToken = searchResultPage.getNextPageToken();

        // Try getting next page with the wrong package, package2
        AppSearchException e = assertThrows(AppSearchException.class,
                () -> mAppSearchImpl.getNextPage("package2",
                        nextPageToken, /*statsBuilder=*/ null));
        assertThat(e).hasMessageThat().contains(
                "Package \"package2\" cannot use nextPageToken: " + nextPageToken);
        assertThat(e.getResultCode()).isEqualTo(AppSearchResult.RESULT_SECURITY_ERROR);

        // Can continue getting next page for package1
        searchResultPage = mAppSearchImpl.getNextPage("package1", nextPageToken,
                /*statsBuilder=*/ null);
        assertThat(searchResultPage.getResults()).hasSize(1);
        assertThat(searchResultPage.getResults().get(0).getGenericDocument()).isEqualTo(document1);
    }

    @Test
    public void testGetNextPageToken_globalQuery() throws Exception {
        // Insert package1 schema
        List<AppSearchSchema> schema1 =
                ImmutableList.of(new AppSearchSchema.Builder("schema1").build());
        InternalSetSchemaResponse internalSetSchemaResponse = mAppSearchImpl.setSchema(
                "package1",
                "database1",
                schema1,
                /*visibilityConfigs=*/ Collections.emptyList(),
                /*forceOverride=*/ false,
                /*version=*/ 0,
                /* setSchemaStatsBuilder= */ null);
        assertThat(internalSetSchemaResponse.isSuccess()).isTrue();

        // Insert two package1 documents
        GenericDocument document1 = new GenericDocument.Builder<>("namespace", "id1",
                "schema1").build();
        GenericDocument document2 = new GenericDocument.Builder<>("namespace", "id2",
                "schema1").build();
        mAppSearchImpl.putDocument(
                "package1",
                "database1",
                document1,
                /*sendChangeNotifications=*/ false,
                /*logger=*/ null);
        mAppSearchImpl.putDocument(
                "package1",
                "database1",
                document2,
                /*sendChangeNotifications=*/ false,
                /*logger=*/ null);

        // Query for only 1 result per page
        SearchSpec searchSpec = new SearchSpec.Builder()
                .setTermMatch(TermMatchType.Code.PREFIX_VALUE)
                .setResultCountPerPage(1)
                .build();
        SearchResultPage searchResultPage = mAppSearchImpl.globalQuery(
                /*queryExpression=*/ "",
                searchSpec,
                new CallerAccess(/*callingPackageName=*/"package1"),
                /*logger=*/ null);

        // Document2 will come first because it was inserted last and default return order is
        // most recent.
        assertThat(searchResultPage.getResults()).hasSize(1);
        assertThat(searchResultPage.getResults().get(0).getGenericDocument()).isEqualTo(document2);

        long nextPageToken = searchResultPage.getNextPageToken();
        searchResultPage = mAppSearchImpl.getNextPage("package1", nextPageToken,
                /*statsBuilder=*/ null);
        assertThat(searchResultPage.getResults()).hasSize(1);
        assertThat(searchResultPage.getResults().get(0).getGenericDocument()).isEqualTo(document1);
    }

    @Test
    public void testGetNextPageWithDifferentPackage_globalQuery() throws Exception {
        // Insert package1 schema
        List<AppSearchSchema> schema1 =
                ImmutableList.of(new AppSearchSchema.Builder("schema1").build());
        InternalSetSchemaResponse internalSetSchemaResponse = mAppSearchImpl.setSchema(
                "package1",
                "database1",
                schema1,
                /*visibilityConfigs=*/ Collections.emptyList(),
                /*forceOverride=*/ false,
                /*version=*/ 0,
                /* setSchemaStatsBuilder= */ null);
        assertThat(internalSetSchemaResponse.isSuccess()).isTrue();

        // Insert two package1 documents
        GenericDocument document1 = new GenericDocument.Builder<>("namespace", "id1",
                "schema1").build();
        GenericDocument document2 = new GenericDocument.Builder<>("namespace", "id2",
                "schema1").build();
        mAppSearchImpl.putDocument(
                "package1",
                "database1",
                document1,
                /*sendChangeNotifications=*/ false,
                /*logger=*/ null);
        mAppSearchImpl.putDocument(
                "package1",
                "database1",
                document2,
                /*sendChangeNotifications=*/ false,
                /*logger=*/ null);

        // Query for only 1 result per page
        SearchSpec searchSpec = new SearchSpec.Builder()
                .setTermMatch(TermMatchType.Code.PREFIX_VALUE)
                .setResultCountPerPage(1)
                .build();
        SearchResultPage searchResultPage = mAppSearchImpl.globalQuery(
                /*queryExpression=*/ "",
                searchSpec,
                new CallerAccess(/*callingPackageName=*/"package1"),
                /*logger=*/ null);

        // Document2 will come first because it was inserted last and default return order is
        // most recent.
        assertThat(searchResultPage.getResults()).hasSize(1);
        assertThat(searchResultPage.getResults().get(0).getGenericDocument()).isEqualTo(document2);

        long nextPageToken = searchResultPage.getNextPageToken();

        // Try getting next page with the wrong package, package2
        AppSearchException e = assertThrows(AppSearchException.class,
                () -> mAppSearchImpl.getNextPage("package2", nextPageToken,
                        /*statsBuilder=*/ null));
        assertThat(e).hasMessageThat().contains(
                "Package \"package2\" cannot use nextPageToken: " + nextPageToken);
        assertThat(e.getResultCode()).isEqualTo(AppSearchResult.RESULT_SECURITY_ERROR);

        // Can continue getting next page for package1
        searchResultPage = mAppSearchImpl.getNextPage("package1", nextPageToken,
                /*statsBuilder=*/ null);
        assertThat(searchResultPage.getResults()).hasSize(1);
        assertThat(searchResultPage.getResults().get(0).getGenericDocument()).isEqualTo(document1);
    }

    @Test
    public void testInvalidateNextPageToken_query() throws Exception {
        // Insert package1 schema
        List<AppSearchSchema> schema1 =
                ImmutableList.of(new AppSearchSchema.Builder("schema1").build());
        InternalSetSchemaResponse internalSetSchemaResponse = mAppSearchImpl.setSchema(
                "package1",
                "database1",
                schema1,
                /*visibilityConfigs=*/ Collections.emptyList(),
                /*forceOverride=*/ false,
                /*version=*/ 0,
                /* setSchemaStatsBuilder= */ null);
        assertThat(internalSetSchemaResponse.isSuccess()).isTrue();

        // Insert two package1 documents
        GenericDocument document1 = new GenericDocument.Builder<>("namespace", "id1",
                "schema1").build();
        GenericDocument document2 = new GenericDocument.Builder<>("namespace", "id2",
                "schema1").build();
        mAppSearchImpl.putDocument(
                "package1",
                "database1",
                document1,
                /*sendChangeNotifications=*/ false,
                /*logger=*/ null);
        mAppSearchImpl.putDocument(
                "package1",
                "database1",
                document2,
                /*sendChangeNotifications=*/ false,
                /*logger=*/ null);

        // Query for only 1 result per page
        SearchSpec searchSpec = new SearchSpec.Builder()
                .setTermMatch(TermMatchType.Code.PREFIX_VALUE)
                .setResultCountPerPage(1)
                .build();
        SearchResultPage searchResultPage = mAppSearchImpl.query("package1", "database1", "",
                searchSpec, /*logger=*/ null);

        // Document2 will come first because it was inserted last and default return order is
        // most recent.
        assertThat(searchResultPage.getResults()).hasSize(1);
        assertThat(searchResultPage.getResults().get(0).getGenericDocument()).isEqualTo(document2);

        long nextPageToken = searchResultPage.getNextPageToken();

        // Invalidate the token
        mAppSearchImpl.invalidateNextPageToken("package1", nextPageToken);

        // Can't get next page because we invalidated the token.
        AppSearchException e = assertThrows(AppSearchException.class,
                () -> mAppSearchImpl.getNextPage("package1", nextPageToken,
                        /*statsBuilder=*/ null));
        assertThat(e).hasMessageThat().contains(
                "Package \"package1\" cannot use nextPageToken: " + nextPageToken);
        assertThat(e.getResultCode()).isEqualTo(AppSearchResult.RESULT_SECURITY_ERROR);
    }

    @Test
    public void testInvalidateNextPageToken_zeroNextPageToken() throws Exception {
        // Insert package1 schema
        List<AppSearchSchema> schema1 =
                ImmutableList.of(new AppSearchSchema.Builder("schema1").build());
        InternalSetSchemaResponse internalSetSchemaResponse = mAppSearchImpl.setSchema(
                "package1",
                "database1",
                schema1,
                /*visibilityConfigs=*/ Collections.emptyList(),
                /*forceOverride=*/ false,
                /*version=*/ 0,
                /* setSchemaStatsBuilder= */ null);
        assertThat(internalSetSchemaResponse.isSuccess()).isTrue();

        // Insert one package1 documents
        GenericDocument document1 = new GenericDocument.Builder<>("namespace", "id1",
                "schema1").build();
        mAppSearchImpl.putDocument(
                "package1",
                "database1",
                document1,
                /*sendChangeNotifications=*/ false,
                /*logger=*/ null);

        // Query for 2 results per page, so all the results can fit in one page.
        SearchSpec searchSpec = new SearchSpec.Builder()
                .setTermMatch(TermMatchType.Code.PREFIX_VALUE)
                .setResultCountPerPage(2) // make sure all the results can be returned in one page.
                .build();
        SearchResultPage searchResultPage = mAppSearchImpl.query("package1", "database1", "",
                searchSpec, /*logger=*/ null);

        // We only have one document indexed
        assertThat(searchResultPage.getResults()).hasSize(1);

        // nextPageToken should be 0 since there is no more results
        long nextPageToken = searchResultPage.getNextPageToken();
        assertThat(nextPageToken).isEqualTo(0);

        // Invalidate the token, no exception should be thrown
        mAppSearchImpl.invalidateNextPageToken("package1", nextPageToken);
    }

    @Test
    public void testInvalidateNextPageTokenWithDifferentPackage_query() throws Exception {
        // Insert package1 schema
        List<AppSearchSchema> schema1 =
                ImmutableList.of(new AppSearchSchema.Builder("schema1").build());
        InternalSetSchemaResponse internalSetSchemaResponse = mAppSearchImpl.setSchema(
                "package1",
                "database1",
                schema1,
                /*visibilityConfigs=*/ Collections.emptyList(),
                /*forceOverride=*/ false,
                /*version=*/ 0,
                /* setSchemaStatsBuilder= */ null);
        assertThat(internalSetSchemaResponse.isSuccess()).isTrue();

        // Insert two package1 documents
        GenericDocument document1 = new GenericDocument.Builder<>("namespace", "id1",
                "schema1").build();
        GenericDocument document2 = new GenericDocument.Builder<>("namespace", "id2",
                "schema1").build();
        mAppSearchImpl.putDocument(
                "package1",
                "database1",
                document1,
                /*sendChangeNotifications=*/ false,
                /*logger=*/ null);
        mAppSearchImpl.putDocument(
                "package1",
                "database1",
                document2,
                /*sendChangeNotifications=*/ false,
                /*logger=*/ null);

        // Query for only 1 result per page
        SearchSpec searchSpec = new SearchSpec.Builder()
                .setTermMatch(TermMatchType.Code.PREFIX_VALUE)
                .setResultCountPerPage(1)
                .build();
        SearchResultPage searchResultPage = mAppSearchImpl.query("package1", "database1", "",
                searchSpec, /*logger=*/ null);

        // Document2 will come first because it was inserted last and default return order is
        // most recent.
        assertThat(searchResultPage.getResults()).hasSize(1);
        assertThat(searchResultPage.getResults().get(0).getGenericDocument()).isEqualTo(document2);

        long nextPageToken = searchResultPage.getNextPageToken();

        // Try getting next page with the wrong package, package2
        AppSearchException e = assertThrows(AppSearchException.class,
                () -> mAppSearchImpl.invalidateNextPageToken("package2",
                        nextPageToken));
        assertThat(e).hasMessageThat().contains(
                "Package \"package2\" cannot use nextPageToken: " + nextPageToken);
        assertThat(e.getResultCode()).isEqualTo(AppSearchResult.RESULT_SECURITY_ERROR);

        // Can continue getting next page for package1
        searchResultPage = mAppSearchImpl.getNextPage("package1", nextPageToken,
                /*statsBuilder=*/ null);
        assertThat(searchResultPage.getResults()).hasSize(1);
        assertThat(searchResultPage.getResults().get(0).getGenericDocument()).isEqualTo(document1);
    }

    @Test
    public void testInvalidateNextPageToken_globalQuery() throws Exception {
        // Insert package1 schema
        List<AppSearchSchema> schema1 =
                ImmutableList.of(new AppSearchSchema.Builder("schema1").build());
        InternalSetSchemaResponse internalSetSchemaResponse = mAppSearchImpl.setSchema(
                "package1",
                "database1",
                schema1,
                /*visibilityConfigs=*/ Collections.emptyList(),
                /*forceOverride=*/ false,
                /*version=*/ 0,
                /* setSchemaStatsBuilder= */ null);
        assertThat(internalSetSchemaResponse.isSuccess()).isTrue();

        // Insert two package1 documents
        GenericDocument document1 = new GenericDocument.Builder<>("namespace", "id1",
                "schema1").build();
        GenericDocument document2 = new GenericDocument.Builder<>("namespace", "id2",
                "schema1").build();
        mAppSearchImpl.putDocument(
                "package1",
                "database1",
                document1,
                /*sendChangeNotifications=*/ false,
                /*logger=*/ null);
        mAppSearchImpl.putDocument(
                "package1",
                "database1",
                document2,
                /*sendChangeNotifications=*/ false,
                /*logger=*/ null);

        // Query for only 1 result per page
        SearchSpec searchSpec = new SearchSpec.Builder()
                .setTermMatch(TermMatchType.Code.PREFIX_VALUE)
                .setResultCountPerPage(1)
                .build();
        SearchResultPage searchResultPage = mAppSearchImpl.globalQuery(
                /*queryExpression=*/ "",
                searchSpec,
                new CallerAccess(/*callingPackageName=*/"package1"),
                /*logger=*/ null);

        // Document2 will come first because it was inserted last and default return order is
        // most recent.
        assertThat(searchResultPage.getResults()).hasSize(1);
        assertThat(searchResultPage.getResults().get(0).getGenericDocument()).isEqualTo(document2);

        long nextPageToken = searchResultPage.getNextPageToken();

        // Invalidate the token
        mAppSearchImpl.invalidateNextPageToken("package1", nextPageToken);

        // Can't get next page because we invalidated the token.
        AppSearchException e = assertThrows(AppSearchException.class,
                () -> mAppSearchImpl.getNextPage("package1", nextPageToken,
                        /*statsBuilder=*/ null));
        assertThat(e).hasMessageThat().contains(
                "Package \"package1\" cannot use nextPageToken: " + nextPageToken);
        assertThat(e.getResultCode()).isEqualTo(AppSearchResult.RESULT_SECURITY_ERROR);
    }

    @Test
    public void testInvalidateNextPageTokenWithDifferentPackage_globalQuery() throws Exception {
        // Insert package1 schema
        List<AppSearchSchema> schema1 =
                ImmutableList.of(new AppSearchSchema.Builder("schema1").build());
        InternalSetSchemaResponse internalSetSchemaResponse = mAppSearchImpl.setSchema(
                "package1",
                "database1",
                schema1,
                /*visibilityConfigs=*/ Collections.emptyList(),
                /*forceOverride=*/ false,
                /*version=*/ 0,
                /* setSchemaStatsBuilder= */ null);
        assertThat(internalSetSchemaResponse.isSuccess()).isTrue();

        // Insert two package1 documents
        GenericDocument document1 = new GenericDocument.Builder<>("namespace", "id1",
                "schema1").build();
        GenericDocument document2 = new GenericDocument.Builder<>("namespace", "id2",
                "schema1").build();
        mAppSearchImpl.putDocument(
                "package1",
                "database1",
                document1,
                /*sendChangeNotifications=*/ false,
                /*logger=*/ null);
        mAppSearchImpl.putDocument(
                "package1",
                "database1",
                document2,
                /*sendChangeNotifications=*/ false,
                /*logger=*/ null);

        // Query for only 1 result per page
        SearchSpec searchSpec = new SearchSpec.Builder()
                .setTermMatch(TermMatchType.Code.PREFIX_VALUE)
                .setResultCountPerPage(1)
                .build();
        SearchResultPage searchResultPage = mAppSearchImpl.globalQuery(
                /*queryExpression=*/ "",
                searchSpec,
                new CallerAccess(/*callingPackageName=*/"package1"),
                /*logger=*/ null);

        // Document2 will come first because it was inserted last and default return order is
        // most recent.
        assertThat(searchResultPage.getResults()).hasSize(1);
        assertThat(searchResultPage.getResults().get(0).getGenericDocument()).isEqualTo(document2);

        long nextPageToken = searchResultPage.getNextPageToken();

        // Try getting next page with the wrong package, package2
        AppSearchException e = assertThrows(AppSearchException.class,
                () -> mAppSearchImpl.invalidateNextPageToken("package2",
                        nextPageToken));
        assertThat(e).hasMessageThat().contains(
                "Package \"package2\" cannot use nextPageToken: " + nextPageToken);
        assertThat(e.getResultCode()).isEqualTo(AppSearchResult.RESULT_SECURITY_ERROR);

        // Can continue getting next page for package1
        searchResultPage = mAppSearchImpl.getNextPage("package1", nextPageToken,
                /*statsBuilder=*/ null);
        assertThat(searchResultPage.getResults()).hasSize(1);
        assertThat(searchResultPage.getResults().get(0).getGenericDocument()).isEqualTo(document1);
    }

    @Test
    public void testRemoveEmptyDatabase_noExceptionThrown() throws Exception {
        SearchSpec searchSpec =
                new SearchSpec.Builder().addFilterSchemas("FakeType").setTermMatch(
                        TermMatchType.Code.PREFIX_VALUE).build();
        mAppSearchImpl.removeByQuery("package", "EmptyDatabase",
                "", searchSpec, /*statsBuilder=*/ null);

        searchSpec =
                new SearchSpec.Builder().addFilterNamespaces("FakeNamespace").setTermMatch(
                        TermMatchType.Code.PREFIX_VALUE).build();
        mAppSearchImpl.removeByQuery("package", "EmptyDatabase",
                "", searchSpec, /*statsBuilder=*/ null);

        searchSpec = new SearchSpec.Builder().setTermMatch(TermMatchType.Code.PREFIX_VALUE).build();
        mAppSearchImpl.removeByQuery("package", "EmptyDatabase", "", searchSpec,
                /*statsBuilder=*/ null);
    }

    @Test
    public void testSetSchema() throws Exception {
        List<SchemaTypeConfigProto> existingSchemas =
                mAppSearchImpl.getSchemaProtoLocked().getTypesList();

        List<AppSearchSchema> schemas =
                Collections.singletonList(new AppSearchSchema.Builder("Email").build());
        // Set schema Email to AppSearch database1
        InternalSetSchemaResponse internalSetSchemaResponse = mAppSearchImpl.setSchema(
                "package",
                "database1",
                schemas,
                /*visibilityConfigs=*/ Collections.emptyList(),
                /*forceOverride=*/ false,
                /*version=*/ 0,
                /* setSchemaStatsBuilder= */ null);
        assertThat(internalSetSchemaResponse.isSuccess()).isTrue();

        // Create expected schemaType proto.
        SchemaProto expectedProto = SchemaProto.newBuilder()
                .addTypes(
                        SchemaTypeConfigProto.newBuilder()
                                .setSchemaType("package$database1/Email")
                                .setDescription("")
                                .setVersion(0))
                .build();

        List<SchemaTypeConfigProto> expectedTypes = new ArrayList<>();
        expectedTypes.addAll(existingSchemas);
        expectedTypes.addAll(expectedProto.getTypesList());
        assertThat(mAppSearchImpl.getSchemaProtoLocked().getTypesList())
                .containsExactlyElementsIn(expectedTypes);
    }

    @Test
    public void testSetSchema_incompatible() throws Exception {
        List<AppSearchSchema> oldSchemas = new ArrayList<>();
        oldSchemas.add(new AppSearchSchema.Builder("Email")
                .addProperty(new AppSearchSchema.StringPropertyConfig.Builder("foo")
                        .setCardinality(AppSearchSchema.PropertyConfig.CARDINALITY_REQUIRED)
                        .setTokenizerType(AppSearchSchema.StringPropertyConfig.TOKENIZER_TYPE_PLAIN)
                        .setIndexingType(
                                AppSearchSchema.StringPropertyConfig.INDEXING_TYPE_PREFIXES)
                        .build())
                .build());
        oldSchemas.add(new AppSearchSchema.Builder("Text").build());
        // Set schema Email to AppSearch database1
        InternalSetSchemaResponse internalSetSchemaResponse = mAppSearchImpl.setSchema(
                "package",
                "database1",
                oldSchemas,
                /*visibilityConfigs=*/ Collections.emptyList(),
                /*forceOverride=*/ false,
                /*version=*/ 0,
                /* setSchemaStatsBuilder= */ null);
        assertThat(internalSetSchemaResponse.isSuccess()).isTrue();

        // Create incompatible schema
        List<AppSearchSchema> newSchemas =
                Collections.singletonList(new AppSearchSchema.Builder("Email").build());

        // set email incompatible and delete text
        internalSetSchemaResponse = mAppSearchImpl.setSchema(
                "package",
                "database1",
                newSchemas,
                /*visibilityConfigs=*/ Collections.emptyList(),
                /*forceOverride=*/ true,
                /*version=*/ 0,
                /* setSchemaStatsBuilder= */ null);
        assertThat(internalSetSchemaResponse.isSuccess()).isTrue();
        SetSchemaResponse setSchemaResponse = internalSetSchemaResponse.getSetSchemaResponse();

        assertThat(setSchemaResponse.getDeletedTypes()).containsExactly("Text");
        assertThat(setSchemaResponse.getIncompatibleTypes()).containsExactly("Email");
    }

    @Test
    public void testRemoveSchema() throws Exception {
        List<SchemaTypeConfigProto> existingSchemas =
                mAppSearchImpl.getSchemaProtoLocked().getTypesList();

        List<AppSearchSchema> schemas = ImmutableList.of(
                new AppSearchSchema.Builder("Email").build(),
                new AppSearchSchema.Builder("Document").build());
        // Set schema Email and Document to AppSearch database1
        InternalSetSchemaResponse internalSetSchemaResponse = mAppSearchImpl.setSchema(
                "package",
                "database1",
                schemas,
                /*visibilityConfigs=*/ Collections.emptyList(),
                /*forceOverride=*/ false,
                /*version=*/ 0,
                /* setSchemaStatsBuilder= */ null);
        assertThat(internalSetSchemaResponse.isSuccess()).isTrue();

        // Create expected schemaType proto.
        SchemaProto expectedProto = SchemaProto.newBuilder()
                .addTypes(
                        SchemaTypeConfigProto.newBuilder()
                                .setSchemaType("package$database1/Email")
                                .setDescription("")
                                .setVersion(0))
                .addTypes(
                        SchemaTypeConfigProto.newBuilder()
                                .setSchemaType("package$database1/Document")
                                .setDescription("")
                                .setVersion(0))
                .build();

        // Check both schema Email and Document saved correctly.
        List<SchemaTypeConfigProto> expectedTypes = new ArrayList<>();
        expectedTypes.addAll(existingSchemas);
        expectedTypes.addAll(expectedProto.getTypesList());
        assertThat(mAppSearchImpl.getSchemaProtoLocked().getTypesList())
                .containsExactlyElementsIn(expectedTypes);

        final List<AppSearchSchema> finalSchemas = Collections.singletonList(
                new AppSearchSchema.Builder("Email").build());
        internalSetSchemaResponse = mAppSearchImpl.setSchema(
                        "package",
                        "database1",
                        finalSchemas,
                        /*visibilityConfigs=*/ Collections.emptyList(),
                        /*forceOverride=*/ false,
                        /*version=*/ 0,
                        /* setSchemaStatsBuilder= */ null);
        // We are fail to set this call since forceOverride is false.
        assertThat(internalSetSchemaResponse.isSuccess()).isFalse();
        SetSchemaResponse setSchemaResponse = internalSetSchemaResponse.getSetSchemaResponse();
        // Check the incompatible reason is we are trying to delete Document type.
        assertThat(setSchemaResponse.getDeletedTypes()).containsExactly("Document");

        // ForceOverride to delete.
        internalSetSchemaResponse = mAppSearchImpl.setSchema(
                "package",
                "database1",
                finalSchemas,
                /*visibilityConfigs=*/ Collections.emptyList(),
                /*forceOverride=*/ true,
                /*version=*/ 0,
                /* setSchemaStatsBuilder= */ null);
        assertThat(internalSetSchemaResponse.isSuccess()).isTrue();

        // Check Document schema is removed.
        expectedProto = SchemaProto.newBuilder()
                .addTypes(
                        SchemaTypeConfigProto.newBuilder()
                                .setSchemaType("package$database1/Email")
                                .setDescription("")
                                .setVersion(0))
                .build();

        expectedTypes = new ArrayList<>();
        expectedTypes.addAll(existingSchemas);
        expectedTypes.addAll(expectedProto.getTypesList());
        assertThat(mAppSearchImpl.getSchemaProtoLocked().getTypesList())
                .containsExactlyElementsIn(expectedTypes);
    }

    @Test
    public void testRemoveSchema_differentDataBase() throws Exception {
        List<SchemaTypeConfigProto> existingSchemas =
                mAppSearchImpl.getSchemaProtoLocked().getTypesList();

        // Create schemas
        List<AppSearchSchema> schemas = ImmutableList.of(
                new AppSearchSchema.Builder("Email").build(),
                new AppSearchSchema.Builder("Document").build());

        // Set schema Email and Document to AppSearch database1 and 2
        InternalSetSchemaResponse internalSetSchemaResponse = mAppSearchImpl.setSchema(
                "package",
                "database1",
                schemas,
                /*visibilityConfigs=*/ Collections.emptyList(),
                /*forceOverride=*/ false,
                /*version=*/ 0,
                /* setSchemaStatsBuilder= */ null);
        assertThat(internalSetSchemaResponse.isSuccess()).isTrue();
        internalSetSchemaResponse = mAppSearchImpl.setSchema(
                "package",
                "database2",
                schemas,
                /*visibilityConfigs=*/ Collections.emptyList(),
                /*forceOverride=*/ false,
                /*version=*/ 0,
                /* setSchemaStatsBuilder= */ null);
        assertThat(internalSetSchemaResponse.isSuccess()).isTrue();

        // Create expected schemaType proto.
        SchemaProto expectedProto = SchemaProto.newBuilder()
                .addTypes(
                        SchemaTypeConfigProto.newBuilder()
                                .setSchemaType("package$database1/Email")
                                .setDescription("")
                                .setVersion(0))
                .addTypes(
                        SchemaTypeConfigProto.newBuilder()
                                .setSchemaType("package$database1/Document")
                                .setDescription("")
                                .setVersion(0))
                .addTypes(
                        SchemaTypeConfigProto.newBuilder()
                                .setSchemaType("package$database2/Email")
                                .setDescription("")
                                .setVersion(0))
                .addTypes(
                        SchemaTypeConfigProto.newBuilder()
                                .setSchemaType("package$database2/Document")
                                .setDescription("")
                                .setVersion(0))
                .build();

        // Check Email and Document is saved in database 1 and 2 correctly.
        List<SchemaTypeConfigProto> expectedTypes = new ArrayList<>();
        expectedTypes.addAll(existingSchemas);
        expectedTypes.addAll(expectedProto.getTypesList());
        assertThat(mAppSearchImpl.getSchemaProtoLocked().getTypesList())
                .containsExactlyElementsIn(expectedTypes);

        // Save only Email to database1 this time.
        schemas = Collections.singletonList(new AppSearchSchema.Builder("Email").build());
        internalSetSchemaResponse = mAppSearchImpl.setSchema(
                "package",
                "database1",
                schemas,
                /*visibilityConfigs=*/ Collections.emptyList(),
                /*forceOverride=*/ true,
                /*version=*/ 0,
                /* setSchemaStatsBuilder= */ null);
        assertThat(internalSetSchemaResponse.isSuccess()).isTrue();

        // Create expected schemaType list, database 1 should only contain Email but database 2
        // remains in same.
        expectedProto = SchemaProto.newBuilder()
                .addTypes(
                        SchemaTypeConfigProto.newBuilder()
                                .setSchemaType("package$database1/Email")
                                .setDescription("")
                                .setVersion(0))
                .addTypes(
                        SchemaTypeConfigProto.newBuilder()
                                .setSchemaType("package$database2/Email")
                                .setDescription("")
                                .setVersion(0))
                .addTypes(
                        SchemaTypeConfigProto.newBuilder()
                                .setSchemaType("package$database2/Document")
                                .setDescription("")
                                .setVersion(0))
                .build();

        // Check nothing changed in database2.
        expectedTypes = new ArrayList<>();
        expectedTypes.addAll(existingSchemas);
        expectedTypes.addAll(expectedProto.getTypesList());
        assertThat(mAppSearchImpl.getSchemaProtoLocked().getTypesList())
                .containsExactlyElementsIn(expectedTypes);
    }

    @Test
    public void testClearPackageData() throws AppSearchException {
        List<SchemaTypeConfigProto> existingSchemas =
                mAppSearchImpl.getSchemaProtoLocked().getTypesList();
        Map<String, Set<String>> existingDatabases = mAppSearchImpl.getPackageToDatabases();

        // Insert package schema
        List<AppSearchSchema> schema =
                ImmutableList.of(new AppSearchSchema.Builder("schema").build());
        InternalSetSchemaResponse internalSetSchemaResponse = mAppSearchImpl.setSchema(
                "package",
                "database",
                schema,
                /*visibilityConfigs=*/ Collections.emptyList(),
                /*forceOverride=*/ false,
                /*version=*/ 0,
                /* setSchemaStatsBuilder= */ null);
        assertThat(internalSetSchemaResponse.isSuccess()).isTrue();

        // Insert package document
        GenericDocument document = new GenericDocument.Builder<>("namespace", "id",
                "schema").build();
        mAppSearchImpl.putDocument(
                "package",
                "database",
                document,
                /*sendChangeNotifications=*/ false,
                /*logger=*/ null);

        // Verify the document is indexed.
        SearchSpec searchSpec =
                new SearchSpec.Builder().setTermMatch(TermMatchType.Code.PREFIX_VALUE).build();
        SearchResultPage searchResultPage = mAppSearchImpl.query("package",
                "database",  /*queryExpression=*/ "", searchSpec, /*logger=*/ null);
        assertThat(searchResultPage.getResults()).hasSize(1);
        assertThat(searchResultPage.getResults().get(0).getGenericDocument()).isEqualTo(document);

        // Remove the package
        mAppSearchImpl.clearPackageData("package");

        // Verify the document is cleared.
        searchResultPage = mAppSearchImpl.query("package2", "database2",
                /*queryExpression=*/ "", searchSpec, /*logger=*/ null);
        assertThat(searchResultPage.getResults()).isEmpty();

        // Verify the schema is cleared.
        assertThat(mAppSearchImpl.getSchemaProtoLocked().getTypesList())
                .containsExactlyElementsIn(existingSchemas);
        assertThat(mAppSearchImpl.getPackageToDatabases())
                .containsExactlyEntriesIn(existingDatabases);
    }

    @Test
    public void testPrunePackageData() throws AppSearchException {
        List<SchemaTypeConfigProto> existingSchemas =
                mAppSearchImpl.getSchemaProtoLocked().getTypesList();
        Map<String, Set<String>> existingDatabases = mAppSearchImpl.getPackageToDatabases();

        Set<String> existingPackages = new ArraySet<>(existingSchemas.size());
        for (int i = 0; i < existingSchemas.size(); i++) {
            existingPackages.add(PrefixUtil.getPackageName(existingSchemas.get(i).getSchemaType()));
        }

        // Create VisibilityConfig
        InternalVisibilityConfig visibilityConfig = new InternalVisibilityConfig.Builder("schema")
                .setNotDisplayedBySystem(true)
                .addVisibleToPackage(new PackageIdentifier("pkgBar", new byte[32]))
                .build();

        // Insert schema for package A and B.
        List<AppSearchSchema> schema =
                ImmutableList.of(new AppSearchSchema.Builder("schema").build());
        InternalSetSchemaResponse internalSetSchemaResponse = mAppSearchImpl.setSchema(
                "packageA",
                "database",
                schema,
                /*visibilityConfigs=*/ ImmutableList.of(visibilityConfig),
                /*forceOverride=*/ false,
                /*version=*/ 0,
                /* setSchemaStatsBuilder= */ null);
        assertThat(internalSetSchemaResponse.isSuccess()).isTrue();
        internalSetSchemaResponse = mAppSearchImpl.setSchema(
                "packageB",
                "database",
                schema,
                /*visibilityConfigs=*/ ImmutableList.of(visibilityConfig),
                /*forceOverride=*/ false,
                /*version=*/ 0,
                /* setSchemaStatsBuilder= */ null);
        assertThat(internalSetSchemaResponse.isSuccess()).isTrue();

        // Verify these two packages are stored in AppSearch.
        SchemaProto expectedProto = SchemaProto.newBuilder()
                .addTypes(
                        SchemaTypeConfigProto.newBuilder()
                                .setSchemaType("packageA$database/schema")
                                .setDescription("")
                                .setVersion(0))
                .addTypes(
                        SchemaTypeConfigProto.newBuilder()
                                .setSchemaType("packageB$database/schema")
                                .setDescription("")
                                .setVersion(0))
                .build();
        List<SchemaTypeConfigProto> expectedTypes = new ArrayList<>();
        expectedTypes.addAll(existingSchemas);
        expectedTypes.addAll(expectedProto.getTypesList());
        assertThat(mAppSearchImpl.getSchemaProtoLocked().getTypesList())
                .containsExactlyElementsIn(expectedTypes);

        // Verify these two visibility documents are stored in AppSearch.
        InternalVisibilityConfig expectedVisibilityConfigA =
                new InternalVisibilityConfig.Builder("packageA$database/schema")
                        .setNotDisplayedBySystem(true)
                        .addVisibleToPackage(new PackageIdentifier("pkgBar", new byte[32]))
                        .build();
        InternalVisibilityConfig expectedVisibilityConfigB =
                new InternalVisibilityConfig.Builder("packageB$database/schema")
                        .setNotDisplayedBySystem(true)
                        .addVisibleToPackage(new PackageIdentifier("pkgBar", new byte[32]))
                        .build();
        assertThat(mAppSearchImpl.mVisibilityStoreLocked
                .getVisibility("packageA$database/schema"))
                .isEqualTo(expectedVisibilityConfigA);
        assertThat(mAppSearchImpl.mVisibilityStoreLocked
                .getVisibility("packageB$database/schema"))
                .isEqualTo(expectedVisibilityConfigB);

        // Prune packages
        mAppSearchImpl.prunePackageData(existingPackages);

        // Verify the schema is same as beginning.
        assertThat(mAppSearchImpl.getSchemaProtoLocked().getTypesList())
                .containsExactlyElementsIn(existingSchemas);
        assertThat(mAppSearchImpl.getPackageToDatabases())
                .containsExactlyEntriesIn(existingDatabases);

        // Verify the VisibilitySetting is removed.
        assertThat(mAppSearchImpl.mVisibilityStoreLocked
                .getVisibility("packageA$database/schema")).isNull();
        assertThat(mAppSearchImpl.mVisibilityStoreLocked
                .getVisibility("packageB$database/schema")).isNull();
    }

    @Test
    public void testGetPackageToDatabases() throws Exception {
        Map<String, Set<String>> existingMapping = mAppSearchImpl.getPackageToDatabases();
        Map<String, Set<String>> expectedMapping = new ArrayMap<>();
        expectedMapping.putAll(existingMapping);

        // Has database1
        expectedMapping.put("package1", ImmutableSet.of("database1"));
        InternalSetSchemaResponse internalSetSchemaResponse = mAppSearchImpl.setSchema(
                "package1", "database1",
                Collections.singletonList(new AppSearchSchema.Builder("schema").build()),
                /*visibilityConfigs=*/ Collections.emptyList(),
                /*forceOverride=*/ false,
                /*version=*/ 0,
                /* setSchemaStatsBuilder= */ null);
        assertThat(internalSetSchemaResponse.isSuccess()).isTrue();
        assertThat(mAppSearchImpl.getPackageToDatabases()).containsExactlyEntriesIn(
                expectedMapping);

        // Has both databases
        expectedMapping.put("package1", ImmutableSet.of("database1", "database2"));
        internalSetSchemaResponse = mAppSearchImpl.setSchema(
                "package1", "database2",
                Collections.singletonList(new AppSearchSchema.Builder("schema").build()),
                /*visibilityConfigs=*/ Collections.emptyList(),
                /*forceOverride=*/ false,
                /*version=*/ 0,
                /* setSchemaStatsBuilder= */ null);
        assertThat(internalSetSchemaResponse.isSuccess()).isTrue();
        assertThat(mAppSearchImpl.getPackageToDatabases()).containsExactlyEntriesIn(
                expectedMapping);

        // Has both packages
        expectedMapping.put("package2", ImmutableSet.of("database1"));
        internalSetSchemaResponse = mAppSearchImpl.setSchema(
                "package2", "database1",
                Collections.singletonList(new AppSearchSchema.Builder("schema").build()),
                /*visibilityConfigs=*/ Collections.emptyList(),
                /*forceOverride=*/ false,
                /*version=*/ 0,
                /* setSchemaStatsBuilder= */ null);
        assertThat(internalSetSchemaResponse.isSuccess()).isTrue();
        assertThat(mAppSearchImpl.getPackageToDatabases()).containsExactlyEntriesIn(
                expectedMapping);
    }

    @Test
    public void testGetAllPrefixedSchemaTypes() throws Exception {
        // Insert schema
        List<AppSearchSchema> schemas1 =
                Collections.singletonList(new AppSearchSchema.Builder("type1").build());
        List<AppSearchSchema> schemas2 =
                Collections.singletonList(new AppSearchSchema.Builder("type2").build());
        List<AppSearchSchema> schemas3 =
                Collections.singletonList(new AppSearchSchema.Builder("type3").build());
        InternalSetSchemaResponse internalSetSchemaResponse = mAppSearchImpl.setSchema(
                "package1",
                "database1",
                schemas1,
                /*visibilityConfigs=*/ Collections.emptyList(),
                /*forceOverride=*/ false,
                /*version=*/ 0,
                /* setSchemaStatsBuilder= */ null);
        assertThat(internalSetSchemaResponse.isSuccess()).isTrue();
        internalSetSchemaResponse = mAppSearchImpl.setSchema(
                "package1",
                "database2",
                schemas2,
                /*visibilityConfigs=*/ Collections.emptyList(),
                /*forceOverride=*/ false,
                /*version=*/ 0,
                /* setSchemaStatsBuilder= */ null);
        assertThat(internalSetSchemaResponse.isSuccess()).isTrue();
        internalSetSchemaResponse = mAppSearchImpl.setSchema(
                "package2",
                "database1",
                schemas3,
                /*visibilityConfigs=*/ Collections.emptyList(),
                /*forceOverride=*/ false,
                /*version=*/ 0,
                /* setSchemaStatsBuilder= */ null);
        assertThat(internalSetSchemaResponse.isSuccess()).isTrue();
        assertThat(mAppSearchImpl.getAllPrefixedSchemaTypes()).containsExactly(
                "package1$database1/type1",
                "package1$database2/type2",
                "package2$database1/type3",
                "VS#Pkg$VS#Db/VisibilityType",  // plus the stored Visibility schema
                "VS#Pkg$VS#Db/VisibilityPermissionType",
                "VS#Pkg$VS#AndroidVDb/AndroidVOverlayType");
    }

    @FlakyTest(bugId = 204186664)
    @Test
    public void testReportUsage() throws Exception {
        // Insert schema
        List<AppSearchSchema> schemas =
                Collections.singletonList(new AppSearchSchema.Builder("type").build());
        InternalSetSchemaResponse internalSetSchemaResponse = mAppSearchImpl.setSchema(
                "package",
                "database",
                schemas,
                /*visibilityConfigs=*/ Collections.emptyList(),
                /*forceOverride=*/ false,
                /*version=*/ 0,
                /* setSchemaStatsBuilder= */ null);
        assertThat(internalSetSchemaResponse.isSuccess()).isTrue();

        // Insert two docs
        GenericDocument document1 =
                new GenericDocument.Builder<>("namespace", "id1", "type").build();
        GenericDocument document2 =
                new GenericDocument.Builder<>("namespace", "id2", "type").build();
        mAppSearchImpl.putDocument(
                "package",
                "database",
                document1,
                /*sendChangeNotifications=*/ false,
                /*logger=*/ null);
        mAppSearchImpl.putDocument(
                "package",
                "database",
                document2,
                /*sendChangeNotifications=*/ false,
                /*logger=*/ null);

        // Report some usages. id1 has 2 app and 1 system usage, id2 has 1 app and 2 system usage.
        mAppSearchImpl.reportUsage("package", "database", "namespace",
                "id1", /*usageTimestampMillis=*/ 10, /*systemUsage=*/ false);
        mAppSearchImpl.reportUsage("package", "database", "namespace",
                "id1", /*usageTimestampMillis=*/ 20, /*systemUsage=*/ false);
        mAppSearchImpl.reportUsage("package", "database", "namespace",
                "id1", /*usageTimestampMillis=*/ 1000, /*systemUsage=*/ true);

        mAppSearchImpl.reportUsage("package", "database", "namespace",
                "id2", /*usageTimestampMillis=*/ 100, /*systemUsage=*/ false);
        mAppSearchImpl.reportUsage("package", "database", "namespace",
                "id2", /*usageTimestampMillis=*/ 200, /*systemUsage=*/ true);
        mAppSearchImpl.reportUsage("package", "database", "namespace",
                "id2", /*usageTimestampMillis=*/ 150, /*systemUsage=*/ true);

        // Sort by app usage count: id1 should win
        List<SearchResult> page = mAppSearchImpl.query("package", "database", "",
                new SearchSpec.Builder()
                        .setTermMatch(SearchSpec.TERM_MATCH_EXACT_ONLY)
                        .setRankingStrategy(SearchSpec.RANKING_STRATEGY_USAGE_COUNT)
                        .build(), /*logger=*/ null).getResults();
        assertThat(page).hasSize(2);
        assertThat(page.get(0).getGenericDocument().getId()).isEqualTo("id1");
        assertThat(page.get(1).getGenericDocument().getId()).isEqualTo("id2");

        // Sort by app usage timestamp: id2 should win
        page = mAppSearchImpl.query("package", "database", "",
                new SearchSpec.Builder()
                        .setTermMatch(SearchSpec.TERM_MATCH_EXACT_ONLY)
                        .setRankingStrategy(SearchSpec.RANKING_STRATEGY_USAGE_LAST_USED_TIMESTAMP)
                        .build(), /*logger=*/ null).getResults();
        assertThat(page).hasSize(2);
        assertThat(page.get(0).getGenericDocument().getId()).isEqualTo("id2");
        assertThat(page.get(1).getGenericDocument().getId()).isEqualTo("id1");

        // Sort by system usage count: id2 should win
        page = mAppSearchImpl.query("package", "database", "",
                new SearchSpec.Builder()
                        .setTermMatch(SearchSpec.TERM_MATCH_EXACT_ONLY)
                        .setRankingStrategy(SearchSpec.RANKING_STRATEGY_SYSTEM_USAGE_COUNT)
                        .build(), /*logger=*/ null).getResults();
        assertThat(page).hasSize(2);
        assertThat(page.get(0).getGenericDocument().getId()).isEqualTo("id2");
        assertThat(page.get(1).getGenericDocument().getId()).isEqualTo("id1");

        // Sort by system usage timestamp: id1 should win
        page = mAppSearchImpl.query("package", "database", "",
                new SearchSpec.Builder()
                        .setTermMatch(SearchSpec.TERM_MATCH_EXACT_ONLY)
                        .setRankingStrategy(
                                SearchSpec.RANKING_STRATEGY_SYSTEM_USAGE_LAST_USED_TIMESTAMP)
                        .build(), /*logger=*/ null).getResults();
        assertThat(page).hasSize(2);
        assertThat(page.get(0).getGenericDocument().getId()).isEqualTo("id1");
        assertThat(page.get(1).getGenericDocument().getId()).isEqualTo("id2");
    }

    @Test
    public void testGetStorageInfoForPackage_nonexistentPackage() throws Exception {
        // "package2" doesn't exist yet, so it shouldn't have any storage size
        StorageInfo storageInfo = mAppSearchImpl.getStorageInfoForPackage("nonexistent.package");
        assertThat(storageInfo.getSizeBytes()).isEqualTo(0);
        assertThat(storageInfo.getAliveDocumentsCount()).isEqualTo(0);
        assertThat(storageInfo.getAliveNamespacesCount()).isEqualTo(0);
    }

    @Test
    public void testGetStorageInfoForPackage_withoutDocument() throws Exception {
        // Insert schema for "package1"
        List<AppSearchSchema> schemas =
                Collections.singletonList(new AppSearchSchema.Builder("type").build());
        InternalSetSchemaResponse internalSetSchemaResponse = mAppSearchImpl.setSchema(
                "package1",
                "database",
                schemas,
                /*visibilityConfigs=*/ Collections.emptyList(),
                /*forceOverride=*/ false,
                /*version=*/ 0,
                /* setSchemaStatsBuilder= */ null);
        assertThat(internalSetSchemaResponse.isSuccess()).isTrue();

        // Since "package1" doesn't have a document, it get any space attributed to it.
        StorageInfo storageInfo = mAppSearchImpl.getStorageInfoForPackage("package1");
        assertThat(storageInfo.getSizeBytes()).isEqualTo(0);
        assertThat(storageInfo.getAliveDocumentsCount()).isEqualTo(0);
        assertThat(storageInfo.getAliveNamespacesCount()).isEqualTo(0);
    }

    @Test
    public void testGetStorageInfoForPackage_proportionalToDocuments() throws Exception {
        List<AppSearchSchema> schemas =
                Collections.singletonList(new AppSearchSchema.Builder("type").build());

        // Insert schema for "package1"
        InternalSetSchemaResponse internalSetSchemaResponse = mAppSearchImpl.setSchema(
                "package1",
                "database",
                schemas,
                /*visibilityConfigs=*/ Collections.emptyList(),
                /*forceOverride=*/ false,
                /*version=*/ 0,
                /* setSchemaStatsBuilder= */ null);
        assertThat(internalSetSchemaResponse.isSuccess()).isTrue();

        // Insert document for "package1"
        GenericDocument document =
                new GenericDocument.Builder<>("namespace", "id1", "type").build();
        mAppSearchImpl.putDocument(
                "package1",
                "database",
                document,
                /*sendChangeNotifications=*/ false,
                /*logger=*/ null);

        // Insert schema for "package2"
        internalSetSchemaResponse = mAppSearchImpl.setSchema(
                "package2",
                "database",
                schemas,
                /*visibilityConfigs=*/ Collections.emptyList(),
                /*forceOverride=*/ false,
                /*version=*/ 0,
                /* setSchemaStatsBuilder= */ null);
        assertThat(internalSetSchemaResponse.isSuccess()).isTrue();

        // Insert two documents for "package2"
        document = new GenericDocument.Builder<>("namespace", "id1", "type").build();
        mAppSearchImpl.putDocument(
                "package2",
                "database",
                document,
                /*sendChangeNotifications=*/ false,
                /*logger=*/ null);
        document = new GenericDocument.Builder<>("namespace", "id2", "type").build();
        mAppSearchImpl.putDocument(
                "package2",
                "database",
                document,
                /*sendChangeNotifications=*/ false,
                /*logger=*/ null);

        StorageInfo storageInfo = mAppSearchImpl.getStorageInfoForPackage("package1");
        long size1 = storageInfo.getSizeBytes();
        assertThat(size1).isGreaterThan(0);
        assertThat(storageInfo.getAliveDocumentsCount()).isEqualTo(1);
        assertThat(storageInfo.getAliveNamespacesCount()).isEqualTo(1);

        storageInfo = mAppSearchImpl.getStorageInfoForPackage("package2");
        long size2 = storageInfo.getSizeBytes();
        assertThat(size2).isGreaterThan(0);
        assertThat(storageInfo.getAliveDocumentsCount()).isEqualTo(2);
        assertThat(storageInfo.getAliveNamespacesCount()).isEqualTo(1);

        // Size is proportional to number of documents. Since "package2" has twice as many
        // documents as "package1", its size is twice as much too.
        assertThat(size2).isAtLeast(2 * size1);
    }

    @Test
    public void testGetStorageInfoForDatabase_nonexistentPackage() throws Exception {
        // "package2" doesn't exist yet, so it shouldn't have any storage size
        StorageInfo storageInfo = mAppSearchImpl.getStorageInfoForDatabase("nonexistent.package",
                "nonexistentDatabase");
        assertThat(storageInfo.getSizeBytes()).isEqualTo(0);
        assertThat(storageInfo.getAliveDocumentsCount()).isEqualTo(0);
        assertThat(storageInfo.getAliveNamespacesCount()).isEqualTo(0);
    }

    @Test
    public void testGetStorageInfoForDatabase_nonexistentDatabase() throws Exception {
        // Insert schema for "package1"
        List<AppSearchSchema> schemas =
                Collections.singletonList(new AppSearchSchema.Builder("type").build());
        InternalSetSchemaResponse internalSetSchemaResponse = mAppSearchImpl.setSchema(
                "package1",
                "database",
                schemas,
                /*visibilityConfigs=*/ Collections.emptyList(),
                /*forceOverride=*/ false,
                /*version=*/ 0,
                /* setSchemaStatsBuilder= */ null);
        assertThat(internalSetSchemaResponse.isSuccess()).isTrue();

        // "package2" doesn't exist yet, so it shouldn't have any storage size
        StorageInfo storageInfo = mAppSearchImpl.getStorageInfoForDatabase("package1",
                "nonexistentDatabase");
        assertThat(storageInfo.getSizeBytes()).isEqualTo(0);
        assertThat(storageInfo.getAliveDocumentsCount()).isEqualTo(0);
        assertThat(storageInfo.getAliveNamespacesCount()).isEqualTo(0);
    }

    @Test
    public void testGetStorageInfoForDatabase_withoutDocument() throws Exception {
        // Insert schema for "package1"
        List<AppSearchSchema> schemas =
                Collections.singletonList(new AppSearchSchema.Builder("type").build());
        InternalSetSchemaResponse internalSetSchemaResponse = mAppSearchImpl.setSchema(
                "package1",
                "database1",
                schemas,
                /*visibilityConfigs=*/ Collections.emptyList(),
                /*forceOverride=*/ false,
                /*version=*/ 0,
                /* setSchemaStatsBuilder= */ null);
        assertThat(internalSetSchemaResponse.isSuccess()).isTrue();

        // Since "package1", "database1" doesn't have a document, it get any space attributed to it.
        StorageInfo storageInfo = mAppSearchImpl.getStorageInfoForDatabase("package1", "database1");
        assertThat(storageInfo.getSizeBytes()).isEqualTo(0);
        assertThat(storageInfo.getAliveDocumentsCount()).isEqualTo(0);
        assertThat(storageInfo.getAliveNamespacesCount()).isEqualTo(0);
    }

    @Test
    public void testGetStorageInfoForDatabase_proportionalToDocuments() throws Exception {
        // Insert schema for "package1", "database1" and "database2"
        List<AppSearchSchema> schemas =
                Collections.singletonList(new AppSearchSchema.Builder("type").build());
        InternalSetSchemaResponse internalSetSchemaResponse = mAppSearchImpl.setSchema(
                "package1",
                "database1",
                schemas,
                /*visibilityConfigs=*/ Collections.emptyList(),
                /*forceOverride=*/ false,
                /*version=*/ 0,
                /* setSchemaStatsBuilder= */ null);
        assertThat(internalSetSchemaResponse.isSuccess()).isTrue();
        internalSetSchemaResponse = mAppSearchImpl.setSchema(
                "package1",
                "database2",
                schemas,
                /*visibilityConfigs=*/ Collections.emptyList(),
                /*forceOverride=*/ false,
                /*version=*/ 0,
                /* setSchemaStatsBuilder= */ null);
        assertThat(internalSetSchemaResponse.isSuccess()).isTrue();

        // Add a document for "package1", "database1"
        GenericDocument document =
                new GenericDocument.Builder<>("namespace1", "id1", "type").build();
        mAppSearchImpl.putDocument(
                "package1",
                "database1",
                document,
                /*sendChangeNotifications=*/ false,
                /*logger=*/ null);

        // Add two documents for "package1", "database2"
        document = new GenericDocument.Builder<>("namespace1", "id1", "type").build();
        mAppSearchImpl.putDocument(
                "package1",
                "database2",
                document,
                /*sendChangeNotifications=*/ false,
                /*logger=*/ null);
        document = new GenericDocument.Builder<>("namespace1", "id2", "type").build();
        mAppSearchImpl.putDocument(
                "package1",
                "database2",
                document,
                /*sendChangeNotifications=*/ false,
                /*logger=*/ null);

        StorageInfo storageInfo = mAppSearchImpl.getStorageInfoForDatabase("package1", "database1");
        long size1 = storageInfo.getSizeBytes();
        assertThat(size1).isGreaterThan(0);
        assertThat(storageInfo.getAliveDocumentsCount()).isEqualTo(1);
        assertThat(storageInfo.getAliveNamespacesCount()).isEqualTo(1);

        storageInfo = mAppSearchImpl.getStorageInfoForDatabase("package1", "database2");
        long size2 = storageInfo.getSizeBytes();
        assertThat(size2).isGreaterThan(0);
        assertThat(storageInfo.getAliveDocumentsCount()).isEqualTo(2);
        assertThat(storageInfo.getAliveNamespacesCount()).isEqualTo(1);

        // Size is proportional to number of documents. Since "database2" has twice as many
        // documents as "database1", its size is twice as much too.
        assertThat(size2).isAtLeast(2 * size1);
    }

    @Test
    public void testThrowsExceptionIfClosed() throws Exception {
        // Initial check that we could do something at first.
        List<AppSearchSchema> schemas =
                Collections.singletonList(new AppSearchSchema.Builder("type").build());
        InternalSetSchemaResponse internalSetSchemaResponse = mAppSearchImpl.setSchema(
                "package",
                "database",
                schemas,
                /*visibilityConfigs=*/ Collections.emptyList(),
                /*forceOverride=*/ false,
                /*version=*/ 0,
                /* setSchemaStatsBuilder= */ null);
        assertThat(internalSetSchemaResponse.isSuccess()).isTrue();

        mAppSearchImpl.close();

        // Check all our public APIs
        assertThrows(IllegalStateException.class, () -> mAppSearchImpl.setSchema(
                "package",
                "database",
                schemas,
                /*visibilityConfigs=*/ Collections.emptyList(),
                /*forceOverride=*/ false,
                /*version=*/ 0,
                /* setSchemaStatsBuilder= */ null));

        assertThrows(IllegalStateException.class, () -> mAppSearchImpl.getSchema(
                /*packageName=*/"package",
                /*databaseName=*/"database",
                /*callerAccess=*/mSelfCallerAccess));

        assertThrows(IllegalStateException.class, () -> mAppSearchImpl.putDocument(
                "package",
                "database",
                new GenericDocument.Builder<>("namespace", "id", "type").build(),
                /*sendChangeNotifications=*/ false,
                /*logger=*/ null));

        assertThrows(IllegalStateException.class, () -> mAppSearchImpl.getDocument(
                "package", "database", "namespace", "id", Collections.emptyMap()));

        assertThrows(IllegalStateException.class, () -> mAppSearchImpl.query(
                "package",
                "database",
                "query",
                new SearchSpec.Builder().build(),
                /*logger=*/ null));

        assertThrows(IllegalStateException.class, () -> mAppSearchImpl.globalQuery(
                "query",
                new SearchSpec.Builder().build(),
                mSelfCallerAccess,
                /*logger=*/ null));

        assertThrows(IllegalStateException.class, () -> mAppSearchImpl.getNextPage("package",
                /*nextPageToken=*/ 1L, /*statsBuilder=*/ null));

        assertThrows(IllegalStateException.class, () -> mAppSearchImpl.invalidateNextPageToken(
                "package",
                /*nextPageToken=*/ 1L));

        assertThrows(IllegalStateException.class, () -> mAppSearchImpl.reportUsage(
                "package", "database", "namespace", "id",
                /*usageTimestampMillis=*/ 1000L, /*systemUsage=*/ false));

        assertThrows(IllegalStateException.class, () -> mAppSearchImpl.remove(
                "package", "database", "namespace", "id", /*removeStatsBuilder=*/ null));

        assertThrows(IllegalStateException.class, () -> mAppSearchImpl.removeByQuery(
                "package",
                "database",
                "query",
                new SearchSpec.Builder().build(),
                /*removeStatsBuilder=*/ null));

        assertThrows(IllegalStateException.class, () -> mAppSearchImpl.getStorageInfoForPackage(
                "package"));

        assertThrows(IllegalStateException.class, () -> mAppSearchImpl.getStorageInfoForDatabase(
                "package", "database"));

        assertThrows(IllegalStateException.class, () -> mAppSearchImpl.persistToDisk(
                PersistType.Code.FULL));
    }

    @Test
    public void testPutPersistsWithLiteFlush() throws Exception {
        List<AppSearchSchema> schemas =
                Collections.singletonList(new AppSearchSchema.Builder("type").build());
        InternalSetSchemaResponse internalSetSchemaResponse = mAppSearchImpl.setSchema(
                "package",
                "database",
                schemas,
                /*visibilityConfigs=*/ Collections.emptyList(),
                /*forceOverride=*/ false,
                /*version=*/ 0,
                /* setSchemaStatsBuilder= */ null);
        assertThat(internalSetSchemaResponse.isSuccess()).isTrue();

        // Add a document and persist it.
        GenericDocument document =
                new GenericDocument.Builder<>("namespace1", "id1", "type").build();
        mAppSearchImpl.putDocument(
                "package",
                "database",
                document,
                /*sendChangeNotifications=*/ false,
                /*logger=*/ null);
        mAppSearchImpl.persistToDisk(PersistType.Code.LITE);

        GenericDocument getResult = mAppSearchImpl.getDocument("package", "database", "namespace1",
                "id1",
                Collections.emptyMap());
        assertThat(getResult).isEqualTo(document);

        // That document should be visible even from another instance.
        AppSearchImpl appSearchImpl2 = AppSearchImpl.create(
                mAppSearchDir,
                new AppSearchConfigImpl(
                        new UnlimitedLimitConfig(),
                        new LocalStorageIcingOptionsConfig()
                ),
                /*initStatsBuilder=*/ null,
                /*visibilityChecker=*/ null,
                ALWAYS_OPTIMIZE);
        getResult = appSearchImpl2.getDocument("package", "database", "namespace1",
                "id1",
                Collections.emptyMap());
        assertThat(getResult).isEqualTo(document);
        appSearchImpl2.close();
    }

    @Test
    public void testDeletePersistsWithLiteFlush() throws Exception {
        List<AppSearchSchema> schemas =
                Collections.singletonList(new AppSearchSchema.Builder("type").build());
        InternalSetSchemaResponse internalSetSchemaResponse = mAppSearchImpl.setSchema(
                "package",
                "database",
                schemas,
                /*visibilityConfigs=*/ Collections.emptyList(),
                /*forceOverride=*/ false,
                /*version=*/ 0,
                /* setSchemaStatsBuilder= */ null);
        assertThat(internalSetSchemaResponse.isSuccess()).isTrue();

        // Add two documents and persist them.
        GenericDocument document1 =
                new GenericDocument.Builder<>("namespace1", "id1", "type").build();
        mAppSearchImpl.putDocument(
                "package",
                "database",
                document1,
                /*sendChangeNotifications=*/ false,
                /*logger=*/ null);
        GenericDocument document2 =
                new GenericDocument.Builder<>("namespace1", "id2", "type").build();
        mAppSearchImpl.putDocument(
                "package",
                "database",
                document2,
                /*sendChangeNotifications=*/ false,
                /*logger=*/ null);
        mAppSearchImpl.persistToDisk(PersistType.Code.LITE);

        GenericDocument getResult = mAppSearchImpl.getDocument("package", "database", "namespace1",
                "id1",
                Collections.emptyMap());
        assertThat(getResult).isEqualTo(document1);
        getResult = mAppSearchImpl.getDocument("package", "database", "namespace1",
                "id2",
                Collections.emptyMap());
        assertThat(getResult).isEqualTo(document2);

        // Delete the first document
        mAppSearchImpl.remove("package", "database", "namespace1", "id1", /*statsBuilder=*/ null);
        mAppSearchImpl.persistToDisk(PersistType.Code.LITE);
        assertThrows(AppSearchException.class, () -> mAppSearchImpl.getDocument("package",
                "database",
                "namespace1",
                "id1",
                Collections.emptyMap()));
        getResult = mAppSearchImpl.getDocument("package", "database", "namespace1",
                "id2",
                Collections.emptyMap());
        assertThat(getResult).isEqualTo(document2);

        // Only the second document should be retrievable from another instance.
        AppSearchImpl appSearchImpl2 = AppSearchImpl.create(
                mAppSearchDir,
                new AppSearchConfigImpl(
                        new UnlimitedLimitConfig(),
                        new LocalStorageIcingOptionsConfig()
                ),
                /*initStatsBuilder=*/ null,
                /*visibilityChecker=*/ null,
                ALWAYS_OPTIMIZE);
        assertThrows(AppSearchException.class, () -> appSearchImpl2.getDocument("package",
                "database",
                "namespace1",
                "id1",
                Collections.emptyMap()));
        getResult = appSearchImpl2.getDocument("package", "database", "namespace1",
                "id2",
                Collections.emptyMap());
        assertThat(getResult).isEqualTo(document2);
        appSearchImpl2.close();
    }

    @Test
    public void testDeleteByQueryPersistsWithLiteFlush() throws Exception {
        List<AppSearchSchema> schemas =
                Collections.singletonList(new AppSearchSchema.Builder("type").build());
        InternalSetSchemaResponse internalSetSchemaResponse = mAppSearchImpl.setSchema(
                "package",
                "database",
                schemas,
                /*visibilityConfigs=*/ Collections.emptyList(),
                /*forceOverride=*/ false,
                /*version=*/ 0,
                /* setSchemaStatsBuilder= */ null);
        assertThat(internalSetSchemaResponse.isSuccess()).isTrue();

        // Add two documents and persist them.
        GenericDocument document1 =
                new GenericDocument.Builder<>("namespace1", "id1", "type").build();
        mAppSearchImpl.putDocument(
                "package",
                "database",
                document1,
                /*sendChangeNotifications=*/ false,
                /*logger=*/ null);
        GenericDocument document2 =
                new GenericDocument.Builder<>("namespace2", "id2", "type").build();
        mAppSearchImpl.putDocument(
                "package",
                "database",
                document2,
                /*sendChangeNotifications=*/ false,
                /*logger=*/ null);
        mAppSearchImpl.persistToDisk(PersistType.Code.LITE);

        GenericDocument getResult = mAppSearchImpl.getDocument("package", "database", "namespace1",
                "id1",
                Collections.emptyMap());
        assertThat(getResult).isEqualTo(document1);
        getResult = mAppSearchImpl.getDocument("package", "database", "namespace2",
                "id2",
                Collections.emptyMap());
        assertThat(getResult).isEqualTo(document2);

        // Delete the first document
        mAppSearchImpl.removeByQuery("package", "database", "",
                new SearchSpec.Builder().addFilterNamespaces("namespace1").setTermMatch(
                        SearchSpec.TERM_MATCH_EXACT_ONLY).build(), /*statsBuilder=*/ null);
        mAppSearchImpl.persistToDisk(PersistType.Code.LITE);
        assertThrows(AppSearchException.class, () -> mAppSearchImpl.getDocument("package",
                "database",
                "namespace1",
                "id1",
                Collections.emptyMap()));
        getResult = mAppSearchImpl.getDocument("package", "database", "namespace2",
                "id2",
                Collections.emptyMap());
        assertThat(getResult).isEqualTo(document2);

        // Only the second document should be retrievable from another instance.
        AppSearchImpl appSearchImpl2 = AppSearchImpl.create(
                mAppSearchDir,
                new AppSearchConfigImpl(
                        new UnlimitedLimitConfig(),
                        new LocalStorageIcingOptionsConfig()
                ),
                /*initStatsBuilder=*/ null,
                /*visibilityChecker=*/ null,
                ALWAYS_OPTIMIZE);
        assertThrows(AppSearchException.class, () -> appSearchImpl2.getDocument("package",
                "database",
                "namespace1",
                "id1",
                Collections.emptyMap()));
        getResult = appSearchImpl2.getDocument("package", "database", "namespace2",
                "id2",
                Collections.emptyMap());
        assertThat(getResult).isEqualTo(document2);
        appSearchImpl2.close();
    }

    @Test
    public void testGetIcingSearchEngineStorageInfo() throws Exception {
        List<AppSearchSchema> schemas =
                Collections.singletonList(new AppSearchSchema.Builder("type").build());
        InternalSetSchemaResponse internalSetSchemaResponse = mAppSearchImpl.setSchema(
                "package",
                "database",
                schemas,
                /*visibilityConfigs=*/ Collections.emptyList(),
                /*forceOverride=*/ false,
                /*version=*/ 0,
                /* setSchemaStatsBuilder= */ null);
        assertThat(internalSetSchemaResponse.isSuccess()).isTrue();

        // Add two documents
        GenericDocument document1 =
                new GenericDocument.Builder<>("namespace1", "id1", "type").build();
        mAppSearchImpl.putDocument(
                "package",
                "database",
                document1,
                /*sendChangeNotifications=*/ false,
                /*logger=*/ null);
        GenericDocument document2 =
                new GenericDocument.Builder<>("namespace1", "id2", "type").build();
        mAppSearchImpl.putDocument(
                "package",
                "database",
                document2,
                /*sendChangeNotifications=*/ false,
                /*logger=*/ null);

        StorageInfoProto storageInfo = mAppSearchImpl.getRawStorageInfoProto();

        // Simple checks to verify if we can get correct StorageInfoProto from IcingSearchEngine
        // No need to cover all the fields
        assertThat(storageInfo.getTotalStorageSize()).isGreaterThan(0);
        assertThat(
                storageInfo.getDocumentStorageInfo().getNumAliveDocuments())
                .isEqualTo(2);
        assertThat(
                storageInfo.getSchemaStoreStorageInfo().getNumSchemaTypes())
                .isEqualTo(4); // +2 for VisibilitySchema, +1 for VisibilityOverlay
    }

    @Test
    public void testGetIcingSearchEngineDebugInfo() throws Exception {
        List<AppSearchSchema> schemas =
                Collections.singletonList(new AppSearchSchema.Builder("type").build());
        InternalSetSchemaResponse internalSetSchemaResponse = mAppSearchImpl.setSchema(
                "package",
                "database",
                schemas,
                /*visibilityConfigs=*/ Collections.emptyList(),
                /*forceOverride=*/ false,
                /*version=*/ 0,
                /* setSchemaStatsBuilder= */ null);
        assertThat(internalSetSchemaResponse.isSuccess()).isTrue();

        // Add two documents
        GenericDocument document1 =
                new GenericDocument.Builder<>("namespace1", "id1", "type").build();
        mAppSearchImpl.putDocument(
                "package",
                "database",
                document1,
                /*sendChangeNotifications=*/ false,
                /*logger=*/ null);
        GenericDocument document2 =
                new GenericDocument.Builder<>("namespace1", "id2", "type").build();
        mAppSearchImpl.putDocument(
                "package",
                "database",
                document2,
                /*sendChangeNotifications=*/ false,
                /*logger=*/ null);

        DebugInfoProto debugInfo =
                mAppSearchImpl.getRawDebugInfoProto(DebugInfoVerbosity.Code.DETAILED);

        // Simple checks to verify if we can get correct DebugInfoProto from IcingSearchEngine
        // No need to cover all the fields
        assertThat(debugInfo.getDocumentInfo().getCorpusInfoList()).hasSize(1);
        assertThat(
                debugInfo.getDocumentInfo().getDocumentStorageInfo().getNumAliveDocuments())
                .isEqualTo(2);
        assertThat(debugInfo.getSchemaInfo().getSchema().getTypesList())
                .hasSize(4); // +2 for VisibilitySchema, +1 for VisibilityOverlay
    }

    @Test
    public void testLimitConfig_DocumentSize() throws Exception {
        // Create a new mAppSearchImpl with a lower limit
        mAppSearchImpl.close();
        mAppSearchImpl = AppSearchImpl.create(
                mTemporaryFolder.newFolder(), new AppSearchConfigImpl(new LimitConfig() {
                    @Override
                    public int getMaxDocumentSizeBytes() {
                        return 80;
                    }

                    @Override
                    public int getMaxDocumentCount() {
                        return 1;
                    }

                    @Override
                    public int getMaxSuggestionCount() {
                        return Integer.MAX_VALUE;
                    }
                }, new LocalStorageIcingOptionsConfig()),
<<<<<<< HEAD
                /*initStatsBuilder=*/ null, ALWAYS_OPTIMIZE,
                /*visibilityChecker=*/null);
=======
                /*initStatsBuilder=*/ null, /*visibilityChecker=*/ null,
                ALWAYS_OPTIMIZE);
>>>>>>> 3d4510a6

        // Insert schema
        List<AppSearchSchema> schemas =
                Collections.singletonList(new AppSearchSchema.Builder("type").build());
        InternalSetSchemaResponse internalSetSchemaResponse = mAppSearchImpl.setSchema(
                "package",
                "database",
                schemas,
                /*visibilityConfigs=*/ Collections.emptyList(),
                /*forceOverride=*/ false,
                /*version=*/ 0,
                /* setSchemaStatsBuilder= */ null);
        assertThat(internalSetSchemaResponse.isSuccess()).isTrue();

        // Insert a document which is too large
        GenericDocument document = new GenericDocument.Builder<>(
                "this_namespace_is_long_to_make_the_doc_big", "id", "type").build();
        AppSearchException e = assertThrows(AppSearchException.class, () ->
                mAppSearchImpl.putDocument(
                        "package",
                        "database",
                        document,
                        /*sendChangeNotifications=*/ false,
                        /*logger=*/ null));
        assertThat(e.getResultCode()).isEqualTo(AppSearchResult.RESULT_OUT_OF_SPACE);
        assertThat(e).hasMessageThat().contains(
                "Document \"id\" for package \"package\" serialized to 99 bytes, which exceeds"
                        + " limit of 80 bytes");

        // Make sure this failure didn't increase our document count. We should still be able to
        // index 1 document.
        GenericDocument document2 =
                new GenericDocument.Builder<>("namespace", "id2", "type").build();
        mAppSearchImpl.putDocument(
                "package",
                "database",
                document2,
                /*sendChangeNotifications=*/ false,
                /*logger=*/ null);

        // Now we should get a failure
        GenericDocument document3 =
                new GenericDocument.Builder<>("namespace", "id3", "type").build();
        e = assertThrows(AppSearchException.class, () ->
                mAppSearchImpl.putDocument(
                "package",
                "database",
                document3,
                /*sendChangeNotifications=*/ false,
                /*logger=*/ null));
        assertThat(e.getResultCode()).isEqualTo(AppSearchResult.RESULT_OUT_OF_SPACE);
        assertThat(e).hasMessageThat().contains(
                "Package \"package\" exceeded limit of 1 documents");
    }

    @Test
    public void testLimitConfig_Init() throws Exception {
        // Create a new mAppSearchImpl with a lower limit
        mAppSearchImpl.close();
        File tempFolder = mTemporaryFolder.newFolder();
        mAppSearchImpl = AppSearchImpl.create(
                tempFolder, new AppSearchConfigImpl(new LimitConfig() {
                    @Override
                    public int getMaxDocumentSizeBytes() {
                        return 80;
                    }

                    @Override
                    public int getMaxDocumentCount() {
                        return 1;
                    }

                    @Override
                    public int getMaxSuggestionCount() {
                        return Integer.MAX_VALUE;
                    }
                }, new LocalStorageIcingOptionsConfig()),
<<<<<<< HEAD
                /*initStatsBuilder=*/ null, ALWAYS_OPTIMIZE,
                /*visibilityChecker=*/null);
=======
                /*initStatsBuilder=*/ null, /*visibilityChecker=*/ null,
                ALWAYS_OPTIMIZE);
>>>>>>> 3d4510a6

        // Insert schema
        List<AppSearchSchema> schemas =
                Collections.singletonList(new AppSearchSchema.Builder("type").build());
        InternalSetSchemaResponse internalSetSchemaResponse = mAppSearchImpl.setSchema(
                "package",
                "database",
                schemas,
                /*visibilityConfigs=*/ Collections.emptyList(),
                /*forceOverride=*/ false,
                /*version=*/ 0,
                /* setSchemaStatsBuilder= */ null);
        assertThat(internalSetSchemaResponse.isSuccess()).isTrue();

        // Index a document
        mAppSearchImpl.putDocument(
                "package",
                "database",
                new GenericDocument.Builder<>("namespace", "id1", "type").build(),
                /*sendChangeNotifications=*/ false,
                /*logger=*/ null);

        // Now we should get a failure
        GenericDocument document2 =
                new GenericDocument.Builder<>("namespace", "id2", "type").build();
        AppSearchException e = assertThrows(AppSearchException.class, () ->
                mAppSearchImpl.putDocument(
                "package",
                "database",
                document2,
                /*sendChangeNotifications=*/ false,
                /*logger=*/ null));
        assertThat(e.getResultCode()).isEqualTo(AppSearchResult.RESULT_OUT_OF_SPACE);
        assertThat(e).hasMessageThat().contains(
                "Package \"package\" exceeded limit of 1 documents");

        // Close and reinitialize AppSearchImpl
        mAppSearchImpl.close();
        mAppSearchImpl = AppSearchImpl.create(
                tempFolder, new AppSearchConfigImpl(new LimitConfig() {
                    @Override
                    public int getMaxDocumentSizeBytes() {
                        return 80;
                    }

                    @Override
                    public int getMaxDocumentCount() {
                        return 1;
                    }

                    @Override
                    public int getMaxSuggestionCount() {
                        return Integer.MAX_VALUE;
                    }
                }, new LocalStorageIcingOptionsConfig()),
<<<<<<< HEAD
                /*initStatsBuilder=*/ null, ALWAYS_OPTIMIZE,
                /*visibilityChecker=*/null);
=======
                /*initStatsBuilder=*/ null, /*visibilityChecker=*/ null,
                ALWAYS_OPTIMIZE);
>>>>>>> 3d4510a6

        // Make sure the limit is maintained
        e = assertThrows(AppSearchException.class, () ->
                mAppSearchImpl.putDocument(
                "package",
                "database",
                document2,
                /*sendChangeNotifications=*/ false,
                /*logger=*/ null));
        assertThat(e.getResultCode()).isEqualTo(AppSearchResult.RESULT_OUT_OF_SPACE);
        assertThat(e).hasMessageThat().contains(
                "Package \"package\" exceeded limit of 1 documents");
    }

    @Test
    public void testLimitConfig_Remove() throws Exception {
        // Create a new mAppSearchImpl with a lower limit
        mAppSearchImpl.close();
        mAppSearchImpl = AppSearchImpl.create(
                mTemporaryFolder.newFolder(), new AppSearchConfigImpl(new LimitConfig() {
                    @Override
                    public int getMaxDocumentSizeBytes() {
                        return Integer.MAX_VALUE;
                    }

                    @Override
                    public int getMaxDocumentCount() {
                        return 3;
                    }

                    @Override
                    public int getMaxSuggestionCount() {
                        return Integer.MAX_VALUE;
                    }
                }, new LocalStorageIcingOptionsConfig()),
<<<<<<< HEAD
                /*initStatsBuilder=*/ null, ALWAYS_OPTIMIZE,
                /*visibilityChecker=*/null);
=======
                /*initStatsBuilder=*/ null, /*visibilityChecker=*/ null,
                ALWAYS_OPTIMIZE);
>>>>>>> 3d4510a6

        // Insert schema
        List<AppSearchSchema> schemas =
                Collections.singletonList(new AppSearchSchema.Builder("type").build());
        InternalSetSchemaResponse internalSetSchemaResponse = mAppSearchImpl.setSchema(
                "package",
                "database",
                schemas,
                /*visibilityConfigs=*/ Collections.emptyList(),
                /*forceOverride=*/ false,
                /*version=*/ 0,
                /* setSchemaStatsBuilder= */ null);
        assertThat(internalSetSchemaResponse.isSuccess()).isTrue();

        // Index 3 documents
        mAppSearchImpl.putDocument(
                "package",
                "database",
                new GenericDocument.Builder<>("namespace", "id1", "type").build(),
                /*sendChangeNotifications=*/ false,
                /*logger=*/ null);
        mAppSearchImpl.putDocument(
                "package",
                "database",
                new GenericDocument.Builder<>("namespace", "id2", "type").build(),
                /*sendChangeNotifications=*/ false,
                /*logger=*/ null);
        mAppSearchImpl.putDocument(
                "package",
                "database",
                new GenericDocument.Builder<>("namespace", "id3", "type").build(),
                /*sendChangeNotifications=*/ false,
                /*logger=*/ null);

        // Now we should get a failure
        GenericDocument document4 =
                new GenericDocument.Builder<>("namespace", "id4", "type").build();
        AppSearchException e = assertThrows(AppSearchException.class, () ->
                mAppSearchImpl.putDocument(
                "package",
                "database",
                document4,
                /*sendChangeNotifications=*/ false,
                /*logger=*/ null));
        assertThat(e.getResultCode()).isEqualTo(AppSearchResult.RESULT_OUT_OF_SPACE);
        assertThat(e).hasMessageThat().contains(
                "Package \"package\" exceeded limit of 3 documents");

        // Remove a document that doesn't exist
        assertThrows(AppSearchException.class, () ->
                mAppSearchImpl.remove(
                        "package", "database", "namespace", "id4", /*removeStatsBuilder=*/null));

        // Should still fail
        e = assertThrows(AppSearchException.class, () ->
                mAppSearchImpl.putDocument(
                "package",
                "database",
                document4,
                /*sendChangeNotifications=*/ false,
                /*logger=*/ null));
        assertThat(e.getResultCode()).isEqualTo(AppSearchResult.RESULT_OUT_OF_SPACE);
        assertThat(e).hasMessageThat().contains(
                "Package \"package\" exceeded limit of 3 documents");

        // Remove a document that does exist
        mAppSearchImpl.remove(
                "package", "database", "namespace", "id2", /*removeStatsBuilder=*/null);

        // Now doc4 should work
        mAppSearchImpl.putDocument(
                "package",
                "database",
                document4,
                /*sendChangeNotifications=*/ false,
                /*logger=*/ null);

        // The next one should fail again
        e = assertThrows(AppSearchException.class, () -> mAppSearchImpl.putDocument(
                "package",
                "database",
                new GenericDocument.Builder<>("namespace", "id5", "type").build(),
                /*sendChangeNotifications=*/ false,
                /*logger=*/ null));
        assertThat(e.getResultCode()).isEqualTo(AppSearchResult.RESULT_OUT_OF_SPACE);
        assertThat(e).hasMessageThat().contains(
                "Package \"package\" exceeded limit of 3 documents");
    }

    @Test
    public void testLimitConfig_DifferentPackages() throws Exception {
        // Create a new mAppSearchImpl with a lower limit
        mAppSearchImpl.close();
        File tempFolder = mTemporaryFolder.newFolder();
        mAppSearchImpl = AppSearchImpl.create(
                tempFolder, new AppSearchConfigImpl(new LimitConfig() {
                    @Override
                    public int getMaxDocumentSizeBytes() {
                        return Integer.MAX_VALUE;
                    }

                    @Override
                    public int getMaxDocumentCount() {
                        return 2;
                    }

                    @Override
                    public int getMaxSuggestionCount() {
                        return Integer.MAX_VALUE;
                    }
                }, new LocalStorageIcingOptionsConfig()),
<<<<<<< HEAD
                /*initStatsBuilder=*/ null, ALWAYS_OPTIMIZE,
                /*visibilityChecker=*/null);
=======
                /*initStatsBuilder=*/ null, /*visibilityChecker=*/ null,
                ALWAYS_OPTIMIZE);
>>>>>>> 3d4510a6

        // Insert schema
        List<AppSearchSchema> schemas =
                Collections.singletonList(new AppSearchSchema.Builder("type").build());
        InternalSetSchemaResponse internalSetSchemaResponse = mAppSearchImpl.setSchema(
                "package1",
                "database1",
                schemas,
                /*visibilityConfigs=*/ Collections.emptyList(),
                /*forceOverride=*/ false,
                /*version=*/ 0,
                /* setSchemaStatsBuilder= */ null);
        assertThat(internalSetSchemaResponse.isSuccess()).isTrue();
        internalSetSchemaResponse = mAppSearchImpl.setSchema(
                "package1",
                "database2",
                schemas,
                /*visibilityConfigs=*/ Collections.emptyList(),
                /*forceOverride=*/ false,
                /*version=*/ 0,
                /* setSchemaStatsBuilder= */ null);
        assertThat(internalSetSchemaResponse.isSuccess()).isTrue();
        internalSetSchemaResponse = mAppSearchImpl.setSchema(
                "package2",
                "database1",
                schemas,
                /*visibilityConfigs=*/ Collections.emptyList(),
                /*forceOverride=*/ false,
                /*version=*/ 0,
                /* setSchemaStatsBuilder= */ null);
        assertThat(internalSetSchemaResponse.isSuccess()).isTrue();
        internalSetSchemaResponse = mAppSearchImpl.setSchema(
                "package2",
                "database2",
                schemas,
                /*visibilityConfigs=*/ Collections.emptyList(),
                /*forceOverride=*/ false,
                /*version=*/ 0,
                /* setSchemaStatsBuilder= */ null);
        assertThat(internalSetSchemaResponse.isSuccess()).isTrue();

        // Index documents in package1/database1
        mAppSearchImpl.putDocument(
                "package1",
                "database1",
                new GenericDocument.Builder<>("namespace", "id1", "type").build(),
                /*sendChangeNotifications=*/ false,
                /*logger=*/ null);
        mAppSearchImpl.putDocument(
                "package1",
                "database2",
                new GenericDocument.Builder<>("namespace", "id2", "type").build(),
                /*sendChangeNotifications=*/ false,
                /*logger=*/ null);

        // Indexing a third doc into package1 should fail (here we use database3)
        AppSearchException e = assertThrows(AppSearchException.class, () ->
                mAppSearchImpl.putDocument(
                        "package1",
                        "database3",
                        new GenericDocument.Builder<>("namespace", "id3", "type").build(),
                        /*sendChangeNotifications=*/ false,
                        /*logger=*/ null));
        assertThat(e.getResultCode()).isEqualTo(AppSearchResult.RESULT_OUT_OF_SPACE);
        assertThat(e).hasMessageThat().contains(
                "Package \"package1\" exceeded limit of 2 documents");

        // Indexing a doc into package2 should succeed
        mAppSearchImpl.putDocument(
                "package2",
                "database1",
                new GenericDocument.Builder<>("namespace", "id1", "type").build(),
                /*sendChangeNotifications=*/ false,
                /*logger=*/ null);

        // Reinitialize to make sure packages are parsed correctly on init
        mAppSearchImpl.close();
        mAppSearchImpl = AppSearchImpl.create(
                tempFolder, new AppSearchConfigImpl(new LimitConfig() {
                    @Override
                    public int getMaxDocumentSizeBytes() {
                        return Integer.MAX_VALUE;
                    }

                    @Override
                    public int getMaxDocumentCount() {
                        return 2;
                    }

                    @Override
                    public int getMaxSuggestionCount() {
                        return Integer.MAX_VALUE;
                    }
                }, new LocalStorageIcingOptionsConfig()),
<<<<<<< HEAD
                /*initStatsBuilder=*/ null, ALWAYS_OPTIMIZE,
                /*visibilityChecker=*/null);
=======
                /*initStatsBuilder=*/ null, /*visibilityChecker=*/ null,
                ALWAYS_OPTIMIZE);
>>>>>>> 3d4510a6

        // package1 should still be out of space
        e = assertThrows(AppSearchException.class, () ->
                mAppSearchImpl.putDocument(
                        "package1",
                        "database4",
                        new GenericDocument.Builder<>("namespace", "id4", "type").build(),
                        /*sendChangeNotifications=*/ false,
                        /*logger=*/ null));
        assertThat(e.getResultCode()).isEqualTo(AppSearchResult.RESULT_OUT_OF_SPACE);
        assertThat(e).hasMessageThat().contains(
                "Package \"package1\" exceeded limit of 2 documents");

        // package2 has room for one more
        mAppSearchImpl.putDocument(
                "package2",
                "database2",
                new GenericDocument.Builder<>("namespace", "id2", "type").build(),
                /*sendChangeNotifications=*/ false,
                /*logger=*/ null);

        // now package2 really is out of space
        e = assertThrows(AppSearchException.class, () ->
                mAppSearchImpl.putDocument(
                        "package2",
                        "database3",
                        new GenericDocument.Builder<>("namespace", "id3", "type").build(),
                        /*sendChangeNotifications=*/ false,
                        /*logger=*/ null));
        assertThat(e.getResultCode()).isEqualTo(AppSearchResult.RESULT_OUT_OF_SPACE);
        assertThat(e).hasMessageThat().contains(
                "Package \"package2\" exceeded limit of 2 documents");
    }

    @Test
    public void testLimitConfig_RemoveByQuery() throws Exception {
        // Create a new mAppSearchImpl with a lower limit
        mAppSearchImpl.close();
        mAppSearchImpl = AppSearchImpl.create(
                mTemporaryFolder.newFolder(), new AppSearchConfigImpl(new LimitConfig() {
                    @Override
                    public int getMaxDocumentSizeBytes() {
                        return Integer.MAX_VALUE;
                    }

                    @Override
                    public int getMaxDocumentCount() {
                        return 3;
                    }

                    @Override
                    public int getMaxSuggestionCount() {
                        return Integer.MAX_VALUE;
                    }
                }, new LocalStorageIcingOptionsConfig()),
<<<<<<< HEAD
                /*initStatsBuilder=*/ null, ALWAYS_OPTIMIZE,
                /*visibilityChecker=*/null);
=======
                /*initStatsBuilder=*/ null, /*visibilityChecker=*/ null,
                ALWAYS_OPTIMIZE);
>>>>>>> 3d4510a6

        // Insert schema
        List<AppSearchSchema> schemas = Collections.singletonList(
                new AppSearchSchema.Builder("type")
                        .addProperty(new AppSearchSchema.StringPropertyConfig.Builder("body")
                                .setIndexingType(
                                        AppSearchSchema.StringPropertyConfig.INDEXING_TYPE_PREFIXES)
                                .setTokenizerType(
                                        AppSearchSchema.StringPropertyConfig.TOKENIZER_TYPE_PLAIN)
                                .build())
                        .build());
        InternalSetSchemaResponse internalSetSchemaResponse = mAppSearchImpl.setSchema(
                "package",
                "database",
                schemas,
                /*visibilityConfigs=*/ Collections.emptyList(),
                /*forceOverride=*/ false,
                /*version=*/ 0,
                /* setSchemaStatsBuilder= */ null);
        assertThat(internalSetSchemaResponse.isSuccess()).isTrue();

        // Index 3 documents
        mAppSearchImpl.putDocument(
                "package",
                "database",
                new GenericDocument.Builder<>("namespace", "id1", "type")
                        .setPropertyString("body", "tablet")
                        .build(),
                /*sendChangeNotifications=*/ false,
                /*logger=*/ null);
        mAppSearchImpl.putDocument(
                "package",
                "database",
                new GenericDocument.Builder<>("namespace", "id2", "type")
                        .setPropertyString("body", "tabby")
                        .build(),
                /*sendChangeNotifications=*/ false,
                /*logger=*/ null);
        mAppSearchImpl.putDocument(
                "package",
                "database",
                new GenericDocument.Builder<>("namespace", "id3", "type")
                        .setPropertyString("body", "grabby")
                        .build(),
                /*sendChangeNotifications=*/ false,
                /*logger=*/ null);

        // Now we should get a failure
        GenericDocument document4 =
                new GenericDocument.Builder<>("namespace", "id4", "type").build();
        AppSearchException e = assertThrows(AppSearchException.class, () ->
                mAppSearchImpl.putDocument(
                "package",
                "database",
                document4,
                /*sendChangeNotifications=*/ false,
                /*logger=*/ null));
        assertThat(e.getResultCode()).isEqualTo(AppSearchResult.RESULT_OUT_OF_SPACE);
        assertThat(e).hasMessageThat().contains(
                "Package \"package\" exceeded limit of 3 documents");

        // Run removebyquery, deleting nothing
        mAppSearchImpl.removeByQuery(
                "package",
                "database",
                "nothing",
                new SearchSpec.Builder().build(),
                /*removeStatsBuilder=*/null);

        // Should still fail
        e = assertThrows(AppSearchException.class, () ->
                mAppSearchImpl.putDocument(
                "package",
                "database",
                document4,
                /*sendChangeNotifications=*/ false,
                /*logger=*/ null));
        assertThat(e.getResultCode()).isEqualTo(AppSearchResult.RESULT_OUT_OF_SPACE);
        assertThat(e).hasMessageThat().contains(
                "Package \"package\" exceeded limit of 3 documents");

        // Remove "tab*"
        mAppSearchImpl.removeByQuery(
                "package",
                "database",
                "tab",
                new SearchSpec.Builder().build(),
                /*removeStatsBuilder=*/null);

        // Now doc4 and doc5 should work
        mAppSearchImpl.putDocument(
                "package",
                "database",
                document4,
                /*sendChangeNotifications=*/ false,
                /*logger=*/ null);
        mAppSearchImpl.putDocument(
                "package",
                "database",
                new GenericDocument.Builder<>("namespace", "id5", "type").build(),
                /*sendChangeNotifications=*/ false,
                /*logger=*/ null);

        // We only deleted 2 docs so the next one should fail again
        e = assertThrows(AppSearchException.class, () -> mAppSearchImpl.putDocument(
                "package",
                "database",
                new GenericDocument.Builder<>("namespace", "id6", "type").build(),
                /*sendChangeNotifications=*/ false,
                /*logger=*/ null));
        assertThat(e.getResultCode()).isEqualTo(AppSearchResult.RESULT_OUT_OF_SPACE);
        assertThat(e).hasMessageThat().contains(
                "Package \"package\" exceeded limit of 3 documents");
    }

    @Test
    public void testRemoveByQuery_withJoinSpec_throwsException() {
        Exception e = assertThrows(IllegalArgumentException.class,
                () -> mAppSearchImpl.removeByQuery(
                        /*packageName=*/"",
                        /*databaseName=*/"",
                        /*queryExpression=*/"",
                        new SearchSpec.Builder()
                                .setJoinSpec(new JoinSpec.Builder("childProp").build())
                                .build(),
                        null));
        assertThat(e.getMessage()).isEqualTo(
                "JoinSpec not allowed in removeByQuery, but JoinSpec was provided");
    }

    @Test
    public void testLimitConfig_Replace() throws Exception {
        // Create a new mAppSearchImpl with a lower limit
        mAppSearchImpl.close();
        mAppSearchImpl = AppSearchImpl.create(
                mTemporaryFolder.newFolder(), new AppSearchConfigImpl(new LimitConfig() {
                    @Override
                    public int getMaxDocumentSizeBytes() {
                        return Integer.MAX_VALUE;
                    }

                    @Override
                    public int getMaxDocumentCount() {
                        return 2;
                    }

                    @Override
                    public int getMaxSuggestionCount() {
                        return Integer.MAX_VALUE;
                    }
                }, new LocalStorageIcingOptionsConfig()),
<<<<<<< HEAD
                /*initStatsBuilder=*/ null, ALWAYS_OPTIMIZE,
                /*visibilityChecker=*/null);
=======
                /*initStatsBuilder=*/ null, /*visibilityChecker=*/ null,
                ALWAYS_OPTIMIZE);
>>>>>>> 3d4510a6

        // Insert schema
        List<AppSearchSchema> schemas = Collections.singletonList(
                new AppSearchSchema.Builder("type")
                        .addProperty(
                                new AppSearchSchema.StringPropertyConfig.Builder("body").build())
                        .build());
        InternalSetSchemaResponse internalSetSchemaResponse = mAppSearchImpl.setSchema(
                "package",
                "database",
                schemas,
                /*visibilityConfigs=*/ Collections.emptyList(),
                /*forceOverride=*/ false,
                /*version=*/ 0,
                /* setSchemaStatsBuilder= */ null);
        assertThat(internalSetSchemaResponse.isSuccess()).isTrue();

        // Index a document
        mAppSearchImpl.putDocument(
                "package",
                "database",
                new GenericDocument.Builder<>("namespace", "id1", "type")
                        .setPropertyString("body", "id1.orig")
                        .build(),
                /*sendChangeNotifications=*/ false,
                /*logger=*/ null);
        // Replace it with another doc
        mAppSearchImpl.putDocument(
                "package",
                "database",
                new GenericDocument.Builder<>("namespace", "id1", "type")
                        .setPropertyString("body", "id1.new")
                        .build(),
                /*sendChangeNotifications=*/ false,
                /*logger=*/ null);

        // Index id2. This should pass but only because we check for replacements.
        mAppSearchImpl.putDocument(
                "package",
                "database",
                new GenericDocument.Builder<>("namespace", "id2", "type").build(),
                /*sendChangeNotifications=*/ false,
                /*logger=*/ null);

        // Now we should get a failure on id3
        GenericDocument document3 =
                new GenericDocument.Builder<>("namespace", "id3", "type").build();
        AppSearchException e = assertThrows(AppSearchException.class, () ->
                mAppSearchImpl.putDocument(
                "package",
                "database",
                document3,
                /*sendChangeNotifications=*/ false,
                /*logger=*/ null));
        assertThat(e.getResultCode()).isEqualTo(AppSearchResult.RESULT_OUT_OF_SPACE);
        assertThat(e).hasMessageThat().contains(
                "Package \"package\" exceeded limit of 2 documents");
    }

    @Test
    public void testLimitConfig_ReplaceReinit() throws Exception {
        // Create a new mAppSearchImpl with a lower limit
        mAppSearchImpl.close();
        File tempFolder = mTemporaryFolder.newFolder();
        mAppSearchImpl = AppSearchImpl.create(
                tempFolder, new AppSearchConfigImpl(new LimitConfig() {
                    @Override
                    public int getMaxDocumentSizeBytes() {
                        return Integer.MAX_VALUE;
                    }

                    @Override
                    public int getMaxDocumentCount() {
                        return 2;
                    }

                    @Override
                    public int getMaxSuggestionCount() {
                        return Integer.MAX_VALUE;
                    }
                }, new LocalStorageIcingOptionsConfig()),
<<<<<<< HEAD
                /*initStatsBuilder=*/ null, ALWAYS_OPTIMIZE,
                /*visibilityChecker=*/null);
=======
                /*initStatsBuilder=*/ null, /*visibilityChecker=*/ null,
                ALWAYS_OPTIMIZE);
>>>>>>> 3d4510a6

        // Insert schema
        List<AppSearchSchema> schemas = Collections.singletonList(
                new AppSearchSchema.Builder("type")
                        .addProperty(
                                new AppSearchSchema.StringPropertyConfig.Builder("body").build())
                        .build());
        InternalSetSchemaResponse internalSetSchemaResponse = mAppSearchImpl.setSchema(
                "package",
                "database",
                schemas,
                /*visibilityConfigs=*/ Collections.emptyList(),
                /*forceOverride=*/ false,
                /*version=*/ 0,
                /* setSchemaStatsBuilder= */ null);
        assertThat(internalSetSchemaResponse.isSuccess()).isTrue();

        // Index a document
        mAppSearchImpl.putDocument(
                "package",
                "database",
                new GenericDocument.Builder<>("namespace", "id1", "type")
                        .setPropertyString("body", "id1.orig")
                        .build(),
                /*sendChangeNotifications=*/ false,
                /*logger=*/ null);
        // Replace it with another doc
        mAppSearchImpl.putDocument(
                "package",
                "database",
                new GenericDocument.Builder<>("namespace", "id1", "type")
                        .setPropertyString("body", "id1.new")
                        .build(),
                /*sendChangeNotifications=*/ false,
                /*logger=*/ null);

        // Reinitialize to make sure replacements are correctly accounted for by init
        mAppSearchImpl.close();
        mAppSearchImpl = AppSearchImpl.create(
                tempFolder, new AppSearchConfigImpl(new LimitConfig() {
                    @Override
                    public int getMaxDocumentSizeBytes() {
                        return Integer.MAX_VALUE;
                    }

                    @Override
                    public int getMaxDocumentCount() {
                        return 2;
                    }

                    @Override
                    public int getMaxSuggestionCount() {
                        return Integer.MAX_VALUE;
                    }
                }, new LocalStorageIcingOptionsConfig()),
<<<<<<< HEAD
                /*initStatsBuilder=*/ null, ALWAYS_OPTIMIZE,
                /*visibilityChecker=*/null);
=======
                /*initStatsBuilder=*/ null, /*visibilityChecker=*/ null,
                ALWAYS_OPTIMIZE);
>>>>>>> 3d4510a6

        // Index id2. This should pass but only because we check for replacements.
        mAppSearchImpl.putDocument(
                "package",
                "database",
                new GenericDocument.Builder<>("namespace", "id2", "type").build(),
                /*sendChangeNotifications=*/ false,
                /*logger=*/ null);

        // Now we should get a failure on id3
        GenericDocument document3 =
                new GenericDocument.Builder<>("namespace", "id3", "type").build();
        AppSearchException e = assertThrows(AppSearchException.class, () ->
                mAppSearchImpl.putDocument(
                "package",
                "database",
                document3,
                /*sendChangeNotifications=*/ false,
                /*logger=*/ null));
        assertThat(e.getResultCode()).isEqualTo(AppSearchResult.RESULT_OUT_OF_SPACE);
        assertThat(e).hasMessageThat().contains(
                "Package \"package\" exceeded limit of 2 documents");
    }
    @Test
    public void testLimitConfig_suggestion() throws Exception {
        mAppSearchImpl.close();
        File tempFolder = mTemporaryFolder.newFolder();
        mAppSearchImpl = AppSearchImpl.create(
                tempFolder, new AppSearchConfigImpl(new LimitConfig() {
                    @Override
                    public int getMaxDocumentSizeBytes() {
                        return Integer.MAX_VALUE;
                    }

                    @Override
                    public int getMaxDocumentCount() {
                        return Integer.MAX_VALUE;
                    }

                    @Override
                    public int getMaxSuggestionCount() {
                        return 2;
                    }
                }, new LocalStorageIcingOptionsConfig()),
<<<<<<< HEAD
                /*initStatsBuilder=*/ null, ALWAYS_OPTIMIZE,
                /*visibilityChecker=*/null);
=======
                /*initStatsBuilder=*/ null, /*visibilityChecker=*/ null,
                ALWAYS_OPTIMIZE);
>>>>>>> 3d4510a6

        AppSearchException e = assertThrows(AppSearchException.class, () ->
                mAppSearchImpl.searchSuggestion(
                        "package",
                        "database",
                        /*suggestionQueryExpression=*/"t",
                        new SearchSuggestionSpec.Builder(/*totalResultCount=*/10).build()));
        assertThat(e.getResultCode()).isEqualTo(RESULT_INVALID_ARGUMENT);
        assertThat(e).hasMessageThat().contains(
                "Trying to get 10 suggestion results, which exceeds limit of 2");
    }

    /**
     * Ensure that it is okay to register the same observer for multiple packages and that removing
     * the observer for one package doesn't remove it for the other.
     */
    @Test
    public void testRemoveObserver_onlyAffectsOnePackage() throws Exception {
        final String fakePackage = "com.android.appsearch.fake.package";

        InternalSetSchemaResponse internalSetSchemaResponse = mAppSearchImpl.setSchema(
                mContext.getPackageName(),
                "database1",
                /*schemas=*/ImmutableList.of(new AppSearchSchema.Builder("Type1").build()),
                /*visibilityConfigs=*/ Collections.emptyList(),
                /*forceOverride=*/false,
                /*version=*/0,
                /*setSchemaStatsBuilder=*/null);
        assertThat(internalSetSchemaResponse.isSuccess()).isTrue();

        // Register an observer twice, on different packages.
        TestObserverCallback observer = new TestObserverCallback();
        mAppSearchImpl.registerObserverCallback(
                /*listeningPackageAccess=*/mSelfCallerAccess,
                /*targetPackageName=*/mContext.getPackageName(),
                new ObserverSpec.Builder().build(),
                MoreExecutors.directExecutor(),
                observer);
        mAppSearchImpl.registerObserverCallback(
                /*listeningPackageAccess=*/mSelfCallerAccess,
                /*targetPackageName=*/fakePackage,
                new ObserverSpec.Builder().build(),
                MoreExecutors.directExecutor(),
                observer);

        // Insert a valid doc
        GenericDocument validDoc =
                new GenericDocument.Builder<>("namespace1", "id1", "Type1").build();
        assertThat(observer.getSchemaChanges()).isEmpty();
        assertThat(observer.getDocumentChanges()).isEmpty();
        mAppSearchImpl.putDocument(
                mContext.getPackageName(),
                "database1",
                validDoc,
                /*sendChangeNotifications=*/ true,
                /*logger=*/null);

        // Dispatch notifications and empty the observers
        mAppSearchImpl.dispatchAndClearChangeNotifications();
        observer.clear();

        // Remove the observer from the fake package
        mAppSearchImpl.unregisterObserverCallback(fakePackage, observer);

        // Index a second document
        GenericDocument doc2 = new GenericDocument.Builder<>("namespace1", "id2", "Type1").build();
        mAppSearchImpl.putDocument(
                mContext.getPackageName(),
                "database1",
                doc2,
                /*sendChangeNotifications=*/ true,
                /*logger=*/null);

        // Observer should still have received this data from its registration on
        // context.getPackageName(), as we only removed the copy from fakePackage.
        mAppSearchImpl.dispatchAndClearChangeNotifications();
        assertThat(observer.getSchemaChanges()).isEmpty();
        assertThat(observer.getDocumentChanges()).containsExactly(
                new DocumentChangeInfo(
                        mContext.getPackageName(),
                        "database1",
                        "namespace1",
                        "Type1",
                        /*changedDocumentIds=*/ImmutableSet.of("id2")));
    }

    @Test
    public void testGetGlobalDocumentThrowsExceptionWhenNotVisible() throws Exception {
        List<AppSearchSchema> schemas =
                Collections.singletonList(new AppSearchSchema.Builder("type").build());

        // Create a new mAppSearchImpl with a mock Visibility Checker
        mAppSearchImpl.close();
        File tempFolder = mTemporaryFolder.newFolder();
        VisibilityChecker mockVisibilityChecker = createMockVisibilityChecker(false);
        mAppSearchImpl = AppSearchImpl.create(
                tempFolder,
                new AppSearchConfigImpl(
                        new UnlimitedLimitConfig(),
                        new LocalStorageIcingOptionsConfig()
                ),
                /*initStatsBuilder=*/ null,
                mockVisibilityChecker, ALWAYS_OPTIMIZE
        );

        InternalSetSchemaResponse internalSetSchemaResponse = mAppSearchImpl.setSchema(
                "package",
                "database",
                schemas,
                /*visibilityConfigs=*/ Collections.emptyList(),
                /*forceOverride=*/ false,
                /*version=*/ 0,
                /* setSchemaStatsBuilder= */ null);
        assertThat(internalSetSchemaResponse.isSuccess()).isTrue();

        // Add a document and persist it.
        GenericDocument document =
                new GenericDocument.Builder<>("namespace1", "id1", "type").build();
        mAppSearchImpl.putDocument(
                "package",
                "database",
                document,
                /*sendChangeNotifications=*/false,
                /*logger=*/null);
        mAppSearchImpl.persistToDisk(PersistType.Code.LITE);

        AppSearchException e = assertThrows(AppSearchException.class, () ->
                mAppSearchImpl.globalGetDocument(
                        "package",
                        "database",
                        "namespace1",
                        "id1",
                        /*typePropertyPaths=*/Collections.emptyMap(),
                        /*callerAccess=*/mSelfCallerAccess));
        assertThat(e.getResultCode()).isEqualTo(AppSearchResult.RESULT_NOT_FOUND);
        assertThat(e.getMessage()).isEqualTo("Document (namespace1, id1) not found.");
    }

    @Test
    public void testGetGlobalDocument() throws Exception {
        List<AppSearchSchema> schemas =
                Collections.singletonList(new AppSearchSchema.Builder("type").build());

        // Create a new mAppSearchImpl with a mock Visibility Checker
        mAppSearchImpl.close();
        File tempFolder = mTemporaryFolder.newFolder();
        VisibilityChecker mockVisibilityChecker = createMockVisibilityChecker(true);
        mAppSearchImpl = AppSearchImpl.create(
                tempFolder,
                new AppSearchConfigImpl(
                        new UnlimitedLimitConfig(),
                        new LocalStorageIcingOptionsConfig()
                ),
                /*initStatsBuilder=*/ null,
                mockVisibilityChecker, ALWAYS_OPTIMIZE
        );

        InternalSetSchemaResponse internalSetSchemaResponse = mAppSearchImpl.setSchema(
                "package",
                "database",
                schemas,
                /*visibilityConfigs=*/ Collections.emptyList(),
                /*forceOverride=*/ false,
                /*version=*/ 0,
                /* setSchemaStatsBuilder= */ null);
        assertThat(internalSetSchemaResponse.isSuccess()).isTrue();

        // Add a document and persist it.
        GenericDocument document =
                new GenericDocument.Builder<>("namespace1", "id1", "type").build();
        mAppSearchImpl.putDocument(
                "package",
                "database",
                document,
                /*sendChangeNotifications=*/ false,
                /*logger=*/ null);
        mAppSearchImpl.persistToDisk(PersistType.Code.LITE);

        GenericDocument getResult = mAppSearchImpl.globalGetDocument(
                "package",
                "database",
                "namespace1",
                "id1",
                /*typePropertyPaths=*/Collections.emptyMap(),
                /*callerAccess=*/mSelfCallerAccess);
        assertThat(getResult).isEqualTo(document);
    }

    @Test
    public void getGlobalDocumentTest_notFound() throws Exception {
        List<AppSearchSchema> schemas =
                Collections.singletonList(new AppSearchSchema.Builder("type").build());

        // Create a new mAppSearchImpl with a mock Visibility Checker
        mAppSearchImpl.close();
        File tempFolder = mTemporaryFolder.newFolder();
        VisibilityChecker mockVisibilityChecker = createMockVisibilityChecker(true);
        mAppSearchImpl = AppSearchImpl.create(
                tempFolder,
                new AppSearchConfigImpl(
                        new UnlimitedLimitConfig(),
                        new LocalStorageIcingOptionsConfig()
                ),
                /*initStatsBuilder=*/ null,
                mockVisibilityChecker, ALWAYS_OPTIMIZE
        );

        InternalSetSchemaResponse internalSetSchemaResponse = mAppSearchImpl.setSchema(
                "package",
                "database",
                schemas,
                /*visibilityConfigs=*/ Collections.emptyList(),
                /*forceOverride=*/ false,
                /*version=*/ 0,
                /* setSchemaStatsBuilder= */ null);
        assertThat(internalSetSchemaResponse.isSuccess()).isTrue();

        // Add a document and persist it.
        GenericDocument document =
                new GenericDocument.Builder<>("namespace1", "id1", "type").build();
        mAppSearchImpl.putDocument(
                "package",
                "database",
                document,
                /*sendChangeNotifications=*/ false,
                /*logger=*/ null);
        mAppSearchImpl.persistToDisk(PersistType.Code.LITE);

        AppSearchException e = assertThrows(AppSearchException.class, () ->
                mAppSearchImpl.globalGetDocument(
                        "package",
                        "database",
                        "namespace1",
                        "id2",
                        /*typePropertyPaths=*/Collections.emptyMap(),
                        /*callerAccess=*/mSelfCallerAccess));
        assertThat(e.getResultCode()).isEqualTo(AppSearchResult.RESULT_NOT_FOUND);
        assertThat(e.getMessage()).isEqualTo("Document (namespace1, id2) not found.");
    }

    @Test
    public void getGlobalDocumentNoAccessNoFileHasSameException() throws Exception {
        List<AppSearchSchema> schemas =
                Collections.singletonList(new AppSearchSchema.Builder("type").build());
        // Create a new mAppSearchImpl with a mock Visibility Checker
        mAppSearchImpl.close();
        File tempFolder = mTemporaryFolder.newFolder();
        VisibilityChecker mockVisibilityChecker = new VisibilityChecker() {
            @Override
            public boolean isSchemaSearchableByCaller(@NonNull CallerAccess callerAccess,
                    @NonNull String packageName, @NonNull String prefixedSchema,
                    @NonNull VisibilityStore visibilityStore) {
                return callerAccess.getCallingPackageName().equals("visiblePackage");
            }

            @Override
            public boolean doesCallerHaveSystemAccess(@NonNull String callerPackageName) {
                return false;
            }
        };

        mAppSearchImpl = AppSearchImpl.create(
                tempFolder,
                new AppSearchConfigImpl(
                        new UnlimitedLimitConfig(),
                        new LocalStorageIcingOptionsConfig()
                ),
                /*initStatsBuilder=*/ null,
                mockVisibilityChecker, ALWAYS_OPTIMIZE
        );

        InternalSetSchemaResponse internalSetSchemaResponse = mAppSearchImpl.setSchema(
                "package",
                "database",
                schemas,
                /*visibilityConfigs=*/ Collections.emptyList(),
                /*forceOverride=*/ false,
                /*version=*/ 0,
                /* setSchemaStatsBuilder= */ null);
        assertThat(internalSetSchemaResponse.isSuccess()).isTrue();

        // Add a document and persist it.
        GenericDocument document =
                new GenericDocument.Builder<>("namespace1", "id1", "type").build();
        mAppSearchImpl.putDocument(
                "package",
                "database",
                document,
                /*sendChangeNotifications=*/ false,
                /*logger=*/ null);
        mAppSearchImpl.persistToDisk(PersistType.Code.LITE);

        AppSearchException unauthorizedException = assertThrows(AppSearchException.class, () ->
                mAppSearchImpl.globalGetDocument(
                        "package",
                        "database",
                        "namespace1",
                        "id1",
                        /*typePropertyPaths=*/Collections.emptyMap(),
                        new CallerAccess(/*callingPackageName=*/"invisiblePackage")));

        mAppSearchImpl.remove("package", "database", "namespace1", "id1",
                /*removeStatsBuilder=*/null);

        AppSearchException noDocException = assertThrows(AppSearchException.class, () ->
                mAppSearchImpl.globalGetDocument(
                        "package",
                        "database",
                        "namespace1",
                        "id1",
                        /*typePropertyPaths=*/Collections.emptyMap(),
                        new CallerAccess(/*callingPackageName=*/"visiblePackage")));

        assertThat(noDocException.getResultCode()).isEqualTo(unauthorizedException.getResultCode());
        assertThat(noDocException.getMessage()).isEqualTo(unauthorizedException.getMessage());
    }

    @Test
    public void testSetVisibility() throws Exception {
        InternalVisibilityConfig visibilityConfig = new InternalVisibilityConfig.Builder("Email")
                .setNotDisplayedBySystem(true)
                .addVisibleToPackage(new PackageIdentifier("pkgBar", new byte[32]))
                .build();
        List<AppSearchSchema> schemas =
                Collections.singletonList(new AppSearchSchema.Builder("Email").build());

        // Set schema Email to AppSearch database1 with a visibility document
        InternalSetSchemaResponse internalSetSchemaResponse = mAppSearchImpl.setSchema(
                "package",
                "database1",
                schemas,
                /*visibilityConfigs=*/ ImmutableList.of(visibilityConfig),
                /*forceOverride=*/ false,
                /*version=*/ 0,
                /* setSchemaStatsBuilder= */ null);
        assertThat(internalSetSchemaResponse.isSuccess()).isTrue();
        String prefix = PrefixUtil.createPrefix("package", "database1");

        // assert the visibility document is saved.
        InternalVisibilityConfig expectedDocument =
                new InternalVisibilityConfig.Builder(prefix + "Email")
                        .setNotDisplayedBySystem(true)
                        .addVisibleToPackage(new PackageIdentifier("pkgBar", new byte[32]))
                        .build();
        assertThat(mAppSearchImpl.mVisibilityStoreLocked
                .getVisibility(prefix + "Email"))
                .isEqualTo(expectedDocument);
        // Verify the InternalVisibilityConfig is saved to AppSearchImpl.
        InternalVisibilityConfig actualDocument =
                VisibilityToDocumentConverter.createInternalVisibilityConfig(
                        mAppSearchImpl.getDocument(
                                VISIBILITY_PACKAGE_NAME,
                                VISIBILITY_DATABASE_NAME,
                                VisibilityToDocumentConverter.VISIBILITY_DOCUMENT_NAMESPACE,
                                /*id=*/ prefix + "Email",
                                /*typePropertyPaths=*/ Collections.emptyMap()),
                        /*androidVOverlayDocument=*/null);
        assertThat(actualDocument).isEqualTo(expectedDocument);
    }

    @Test
    public void testSetVisibility_existingVisibilitySettingRetains() throws Exception {
        // Create Visibility Document for Email1
        InternalVisibilityConfig visibilityConfig1 = new InternalVisibilityConfig.Builder("Email1")
                .setNotDisplayedBySystem(true)
                .addVisibleToPackage(new PackageIdentifier("pkgBar", new byte[32]))
                .build();
        List<AppSearchSchema> schemas1 =
                Collections.singletonList(new AppSearchSchema.Builder("Email1").build());

        // Set schema Email1 to package1 with a visibility document
        InternalSetSchemaResponse internalSetSchemaResponse = mAppSearchImpl.setSchema(
                "package1",
                "database",
                schemas1,
                /*visibilityConfigs=*/ ImmutableList.of(visibilityConfig1),
                /*forceOverride=*/ false,
                /*version=*/ 0,
                /* setSchemaStatsBuilder= */ null);
        assertThat(internalSetSchemaResponse.isSuccess()).isTrue();
        String prefix1 = PrefixUtil.createPrefix("package1", "database");

        // assert the visibility document is saved.
        InternalVisibilityConfig expectedDocument1 =
                new InternalVisibilityConfig.Builder(prefix1 + "Email1")
                        .setNotDisplayedBySystem(true)
                        .addVisibleToPackage(new PackageIdentifier("pkgBar", new byte[32]))
                        .build();
        assertThat(mAppSearchImpl.mVisibilityStoreLocked
                .getVisibility(prefix1 + "Email1"))
                .isEqualTo(expectedDocument1);
        // Verify the InternalVisibilityConfig is saved to AppSearchImpl.
        InternalVisibilityConfig actualDocument1 =
                VisibilityToDocumentConverter.createInternalVisibilityConfig(
                        mAppSearchImpl.getDocument(
                                VISIBILITY_PACKAGE_NAME,
                                VISIBILITY_DATABASE_NAME,
                                VisibilityToDocumentConverter.VISIBILITY_DOCUMENT_NAMESPACE,
                                /*id=*/ prefix1 + "Email1",
                                /*typePropertyPaths=*/ Collections.emptyMap()),
                        /*androidVOverlayDocument=*/null);

        assertThat(actualDocument1).isEqualTo(expectedDocument1);

        // Create Visibility Document for Email2
        InternalVisibilityConfig visibilityConfig2 = new InternalVisibilityConfig.Builder("Email2")
                .setNotDisplayedBySystem(false)
                .addVisibleToPackage(new PackageIdentifier("pkgFoo", new byte[32]))
                .build();
        List<AppSearchSchema> schemas2 =
                Collections.singletonList(new AppSearchSchema.Builder("Email2").build());

        // Set schema Email2 to package1 with a visibility document
        internalSetSchemaResponse = mAppSearchImpl.setSchema(
                "package2",
                "database",
                schemas2,
                /*visibilityConfigs=*/ ImmutableList.of(visibilityConfig2),
                /*forceOverride=*/ false,
                /*version=*/ 0,
                /* setSchemaStatsBuilder= */ null);
        assertThat(internalSetSchemaResponse.isSuccess()).isTrue();
        String prefix2 = PrefixUtil.createPrefix("package2", "database");

        // assert the visibility document is saved.
        InternalVisibilityConfig expectedDocument2 =
                new InternalVisibilityConfig.Builder(prefix2 + "Email2")
                        .setNotDisplayedBySystem(false)
                        .addVisibleToPackage(new PackageIdentifier("pkgFoo", new byte[32]))
                        .build();
        assertThat(mAppSearchImpl.mVisibilityStoreLocked
                .getVisibility(prefix2 + "Email2"))
                .isEqualTo(expectedDocument2);
        // Verify the InternalVisibilityConfig is saved to AppSearchImpl.
        InternalVisibilityConfig actualDocument2 =
                VisibilityToDocumentConverter.createInternalVisibilityConfig(
                        mAppSearchImpl.getDocument(
                                VISIBILITY_PACKAGE_NAME,
                                VISIBILITY_DATABASE_NAME,
                                VisibilityToDocumentConverter.VISIBILITY_DOCUMENT_NAMESPACE,
                                /*id=*/ prefix2 + "Email2",
                                /*typePropertyPaths=*/ Collections.emptyMap()),
                        /*androidVOverlayDocument=*/null);
        assertThat(actualDocument2).isEqualTo(expectedDocument2);

        // Check the existing visibility document retains.
        assertThat(mAppSearchImpl.mVisibilityStoreLocked
                .getVisibility(prefix1 + "Email1"))
                .isEqualTo(expectedDocument1);
        // Verify the VisibilityDocument is saved to AppSearchImpl.
        actualDocument1 = VisibilityToDocumentConverter.createInternalVisibilityConfig(
                mAppSearchImpl.getDocument(
                        VISIBILITY_PACKAGE_NAME,
                        VISIBILITY_DATABASE_NAME,
                        VisibilityToDocumentConverter.VISIBILITY_DOCUMENT_NAMESPACE,
                        /*id=*/ prefix1 + "Email1",
                        /*typePropertyPaths=*/ Collections.emptyMap()),
                /*androidVOverlayDocument=*/null);
        assertThat(actualDocument1).isEqualTo(expectedDocument1);
    }

    @Test
    public void testSetVisibility_removeVisibilitySettings() throws Exception {
        // Create a non-all-default visibility document
        InternalVisibilityConfig visibilityConfig = new InternalVisibilityConfig.Builder("Email")
                .setNotDisplayedBySystem(true)
                .addVisibleToPackage(new PackageIdentifier("pkgBar", new byte[32]))
                .build();

        List<AppSearchSchema> schemas =
                Collections.singletonList(new AppSearchSchema.Builder("Email").build());

        // Set schema Email and its visibility document to AppSearch database1
        InternalSetSchemaResponse internalSetSchemaResponse = mAppSearchImpl.setSchema(
                "package",
                "database1",
                schemas,
                /*visibilityConfigs=*/ ImmutableList.of(visibilityConfig),
                /*forceOverride=*/ false,
                /*version=*/ 0,
                /* setSchemaStatsBuilder= */ null);
        assertThat(internalSetSchemaResponse.isSuccess()).isTrue();
        String prefix = PrefixUtil.createPrefix("package", "database1");
        InternalVisibilityConfig expectedDocument =
                new InternalVisibilityConfig.Builder(prefix + "Email")
                        .setNotDisplayedBySystem(true)
                        .addVisibleToPackage(new PackageIdentifier("pkgBar", new byte[32]))
                        .build();
        assertThat(mAppSearchImpl.mVisibilityStoreLocked
                .getVisibility(prefix + "Email"))
                .isEqualTo(expectedDocument);
        InternalVisibilityConfig actualDocument =
                VisibilityToDocumentConverter.createInternalVisibilityConfig(
                        mAppSearchImpl.getDocument(
                                VISIBILITY_PACKAGE_NAME,
                                VISIBILITY_DATABASE_NAME,
                                VisibilityToDocumentConverter.VISIBILITY_DOCUMENT_NAMESPACE,
                                /*id=*/ prefix + "Email",
                                /*typePropertyPaths=*/ Collections.emptyMap()),
                        /*androidVOverlayDocument=*/null);
        assertThat(actualDocument).isEqualTo(expectedDocument);

        // Set schema Email and its all-default visibility document to AppSearch database1
        internalSetSchemaResponse = mAppSearchImpl.setSchema(
                "package",
                "database1",
                schemas,
                /*visibilityConfigs=*/ ImmutableList.of(),
                /*forceOverride=*/ false,
                /*version=*/ 0,
                /* setSchemaStatsBuilder= */ null);
        assertThat(internalSetSchemaResponse.isSuccess()).isTrue();
        // All-default visibility document won't be saved in AppSearch.
        assertThat(mAppSearchImpl.mVisibilityStoreLocked.getVisibility(prefix + "Email"))
                .isNull();
        // Verify the InternalVisibilityConfig is removed from AppSearchImpl.
        AppSearchException e = assertThrows(AppSearchException.class,
                () -> mAppSearchImpl.getDocument(
                        VISIBILITY_PACKAGE_NAME,
                        VISIBILITY_DATABASE_NAME,
                        VisibilityToDocumentConverter.VISIBILITY_DOCUMENT_NAMESPACE,
                        /*id=*/ prefix + "Email",
                        /*typePropertyPaths=*/ Collections.emptyMap()));
        assertThat(e).hasMessageThat().contains(
                "Document (VS#Pkg$VS#Db/, package$database1/Email) not found.");
    }

    @Test
    public void testRemoveVisibility_noRemainingSettings() throws Exception {
        // Create a non-all-default visibility document
        InternalVisibilityConfig visibilityConfig = new InternalVisibilityConfig.Builder("Email")
                .setNotDisplayedBySystem(true)
                .addVisibleToPackage(new PackageIdentifier("pkgBar", new byte[32]))
                .build();

        List<AppSearchSchema> schemas =
                Collections.singletonList(new AppSearchSchema.Builder("Email").build());

        // Set schema Email and its visibility document to AppSearch database1
        mAppSearchImpl.setSchema(
                "package",
                "database1",
                schemas,
                /*visibilityConfigs=*/ ImmutableList.of(visibilityConfig),
                /*forceOverride=*/ false,
                /*version=*/ 0,
                /* setSchemaStatsBuilder= */ null);
        String prefix = PrefixUtil.createPrefix("package", "database1");
        InternalVisibilityConfig expectedDocument =
                new InternalVisibilityConfig.Builder(prefix + "Email")
                        .setNotDisplayedBySystem(true)
                        .addVisibleToPackage(new PackageIdentifier("pkgBar", new byte[32]))
                        .build();
        assertThat(mAppSearchImpl.mVisibilityStoreLocked
                .getVisibility(prefix + "Email"))
                .isEqualTo(expectedDocument);
        // Verify the InternalVisibilityConfig is saved to AppSearchImpl.
        InternalVisibilityConfig actualDocument =
                VisibilityToDocumentConverter.createInternalVisibilityConfig(
                        mAppSearchImpl.getDocument(
                                VISIBILITY_PACKAGE_NAME,
                                VISIBILITY_DATABASE_NAME,
                                VisibilityToDocumentConverter.VISIBILITY_DOCUMENT_NAMESPACE,
                                /*id=*/ prefix + "Email",
                                /*typePropertyPaths=*/ Collections.emptyMap()),
                        /*androidVOverlayDocument=*/null);
        assertThat(actualDocument).isEqualTo(expectedDocument);

        // remove the schema and visibility setting from AppSearch
        mAppSearchImpl.setSchema(
                "package",
                "database1",
                /*schemas=*/ new ArrayList<>(),
                /*visibilityConfigs=*/ ImmutableList.of(),
                /*forceOverride=*/ false,
                /*version=*/ 0,
                /* setSchemaStatsBuilder= */ null);

        // add the schema back with an all default visibility setting.
        mAppSearchImpl.setSchema(
                "package",
                "database1",
                schemas,
                /*visibilityConfigs=*/ ImmutableList.of(),
                /*forceOverride=*/ false,
                /*version=*/ 0,
                /* setSchemaStatsBuilder= */ null);
        // All-default visibility document won't be saved in AppSearch.
        assertThat(mAppSearchImpl.mVisibilityStoreLocked.getVisibility(prefix + "Email"))
                .isNull();
        // Verify there is no visibility setting for the schema.
        AppSearchException e = assertThrows(AppSearchException.class,
                () -> mAppSearchImpl.getDocument(
                        VISIBILITY_PACKAGE_NAME,
                        VISIBILITY_DATABASE_NAME,
                VisibilityToDocumentConverter.VISIBILITY_DOCUMENT_NAMESPACE,
                        /*id=*/ prefix + "Email",
                        /*typePropertyPaths=*/ Collections.emptyMap()));
        assertThat(e).hasMessageThat().contains(
                "Document (VS#Pkg$VS#Db/, package$database1/Email) not found.");
    }

    @Test
    public void testCloseAndReopen_visibilityInfoRetains() throws Exception {
        // set Schema and visibility to AppSearch
        InternalVisibilityConfig visibilityConfig = new InternalVisibilityConfig.Builder("Email")
                .setNotDisplayedBySystem(true)
                .addVisibleToPackage(new PackageIdentifier("pkgBar", new byte[32]))
                .build();
        List<AppSearchSchema> schemas =
                Collections.singletonList(new AppSearchSchema.Builder("Email").build());
        InternalSetSchemaResponse internalSetSchemaResponse = mAppSearchImpl.setSchema(
                "packageName",
                "databaseName",
                schemas,
                ImmutableList.of(visibilityConfig),
                /*forceOverride=*/ true,
                /*version=*/ 0,
                /*setSchemaStatsBuilder=*/ null);
        assertThat(internalSetSchemaResponse.isSuccess()).isTrue();

        // close and re-open AppSearchImpl, the visibility document retains
        mAppSearchImpl.close();
        mAppSearchImpl = AppSearchImpl.create(
                mAppSearchDir,
                new AppSearchConfigImpl(
                        new UnlimitedLimitConfig(),
                        new LocalStorageIcingOptionsConfig()
                ),
                /*initStatsBuilder=*/ null,
                /*visibilityChecker=*/ null,
                ALWAYS_OPTIMIZE);

        String prefix = PrefixUtil.createPrefix("packageName", "databaseName");
        InternalVisibilityConfig expectedDocument =
                new InternalVisibilityConfig.Builder(prefix + "Email")
                        .setNotDisplayedBySystem(true)
                        .addVisibleToPackage(new PackageIdentifier("pkgBar", new byte[32]))
                        .build();

        assertThat(mAppSearchImpl.mVisibilityStoreLocked
                .getVisibility(prefix + "Email"))
                .isEqualTo(expectedDocument);
        // Verify the InternalVisibilityConfig is saved to AppSearchImpl.
        InternalVisibilityConfig actualDocument =
                VisibilityToDocumentConverter.createInternalVisibilityConfig(
                        mAppSearchImpl.getDocument(
                                VISIBILITY_PACKAGE_NAME,
                                VISIBILITY_DATABASE_NAME,
                                VisibilityToDocumentConverter.VISIBILITY_DOCUMENT_NAMESPACE,
                                /*id=*/ prefix + "Email",
                                /*typePropertyPaths=*/ Collections.emptyMap()),
                        /*androidVOverlayDocument=*/null);
        assertThat(actualDocument).isEqualTo(expectedDocument);

        // remove schema and visibility document
        internalSetSchemaResponse = mAppSearchImpl.setSchema(
                "packageName",
                "databaseName",
                ImmutableList.of(),
                ImmutableList.of(),
                /*forceOverride=*/ true,
                /*version=*/ 0,
                /*setSchemaStatsBuilder=*/ null);
        assertThat(internalSetSchemaResponse.isSuccess()).isTrue();

        // close and re-open AppSearchImpl, the visibility document removed
        mAppSearchImpl.close();
        mAppSearchImpl = AppSearchImpl.create(
                mAppSearchDir,
                new AppSearchConfigImpl(
                        new UnlimitedLimitConfig(),
                        new LocalStorageIcingOptionsConfig()
                ),
                /*initStatsBuilder=*/ null,
                /*visibilityChecker=*/ null,
                ALWAYS_OPTIMIZE);

        assertThat(mAppSearchImpl.mVisibilityStoreLocked.getVisibility(prefix + "Email")).isNull();
        // Verify the InternalVisibilityConfig is removed from AppSearchImpl.
        AppSearchException e = assertThrows(AppSearchException.class,
                () -> mAppSearchImpl.getDocument(
                        VISIBILITY_PACKAGE_NAME,
                        VISIBILITY_DATABASE_NAME,
                        VisibilityToDocumentConverter.VISIBILITY_DOCUMENT_NAMESPACE,
                        /*id=*/ prefix + "Email",
                        /*typePropertyPaths=*/ Collections.emptyMap()));
        assertThat(e).hasMessageThat().contains(
                "Document (VS#Pkg$VS#Db/, packageName$databaseName/Email) not found.");
    }

    @Test
    public void testGetSchema_global() throws Exception {
        List<AppSearchSchema> schemas =
                Collections.singletonList(new AppSearchSchema.Builder("Type").build());

        // Create a new mAppSearchImpl with a mock Visibility Checker
        mAppSearchImpl.close();
        File tempFolder = mTemporaryFolder.newFolder();
        VisibilityChecker mockVisibilityChecker = createMockVisibilityChecker(true);
        mAppSearchImpl = AppSearchImpl.create(
                tempFolder,
                new AppSearchConfigImpl(
                        new UnlimitedLimitConfig(),
                        new LocalStorageIcingOptionsConfig()
                ),
                /*initStatsBuilder=*/ null,
                mockVisibilityChecker, ALWAYS_OPTIMIZE
        );

        // Add a schema type that is not displayed by the system
        InternalSetSchemaResponse internalSetSchemaResponse = mAppSearchImpl.setSchema(
                "package",
                "database",
                schemas,
                /*visibilityConfigs=*/ImmutableList.of(
                        new InternalVisibilityConfig.Builder("Type")
                                .setNotDisplayedBySystem(true).build()),
                /*forceOverride=*/false,
                /*version=*/0,
                /*setSchemaStatsBuilder=*/null);
        assertThat(internalSetSchemaResponse.isSuccess()).isTrue();

        // Get this schema as another package
        GetSchemaResponse getResponse = mAppSearchImpl.getSchema(
                "package",
                "database",
                new CallerAccess(/*callingPackageName=*/"com.android.appsearch.fake.package"));
        assertThat(getResponse.getSchemas()).containsExactlyElementsIn(schemas);
        assertThat(getResponse.getSchemaTypesNotDisplayedBySystem()).containsExactly("Type");
    }

    @Test
    public void testGetSchema_nonExistentApp() throws Exception {
        // Add a schema. The test loses meaning if the schema is completely empty.
        InternalSetSchemaResponse internalSetSchemaResponse = mAppSearchImpl.setSchema(
                "package",
                "database",
                Collections.singletonList(new AppSearchSchema.Builder("Type").build()),
                /*visibilityConfigs=*/ImmutableList.of(),
                /*forceOverride=*/false,
                /*version=*/0,
                /*setSchemaStatsBuilder=*/null);
        assertThat(internalSetSchemaResponse.isSuccess()).isTrue();

        // Try to get the schema of a nonexistent package.
        GetSchemaResponse getResponse = mAppSearchImpl.getSchema(
                "com.android.appsearch.fake.package",
                "database",
                new CallerAccess(/*callingPackageName=*/"package"));
        assertThat(getResponse.getSchemas()).isEmpty();
        assertThat(getResponse.getSchemaTypesNotDisplayedBySystem()).isEmpty();
    }

    @Test
    public void testGetSchema_noAccess() throws Exception {
        List<AppSearchSchema> schemas =
                Collections.singletonList(new AppSearchSchema.Builder("Type").build());
        // Add a schema type
        InternalSetSchemaResponse internalSetSchemaResponse = mAppSearchImpl.setSchema(
                "package",
                "database",
                schemas,
                /*visibilityConfigs=*/ImmutableList.of(),
                /*forceOverride=*/false,
                /*version=*/1,
                /*setSchemaStatsBuilder=*/null);
        assertThat(internalSetSchemaResponse.isSuccess()).isTrue();
        GetSchemaResponse getResponse = mAppSearchImpl.getSchema(
                "package",
                "database",
                new CallerAccess(/*callingPackageName=*/
                        "com.android.appsearch.fake.package"));
        assertThat(getResponse.getSchemas()).isEmpty();
        assertThat(getResponse.getSchemaTypesNotDisplayedBySystem()).isEmpty();
        assertThat(getResponse.getVersion()).isEqualTo(0);

        // Make sure the test is hooked up right by calling getSchema with the same parameters but
        // from the same package
        getResponse = mAppSearchImpl.getSchema(
                "package",
                "database",
                new CallerAccess(/*callingPackageName=*/"package"));
        assertThat(getResponse.getSchemas()).containsExactlyElementsIn(schemas);
    }

    @Test
    public void testGetSchema_global_partialAccess() throws Exception {
        List<AppSearchSchema> schemas = ImmutableList.of(
                new AppSearchSchema.Builder("VisibleType").build(),
                new AppSearchSchema.Builder("PrivateType").build());

        // Create a new mAppSearchImpl with a mock Visibility Checker
        mAppSearchImpl.close();
        File tempFolder = mTemporaryFolder.newFolder();
        VisibilityChecker mockVisibilityChecker = new VisibilityChecker() {
            @Override
            public boolean isSchemaSearchableByCaller(@NonNull CallerAccess callerAccess,
                    @NonNull String packageName, @NonNull String prefixedSchema,
                    @NonNull VisibilityStore visibilityStore) {
                return prefixedSchema.endsWith("VisibleType");
            }

            @Override
            public boolean doesCallerHaveSystemAccess(@NonNull String callerPackageName) {
                return false;
            }
        };

        mAppSearchImpl = AppSearchImpl.create(
                tempFolder,
                new AppSearchConfigImpl(
                        new UnlimitedLimitConfig(),
                        new LocalStorageIcingOptionsConfig()
                ),
                /*initStatsBuilder=*/ null,
                mockVisibilityChecker, ALWAYS_OPTIMIZE
        );

        // Add two schema types that are not displayed by the system.
        InternalSetSchemaResponse internalSetSchemaResponse = mAppSearchImpl.setSchema(
                "package",
                "database",
                schemas,
                /*visibilityConfigs=*/ImmutableList.of(
                        new InternalVisibilityConfig.Builder("VisibleType")
                                .setNotDisplayedBySystem(true)
                                .build(),
                        new InternalVisibilityConfig.Builder("PrivateType")
                                .setNotDisplayedBySystem(true)
                                .build()),
                /*forceOverride=*/false,
                /*version=*/1,
                /*setSchemaStatsBuilder=*/null);
        assertThat(internalSetSchemaResponse.isSuccess()).isTrue();

        GetSchemaResponse getResponse = mAppSearchImpl.getSchema(
                "package",
                "database",
                new CallerAccess(/*callingPackageName=*/
                        "com.android.appsearch.fake.package"));
        assertThat(getResponse.getSchemas()).containsExactly(schemas.get(0));
        assertThat(getResponse.getSchemaTypesNotDisplayedBySystem()).containsExactly("VisibleType");
        assertThat(getResponse.getVersion()).isEqualTo(1);
    }

    @Test
    public void testGetSchema_global_publicAcl() throws Exception {
        List<AppSearchSchema> schemas = ImmutableList.of(
                new AppSearchSchema.Builder("PublicTypeA").build(),
                new AppSearchSchema.Builder("PublicTypeB").build(),
                new AppSearchSchema.Builder("PublicTypeC").build());

        PackageIdentifier pkgA = new PackageIdentifier("A", new byte[32]);
        PackageIdentifier pkgB = new PackageIdentifier("B", new byte[32]);
        PackageIdentifier pkgC = new PackageIdentifier("C", new byte[32]);

        // Create a new mAppSearchImpl with a mock Visibility Checker
        mAppSearchImpl.close();
        File tempFolder = mTemporaryFolder.newFolder();

        // Package A is visible to package B & C, package B is visible to package C (based on
        // canPackageQuery, which we are mocking).
        Map<String, Set<String>> packageCanSee = ImmutableMap.of(
                "A", ImmutableSet.of("A"),
                "B", ImmutableSet.of("A", "B"),
                "C", ImmutableSet.of("A", "B", "C"));
        final VisibilityChecker publicAclMockChecker = new VisibilityChecker() {
            @Override
            public boolean isSchemaSearchableByCaller(@NonNull CallerAccess callerAccess,
                    @NonNull String packageName, @NonNull String prefixedSchema,
                    @NonNull VisibilityStore visibilityStore) {
                InternalVisibilityConfig param = visibilityStore.getVisibility(prefixedSchema);
                return packageCanSee.get(callerAccess.getCallingPackageName())
                        .contains(param.getVisibilityConfig().getPubliclyVisibleTargetPackage()
                                .getPackageName());
            }

            @Override
            public boolean doesCallerHaveSystemAccess(@NonNull String callerPackageName) {
                return false;
            }
        };

        mAppSearchImpl = AppSearchImpl.create(
                tempFolder,
                new AppSearchConfigImpl(
                        new UnlimitedLimitConfig(),
                        new LocalStorageIcingOptionsConfig()
                ),
                /*initStatsBuilder=*/ null,
                publicAclMockChecker, ALWAYS_OPTIMIZE
        );

        List<InternalVisibilityConfig> visibilityConfigs = ImmutableList.of(
                new InternalVisibilityConfig.Builder("PublicTypeA")
                        .setPubliclyVisibleTargetPackage(pkgA).build(),
                new InternalVisibilityConfig.Builder("PublicTypeB")
                        .setPubliclyVisibleTargetPackage(pkgB).build(),
                new InternalVisibilityConfig.Builder("PublicTypeC")
                        .setPubliclyVisibleTargetPackage(pkgC).build());

        // Add the three schema types, each with their own publicly visible target package.
        InternalSetSchemaResponse internalSetSchemaResponse = mAppSearchImpl.setSchema(
                "package",
                "database",
                schemas,
                visibilityConfigs,
                /*forceOverride=*/true,
                /*version=*/1,
                /*setSchemaStatsBuilder=*/null);
        assertThat(internalSetSchemaResponse.isSuccess()).isTrue();

        // Verify access to schemas based on calling package
        GetSchemaResponse getResponse = mAppSearchImpl.getSchema(
                "package",
                "database",
                new CallerAccess(pkgA.getPackageName()));
        assertThat(getResponse.getSchemas()).containsExactly(schemas.get(0));
        assertThat(getResponse.getPubliclyVisibleSchemas()).containsKey("PublicTypeA");

        getResponse = mAppSearchImpl.getSchema(
                "package",
                "database",
                new CallerAccess(pkgB.getPackageName()));
        assertThat(getResponse.getSchemas()).containsExactly(schemas.get(0), schemas.get(1));
        assertThat(getResponse.getPubliclyVisibleSchemas()).containsKey("PublicTypeA");
        assertThat(getResponse.getPubliclyVisibleSchemas()).containsKey("PublicTypeB");

        getResponse = mAppSearchImpl.getSchema(
                "package",
                "database",
                new CallerAccess(pkgC.getPackageName()));
        assertThat(getResponse.getSchemas()).containsExactlyElementsIn(schemas);
        assertThat(getResponse.getPubliclyVisibleSchemas()).containsKey("PublicTypeA");
        assertThat(getResponse.getPubliclyVisibleSchemas()).containsKey("PublicTypeB");
        assertThat(getResponse.getPubliclyVisibleSchemas()).containsKey("PublicTypeC");
    }

    @Test
    public void testGetSchema_global_publicAcl_removal() throws Exception {
        // This test to ensure the proper documents are created through setSchema, then removed
        // when setSchema is called again
        List<AppSearchSchema> schemas = ImmutableList.of(
                new AppSearchSchema.Builder("PublicTypeA").build(),
                new AppSearchSchema.Builder("PublicTypeB").build(),
                new AppSearchSchema.Builder("PublicTypeC").build());

        PackageIdentifier pkgA = new PackageIdentifier("A", new byte[32]);
        PackageIdentifier pkgB = new PackageIdentifier("B", new byte[32]);
        PackageIdentifier pkgC = new PackageIdentifier("C", new byte[32]);

        // Create a new mAppSearchImpl with a mock Visibility Checker
        mAppSearchImpl.close();
        File tempFolder = mTemporaryFolder.newFolder();

        // Package A is visible to package B & C, package B is visible to package C (based on
        // canPackageQuery, which we are mocking).
        Map<String, Set<String>> packageCanSee = ImmutableMap.of(
                "A", ImmutableSet.of("A"),
                "B", ImmutableSet.of("A", "B"),
                "C", ImmutableSet.of("A", "B", "C"));
        final VisibilityChecker publicAclMockChecker = new VisibilityChecker() {
            @Override
            public boolean isSchemaSearchableByCaller(@NonNull CallerAccess callerAccess,
                    @NonNull String packageName, @NonNull String prefixedSchema,
                    @NonNull VisibilityStore visibilityStore) {
                InternalVisibilityConfig param = visibilityStore.getVisibility(prefixedSchema);
                return packageCanSee.get(callerAccess.getCallingPackageName())
                        .contains(param.getVisibilityConfig()
                                .getPubliclyVisibleTargetPackage().getPackageName());
            }

            @Override
            public boolean doesCallerHaveSystemAccess(@NonNull String callerPackageName) {
                return false;
            }
        };

        mAppSearchImpl = AppSearchImpl.create(
                tempFolder,
                new AppSearchConfigImpl(
                        new UnlimitedLimitConfig(),
                        new LocalStorageIcingOptionsConfig()
                ),
                /*initStatsBuilder=*/ null,
                publicAclMockChecker, ALWAYS_OPTIMIZE
        );

        List<InternalVisibilityConfig> visibilityConfigs = ImmutableList.of(
                new InternalVisibilityConfig.Builder("PublicTypeA")
                        .setPubliclyVisibleTargetPackage(pkgA).build(),
                new InternalVisibilityConfig.Builder("PublicTypeB")
                        .setPubliclyVisibleTargetPackage(pkgB).build(),
                new InternalVisibilityConfig.Builder("PublicTypeC")
                        .setPubliclyVisibleTargetPackage(pkgC).build());

        // Add two schema types that are not displayed by the system.
        InternalSetSchemaResponse internalSetSchemaResponse = mAppSearchImpl.setSchema(
                "package",
                "database",
                schemas,
                visibilityConfigs,
                /*forceOverride=*/true,
                /*version=*/1,
                /*setSchemaStatsBuilder=*/null);
        assertThat(internalSetSchemaResponse.isSuccess()).isTrue();

        // Now check for documents
        GenericDocument visibilityOverlayA = mAppSearchImpl.getDocument(
                VISIBILITY_PACKAGE_NAME,
                ANDROID_V_OVERLAY_DATABASE_NAME,
                VisibilityToDocumentConverter.ANDROID_V_OVERLAY_NAMESPACE,
                "package$database/PublicTypeA",
                Collections.emptyMap());
        GenericDocument visibilityOverlayB = mAppSearchImpl.getDocument(
                VISIBILITY_PACKAGE_NAME,
                ANDROID_V_OVERLAY_DATABASE_NAME,
                VisibilityToDocumentConverter.ANDROID_V_OVERLAY_NAMESPACE,
                "package$database/PublicTypeB",
                Collections.emptyMap());
        GenericDocument visibilityOverlayC = mAppSearchImpl.getDocument(
                VISIBILITY_PACKAGE_NAME,
                ANDROID_V_OVERLAY_DATABASE_NAME,
                VisibilityToDocumentConverter.ANDROID_V_OVERLAY_NAMESPACE,
                "package$database/PublicTypeC",
                Collections.emptyMap());

        AndroidVOverlayProto overlayProtoA = AndroidVOverlayProto.newBuilder()
                .setVisibilityConfig(VisibilityConfigProto.newBuilder()
                        .setPubliclyVisibleTargetPackage(PackageIdentifierProto.newBuilder()
                                .setPackageName("A")
                                .setPackageSha256Cert(ByteString.copyFrom(new byte[32])).build())
                        .build())
                .build();
        AndroidVOverlayProto overlayProtoB = AndroidVOverlayProto.newBuilder()
                .setVisibilityConfig(VisibilityConfigProto.newBuilder()
                        .setPubliclyVisibleTargetPackage(PackageIdentifierProto.newBuilder()
                                .setPackageName("B")
                                .setPackageSha256Cert(ByteString.copyFrom(new byte[32])).build())
                        .build())
                .build();
        AndroidVOverlayProto overlayProtoC = AndroidVOverlayProto.newBuilder()
                .setVisibilityConfig(VisibilityConfigProto.newBuilder()
                        .setPubliclyVisibleTargetPackage(PackageIdentifierProto.newBuilder()
                                .setPackageName("C")
                                .setPackageSha256Cert(ByteString.copyFrom(new byte[32])).build())
                        .build())
                .build();

        assertThat(visibilityOverlayA.getPropertyBytes("visibilityProtoSerializeProperty"))
                .isEqualTo(overlayProtoA.toByteArray());
        assertThat(visibilityOverlayB.getPropertyBytes("visibilityProtoSerializeProperty"))
                .isEqualTo(overlayProtoB.toByteArray());
        assertThat(visibilityOverlayC.getPropertyBytes("visibilityProtoSerializeProperty"))
                .isEqualTo(overlayProtoC.toByteArray());

        // now undo the "public" setting
        visibilityConfigs = ImmutableList.of(
                new InternalVisibilityConfig.Builder("PublicTypeA").build(),
                new InternalVisibilityConfig.Builder("PublicTypeB").build(),
                new InternalVisibilityConfig.Builder("PublicTypeC").build());

        InternalSetSchemaResponse internalSetSchemaResponseRemoved = mAppSearchImpl.setSchema(
                "package",
                "database",
                schemas,
                visibilityConfigs,
                /*forceOverride=*/true,
                /*version=*/1,
                /*setSchemaStatsBuilder=*/null);
        assertThat(internalSetSchemaResponseRemoved.isSuccess()).isTrue();

        // Now check for documents again
        Exception e = assertThrows(AppSearchException.class, () -> mAppSearchImpl.getDocument(
                VISIBILITY_PACKAGE_NAME, VISIBILITY_DATABASE_NAME,
                VisibilityToDocumentConverter.ANDROID_V_OVERLAY_NAMESPACE,
                "package$database/PublicTypeA", Collections.emptyMap()));
        assertThat(e.getMessage()).endsWith("not found.");
        e = assertThrows(AppSearchException.class, () -> mAppSearchImpl.getDocument(
                VISIBILITY_PACKAGE_NAME, VISIBILITY_DATABASE_NAME,
                VisibilityToDocumentConverter.ANDROID_V_OVERLAY_NAMESPACE,
                "package$database/PublicTypeB", Collections.emptyMap()));
        assertThat(e.getMessage()).endsWith("not found.");
        e = assertThrows(AppSearchException.class, () -> mAppSearchImpl.getDocument(
                VISIBILITY_PACKAGE_NAME, VISIBILITY_DATABASE_NAME,
                VisibilityToDocumentConverter.ANDROID_V_OVERLAY_NAMESPACE,
                "package$database/PublicTypeC", Collections.emptyMap()));
        assertThat(e.getMessage()).endsWith("not found.");
    }

    @Test
    public void testDispatchObserver_samePackage_noVisStore_accept() throws Exception {
        // Add a schema type
        InternalSetSchemaResponse internalSetSchemaResponse = mAppSearchImpl.setSchema(
                mContext.getPackageName(),
                "database1",
                ImmutableList.of(new AppSearchSchema.Builder("Type1").build()),
                /*visibilityConfigs=*/ Collections.emptyList(),
                /*forceOverride=*/ false,
                /*version=*/ 0,
                /*setSchemaStatsBuilder=*/ null);
        assertThat(internalSetSchemaResponse.isSuccess()).isTrue();

        // Register an observer
        TestObserverCallback observer = new TestObserverCallback();
        mAppSearchImpl.registerObserverCallback(
                /*listeningPackageAccess=*/mSelfCallerAccess,
                /*targetPackageName=*/mContext.getPackageName(),
                new ObserverSpec.Builder().build(),
                MoreExecutors.directExecutor(),
                observer);

        // Insert a valid doc
        assertThat(observer.getSchemaChanges()).isEmpty();
        assertThat(observer.getDocumentChanges()).isEmpty();
        mAppSearchImpl.putDocument(
                mContext.getPackageName(),
                "database1",
                new GenericDocument.Builder<>("namespace1", "id1", "Type1").build(),
                /*sendChangeNotifications=*/ true,
                /*logger=*/null);
        assertThat(observer.getSchemaChanges()).isEmpty();
        assertThat(observer.getDocumentChanges()).isEmpty();

        // Dispatch notifications
        mAppSearchImpl.dispatchAndClearChangeNotifications();
        assertThat(observer.getSchemaChanges()).isEmpty();
        assertThat(observer.getDocumentChanges()).containsExactly(
                new DocumentChangeInfo(
                        mContext.getPackageName(),
                        "database1",
                        "namespace1",
                        "Type1",
                        ImmutableSet.of("id1")));
    }

    @Test
    public void testDispatchObserver_samePackage_withVisStore_accept() throws Exception {
        // Make a visibility checker that rejects everything
        final VisibilityChecker rejectChecker = createMockVisibilityChecker(false);
        mAppSearchImpl.close();
        mAppSearchImpl = AppSearchImpl.create(
                mAppSearchDir,
                new AppSearchConfigImpl(
                        new UnlimitedLimitConfig(),
                        new LocalStorageIcingOptionsConfig()
                ),
                /*initStatsBuilder=*/null,
                rejectChecker, ALWAYS_OPTIMIZE
        );

        // Add a schema type
        InternalSetSchemaResponse internalSetSchemaResponse = mAppSearchImpl.setSchema(
                mContext.getPackageName(),
                "database1",
                ImmutableList.of(new AppSearchSchema.Builder("Type1").build()),
                /*visibilityConfigs=*/ Collections.emptyList(),
                /*forceOverride=*/ false,
                /*version=*/ 0,
                /*setSchemaStatsBuilder=*/ null);
        assertThat(internalSetSchemaResponse.isSuccess()).isTrue();

        // Register an observer
        TestObserverCallback observer = new TestObserverCallback();
        mAppSearchImpl.registerObserverCallback(
                /*listeningPackageAccess=*/mSelfCallerAccess,
                /*targetPackageName=*/mContext.getPackageName(),
                new ObserverSpec.Builder().build(),
                MoreExecutors.directExecutor(),
                observer);

        // Insert a valid doc
        assertThat(observer.getSchemaChanges()).isEmpty();
        assertThat(observer.getDocumentChanges()).isEmpty();
        mAppSearchImpl.putDocument(
                mContext.getPackageName(),
                "database1",
                new GenericDocument.Builder<>("namespace1", "id1", "Type1").build(),
                /*sendChangeNotifications=*/ true,
                /*logger=*/null);
        assertThat(observer.getSchemaChanges()).isEmpty();
        assertThat(observer.getDocumentChanges()).isEmpty();

        // Dispatch notifications
        mAppSearchImpl.dispatchAndClearChangeNotifications();
        assertThat(observer.getSchemaChanges()).isEmpty();
        assertThat(observer.getDocumentChanges()).containsExactly(
                new DocumentChangeInfo(
                        mContext.getPackageName(),
                        "database1",
                        "namespace1",
                        "Type1",
                        ImmutableSet.of("id1")));
    }

    @Test
    public void testDispatchObserver_differentPackage_noVisStore_reject() throws Exception {
        // Add a schema type
        InternalSetSchemaResponse internalSetSchemaResponse = mAppSearchImpl.setSchema(
                mContext.getPackageName(),
                "database1",
                ImmutableList.of(new AppSearchSchema.Builder("Type1").build()),
                /*visibilityConfigs=*/ Collections.emptyList(),
                /*forceOverride=*/ false,
                /*version=*/ 0,
                /*setSchemaStatsBuilder=*/ null);
        assertThat(internalSetSchemaResponse.isSuccess()).isTrue();

        // Register an observer from a simulated different package
        TestObserverCallback observer = new TestObserverCallback();
        mAppSearchImpl.registerObserverCallback(
                new CallerAccess(/*callingPackageName=*/
                        "com.fake.Listening.package"),
                /*targetPackageName=*/mContext.getPackageName(),
                new ObserverSpec.Builder().build(),
                MoreExecutors.directExecutor(),
                observer);

        // Insert a valid doc
        assertThat(observer.getSchemaChanges()).isEmpty();
        assertThat(observer.getDocumentChanges()).isEmpty();
        mAppSearchImpl.putDocument(
                mContext.getPackageName(),
                "database1",
                new GenericDocument.Builder<>("namespace1", "id1", "Type1").build(),
                /*sendChangeNotifications=*/ true,
                /*logger=*/null);
        assertThat(observer.getSchemaChanges()).isEmpty();
        assertThat(observer.getDocumentChanges()).isEmpty();

        // Dispatch notifications
        mAppSearchImpl.dispatchAndClearChangeNotifications();
        assertThat(observer.getSchemaChanges()).isEmpty();
        assertThat(observer.getDocumentChanges()).isEmpty();
    }

    @Test
    public void testDispatchObserver_differentPackage_withVisStore_accept() throws Exception {
        final String fakeListeningPackage = "com.fake.listening.package";

        // Make a visibility checker that allows only fakeListeningPackage.
        final VisibilityChecker visibilityChecker = new VisibilityChecker() {
            @Override
            public boolean isSchemaSearchableByCaller(@NonNull CallerAccess callerAccess,
                    @NonNull String packageName, @NonNull String prefixedSchema,
                    @NonNull VisibilityStore visibilityStore) {
                return callerAccess.getCallingPackageName().equals(fakeListeningPackage);
            }

            @Override
            public boolean doesCallerHaveSystemAccess(@NonNull String callerPackageName) {
                return false;
            }
        };
        mAppSearchImpl.close();
        mAppSearchImpl = AppSearchImpl.create(
                mAppSearchDir,
                new AppSearchConfigImpl(
                        new UnlimitedLimitConfig(),
                        new LocalStorageIcingOptionsConfig()
                ),
                /*initStatsBuilder=*/null,
                visibilityChecker, ALWAYS_OPTIMIZE
        );

        // Add a schema type
        InternalSetSchemaResponse internalSetSchemaResponse = mAppSearchImpl.setSchema(
                mContext.getPackageName(),
                "database1",
                ImmutableList.of(new AppSearchSchema.Builder("Type1").build()),
                /*visibilityConfigs=*/ Collections.emptyList(),
                /*forceOverride=*/ false,
                /*version=*/ 0,
                /*setSchemaStatsBuilder=*/ null);
        assertThat(internalSetSchemaResponse.isSuccess()).isTrue();

        // Register an observer
        TestObserverCallback observer = new TestObserverCallback();
        mAppSearchImpl.registerObserverCallback(
                new CallerAccess(/*callingPackageName=*/fakeListeningPackage),
                /*targetPackageName=*/mContext.getPackageName(),
                new ObserverSpec.Builder().build(),
                MoreExecutors.directExecutor(),
                observer);

        // Insert a valid doc
        assertThat(observer.getSchemaChanges()).isEmpty();
        assertThat(observer.getDocumentChanges()).isEmpty();
        mAppSearchImpl.putDocument(
                mContext.getPackageName(),
                "database1",
                new GenericDocument.Builder<>("namespace1", "id1", "Type1").build(),
                /*sendChangeNotifications=*/ true,
                /*logger=*/null);
        assertThat(observer.getSchemaChanges()).isEmpty();
        assertThat(observer.getDocumentChanges()).isEmpty();

        // Dispatch notifications
        mAppSearchImpl.dispatchAndClearChangeNotifications();
        assertThat(observer.getSchemaChanges()).isEmpty();
        assertThat(observer.getDocumentChanges()).containsExactly(
                new DocumentChangeInfo(
                        mContext.getPackageName(),
                        "database1",
                        "namespace1",
                        "Type1",
                        ImmutableSet.of("id1")));
    }

    @Test
    public void testDispatchObserver_differentPackage_withVisStore_reject() throws Exception {
        final String fakeListeningPackage = "com.fake.Listening.package";

        // Make a visibility checker that rejects everything.
        final VisibilityChecker rejectChecker = createMockVisibilityChecker(false);
        mAppSearchImpl.close();
        mAppSearchImpl = AppSearchImpl.create(
                mAppSearchDir,
                new AppSearchConfigImpl(
                        new UnlimitedLimitConfig(),
                        new LocalStorageIcingOptionsConfig()
                ),
                /*initStatsBuilder=*/null,
                rejectChecker, ALWAYS_OPTIMIZE
        );

        // Add a schema type
        InternalSetSchemaResponse internalSetSchemaResponse = mAppSearchImpl.setSchema(
                mContext.getPackageName(),
                "database1",
                ImmutableList.of(new AppSearchSchema.Builder("Type1").build()),
                /*visibilityConfigs=*/ Collections.emptyList(),
                /*forceOverride=*/ false,
                /*version=*/ 0,
                /*setSchemaStatsBuilder=*/ null);
        assertThat(internalSetSchemaResponse.isSuccess()).isTrue();

        // Register an observer
        TestObserverCallback observer = new TestObserverCallback();
        mAppSearchImpl.registerObserverCallback(
                new CallerAccess(/*callingPackageName=*/fakeListeningPackage),
                /*targetPackageName=*/mContext.getPackageName(),
                new ObserverSpec.Builder().build(),
                MoreExecutors.directExecutor(),
                observer);

        // Insert a doc
        assertThat(observer.getSchemaChanges()).isEmpty();
        assertThat(observer.getDocumentChanges()).isEmpty();
        mAppSearchImpl.putDocument(
                mContext.getPackageName(),
                "database1",
                new GenericDocument.Builder<>("namespace1", "id1", "Type1").build(),
                /*sendChangeNotifications=*/ true,
                /*logger=*/null);
        assertThat(observer.getSchemaChanges()).isEmpty();
        assertThat(observer.getDocumentChanges()).isEmpty();

        // Dispatch notifications
        mAppSearchImpl.dispatchAndClearChangeNotifications();
        assertThat(observer.getSchemaChanges()).isEmpty();
        assertThat(observer.getDocumentChanges()).isEmpty();
    }

    @Test
    public void testAddObserver_schemaChange_added() throws Exception {
        // Register an observer
        TestObserverCallback observer = new TestObserverCallback();
        mAppSearchImpl.registerObserverCallback(
                /*listeningPackageAccess=*/mSelfCallerAccess,
                /*targetPackageName=*/mContext.getPackageName(),
                new ObserverSpec.Builder().build(),
                MoreExecutors.directExecutor(),
                observer);

        // Add a schema type
        assertThat(observer.getSchemaChanges()).isEmpty();
        assertThat(observer.getDocumentChanges()).isEmpty();
        InternalSetSchemaResponse internalSetSchemaResponse = mAppSearchImpl.setSchema(
                mContext.getPackageName(),
                "database1",
                ImmutableList.of(new AppSearchSchema.Builder("Type1").build()),
                /*visibilityConfigs=*/ Collections.emptyList(),
                /*forceOverride=*/ false,
                /*version=*/ 0,
                /*setSchemaStatsBuilder=*/ null);
        assertThat(internalSetSchemaResponse.isSuccess()).isTrue();
        assertThat(observer.getSchemaChanges()).isEmpty();
        assertThat(observer.getDocumentChanges()).isEmpty();

        // Dispatch notifications
        mAppSearchImpl.dispatchAndClearChangeNotifications();
        assertThat(observer.getSchemaChanges()).containsExactly(
                new SchemaChangeInfo(
                        mContext.getPackageName(),
                        "database1",
                        ImmutableSet.of("Type1")));
        assertThat(observer.getDocumentChanges()).isEmpty();

        // Add two more schema types without touching the existing one
        observer.clear();
        internalSetSchemaResponse = mAppSearchImpl.setSchema(
                mContext.getPackageName(),
                "database1",
                ImmutableList.of(
                        new AppSearchSchema.Builder("Type1").build(),
                        new AppSearchSchema.Builder("Type2").build(),
                        new AppSearchSchema.Builder("Type3").build()),
                /*visibilityConfigs=*/ Collections.emptyList(),
                /*forceOverride=*/ false,
                /*version=*/ 0,
                /*setSchemaStatsBuilder=*/ null);
        assertThat(internalSetSchemaResponse.isSuccess()).isTrue();
        assertThat(observer.getSchemaChanges()).isEmpty();
        assertThat(observer.getDocumentChanges()).isEmpty();

        // Dispatch notifications
        mAppSearchImpl.dispatchAndClearChangeNotifications();
        assertThat(observer.getSchemaChanges()).containsExactly(
                new SchemaChangeInfo(
                        mContext.getPackageName(), "database1", ImmutableSet.of("Type2", "Type3")));
        assertThat(observer.getDocumentChanges()).isEmpty();
    }

    @Test
    public void testAddObserver_schemaChange_removed() throws Exception {
        // Add a schema type
        InternalSetSchemaResponse internalSetSchemaResponse = mAppSearchImpl.setSchema(
                mContext.getPackageName(),
                "database1",
                ImmutableList.of(
                        new AppSearchSchema.Builder("Type1").build(),
                        new AppSearchSchema.Builder("Type2").build()),
                /*visibilityConfigs=*/ Collections.emptyList(),
                /*forceOverride=*/ false,
                /*version=*/ 0,
                /*setSchemaStatsBuilder=*/ null);
        assertThat(internalSetSchemaResponse.isSuccess()).isTrue();

        // Register an observer
        TestObserverCallback observer = new TestObserverCallback();
        mAppSearchImpl.registerObserverCallback(
                /*listeningPackageAccess=*/mSelfCallerAccess,
                /*targetPackageName=*/mContext.getPackageName(),
                new ObserverSpec.Builder().build(),
                MoreExecutors.directExecutor(),
                observer);

        // Remove Type2
        internalSetSchemaResponse = mAppSearchImpl.setSchema(
                mContext.getPackageName(),
                "database1",
                ImmutableList.of(new AppSearchSchema.Builder("Type1").build()),
                /*visibilityConfigs=*/ Collections.emptyList(),
                /*forceOverride=*/ true,
                /*version=*/ 0,
                /*setSchemaStatsBuilder=*/ null);
        assertThat(internalSetSchemaResponse.isSuccess()).isTrue();

        // Dispatch notifications
        assertThat(observer.getSchemaChanges()).isEmpty();
        assertThat(observer.getDocumentChanges()).isEmpty();
        mAppSearchImpl.dispatchAndClearChangeNotifications();
        assertThat(observer.getSchemaChanges()).containsExactly(
                new SchemaChangeInfo(
                        mContext.getPackageName(),
                        "database1",
                        ImmutableSet.of("Type2")));
        assertThat(observer.getDocumentChanges()).isEmpty();
    }

    @Test
    public void testAddObserver_schemaChange_contents() throws Exception {
        // Add a schema
        InternalSetSchemaResponse internalSetSchemaResponse = mAppSearchImpl.setSchema(
                mContext.getPackageName(),
                "database1",
                ImmutableList.of(
                        new AppSearchSchema.Builder("Type1").build(),
                        new AppSearchSchema.Builder("Type2")
                                .addProperty(new AppSearchSchema.BooleanPropertyConfig.Builder(
                                        "booleanProp")
                                        .setCardinality(
                                                AppSearchSchema.PropertyConfig.CARDINALITY_REQUIRED)
                                        .build())
                                .build()),
                /*visibilityConfigs=*/ Collections.emptyList(),
                /*forceOverride=*/ false,
                /*version=*/ 0,
                /*setSchemaStatsBuilder=*/ null);
        assertThat(internalSetSchemaResponse.isSuccess()).isTrue();

        // Register an observer
        TestObserverCallback observer = new TestObserverCallback();
        mAppSearchImpl.registerObserverCallback(
                /*listeningPackageAccess=*/mSelfCallerAccess,
                /*targetPackageName=*/mContext.getPackageName(),
                new ObserverSpec.Builder().build(),
                MoreExecutors.directExecutor(),
                observer);

        // Update the schema, but don't make any actual changes
        internalSetSchemaResponse = mAppSearchImpl.setSchema(
                mContext.getPackageName(),
                "database1",
                ImmutableList.of(
                        new AppSearchSchema.Builder("Type1").build(),
                        new AppSearchSchema.Builder("Type2")
                                .addProperty(new AppSearchSchema.BooleanPropertyConfig.Builder(
                                        "booleanProp")
                                        .setCardinality(
                                                AppSearchSchema.PropertyConfig.CARDINALITY_REQUIRED)
                                        .build())
                                .build()),
                /*visibilityConfigs=*/ Collections.emptyList(),
                /*forceOverride=*/ false,
                /*version=*/ 1,
                /*setSchemaStatsBuilder=*/ null);
        assertThat(internalSetSchemaResponse.isSuccess()).isTrue();

        // Dispatch notifications
        assertThat(observer.getSchemaChanges()).isEmpty();
        assertThat(observer.getDocumentChanges()).isEmpty();
        mAppSearchImpl.dispatchAndClearChangeNotifications();
        assertThat(observer.getSchemaChanges()).isEmpty();
        assertThat(observer.getDocumentChanges()).isEmpty();

        // Now update the schema again, but this time actually make a change (cardinality of the
        // property)
        internalSetSchemaResponse = mAppSearchImpl.setSchema(
                mContext.getPackageName(),
                "database1",
                ImmutableList.of(
                        new AppSearchSchema.Builder("Type1").build(),
                        new AppSearchSchema.Builder("Type2")
                                .addProperty(new AppSearchSchema.BooleanPropertyConfig.Builder(
                                        "booleanProp")
                                        .setCardinality(
                                                AppSearchSchema.PropertyConfig.CARDINALITY_OPTIONAL)
                                        .build())
                                .build()),
                /*visibilityConfigs=*/ Collections.emptyList(),
                /*forceOverride=*/ false,
                /*version=*/ 2,
                /*setSchemaStatsBuilder=*/ null);
        assertThat(internalSetSchemaResponse.isSuccess()).isTrue();

        // Dispatch notifications
        assertThat(observer.getSchemaChanges()).isEmpty();
        assertThat(observer.getDocumentChanges()).isEmpty();
        mAppSearchImpl.dispatchAndClearChangeNotifications();
        assertThat(observer.getSchemaChanges()).containsExactly(
                new SchemaChangeInfo(
                        mContext.getPackageName(), "database1", ImmutableSet.of("Type2")));
        assertThat(observer.getDocumentChanges()).isEmpty();
    }

    @Test
    public void testAddObserver_schemaChange_contents_skipBySpec() throws Exception {
        // Add a schema
        InternalSetSchemaResponse internalSetSchemaResponse = mAppSearchImpl.setSchema(
                mContext.getPackageName(),
                "database1",
                ImmutableList.of(
                        new AppSearchSchema.Builder("Type1")
                                .addProperty(new AppSearchSchema.BooleanPropertyConfig.Builder(
                                        "booleanProp")
                                        .setCardinality(
                                                AppSearchSchema.PropertyConfig.CARDINALITY_REQUIRED)
                                        .build())
                                .build(),
                        new AppSearchSchema.Builder("Type2")
                                .addProperty(new AppSearchSchema.BooleanPropertyConfig.Builder(
                                        "booleanProp")
                                        .setCardinality(
                                                AppSearchSchema.PropertyConfig.CARDINALITY_REQUIRED)
                                        .build())
                                .build()),
                /*visibilityConfigs=*/ Collections.emptyList(),
                /*forceOverride=*/ false,
                /*version=*/ 0,
                /*setSchemaStatsBuilder=*/ null);
        assertThat(internalSetSchemaResponse.isSuccess()).isTrue();

        // Register an observer that only listens for Type2
        TestObserverCallback observer = new TestObserverCallback();
        mAppSearchImpl.registerObserverCallback(
                /*listeningPackageAccess=*/mSelfCallerAccess,
                /*targetPackageName=*/mContext.getPackageName(),
                new ObserverSpec.Builder().addFilterSchemas("Type2").build(),
                MoreExecutors.directExecutor(),
                observer);

        // Update both types of the schema (changed cardinalities)
        internalSetSchemaResponse = mAppSearchImpl.setSchema(
                mContext.getPackageName(),
                "database1",
                ImmutableList.of(
                        new AppSearchSchema.Builder("Type1")
                                .addProperty(new AppSearchSchema.BooleanPropertyConfig.Builder(
                                        "booleanProp")
                                        .setCardinality(
                                                AppSearchSchema.PropertyConfig.CARDINALITY_OPTIONAL)
                                        .build())
                                .build(),
                        new AppSearchSchema.Builder("Type2")
                                .addProperty(new AppSearchSchema.BooleanPropertyConfig.Builder(
                                        "booleanProp")
                                        .setCardinality(
                                                AppSearchSchema.PropertyConfig.CARDINALITY_OPTIONAL)
                                        .build())
                                .build()),
                /*visibilityConfigs=*/ Collections.emptyList(),
                /*forceOverride=*/ false,
                /*version=*/ 0,
                /*setSchemaStatsBuilder=*/ null);
        assertThat(internalSetSchemaResponse.isSuccess()).isTrue();

        // Dispatch notifications
        assertThat(observer.getSchemaChanges()).isEmpty();
        assertThat(observer.getDocumentChanges()).isEmpty();
        mAppSearchImpl.dispatchAndClearChangeNotifications();
        assertThat(observer.getSchemaChanges()).containsExactly(
                new SchemaChangeInfo(
                        mContext.getPackageName(), "database1", ImmutableSet.of("Type2")));
        assertThat(observer.getDocumentChanges()).isEmpty();
    }

    @Test
    public void testAddObserver_schemaChange_visibilityOnly() throws Exception {
        final String fakeListeningPackage = "com.fake.listening.package";

        // Make a fake visibility checker that actually looks at visibility store
        final VisibilityChecker visibilityChecker = new VisibilityChecker() {
            @Override
            public boolean isSchemaSearchableByCaller(@NonNull CallerAccess callerAccess,
                    @NonNull String packageName, @NonNull String prefixedSchema,
                    @NonNull VisibilityStore visibilityStore) {
                if (!callerAccess.getCallingPackageName().equals(fakeListeningPackage)) {
                    return false;
                }

                for (PackageIdentifier packageIdentifier :
                        visibilityStore.getVisibility(prefixedSchema)
                                .getVisibilityConfig().getAllowedPackages()) {
                    if (packageIdentifier.getPackageName().equals(fakeListeningPackage)) {
                        return true;
                    }
                }
                return false;
            }

            @Override
            public boolean doesCallerHaveSystemAccess(@NonNull String callerPackageName) {
                return false;
            }
        };
        mAppSearchImpl.close();
        mAppSearchImpl = AppSearchImpl.create(
                mAppSearchDir,
                new AppSearchConfigImpl(
                        new UnlimitedLimitConfig(),
                        new LocalStorageIcingOptionsConfig()
                ),
                /*initStatsBuilder=*/null,
                visibilityChecker, ALWAYS_OPTIMIZE
        );

        // Register an observer
        TestObserverCallback observer = new TestObserverCallback();
        mAppSearchImpl.registerObserverCallback(
                new CallerAccess(/*callingPackageName=*/fakeListeningPackage),
                /*targetPackageName=*/mContext.getPackageName(),
                new ObserverSpec.Builder().build(),
                MoreExecutors.directExecutor(),
                observer);

        // Add a schema where both types are visible to the fake package.
        List<AppSearchSchema> schemas = ImmutableList.of(
                new AppSearchSchema.Builder("Type1").build(),
                new AppSearchSchema.Builder("Type2").build());
        InternalSetSchemaResponse internalSetSchemaResponse = mAppSearchImpl.setSchema(
                mContext.getPackageName(),
                "database1",
                schemas,
                /*visibilityConfigs=*/ ImmutableList.of(
                        new InternalVisibilityConfig.Builder("Type1")
                                .addVisibleToPackage(
                                        new PackageIdentifier(fakeListeningPackage, new byte[0]))
                                .build(),
                        new InternalVisibilityConfig.Builder("Type2")
                                .addVisibleToPackage(
                                        new PackageIdentifier(fakeListeningPackage, new byte[0]))
                                .build()),
                /*forceOverride=*/ false,
                /*version=*/ 0,
                /*setSchemaStatsBuilder=*/ null);
        assertThat(internalSetSchemaResponse.isSuccess()).isTrue();

        // Notifications of addition should now be dispatched
        assertThat(observer.getSchemaChanges()).isEmpty();
        assertThat(observer.getDocumentChanges()).isEmpty();
        mAppSearchImpl.dispatchAndClearChangeNotifications();
        assertThat(observer.getSchemaChanges()).containsExactly(
                new SchemaChangeInfo(
                        mContext.getPackageName(), "database1", ImmutableSet.of("Type1", "Type2")));
        assertThat(observer.getDocumentChanges()).isEmpty();
        observer.clear();

        // Update schema, keeping the types identical but denying visibility to type2
        internalSetSchemaResponse = mAppSearchImpl.setSchema(
                mContext.getPackageName(),
                "database1",
                schemas,
                /*visibilityConfigs=*/ ImmutableList.of(
                        new InternalVisibilityConfig.Builder("Type1")
                                .addVisibleToPackage(
                                        new PackageIdentifier(fakeListeningPackage, new byte[0]))
                                .build(),
                        new InternalVisibilityConfig.Builder("Type2").build()
                ),
                /*forceOverride=*/ false,
                /*version=*/ 0,
                /*setSchemaStatsBuilder=*/ null);
        assertThat(internalSetSchemaResponse.isSuccess()).isTrue();

        // Dispatch notifications. This should look like a deletion of Type2.
        assertThat(observer.getSchemaChanges()).isEmpty();
        assertThat(observer.getDocumentChanges()).isEmpty();
        mAppSearchImpl.dispatchAndClearChangeNotifications();
        assertThat(observer.getSchemaChanges()).containsExactly(
                new SchemaChangeInfo(
                        mContext.getPackageName(), "database1", ImmutableSet.of("Type2")));
        assertThat(observer.getDocumentChanges()).isEmpty();
        observer.clear();

        // Now update Type2 and make sure no further notification is received.
        internalSetSchemaResponse = mAppSearchImpl.setSchema(
                mContext.getPackageName(),
                "database1",
                ImmutableList.of(
                        new AppSearchSchema.Builder("Type1").build(),
                        new AppSearchSchema.Builder("Type2")
                                .addProperty(new AppSearchSchema.BooleanPropertyConfig.Builder(
                                        "booleanProp")
                                        .setCardinality(
                                                AppSearchSchema.PropertyConfig.CARDINALITY_OPTIONAL)
                                        .build())
                                .build()),
                /*visibilityConfigs=*/ ImmutableList.of(
                        new InternalVisibilityConfig.Builder("Type1")
                                .addVisibleToPackage(
                                        new PackageIdentifier(fakeListeningPackage, new byte[0]))
                                .build(),
                        new InternalVisibilityConfig.Builder("Type2").build()),
                /*forceOverride=*/ false,
                /*version=*/ 0,
                /*setSchemaStatsBuilder=*/ null);
        assertThat(internalSetSchemaResponse.isSuccess()).isTrue();

        assertThat(observer.getSchemaChanges()).isEmpty();
        assertThat(observer.getDocumentChanges()).isEmpty();
        mAppSearchImpl.dispatchAndClearChangeNotifications();
        assertThat(observer.getSchemaChanges()).isEmpty();
        assertThat(observer.getDocumentChanges()).isEmpty();

        // Grant visibility to Type2 again and make sure it appears
        internalSetSchemaResponse = mAppSearchImpl.setSchema(
                mContext.getPackageName(),
                "database1",
                ImmutableList.of(
                        new AppSearchSchema.Builder("Type1").build(),
                        new AppSearchSchema.Builder("Type2")
                                .addProperty(new AppSearchSchema.BooleanPropertyConfig.Builder(
                                        "booleanProp")
                                        .setCardinality(
                                                AppSearchSchema.PropertyConfig.CARDINALITY_OPTIONAL)
                                        .build())
                                .build()),
                /*visibilityConfigs=*/ImmutableList.of(
                        new InternalVisibilityConfig.Builder("Type1")
                                .addVisibleToPackage(
                                        new PackageIdentifier(fakeListeningPackage, new byte[0]))
                                .build(),
                        new InternalVisibilityConfig.Builder("Type2")
                                .addVisibleToPackage(
                                        new PackageIdentifier(fakeListeningPackage, new byte[0]))
                                .build()),
                /*forceOverride=*/ false,
                /*version=*/ 0,
                /*setSchemaStatsBuilder=*/ null);
        assertThat(internalSetSchemaResponse.isSuccess()).isTrue();

        // Dispatch notifications. This should look like a creation of Type2.
        assertThat(observer.getSchemaChanges()).isEmpty();
        assertThat(observer.getDocumentChanges()).isEmpty();
        mAppSearchImpl.dispatchAndClearChangeNotifications();
        assertThat(observer.getSchemaChanges()).containsExactly(
                new SchemaChangeInfo(
                        mContext.getPackageName(), "database1", ImmutableSet.of("Type2")));
        assertThat(observer.getDocumentChanges()).isEmpty();
    }

    @Test
    public void testAddObserver_schemaChange_visibilityAndContents() throws Exception {
        final String fakeListeningPackage = "com.fake.listening.package";

        // Make a visibility checker that allows fakeListeningPackage access only to Type2.
        final VisibilityChecker visibilityChecker = new VisibilityChecker() {
            @Override
            public boolean isSchemaSearchableByCaller(@NonNull CallerAccess callerAccess,
                    @NonNull String packageName, @NonNull String prefixedSchema,
                    @NonNull VisibilityStore visibilityStore) {
                return callerAccess.getCallingPackageName().equals(fakeListeningPackage)
                        && prefixedSchema.endsWith("Type2");
            }

            @Override
            public boolean doesCallerHaveSystemAccess(@NonNull String callerPackageName) {
                return false;
            }
        };
        mAppSearchImpl.close();
        mAppSearchImpl = AppSearchImpl.create(
                mAppSearchDir,
                new AppSearchConfigImpl(
                        new UnlimitedLimitConfig(),
                        new LocalStorageIcingOptionsConfig()
                ),
                /*initStatsBuilder=*/null,
                visibilityChecker, ALWAYS_OPTIMIZE
        );

        // Add a schema.
        InternalSetSchemaResponse internalSetSchemaResponse = mAppSearchImpl.setSchema(
                mContext.getPackageName(),
                "database1",
                ImmutableList.of(
                        new AppSearchSchema.Builder("Type1")
                                .addProperty(new AppSearchSchema.BooleanPropertyConfig.Builder(
                                        "booleanProp")
                                        .setCardinality(
                                                AppSearchSchema.PropertyConfig.CARDINALITY_REQUIRED)
                                        .build())
                                .build(),
                        new AppSearchSchema.Builder("Type2")
                                .addProperty(new AppSearchSchema.BooleanPropertyConfig.Builder(
                                        "booleanProp")
                                        .setCardinality(
                                                AppSearchSchema.PropertyConfig.CARDINALITY_REQUIRED)
                                        .build())
                                .build()),
                /*visibilityConfigs=*/ Collections.emptyList(),
                /*forceOverride=*/ false,
                /*version=*/ 0,
                /*setSchemaStatsBuilder=*/ null);
        assertThat(internalSetSchemaResponse.isSuccess()).isTrue();

        // Register an observer
        TestObserverCallback observer = new TestObserverCallback();
        mAppSearchImpl.registerObserverCallback(
                new CallerAccess(/*callingPackageName=*/fakeListeningPackage),
                /*targetPackageName=*/mContext.getPackageName(),
                new ObserverSpec.Builder().build(),
                MoreExecutors.directExecutor(),
                observer);

        // Update both types of the schema (changed cardinalities)
        internalSetSchemaResponse = mAppSearchImpl.setSchema(
                mContext.getPackageName(),
                "database1",
                ImmutableList.of(
                        new AppSearchSchema.Builder("Type1")
                                .addProperty(new AppSearchSchema.BooleanPropertyConfig.Builder(
                                        "booleanProp")
                                        .setCardinality(
                                                AppSearchSchema.PropertyConfig.CARDINALITY_OPTIONAL)
                                        .build())
                                .build(),
                        new AppSearchSchema.Builder("Type2")
                                .addProperty(new AppSearchSchema.BooleanPropertyConfig.Builder(
                                        "booleanProp")
                                        .setCardinality(
                                                AppSearchSchema.PropertyConfig.CARDINALITY_OPTIONAL)
                                        .build())
                                .build()),
                /*visibilityConfigs=*/ Collections.emptyList(),
                /*forceOverride=*/ false,
                /*version=*/ 0,
                /*setSchemaStatsBuilder=*/ null);
        assertThat(internalSetSchemaResponse.isSuccess()).isTrue();

        // Dispatch notifications
        assertThat(observer.getSchemaChanges()).isEmpty();
        assertThat(observer.getDocumentChanges()).isEmpty();
        mAppSearchImpl.dispatchAndClearChangeNotifications();
        assertThat(observer.getSchemaChanges()).containsExactly(
                new SchemaChangeInfo(
                        mContext.getPackageName(), "database1", ImmutableSet.of("Type2")));
        assertThat(observer.getDocumentChanges()).isEmpty();
    }

    @Test
    public void testAddObserver_schemaChange_partialVisibility_removed() throws Exception {
        final String fakeListeningPackage = "com.fake.listening.package";

        // Make a visibility checker that allows fakeListeningPackage access only to Type2.
        final VisibilityChecker visibilityChecker = new VisibilityChecker() {
            @Override
            public boolean isSchemaSearchableByCaller(@NonNull CallerAccess callerAccess,
                    @NonNull String packageName, @NonNull String prefixedSchema,
                    @NonNull VisibilityStore visibilityStore) {
                return callerAccess.getCallingPackageName().equals(fakeListeningPackage)
                        && prefixedSchema.endsWith("Type2");
            }

            @Override
            public boolean doesCallerHaveSystemAccess(@NonNull String callerPackageName) {
                return false;
            }
        };
        mAppSearchImpl.close();
        mAppSearchImpl = AppSearchImpl.create(
                mAppSearchDir,
                new AppSearchConfigImpl(
                        new UnlimitedLimitConfig(),
                        new LocalStorageIcingOptionsConfig()
                ),
                /*initStatsBuilder=*/null,
                visibilityChecker, ALWAYS_OPTIMIZE
        );

        // Add a schema.
        InternalSetSchemaResponse internalSetSchemaResponse = mAppSearchImpl.setSchema(
                mContext.getPackageName(),
                "database1",
                ImmutableList.of(
                        new AppSearchSchema.Builder("Type1").build(),
                        new AppSearchSchema.Builder("Type2").build()),
                /*visibilityConfigs=*/ Collections.emptyList(),
                /*forceOverride=*/ false,
                /*version=*/ 0,
                /*setSchemaStatsBuilder=*/ null);
        assertThat(internalSetSchemaResponse.isSuccess()).isTrue();

        // Register an observer
        TestObserverCallback observer = new TestObserverCallback();
        mAppSearchImpl.registerObserverCallback(
                new CallerAccess(/*callingPackageName=*/fakeListeningPackage),
                /*targetPackageName=*/mContext.getPackageName(),
                new ObserverSpec.Builder().build(),
                MoreExecutors.directExecutor(),
                observer);

        // Remove Type1
        internalSetSchemaResponse = mAppSearchImpl.setSchema(
                mContext.getPackageName(),
                "database1",
                ImmutableList.of(new AppSearchSchema.Builder("Type2").build()),
                /*visibilityConfigs=*/ Collections.emptyList(),
                /*forceOverride=*/ true,
                /*version=*/ 0,
                /*setSchemaStatsBuilder=*/ null);
        assertThat(internalSetSchemaResponse.isSuccess()).isTrue();

        // Dispatch notifications. Nothing should appear since Type1 is not visible to us.
        assertThat(observer.getSchemaChanges()).isEmpty();
        assertThat(observer.getDocumentChanges()).isEmpty();
        mAppSearchImpl.dispatchAndClearChangeNotifications();
        assertThat(observer.getSchemaChanges()).isEmpty();
        assertThat(observer.getDocumentChanges()).isEmpty();

        // Now remove Type2. This should cause a notification.
        internalSetSchemaResponse = mAppSearchImpl.setSchema(
                mContext.getPackageName(),
                "database1",
                ImmutableList.of(),
                /*visibilityConfigs=*/ Collections.emptyList(),
                /*forceOverride=*/ true,
                /*version=*/ 0,
                /*setSchemaStatsBuilder=*/ null);
        assertThat(internalSetSchemaResponse.isSuccess()).isTrue();
        assertThat(observer.getSchemaChanges()).isEmpty();
        assertThat(observer.getDocumentChanges()).isEmpty();
        mAppSearchImpl.dispatchAndClearChangeNotifications();
        assertThat(observer.getSchemaChanges()).containsExactly(
                new SchemaChangeInfo(
                        mContext.getPackageName(), "database1", ImmutableSet.of("Type2")));
        assertThat(observer.getDocumentChanges()).isEmpty();
    }

    @Test
    public void testAddObserver_schemaChange_multipleObservers() throws Exception {
        // Create two fake packages. One can access Type1, one can access Type2, they both can
        // access Type3, and no one can access Type4.
        final String fakePackage1 = "com.fake.listening.package1";

        final String fakePackage2 = "com.fake.listening.package2";

        final VisibilityChecker visibilityChecker = new VisibilityChecker() {
            @Override
            public boolean isSchemaSearchableByCaller(@NonNull CallerAccess callerAccess,
                    @NonNull String packageName, @NonNull String prefixedSchema,
                    @NonNull VisibilityStore visibilityStore) {
                if (prefixedSchema.endsWith("Type1")) {
                    return callerAccess.getCallingPackageName().equals(fakePackage1);
                } else if (prefixedSchema.endsWith("Type2")) {
                    return callerAccess.getCallingPackageName().equals(fakePackage2);
                } else if (prefixedSchema.endsWith("Type3")) {
                    return false;
                } else if (prefixedSchema.endsWith("Type4")) {
                    return true;
                } else {
                    throw new IllegalArgumentException(prefixedSchema);
                }
            }

            @Override
            public boolean doesCallerHaveSystemAccess(@NonNull String callerPackageName) {
                return false;
            }
        };
        mAppSearchImpl.close();
        mAppSearchImpl = AppSearchImpl.create(
                mAppSearchDir,
                new AppSearchConfigImpl(
                        new UnlimitedLimitConfig(),
                        new LocalStorageIcingOptionsConfig()
                ),
                /*initStatsBuilder=*/null,
                visibilityChecker, ALWAYS_OPTIMIZE
        );

        // Add a schema.
        InternalSetSchemaResponse internalSetSchemaResponse = mAppSearchImpl.setSchema(
                mContext.getPackageName(),
                "database1",
                ImmutableList.of(
                        new AppSearchSchema.Builder("Type1").build(),
                        new AppSearchSchema.Builder("Type2").build(),
                        new AppSearchSchema.Builder("Type3").build(),
                        new AppSearchSchema.Builder("Type4").build()
                ),
                /*visibilityConfigs=*/ Collections.emptyList(),
                /*forceOverride=*/ false,
                /*version=*/ 0,
                /*setSchemaStatsBuilder=*/ null);
        assertThat(internalSetSchemaResponse.isSuccess()).isTrue();

        // Register three observers: one in each package, and another in package1 with a filter.
        TestObserverCallback observerPkg1NoFilter = new TestObserverCallback();
        mAppSearchImpl.registerObserverCallback(
                new CallerAccess(/*callingPackageName=*/fakePackage1),
                /*targetPackageName=*/mContext.getPackageName(),
                new ObserverSpec.Builder().build(),
                MoreExecutors.directExecutor(),
                observerPkg1NoFilter);

        TestObserverCallback observerPkg2NoFilter = new TestObserverCallback();
        mAppSearchImpl.registerObserverCallback(
                new CallerAccess(/*callingPackageName=*/fakePackage2),
                /*targetPackageName=*/mContext.getPackageName(),
                new ObserverSpec.Builder().build(),
                MoreExecutors.directExecutor(),
                observerPkg2NoFilter);

        TestObserverCallback observerPkg1FilterType4 = new TestObserverCallback();
        mAppSearchImpl.registerObserverCallback(
                new CallerAccess(/*callingPackageName=*/fakePackage1),
                /*targetPackageName=*/mContext.getPackageName(),
                new ObserverSpec.Builder().addFilterSchemas("Type4").build(),
                MoreExecutors.directExecutor(),
                observerPkg1FilterType4);

        // Remove everything
        internalSetSchemaResponse = mAppSearchImpl.setSchema(
                mContext.getPackageName(),
                "database1",
                ImmutableList.of(),
                /*visibilityConfigs=*/ Collections.emptyList(),
                /*forceOverride=*/ true,
                /*version=*/ 0,
                /*setSchemaStatsBuilder=*/ null);
        assertThat(internalSetSchemaResponse.isSuccess()).isTrue();

        // Dispatch notifications.
        mAppSearchImpl.dispatchAndClearChangeNotifications();

        // observerPkg1NoFilter should see Type1 and Type4 vanish.
        // observerPkg2NoFilter should see Type2 and Type4 vanish.
        // observerPkg2WithFilter should see Type4 vanish.
        assertThat(observerPkg1NoFilter.getSchemaChanges()).containsExactly(
                new SchemaChangeInfo(
                        mContext.getPackageName(), "database1", ImmutableSet.of("Type1", "Type4"))
        );
        assertThat(observerPkg1NoFilter.getDocumentChanges()).isEmpty();

        assertThat(observerPkg2NoFilter.getSchemaChanges()).containsExactly(
                new SchemaChangeInfo(
                        mContext.getPackageName(), "database1", ImmutableSet.of("Type2", "Type4"))
        );
        assertThat(observerPkg2NoFilter.getDocumentChanges()).isEmpty();

        assertThat(observerPkg1FilterType4.getSchemaChanges()).containsExactly(
                new SchemaChangeInfo(
                        mContext.getPackageName(), "database1", ImmutableSet.of("Type4"))
        );
        assertThat(observerPkg1FilterType4.getDocumentChanges()).isEmpty();
    }

    @Test
    public void testAddObserver_schemaChange_noChangeIfIncompatible() throws Exception {
        // Add a schema with two types.
        InternalSetSchemaResponse internalSetSchemaResponse = mAppSearchImpl.setSchema(
                mContext.getPackageName(),
                "database1",
                ImmutableList.of(
                        new AppSearchSchema.Builder("Type1")
                                .addProperty(
                                        new AppSearchSchema.StringPropertyConfig.Builder("strProp")
                                                .setCardinality(
                                                        AppSearchSchema.PropertyConfig
                                                                .CARDINALITY_OPTIONAL)
                                                .build()
                                ).build(),
                        new AppSearchSchema.Builder("Type2")
                                .addProperty(
                                        new AppSearchSchema.StringPropertyConfig.Builder("strProp")
                                                .setCardinality(
                                                        AppSearchSchema.PropertyConfig
                                                                .CARDINALITY_OPTIONAL)
                                                .build()
                                ).build()
                ),
                /*visibilityConfigs=*/ Collections.emptyList(),
                /*forceOverride=*/ false,
                /*version=*/ 1,
                /*setSchemaStatsBuilder=*/ null);
        assertThat(internalSetSchemaResponse.isSuccess()).isTrue();

        // Register an observer
        TestObserverCallback observer = new TestObserverCallback();
        mAppSearchImpl.registerObserverCallback(
                new CallerAccess(/*callingPackageName=*/mContext.getPackageName()),
                /*targetPackageName=*/mContext.getPackageName(),
                new ObserverSpec.Builder().build(),
                MoreExecutors.directExecutor(),
                observer);

        // Update schema to try to make an incompatible change to Type1, and a compatible change to
        // Type2.
        List<AppSearchSchema> updatedSchemaTypes = ImmutableList.of(
                new AppSearchSchema.Builder("Type1")
                        .addProperty(
                                new AppSearchSchema.StringPropertyConfig.Builder("strProp")
                                        .setCardinality(
                                                AppSearchSchema.PropertyConfig.CARDINALITY_REQUIRED)
                                        .build()
                        ).build(),
                new AppSearchSchema.Builder("Type2")
                        .addProperty(
                                new AppSearchSchema.StringPropertyConfig.Builder("strProp")
                                        .setCardinality(
                                                AppSearchSchema.PropertyConfig.CARDINALITY_REPEATED)
                                        .build()
                        ).build()
        );
        internalSetSchemaResponse = mAppSearchImpl.setSchema(
                mContext.getPackageName(),
                "database1",
                updatedSchemaTypes,
                /*visibilityConfigs=*/ Collections.emptyList(),
                /*forceOverride=*/ false,
                /*version=*/ 2,
                /*setSchemaStatsBuilder=*/ null);
        assertThat(internalSetSchemaResponse.isSuccess()).isFalse();
        SetSchemaResponse setSchemaResponse = internalSetSchemaResponse.getSetSchemaResponse();
        assertThat(setSchemaResponse.getDeletedTypes()).isEmpty();
        assertThat(setSchemaResponse.getIncompatibleTypes()).containsExactly("Type1");

        // Dispatch notifications. Nothing should appear since the schema was incompatible and has
        // not changed.
        assertThat(observer.getSchemaChanges()).isEmpty();
        assertThat(observer.getDocumentChanges()).isEmpty();
        mAppSearchImpl.dispatchAndClearChangeNotifications();
        assertThat(observer.getSchemaChanges()).isEmpty();
        assertThat(observer.getDocumentChanges()).isEmpty();

        // Now force apply the schemas Type2. This should cause a notification.
        internalSetSchemaResponse = mAppSearchImpl.setSchema(
                mContext.getPackageName(),
                "database1",
                updatedSchemaTypes,
                /*visibilityConfigs=*/ Collections.emptyList(),
                /*forceOverride=*/ true,
                /*version=*/ 3,
                /*setSchemaStatsBuilder=*/ null);
        assertThat(internalSetSchemaResponse.isSuccess()).isTrue();
        assertThat(observer.getSchemaChanges()).isEmpty();
        assertThat(observer.getDocumentChanges()).isEmpty();
        mAppSearchImpl.dispatchAndClearChangeNotifications();
        assertThat(observer.getSchemaChanges()).containsExactly(
                new SchemaChangeInfo(
                        mContext.getPackageName(), "database1", ImmutableSet.of("Type1", "Type2")));
        assertThat(observer.getDocumentChanges()).isEmpty();
    }
}<|MERGE_RESOLUTION|>--- conflicted
+++ resolved
@@ -513,11 +513,7 @@
         mAppSearchImpl = AppSearchImpl.create(
                 mAppSearchDir, new AppSearchConfigImpl(new UnlimitedLimitConfig(),
                         new LocalStorageIcingOptionsConfig()),
-<<<<<<< HEAD
-                initStatsBuilder, ALWAYS_OPTIMIZE, /*visibilityChecker=*/null);
-=======
                 initStatsBuilder, /*visibilityChecker=*/ null, ALWAYS_OPTIMIZE);
->>>>>>> 3d4510a6
 
         // Check recovery state
         InitializeStats initStats = initStatsBuilder.build();
@@ -3190,13 +3186,8 @@
                         return Integer.MAX_VALUE;
                     }
                 }, new LocalStorageIcingOptionsConfig()),
-<<<<<<< HEAD
-                /*initStatsBuilder=*/ null, ALWAYS_OPTIMIZE,
-                /*visibilityChecker=*/null);
-=======
                 /*initStatsBuilder=*/ null, /*visibilityChecker=*/ null,
                 ALWAYS_OPTIMIZE);
->>>>>>> 3d4510a6
 
         // Insert schema
         List<AppSearchSchema> schemas =
@@ -3274,13 +3265,8 @@
                         return Integer.MAX_VALUE;
                     }
                 }, new LocalStorageIcingOptionsConfig()),
-<<<<<<< HEAD
-                /*initStatsBuilder=*/ null, ALWAYS_OPTIMIZE,
-                /*visibilityChecker=*/null);
-=======
                 /*initStatsBuilder=*/ null, /*visibilityChecker=*/ null,
                 ALWAYS_OPTIMIZE);
->>>>>>> 3d4510a6
 
         // Insert schema
         List<AppSearchSchema> schemas =
@@ -3336,13 +3322,8 @@
                         return Integer.MAX_VALUE;
                     }
                 }, new LocalStorageIcingOptionsConfig()),
-<<<<<<< HEAD
-                /*initStatsBuilder=*/ null, ALWAYS_OPTIMIZE,
-                /*visibilityChecker=*/null);
-=======
                 /*initStatsBuilder=*/ null, /*visibilityChecker=*/ null,
                 ALWAYS_OPTIMIZE);
->>>>>>> 3d4510a6
 
         // Make sure the limit is maintained
         e = assertThrows(AppSearchException.class, () ->
@@ -3378,13 +3359,8 @@
                         return Integer.MAX_VALUE;
                     }
                 }, new LocalStorageIcingOptionsConfig()),
-<<<<<<< HEAD
-                /*initStatsBuilder=*/ null, ALWAYS_OPTIMIZE,
-                /*visibilityChecker=*/null);
-=======
                 /*initStatsBuilder=*/ null, /*visibilityChecker=*/ null,
                 ALWAYS_OPTIMIZE);
->>>>>>> 3d4510a6
 
         // Insert schema
         List<AppSearchSchema> schemas =
@@ -3496,13 +3472,8 @@
                         return Integer.MAX_VALUE;
                     }
                 }, new LocalStorageIcingOptionsConfig()),
-<<<<<<< HEAD
-                /*initStatsBuilder=*/ null, ALWAYS_OPTIMIZE,
-                /*visibilityChecker=*/null);
-=======
                 /*initStatsBuilder=*/ null, /*visibilityChecker=*/ null,
                 ALWAYS_OPTIMIZE);
->>>>>>> 3d4510a6
 
         // Insert schema
         List<AppSearchSchema> schemas =
@@ -3597,13 +3568,8 @@
                         return Integer.MAX_VALUE;
                     }
                 }, new LocalStorageIcingOptionsConfig()),
-<<<<<<< HEAD
-                /*initStatsBuilder=*/ null, ALWAYS_OPTIMIZE,
-                /*visibilityChecker=*/null);
-=======
                 /*initStatsBuilder=*/ null, /*visibilityChecker=*/ null,
                 ALWAYS_OPTIMIZE);
->>>>>>> 3d4510a6
 
         // package1 should still be out of space
         e = assertThrows(AppSearchException.class, () ->
@@ -3659,13 +3625,8 @@
                         return Integer.MAX_VALUE;
                     }
                 }, new LocalStorageIcingOptionsConfig()),
-<<<<<<< HEAD
-                /*initStatsBuilder=*/ null, ALWAYS_OPTIMIZE,
-                /*visibilityChecker=*/null);
-=======
                 /*initStatsBuilder=*/ null, /*visibilityChecker=*/ null,
                 ALWAYS_OPTIMIZE);
->>>>>>> 3d4510a6
 
         // Insert schema
         List<AppSearchSchema> schemas = Collections.singletonList(
@@ -3817,13 +3778,8 @@
                         return Integer.MAX_VALUE;
                     }
                 }, new LocalStorageIcingOptionsConfig()),
-<<<<<<< HEAD
-                /*initStatsBuilder=*/ null, ALWAYS_OPTIMIZE,
-                /*visibilityChecker=*/null);
-=======
                 /*initStatsBuilder=*/ null, /*visibilityChecker=*/ null,
                 ALWAYS_OPTIMIZE);
->>>>>>> 3d4510a6
 
         // Insert schema
         List<AppSearchSchema> schemas = Collections.singletonList(
@@ -3905,13 +3861,8 @@
                         return Integer.MAX_VALUE;
                     }
                 }, new LocalStorageIcingOptionsConfig()),
-<<<<<<< HEAD
-                /*initStatsBuilder=*/ null, ALWAYS_OPTIMIZE,
-                /*visibilityChecker=*/null);
-=======
                 /*initStatsBuilder=*/ null, /*visibilityChecker=*/ null,
                 ALWAYS_OPTIMIZE);
->>>>>>> 3d4510a6
 
         // Insert schema
         List<AppSearchSchema> schemas = Collections.singletonList(
@@ -3967,13 +3918,8 @@
                         return Integer.MAX_VALUE;
                     }
                 }, new LocalStorageIcingOptionsConfig()),
-<<<<<<< HEAD
-                /*initStatsBuilder=*/ null, ALWAYS_OPTIMIZE,
-                /*visibilityChecker=*/null);
-=======
                 /*initStatsBuilder=*/ null, /*visibilityChecker=*/ null,
                 ALWAYS_OPTIMIZE);
->>>>>>> 3d4510a6
 
         // Index id2. This should pass but only because we check for replacements.
         mAppSearchImpl.putDocument(
@@ -4018,13 +3964,8 @@
                         return 2;
                     }
                 }, new LocalStorageIcingOptionsConfig()),
-<<<<<<< HEAD
-                /*initStatsBuilder=*/ null, ALWAYS_OPTIMIZE,
-                /*visibilityChecker=*/null);
-=======
                 /*initStatsBuilder=*/ null, /*visibilityChecker=*/ null,
                 ALWAYS_OPTIMIZE);
->>>>>>> 3d4510a6
 
         AppSearchException e = assertThrows(AppSearchException.class, () ->
                 mAppSearchImpl.searchSuggestion(
