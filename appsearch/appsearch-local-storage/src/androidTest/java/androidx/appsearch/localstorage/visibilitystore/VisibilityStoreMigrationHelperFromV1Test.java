--- conflicted
+++ resolved
@@ -79,13 +79,8 @@
         AppSearchImpl appSearchImplInV1 = AppSearchImpl.create(mFile,
                 new AppSearchConfigImpl(new UnlimitedLimitConfig(),
                         new LocalStorageIcingOptionsConfig()), /*initStatsBuilder=*/ null,
-<<<<<<< HEAD
-                ALWAYS_OPTIMIZE,
-                /*visibilityChecker=*/null);
-=======
                 /*visibilityChecker=*/ null,
                 ALWAYS_OPTIMIZE);
->>>>>>> 3d4510a6
         InternalSetSchemaResponse internalSetSchemaResponse = appSearchImplInV1.setSchema(
                 VisibilityStore.VISIBILITY_PACKAGE_NAME,
                 VisibilityStore.VISIBILITY_DATABASE_NAME,
@@ -134,26 +129,6 @@
         AppSearchImpl appSearchImpl = AppSearchImpl.create(mFile,
                 new AppSearchConfigImpl(new UnlimitedLimitConfig(),
                         new LocalStorageIcingOptionsConfig()), /*initStatsBuilder=*/ null,
-<<<<<<< HEAD
-                ALWAYS_OPTIMIZE,
-                /*visibilityChecker=*/null);
-
-        VisibilityDocument actualDocument = new VisibilityDocument.Builder(
-                appSearchImpl.getDocument(
-                        VisibilityStore.VISIBILITY_PACKAGE_NAME,
-                        VisibilityStore.VISIBILITY_DATABASE_NAME,
-                        VisibilityDocument.NAMESPACE,
-                        /*id=*/ prefix + "Schema",
-                        /*typePropertyPaths=*/ Collections.emptyMap())).build();
-
-        assertThat(actualDocument.isNotDisplayedBySystem()).isTrue();
-        assertThat(actualDocument.getPackageNames()).asList().containsExactly(packageNameFoo,
-                packageNameBar);
-        assertThat(actualDocument.getSha256Certs()).isEqualTo(
-                new byte[][] {sha256CertFoo, sha256CertBar});
-        assertThat(actualDocument.getVisibleToPermissions()).containsExactlyElementsIn(
-                ImmutableSet.of(
-=======
                 /*visibilityChecker=*/ null,
                 ALWAYS_OPTIMIZE);
 
@@ -172,7 +147,6 @@
                 .containsExactly(packageIdentifierFoo, packageIdentifierBar);
         assertThat(actualConfig.getVisibilityConfig().getRequiredPermissions())
                 .containsExactlyElementsIn(ImmutableSet.of(
->>>>>>> 3d4510a6
                         ImmutableSet.of(SetSchemaRequest.READ_SMS, SetSchemaRequest.READ_CALENDAR),
                         ImmutableSet.of(SetSchemaRequest.READ_HOME_APP_SEARCH_DATA),
                         ImmutableSet.of(SetSchemaRequest.READ_ASSISTANT_APP_SEARCH_DATA)));
