--- conflicted
+++ resolved
@@ -28,17 +28,6 @@
  * level.
  */
 final class FeaturesImpl implements Features {
-    // Context is used to check mainline module version, as support varies by module version.
-    private final Context mContext;
-
-    FeaturesImpl(@NonNull Context context) {
-        mContext = Preconditions.checkNotNull(context);
-    }
-
-    // This will be set to -1 to indicate the AppSearch version code hasn't bee checked, then to
-    // 0 if it is not found, or the version code if it is found.
-    private static volatile long sAppSearchVersionCode = -1;
-
     // Context is used to check mainline module version, as support varies by module version.
     private final Context mContext;
 
@@ -124,62 +113,11 @@
         if (Build.VERSION.SDK_INT >= Build.VERSION_CODES.UPSIDE_DOWN_CAKE) {
             return 64;
         } else if (Build.VERSION.SDK_INT == Build.VERSION_CODES.TIRAMISU) {
-<<<<<<< HEAD
-            // Sixty-four properties were enabled in mainline module 'aml_ase_331311020'
-            return getAppSearchVersionCode(mContext) >= 331311020 ? 64 : 16;
-=======
             // Sixty-four properties were enabled in mainline module of the U base version
             return AppSearchVersionUtil.getAppSearchVersionCode(mContext)
                     >= AppSearchVersionUtil.APPSEARCH_U_BASE_VERSION_CODE ? 64 : 16;
->>>>>>> 3d4510a6
         } else {
             return 16;
         }
     }
-<<<<<<< HEAD
-
-    @RequiresApi(Build.VERSION_CODES.Q)
-    private static long getAppSearchVersionCode(Context context) {
-        if (sAppSearchVersionCode != -1) {
-            return sAppSearchVersionCode;
-        }
-        synchronized (FeaturesImpl.class) {
-            // Check again in case it was assigned while waiting
-            if (sAppSearchVersionCode == -1) {
-                long appsearchVersionCode = 0;
-                try {
-                    PackageManager packageManager = context.getPackageManager();
-                    String appSearchPackageName =
-                            ApiHelperForQ.getAppSearchPackageName(packageManager);
-                    if (appSearchPackageName != null) {
-                        PackageInfo pInfo = packageManager
-                                .getPackageInfo(appSearchPackageName, PackageManager.MATCH_APEX);
-                        appsearchVersionCode = ApiHelperForQ.getPackageInfoLongVersionCode(pInfo);
-                    }
-                } catch (PackageManager.NameNotFoundException e) {
-                    // Module not installed
-                }
-                sAppSearchVersionCode = appsearchVersionCode;
-            }
-        }
-        return sAppSearchVersionCode;
-    }
-
-    @RequiresApi(Build.VERSION_CODES.Q)
-    private static class ApiHelperForQ {
-        @DoNotInline
-        static long getPackageInfoLongVersionCode(PackageInfo pInfo) {
-            return pInfo.getLongVersionCode();
-        }
-
-        @DoNotInline
-        static String getAppSearchPackageName(PackageManager packageManager)
-                throws PackageManager.NameNotFoundException {
-            ModuleInfo appSearchModule =
-                    packageManager.getModuleInfo(APPSEARCH_MODULE_NAME, 1);
-            return appSearchModule.getPackageName();
-        }
-    }
-=======
->>>>>>> 3d4510a6
 }