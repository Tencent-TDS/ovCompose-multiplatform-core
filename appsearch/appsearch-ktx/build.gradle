/*
 * Copyright (C) 2021 The Android Open Source Project
 *
 * Licensed under the Apache License, Version 2.0 (the "License");
 * you may not use this file except in compliance with the License.
 * You may obtain a copy of the License at
 *
 *      http://www.apache.org/licenses/LICENSE-2.0
 *
 * Unless required by applicable law or agreed to in writing, software
 * distributed under the License is distributed on an "AS IS" BASIS,
 * WITHOUT WARRANTIES OR CONDITIONS OF ANY KIND, either express or implied.
 * See the License for the specific language governing permissions and
 * limitations under the License.
 */

/**
 * This file was created using the `create_project.py` script located in the
 * `<AndroidX root>/development/project-creator` directory.
 *
 * Please use that script when creating a new project, rather than copying an existing project and
 * modifying its settings.
 */
import androidx.build.LibraryType

plugins {
    id('AndroidXPlugin')
    id('com.android.library')
    id('org.jetbrains.kotlin.android')
    id('org.jetbrains.kotlin.kapt')
}

dependencies {
    api(libs.kotlinStdlib)

    kaptAndroidTest project(':appsearch:appsearch-compiler')
    androidTestImplementation project(':appsearch:appsearch')
    androidTestImplementation project(':appsearch:appsearch-local-storage')
    androidTestImplementation project(':appsearch:appsearch-test-util')
    androidTestImplementation(libs.testCore)
    androidTestImplementation(libs.testRules)
    androidTestImplementation(libs.truth)
}

androidx {
    name = "AppSearch - Kotlin Extensions"
    type = LibraryType.PUBLISHED_LIBRARY_ONLY_USED_BY_KOTLIN_CONSUMERS
    inceptionYear = '2021'
    description = 'AndroidX AppSearch - Kotlin Extensions'
}

android {
<<<<<<< HEAD
    compileSdkPreview "Baklava"
    namespace "androidx.appsearch.ktx"
=======
    compileSdk = 35
    namespace = "androidx.appsearch.ktx"
>>>>>>> 98d565a7
}<|MERGE_RESOLUTION|>--- conflicted
+++ resolved
@@ -50,11 +50,6 @@
 }
 
 android {
-<<<<<<< HEAD
-    compileSdkPreview "Baklava"
-    namespace "androidx.appsearch.ktx"
-=======
-    compileSdk = 35
+    compileSdkPreview = "Baklava"
     namespace = "androidx.appsearch.ktx"
->>>>>>> 98d565a7
 }