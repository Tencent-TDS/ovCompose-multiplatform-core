/*
 * Copyright (C) 2021 The Android Open Source Project
 *
 * Licensed under the Apache License, Version 2.0 (the "License");
 * you may not use this file except in compliance with the License.
 * You may obtain a copy of the License at
 *
 *      http://www.apache.org/licenses/LICENSE-2.0
 *
 * Unless required by applicable law or agreed to in writing, software
 * distributed under the License is distributed on an "AS IS" BASIS,
 * WITHOUT WARRANTIES OR CONDITIONS OF ANY KIND, either express or implied.
 * See the License for the specific language governing permissions and
 * limitations under the License.
 */

/**
 * This file was created using the `create_project.py` script located in the
 * `<AndroidX root>/development/project-creator` directory.
 *
 * Please use that script when creating a new project, rather than copying an existing project and
 * modifying its settings.
 */
import androidx.build.LibraryType

plugins {
    id("AndroidXPlugin")
    id("com.android.library")
}

dependencies {
    api(libs.jspecify)
    implementation(project(":appsearch:appsearch"))
    implementation("androidx.core:core:1.8.0")

    annotationProcessor(project(":appsearch:appsearch-compiler"))

    androidTestImplementation(project(":appsearch:appsearch"))
    androidTestImplementation(project(":appsearch:appsearch-local-storage"))
    androidTestImplementation(project(":appsearch:appsearch-test-util"))
    androidTestImplementation(libs.testExtJunit)
    androidTestImplementation(libs.testCore)
    androidTestImplementation(libs.testRunner)
    androidTestImplementation(libs.testRules)
    androidTestImplementation(libs.truth)
    androidTestImplementation(libs.junit)
}

androidx {
    name = "AppSearch Builtin Types"
    type = LibraryType.PUBLISHED_LIBRARY
    inceptionYear = '2021'
    description = 'Contains AppSearch Document classes and builders for a variety of common ' +
            'objects based on http://schema.org. Data interchange with the system, and other ' +
            'apps, as well as structured parameters for semantic intents should use these ' +
            'built-in types as appropriate.'
    metalavaK2UastEnabled = true
}

android {
<<<<<<< HEAD
    namespace "androidx.appsearch.builtintypes"
=======
    compileSdk = 35
    namespace = "androidx.appsearch.builtintypes"
>>>>>>> c80a82c4
}<|MERGE_RESOLUTION|>--- conflicted
+++ resolved
@@ -54,14 +54,9 @@
             'objects based on http://schema.org. Data interchange with the system, and other ' +
             'apps, as well as structured parameters for semantic intents should use these ' +
             'built-in types as appropriate.'
-    metalavaK2UastEnabled = true
 }
 
 android {
-<<<<<<< HEAD
-    namespace "androidx.appsearch.builtintypes"
-=======
     compileSdk = 35
     namespace = "androidx.appsearch.builtintypes"
->>>>>>> c80a82c4
 }