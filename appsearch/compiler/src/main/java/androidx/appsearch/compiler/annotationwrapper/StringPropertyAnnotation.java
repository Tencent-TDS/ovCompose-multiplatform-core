/*
 * Copyright 2023 The Android Open Source Project
 *
 * Licensed under the Apache License, Version 2.0 (the "License");
 * you may not use this file except in compliance with the License.
 * You may obtain a copy of the License at
 *
 *      http://www.apache.org/licenses/LICENSE-2.0
 *
 * Unless required by applicable law or agreed to in writing, software
 * distributed under the License is distributed on an "AS IS" BASIS,
 * WITHOUT WARRANTIES OR CONDITIONS OF ANY KIND, either express or implied.
 * See the License for the specific language governing permissions and
 * limitations under the License.
 */

package androidx.appsearch.compiler.annotationwrapper;

import static androidx.appsearch.compiler.IntrospectionHelper.APPSEARCH_SCHEMA_CLASS;
import static androidx.appsearch.compiler.IntrospectionHelper.DOCUMENT_ANNOTATION_CLASS;

import static com.google.auto.common.MoreTypes.asElement;

import androidx.annotation.NonNull;
import androidx.annotation.Nullable;
import androidx.appsearch.compiler.IntrospectionHelper;
import androidx.appsearch.compiler.ProcessingException;

import com.google.auto.value.AutoValue;
import com.squareup.javapoet.ClassName;
import com.squareup.javapoet.TypeName;

import java.util.Map;

import javax.lang.model.element.TypeElement;
import javax.lang.model.type.TypeMirror;

/**
 * An instance of the {@code @Document.StringProperty} annotation.
 */
@AutoValue
public abstract class StringPropertyAnnotation extends DataPropertyAnnotation {
    public static final ClassName CLASS_NAME =
            DOCUMENT_ANNOTATION_CLASS.nestedClass("StringProperty");

    public static final ClassName CONFIG_CLASS =
            APPSEARCH_SCHEMA_CLASS.nestedClass("StringPropertyConfig");

    private static final ClassName DEFAULT_SERIALIZER_CLASS =
            CLASS_NAME.nestedClass("DefaultSerializer");

    public StringPropertyAnnotation() {
        super(
                CLASS_NAME,
                CONFIG_CLASS,
                /* genericDocGetterName= */"getPropertyString",
                /* genericDocArrayGetterName= */"getPropertyStringArray",
                /* genericDocSetterName= */"setPropertyString");
    }

    /**
     * @param defaultName The name to use for the annotated property in case the annotation
     *                    params do not mention an explicit name.
     * @throws ProcessingException If the annotation points to an Illegal serializer class.
     */
    @NonNull
    static StringPropertyAnnotation parse(
            @NonNull Map<String, Object> annotationParams,
            @NonNull String defaultName) throws ProcessingException {
        String name = (String) annotationParams.get("name");
        SerializerClass customSerializer = null;
        TypeMirror serializerInAnnotation = (TypeMirror) annotationParams.get("serializer");
<<<<<<< HEAD
        if (!serializerInAnnotation.toString().equals(DEFAULT_SERIALIZER_CLASS.canonicalName())) {
=======
        String typeName = TypeName.get(serializerInAnnotation).toString();
        if (!typeName.equals(DEFAULT_SERIALIZER_CLASS.canonicalName())) {
>>>>>>> 3d4510a6
            customSerializer = SerializerClass.create(
                    (TypeElement) asElement(serializerInAnnotation),
                    SerializerClass.Kind.STRING_SERIALIZER);
        }
        return new AutoValue_StringPropertyAnnotation(
                name.isEmpty() ? defaultName : name,
                (boolean) annotationParams.get("required"),
                (int) annotationParams.get("tokenizerType"),
                (int) annotationParams.get("indexingType"),
                (int) annotationParams.get("joinableValueType"),
                customSerializer);
    }

    /**
     * Specifies how tokens should be extracted from this property.
     */
    public abstract int getTokenizerType();

    /**
     * Specifies how a property should be indexed.
     */
    public abstract int getIndexingType();

    /**
     * Specifies how a property should be processed so that the document can be joined.
     */
    public abstract int getJoinableValueType();

    /**
     * An optional {@link androidx.appsearch.app.StringSerializer}.
     *
     * <p>This is specified in the annotation when the annotated getter/field is of some custom
     * type that should boil down to a String in the database.
     *
     * @see androidx.appsearch.annotation.Document.StringProperty#serializer()
     */
    @Nullable
    public abstract SerializerClass getCustomSerializer();

    @NonNull
    @Override
    public final Kind getDataPropertyKind() {
        return Kind.STRING_PROPERTY;
    }

    @NonNull
    @Override
    public TypeMirror getUnderlyingTypeWithinGenericDoc(@NonNull IntrospectionHelper helper) {
        return helper.mStringType;
    }
}<|MERGE_RESOLUTION|>--- conflicted
+++ resolved
@@ -70,12 +70,8 @@
         String name = (String) annotationParams.get("name");
         SerializerClass customSerializer = null;
         TypeMirror serializerInAnnotation = (TypeMirror) annotationParams.get("serializer");
-<<<<<<< HEAD
-        if (!serializerInAnnotation.toString().equals(DEFAULT_SERIALIZER_CLASS.canonicalName())) {
-=======
         String typeName = TypeName.get(serializerInAnnotation).toString();
         if (!typeName.equals(DEFAULT_SERIALIZER_CLASS.canonicalName())) {
->>>>>>> 3d4510a6
             customSerializer = SerializerClass.create(
                     (TypeElement) asElement(serializerInAnnotation),
                     SerializerClass.Kind.STRING_SERIALIZER);
