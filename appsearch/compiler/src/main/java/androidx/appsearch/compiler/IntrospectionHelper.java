--- conflicted
+++ resolved
@@ -155,11 +155,8 @@
         mBytePrimitiveArrayType = mTypeUtils.getArrayType(mBytePrimitiveType);
         mGenericDocumentType =
                 mElementUtils.getTypeElement(GENERIC_DOCUMENT_CLASS.canonicalName()).asType();
-<<<<<<< HEAD
-=======
         mEmbeddingType = mElementUtils.getTypeElement(
                 EMBEDDING_VECTOR_CLASS.canonicalName()).asType();
->>>>>>> 3d4510a6
     }
 
     /**
