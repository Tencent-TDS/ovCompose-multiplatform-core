/*
 * Copyright 2020 The Android Open Source Project
 *
 * Licensed under the Apache License, Version 2.0 (the "License");
 * you may not use this file except in compliance with the License.
 * You may obtain a copy of the License at
 *
 *      http://www.apache.org/licenses/LICENSE-2.0
 *
 * Unless required by applicable law or agreed to in writing, software
 * distributed under the License is distributed on an "AS IS" BASIS,
 * WITHOUT WARRANTIES OR CONDITIONS OF ANY KIND, either express or implied.
 * See the License for the specific language governing permissions and
 * limitations under the License.
 */

package androidx.appsearch.compiler;

import static androidx.appsearch.compiler.CodegenUtils.createNewArrayExpr;
import static androidx.appsearch.compiler.IntrospectionHelper.APPSEARCH_EXCEPTION_CLASS;
import static androidx.appsearch.compiler.IntrospectionHelper.GENERIC_DOCUMENT_CLASS;

import androidx.annotation.NonNull;
import androidx.appsearch.compiler.AnnotatedGetterOrField.ElementTypeCategory;
import androidx.appsearch.compiler.annotationwrapper.DataPropertyAnnotation;
import androidx.appsearch.compiler.annotationwrapper.DocumentPropertyAnnotation;
import androidx.appsearch.compiler.annotationwrapper.LongPropertyAnnotation;
import androidx.appsearch.compiler.annotationwrapper.MetadataPropertyAnnotation;
import androidx.appsearch.compiler.annotationwrapper.PropertyAnnotation;
import androidx.appsearch.compiler.annotationwrapper.SerializerClass;
import androidx.appsearch.compiler.annotationwrapper.StringPropertyAnnotation;

import com.squareup.javapoet.ClassName;
import com.squareup.javapoet.CodeBlock;
import com.squareup.javapoet.MethodSpec;
import com.squareup.javapoet.ParameterizedTypeName;
import com.squareup.javapoet.TypeSpec;
import com.squareup.javapoet.WildcardTypeName;

import javax.annotation.processing.ProcessingEnvironment;
import javax.lang.model.element.Modifier;
import javax.lang.model.type.PrimitiveType;
import javax.lang.model.type.TypeMirror;

/**
 * Generates java code for a translator from an instance of a class annotated with
 * {@link androidx.appsearch.annotation.Document} into a
 * {@link androidx.appsearch.app.GenericDocument}.
 */
class ToGenericDocumentCodeGenerator {
    private final ProcessingEnvironment mEnv;
    private final IntrospectionHelper mHelper;
    private final DocumentModel mModel;

    private ToGenericDocumentCodeGenerator(
            @NonNull ProcessingEnvironment env, @NonNull DocumentModel model) {
        mEnv = env;
        mHelper = new IntrospectionHelper(env);
        mModel = model;
    }

    public static void generate(
            @NonNull ProcessingEnvironment env,
            @NonNull DocumentModel model,
            @NonNull TypeSpec.Builder classBuilder) {
        new ToGenericDocumentCodeGenerator(env, model).generate(classBuilder);
    }

    private void generate(TypeSpec.Builder classBuilder) {
        classBuilder.addMethod(createToGenericDocumentMethod());
    }

    private MethodSpec createToGenericDocumentMethod() {
        // Method header
        MethodSpec.Builder methodBuilder = MethodSpec.methodBuilder("toGenericDocument")
                .addModifiers(Modifier.PUBLIC)
                .returns(GENERIC_DOCUMENT_CLASS)
                .addAnnotation(Override.class)
                .addParameter(ClassName.get(mModel.getClassElement()), "document")
                .addException(APPSEARCH_EXCEPTION_CLASS);

        // Construct a new GenericDocument.Builder with the namespace, id, and schema type
        methodBuilder.addStatement("$T builder =\nnew $T<>($L, $L, SCHEMA_NAME)",
                ParameterizedTypeName.get(
                        GENERIC_DOCUMENT_CLASS.nestedClass("Builder"),
                        WildcardTypeName.subtypeOf(Object.class)),
                GENERIC_DOCUMENT_CLASS.nestedClass("Builder"),
                createReadExpr(mModel.getNamespaceAnnotatedGetterOrField()),
                createReadExpr(mModel.getIdAnnotatedGetterOrField()));

        // Set metadata properties
        for (AnnotatedGetterOrField getterOrField : mModel.getAnnotatedGettersAndFields()) {
            PropertyAnnotation annotation = getterOrField.getAnnotation();
            if (annotation.getPropertyKind() != PropertyAnnotation.Kind.METADATA_PROPERTY
                    // Already set in the generated constructor above
                    || annotation == MetadataPropertyAnnotation.ID
                    || annotation == MetadataPropertyAnnotation.NAMESPACE) {
                continue;
            }

            methodBuilder.addCode(codeToCopyIntoGenericDoc(
                    (MetadataPropertyAnnotation) annotation, getterOrField));
        }

        // Set data properties
        for (AnnotatedGetterOrField getterOrField : mModel.getAnnotatedGettersAndFields()) {
            PropertyAnnotation annotation = getterOrField.getAnnotation();
            if (annotation.getPropertyKind() != PropertyAnnotation.Kind.DATA_PROPERTY) {
                continue;
            }
            methodBuilder.addCode(codeToCopyIntoGenericDoc(
                    (DataPropertyAnnotation) annotation, getterOrField));
        }

        methodBuilder.addStatement("return builder.build()");
        return methodBuilder.build();
    }

    /**
     * Returns code that copies the getter/field annotated with a {@link MetadataPropertyAnnotation}
     * from a document class into a {@code GenericDocument.Builder}.
     *
     * <p>Assumes:
     * <ol>
     *     <li>There is a document class var in-scope called {@code document}.</li>
     *     <li>There is {@code GenericDocument.Builder} var in-scope called {@code builder}.</li>
     *     <li>
     *         The annotation is not {@link MetadataPropertyAnnotation#ID} or
     *         {@link MetadataPropertyAnnotation#NAMESPACE}.
     *     </li>
     * </ol>
     */
    private CodeBlock codeToCopyIntoGenericDoc(
            @NonNull MetadataPropertyAnnotation annotation,
            @NonNull AnnotatedGetterOrField getterOrField) {
        if (getterOrField.getJvmType() instanceof PrimitiveType) {
            // Directly set it
            return CodeBlock.builder()
                    .addStatement("builder.$N($L)",
                            annotation.getGenericDocSetterName(), createReadExpr(getterOrField))
                    .build();
        }
        // Boxed type. Need to guard against the case where the value is null at runtime.
        return fieldUseDirectlyWithNullCheck(annotation, getterOrField);
    }

    /**
     * Returns code that copies the getter/field annotated with a {@link DataPropertyAnnotation}
     * from a document class into a {@code GenericDocument.Builder}.
     *
     * <p>Assumes:
     * <ol>
     *     <li>There is a document class var in-scope called {@code document}.</li>
     *     <li>There is {@code GenericDocument.Builder} var in-scope called {@code builder}.</li>
     * </ol>
     */
    private CodeBlock codeToCopyIntoGenericDoc(
            @NonNull DataPropertyAnnotation annotation,
            @NonNull AnnotatedGetterOrField getterOrField) {
        // Scenario 1: field is a Collection
        //   1a: CollectionForLoopAssign
        //       Collection contains boxed Long, Integer, Double, Float, Boolean, byte[].
        //       We have to pack it into a primitive array of type long[], double[], boolean[] or
        //       byte[][] by reading each element one-by-one and assigning it. The compiler takes
        //       care of unboxing and widening where necessary.
        //
        //   1b: CollectionCallToArray
        //       Collection contains String, GenericDocument or EmbeddingVector.
        //       We have to convert this into an array of String[], GenericDocument[] or
        //       EmbeddingVector[], but no conversion of the collection elements is
        //       needed. We can use Collection#toArray for this.
        //
        //   1c: CollectionForLoopCallToGenericDocument
        //       Collection contains a class which is annotated with @Document.
        //       We have to convert this into an array of GenericDocument[], by reading each element
        //       one-by-one and converting it through the standard conversion machinery.
        //
        //   1d: CollectionForLoopCallSerialize
        //       Collection contains a custom type for which we have a serializer.
        //       We have to convert this into an array of String[]|long[], by reading each element
        //       one-by-one and passing it to serializerClass.serialize(customType).

        // Scenario 2: field is an Array
        //   2a: ArrayForLoopAssign
        //       Array is of type Long[], Integer[], int[], Double[], Float[], float[], Boolean[].
        //       We have to pack it into a primitive array of type long[], double[], boolean[]
        //       by reading each element one-by-one and assigning it. The compiler takes care of
        //       unboxing and widening where necessary.
        //
        //   2b: ArrayUseDirectly
        //       Array is of type String[], long[], double[], boolean[], byte[][],
        //       GenericDocument[] or EmbeddingVector[].
        //       We can directly use this field with no conversion.
        //
        //   2c: ArrayForLoopCallToGenericDocument
        //       Array is of a class which is annotated with @Document.
        //       We have to convert this into an array of GenericDocument[], by reading each element
        //       one-by-one and converting it through the standard conversion machinery.
        //
        //   2d: ArrayForLoopCallSerialize
        //       Array is of a custom type for which we have a serializer.
        //       We have to convert this into an array of String[]|long[], by reading each element
        //       one-by-one and passing it to serializerClass.serialize(customType).
        //
        //   2e: Array is of class byte[]. This is actually a single-valued field as byte arrays are
        //       natively supported by Icing, and is handled as Scenario 3a.

        // Scenario 3: Single valued fields
        //   3a: FieldUseDirectlyWithNullCheck
        //       Field is of type String, Long, Integer, Double, Float, Boolean or
        //       EmbeddingVector.
        //       We can use this field directly, after testing for null. The java compiler will box
        //       or unbox as needed.
        //
        //   3b: FieldUseDirectlyWithoutNullCheck
        //       Field is of type long, int, double, float, or boolean.
        //       We can use this field directly without testing for null.
        //
        //   3c: FieldCallToGenericDocument
        //       Field is of a class which is annotated with @Document.
        //       We have to convert this into a GenericDocument through the standard conversion
        //       machinery.
        //
        //   3d: FieldCallSerialize
        //       Field is of a some custom type for which we have a serializer.
        //       We have to convert this into a String|long by calling
        //       serializeClass.serialize(customType).
        ElementTypeCategory typeCategory = getterOrField.getElementTypeCategory();
        switch (annotation.getDataPropertyKind()) {
            case STRING_PROPERTY:
                SerializerClass stringSerializer =
                        ((StringPropertyAnnotation) annotation).getCustomSerializer();
                switch (typeCategory) {
                    case COLLECTION:
                        if (stringSerializer != null) { // List<CustomType>: 1d
                            return collectionForLoopCallSerialize(
                                    annotation, getterOrField, stringSerializer);
                        } else { // List<String>: 1b
                            return collectionCallToArray(annotation, getterOrField);
                        }
                    case ARRAY:
                        if (stringSerializer != null) { // CustomType[]: 2d
                            return arrayForLoopCallToSerialize(
                                    annotation, getterOrField, stringSerializer);
                        } else { // String[]: 2b
                            return arrayUseDirectly(annotation, getterOrField);
                        }
                    case SINGLE:
                        if (stringSerializer != null) { // CustomType: 3d
                            return fieldCallSerialize(annotation, getterOrField, stringSerializer);
                        } else { // String: 3a
                            return fieldUseDirectlyWithNullCheck(annotation, getterOrField);
                        }
                    default:
                        throw new IllegalStateException("Unhandled type-category: " + typeCategory);
                }
            case DOCUMENT_PROPERTY:
                DocumentPropertyAnnotation docPropAnnotation =
                        (DocumentPropertyAnnotation) annotation;
                switch (typeCategory) {
                    case COLLECTION: // List<Person>: 1c
                        return collectionForLoopCallToGenericDocument(
                                docPropAnnotation, getterOrField);
                    case ARRAY: // Person[]: 2c
                        return arrayForLoopCallToGenericDocument(docPropAnnotation, getterOrField);
                    case SINGLE: // Person: 3c
                        return fieldCallToGenericDocument(docPropAnnotation, getterOrField);
                    default:
                        throw new IllegalStateException("Unhandled type-category: " + typeCategory);
                }
            case LONG_PROPERTY:
                SerializerClass longSerializer =
                        ((LongPropertyAnnotation) annotation).getCustomSerializer();
                switch (typeCategory) {
                    case COLLECTION:
                        if (longSerializer != null) { // List<CustomType>: 1d
                            return collectionForLoopCallSerialize(
                                    annotation, getterOrField, longSerializer);
                        } else { // List<Long>|List<Integer>: 1a
                            return collectionForLoopAssign(
                                    annotation,
                                    getterOrField,
                                    /* targetArrayComponentType= */mHelper.mLongPrimitiveType);
                        }
                    case ARRAY:
                        if (longSerializer != null) { // CustomType[]: 2d
                            return arrayForLoopCallToSerialize(
                                    annotation, getterOrField, longSerializer);
                        } else if (mHelper.isPrimitiveLongArray(getterOrField.getJvmType())) {
                            return arrayUseDirectly(annotation, getterOrField); // long[]: 2b
                        } else { // Long[]|Integer[]|int[]: 2a
                            return arrayForLoopAssign(
                                    annotation,
                                    getterOrField,
                                    /* targetArrayComponentType= */mHelper.mLongPrimitiveType);
                        }
                    case SINGLE:
                        if (longSerializer != null) { // CustomType: 3d
                            return fieldCallSerialize(annotation, getterOrField, longSerializer);
                        } else if (getterOrField.getJvmType() instanceof PrimitiveType) {
                            // long|int: 3b
                            return fieldUseDirectlyWithoutNullCheck(annotation, getterOrField);
                        } else { // Long|Integer: 3a
                            return fieldUseDirectlyWithNullCheck(annotation, getterOrField);
                        }
                    default:
                        throw new IllegalStateException("Unhandled type-category: " + typeCategory);
                }
            case DOUBLE_PROPERTY:
                switch (typeCategory) {
                    case COLLECTION: // List<Double>|List<Float>: 1a
                        return collectionForLoopAssign(
                                annotation,
                                getterOrField,
                                /* targetArrayComponentType= */mHelper.mDoublePrimitiveType);
                    case ARRAY:
                        if (mHelper.isPrimitiveDoubleArray(getterOrField.getJvmType())) {
                            return arrayUseDirectly(annotation, getterOrField); // double[]: 2b
                        } else {
                            // Double[]|Float[]|float[]: 2a
                            return arrayForLoopAssign(
                                    annotation,
                                    getterOrField,
                                    /* targetArrayComponentType= */mHelper.mDoublePrimitiveType);
                        }
                    case SINGLE:
                        if (getterOrField.getJvmType() instanceof PrimitiveType) {
                            // double|float: 3b
                            return fieldUseDirectlyWithoutNullCheck(annotation, getterOrField);
                        } else {
                            // Double|Float: 3b
                            return fieldUseDirectlyWithNullCheck(annotation, getterOrField);
                        }
                    default:
                        throw new IllegalStateException("Unhandled type-category: " + typeCategory);
                }
            case BOOLEAN_PROPERTY:
                switch (typeCategory) {
                    case COLLECTION: // List<Boolean>: 1a
                        return collectionForLoopAssign(
                                annotation,
                                getterOrField,
                                /* targetArrayComponentType= */mHelper.mBooleanPrimitiveType);
                    case ARRAY:
                        if (mHelper.isPrimitiveBooleanArray(getterOrField.getJvmType())) {
                            return arrayUseDirectly(annotation, getterOrField); // boolean[]: 2b
                        } else {
                            // Boolean[]: 2a
                            return arrayForLoopAssign(
                                    annotation,
                                    getterOrField,
                                    /* targetArrayComponentType= */mHelper.mBooleanPrimitiveType);
                        }
                    case SINGLE:
                        if (getterOrField.getJvmType() instanceof PrimitiveType) {
                            // boolean: 3b
                            return fieldUseDirectlyWithoutNullCheck(annotation, getterOrField);
                        } else {
                            // Boolean: 3a
                            return fieldUseDirectlyWithNullCheck(annotation, getterOrField);
                        }
                    default:
                        throw new IllegalStateException("Unhandled type-category: " + typeCategory);
                }
            case BYTES_PROPERTY:
                switch (typeCategory) {
                    case COLLECTION: // List<byte[]>: 1a
                        return collectionForLoopAssign(
                                annotation,
                                getterOrField,
                                /* targetArrayComponentType= */mHelper.mBytePrimitiveArrayType);
                    case ARRAY: // byte[][]: 2b
                        return arrayUseDirectly(annotation, getterOrField);
                    case SINGLE: // byte[]: 2e
<<<<<<< HEAD
=======
                        return fieldUseDirectlyWithNullCheck(annotation, getterOrField);
                    default:
                        throw new IllegalStateException("Unhandled type-category: " + typeCategory);
                }
            case EMBEDDING_PROPERTY:
                switch (typeCategory) {
                    case COLLECTION:
                        // List<EmbeddingVector>: 1b
                        return collectionCallToArray(annotation, getterOrField);
                    case ARRAY:
                        // EmbeddingVector[]: 2b
                        return arrayUseDirectly(annotation, getterOrField);
                    case SINGLE:
                        // EmbeddingVector: 3a
>>>>>>> 3d4510a6
                        return fieldUseDirectlyWithNullCheck(annotation, getterOrField);
                    default:
                        throw new IllegalStateException("Unhandled type-category: " + typeCategory);
                }
            default:
                throw new IllegalStateException("Unhandled annotation: " + annotation);
        }
    }

    // 1a: CollectionForLoopAssign
    //     Collection contains boxed Long, Integer, Double, Float, Boolean, byte[].
    //     We have to pack it into a primitive array of type long[], double[], boolean[] or
    //     byte[][] by reading each element one-by-one and assigning it. The compiler takes
    //     care of unboxing and widening where necessary.
    @NonNull
    private CodeBlock collectionForLoopAssign(
            @NonNull DataPropertyAnnotation annotation,
            @NonNull AnnotatedGetterOrField getterOrField,
            @NonNull TypeMirror targetArrayComponentType) {
        TypeMirror jvmType = getterOrField.getJvmType(); // e.g. List<Long>
        TypeMirror componentType = getterOrField.getComponentType(); // e.g. Long
        String jvmName = getterOrField.getJvmName(); // e.g. mProp|getProp
        return CodeBlock.builder()
                .addStatement("$T $NCopy = $L",
                        jvmType, jvmName, createReadExpr(getterOrField))
                .beginControlFlow("if ($NCopy != null)", jvmName)
                .addStatement("$T[] $NConv = $L",
                        targetArrayComponentType,
                        jvmName,
                        createNewArrayExpr(
                                targetArrayComponentType,
                                /* size= */CodeBlock.of("$NCopy.size()", jvmName),
                                mEnv))
                .addStatement("int i = 0")
                .beginControlFlow("for ($T item : $NCopy)", componentType, jvmName)
                .addStatement("$NConv[i++] = item", jvmName)
                .endControlFlow() // for (...) {
                .addStatement("builder.$N($S, $NConv)",
                        getterOrField.getAnnotation().getGenericDocSetterName(),
                        annotation.getName(),
                        jvmName)
                .endControlFlow() //  if ($NCopy != null) {
                .build();
    }

    // 1b: CollectionCallToArray
    //     Collection contains String, GenericDocument or EmbeddingVector.
    //     We have to convert this into an array of String[], GenericDocument[] or
    //     EmbeddingVector[], but no conversion of the collection elements is
    //     needed. We can use Collection#toArray for this.
    @NonNull
    private CodeBlock collectionCallToArray(
            @NonNull DataPropertyAnnotation annotation,
            @NonNull AnnotatedGetterOrField getterOrField) {
        TypeMirror collectionType = getterOrField.getJvmType(); // e.g. List<String>
        TypeMirror componentType = getterOrField.getComponentType(); // e.g. String
        String jvmName = getterOrField.getJvmName(); // e.g. mProp|getProp
        return CodeBlock.builder()
                .addStatement("$T $NCopy = $L",
                        collectionType, jvmName, createReadExpr(getterOrField))
                .beginControlFlow("if ($NCopy != null)", jvmName)
                .addStatement("$T[] $NConv = $NCopy.toArray(new $T[0])",
                        componentType, jvmName, jvmName, componentType)
                .addStatement("builder.$N($S, $NConv)",
                        getterOrField.getAnnotation().getGenericDocSetterName(),
                        annotation.getName(),
                        jvmName)
                .endControlFlow() //  if ($NCopy != null) {
                .build();
    }

    // 1c: CollectionForLoopCallToGenericDocument
    //     Collection contains a class which is annotated with @Document.
    //     We have to convert this into an array of GenericDocument[], by reading each element
    //     one-by-one and converting it through the standard conversion machinery.
    @NonNull
    private CodeBlock collectionForLoopCallToGenericDocument(
            @NonNull DocumentPropertyAnnotation annotation,
            @NonNull AnnotatedGetterOrField getterOrField) {
        TypeMirror collectionType = getterOrField.getJvmType(); // e.g. List<Person>
        TypeMirror documentClass = getterOrField.getComponentType(); // e.g. Person
        String jvmName = getterOrField.getJvmName(); // e.g. mProp|getProp
        return CodeBlock.builder()
                .addStatement("$T $NCopy = $L",
                        collectionType, jvmName, createReadExpr(getterOrField))
                .beginControlFlow("if ($NCopy != null)", jvmName)
                .addStatement("$T[] $NConv = new $T[$NCopy.size()]",
                        GENERIC_DOCUMENT_CLASS, jvmName, GENERIC_DOCUMENT_CLASS, jvmName)
                .addStatement("int i = 0")
                .beginControlFlow("for ($T item : $NCopy)", documentClass, jvmName)
                .addStatement("$NConv[i++] = $T.fromDocumentClass(item)",
                        jvmName, GENERIC_DOCUMENT_CLASS)
                .endControlFlow() // for (...) {
                .addStatement("builder.setPropertyDocument($S, $NConv)",
                        annotation.getName(), jvmName)
                .endControlFlow() //  if ($NCopy != null) {
                .build();
    }

    // 1d: CollectionForLoopCallSerialize
    //     Collection contains a custom type for which we have a serializer.
    //     We have to convert this into an array of String[]|long[], by reading each element
    //     one-by-one and passing it to serializerClass.serialize(customType).
    @NonNull
    private CodeBlock collectionForLoopCallSerialize(
            @NonNull DataPropertyAnnotation annotation,
            @NonNull AnnotatedGetterOrField getterOrField,
            @NonNull SerializerClass serializerClass) {
        TypeMirror jvmType = getterOrField.getJvmType(); // e.g. List<CustomType>
        TypeMirror customType = getterOrField.getComponentType(); // e.g. CustomType
        String jvmName = getterOrField.getJvmName(); // e.g. mProp|getProp
        TypeMirror propType = annotation.getUnderlyingTypeWithinGenericDoc(mHelper); // e.g. String
        return CodeBlock.builder()
                .addStatement("$T $NCopy = $L",
                        jvmType, jvmName, createReadExpr(getterOrField))
                .beginControlFlow("if ($NCopy != null)", jvmName)
                .addStatement("$T[] $NConv = new $T[$NCopy.size()]",
                        propType, jvmName, propType, jvmName)
                .addStatement("$T serializer = new $T()",
                        serializerClass.getElement(), serializerClass.getElement())
                .addStatement("int i = 0")
                .beginControlFlow("for ($T item : $NCopy)", customType, jvmName)
                .addStatement("$NConv[i++] = serializer.serialize(item)", jvmName)
                .endControlFlow() // for (...) {
                .addStatement("builder.$N($S, $NConv)",
                        annotation.getGenericDocSetterName(), annotation.getName(), jvmName)
                .endControlFlow() //  if ($NCopy != null) {
                .build();
    }

    // 2a: ArrayForLoopAssign
    //     Array is of type Long[], Integer[], int[], Double[], Float[], float[], Boolean[].
    //     We have to pack it into a primitive array of type long[], double[], boolean[]
    //     by reading each element one-by-one and assigning it. The compiler takes care of
    //     unboxing and widening where necessary.
    @NonNull
    private CodeBlock arrayForLoopAssign(
            @NonNull DataPropertyAnnotation annotation,
            @NonNull AnnotatedGetterOrField getterOrField,
            @NonNull TypeMirror targetArrayComponentType) {
        TypeMirror jvmType = getterOrField.getJvmType(); // e.g. Long[]
        String jvmName = getterOrField.getJvmName(); // e.g. mProp|getProp
        return CodeBlock.builder()
                .addStatement("$T $NCopy = $L",
                        jvmType, jvmName, createReadExpr(getterOrField))
                .beginControlFlow("if ($NCopy != null)", jvmName)
                .addStatement("$T[] $NConv = $L",
                        targetArrayComponentType,
                        jvmName,
                        createNewArrayExpr(
                                targetArrayComponentType,
                                /* size= */CodeBlock.of("$NCopy.length", jvmName),
                                mEnv))
                .beginControlFlow("for (int i = 0; i < $NCopy.length; i++)", jvmName)
                .addStatement("$NConv[i] = $NCopy[i]", jvmName, jvmName)
                .endControlFlow() // for (...) {
                .addStatement("builder.$N($S, $NConv)",
                        getterOrField.getAnnotation().getGenericDocSetterName(),
                        annotation.getName(),
                        jvmName)
                .endControlFlow() // if ($NCopy != null)
                .build();
    }

    // 2b: ArrayUseDirectly
    //     Array is of type String[], long[], double[], boolean[], byte[][],
    //     GenericDocument[] or EmbeddingVector[].
    //     We can directly use this field with no conversion.
    @NonNull
    private CodeBlock arrayUseDirectly(
            @NonNull DataPropertyAnnotation annotation,
            @NonNull AnnotatedGetterOrField getterOrField) {
        TypeMirror jvmType = getterOrField.getJvmType(); // e.g. String[]
        String jvmName = getterOrField.getJvmName(); // e.g. mProp|getProp
        return CodeBlock.builder()
                .addStatement("$T $NCopy = $L",
                        jvmType, jvmName, createReadExpr(getterOrField))
                .beginControlFlow("if ($NCopy != null)", jvmName)
                .addStatement("builder.$N($S, $NCopy)",
                        getterOrField.getAnnotation().getGenericDocSetterName(),
                        annotation.getName(),
                        jvmName)
                .endControlFlow() // if ($NCopy != null)
                .build();
    }

    // 2c: ArrayForLoopCallToGenericDocument
    //     Array is of a class which is annotated with @Document.
    //     We have to convert this into an array of GenericDocument[], by reading each element
    //     one-by-one and converting it through the standard conversion machinery.
    @NonNull
    private CodeBlock arrayForLoopCallToGenericDocument(
            @NonNull DocumentPropertyAnnotation annotation,
            @NonNull AnnotatedGetterOrField getterOrField) {
        TypeMirror jvmType = getterOrField.getJvmType(); // e.g. Person[]
        String jvmName = getterOrField.getJvmName(); // e.g. mProp|getProp
        return CodeBlock.builder()
                .addStatement("$T $NCopy = $L",
                        jvmType, jvmName, createReadExpr(getterOrField))
                .beginControlFlow("if ($NCopy != null)", jvmName)
                .addStatement("$T[] $NConv = new $T[$NCopy.length]",
                        GENERIC_DOCUMENT_CLASS, jvmName, GENERIC_DOCUMENT_CLASS, jvmName)
                .beginControlFlow("for (int i = 0; i < $NConv.length; i++)", jvmName)
                .addStatement("$NConv[i] = $T.fromDocumentClass($NCopy[i])",
                        jvmName, GENERIC_DOCUMENT_CLASS, jvmName)
                .endControlFlow() // for (...) {
                .addStatement("builder.setPropertyDocument($S, $NConv)",
                        annotation.getName(), jvmName)
                .endControlFlow() //  if ($NCopy != null) {
                .build();
    }

    // 2d: ArrayForLoopCallSerialize
    //     Array is of a custom type for which we have a serializer.
    //     We have to convert this into an array of String[]|long[], by reading each element
    //     one-by-one and passing it to serializerClass.serialize(customType).
    @NonNull
    private CodeBlock arrayForLoopCallToSerialize(
            @NonNull DataPropertyAnnotation annotation,
            @NonNull AnnotatedGetterOrField getterOrField,
            @NonNull SerializerClass serializerClass) {
        TypeMirror jvmType = getterOrField.getJvmType(); // e.g. CustomType[]
        TypeMirror propType = annotation.getUnderlyingTypeWithinGenericDoc(mHelper); // e.g. String
        String jvmName = getterOrField.getJvmName(); // e.g. mProp|getProp
        return CodeBlock.builder()
                .addStatement("$T $NCopy = $L",
                        jvmType, jvmName, createReadExpr(getterOrField))
                .beginControlFlow("if ($NCopy != null)", jvmName)
                .addStatement("$T[] $NConv = new $T[$NCopy.length]",
                        propType, jvmName, propType, jvmName)
                .addStatement("$T serializer = new $T()",
                        serializerClass.getElement(), serializerClass.getElement())
                .beginControlFlow("for (int i = 0; i < $NConv.length; i++)", jvmName)
                .addStatement("$NConv[i] = serializer.serialize($NCopy[i])", jvmName, jvmName)
                .endControlFlow() // for (...) {
                .addStatement("builder.$N($S, $NConv)",
                        annotation.getGenericDocSetterName(), annotation.getName(), jvmName)
                .endControlFlow() //  if ($NCopy != null) {
                .build();
    }

    // 3a: FieldUseDirectlyWithNullCheck
    //     Field is of type String, Long, Integer, Double, Float, Boolean or
    //     EmbeddingVector.
    //     We can use this field directly, after testing for null. The java compiler will box
    //     or unbox as needed.
    @NonNull
    private CodeBlock fieldUseDirectlyWithNullCheck(
            @NonNull PropertyAnnotation annotation,
            @NonNull AnnotatedGetterOrField getterOrField) {
        TypeMirror jvmType = getterOrField.getJvmType();
        String jvmName = getterOrField.getJvmName(); // e.g. mProp|getProp
        CodeBlock.Builder codeBlock = CodeBlock.builder()
                .addStatement("$T $NCopy = $L",
                        jvmType, jvmName, createReadExpr(getterOrField))
                .beginControlFlow("if ($NCopy != null)", jvmName);

        switch (annotation.getPropertyKind()) {
            case METADATA_PROPERTY:
                codeBlock.addStatement("builder.$N($NCopy)",
                        getterOrField.getAnnotation().getGenericDocSetterName(), jvmName);
                break;
            case DATA_PROPERTY:
                codeBlock.addStatement("builder.$N($S, $NCopy)",
                        getterOrField.getAnnotation().getGenericDocSetterName(),
                        ((DataPropertyAnnotation) annotation).getName(),
                        jvmName);
                break;
            default:
                throw new IllegalStateException("Unhandled annotation: " + annotation);
        }

        return codeBlock.endControlFlow() // if ($NCopy != null)
                .build();
    }

    // 3b: FieldUseDirectlyWithoutNullCheck
    //     Field is of type long, int, double, float, or boolean.
    //     We can use this field directly without testing for null.
    @NonNull
    private CodeBlock fieldUseDirectlyWithoutNullCheck(
            @NonNull DataPropertyAnnotation annotation,
            @NonNull AnnotatedGetterOrField getterOrField) {
        return CodeBlock.builder()
                .addStatement("builder.$N($S, $L)",
                        getterOrField.getAnnotation().getGenericDocSetterName(),
                        annotation.getName(),
                        createReadExpr(getterOrField))
                .build();
    }

    // 3c: FieldCallToGenericDocument
    //     Field is of a class which is annotated with @Document.
    //     We have to convert this into a GenericDocument through the standard conversion
    //     machinery.
    @NonNull
    private CodeBlock fieldCallToGenericDocument(
            @NonNull DocumentPropertyAnnotation annotation,
            @NonNull AnnotatedGetterOrField getterOrField) {
        TypeMirror documentClass = getterOrField.getJvmType(); // Person
        String jvmName = getterOrField.getJvmName(); // e.g. mProp|getProp
        return CodeBlock.builder()
                .addStatement("$T $NCopy = $L",
                        documentClass, jvmName, createReadExpr(getterOrField))
                .beginControlFlow("if ($NCopy != null)", jvmName)
                .addStatement("$T $NConv = $T.fromDocumentClass($NCopy)",
                        GENERIC_DOCUMENT_CLASS, jvmName, GENERIC_DOCUMENT_CLASS, jvmName)
                .addStatement("builder.setPropertyDocument($S, $NConv)",
                        annotation.getName(), jvmName)
                .endControlFlow() // if ($NCopy != null) {
                .build();
    }

    // 3d: FieldCallSerialize
    //     Field is of a some custom type for which we have a serializer.
    //     We have to convert this into a String|long by calling
    //     serializeClass.serialize(customType).
    @NonNull
    private CodeBlock fieldCallSerialize(
            @NonNull DataPropertyAnnotation annotation,
            @NonNull AnnotatedGetterOrField getterOrField,
            @NonNull SerializerClass serializerClass) {
        TypeMirror customType = getterOrField.getJvmType();
        String jvmName = getterOrField.getJvmName(); // e.g. mProp|getProp
        return CodeBlock.builder()
                .addStatement("$T $NCopy = $L", customType, jvmName, createReadExpr(getterOrField))
                .beginControlFlow("if ($NCopy != null)", jvmName)
                .addStatement("$T serializer = new $T()",
                        serializerClass.getElement(), serializerClass.getElement())
                .addStatement("$T $NConv = serializer.serialize($NCopy)",
                        annotation.getUnderlyingTypeWithinGenericDoc(mHelper), jvmName, jvmName)
                .addStatement("builder.$N($S, $NConv)",
                        annotation.getGenericDocSetterName(), annotation.getName(), jvmName)
                .endControlFlow() // if ($NCopy != null)
                .build();
    }

    /**
     * Returns an expr that reading the annotated getter/fields from a document class var.
     *
     * <p>Assumes there is a document class var in-scope called {@code document}.
     */
    private CodeBlock createReadExpr(@NonNull AnnotatedGetterOrField annotatedGetterOrField) {
        PropertyAccessor accessor = mModel.getAccessor(annotatedGetterOrField);
        if (accessor.isField()) {
            return CodeBlock.of("document.$N", accessor.getElement().getSimpleName().toString());
        } else { // getter
            return CodeBlock.of("document.$N()", accessor.getElement().getSimpleName().toString());
        }
    }
}<|MERGE_RESOLUTION|>--- conflicted
+++ resolved
@@ -372,8 +372,6 @@
                     case ARRAY: // byte[][]: 2b
                         return arrayUseDirectly(annotation, getterOrField);
                     case SINGLE: // byte[]: 2e
-<<<<<<< HEAD
-=======
                         return fieldUseDirectlyWithNullCheck(annotation, getterOrField);
                     default:
                         throw new IllegalStateException("Unhandled type-category: " + typeCategory);
@@ -388,7 +386,6 @@
                         return arrayUseDirectly(annotation, getterOrField);
                     case SINGLE:
                         // EmbeddingVector: 3a
->>>>>>> 3d4510a6
                         return fieldUseDirectlyWithNullCheck(annotation, getterOrField);
                     default:
                         throw new IllegalStateException("Unhandled type-category: " + typeCategory);
