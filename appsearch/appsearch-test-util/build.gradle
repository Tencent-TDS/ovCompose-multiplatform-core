--- conflicted
+++ resolved
@@ -26,7 +26,7 @@
 
     implementation(project(":appsearch:appsearch"))
     implementation(project(":appsearch:appsearch-local-storage"))
-    implementation('androidx.collection:collection:1.1.0')
+    implementation("androidx.collection:collection:1.4.2")
     implementation(libs.truth)
 
     androidTestImplementation(libs.testCore)
@@ -43,10 +43,6 @@
 }
 
 android {
-<<<<<<< HEAD
-    namespace "androidx.appsearch.testutil"
-=======
     compileSdk = 35
     namespace = "androidx.appsearch.testutil"
->>>>>>> c80a82c4
 }