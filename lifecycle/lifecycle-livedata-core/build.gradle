--- conflicted
+++ resolved
@@ -21,11 +21,7 @@
  * Please use that script when creating a new project, rather than copying an existing project and
  * modifying its settings.
  */
-<<<<<<< HEAD
-import androidx.build.Publish
-=======
 import androidx.build.SoftwareType
->>>>>>> 7a145e05
 
 plugins {
     id("AndroidXPlugin")
@@ -34,6 +30,7 @@
 }
 
 dependencies {
+    api(libs.jspecify)
     api(libs.kotlinStdlib)
     implementation("androidx.arch.core:core-common:2.2.0")
     implementation("androidx.arch.core:core-runtime:2.2.0")
@@ -52,16 +49,11 @@
 
 androidx {
     name = "Lifecycle LiveData Core"
-<<<<<<< HEAD
-    publish = Publish.SNAPSHOT_AND_RELEASE
-=======
     type = SoftwareType.PUBLISHED_LIBRARY
->>>>>>> 7a145e05
     inceptionYear = "2017"
     description = "Android Lifecycle LiveData Core"
-    metalavaK2UastEnabled = true
 }
 
 android {
-    namespace "androidx.lifecycle.livedata.core"
+    namespace = "androidx.lifecycle.livedata.core"
 }