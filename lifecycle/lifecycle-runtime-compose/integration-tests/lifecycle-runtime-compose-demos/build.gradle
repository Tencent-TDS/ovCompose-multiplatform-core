/*
 * Copyright 2022 The Android Open Source Project
 *
 * Licensed under the Apache License, Version 2.0 (the "License");
 * you may not use this file except in compliance with the License.
 * You may obtain a copy of the License at
 *
 *      http://www.apache.org/licenses/LICENSE-2.0
 *
 * Unless required by applicable law or agreed to in writing, software
 * distributed under the License is distributed on an "AS IS" BASIS,
 * WITHOUT WARRANTIES OR CONDITIONS OF ANY KIND, either express or implied.
 * See the License for the specific language governing permissions and
 * limitations under the License.
 */

/**
 * This file was created using the `create_project.py` script located in the
 * `<AndroidX root>/development/project-creator` directory.
 *
 * Please use that script when creating a new project, rather than copying an existing project and
 * modifying its settings.
 */
<<<<<<< HEAD
import androidx.build.Publish
=======
import androidx.build.SoftwareType
>>>>>>> 7a145e05

plugins {
    id("AndroidXPlugin")
    id("com.android.library")
    id("AndroidXComposePlugin")
    id("org.jetbrains.kotlin.android")
}

dependencies {
    implementation(libs.kotlinStdlib)
}

androidx {
    name = "Lifecycle Runtime Compose Demos"
<<<<<<< HEAD
    publish = Publish.NONE
=======
    type = SoftwareType.TEST_APPLICATION
>>>>>>> 7a145e05
    inceptionYear = "2022"
    description = "This is a project for Lifecycle Runtime Compose demos."
}

android {
    namespace "androidx.lifecycle.runtime.compose.demos"
}<|MERGE_RESOLUTION|>--- conflicted
+++ resolved
@@ -21,11 +21,7 @@
  * Please use that script when creating a new project, rather than copying an existing project and
  * modifying its settings.
  */
-<<<<<<< HEAD
-import androidx.build.Publish
-=======
 import androidx.build.SoftwareType
->>>>>>> 7a145e05
 
 plugins {
     id("AndroidXPlugin")
@@ -40,15 +36,11 @@
 
 androidx {
     name = "Lifecycle Runtime Compose Demos"
-<<<<<<< HEAD
-    publish = Publish.NONE
-=======
     type = SoftwareType.TEST_APPLICATION
->>>>>>> 7a145e05
     inceptionYear = "2022"
     description = "This is a project for Lifecycle Runtime Compose demos."
 }
 
 android {
-    namespace "androidx.lifecycle.runtime.compose.demos"
+    namespace = "androidx.lifecycle.runtime.compose.demos"
 }