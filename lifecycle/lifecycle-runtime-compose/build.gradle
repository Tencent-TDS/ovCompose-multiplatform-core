--- conflicted
+++ resolved
@@ -71,12 +71,6 @@
         }
 
         nonAndroidMain.dependsOn(commonMain)
-<<<<<<< HEAD
-        desktopMain.dependsOn(nonAndroidMain)
-        nativeMain.dependsOn(nonAndroidMain)
-        jsMain.dependsOn(nonAndroidMain)
-        wasmJsMain.dependsOn(nonAndroidMain)
-=======
 
         targets.all { target ->
             if (target.platformType !in [KotlinPlatformType.androidJvm, KotlinPlatformType.common]) {
@@ -85,7 +79,6 @@
                 }
             }
         }
->>>>>>> 3d4510a6
     }
 }
 
