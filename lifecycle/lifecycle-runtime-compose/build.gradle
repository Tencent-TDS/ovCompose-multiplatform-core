/*
 * Copyright 2022 The Android Open Source Project
 *
 * Licensed under the Apache License, Version 2.0 (the "License");
 * you may not use this file except in compliance with the License.
 * You may obtain a copy of the License at
 *
 *      http://www.apache.org/licenses/LICENSE-2.0
 *
 * Unless required by applicable law or agreed to in writing, software
 * distributed under the License is distributed on an "AS IS" BASIS,
 * WITHOUT WARRANTIES OR CONDITIONS OF ANY KIND, either express or implied.
 * See the License for the specific language governing permissions and
 * limitations under the License.
 */

/**
 * This file was created using the `create_project.py` script located in the
 * `<AndroidX root>/development/project-creator` directory.
 *
 * Please use that script when creating a new project, rather than copying an existing project and
 * modifying its settings.
 */
import androidx.build.LibraryType
import androidx.build.PlatformIdentifier

plugins {
    id("AndroidXPlugin")
    id("com.android.library")
    id("AndroidXComposePlugin")
}

<<<<<<< HEAD
dependencies {
    api projectOrArtifact(":lifecycle:lifecycle-runtime-ktx")
    api("androidx.annotation:annotation-experimental:1.4.0")
    api("androidx.compose.runtime:runtime:1.0.1")
    api("androidx.compose.ui:ui:1.0.1")
=======
androidXMultiplatform {
    enableBinaryCompatibilityValidator = true
>>>>>>> 532d983f

    android()
    desktop()

    defaultPlatform(PlatformIdentifier.ANDROID)

    sourceSets {
        commonMain {
            dependencies {
                api(projectOrArtifact(":lifecycle:lifecycle-runtime"))
                api("androidx.annotation:annotation:1.8.0")
                api("androidx.compose.runtime:runtime:1.6.5")
            }
        }

        androidMain {
            dependsOn(commonMain)
            dependencies {
                // Although this artifact is empty, it ensures that upgrading
                // `lifecycle-runtime-compose` also updates `lifecycle-runtime-ktx`
                // in cases where our constraints fail (e.g., internally in AndroidX
                // when using project dependencies).
                api(projectOrArtifact(":lifecycle:lifecycle-runtime-ktx"))
            }
        }

        androidInstrumentedTest {
            dependencies {
                implementation(projectOrArtifact(":lifecycle:lifecycle-runtime-testing"))
                implementation(projectOrArtifact(":compose:ui:ui-test"))
                implementation(project(":compose:test-utils"))
                implementation(libs.testRules)
                implementation(libs.testRunner)
                implementation(libs.kotlinTest)
                implementation(project(":kruth:kruth"))
            }
        }
    }
}

androidx {
    name = "Lifecycle Runtime Compose"
    type = LibraryType.PUBLISHED_LIBRARY_ONLY_USED_BY_KOTLIN_CONSUMERS
    inceptionYear = "2021"
    description = "Compose integration with Lifecycle"
    legacyDisableKotlinStrictApiMode = true
    samples(project(":lifecycle:lifecycle-runtime-compose:lifecycle-runtime-compose-samples"))
}

android {
    buildTypes.configureEach {
        consumerProguardFiles "proguard-rules.pro"
    }

    namespace "androidx.lifecycle.runtime.compose"
}<|MERGE_RESOLUTION|>--- conflicted
+++ resolved
@@ -30,16 +30,8 @@
     id("AndroidXComposePlugin")
 }
 
-<<<<<<< HEAD
-dependencies {
-    api projectOrArtifact(":lifecycle:lifecycle-runtime-ktx")
-    api("androidx.annotation:annotation-experimental:1.4.0")
-    api("androidx.compose.runtime:runtime:1.0.1")
-    api("androidx.compose.ui:ui:1.0.1")
-=======
 androidXMultiplatform {
     enableBinaryCompatibilityValidator = true
->>>>>>> 532d983f
 
     android()
     desktop()
