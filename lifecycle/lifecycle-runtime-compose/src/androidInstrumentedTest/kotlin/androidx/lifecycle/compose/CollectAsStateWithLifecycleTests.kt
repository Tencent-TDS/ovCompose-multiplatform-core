/*
 * Copyright 2022 The Android Open Source Project
 *
 * Licensed under the Apache License, Version 2.0 (the "License");
 * you may not use this file except in compliance with the License.
 * You may obtain a copy of the License at
 *
 *      http://www.apache.org/licenses/LICENSE-2.0
 *
 * Unless required by applicable law or agreed to in writing, software
 * distributed under the License is distributed on an "AS IS" BASIS,
 * WITHOUT WARRANTIES OR CONDITIONS OF ANY KIND, either express or implied.
 * See the License for the specific language governing permissions and
 * limitations under the License.
 */

package androidx.lifecycle.compose

import androidx.compose.runtime.Composable
import androidx.compose.runtime.CompositionLocalProvider
import androidx.compose.ui.test.ExperimentalTestApi
import androidx.compose.ui.test.runComposeUiTest
import androidx.kruth.assertThat
import androidx.lifecycle.Lifecycle
import androidx.lifecycle.testing.TestLifecycleOwner
import kotlin.test.Test
import kotlinx.coroutines.flow.Flow
import kotlinx.coroutines.flow.MutableSharedFlow
import kotlinx.coroutines.flow.MutableStateFlow
import kotlinx.coroutines.flow.StateFlow

@OptIn(ExperimentalTestApi::class)
class CollectAsStateWithLifecycleTests {

    @Test
    fun test_flowState_getsInitialValue() = runComposeUiTest {
        val _sharedFlow = MutableSharedFlow<String>()
        val flow: Flow<String> = _sharedFlow

        var realValue: String? = null
        setContent {
<<<<<<< HEAD
            withLifecycleOwner {
                realValue = flow.collectAsStateWithLifecycle("0").value
            }
        }

        runOnIdle {
            assertThat(realValue).isEqualTo("0")
        }
=======
            withLifecycleOwner { realValue = flow.collectAsStateWithLifecycle("0").value }
        }

        runOnIdle { assertThat(realValue).isEqualTo("0") }
>>>>>>> 0d7761ce
    }

    @Test
    fun test_stateFlowState_getsInitialValue() = runComposeUiTest {
        val stateFlow: StateFlow<String> = MutableStateFlow("0")

        var realValue: String? = null
        setContent {
<<<<<<< HEAD
            withLifecycleOwner {
                realValue = stateFlow.collectAsStateWithLifecycle().value
            }
        }

        runOnIdle {
            assertThat(realValue).isEqualTo("0")
        }
=======
            withLifecycleOwner { realValue = stateFlow.collectAsStateWithLifecycle().value }
        }

        runOnIdle { assertThat(realValue).isEqualTo("0") }
>>>>>>> 0d7761ce
    }

    @Test
    fun test_flowState_getsSubsequentFlowEmissions() = runComposeUiTest {
        val _sharedFlow = MutableSharedFlow<String>(extraBufferCapacity = 1)
        val flow: Flow<String> = _sharedFlow

        var realValue: String? = null
        setContent {
            withLifecycleOwner(Lifecycle.State.RESUMED) {
                realValue = flow.collectAsStateWithLifecycle("0").value
            }
        }

        assertThat(_sharedFlow.tryEmit("1")).isTrue()
<<<<<<< HEAD
        runOnIdle {
            assertThat(realValue).isEqualTo("1")
        }
=======
        runOnIdle { assertThat(realValue).isEqualTo("1") }
>>>>>>> 0d7761ce
    }

    @Test
    fun test_stateFlowState_getsSubsequentFlowEmissions() = runComposeUiTest {
        val stateFlow = MutableStateFlow("0")

        var realValue: String? = null
        setContent {
            withLifecycleOwner(Lifecycle.State.RESUMED) {
                realValue = stateFlow.collectAsStateWithLifecycle().value
            }
        }

        stateFlow.value = "1"

<<<<<<< HEAD
        runOnIdle {
            assertThat(realValue).isEqualTo("1")
        }
=======
        runOnIdle { assertThat(realValue).isEqualTo("1") }
>>>>>>> 0d7761ce
    }

    @Test
    fun test_flowState_doesNotGetEmissionsBelowMinState() = runComposeUiTest {
        val lifecycleOwner = TestLifecycleOwner(Lifecycle.State.CREATED)
        val _stateFlow = MutableStateFlow("initialValue")
        val flow: Flow<String> = _stateFlow

        var realValue: String? = null
        setContent {
<<<<<<< HEAD
            realValue = flow.collectAsStateWithLifecycle(
                initialValue = "0",
                lifecycle = lifecycleOwner.lifecycle
            ).value
=======
            realValue =
                flow
                    .collectAsStateWithLifecycle(
                        initialValue = "0",
                        lifecycle = lifecycleOwner.lifecycle
                    )
                    .value
>>>>>>> 0d7761ce
        }

        _stateFlow.value = "1"
        _stateFlow.value = "2"
<<<<<<< HEAD
        runOnIdle {
            assertThat(realValue).isEqualTo("0")
        }
=======
        runOnIdle { assertThat(realValue).isEqualTo("0") }
>>>>>>> 0d7761ce
    }

    @Test
    fun test_stateFlowState_doesNotGetEmissionsBelowMinState() = runComposeUiTest {
        val lifecycleOwner = TestLifecycleOwner(Lifecycle.State.CREATED)
        val stateFlow = MutableStateFlow("0")

        var realValue: String? = null
        setContent {
<<<<<<< HEAD
            realValue = stateFlow.collectAsStateWithLifecycle(
                lifecycle = lifecycleOwner.lifecycle
            ).value
=======
            realValue =
                stateFlow.collectAsStateWithLifecycle(lifecycle = lifecycleOwner.lifecycle).value
>>>>>>> 0d7761ce
        }

        stateFlow.value = "1"
        stateFlow.value = "2"

<<<<<<< HEAD
        runOnIdle {
            assertThat(realValue).isEqualTo("0")
        }
=======
        runOnIdle { assertThat(realValue).isEqualTo("0") }
>>>>>>> 0d7761ce
    }

    @Test
    fun test_flowState_getsEmissionsWhenAboveMinState() = runComposeUiTest {
        val lifecycleOwner = TestLifecycleOwner(Lifecycle.State.CREATED)
        val _sharedFlow = MutableSharedFlow<String>(extraBufferCapacity = 2)
        val flow: Flow<String> = _sharedFlow

        var realValue: String? = null
        setContent {
<<<<<<< HEAD
            realValue = flow.collectAsStateWithLifecycle(
                initialValue = "0",
                lifecycle = lifecycleOwner.lifecycle
            ).value
        }

        assertThat(_sharedFlow.tryEmit("1")).isTrue()
        runOnIdle {
            assertThat(realValue).isEqualTo("0")
        }

        lifecycleOwner.currentState = Lifecycle.State.RESUMED
        assertThat(_sharedFlow.tryEmit("2"))
        runOnIdle {
            assertThat(realValue).isEqualTo("2")
        }
=======
            realValue =
                flow
                    .collectAsStateWithLifecycle(
                        initialValue = "0",
                        lifecycle = lifecycleOwner.lifecycle
                    )
                    .value
        }

        assertThat(_sharedFlow.tryEmit("1")).isTrue()
        runOnIdle { assertThat(realValue).isEqualTo("0") }

        lifecycleOwner.currentState = Lifecycle.State.RESUMED
        assertThat(_sharedFlow.tryEmit("2"))
        runOnIdle { assertThat(realValue).isEqualTo("2") }
>>>>>>> 0d7761ce
    }

    @Test
    fun test_stateFlowState_getsEmissionsWhenAboveMinState() = runComposeUiTest {
        val lifecycleOwner = TestLifecycleOwner(Lifecycle.State.RESUMED)
        val stateFlow = MutableStateFlow("0")

        var realValue: String? = null
        setContent {
<<<<<<< HEAD
            realValue = stateFlow.collectAsStateWithLifecycle(
                lifecycle = lifecycleOwner.lifecycle
            ).value
        }

        runOnIdle {
            assertThat(realValue).isEqualTo("0")
        }
=======
            realValue =
                stateFlow.collectAsStateWithLifecycle(lifecycle = lifecycleOwner.lifecycle).value
        }

        runOnIdle { assertThat(realValue).isEqualTo("0") }
>>>>>>> 0d7761ce

        stateFlow.value = "1"
        stateFlow.value = "2"

<<<<<<< HEAD
        runOnIdle {
            assertThat(realValue).isEqualTo("2")
        }
=======
        runOnIdle { assertThat(realValue).isEqualTo("2") }
>>>>>>> 0d7761ce
    }

    @Test
    fun test_stateFlowState_getsLastEmissionWhenLifecycleIsAboveMin() = runComposeUiTest {
        val lifecycleOwner = TestLifecycleOwner(Lifecycle.State.CREATED)
        val stateFlow = MutableStateFlow("0")

        var realValue: String? = null
        setContent {
<<<<<<< HEAD
            realValue = stateFlow.collectAsStateWithLifecycle(
                lifecycle = lifecycleOwner.lifecycle
            ).value
        }

        runOnIdle {
            assertThat(realValue).isEqualTo("0")
        }
=======
            realValue =
                stateFlow.collectAsStateWithLifecycle(lifecycle = lifecycleOwner.lifecycle).value
        }

        runOnIdle { assertThat(realValue).isEqualTo("0") }
>>>>>>> 0d7761ce

        stateFlow.value = "1"
        stateFlow.value = "2"
        lifecycleOwner.currentState = Lifecycle.State.RESUMED

<<<<<<< HEAD
        runOnIdle {
            assertThat(realValue).isEqualTo("2")
        }
=======
        runOnIdle { assertThat(realValue).isEqualTo("2") }
    }

    @Composable
    private fun withLifecycleOwner(
        state: Lifecycle.State = Lifecycle.State.CREATED,
        content: @Composable () -> Unit
    ) {
        val lifecycleOwner = TestLifecycleOwner(state)
        CompositionLocalProvider(LocalLifecycleOwner provides lifecycleOwner, content = content)
>>>>>>> 0d7761ce
    }

    @Composable
    private fun withLifecycleOwner(
        state: Lifecycle.State = Lifecycle.State.CREATED,
        content: @Composable () -> Unit
    ) {
        val lifecycleOwner = TestLifecycleOwner(state)
        CompositionLocalProvider(LocalLifecycleOwner provides lifecycleOwner, content = content)
    }
}<|MERGE_RESOLUTION|>--- conflicted
+++ resolved
@@ -39,21 +39,10 @@
 
         var realValue: String? = null
         setContent {
-<<<<<<< HEAD
-            withLifecycleOwner {
-                realValue = flow.collectAsStateWithLifecycle("0").value
-            }
-        }
-
-        runOnIdle {
-            assertThat(realValue).isEqualTo("0")
-        }
-=======
             withLifecycleOwner { realValue = flow.collectAsStateWithLifecycle("0").value }
         }
 
         runOnIdle { assertThat(realValue).isEqualTo("0") }
->>>>>>> 0d7761ce
     }
 
     @Test
@@ -62,21 +51,10 @@
 
         var realValue: String? = null
         setContent {
-<<<<<<< HEAD
-            withLifecycleOwner {
-                realValue = stateFlow.collectAsStateWithLifecycle().value
-            }
-        }
-
-        runOnIdle {
-            assertThat(realValue).isEqualTo("0")
-        }
-=======
             withLifecycleOwner { realValue = stateFlow.collectAsStateWithLifecycle().value }
         }
 
         runOnIdle { assertThat(realValue).isEqualTo("0") }
->>>>>>> 0d7761ce
     }
 
     @Test
@@ -92,13 +70,7 @@
         }
 
         assertThat(_sharedFlow.tryEmit("1")).isTrue()
-<<<<<<< HEAD
-        runOnIdle {
-            assertThat(realValue).isEqualTo("1")
-        }
-=======
         runOnIdle { assertThat(realValue).isEqualTo("1") }
->>>>>>> 0d7761ce
     }
 
     @Test
@@ -114,13 +86,7 @@
 
         stateFlow.value = "1"
 
-<<<<<<< HEAD
-        runOnIdle {
-            assertThat(realValue).isEqualTo("1")
-        }
-=======
         runOnIdle { assertThat(realValue).isEqualTo("1") }
->>>>>>> 0d7761ce
     }
 
     @Test
@@ -131,12 +97,6 @@
 
         var realValue: String? = null
         setContent {
-<<<<<<< HEAD
-            realValue = flow.collectAsStateWithLifecycle(
-                initialValue = "0",
-                lifecycle = lifecycleOwner.lifecycle
-            ).value
-=======
             realValue =
                 flow
                     .collectAsStateWithLifecycle(
@@ -144,18 +104,11 @@
                         lifecycle = lifecycleOwner.lifecycle
                     )
                     .value
->>>>>>> 0d7761ce
         }
 
         _stateFlow.value = "1"
         _stateFlow.value = "2"
-<<<<<<< HEAD
-        runOnIdle {
-            assertThat(realValue).isEqualTo("0")
-        }
-=======
-        runOnIdle { assertThat(realValue).isEqualTo("0") }
->>>>>>> 0d7761ce
+        runOnIdle { assertThat(realValue).isEqualTo("0") }
     }
 
     @Test
@@ -165,26 +118,14 @@
 
         var realValue: String? = null
         setContent {
-<<<<<<< HEAD
-            realValue = stateFlow.collectAsStateWithLifecycle(
-                lifecycle = lifecycleOwner.lifecycle
-            ).value
-=======
             realValue =
                 stateFlow.collectAsStateWithLifecycle(lifecycle = lifecycleOwner.lifecycle).value
->>>>>>> 0d7761ce
         }
 
         stateFlow.value = "1"
         stateFlow.value = "2"
 
-<<<<<<< HEAD
-        runOnIdle {
-            assertThat(realValue).isEqualTo("0")
-        }
-=======
-        runOnIdle { assertThat(realValue).isEqualTo("0") }
->>>>>>> 0d7761ce
+        runOnIdle { assertThat(realValue).isEqualTo("0") }
     }
 
     @Test
@@ -195,24 +136,6 @@
 
         var realValue: String? = null
         setContent {
-<<<<<<< HEAD
-            realValue = flow.collectAsStateWithLifecycle(
-                initialValue = "0",
-                lifecycle = lifecycleOwner.lifecycle
-            ).value
-        }
-
-        assertThat(_sharedFlow.tryEmit("1")).isTrue()
-        runOnIdle {
-            assertThat(realValue).isEqualTo("0")
-        }
-
-        lifecycleOwner.currentState = Lifecycle.State.RESUMED
-        assertThat(_sharedFlow.tryEmit("2"))
-        runOnIdle {
-            assertThat(realValue).isEqualTo("2")
-        }
-=======
             realValue =
                 flow
                     .collectAsStateWithLifecycle(
@@ -228,7 +151,6 @@
         lifecycleOwner.currentState = Lifecycle.State.RESUMED
         assertThat(_sharedFlow.tryEmit("2"))
         runOnIdle { assertThat(realValue).isEqualTo("2") }
->>>>>>> 0d7761ce
     }
 
     @Test
@@ -238,33 +160,16 @@
 
         var realValue: String? = null
         setContent {
-<<<<<<< HEAD
-            realValue = stateFlow.collectAsStateWithLifecycle(
-                lifecycle = lifecycleOwner.lifecycle
-            ).value
-        }
-
-        runOnIdle {
-            assertThat(realValue).isEqualTo("0")
-        }
-=======
             realValue =
                 stateFlow.collectAsStateWithLifecycle(lifecycle = lifecycleOwner.lifecycle).value
         }
 
         runOnIdle { assertThat(realValue).isEqualTo("0") }
->>>>>>> 0d7761ce
 
         stateFlow.value = "1"
         stateFlow.value = "2"
 
-<<<<<<< HEAD
-        runOnIdle {
-            assertThat(realValue).isEqualTo("2")
-        }
-=======
         runOnIdle { assertThat(realValue).isEqualTo("2") }
->>>>>>> 0d7761ce
     }
 
     @Test
@@ -274,32 +179,16 @@
 
         var realValue: String? = null
         setContent {
-<<<<<<< HEAD
-            realValue = stateFlow.collectAsStateWithLifecycle(
-                lifecycle = lifecycleOwner.lifecycle
-            ).value
-        }
-
-        runOnIdle {
-            assertThat(realValue).isEqualTo("0")
-        }
-=======
             realValue =
                 stateFlow.collectAsStateWithLifecycle(lifecycle = lifecycleOwner.lifecycle).value
         }
 
         runOnIdle { assertThat(realValue).isEqualTo("0") }
->>>>>>> 0d7761ce
 
         stateFlow.value = "1"
         stateFlow.value = "2"
         lifecycleOwner.currentState = Lifecycle.State.RESUMED
 
-<<<<<<< HEAD
-        runOnIdle {
-            assertThat(realValue).isEqualTo("2")
-        }
-=======
         runOnIdle { assertThat(realValue).isEqualTo("2") }
     }
 
@@ -310,15 +199,5 @@
     ) {
         val lifecycleOwner = TestLifecycleOwner(state)
         CompositionLocalProvider(LocalLifecycleOwner provides lifecycleOwner, content = content)
->>>>>>> 0d7761ce
-    }
-
-    @Composable
-    private fun withLifecycleOwner(
-        state: Lifecycle.State = Lifecycle.State.CREATED,
-        content: @Composable () -> Unit
-    ) {
-        val lifecycleOwner = TestLifecycleOwner(state)
-        CompositionLocalProvider(LocalLifecycleOwner provides lifecycleOwner, content = content)
     }
 }