/*
 * Copyright 2024 The Android Open Source Project
 *
 * Licensed under the Apache License, Version 2.0 (the "License");
 * you may not use this file except in compliance with the License.
 * You may obtain a copy of the License at
 *
 *      http://www.apache.org/licenses/LICENSE-2.0
 *
 * Unless required by applicable law or agreed to in writing, software
 * distributed under the License is distributed on an "AS IS" BASIS,
 * WITHOUT WARRANTIES OR CONDITIONS OF ANY KIND, either express or implied.
 * See the License for the specific language governing permissions and
 * limitations under the License.
 */

package androidx.lifecycle.compose

import androidx.compose.runtime.CompositionLocalProvider
import androidx.compose.ui.test.ExperimentalTestApi
import androidx.compose.ui.test.runComposeUiTest
import androidx.kruth.assertThat
import androidx.lifecycle.Lifecycle.State
import androidx.lifecycle.testing.TestLifecycleOwner
import kotlin.test.Test

@OptIn(ExperimentalTestApi::class)
class DropUnlessLifecycleTest {

    // region dropUnlessStarted
    @Test
    fun dropUnlessStarted_lifecycleInitialized_doNothing() {
        testDropUnlessStarted(currentLifecycleState = State.INITIALIZED, shouldInvoke = false)
    }

    @Test
    fun dropUnlessStarted_lifecycleCreated_doNothing() {
        testDropUnlessStarted(currentLifecycleState = State.CREATED, shouldInvoke = false)
    }

    @Test
    fun dropUnlessStarted_lifecycleStarted_invoke() {
        testDropUnlessStarted(currentLifecycleState = State.STARTED, shouldInvoke = true)
    }

    @Test
    fun dropUnlessStarted_lifecycleResumed_invoke() {
        testDropUnlessStarted(currentLifecycleState = State.RESUMED, shouldInvoke = true)
    }

    @Test
    fun dropUnlessStarted_lifecycleDestroyed_doNothing() {
        testDropUnlessStarted(currentLifecycleState = State.DESTROYED, shouldInvoke = false)
    }

<<<<<<< HEAD
    private fun testDropUnlessStarted(
        currentLifecycleState: State,
        shouldInvoke: Boolean
    ) = runComposeUiTest {
        val lifecycleOwner = TestLifecycleOwner(State.CREATED).apply {
            currentState = currentLifecycleState
        }
        var hasBeenInvoked = false

        waitForIdle()
        setContent {
            CompositionLocalProvider(LocalLifecycleOwner provides lifecycleOwner) {
                val underTest = dropUnlessStarted {
                    hasBeenInvoked = true
=======
    private fun testDropUnlessStarted(currentLifecycleState: State, shouldInvoke: Boolean) =
        runComposeUiTest {
            val lifecycleOwner =
                TestLifecycleOwner(State.CREATED).apply { currentState = currentLifecycleState }
            var hasBeenInvoked = false

            waitForIdle()
            setContent {
                CompositionLocalProvider(LocalLifecycleOwner provides lifecycleOwner) {
                    val underTest = dropUnlessStarted { hasBeenInvoked = true }
                    underTest.invoke()
>>>>>>> 0d7761ce
                }
            }

<<<<<<< HEAD
        runOnIdle {
            assertThat(hasBeenInvoked).isEqualTo(shouldInvoke)
=======
            runOnIdle { assertThat(hasBeenInvoked).isEqualTo(shouldInvoke) }
>>>>>>> 0d7761ce
        }

    // endregion

    // region dropUnlessResumed
    @Test
    fun dropUnlessResumed_lifecycleInitialized_doNothing() {
        testDropUnlessResumed(currentLifecycleState = State.INITIALIZED, shouldInvoke = false)
    }

    @Test
    fun dropUnlessResumed_lifecycleCreated_doNothing() {
        testDropUnlessResumed(currentLifecycleState = State.CREATED, shouldInvoke = false)
    }

    @Test
    fun dropUnlessResumed_lifecycleStarted_invokes() {
        testDropUnlessResumed(currentLifecycleState = State.STARTED, shouldInvoke = false)
    }

    @Test
    fun dropUnlessResumed_lifecycleResumed_invoke() {
        testDropUnlessResumed(currentLifecycleState = State.RESUMED, shouldInvoke = true)
    }

    @Test
    fun dropUnlessResumed_lifecycleDestroyed_doNothing() {
        testDropUnlessResumed(currentLifecycleState = State.DESTROYED, shouldInvoke = false)
    }

<<<<<<< HEAD
    private fun testDropUnlessResumed(
        currentLifecycleState: State,
        shouldInvoke: Boolean
    ) = runComposeUiTest {
        val lifecycleOwner = TestLifecycleOwner(State.CREATED).apply {
            currentState = currentLifecycleState
        }
        var hasBeenInvoked = false

        waitForIdle()
        setContent {
            CompositionLocalProvider(LocalLifecycleOwner provides lifecycleOwner) {
                val underTest = dropUnlessResumed {
                    hasBeenInvoked = true
=======
    private fun testDropUnlessResumed(currentLifecycleState: State, shouldInvoke: Boolean) =
        runComposeUiTest {
            val lifecycleOwner =
                TestLifecycleOwner(State.CREATED).apply { currentState = currentLifecycleState }
            var hasBeenInvoked = false

            waitForIdle()
            setContent {
                CompositionLocalProvider(LocalLifecycleOwner provides lifecycleOwner) {
                    val underTest = dropUnlessResumed { hasBeenInvoked = true }
                    underTest.invoke()
>>>>>>> 0d7761ce
                }
            }

<<<<<<< HEAD
        runOnIdle {
            assertThat(hasBeenInvoked).isEqualTo(shouldInvoke)
=======
            runOnIdle { assertThat(hasBeenInvoked).isEqualTo(shouldInvoke) }
>>>>>>> 0d7761ce
        }
    // endregion
}<|MERGE_RESOLUTION|>--- conflicted
+++ resolved
@@ -53,22 +53,6 @@
         testDropUnlessStarted(currentLifecycleState = State.DESTROYED, shouldInvoke = false)
     }
 
-<<<<<<< HEAD
-    private fun testDropUnlessStarted(
-        currentLifecycleState: State,
-        shouldInvoke: Boolean
-    ) = runComposeUiTest {
-        val lifecycleOwner = TestLifecycleOwner(State.CREATED).apply {
-            currentState = currentLifecycleState
-        }
-        var hasBeenInvoked = false
-
-        waitForIdle()
-        setContent {
-            CompositionLocalProvider(LocalLifecycleOwner provides lifecycleOwner) {
-                val underTest = dropUnlessStarted {
-                    hasBeenInvoked = true
-=======
     private fun testDropUnlessStarted(currentLifecycleState: State, shouldInvoke: Boolean) =
         runComposeUiTest {
             val lifecycleOwner =
@@ -80,16 +64,10 @@
                 CompositionLocalProvider(LocalLifecycleOwner provides lifecycleOwner) {
                     val underTest = dropUnlessStarted { hasBeenInvoked = true }
                     underTest.invoke()
->>>>>>> 0d7761ce
                 }
             }
 
-<<<<<<< HEAD
-        runOnIdle {
-            assertThat(hasBeenInvoked).isEqualTo(shouldInvoke)
-=======
             runOnIdle { assertThat(hasBeenInvoked).isEqualTo(shouldInvoke) }
->>>>>>> 0d7761ce
         }
 
     // endregion
@@ -120,22 +98,6 @@
         testDropUnlessResumed(currentLifecycleState = State.DESTROYED, shouldInvoke = false)
     }
 
-<<<<<<< HEAD
-    private fun testDropUnlessResumed(
-        currentLifecycleState: State,
-        shouldInvoke: Boolean
-    ) = runComposeUiTest {
-        val lifecycleOwner = TestLifecycleOwner(State.CREATED).apply {
-            currentState = currentLifecycleState
-        }
-        var hasBeenInvoked = false
-
-        waitForIdle()
-        setContent {
-            CompositionLocalProvider(LocalLifecycleOwner provides lifecycleOwner) {
-                val underTest = dropUnlessResumed {
-                    hasBeenInvoked = true
-=======
     private fun testDropUnlessResumed(currentLifecycleState: State, shouldInvoke: Boolean) =
         runComposeUiTest {
             val lifecycleOwner =
@@ -147,16 +109,10 @@
                 CompositionLocalProvider(LocalLifecycleOwner provides lifecycleOwner) {
                     val underTest = dropUnlessResumed { hasBeenInvoked = true }
                     underTest.invoke()
->>>>>>> 0d7761ce
                 }
             }
 
-<<<<<<< HEAD
-        runOnIdle {
-            assertThat(hasBeenInvoked).isEqualTo(shouldInvoke)
-=======
             runOnIdle { assertThat(hasBeenInvoked).isEqualTo(shouldInvoke) }
->>>>>>> 0d7761ce
         }
     // endregion
 }