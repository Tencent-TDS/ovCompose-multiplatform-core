/*
 * Copyright 2024 The Android Open Source Project
 *
 * Licensed under the Apache License, Version 2.0 (the "License");
 * you may not use this file except in compliance with the License.
 * You may obtain a copy of the License at
 *
 *      http://www.apache.org/licenses/LICENSE-2.0
 *
 * Unless required by applicable law or agreed to in writing, software
 * distributed under the License is distributed on an "AS IS" BASIS,
 * WITHOUT WARRANTIES OR CONDITIONS OF ANY KIND, either express or implied.
 * See the License for the specific language governing permissions and
 * limitations under the License.
 */

package androidx.lifecycle.compose

import androidx.annotation.CheckResult
import androidx.compose.runtime.Composable
import androidx.lifecycle.Lifecycle
import androidx.lifecycle.Lifecycle.State
import androidx.lifecycle.LifecycleOwner

/**
 * Returns a new decorated function that will invoke the given [block] if the [lifecycleOwner]'s
 * lifecycle state is at least [state]. Otherwise, [block] is not invoked.
 *
 * Note this function should **not** be used to target the [State.DESTROYED] because Compose stops
 * recomposing after receiving a [Lifecycle.Event.ON_STOP] and will never be aware of an
 * [State.DESTROYED] state.
 *
 * @param state The target [Lifecycle.State] to match.
 * @param lifecycleOwner The [LifecycleOwner] whose lifecycle will be observed. Defaults to the
 *   current [LocalLifecycleOwner].
 * @param block The callback to be executed when the observed lifecycle state is at least [state].
 * @return A decorated function that invoke [block] only if the lifecycle state is at least [state].
 * @throws IllegalArgumentException if attempting to target state [State.DESTROYED].
 * @see dropUnlessStarted
 * @see dropUnlessResumed
 */
@CheckResult
@Composable
private fun dropUnlessStateIsAtLeast(
    state: State,
    lifecycleOwner: LifecycleOwner = LocalLifecycleOwner.current,
    block: () -> Unit,
): () -> Unit {
    require(state != State.DESTROYED) {
        "Target state is not allowed to be `Lifecycle.State.DESTROYED` because Compose disposes " +
            "of the composition before `Lifecycle.Event.ON_DESTROY` observers are invoked."
    }

    return {
        if (lifecycleOwner.lifecycle.currentState.isAtLeast(state)) {
            block()
        }
    }
}

/**
 * Returns a new decorated function that will invoke the given [block] if the [lifecycleOwner]'s
 * lifecycle state is at least [State.STARTED]. Otherwise, [block] is not invoked.
 *
 * @param lifecycleOwner The [LifecycleOwner] whose lifecycle will be observed. Defaults to the
 *   current [LocalLifecycleOwner].
 * @param block The callback to be executed when the observed lifecycle state is at least
 *   [State.STARTED].
 * @return A decorated function that invoke [block] only if the lifecycle state is at least
 *   [State.STARTED].
<<<<<<< HEAD
 *
=======
>>>>>>> 3d4510a6
 * @sample androidx.lifecycle.compose.samples.DropUnlessStarted
 */
@CheckResult
@Composable
fun dropUnlessStarted(
    lifecycleOwner: LifecycleOwner = LocalLifecycleOwner.current,
    block: () -> Unit,
): () -> Unit = dropUnlessStateIsAtLeast(State.STARTED, lifecycleOwner, block)

/**
 * Returns a new decorated function that will invoke the given [block] if the [lifecycleOwner]'s
 * lifecycle state is at least [State.RESUMED]. Otherwise, [block] is not invoked.
 *
 * For Navigation users, it's recommended to safeguard navigate methods when using them while a
 * composable is in transition as a result of navigation.
 *
 * @param lifecycleOwner The [LifecycleOwner] whose lifecycle will be observed. Defaults to the
 *   current [LocalLifecycleOwner].
 * @param block The callback to be executed when the observed lifecycle state is at least
 *   [State.RESUMED].
 * @return A decorated function that invoke [block] only if the lifecycle state is at least
 *   [State.RESUMED].
<<<<<<< HEAD
 *
=======
>>>>>>> 3d4510a6
 * @sample androidx.lifecycle.compose.samples.DropUnlessResumed
 */
@CheckResult
@Composable
fun dropUnlessResumed(
    lifecycleOwner: LifecycleOwner = LocalLifecycleOwner.current,
    block: () -> Unit,
): () -> Unit = dropUnlessStateIsAtLeast(State.RESUMED, lifecycleOwner, block)<|MERGE_RESOLUTION|>--- conflicted
+++ resolved
@@ -68,10 +68,6 @@
  *   [State.STARTED].
  * @return A decorated function that invoke [block] only if the lifecycle state is at least
  *   [State.STARTED].
-<<<<<<< HEAD
- *
-=======
->>>>>>> 3d4510a6
  * @sample androidx.lifecycle.compose.samples.DropUnlessStarted
  */
 @CheckResult
@@ -94,10 +90,6 @@
  *   [State.RESUMED].
  * @return A decorated function that invoke [block] only if the lifecycle state is at least
  *   [State.RESUMED].
-<<<<<<< HEAD
- *
-=======
->>>>>>> 3d4510a6
  * @sample androidx.lifecycle.compose.samples.DropUnlessResumed
  */
 @CheckResult
