--- conflicted
+++ resolved
@@ -49,11 +49,7 @@
             dependencies {
                 api(libs.kotlinStdlib)
                 api(project(":lifecycle:lifecycle-runtime"))
-<<<<<<< HEAD
-                api("androidx.annotation:annotation:1.8.0")
-=======
                 api("androidx.annotation:annotation:1.8.1")
->>>>>>> 0d7761ce
             }
         }
 
