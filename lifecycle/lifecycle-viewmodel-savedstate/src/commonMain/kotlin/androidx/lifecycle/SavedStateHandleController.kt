/*
 * Copyright 2019 The Android Open Source Project
 *
 * Licensed under the Apache License, Version 2.0 (the "License");
 * you may not use this file except in compliance with the License.
 * You may obtain a copy of the License at
 *
 *      http://www.apache.org/licenses/LICENSE-2.0
 *
 * Unless required by applicable law or agreed to in writing, software
 * distributed under the License is distributed on an "AS IS" BASIS,
 * WITHOUT WARRANTIES OR CONDITIONS OF ANY KIND, either express or implied.
 * See the License for the specific language governing permissions and
 * limitations under the License.
 */

@file:OptIn(ExperimentalStdlibApi::class)

package androidx.lifecycle

import androidx.savedstate.SavedStateRegistry

<<<<<<< HEAD
@OptIn(ExperimentalStdlibApi::class)
=======
>>>>>>> 3d4510a6
internal class SavedStateHandleController(private val key: String, val handle: SavedStateHandle) :
    LifecycleEventObserver, AutoCloseable {

    var isAttached = false
        private set

    fun attachToLifecycle(registry: SavedStateRegistry, lifecycle: Lifecycle) {
        check(!isAttached) { "Already attached to lifecycleOwner" }
        isAttached = true
        lifecycle.addObserver(this)
        registry.registerSavedStateProvider(key, handle.savedStateProvider())
    }

    override fun onStateChanged(source: LifecycleOwner, event: Lifecycle.Event) {
        if (event === Lifecycle.Event.ON_DESTROY) {
            isAttached = false
            source.lifecycle.removeObserver(this)
        }
    }

    override fun close() {
        // This class has nothing to actually close, but all objects added via
        // ViewModel's addCloseable(key, Closeable) must be Closeable.
    }
}<|MERGE_RESOLUTION|>--- conflicted
+++ resolved
@@ -20,10 +20,6 @@
 
 import androidx.savedstate.SavedStateRegistry
 
-<<<<<<< HEAD
-@OptIn(ExperimentalStdlibApi::class)
-=======
->>>>>>> 3d4510a6
 internal class SavedStateHandleController(private val key: String, val handle: SavedStateHandle) :
     LifecycleEventObserver, AutoCloseable {
 
