/*
 * Copyright 2021 The Android Open Source Project
 *
 * Licensed under the Apache License, Version 2.0 (the "License");
 * you may not use this file except in compliance with the License.
 * You may obtain a copy of the License at
 *
 *      http://www.apache.org/licenses/LICENSE-2.0
 *
 * Unless required by applicable law or agreed to in writing, software
 * distributed under the License is distributed on an "AS IS" BASIS,
 * WITHOUT WARRANTIES OR CONDITIONS OF ANY KIND, either express or implied.
 * See the License for the specific language governing permissions and
 * limitations under the License.
 */

@file:JvmName("SavedStateHandleSupport")

package androidx.lifecycle

import androidx.annotation.MainThread
import androidx.lifecycle.ViewModelProvider.Companion.VIEW_MODEL_KEY
import androidx.lifecycle.viewmodel.CreationExtras
import androidx.savedstate.SavedState
import androidx.savedstate.SavedStateRegistry
import androidx.savedstate.SavedStateRegistryOwner
import androidx.savedstate.read
import androidx.savedstate.savedState
import androidx.savedstate.write
import kotlin.jvm.JvmField
import kotlin.jvm.JvmName
import kotlin.reflect.KClass

internal const val VIEWMODEL_KEY = "androidx.lifecycle.internal.SavedStateHandlesVM"
internal const val SAVED_STATE_KEY = "androidx.lifecycle.internal.SavedStateHandlesProvider"

/**
 * Enables the support of [SavedStateHandle] in a component.
 *
 * After this method, [createSavedStateHandle] can be called on [CreationExtras] containing this
 * [SavedStateRegistryOwner] / [ViewModelStoreOwner].
 *
 * Must be called while component is in `INITIALIZED` or `CREATED` state and before a [ViewModel]
 * with [SavedStateHandle] is requested.
 */
@MainThread
fun <T> T.enableSavedStateHandles() where T : SavedStateRegistryOwner, T : ViewModelStoreOwner {
    val currentState = lifecycle.currentState
    require(currentState == Lifecycle.State.INITIALIZED || currentState == Lifecycle.State.CREATED)

    // Add the SavedStateProvider used to save SavedStateHandles
    // if we haven't already registered the provider
    if (savedStateRegistry.getSavedStateProvider(SAVED_STATE_KEY) == null) {
        val provider = SavedStateHandlesProvider(savedStateRegistry, this)
        savedStateRegistry.registerSavedStateProvider(SAVED_STATE_KEY, provider)
        lifecycle.addObserver(SavedStateHandleAttacher(provider))
    }
}

private fun createSavedStateHandle(
    savedStateRegistryOwner: SavedStateRegistryOwner,
    viewModelStoreOwner: ViewModelStoreOwner,
    key: String,
    defaultArgs: SavedState?
): SavedStateHandle {
    val provider = savedStateRegistryOwner.savedStateHandlesProvider
    val viewModel = viewModelStoreOwner.savedStateHandlesVM
    // If we already have a reference to a previously created SavedStateHandle
    // for a given key stored in our ViewModel, use that. Otherwise, create
    // a new SavedStateHandle, providing it any restored state we might have saved
    return viewModel.handles[key]
        ?: SavedStateHandle.createHandle(provider.consumeRestoredStateForKey(key), defaultArgs)
            .also { viewModel.handles[key] = it }
}

/**
 * Creates `SavedStateHandle` that can be used in your ViewModels
 *
 * This function requires [enableSavedStateHandles] call during the component initialization. Latest
 * versions of androidx components like `ComponentActivity`, `Fragment`, `NavBackStackEntry` makes
 * this call automatically.
 *
 * This [CreationExtras] must contain [SAVED_STATE_REGISTRY_OWNER_KEY], [VIEW_MODEL_STORE_OWNER_KEY]
 * and [VIEW_MODEL_KEY].
 *
 * @throws IllegalArgumentException if this `CreationExtras` are missing required keys:
 *   `ViewModelStoreOwnerKey`, `SavedStateRegistryOwnerKey`, `VIEW_MODEL_KEY`
 */
@MainThread
public fun CreationExtras.createSavedStateHandle(): SavedStateHandle {
    val savedStateRegistryOwner =
        this[SAVED_STATE_REGISTRY_OWNER_KEY]
            ?: throw IllegalArgumentException(
                "CreationExtras must have a value by `SAVED_STATE_REGISTRY_OWNER_KEY`"
            )
    val viewModelStateRegistryOwner =
        this[VIEW_MODEL_STORE_OWNER_KEY]
            ?: throw IllegalArgumentException(
                "CreationExtras must have a value by `VIEW_MODEL_STORE_OWNER_KEY`"
            )

    val defaultArgs = this[DEFAULT_ARGS_KEY]
    val key =
        this[VIEW_MODEL_KEY]
            ?: throw IllegalArgumentException(
                "CreationExtras must have a value by `VIEW_MODEL_KEY`"
            )
    return createSavedStateHandle(
        savedStateRegistryOwner,
        viewModelStateRegistryOwner,
        key,
        defaultArgs
    )
}

internal val ViewModelStoreOwner.savedStateHandlesVM: SavedStateHandlesVM
    get() =
        ViewModelProvider.create(
                owner = this,
                factory =
                    object : ViewModelProvider.Factory {
                        override fun <T : ViewModel> create(
                            modelClass: KClass<T>,
                            extras: CreationExtras
                        ): T {
                            @Suppress("UNCHECKED_CAST") return SavedStateHandlesVM() as T
                        }
                    }
            )[VIEWMODEL_KEY, SavedStateHandlesVM::class]

internal val SavedStateRegistryOwner.savedStateHandlesProvider: SavedStateHandlesProvider
    get() =
        savedStateRegistry.getSavedStateProvider(SAVED_STATE_KEY) as? SavedStateHandlesProvider
            ?: throw IllegalStateException(
                "enableSavedStateHandles() wasn't called " +
                    "prior to createSavedStateHandle() call"
            )

internal class SavedStateHandlesVM : ViewModel() {
    val handles = mutableMapOf<String, SavedStateHandle>()
}

/**
 * This single SavedStateProvider is responsible for saving the state of every SavedStateHandle
 * associated with the SavedState/ViewModel pair.
 */
internal class SavedStateHandlesProvider(
    private val savedStateRegistry: SavedStateRegistry,
    viewModelStoreOwner: ViewModelStoreOwner
) : SavedStateRegistry.SavedStateProvider {
    private var restored = false
    private var restoredState: SavedState? = null

    private val viewModel by lazy { viewModelStoreOwner.savedStateHandlesVM }

    override fun saveState(): SavedState {
        return savedState {
            // Ensure that even if ViewModels aren't recreated after process death and
            // recreation
            // that we keep their state until they are recreated
            restoredState?.let { putAll(it) }
            // But if we do have ViewModels, prefer their state over what we may
            // have restored
            viewModel.handles.forEach { (key, handle) ->
                val savedState = handle.savedStateProvider().saveState()
                if (savedState.read { !isEmpty() }) {
                    putSavedState(key, savedState)
                }
            }

            // After we've saved the state, allow restoring a second time
            restored = false
        }
    }

    /** Restore the state from the SavedStateRegistry if it hasn't already been restored. */
    fun performRestore() {
        if (!restored) {
            val newState = savedStateRegistry.consumeRestoredStateForKey(SAVED_STATE_KEY)
            restoredState = savedState {
                restoredState?.let { putAll(it) }
                newState?.let { putAll(it) }
            }
            restored = true
            // Grab a reference to the ViewModel for later usage when we saveState()
            // This ensures that even if saveState() is called after the Lifecycle is
            // DESTROYED, we can still save the state
            viewModel
        }
    }

    /** Restore the state associated with a particular SavedStateHandle, identified by its [key] */
    fun consumeRestoredStateForKey(key: String): SavedState? {
        performRestore()
        val state = restoredState ?: return null
        if (state.read { !contains(key) }) return null

<<<<<<< HEAD
        val result = state.read { getSavedStateOrElse(key) { savedState() } }
=======
        val result = state.read { getSavedStateOrNull(key) ?: savedState() }
>>>>>>> 2bfdee16
        state.write { remove(key) }
        if (state.read { isEmpty() }) {
            this.restoredState = null
        }

        return result
    }
}

// it reconnects existent SavedStateHandles to SavedStateRegistryOwner when it is recreated
internal class SavedStateHandleAttacher(private val provider: SavedStateHandlesProvider) :
    LifecycleEventObserver {

    override fun onStateChanged(source: LifecycleOwner, event: Lifecycle.Event) {
        check(event == Lifecycle.Event.ON_CREATE) { "Next event must be ON_CREATE, it was $event" }
        source.lifecycle.removeObserver(this)
        // onRecreated() is called after the Lifecycle reaches CREATED, so we
        // eagerly restore the state as part of this call to ensure it consumed
        // even if no ViewModels are actually created during this cycle of the Lifecycle
        provider.performRestore()
    }
}

/**
 * A key for [SavedStateRegistryOwner] that corresponds to [ViewModelStoreOwner] of a [ViewModel]
 * that is being created.
 */
@JvmField val SAVED_STATE_REGISTRY_OWNER_KEY = CreationExtras.Key<SavedStateRegistryOwner>()

/** A key for [ViewModelStoreOwner] that is an owner of a [ViewModel] that is being created. */
@JvmField val VIEW_MODEL_STORE_OWNER_KEY = CreationExtras.Key<ViewModelStoreOwner>()

/** A key for default arguments that should be passed to [SavedStateHandle] if needed. */
@JvmField val DEFAULT_ARGS_KEY = CreationExtras.Key<SavedState>()<|MERGE_RESOLUTION|>--- conflicted
+++ resolved
@@ -195,11 +195,7 @@
         val state = restoredState ?: return null
         if (state.read { !contains(key) }) return null
 
-<<<<<<< HEAD
-        val result = state.read { getSavedStateOrElse(key) { savedState() } }
-=======
         val result = state.read { getSavedStateOrNull(key) ?: savedState() }
->>>>>>> 2bfdee16
         state.write { remove(key) }
         if (state.read { isEmpty() }) {
             this.restoredState = null
