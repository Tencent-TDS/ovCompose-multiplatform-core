/*
 * Copyright 2024 The Android Open Source Project
 *
 * Licensed under the Apache License, Version 2.0 (the "License");
 * you may not use this file except in compliance with the License.
 * You may obtain a copy of the License at
 *
 *      http://www.apache.org/licenses/LICENSE-2.0
 *
 * Unless required by applicable law or agreed to in writing, software
 * distributed under the License is distributed on an "AS IS" BASIS,
 * WITHOUT WARRANTIES OR CONDITIONS OF ANY KIND, either express or implied.
 * See the License for the specific language governing permissions and
 * limitations under the License.
 */
package androidx.lifecycle

import androidx.annotation.MainThread
import androidx.annotation.RestrictTo
<<<<<<< HEAD
import androidx.core.bundle.Bundle
=======
>>>>>>> 2bfdee16
import androidx.savedstate.SavedState
import androidx.savedstate.SavedStateRegistry.SavedStateProvider
import kotlin.jvm.JvmStatic
import kotlinx.coroutines.flow.MutableStateFlow
import kotlinx.coroutines.flow.StateFlow

/**
 * A handle to saved state passed down to [androidx.lifecycle.ViewModel]. You should use
 * [SavedStateViewModelFactory] if you want to receive this object in `ViewModel`'s constructor.
 *
 * This is a key-value map that will let you write and retrieve objects to and from the saved state.
 * These values will persist after the process is killed by the system and remain available via the
 * same object.
 *
 * You can read a value from it via [get] or observe it via [androidx.lifecycle.LiveData] returned
 * by [getLiveData].
 *
 * You can write a value to it via [set] or setting a value to [androidx.lifecycle.MutableLiveData]
 * returned by [getLiveData].
 */
expect class SavedStateHandle {

    /**
     * Creates a handle with the given initial arguments.
     *
     * @param initialState initial arguments for the SavedStateHandle
     */
    constructor(initialState: Map<String, Any?>)

    /** Creates a handle with the empty state. */
    constructor()

    @RestrictTo(RestrictTo.Scope.LIBRARY_GROUP) fun savedStateProvider(): SavedStateProvider

    /**
     * @param key The identifier for the value
     * @return true if there is value associated with the given key.
     */
    @MainThread operator fun contains(key: String): Boolean

    /**
     * Returns a [StateFlow] that will emit the currently active value associated with the given
     * key.
     *
     * ```
     * val flow = savedStateHandle.getStateFlow(KEY, "defaultValue")
     * ```
     *
     * Since this is a [StateFlow] there will always be a value available which, is why an initial
     * value must be provided. The value of this flow is changed by making a call to [set], passing
     * in the key that references this flow.
     *
     * If there is already a value associated with the given key, the initial value will be ignored.
     *
     * Note: If [T] is an [Array] of [Parcelable] classes, note that you should always use
     * `Array<Parcelable>` and create a typed array from the result as going through process death
     * and recreation (or using the `Don't keep activities` developer option) will result in the
     * type information being lost, thus resulting in a `ClassCastException` if you directly try to
     * collect the result as an `Array<CustomParcelable>`.
     *
     * ```
     * val typedArrayFlow = savedStateHandle.getStateFlow<Array<Parcelable>>(
     *   "KEY"
     * ).map { array ->
     *   // Convert the Array<Parcelable> to an Array<CustomParcelable>
     *   array.map { it as CustomParcelable }.toTypedArray()
     * }
     * ```
     *
     * @param key The identifier for the flow
     * @param initialValue If no value exists with the given `key`, a new one is created with the
     *   given `initialValue`.
     */
    @MainThread fun <T> getStateFlow(key: String, initialValue: T): StateFlow<T>

    /**
     * Returns a [MutableStateFlow] that will emit the currently active value associated with the
     * given key.
     *
     * ```
     * val flow = savedStateHandle.getMutableStateFlow(KEY, "defaultValue")
     * ```
     *
     * Since this is a [MutableStateFlow] there will always be a value available which, is why an
     * initial value must be provided. The value of this flow is changed by making a call to [set],
     * passing in the key that references this flow or by updating the value of the returned
     * [MutableStateFlow]
     *
     * If there is already a value associated with the given key, the initial value will be ignored.
     *
     * **Note 1:** If [T] is an [Array] of `Parcelable` classes, note that you should always use
     * `Array<Parcelable>` and create a typed array from the result as going through process death
     * and recreation (or using the `Don't keep activities` developer option) will result in the
     * type information being lost, thus resulting in a `ClassCastException` if you directly try to
     * collect the result as an `Array<CustomParcelable>`.
     *
     * ```
     * val typedArrayFlow = savedStateHandle.getMutableStateFlow<Array<Parcelable>>(
     *   "KEY"
     * ).map { array ->
     *   // Convert the Array<Parcelable> to an Array<CustomParcelable>
     *   array.map { it as CustomParcelable }.toTypedArray()
     * }
     * ```
     *
     * **Note 2:** On Android, this method is mutually exclusive with `getLiveData` for the same
     * key. You should use either `getMutableStateFlow` or `getLiveData` to access the stored value,
     * but not both. Using both methods with the same key will result in an `IllegalStateException`.
     *
     * @param key The identifier for the flow
     * @param initialValue If no value exists with the given `key`, a new one is created with the
     *   given `initialValue`.
     */
    @MainThread fun <T> getMutableStateFlow(key: String, initialValue: T): MutableStateFlow<T>

    /**
     * Returns all keys contained in this [SavedStateHandle]
     *
     * Returned set contains all keys: keys used to get LiveData-s, to set SavedStateProviders and
     * keys used in regular [set].
     */
    @MainThread fun keys(): Set<String>

    /**
     * Returns a value associated with the given key.
     *
     * Note: If [T] is an [Array] of [Parcelable] classes, note that you should always use
     * `Array<Parcelable>` and create a typed array from the result as going through process death
     * and recreation (or using the `Don't keep activities` developer option) will result in the
     * type information being lost, thus resulting in a `ClassCastException` if you directly try to
     * assign the result to an `Array<CustomParcelable>` value.
     *
     * ```
     * val typedArray = savedStateHandle.get<Array<Parcelable>>("KEY").map {
     *   it as CustomParcelable
     * }.toTypedArray()
     * ```
     *
     * @param key a key used to retrieve a value.
     */
    @MainThread operator fun <T> get(key: String): T?

    /**
     * Associate the given value with the key. The value must have a type that could be stored in
     * [SavedState]
     *
     * This also sets values for any active [LiveData]s or [StateFlow]s.
     *
     * @param key a key used to associate with the given value.
     * @param value object of any type that can be accepted by Bundle.
     * @throws IllegalArgumentException value cannot be saved in saved state
     */
    @MainThread operator fun <T> set(key: String, value: T?)

    /**
     * Removes a value associated with the given key. If there is a [LiveData] and/or [StateFlow]
     * associated with the given key, they will be removed as well.
     *
     * All changes to [androidx.lifecycle.LiveData]s or [StateFlow]s previously returned by
     * [SavedStateHandle.getLiveData] or [getStateFlow] won't be reflected in the saved state. Also
     * that `LiveData` or `StateFlow` won't receive any updates about new values associated by the
     * given key.
     *
     * @param key a key
     * @return a value that was previously associated with the given key.
     */
    @MainThread fun <T> remove(key: String): T?

    /**
     * Set a [SavedStateProvider] that will have its state saved into this SavedStateHandle. This
     * provides a mechanism to lazily provide the [SavedState] of saved state for the given key.
     *
     * Calls to [get] with this same key will return the previously saved state as a [SavedState] if
     * it exists.
     *
     * ```
     * Bundle previousState = savedStateHandle.get("custom_object");
     * if (previousState != null) {
     *     // Convert the previousState into your custom object
     * }
     * savedStateHandle.setSavedStateProvider("custom_object", () -> {
     *     Bundle savedState = new Bundle();
     *     // Put your custom object into the Bundle, doing any conversion required
     *     return savedState;
     * });
     * ```
     *
     * Note: calling this method within [SavedStateProvider.saveState] is supported, but will only
     * affect future state saving operations.
     *
     * @param key a key which will populated with a [SavedState] produced by the provider
     * @param provider a SavedStateProvider which will receive a callback to
     *   [SavedStateProvider.saveState] when the state should be saved
     */
    @MainThread fun setSavedStateProvider(key: String, provider: SavedStateProvider)

    /**
     * Clear any [SavedStateProvider] that was previously set via [setSavedStateProvider].
     *
     * Note: calling this method within [SavedStateProvider.saveState] is supported, but will only
     * affect future state saving operations.
     *
     * @param key a key previously used with [setSavedStateProvider]
     */
    @MainThread fun clearSavedStateProvider(key: String)

    companion object {

        @RestrictTo(RestrictTo.Scope.LIBRARY_GROUP)
        @JvmStatic
        @Suppress("DEPRECATION")
<<<<<<< HEAD
        @Deprecated(
            level = DeprecationLevel.HIDDEN,
            message = "Use createHandle with SavedState instead"
        )
        fun createHandle(restoredState: Bundle?, defaultState: Bundle?): SavedStateHandle

        @RestrictTo(RestrictTo.Scope.LIBRARY_GROUP)
        @JvmStatic
        @Suppress("DEPRECATION")
        fun createHandle(restoredState: SavedState?, defaultState: SavedState?): SavedStateHandle

=======
        fun createHandle(restoredState: SavedState?, defaultState: SavedState?): SavedStateHandle

>>>>>>> 2bfdee16
        @RestrictTo(RestrictTo.Scope.LIBRARY_GROUP) fun validateValue(value: Any?): Boolean
    }
}<|MERGE_RESOLUTION|>--- conflicted
+++ resolved
@@ -17,10 +17,6 @@
 
 import androidx.annotation.MainThread
 import androidx.annotation.RestrictTo
-<<<<<<< HEAD
-import androidx.core.bundle.Bundle
-=======
->>>>>>> 2bfdee16
 import androidx.savedstate.SavedState
 import androidx.savedstate.SavedStateRegistry.SavedStateProvider
 import kotlin.jvm.JvmStatic
@@ -228,26 +224,11 @@
     @MainThread fun clearSavedStateProvider(key: String)
 
     companion object {
-
-        @RestrictTo(RestrictTo.Scope.LIBRARY_GROUP)
-        @JvmStatic
-        @Suppress("DEPRECATION")
-<<<<<<< HEAD
-        @Deprecated(
-            level = DeprecationLevel.HIDDEN,
-            message = "Use createHandle with SavedState instead"
-        )
-        fun createHandle(restoredState: Bundle?, defaultState: Bundle?): SavedStateHandle
-
         @RestrictTo(RestrictTo.Scope.LIBRARY_GROUP)
         @JvmStatic
         @Suppress("DEPRECATION")
         fun createHandle(restoredState: SavedState?, defaultState: SavedState?): SavedStateHandle
 
-=======
-        fun createHandle(restoredState: SavedState?, defaultState: SavedState?): SavedStateHandle
-
->>>>>>> 2bfdee16
         @RestrictTo(RestrictTo.Scope.LIBRARY_GROUP) fun validateValue(value: Any?): Boolean
     }
 }