--- conflicted
+++ resolved
@@ -50,15 +50,6 @@
     constructor(
         owner: SavedStateRegistryOwner,
         defaultArgs: SavedState?
-<<<<<<< HEAD
-    )
-
-    @Deprecated(level = DeprecationLevel.HIDDEN, message = "Use constructor with SavedState")
-    constructor(
-        owner: SavedStateRegistryOwner,
-        defaultArgs: Bundle?
-=======
->>>>>>> 2bfdee16
     )
 
     /**
