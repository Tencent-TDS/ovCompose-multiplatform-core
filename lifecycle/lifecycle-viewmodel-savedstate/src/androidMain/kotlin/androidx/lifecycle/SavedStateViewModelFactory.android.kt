--- conflicted
+++ resolved
@@ -116,11 +116,7 @@
      */
     override fun <T : ViewModel> create(modelClass: Class<T>, extras: CreationExtras): T {
         val key =
-<<<<<<< HEAD
-            extras[ViewModelProvider.NewInstanceFactory.VIEW_MODEL_KEY]
-=======
             extras[ViewModelProvider.VIEW_MODEL_KEY]
->>>>>>> 3d4510a6
                 ?: throw IllegalStateException(
                     "VIEW_MODEL_KEY must always be provided by ViewModelProvider"
                 )
