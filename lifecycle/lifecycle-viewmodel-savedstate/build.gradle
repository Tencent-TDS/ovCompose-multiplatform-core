--- conflicted
+++ resolved
@@ -46,16 +46,9 @@
     sourceSets {
         commonMain {
             dependencies {
-<<<<<<< HEAD
-                api("org.jetbrains.compose.annotation-internal:annotation:1.7.1")
-                api(project(":savedstate:savedstate"))
-                api(project(":lifecycle:lifecycle-viewmodel"))
-                implementation("org.jetbrains.androidx.core:core-bundle:1.1.0-alpha01")
-=======
                 api(project(":annotation:annotation"))
                 api(project(":savedstate:savedstate"))
                 api(project(":lifecycle:lifecycle-viewmodel"))
->>>>>>> 2bfdee16
                 api(libs.kotlinStdlib)
                 api(libs.kotlinCoroutinesCore)
                 api(libs.kotlinSerializationCore)
