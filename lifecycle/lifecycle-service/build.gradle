--- conflicted
+++ resolved
@@ -21,11 +21,7 @@
  * Please use that script when creating a new project, rather than copying an existing project and
  * modifying its settings.
  */
-<<<<<<< HEAD
-import androidx.build.Publish
-=======
 import androidx.build.SoftwareType
->>>>>>> 7a145e05
 
 plugins {
     id("AndroidXPlugin")
@@ -45,16 +41,11 @@
 
 androidx {
     name = "Lifecycle Service"
-<<<<<<< HEAD
-    publish = Publish.SNAPSHOT_AND_RELEASE
-=======
     type = SoftwareType.PUBLISHED_LIBRARY
->>>>>>> 7a145e05
     inceptionYear = "2018"
     description = "Android Lifecycle Service"
-    metalavaK2UastEnabled = true
 }
 
 android {
-    namespace "androidx.lifecycle.service"
+    namespace = "androidx.lifecycle.service"
 }