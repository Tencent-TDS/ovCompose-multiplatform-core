/*
 * Copyright (C) 2017 The Android Open Source Project
 *
 * Licensed under the Apache License, Version 2.0 (the "License");
 * you may not use this file except in compliance with the License.
 * You may obtain a copy of the License at
 *
 *      http://www.apache.org/licenses/LICENSE-2.0
 *
 * Unless required by applicable law or agreed to in writing, software
 * distributed under the License is distributed on an "AS IS" BASIS,
 * WITHOUT WARRANTIES OR CONDITIONS OF ANY KIND, either express or implied.
 * See the License for the specific language governing permissions and
 * limitations under the License.
 */

/**
 * This file was created using the `create_project.py` script located in the
 * `<AndroidX root>/development/project-creator` directory.
 *
 * Please use that script when creating a new project, rather than copying an existing project and
 * modifying its settings.
 */
<<<<<<< HEAD
import androidx.build.Publish
=======
import androidx.build.SoftwareType
>>>>>>> 7a145e05

plugins {
    id("AndroidXPlugin")
    id("com.android.library")
    id("org.jetbrains.kotlin.android")
}

dependencies {
    api(libs.kotlinStdlib)
    api("androidx.arch.core:core-common:2.2.0")
    api(project(":lifecycle:lifecycle-common"))
    api(project(":lifecycle:lifecycle-livedata"))
    api(project(":lifecycle:lifecycle-runtime"))
    api("androidx.annotation:annotation:1.1.0")
    api(libs.reactiveStreams)

    annotationProcessor(libs.nullaway)

    testImplementation(libs.junit)
    testImplementation(libs.rxjava2)
    testImplementation(libs.truth)
    testImplementation(libs.kotlinCoroutinesTest)
    testImplementation(project(":lifecycle:lifecycle-runtime-testing"))
    testImplementation("androidx.arch.core:core-testing:2.2.0")
}

androidx {
    name = "Lifecycle Reactivestreams"
<<<<<<< HEAD
    publish = Publish.SNAPSHOT_AND_RELEASE
=======
    type = SoftwareType.PUBLISHED_LIBRARY
>>>>>>> 7a145e05
    inceptionYear = "2017"
    description = "Android Lifecycle Reactivestreams"
    metalavaK2UastEnabled = true
}

android {
    namespace "androidx.lifecycle.reactivestreams"
}<|MERGE_RESOLUTION|>--- conflicted
+++ resolved
@@ -21,11 +21,7 @@
  * Please use that script when creating a new project, rather than copying an existing project and
  * modifying its settings.
  */
-<<<<<<< HEAD
-import androidx.build.Publish
-=======
 import androidx.build.SoftwareType
->>>>>>> 7a145e05
 
 plugins {
     id("AndroidXPlugin")
@@ -39,7 +35,7 @@
     api(project(":lifecycle:lifecycle-common"))
     api(project(":lifecycle:lifecycle-livedata"))
     api(project(":lifecycle:lifecycle-runtime"))
-    api("androidx.annotation:annotation:1.1.0")
+    api("androidx.annotation:annotation:1.8.1")
     api(libs.reactiveStreams)
 
     annotationProcessor(libs.nullaway)
@@ -54,16 +50,11 @@
 
 androidx {
     name = "Lifecycle Reactivestreams"
-<<<<<<< HEAD
-    publish = Publish.SNAPSHOT_AND_RELEASE
-=======
     type = SoftwareType.PUBLISHED_LIBRARY
->>>>>>> 7a145e05
     inceptionYear = "2017"
     description = "Android Lifecycle Reactivestreams"
-    metalavaK2UastEnabled = true
 }
 
 android {
-    namespace "androidx.lifecycle.reactivestreams"
+    namespace = "androidx.lifecycle.reactivestreams"
 }