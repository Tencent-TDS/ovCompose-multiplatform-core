/*
 * Copyright 2022 The Android Open Source Project
 *
 * Licensed under the Apache License, Version 2.0 (the "License");
 * you may not use this file except in compliance with the License.
 * You may obtain a copy of the License at
 *
 *      http://www.apache.org/licenses/LICENSE-2.0
 *
 * Unless required by applicable law or agreed to in writing, software
 * distributed under the License is distributed on an "AS IS" BASIS,
 * WITHOUT WARRANTIES OR CONDITIONS OF ANY KIND, either express or implied.
 * See the License for the specific language governing permissions and
 * limitations under the License.
 */

package androidx.lifecycle

import androidx.kruth.assertThat
import androidx.lifecycle.viewmodel.CreationExtras
import androidx.lifecycle.viewmodel.MutableCreationExtras
import androidx.lifecycle.viewmodel.contains
import androidx.lifecycle.viewmodel.plus
import androidx.lifecycle.viewmodel.plusAssign
import androidx.test.ext.junit.runners.AndroidJUnit4
import androidx.test.filters.SmallTest
import org.junit.Test
import org.junit.runner.RunWith

private val STRING_KEY_1 = CreationExtras.Key<String>()
private val STRING_KEY_2 = CreationExtras.Key<String>()

@RunWith(AndroidJUnit4::class)
@SmallTest
class CreationExtrasTest {

    @Test
    fun keyFactory_returnsDistinctInstances() {
        val key1 = CreationExtras.Key<String>()
        val key2 = CreationExtras.Key<String>()

        assertThat(key1).isNotEqualTo(key2)
    }

    @Test
    fun initialExtras_originalModifiedAfterCopy_copyRemainsUnchanged() {
        val otherExtras = MutableCreationExtras().apply { this[STRING_KEY_1] = "value1" }
        val underTest = MutableCreationExtras(initialExtras = otherExtras)
        otherExtras[STRING_KEY_1] = "value2"

        assertThat(otherExtras[STRING_KEY_1]).isEqualTo("value2")
        assertThat(underTest[STRING_KEY_1]).isEqualTo("value1")
    }

    @Test
    fun equals_sameValues_isEqual() {
        val underTest = MutableCreationExtras().apply { this[STRING_KEY_1] = "value1" }
        val otherExtras = MutableCreationExtras().apply { this[STRING_KEY_1] = "value1" }

        assertThat(underTest).isEqualTo(otherExtras)
    }

    @Test
    fun equals_differentValues_isNotEqual() {
        val underTest = MutableCreationExtras().apply { this[STRING_KEY_1] = "value1" }
        val otherExtras = MutableCreationExtras().apply { this[STRING_KEY_1] = "value2" }

        assertThat(underTest).isNotEqualTo(otherExtras)
    }

    @Test
    fun contains_returnsTrueForExistingKey() {
        val underTest = MutableCreationExtras().apply { this[STRING_KEY_1] = "value1" }

        val result = STRING_KEY_1 in underTest

        assertThat(result).isTrue()
    }

    @Test
<<<<<<< HEAD
    fun testInitialCreationExtras() {
        val initial = MutableCreationExtras()
        val key = object : CreationExtras.Key<Bundle> {}
        initial[key] = bundleOf("value" to "initial")
        val mutable = MutableCreationExtras(initial)
        initial[key] = bundleOf("value" to "overridden")
        assertThat(mutable[key]?.getString("value")).isEqualTo("initial")
=======
    fun contains_returnsFalseForNonExistingKey() {
        val underTest = MutableCreationExtras().apply { this[STRING_KEY_1] = "value1" }

        val result = STRING_KEY_2 in underTest

        assertThat(result).isFalse()
    }

    @Test
    fun plus_addedTogetherWithUniqueKeys_combinesValues() {
        val extras1 = MutableCreationExtras().apply { this[STRING_KEY_1] = "value1" }
        val extras2 = MutableCreationExtras().apply { this[STRING_KEY_2] = "value2" }

        val underTest = extras1 + extras2

        assertThat(underTest[STRING_KEY_1]).isEqualTo(extras1[STRING_KEY_1])
        assertThat(underTest[STRING_KEY_2]).isEqualTo(extras2[STRING_KEY_2])
    }

    @Test
    fun plus_addedTogetherWithConflictingKeys_overridesFirstValue() {
        val extras1 = MutableCreationExtras().apply { this[STRING_KEY_1] = "value1" }
        val extras2 = MutableCreationExtras().apply { this[STRING_KEY_1] = "value2" }

        val underTest = extras1 + extras2

        assertThat(underTest[STRING_KEY_1]).isEqualTo(extras2[STRING_KEY_1])
    }

    @Test
    fun plusAssign_addedTogetherWithUniqueKeys_combinesValues() {
        val underTest = MutableCreationExtras().apply { this[STRING_KEY_1] = "value1" }
        val otherExtras = MutableCreationExtras().apply { this[STRING_KEY_2] = "value2" }

        underTest += otherExtras

        assertThat(underTest[STRING_KEY_1]).isEqualTo(underTest[STRING_KEY_1])
        assertThat(underTest[STRING_KEY_2]).isEqualTo(otherExtras[STRING_KEY_2])
    }

    @Test
    fun plusAssign_addedTogetherWithConflictingKeys_overridesFirstValue() {
        val underTest = MutableCreationExtras().apply { this[STRING_KEY_1] = "value1" }
        val otherExtras = MutableCreationExtras().apply { this[STRING_KEY_1] = "value2" }

        underTest += otherExtras

        assertThat(underTest[STRING_KEY_1]).isEqualTo(otherExtras[STRING_KEY_1])
>>>>>>> 3d4510a6
    }
}<|MERGE_RESOLUTION|>--- conflicted
+++ resolved
@@ -78,15 +78,6 @@
     }
 
     @Test
-<<<<<<< HEAD
-    fun testInitialCreationExtras() {
-        val initial = MutableCreationExtras()
-        val key = object : CreationExtras.Key<Bundle> {}
-        initial[key] = bundleOf("value" to "initial")
-        val mutable = MutableCreationExtras(initial)
-        initial[key] = bundleOf("value" to "overridden")
-        assertThat(mutable[key]?.getString("value")).isEqualTo("initial")
-=======
     fun contains_returnsFalseForNonExistingKey() {
         val underTest = MutableCreationExtras().apply { this[STRING_KEY_1] = "value1" }
 
@@ -135,6 +126,5 @@
         underTest += otherExtras
 
         assertThat(underTest[STRING_KEY_1]).isEqualTo(otherExtras[STRING_KEY_1])
->>>>>>> 3d4510a6
     }
 }