--- conflicted
+++ resolved
@@ -55,11 +55,7 @@
             }
 
             val modelExtras = MutableCreationExtras(defaultExtras)
-<<<<<<< HEAD
-            modelExtras[ViewModelProviders.ViewModelKey] = key
-=======
             modelExtras[ViewModelProvider.VIEW_MODEL_KEY] = key
->>>>>>> 3d4510a6
 
             return@synchronized createViewModel(factory, modelClass, modelExtras).also { vm ->
                 store.put(key, vm)
