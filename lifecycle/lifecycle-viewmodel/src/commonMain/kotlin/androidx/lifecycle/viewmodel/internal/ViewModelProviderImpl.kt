/*
 * Copyright 2024 The Android Open Source Project
 *
 * Licensed under the Apache License, Version 2.0 (the "License");
 * you may not use this file except in compliance with the License.
 * You may obtain a copy of the License at
 *
 *      http://www.apache.org/licenses/LICENSE-2.0
 *
 * Unless required by applicable law or agreed to in writing, software
 * distributed under the License is distributed on an "AS IS" BASIS,
 * WITHOUT WARRANTIES OR CONDITIONS OF ANY KIND, either express or implied.
 * See the License for the specific language governing permissions and
 * limitations under the License.
 */

package androidx.lifecycle.viewmodel

import androidx.lifecycle.ViewModel
import androidx.lifecycle.ViewModelProvider
import androidx.lifecycle.ViewModelStore
import androidx.lifecycle.viewmodel.internal.SynchronizedObject
import androidx.lifecycle.viewmodel.internal.ViewModelProviders
import androidx.lifecycle.viewmodel.internal.synchronized
import kotlin.reflect.KClass

/**
 * Internal implementation of the multiplatform [ViewModelProvider].
 *
 * Kotlin Multiplatform does not support expect class with default implementation yet, so we
 * extracted the common logic used by all platforms to this internal class.
 *
 * @see <a href="https://youtrack.jetbrains.com/issue/KT-20427">KT-20427</a>
 */
internal class ViewModelProviderImpl(
    private val store: ViewModelStore,
    private val factory: ViewModelProvider.Factory,
    private val defaultExtras: CreationExtras,
) {

    private val lock = SynchronizedObject()

    @Suppress("UNCHECKED_CAST")
    internal fun <T : ViewModel> getViewModel(
        modelClass: KClass<T>,
        key: String = ViewModelProviders.getDefaultKey(modelClass),
    ): T {
        return synchronized(lock) {
            val viewModel = store[key]
            if (modelClass.isInstance(viewModel)) {
                if (factory is ViewModelProvider.OnRequeryFactory) {
                    factory.onRequery(viewModel!!)
                }
                return@synchronized viewModel as T
            }

            val modelExtras = MutableCreationExtras(defaultExtras)
            modelExtras[ViewModelProvider.VIEW_MODEL_KEY] = key

            return@synchronized createViewModel(factory, modelClass, modelExtras).also { vm ->
                store.put(key, vm)
            }
        }
<<<<<<< HEAD
        val extras = MutableCreationExtras(extras)
        extras[ViewModelProviders.ViewModelKey] = key

        return createViewModel(factory, modelClass, extras).also { vm -> store.put(key, vm) }
=======
>>>>>>> 0d7761ce
    }
}

/**
 * Returns a new instance of a [ViewModel].
 *
 * **Important:** Android targets using `compileOnly` dependencies may encounter AGP desugaring
 * issues where `Factory.create` throws an `AbstractMethodError`. This is resolved by an
<<<<<<< HEAD
 * Android-specific implementation that first attempts all `ViewModelProvider.Factory.create`
 * method overloads before allowing the exception to propagate.
=======
 * Android-specific implementation that first attempts all `ViewModelProvider.Factory.create` method
 * overloads before allowing the exception to propagate.
>>>>>>> 0d7761ce
 *
 * @see <a href="https://b.corp.google.com/issues/230454566">b/230454566</a>
 * @see <a href="https://b.corp.google.com/issues/341792251">b/341792251</a>
 * @see <a href="https://github.com/square/leakcanary/issues/2314">leakcanary/issues/2314</a>
 * @see <a href="https://github.com/square/leakcanary/issues/2677">leakcanary/issues/2677</a>
 */
internal expect fun <VM : ViewModel> createViewModel(
    factory: ViewModelProvider.Factory,
    modelClass: KClass<VM>,
    extras: CreationExtras,
): VM<|MERGE_RESOLUTION|>--- conflicted
+++ resolved
@@ -61,13 +61,6 @@
                 store.put(key, vm)
             }
         }
-<<<<<<< HEAD
-        val extras = MutableCreationExtras(extras)
-        extras[ViewModelProviders.ViewModelKey] = key
-
-        return createViewModel(factory, modelClass, extras).also { vm -> store.put(key, vm) }
-=======
->>>>>>> 0d7761ce
     }
 }
 
@@ -76,13 +69,8 @@
  *
  * **Important:** Android targets using `compileOnly` dependencies may encounter AGP desugaring
  * issues where `Factory.create` throws an `AbstractMethodError`. This is resolved by an
-<<<<<<< HEAD
- * Android-specific implementation that first attempts all `ViewModelProvider.Factory.create`
- * method overloads before allowing the exception to propagate.
-=======
  * Android-specific implementation that first attempts all `ViewModelProvider.Factory.create` method
  * overloads before allowing the exception to propagate.
->>>>>>> 0d7761ce
  *
  * @see <a href="https://b.corp.google.com/issues/230454566">b/230454566</a>
  * @see <a href="https://b.corp.google.com/issues/341792251">b/341792251</a>
