/*
 * Copyright (C) 2017 The Android Open Source Project
 *
 * Licensed under the Apache License, Version 2.0 (the "License");
 * you may not use this file except in compliance with the License.
 * You may obtain a copy of the License at
 *
 *      http://www.apache.org/licenses/LICENSE-2.0
 *
 * Unless required by applicable law or agreed to in writing, software
 * distributed under the License is distributed on an "AS IS" BASIS,
 * WITHOUT WARRANTIES OR CONDITIONS OF ANY KIND, either express or implied.
 * See the License for the specific language governing permissions and
 * limitations under the License.
 */
package androidx.lifecycle

import androidx.annotation.RestrictTo

/**
 * Class to store `ViewModel`s.
 *
<<<<<<< HEAD
 * An instance of `ViewModelStore` must be retained through configuration changes: if an owner of
 * this `ViewModelStore` is destroyed and recreated due to configuration changes, new instance of an
 * owner should still have the same old instance of `ViewModelStore`.
 *
 * If an owner of this `ViewModelStore` is destroyed and is not going to be recreated, then it
 * should call [clear] on this `ViewModelStore`, so `ViewModel`s would be notified that they are no
 * longer used.
 *
 * Use [ViewModelStoreOwner.getViewModelStore] to retrieve a `ViewModelStore` for activities and
=======
 * Instances of `ViewModelStore` must be retained through configuration changes. If the owner of a
 * `ViewModelStore`, typically a [`ViewModelStoreOwner`], is destroyed and recreated due to a
 * configuration change, the new owner must have the old instance of the `ViewModelStore`.
 *
 * If the owner of a `ViewModelStore` is destroyed and is _not_ going to be recreated, it should
 * call [`clear`] on this `ViewModelStore` so that The `ViewModel`s stored by it are notified that
 * they are no longer needed.
 *
 * Use [`ViewModelStoreOwner.getViewModelStore`] to retrieve a `ViewModelStore` for activities and
>>>>>>> 3d4510a6
 * fragments.
 */
public open class ViewModelStore {

    private val map = mutableMapOf<String, ViewModel>()

<<<<<<< HEAD
    /**  */
=======
>>>>>>> 3d4510a6
    @RestrictTo(RestrictTo.Scope.LIBRARY_GROUP)
    public fun put(key: String, viewModel: ViewModel) {
        val oldViewModel = map.put(key, viewModel)
        oldViewModel?.clear()
    }

    /** Returns the `ViewModel` mapped to the given `key` or null if none exists. */
<<<<<<< HEAD
    /**  */
=======
>>>>>>> 3d4510a6
    @RestrictTo(RestrictTo.Scope.LIBRARY_GROUP)
    public operator fun get(key: String): ViewModel? {
        return map[key]
    }

<<<<<<< HEAD
    /**  */
=======
>>>>>>> 3d4510a6
    @RestrictTo(RestrictTo.Scope.LIBRARY_GROUP)
    public fun keys(): Set<String> {
        return HashSet(map.keys)
    }

    /** Clears internal storage and notifies `ViewModel`s that they are no longer used. */
    public fun clear() {
        for (vm in map.values) {
            vm.clear()
        }
        map.clear()
    }
}<|MERGE_RESOLUTION|>--- conflicted
+++ resolved
@@ -20,17 +20,6 @@
 /**
  * Class to store `ViewModel`s.
  *
-<<<<<<< HEAD
- * An instance of `ViewModelStore` must be retained through configuration changes: if an owner of
- * this `ViewModelStore` is destroyed and recreated due to configuration changes, new instance of an
- * owner should still have the same old instance of `ViewModelStore`.
- *
- * If an owner of this `ViewModelStore` is destroyed and is not going to be recreated, then it
- * should call [clear] on this `ViewModelStore`, so `ViewModel`s would be notified that they are no
- * longer used.
- *
- * Use [ViewModelStoreOwner.getViewModelStore] to retrieve a `ViewModelStore` for activities and
-=======
  * Instances of `ViewModelStore` must be retained through configuration changes. If the owner of a
  * `ViewModelStore`, typically a [`ViewModelStoreOwner`], is destroyed and recreated due to a
  * configuration change, the new owner must have the old instance of the `ViewModelStore`.
@@ -40,17 +29,12 @@
  * they are no longer needed.
  *
  * Use [`ViewModelStoreOwner.getViewModelStore`] to retrieve a `ViewModelStore` for activities and
->>>>>>> 3d4510a6
  * fragments.
  */
 public open class ViewModelStore {
 
     private val map = mutableMapOf<String, ViewModel>()
 
-<<<<<<< HEAD
-    /**  */
-=======
->>>>>>> 3d4510a6
     @RestrictTo(RestrictTo.Scope.LIBRARY_GROUP)
     public fun put(key: String, viewModel: ViewModel) {
         val oldViewModel = map.put(key, viewModel)
@@ -58,19 +42,11 @@
     }
 
     /** Returns the `ViewModel` mapped to the given `key` or null if none exists. */
-<<<<<<< HEAD
-    /**  */
-=======
->>>>>>> 3d4510a6
     @RestrictTo(RestrictTo.Scope.LIBRARY_GROUP)
     public operator fun get(key: String): ViewModel? {
         return map[key]
     }
 
-<<<<<<< HEAD
-    /**  */
-=======
->>>>>>> 3d4510a6
     @RestrictTo(RestrictTo.Scope.LIBRARY_GROUP)
     public fun keys(): Set<String> {
         return HashSet(map.keys)
