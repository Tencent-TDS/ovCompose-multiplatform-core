--- conflicted
+++ resolved
@@ -18,6 +18,7 @@
 package androidx.lifecycle
 
 import android.app.Application
+import androidx.annotation.MainThread
 import androidx.annotation.RestrictTo
 import androidx.lifecycle.viewmodel.CreationExtras
 import androidx.lifecycle.viewmodel.CreationExtras.Key
@@ -86,6 +87,7 @@
         defaultCreationExtras = ViewModelProviders.getDefaultCreationExtras(owner)
     )
 
+    @MainThread
     public actual operator fun <T : ViewModel> get(modelClass: KClass<T>): T =
         impl.getViewModel(modelClass)
 
@@ -103,6 +105,7 @@
      */
     public open operator fun <T : ViewModel> get(modelClass: Class<T>): T = get(modelClass.kotlin)
 
+    @MainThread
     public actual operator fun <T : ViewModel> get(key: String, modelClass: KClass<T>): T =
         impl.getViewModel(modelClass, key)
 
@@ -221,11 +224,7 @@
              *
              * @see ViewModelProvider.VIEW_MODEL_KEY
              */
-<<<<<<< HEAD
-            @JvmField public val VIEW_MODEL_KEY: Key<String> = ViewModelProviders.ViewModelKey
-=======
             @JvmField public val VIEW_MODEL_KEY: Key<String> = ViewModelProvider.VIEW_MODEL_KEY
->>>>>>> 3d4510a6
         }
     }
 
@@ -330,11 +329,7 @@
             /**
              * A [CreationExtras.Key] to query an application in which ViewModel is being created.
              */
-<<<<<<< HEAD
-            @JvmField public val APPLICATION_KEY: Key<Application> = object : Key<Application> {}
-=======
             @JvmField public val APPLICATION_KEY: Key<Application> = CreationExtras.Companion.Key()
->>>>>>> 3d4510a6
         }
     }
 
@@ -355,10 +350,6 @@
             extras: CreationExtras
         ): ViewModelProvider = ViewModelProvider(store, factory, extras)
 
-<<<<<<< HEAD
-        @JvmField public actual val VIEW_MODEL_KEY: Key<String> = ViewModelProviders.ViewModelKey
-=======
         @JvmField public actual val VIEW_MODEL_KEY: Key<String> = CreationExtras.Companion.Key()
->>>>>>> 3d4510a6
     }
 }