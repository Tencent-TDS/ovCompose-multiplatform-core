/*
 * Copyright 2017 The Android Open Source Project
 *
 * Licensed under the Apache License, Version 2.0 (the "License");
 * you may not use this file except in compliance with the License.
 * You may obtain a copy of the License at
 *
 *      http://www.apache.org/licenses/LICENSE-2.0
 *
 * Unless required by applicable law or agreed to in writing, software
 * distributed under the License is distributed on an "AS IS" BASIS,
 * WITHOUT WARRANTIES OR CONDITIONS OF ANY KIND, either express or implied.
 * See the License for the specific language governing permissions and
 * limitations under the License.
 */

/**
 * This file was created using the `create_project.py` script located in the
 * `<AndroidX root>/development/project-creator` directory.
 *
 * Please use that script when creating a new project, rather than copying an existing project and
 * modifying its settings.
 */

import androidx.build.JetbrainsAndroidXPlugin
import androidx.build.KmpPlatformsKt
import androidx.build.PlatformIdentifier
import androidx.build.Publish
import org.jetbrains.kotlin.gradle.dsl.ExplicitApiMode
import org.jetbrains.kotlin.gradle.plugin.KotlinPlatformType
import org.jetbrains.kotlin.konan.target.Family

plugins {
    id("AndroidXPlugin")
    id("com.android.library")
    id("JetbrainsAndroidXPlugin")
}

<<<<<<< HEAD
JetbrainsAndroidXPlugin.applyAndConfigure(project)

def jsEnabled = KmpPlatformsKt.enableJs(project)
def wasmEnabled = KmpPlatformsKt.enableWasm(project)

=======
>>>>>>> 8b5ab348
androidXMultiplatform {
    android()
    desktop()
    mac()
    linux()
    ios()
    js()
    wasm()

    defaultPlatform(PlatformIdentifier.ANDROID)
}

kotlin {
    js {
        browser()
    }
    wasmJs()

    watchosArm64()
    watchosArm32()
    watchosX64()
    watchosSimulatorArm64()
    tvosArm64()
    tvosX64()
    tvosSimulatorArm64()
    // TODO: mingwX64 requires Lock actual implementation.
    //  Or copy approach from :collection:collection - use unstable atomicFu

    explicitApi = ExplicitApiMode.Strict

    sourceSets {
        configureEach {
            languageSettings.optIn("kotlin.contracts.ExperimentalContracts")
        }

        commonMain {
            dependencies {
                api(project(":annotation:annotation"))
                api(libs.kotlinStdlib)
                api(libs.kotlinCoroutinesCore)
            }
        }

        commonTest {
            dependencies {
                implementation(project(":kruth:kruth"))
                implementation(libs.kotlinTest)
                implementation(libs.kotlinCoroutinesTest)
            }
        }

        jvmCommonMain {
            dependsOn(commonMain)
        }

        jvmCommonTest {
            dependsOn(commonTest)
            dependencies {
                implementation(libs.junit)
            }
        }

        androidMain {
            dependsOn(jvmCommonMain)
            dependencies {
                api(libs.kotlinCoroutinesAndroid)
            }
        }

        androidUnitTest {
            dependsOn(jvmCommonTest)
            dependencies {
                implementation(libs.mockitoCore4)
            }
        }

        androidInstrumentedTest {
            dependsOn(commonTest)
            dependencies {
                implementation("androidx.core:core-ktx:1.2.0")
                implementation(libs.testExtJunit)
                implementation(libs.testCore)
                implementation(libs.testRunner)
            }
        }

        desktopMain.dependsOn(jvmCommonMain)
        nonJvmCommonMain.dependsOn(commonMain)
        nativeMain.dependsOn(nonJvmCommonMain)
        darwinMain.dependsOn(nativeMain)
        linuxMain.dependsOn(nativeMain)

        if (jsEnabled || wasmEnabled) {
            webMain.dependsOn(nonJvmMain)
        }

        targets.all { target ->
            if (target.platformType == KotlinPlatformType.native) {
                target.compilations["main"].defaultSourceSet {
                    def konanTargetFamily = target.konanTarget.family
                    if (konanTargetFamily.appleFamily) {
                        dependsOn(darwinMain)
                    } else if (konanTargetFamily == Family.LINUX) {
                        dependsOn(linuxMain)
                    } else {
                        throw new GradleException("unknown native target ${target}")
                    }
                }
            } else if (target.platformType in [
                    KotlinPlatformType.js,
                    KotlinPlatformType.wasm
            ]) {
                target.compilations["main"].defaultSourceSet {
                    dependsOn(webMain)
                }
            }
        }
    }
}

android {
    buildTypes.all {
        consumerProguardFiles "proguard-rules.pro"
    }
    namespace "androidx.lifecycle.viewmodel"
}

androidx {
    name = "Lifecycle ViewModel"
    publish = Publish.SNAPSHOT_AND_RELEASE
    inceptionYear = "2017"
    description = "Android Lifecycle ViewModel"
}<|MERGE_RESOLUTION|>--- conflicted
+++ resolved
@@ -36,14 +36,11 @@
     id("JetbrainsAndroidXPlugin")
 }
 
-<<<<<<< HEAD
 JetbrainsAndroidXPlugin.applyAndConfigure(project)
 
 def jsEnabled = KmpPlatformsKt.enableJs(project)
 def wasmEnabled = KmpPlatformsKt.enableWasm(project)
 
-=======
->>>>>>> 8b5ab348
 androidXMultiplatform {
     android()
     desktop()
@@ -137,10 +134,10 @@
         linuxMain.dependsOn(nativeMain)
 
         if (jsEnabled || wasmEnabled) {
-            webMain.dependsOn(nonJvmMain)
+            webMain.dependsOn(nonJvmCommonMain)
         }
 
-        targets.all { target ->
+        targets.configureEach { target ->
             if (target.platformType == KotlinPlatformType.native) {
                 target.compilations["main"].defaultSourceSet {
                     def konanTargetFamily = target.konanTarget.family
@@ -165,7 +162,7 @@
 }
 
 android {
-    buildTypes.all {
+    buildTypes.configureEach {
         consumerProguardFiles "proguard-rules.pro"
     }
     namespace "androidx.lifecycle.viewmodel"
