/*
 * Copyright 2017 The Android Open Source Project
 *
 * Licensed under the Apache License, Version 2.0 (the "License");
 * you may not use this file except in compliance with the License.
 * You may obtain a copy of the License at
 *
 *      http://www.apache.org/licenses/LICENSE-2.0
 *
 * Unless required by applicable law or agreed to in writing, software
 * distributed under the License is distributed on an "AS IS" BASIS,
 * WITHOUT WARRANTIES OR CONDITIONS OF ANY KIND, either express or implied.
 * See the License for the specific language governing permissions and
 * limitations under the License.
 */

/**
 * This file was created using the `create_project.py` script located in the
 * `<AndroidX root>/development/project-creator` directory.
 *
 * Please use that script when creating a new project, rather than copying an existing project and
 * modifying its settings.
 */

import androidx.build.SoftwareType
import androidx.build.PlatformIdentifier
import org.jetbrains.kotlin.gradle.plugin.KotlinPlatformType
import org.jetbrains.kotlin.konan.target.Family

plugins {
    id("AndroidXPlugin")
    id("com.android.library")
}

androidXMultiplatform {
    androidTarget()
    desktop()
    mac()
    linux()
    ios()

    defaultPlatform(PlatformIdentifier.ANDROID)

    sourceSets {
        configureEach {
            languageSettings.optIn("kotlin.contracts.ExperimentalContracts")
        }

        commonMain {
            dependencies {
<<<<<<< HEAD
                api("androidx.annotation:annotation:1.8.0")
=======
                api("androidx.annotation:annotation:1.8.1")
>>>>>>> 0d7761ce
                api(libs.kotlinStdlib)
                api(libs.kotlinCoroutinesCore)
            }
        }

        commonTest {
            dependencies {
                implementation(project(":kruth:kruth"))
                implementation(libs.kotlinTest)
                implementation(libs.kotlinCoroutinesTest)
            }
        }

        jvmMain {
            dependsOn(commonMain)
        }

        jvmCommonTest {
            dependsOn(commonTest)
            dependencies {
                implementation(libs.junit)
            }
        }

        androidMain {
            dependsOn(jvmMain)
            dependencies {
                api(libs.kotlinCoroutinesAndroid)
                implementation("androidx.core:core-viewtree:1.0.0")
            }
        }

        androidUnitTest {
            dependsOn(jvmCommonTest)
            dependencies {
                implementation(libs.mockitoCore4)
            }
        }

        androidInstrumentedTest {
            dependsOn(commonTest)
            dependencies {
                implementation("androidx.core:core-ktx:1.2.0")
                implementation(libs.testExtJunit)
                implementation(libs.testCore)
                implementation(libs.testRunner)
            }
        }

        desktopMain { dependsOn(jvmMain) }
        nonJvmMain { dependsOn(commonMain) }
        nativeMain { dependsOn(nonJvmMain) }
        darwinMain { dependsOn(nativeMain) }
        linuxMain { dependsOn(nativeMain) }

        targets.configureEach { target ->
            if (target.platformType == KotlinPlatformType.native) {
                target.compilations["main"].defaultSourceSet {
                    def konanTargetFamily = target.konanTarget.family
                    if (konanTargetFamily == Family.OSX || konanTargetFamily == Family.IOS) {
                        dependsOn(darwinMain)
                    } else if (konanTargetFamily == Family.LINUX) {
                        dependsOn(linuxMain)
                    } else {
                        throw new GradleException("unknown native target ${target}")
                    }
                }
            }
        }
    }
}

android {
    buildTypes.configureEach {
        consumerProguardFiles "proguard-rules.pro"
    }
    namespace = "androidx.lifecycle.viewmodel"
}

androidx {
    name = "Lifecycle ViewModel"
    type = SoftwareType.PUBLISHED_LIBRARY
    inceptionYear = "2017"
    description = "Android Lifecycle ViewModel"
    metalavaK2UastEnabled = false
}<|MERGE_RESOLUTION|>--- conflicted
+++ resolved
@@ -48,11 +48,7 @@
 
         commonMain {
             dependencies {
-<<<<<<< HEAD
-                api("androidx.annotation:annotation:1.8.0")
-=======
                 api("androidx.annotation:annotation:1.8.1")
->>>>>>> 0d7761ce
                 api(libs.kotlinStdlib)
                 api(libs.kotlinCoroutinesCore)
             }
