/*
 * Copyright (C) 2017 The Android Open Source Project
 *
 * Licensed under the Apache License, Version 2.0 (the "License");
 * you may not use this file except in compliance with the License.
 * You may obtain a copy of the License at
 *
 *      http://www.apache.org/licenses/LICENSE-2.0
 *
 * Unless required by applicable law or agreed to in writing, software
 * distributed under the License is distributed on an "AS IS" BASIS,
 * WITHOUT WARRANTIES OR CONDITIONS OF ANY KIND, either express or implied.
 * See the License for the specific language governing permissions and
 * limitations under the License.
 */

/**
 * This file was created using the `create_project.py` script located in the
 * `<AndroidX root>/development/project-creator` directory.
 *
 * Please use that script when creating a new project, rather than copying an existing project and
 * modifying its settings.
 */


import androidx.build.JetbrainsAndroidXPlugin
import androidx.build.PlatformIdentifier
import androidx.build.Publish
import org.jetbrains.kotlin.gradle.dsl.ExplicitApiMode
import org.jetbrains.kotlin.gradle.plugin.KotlinPlatformType

plugins {
    id("AndroidXPlugin")
    id("JetbrainsAndroidXPlugin")
}

<<<<<<< HEAD
JetbrainsAndroidXPlugin.applyAndConfigure(project)

=======
>>>>>>> 8b5ab348
androidXMultiplatform {
    jvm {
        withJava()
    }
    mac()
    linux()
    ios()
    js()
    wasm()

    defaultPlatform(PlatformIdentifier.JVM)
}

kotlin {
    js {
        browser()
    }
    wasmJs()

    watchosArm64()
    watchosArm32()
    watchosX64()
    watchosSimulatorArm64()
    tvosArm64()
    tvosX64()
    tvosSimulatorArm64()
    mingwX64()

    explicitApi = ExplicitApiMode.Strict

    sourceSets {
        commonMain {
            dependencies {
                api(libs.kotlinStdlib)
                api(libs.kotlinCoroutinesCore)
                api(project(":annotation:annotation"))
            }
        }

        jvmMain {
            dependsOn(commonMain)
        }

        jvmTest {
            dependencies {
                implementation(libs.junit)
                implementation(libs.mockitoCore4)
            }
        }

        nonJvmCommonMain {
            dependsOn(commonMain)
            dependencies {
                implementation(libs.atomicFu)
            }
        }

        targets.all { target ->
            if (target.platformType !in [KotlinPlatformType.jvm, KotlinPlatformType.common]) {
                target.compilations["main"].defaultSourceSet {
                    dependsOn(nonJvmCommonMain)
                }
            }
        }
    }
}

androidx {
    name = "Lifecycle-Common"
    publish = Publish.SNAPSHOT_AND_RELEASE
    inceptionYear = "2017"
    description = "Android Lifecycle-Common"
}

java {
    sourceCompatibility = JavaVersion.VERSION_1_8
    targetCompatibility = JavaVersion.VERSION_1_8
}<|MERGE_RESOLUTION|>--- conflicted
+++ resolved
@@ -34,11 +34,8 @@
     id("JetbrainsAndroidXPlugin")
 }
 
-<<<<<<< HEAD
 JetbrainsAndroidXPlugin.applyAndConfigure(project)
 
-=======
->>>>>>> 8b5ab348
 androidXMultiplatform {
     jvm {
         withJava()
@@ -89,7 +86,7 @@
             }
         }
 
-        nonJvmCommonMain {
+        nonJvmMain {
             dependsOn(commonMain)
             dependencies {
                 implementation(libs.atomicFu)
