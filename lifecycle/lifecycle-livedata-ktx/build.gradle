--- conflicted
+++ resolved
@@ -21,12 +21,7 @@
  * Please use that script when creating a new project, rather than copying an existing project and
  * modifying its settings.
  */
-<<<<<<< HEAD
-import androidx.build.Publish
-import org.jetbrains.kotlin.gradle.tasks.KotlinCompile
-=======
 import androidx.build.SoftwareType
->>>>>>> 7a145e05
 
 plugins {
     id("AndroidXPlugin")
@@ -55,16 +50,11 @@
 
 androidx {
     name = "LiveData Kotlin Extensions"
-<<<<<<< HEAD
-    publish = Publish.SNAPSHOT_AND_RELEASE
-=======
     type = SoftwareType.PUBLISHED_LIBRARY_ONLY_USED_BY_KOTLIN_CONSUMERS
->>>>>>> 7a145e05
     inceptionYear = "2018"
     description = "Kotlin extensions for 'livedata' artifact"
-    metalavaK2UastEnabled = true
 }
 
 android {
-    namespace "androidx.lifecycle.livedata.ktx"
+    namespace = "androidx.lifecycle.livedata.ktx"
 }