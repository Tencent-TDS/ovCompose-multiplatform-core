--- conflicted
+++ resolved
@@ -21,11 +21,7 @@
  * Please use that script when creating a new project, rather than copying an existing project and
  * modifying its settings.
  */
-<<<<<<< HEAD
-import androidx.build.Publish
-=======
 import androidx.build.SoftwareType
->>>>>>> 7a145e05
 
 plugins {
     id("AndroidXPlugin")
@@ -45,15 +41,11 @@
 
 androidx {
     name = "LiveData Core Truth Extensions"
-<<<<<<< HEAD
-    publish = Publish.NONE
-=======
     type = SoftwareType.UNSET
->>>>>>> 7a145e05
     inceptionYear = "2019"
     description = "Truth extensions for 'livedata-core' artifact"
 }
 
 android {
-    namespace "androidx.lifecycle.livedata.core.truth"
+    namespace = "androidx.lifecycle.livedata.core.truth"
 }