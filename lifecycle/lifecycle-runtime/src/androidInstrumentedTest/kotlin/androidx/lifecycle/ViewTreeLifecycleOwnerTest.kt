--- conflicted
+++ resolved
@@ -87,8 +87,6 @@
             parent.findViewTreeLifecycleOwner()
         )
         assertEquals("grandchild sees owner", parentFakeOwner, child.findViewTreeLifecycleOwner())
-<<<<<<< HEAD
-=======
     }
 
     @Test
@@ -132,7 +130,6 @@
         parent.setViewTreeLifecycleOwner(parentFakeOwner)
 
         assertEquals("child sees owner", parentFakeOwner, child.findViewTreeLifecycleOwner())
->>>>>>> 3d4510a6
     }
 
     internal class FakeLifecycleOwner : LifecycleOwner {
