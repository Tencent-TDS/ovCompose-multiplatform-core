--- conflicted
+++ resolved
@@ -11,13 +11,13 @@
 
   public class LifecycleRegistry extends androidx.lifecycle.Lifecycle {
     ctor public LifecycleRegistry(androidx.lifecycle.LifecycleOwner provider);
-    method public void addObserver(androidx.lifecycle.LifecycleObserver observer);
+    method @MainThread public void addObserver(androidx.lifecycle.LifecycleObserver observer);
     method @VisibleForTesting public static final androidx.lifecycle.LifecycleRegistry createUnsafe(androidx.lifecycle.LifecycleOwner owner);
     method public androidx.lifecycle.Lifecycle.State getCurrentState();
     method public int getObserverCount();
     method public void handleLifecycleEvent(androidx.lifecycle.Lifecycle.Event event);
     method @Deprecated @MainThread public void markState(androidx.lifecycle.Lifecycle.State state);
-    method public void removeObserver(androidx.lifecycle.LifecycleObserver observer);
+    method @MainThread public void removeObserver(androidx.lifecycle.LifecycleObserver observer);
     method public void setCurrentState(androidx.lifecycle.Lifecycle.State);
     property public androidx.lifecycle.Lifecycle.State currentState;
     property public kotlinx.coroutines.flow.StateFlow<androidx.lifecycle.Lifecycle.State> currentStateFlow;
@@ -61,10 +61,7 @@
   public static final class ReportFragment.Companion {
     method public androidx.lifecycle.ReportFragment get(android.app.Activity);
     method public void injectIfNeededIn(android.app.Activity activity);
-<<<<<<< HEAD
-=======
     property public static androidx.lifecycle.ReportFragment android.app.Activity.reportFragment;
->>>>>>> 7a145e05
   }
 
   public final class ViewKt {
