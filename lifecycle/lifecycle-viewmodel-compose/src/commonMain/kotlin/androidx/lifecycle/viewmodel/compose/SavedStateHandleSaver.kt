/*
 * Copyright 2022 The Android Open Source Project
 *
 * Licensed under the Apache License, Version 2.0 (the "License");
 * you may not use this file except in compliance with the License.
 * You may obtain a copy of the License at
 *
 *      http://www.apache.org/licenses/LICENSE-2.0
 *
 * Unless required by applicable law or agreed to in writing, software
 * distributed under the License is distributed on an "AS IS" BASIS,
 * WITHOUT WARRANTIES OR CONDITIONS OF ANY KIND, either express or implied.
 * See the License for the specific language governing permissions and
 * limitations under the License.
 */

package androidx.lifecycle.viewmodel.compose

import androidx.compose.runtime.MutableState
import androidx.compose.runtime.SnapshotMutationPolicy
import androidx.compose.runtime.getValue
import androidx.compose.runtime.mutableStateOf
import androidx.compose.runtime.saveable.Saver
import androidx.compose.runtime.saveable.SaverScope
import androidx.compose.runtime.saveable.autoSaver
import androidx.compose.runtime.saveable.rememberSaveable
import androidx.compose.runtime.setValue
import androidx.compose.runtime.snapshots.SnapshotMutableState
import androidx.lifecycle.SavedStateHandle
import androidx.lifecycle.SavedStateHandle.Companion.validateValue
import androidx.savedstate.SavedState
import androidx.savedstate.read
import androidx.savedstate.savedState
import kotlin.jvm.JvmName
import kotlin.properties.PropertyDelegateProvider
import kotlin.properties.ReadOnlyProperty
import kotlin.properties.ReadWriteProperty
import kotlin.reflect.KProperty

/**
 * Inter-opt between [SavedStateHandle] and [Saver] so that any state holder that is being saved via
 * [rememberSaveable] with a custom [Saver] can also be saved with [SavedStateHandle].
 *
 * The returned state [T] should be the only way that a value is saved or restored from the
 * [SavedStateHandle] with the given [key].
 *
 * Using the same key again with another [SavedStateHandle] method is not supported, as values won't
 * cross-set or communicate updates.
 *
 * @sample androidx.lifecycle.viewmodel.compose.samples.SnapshotStateViewModel
 */
@SavedStateHandleSaveableApi
fun <T : Any> SavedStateHandle.saveable(
    key: String,
    saver: Saver<T, out Any> = autoSaver(),
    init: () -> T,
): T {
    @Suppress("UNCHECKED_CAST")
    saver as Saver<T, Any>
    // value is restored using the SavedStateHandle or created via [init] lambda
    @Suppress("DEPRECATION") // Bundle.get has been deprecated in API 31
    val value = get<SavedState?>(key)?.read {
        if (contains("value")) getSavedState("value") else null
    }?.let(saver::restore) ?: init()

    // Hook up saving the state to the SavedStateHandle
    setSavedStateProvider(key) {
<<<<<<< HEAD
        bundleOf("value" to with(saver) { SaverScope(::validateValue).save(value) })
=======
        savedState(mapOf("value" to with(saver) { SaverScope(::validateValue).save(value) }))
>>>>>>> 3d4510a6
    }
    return value
}

/**
 * Inter-opt between [SavedStateHandle] and [Saver] so that any state holder that is being saved via
 * [rememberSaveable] with a custom [Saver] can also be saved with [SavedStateHandle].
 *
 * The returned [MutableState] should be the only way that a value is saved or restored from the
 * [SavedStateHandle] with the given [key].
 *
 * Using the same key again with another [SavedStateHandle] method is not supported, as values won't
 * cross-set or communicate updates.
 *
 * Use this overload if you remember a mutable state with a type which can't be stored in the Bundle
 * so you have to provide a custom saver object.
 *
 * @sample androidx.lifecycle.viewmodel.compose.samples.SnapshotStateViewModel
 */
@SavedStateHandleSaveableApi
fun <T> SavedStateHandle.saveable(
    key: String,
    stateSaver: Saver<T, out Any>,
    init: () -> MutableState<T>
): MutableState<T> = saveable(saver = mutableStateSaver(stateSaver), key = key, init = init)

/**
 * Inter-opt between [SavedStateHandle] and [Saver] so that any state holder that is being saved via
 * [rememberSaveable] with a custom [Saver] can also be saved with [SavedStateHandle].
 *
 * The key is automatically retrieved as the name of the property this delegate is being used to
 * create.
 *
 * The returned state [T] should be the only way that a value is saved or restored from the
 * [SavedStateHandle] with the automatic key.
 *
 * Using the same key again with another [SavedStateHandle] method is not supported, as values won't
 * cross-set or communicate updates.
 *
 * @sample androidx.lifecycle.viewmodel.compose.samples.SnapshotStateViewModelWithDelegates
 */
@SavedStateHandleSaveableApi
fun <T : Any> SavedStateHandle.saveable(
    saver: Saver<T, out Any> = autoSaver(),
    init: () -> T,
): PropertyDelegateProvider<Any?, ReadOnlyProperty<Any?, T>> =
    PropertyDelegateProvider { thisRef, property ->
        val value = saveable(
            key = getSaveableKeyPrefix(thisRef) + property.name,
            saver = saver,
            init = init
        )

        ReadOnlyProperty { _, _ -> value }
    }

/**
 * Inter-opt between [SavedStateHandle] and [Saver] so that any state holder that is being saved via
 * [rememberSaveable] with a custom [Saver] can also be saved with [SavedStateHandle].
 *
 * The key is automatically retrieved as the name of the property this delegate is being used to
 * create.
 *
 * The delegated [MutableState] should be the only way that a value is saved or restored from the
 * [SavedStateHandle] with the automatic key.
 *
 * Using the same key again with another [SavedStateHandle] method is not supported, as values won't
 * cross-set or communicate updates.
 *
 * Use this overload to allow delegating to a mutable state just like you can with
 * `rememberSaveable`:
 * ```
 * var value by savedStateHandle.saveable { mutableStateOf("initialValue") }
 * ```
 *
 * @sample androidx.lifecycle.viewmodel.compose.samples.SnapshotStateViewModelWithDelegates
 */
@SavedStateHandleSaveableApi
@JvmName("saveableMutableState")
fun <T, M : MutableState<T>> SavedStateHandle.saveable(
    stateSaver: Saver<T, out Any> = autoSaver(),
    init: () -> M,
): PropertyDelegateProvider<Any?, ReadWriteProperty<Any?, T>> =
    PropertyDelegateProvider<Any?, ReadWriteProperty<Any?, T>> { thisRef, property ->
        val mutableState = saveable(
            key = getSaveableKeyPrefix(thisRef) + property.name,
            stateSaver = stateSaver,
            init = init
        )

        // Create a property that delegates to the mutableState
        object : ReadWriteProperty<Any?, T> {
            override fun getValue(thisRef: Any?, property: KProperty<*>): T =
                mutableState.getValue(thisRef, property)

            override fun setValue(thisRef: Any?, property: KProperty<*>, value: T) =
                mutableState.setValue(thisRef, property, value)
        }
    }

/** Copied from RememberSaveable.kt */
@Suppress("UNCHECKED_CAST")
private fun <T> mutableStateSaver(inner: Saver<T, out Any>) =
    with(inner as Saver<T, Any>) {
        Saver<MutableState<T>, MutableState<Any?>>(
            save = { state ->
                require(state is SnapshotMutableState<T>) {
                    "If you use a custom MutableState implementation you have to write a custom " +
                        "Saver and pass it as a saver param to rememberSaveable()"
                }
                mutableStateOf(save(state.value), state.policy as SnapshotMutationPolicy<Any?>)
            },
            restore =
                @Suppress("UNCHECKED_CAST", "ExceptionMessage") {
                    require(it is SnapshotMutableState<Any?>)
                    mutableStateOf(
                        if (it.value != null) restore(it.value!!) else null,
                        it.policy as SnapshotMutationPolicy<T?>
                    )
                        as MutableState<T>
                }
        )
    }

internal expect fun getSaveableKeyPrefix(thisRef: Any?): String<|MERGE_RESOLUTION|>--- conflicted
+++ resolved
@@ -65,11 +65,7 @@
 
     // Hook up saving the state to the SavedStateHandle
     setSavedStateProvider(key) {
-<<<<<<< HEAD
-        bundleOf("value" to with(saver) { SaverScope(::validateValue).save(value) })
-=======
         savedState(mapOf("value" to with(saver) { SaverScope(::validateValue).save(value) }))
->>>>>>> 3d4510a6
     }
     return value
 }
