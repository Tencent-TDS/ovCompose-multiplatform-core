--- conflicted
+++ resolved
@@ -112,11 +112,7 @@
     public fun viewModelCreatedViaDefaultFactoryWithKeyAndCreationExtras() {
         val owner = FakeViewModelStoreOwner()
         var createdInComposition: Any? = null
-<<<<<<< HEAD
-        val extrasKey = object : CreationExtras.Key<String> {}
-=======
         val extrasKey = CreationExtras.Key<String>()
->>>>>>> 3d4510a6
         val extras = MutableCreationExtras().apply { set(extrasKey, "value") }
         rule.setContent {
             CompositionLocalProvider(LocalViewModelStoreOwner provides owner) {
@@ -134,11 +130,7 @@
     public fun viewModelCreatedCreationExtrasInitializer() {
         val owner = FakeViewModelStoreOwner()
         var createdInComposition: Any? = null
-<<<<<<< HEAD
-        val extrasKey = object : CreationExtras.Key<String> {}
-=======
         val extrasKey = CreationExtras.Key<String>()
->>>>>>> 3d4510a6
         rule.setContent {
             CompositionLocalProvider(LocalViewModelStoreOwner provides owner) {
                 createdInComposition =
