/*
 * Copyright 2022 The Android Open Source Project
 *
 * Licensed under the Apache License, Version 2.0 (the "License");
 * you may not use this file except in compliance with the License.
 * You may obtain a copy of the License at
 *
 *      http://www.apache.org/licenses/LICENSE-2.0
 *
 * Unless required by applicable law or agreed to in writing, software
 * distributed under the License is distributed on an "AS IS" BASIS,
 * WITHOUT WARRANTIES OR CONDITIONS OF ANY KIND, either express or implied.
 * See the License for the specific language governing permissions and
 * limitations under the License.
 */
@file:JvmName("SavedStateHandleSaverKt")

package androidx.lifecycle.viewmodel.compose

import android.os.Bundle
import androidx.compose.runtime.MutableState
import androidx.compose.runtime.SnapshotMutationPolicy
import androidx.compose.runtime.getValue
import androidx.compose.runtime.mutableStateOf
import androidx.compose.runtime.saveable.Saver
import androidx.compose.runtime.saveable.SaverScope
import androidx.compose.runtime.saveable.autoSaver
import androidx.compose.runtime.setValue
import androidx.compose.runtime.snapshots.SnapshotMutableState
import androidx.core.os.bundleOf
import androidx.lifecycle.SavedStateHandle
import androidx.lifecycle.SavedStateHandle.Companion.validateValue
import kotlin.properties.PropertyDelegateProvider
import kotlin.properties.ReadOnlyProperty
import kotlin.properties.ReadWriteProperty
import kotlin.reflect.KProperty

/**
 * Inter-opt between [SavedStateHandle] and [Saver] so that any state holder that is being saved via
 * [rememberSaveable] with a custom [Saver] can also be saved with [SavedStateHandle].
 *
 * The returned state [T] should be the only way that a value is saved or restored from the
 * [SavedStateHandle] with the given [key].
 *
 * Using the same key again with another [SavedStateHandle] method is not supported, as values won't
 * cross-set or communicate updates.
 *
 * @sample androidx.lifecycle.viewmodel.compose.samples.SnapshotStateViewModel
 */
@SavedStateHandleSaveableApi
public fun <T : Any> SavedStateHandle.saveable(
    key: String,
    saver: Saver<T, out Any> = autoSaver(),
    init: () -> T,
): T {
    @Suppress("UNCHECKED_CAST")
    saver as Saver<T, Any>
    // value is restored using the SavedStateHandle or created via [init] lambda
    @Suppress("DEPRECATION") // Bundle.get has been deprecated in API 31
    val value = get<Bundle?>(key)?.get("value")?.let(saver::restore) ?: init()

    // Hook up saving the state to the SavedStateHandle
    setSavedStateProvider(key) {
        bundleOf("value" to with(saver) { SaverScope(::validateValue).save(value) })
    }
    return value
}

/**
 * Inter-opt between [SavedStateHandle] and [Saver] so that any state holder that is being saved via
 * [rememberSaveable] with a custom [Saver] can also be saved with [SavedStateHandle].
 *
 * The returned [MutableState] should be the only way that a value is saved or restored from the
 * [SavedStateHandle] with the given [key].
 *
 * Using the same key again with another [SavedStateHandle] method is not supported, as values won't
 * cross-set or communicate updates.
 *
 * Use this overload if you remember a mutable state with a type which can't be stored in the Bundle
 * so you have to provide a custom saver object.
 *
 * @sample androidx.lifecycle.viewmodel.compose.samples.SnapshotStateViewModel
 */
@SavedStateHandleSaveableApi
public fun <T> SavedStateHandle.saveable(
    key: String,
    stateSaver: Saver<T, out Any>,
    init: () -> MutableState<T>
): MutableState<T> = saveable(saver = mutableStateSaver(stateSaver), key = key, init = init)

/**
 * Inter-opt between [SavedStateHandle] and [Saver] so that any state holder that is being saved via
 * [rememberSaveable] with a custom [Saver] can also be saved with [SavedStateHandle].
 *
 * The key is automatically retrieved as the name of the property this delegate is being used to
 * create.
 *
 * The returned state [T] should be the only way that a value is saved or restored from the
 * [SavedStateHandle] with the automatic key.
 *
 * Using the same key again with another [SavedStateHandle] method is not supported, as values won't
 * cross-set or communicate updates.
 *
 * @sample androidx.lifecycle.viewmodel.compose.samples.SnapshotStateViewModelWithDelegates
 */
@SavedStateHandleSaveableApi
public fun <T : Any> SavedStateHandle.saveable(
    saver: Saver<T, out Any> = autoSaver(),
    init: () -> T,
): PropertyDelegateProvider<Any?, ReadOnlyProperty<Any?, T>> =
    PropertyDelegateProvider { thisRef, property ->
        val classNamePrefix = if (thisRef != null) thisRef::class.qualifiedName + "." else ""
<<<<<<< HEAD
        val value = saveable(
            key = classNamePrefix + property.name,
            saver = saver,
            init = init
        )
=======
        val value = saveable(key = classNamePrefix + property.name, saver = saver, init = init)
>>>>>>> 0d7761ce

        ReadOnlyProperty { _, _ -> value }
    }

/**
 * Inter-opt between [SavedStateHandle] and [Saver] so that any state holder that is being saved via
 * [rememberSaveable] with a custom [Saver] can also be saved with [SavedStateHandle].
 *
 * The key is automatically retrieved as the name of the property this delegate is being used to
 * create.
 *
 * The delegated [MutableState] should be the only way that a value is saved or restored from the
 * [SavedStateHandle] with the automatic key.
 *
 * Using the same key again with another [SavedStateHandle] method is not supported, as values won't
 * cross-set or communicate updates.
 *
 * Use this overload to allow delegating to a mutable state just like you can with
 * `rememberSaveable`:
 * ```
 * var value by savedStateHandle.saveable { mutableStateOf("initialValue") }
 * ```
 *
 * @sample androidx.lifecycle.viewmodel.compose.samples.SnapshotStateViewModelWithDelegates
 */
@SavedStateHandleSaveableApi
@JvmName("saveableMutableState")
<<<<<<< HEAD
fun <T, M : MutableState<T>> SavedStateHandle.saveable(
=======
public fun <T, M : MutableState<T>> SavedStateHandle.saveable(
>>>>>>> 0d7761ce
    stateSaver: Saver<T, out Any> = autoSaver(),
    init: () -> M,
): PropertyDelegateProvider<Any?, ReadWriteProperty<Any?, T>> =
    PropertyDelegateProvider<Any?, ReadWriteProperty<Any?, T>> { thisRef, property ->
        val classNamePrefix = if (thisRef != null) thisRef::class.qualifiedName + "." else ""
<<<<<<< HEAD
        val mutableState = saveable(
            key = classNamePrefix + property.name,
            stateSaver = stateSaver,
            init = init
        )
=======
        val mutableState =
            saveable(key = classNamePrefix + property.name, stateSaver = stateSaver, init = init)
>>>>>>> 0d7761ce

        // Create a property that delegates to the mutableState
        object : ReadWriteProperty<Any?, T> {
            override fun getValue(thisRef: Any?, property: KProperty<*>): T =
                mutableState.getValue(thisRef, property)

            override fun setValue(thisRef: Any?, property: KProperty<*>, value: T) =
                mutableState.setValue(thisRef, property, value)
        }
    }

/** Copied from RememberSaveable.kt */
@Suppress("UNCHECKED_CAST")
private fun <T> mutableStateSaver(inner: Saver<T, out Any>) =
    with(inner as Saver<T, Any>) {
        Saver<MutableState<T>, MutableState<Any?>>(
            save = { state ->
                require(state is SnapshotMutableState<T>) {
                    "If you use a custom MutableState implementation you have to write a custom " +
                        "Saver and pass it as a saver param to rememberSaveable()"
                }
                mutableStateOf(save(state.value), state.policy as SnapshotMutationPolicy<Any?>)
            },
            restore =
                @Suppress("UNCHECKED_CAST", "ExceptionMessage") {
                    require(it is SnapshotMutableState<Any?>)
                    mutableStateOf(
                        if (it.value != null) restore(it.value!!) else null,
                        it.policy as SnapshotMutationPolicy<T?>
                    )
                        as MutableState<T>
                }
        )
    }<|MERGE_RESOLUTION|>--- conflicted
+++ resolved
@@ -110,15 +110,7 @@
 ): PropertyDelegateProvider<Any?, ReadOnlyProperty<Any?, T>> =
     PropertyDelegateProvider { thisRef, property ->
         val classNamePrefix = if (thisRef != null) thisRef::class.qualifiedName + "." else ""
-<<<<<<< HEAD
-        val value = saveable(
-            key = classNamePrefix + property.name,
-            saver = saver,
-            init = init
-        )
-=======
         val value = saveable(key = classNamePrefix + property.name, saver = saver, init = init)
->>>>>>> 0d7761ce
 
         ReadOnlyProperty { _, _ -> value }
     }
@@ -146,26 +138,14 @@
  */
 @SavedStateHandleSaveableApi
 @JvmName("saveableMutableState")
-<<<<<<< HEAD
-fun <T, M : MutableState<T>> SavedStateHandle.saveable(
-=======
 public fun <T, M : MutableState<T>> SavedStateHandle.saveable(
->>>>>>> 0d7761ce
     stateSaver: Saver<T, out Any> = autoSaver(),
     init: () -> M,
 ): PropertyDelegateProvider<Any?, ReadWriteProperty<Any?, T>> =
     PropertyDelegateProvider<Any?, ReadWriteProperty<Any?, T>> { thisRef, property ->
         val classNamePrefix = if (thisRef != null) thisRef::class.qualifiedName + "." else ""
-<<<<<<< HEAD
-        val mutableState = saveable(
-            key = classNamePrefix + property.name,
-            stateSaver = stateSaver,
-            init = init
-        )
-=======
         val mutableState =
             saveable(key = classNamePrefix + property.name, stateSaver = stateSaver, init = init)
->>>>>>> 0d7761ce
 
         // Create a property that delegates to the mutableState
         object : ReadWriteProperty<Any?, T> {
