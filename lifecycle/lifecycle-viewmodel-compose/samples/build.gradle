--- conflicted
+++ resolved
@@ -21,13 +21,9 @@
  * Please use that script when creating a new project, rather than copying an existing project and
  * modifying its settings.
  */
-<<<<<<< HEAD
-import androidx.build.LibraryType
-=======
 
 import androidx.build.KotlinTarget
 import androidx.build.SoftwareType
->>>>>>> 7a145e05
 import org.jetbrains.kotlin.gradle.tasks.KotlinCompile
 
 plugins {
@@ -40,9 +36,9 @@
 dependencies {
     compileOnly(project(":annotation:annotation-sampled"))
     implementation(libs.kotlinStdlib)
-    implementation projectOrArtifact(":lifecycle:lifecycle-common-java8")
-    implementation projectOrArtifact(":lifecycle:lifecycle-viewmodel-compose")
-    implementation projectOrArtifact(":lifecycle:lifecycle-viewmodel-savedstate")
+    implementation(project(":lifecycle:lifecycle-common-java8"))
+    implementation(project(":lifecycle:lifecycle-viewmodel-compose"))
+    implementation(project(":lifecycle:lifecycle-viewmodel-savedstate"))
 }
 
 androidx {
@@ -50,8 +46,10 @@
     type = SoftwareType.SAMPLES
     inceptionYear = "2021"
     description = "Samples for Compose integration with Lifecycle ViewModel"
+    kotlinTarget = KotlinTarget.KOTLIN_1_9
 }
 
 android {
-    namespace "androidx.lifecycle.viewmodel.compose.samples"
+    compileSdk = 35
+    namespace = "androidx.lifecycle.viewmodel.compose.samples"
 }