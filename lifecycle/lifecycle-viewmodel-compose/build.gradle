--- conflicted
+++ resolved
@@ -84,13 +84,6 @@
         nonJvmMain.dependsOn(jbMain)
         nativeMain.dependsOn(nonJvmMain)
         webMain.dependsOn(nonJvmMain)
-<<<<<<< HEAD
-
-        webMain.dependsOn(jbMain)
-        jsMain.dependsOn(webMain)
-        wasmJsMain.dependsOn(webMain)
-=======
->>>>>>> 3d4510a6
 
         targets.all { target ->
             if (target.platformType == KotlinPlatformType.native) {
