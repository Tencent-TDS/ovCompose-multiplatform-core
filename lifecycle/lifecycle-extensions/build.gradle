--- conflicted
+++ resolved
@@ -21,12 +21,7 @@
  * Please use that script when creating a new project, rather than copying an existing project and
  * modifying its settings.
  */
-<<<<<<< HEAD
-import androidx.build.Publish
-import androidx.build.RunApiTasks
-=======
 import androidx.build.SoftwareType
->>>>>>> 7a145e05
 
 plugins {
     id("AndroidXPlugin")
@@ -35,6 +30,7 @@
 }
 
 dependencies {
+    api(libs.jspecify)
     api("androidx.lifecycle:lifecycle-runtime:2.2.0")
     api("androidx.arch.core:core-common:2.2.0")
     api("androidx.arch.core:core-runtime:2.2.0")
@@ -56,28 +52,19 @@
     androidTestImplementation(libs.testRunner)
     androidTestImplementation(libs.testRules)
     androidTestImplementation(libs.espressoCore)
-    androidTestImplementation(libs.multidex)
     androidTestImplementation("androidx.appcompat:appcompat:1.1.0")
     androidTestImplementation(project(":internal-testutils-runtime"))
 }
 
 androidx {
     name = "Lifecycle Extensions"
-<<<<<<< HEAD
-    publish = Publish.NONE
-    runApiTasks = new RunApiTasks.Yes("Need to track API surface before moving to publish")
-=======
     type = SoftwareType.INTERNAL_LIBRARY_WITH_API_TASKS
->>>>>>> 7a145e05
     inceptionYear = "2017"
     description = "Android Lifecycle Extensions"
     failOnDeprecationWarnings = false
-    metalavaK2UastEnabled = true
+    legacyDisableKotlinStrictApiMode = true
 }
 
 android {
-    defaultConfig {
-        multiDexEnabled true
-    }
-    namespace "androidx.lifecycle.extensions"
+    namespace = "androidx.lifecycle.extensions"
 }