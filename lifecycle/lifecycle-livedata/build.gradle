--- conflicted
+++ resolved
@@ -21,11 +21,7 @@
  * Please use that script when creating a new project, rather than copying an existing project and
  * modifying its settings.
  */
-<<<<<<< HEAD
-import androidx.build.Publish
-=======
 import androidx.build.SoftwareType
->>>>>>> 7a145e05
 
 plugins {
     id("AndroidXPlugin")
@@ -34,6 +30,7 @@
 }
 
 dependencies {
+    api(libs.jspecify)
     api(libs.kotlinStdlib)
     api(libs.kotlinCoroutinesCore)
     api("androidx.arch.core:core-runtime:2.2.0")
@@ -60,16 +57,11 @@
 
 androidx {
     name = "Lifecycle LiveData"
-<<<<<<< HEAD
-    publish = Publish.SNAPSHOT_AND_RELEASE
-=======
     type = SoftwareType.PUBLISHED_LIBRARY
->>>>>>> 7a145e05
     inceptionYear = "2017"
     description = "Android Lifecycle LiveData"
-    metalavaK2UastEnabled = true
 }
 
 android {
-    namespace "androidx.lifecycle.livedata"
+    namespace = "androidx.lifecycle.livedata"
 }