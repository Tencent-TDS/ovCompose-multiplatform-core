--- conflicted
+++ resolved
@@ -98,22 +98,6 @@
  * BackPressure: the returned flow is conflated. There is no mechanism to suspend an emission by
  * LiveData due to a slow collector, so collector always gets the most recent value emitted.
  */
-<<<<<<< HEAD
-public fun <T> LiveData<T>.asFlow(): Flow<T> = callbackFlow {
-    val observer = Observer<T> {
-        trySend(it)
-    }
-    withContext(Dispatchers.Main.immediate) {
-        observeForever(observer)
-    }
-
-    try {
-        withContext(Dispatchers.Main.immediate) { observeForever(observer) }
-        awaitCancellation()
-    } finally {
-        withContext(Dispatchers.Main.immediate + NonCancellable) {
-            removeObserver(observer)
-=======
 public fun <T> LiveData<T>.asFlow(): Flow<T> =
     callbackFlow {
             val observer = Observer<T> { trySend(it) }
@@ -125,7 +109,6 @@
                     removeObserver(observer)
                 }
             }
->>>>>>> 0d7761ce
         }
         .conflate()
 
