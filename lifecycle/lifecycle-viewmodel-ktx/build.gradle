--- conflicted
+++ resolved
@@ -21,11 +21,7 @@
  * Please use that script when creating a new project, rather than copying an existing project and
  * modifying its settings.
  */
-<<<<<<< HEAD
-import androidx.build.Publish
-=======
 import androidx.build.SoftwareType
->>>>>>> 7a145e05
 
 plugins {
     id("AndroidXPlugin")
@@ -41,16 +37,11 @@
 
 androidx {
     name = "Lifecycle ViewModel Kotlin Extensions"
-<<<<<<< HEAD
-    publish = Publish.SNAPSHOT_AND_RELEASE
-=======
     type = SoftwareType.PUBLISHED_LIBRARY_ONLY_USED_BY_KOTLIN_CONSUMERS
->>>>>>> 7a145e05
     inceptionYear = "2018"
     description = "Kotlin extensions for 'viewmodel' artifact"
-    metalavaK2UastEnabled = true
 }
 
 android {
-    namespace "androidx.lifecycle.viewmodel.ktx"
+    namespace = "androidx.lifecycle.viewmodel.ktx"
 }