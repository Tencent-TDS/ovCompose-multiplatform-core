--- conflicted
+++ resolved
@@ -62,12 +62,6 @@
         testScope.runTest {
             val collectedEvents = mutableListOf<Lifecycle.Event>()
             val lifecycleEventFlow = owner.lifecycle.eventFlow
-<<<<<<< HEAD
-            backgroundScope.launch { lifecycleEventFlow.collect { collectedEvents.add(it) } }
-            owner.currentState = Lifecycle.State.CREATED
-            owner.currentState = Lifecycle.State.DESTROYED
-            owner.currentState = Lifecycle.State.RESUMED
-=======
             val job =
                 backgroundScope.launch { lifecycleEventFlow.collect { collectedEvents.add(it) } }
 
@@ -75,7 +69,6 @@
             owner.currentState = Lifecycle.State.DESTROYED
 
             assertThat(job.isCompleted).isTrue()
->>>>>>> 3d4510a6
             assertThat(collectedEvents)
                 .containsExactly(
                     Lifecycle.Event.ON_CREATE,
