--- conflicted
+++ resolved
@@ -42,16 +42,12 @@
   echo "regenerating verification metadata and keyring"
   # regenerate metadata
   # Need to run a clean build, https://github.com/gradle/gradle/issues/19228
-<<<<<<< HEAD
-  runGradle --stacktrace --write-verification-metadata pgp,sha256 --export-keys --dry-run --clean bOS
-=======
   # Resolving Configurations before task execution is expected. b/297394547
   dryrunArg=""
   if [ "$dryrun" == "true" ]; then
     dryrunArg="--dry-run"
   fi
   runGradle --stacktrace --write-verification-metadata pgp,sha256 --export-keys $dryrunArg --clean -Pandroidx.update.signatures=true -Pandroid.dependencyResolutionAtConfigurationTime.disallow=false -Pandroidx.enabled.kmp.target.platforms=+native $task
->>>>>>> fdff00cc
 
   # update verification metadata file
 
