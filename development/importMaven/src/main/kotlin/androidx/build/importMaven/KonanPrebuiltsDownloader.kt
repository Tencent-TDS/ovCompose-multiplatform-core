--- conflicted
+++ resolved
@@ -127,21 +127,11 @@
         val hostDeps =
             SUPPORTED_HOST_NAMES.flatMap { host -> listOf("llvm.$host.user", "libffiDir.$host") }
         val dependencies = buildHostAndTargetKeys("dependencies")
-<<<<<<< HEAD
-        val gccDeps = SUPPORTED_HOST_NAMES.flatMap { host ->
-            listOf("gccToolchain.$host")
-        }
-        val emulatorDependencies = buildHostAndTargetKeys("emulatorDependency")
-        return (hostDeps + dependencies + gccDeps + emulatorDependencies).flatMap {
-            konanProperties.resolvablePropertyList(it)
-        }.distinct()
-=======
         val gccDeps = SUPPORTED_HOST_NAMES.flatMap { host -> listOf("gccToolchain.$host") }
         val emulatorDependencies = buildHostAndTargetKeys("emulatorDependency")
         return (hostDeps + dependencies + gccDeps + emulatorDependencies)
             .flatMap { konanProperties.resolvablePropertyList(it) }
             .distinct()
->>>>>>> 1ee5c2d9
     }
 
     private fun buildHostAndTargetKeys(prefix: String): List<String> {
