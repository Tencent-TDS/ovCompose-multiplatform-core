--- conflicted
+++ resolved
@@ -95,15 +95,6 @@
     fun createOnBackEvent(touchX: Float, touchY: Float, progress: Float, swipeEdge: Int) =
         BackEvent(touchX, touchY, progress, swipeEdge)
 
-<<<<<<< HEAD
-    @DoNotInline fun progress(backEvent: BackEvent) = backEvent.progress
-
-    @DoNotInline fun touchX(backEvent: BackEvent) = backEvent.touchX
-
-    @DoNotInline fun touchY(backEvent: BackEvent) = backEvent.touchY
-
-    @DoNotInline fun swipeEdge(backEvent: BackEvent) = backEvent.swipeEdge
-=======
     fun progress(backEvent: BackEvent) = backEvent.progress
 
     fun touchX(backEvent: BackEvent) = backEvent.touchX
@@ -111,5 +102,4 @@
     fun touchY(backEvent: BackEvent) = backEvent.touchY
 
     fun swipeEdge(backEvent: BackEvent) = backEvent.swipeEdge
->>>>>>> 3d4510a6
 }