--- conflicted
+++ resolved
@@ -325,10 +325,6 @@
 
     @RequiresApi(Build.VERSION_CODES.TIRAMISU)
     internal object Api33Impl {
-<<<<<<< HEAD
-        @DoNotInline
-=======
->>>>>>> 3d4510a6
         fun registerOnBackInvokedCallback(dispatcher: Any, priority: Int, callback: Any) {
             val onBackInvokedDispatcher = dispatcher as OnBackInvokedDispatcher
             val onBackInvokedCallback = callback as OnBackInvokedCallback
