/*
 * Copyright 2022 The Android Open Source Project
 *
 * Licensed under the Apache License, Version 2.0 (the "License");
 * you may not use this file except in compliance with the License.
 * You may obtain a copy of the License at
 *
 *      http://www.apache.org/licenses/LICENSE-2.0
 *
 * Unless required by applicable law or agreed to in writing, software
 * distributed under the License is distributed on an "AS IS" BASIS,
 * WITHOUT WARRANTIES OR CONDITIONS OF ANY KIND, either express or implied.
 * See the License for the specific language governing permissions and
 * limitations under the License.
 */

package androidx.activity.result

import androidx.activity.result.contract.ActivityResultContracts.PickMultipleVisualMedia
import androidx.activity.result.contract.ActivityResultContracts.PickVisualMedia.DefaultTab
import androidx.activity.result.contract.ActivityResultContracts.PickVisualMedia.ImageAndVideo
import androidx.activity.result.contract.ActivityResultContracts.PickVisualMedia.VisualMediaType
<<<<<<< HEAD
=======
import androidx.annotation.IntRange
>>>>>>> 3d4510a6

/**
 * Creates a request for a
 * [androidx.activity.result.contract.ActivityResultContracts.PickMultipleVisualMedia] or
 * [androidx.activity.result.contract.ActivityResultContracts.PickVisualMedia] Activity Contract.
 *
 * @param mediaType type to go into the PickVisualMediaRequest
<<<<<<< HEAD
 * @return a PickVisualMediaRequest that contains the given input
 */
fun PickVisualMediaRequest(mediaType: VisualMediaType = ImageAndVideo) =
    PickVisualMediaRequest.Builder().setMediaType(mediaType).build()
=======
 * @return a PickVisualMediaRequest that contains the given input
 */
@Deprecated(
    "Superseded by PickVisualMediaRequest that takes an optional maxItems",
    level = DeprecationLevel.HIDDEN
) // Binary API compatibility.
fun PickVisualMediaRequest(mediaType: VisualMediaType = ImageAndVideo) =
    PickVisualMediaRequest.Builder().setMediaType(mediaType).build()

/**
 * Creates a request for a
 * [androidx.activity.result.contract.ActivityResultContracts.PickMultipleVisualMedia] or
 * [androidx.activity.result.contract.ActivityResultContracts.PickVisualMedia] Activity Contract.
 *
 * @param mediaType type to go into the PickVisualMediaRequest
 * @param maxItems limit the number of selectable items when using [PickMultipleVisualMedia]
 * @return a PickVisualMediaRequest that contains the given input
 */
@Deprecated(
    "Superseded by PickVisualMediaRequest that take optional isOrderedSelection and defaultTab",
    level = DeprecationLevel.HIDDEN
) // Binary API compatibility.
@Suppress("MissingJvmstatic")
fun PickVisualMediaRequest(
    mediaType: VisualMediaType = ImageAndVideo,
    @IntRange(from = 2) maxItems: Int = PickMultipleVisualMedia.getMaxItems()
) = PickVisualMediaRequest.Builder().setMediaType(mediaType).setMaxItems(maxItems).build()

/**
 * Creates a request for a
 * [androidx.activity.result.contract.ActivityResultContracts.PickMultipleVisualMedia] or
 * [androidx.activity.result.contract.ActivityResultContracts.PickVisualMedia] Activity Contract.
 *
 * @param mediaType type to go into the PickVisualMediaRequest
 * @param maxItems limit the number of selectable items when using [PickMultipleVisualMedia]
 * @param isOrderedSelection whether the user can control the order of selected media when using
 *   [PickMultipleVisualMedia] (defaults to false)
 * @param defaultTab the tab to initially open in the picker (defaults to [DefaultTab.PhotosTab])
 * @return a PickVisualMediaRequest that contains the given input
 */
@Suppress("MissingJvmstatic")
fun PickVisualMediaRequest(
    mediaType: VisualMediaType = ImageAndVideo,
    @IntRange(from = 2) maxItems: Int = PickMultipleVisualMedia.getMaxItems(),
    isOrderedSelection: Boolean = false,
    defaultTab: DefaultTab = DefaultTab.PhotosTab
) =
    PickVisualMediaRequest.Builder()
        .setMediaType(mediaType)
        .setMaxItems(maxItems)
        .setOrderedSelection(isOrderedSelection)
        .setDefaultTab(defaultTab)
        .build()

/**
 * Creates a request for a
 * [androidx.activity.result.contract.ActivityResultContracts.PickMultipleVisualMedia] or
 * [androidx.activity.result.contract.ActivityResultContracts.PickVisualMedia] Activity Contract.
 *
 * @param accentColor color long to customize picker accent color
 * @param mediaType type to go into the PickVisualMediaRequest
 * @param maxItems limit the number of selectable items when using [PickMultipleVisualMedia]
 * @param isOrderedSelection whether the user can control the order of selected media when using
 *   [PickMultipleVisualMedia] (defaults to false)
 * @param defaultTab the tab to initially open in the picker (defaults to [DefaultTab.PhotosTab])
 * @return a PickVisualMediaRequest that contains the given input
 */
@Suppress("MissingJvmstatic")
fun PickVisualMediaRequest(
    accentColor: Long,
    mediaType: VisualMediaType = ImageAndVideo,
    @IntRange(from = 2) maxItems: Int = PickMultipleVisualMedia.getMaxItems(),
    isOrderedSelection: Boolean = false,
    defaultTab: DefaultTab = DefaultTab.PhotosTab
) =
    PickVisualMediaRequest.Builder()
        .setMediaType(mediaType)
        .setMaxItems(maxItems)
        .setOrderedSelection(isOrderedSelection)
        .setDefaultTab(defaultTab)
        .setAccentColor(accentColor)
        .build()
>>>>>>> 3d4510a6

/**
 * A request for a
 * [androidx.activity.result.contract.ActivityResultContracts.PickMultipleVisualMedia] or
 * [androidx.activity.result.contract.ActivityResultContracts.PickVisualMedia] Activity Contract.
 */
class PickVisualMediaRequest internal constructor() {

    var mediaType: VisualMediaType = ImageAndVideo
        internal set

<<<<<<< HEAD
=======
    var maxItems: Int = PickMultipleVisualMedia.getMaxItems()
        internal set

    var isOrderedSelection: Boolean = false
        internal set

    var defaultTab: DefaultTab = DefaultTab.PhotosTab
        internal set

    var isCustomAccentColorApplied: Boolean = false
        internal set

    var accentColor: Long = 0
        internal set

>>>>>>> 3d4510a6
    /** A builder for constructing [PickVisualMediaRequest] instances. */
    class Builder {

        private var mediaType: VisualMediaType = ImageAndVideo
        private var maxItems: Int = PickMultipleVisualMedia.getMaxItems()
        private var isOrderedSelection: Boolean = false
        private var defaultTab: DefaultTab = DefaultTab.PhotosTab
        private var isCustomAccentColorApplied: Boolean = false
        private var accentColor: Long = 0

        /**
         * Set the media type for the [PickVisualMediaRequest].
         *
         * The type is the mime type to filter by, e.g. `PickVisualMedia.ImageOnly`,
         * `PickVisualMedia.ImageAndVideo`, `PickVisualMedia.SingleMimeType("image/gif")`
         *
         * @param mediaType type to go into the PickVisualMediaRequest
         * @return This builder.
         */
        fun setMediaType(mediaType: VisualMediaType): Builder {
            this.mediaType = mediaType
            return this
        }

        /**
         * Limit the number of selectable items in the photo picker when using
         * [PickMultipleVisualMedia]
         *
         * @param maxItems int type limiting the number of selectable items
         * @return This builder.
         */
        fun setMaxItems(@IntRange(from = 2) maxItems: Int): Builder {
            this.maxItems = maxItems
            return this
        }

        /**
         * Set the ordered selection for the [PickVisualMediaRequest].
         *
         * Allow the user to control the order in which images are returned to the calling app. This
         * parameter might be not supported by the underlying photo picker implementation.
         *
         * @param isOrderedSelection boolean to enable customisable selection order in the picker
         * @return This builder.
         */
        fun setOrderedSelection(isOrderedSelection: Boolean): Builder {
            this.isOrderedSelection = isOrderedSelection
            return this
        }

        /**
         * Set the default tab for the [PickVisualMediaRequest].
         *
         * The default tab is used to open the preferred view inside the photo picker at first such
         * as, e.g. [DefaultTab.PhotosTab], [DefaultTab.AlbumsTab]. This parameter might be not
         * supported by the underlying photo picker implementation.
         *
         * @param defaultTab the tab to launch the picker in
         * @return This builder.
         */
        fun setDefaultTab(defaultTab: DefaultTab): Builder {
            this.defaultTab = defaultTab
            return this
        }

        /**
         * Set the accent color for the [PickVisualMediaRequest].
         *
         * The accent color is used to change the main color in the photo picker. This parameter
         * might be not supported by the underlying photo picker implementation.
         *
         * @param accentColor color long to apply as accent to the main color in the picker
         * @return This builder.
         */
        fun setAccentColor(accentColor: Long): Builder {
            this.accentColor = accentColor
            this.isCustomAccentColorApplied = true
            return this
        }

        /**
         * Build the PickVisualMediaRequest specified by this builder.
         *
         * @return the newly constructed PickVisualMediaRequest.
         */
        fun build(): PickVisualMediaRequest =
<<<<<<< HEAD
            PickVisualMediaRequest().apply { this.mediaType = this@Builder.mediaType }
=======
            PickVisualMediaRequest().apply {
                this.mediaType = this@Builder.mediaType
                this.maxItems = this@Builder.maxItems
                this.isOrderedSelection = this@Builder.isOrderedSelection
                this.defaultTab = this@Builder.defaultTab
                this.isCustomAccentColorApplied = this@Builder.isCustomAccentColorApplied
                this.accentColor = this@Builder.accentColor
            }
>>>>>>> 3d4510a6
    }
}<|MERGE_RESOLUTION|>--- conflicted
+++ resolved
@@ -20,23 +20,14 @@
 import androidx.activity.result.contract.ActivityResultContracts.PickVisualMedia.DefaultTab
 import androidx.activity.result.contract.ActivityResultContracts.PickVisualMedia.ImageAndVideo
 import androidx.activity.result.contract.ActivityResultContracts.PickVisualMedia.VisualMediaType
-<<<<<<< HEAD
-=======
 import androidx.annotation.IntRange
->>>>>>> 3d4510a6
-
-/**
- * Creates a request for a
- * [androidx.activity.result.contract.ActivityResultContracts.PickMultipleVisualMedia] or
- * [androidx.activity.result.contract.ActivityResultContracts.PickVisualMedia] Activity Contract.
- *
- * @param mediaType type to go into the PickVisualMediaRequest
-<<<<<<< HEAD
- * @return a PickVisualMediaRequest that contains the given input
- */
-fun PickVisualMediaRequest(mediaType: VisualMediaType = ImageAndVideo) =
-    PickVisualMediaRequest.Builder().setMediaType(mediaType).build()
-=======
+
+/**
+ * Creates a request for a
+ * [androidx.activity.result.contract.ActivityResultContracts.PickMultipleVisualMedia] or
+ * [androidx.activity.result.contract.ActivityResultContracts.PickVisualMedia] Activity Contract.
+ *
+ * @param mediaType type to go into the PickVisualMediaRequest
  * @return a PickVisualMediaRequest that contains the given input
  */
 @Deprecated(
@@ -119,7 +110,6 @@
         .setDefaultTab(defaultTab)
         .setAccentColor(accentColor)
         .build()
->>>>>>> 3d4510a6
 
 /**
  * A request for a
@@ -131,8 +121,6 @@
     var mediaType: VisualMediaType = ImageAndVideo
         internal set
 
-<<<<<<< HEAD
-=======
     var maxItems: Int = PickMultipleVisualMedia.getMaxItems()
         internal set
 
@@ -148,7 +136,6 @@
     var accentColor: Long = 0
         internal set
 
->>>>>>> 3d4510a6
     /** A builder for constructing [PickVisualMediaRequest] instances. */
     class Builder {
 
@@ -235,9 +222,6 @@
          * @return the newly constructed PickVisualMediaRequest.
          */
         fun build(): PickVisualMediaRequest =
-<<<<<<< HEAD
-            PickVisualMediaRequest().apply { this.mediaType = this@Builder.mediaType }
-=======
             PickVisualMediaRequest().apply {
                 this.mediaType = this@Builder.mediaType
                 this.maxItems = this@Builder.maxItems
@@ -246,6 +230,5 @@
                 this.isCustomAccentColorApplied = this@Builder.isCustomAccentColorApplied
                 this.accentColor = this@Builder.accentColor
             }
->>>>>>> 3d4510a6
     }
 }