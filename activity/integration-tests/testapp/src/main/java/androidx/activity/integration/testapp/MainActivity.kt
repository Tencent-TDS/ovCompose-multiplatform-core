--- conflicted
+++ resolved
@@ -130,8 +130,6 @@
                     pickVisualMedia.launch(
                         PickVisualMediaRequest(PickVisualMedia.SingleMimeType("image/gif"))
                     )
-<<<<<<< HEAD
-=======
                 }
                 button("Pick an image & show albums tab (w/ photo picker)") {
                     pickVisualMedia.launch(
@@ -148,15 +146,10 @@
                             accentColor = 0xFF123456
                         )
                     )
->>>>>>> 3d4510a6
                 }
                 button("Pick 5 visual media max (w/ photo picker)") {
                     pickMultipleVisualMedia.launch(
                         PickVisualMediaRequest(PickVisualMedia.ImageAndVideo)
-<<<<<<< HEAD
-                    )
-                }
-=======
                     )
                 }
                 button("Pick 3 visual media max (w/ photo picker)") {
@@ -172,7 +165,6 @@
                         PickVisualMediaRequest(isOrderedSelection = true)
                     )
                 }
->>>>>>> 3d4510a6
                 button("Create document") { createDocument.launch("Temp") }
                 button("Open documents") { openDocuments.launch(arrayOf("*/*")) }
                 button("Start IntentSender") {
