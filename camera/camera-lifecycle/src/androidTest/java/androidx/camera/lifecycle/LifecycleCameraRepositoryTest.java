--- conflicted
+++ resolved
@@ -632,17 +632,12 @@
     private CameraUseCaseAdapter createCameraUseCaseAdapterWithNewCameraConfig() {
         CameraConfig cameraConfig = new FakeCameraConfig();
         return new CameraUseCaseAdapter(mCamera,
-<<<<<<< HEAD
-                new RestrictedCameraInfo((CameraInfoInternal) mCamera.getCameraInfo(),
-                        cameraConfig),
-=======
                 null,
                 new RestrictedCameraInfo((CameraInfoInternal) mCamera.getCameraInfo(),
                         cameraConfig),
                 null,
                 CompositionSettings.DEFAULT,
                 CompositionSettings.DEFAULT,
->>>>>>> 3d4510a6
                 mCameraCoordinator,
                 new FakeCameraDeviceSurfaceManager(),
                 new FakeUseCaseConfigFactory());
