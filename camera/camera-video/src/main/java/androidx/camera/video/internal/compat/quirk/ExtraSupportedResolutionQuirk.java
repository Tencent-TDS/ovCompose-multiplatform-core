/*
 * Copyright 2022 The Android Open Source Project
 *
 * Licensed under the Apache License, Version 2.0 (the "License");
 * you may not use this file except in compliance with the License.
 * You may obtain a copy of the License at
 *
 *      http://www.apache.org/licenses/LICENSE-2.0
 *
 * Unless required by applicable law or agreed to in writing, software
 * distributed under the License is distributed on an "AS IS" BASIS,
 * WITHOUT WARRANTIES OR CONDITIONS OF ANY KIND, either express or implied.
 * See the License for the specific language governing permissions and
 * limitations under the License.
 */

package androidx.camera.video.internal.compat.quirk;

import android.os.Build;

<<<<<<< HEAD
import androidx.camera.core.impl.Quirk;
=======
import androidx.camera.core.internal.compat.quirk.SurfaceProcessingQuirk;
>>>>>>> 3d4510a6

/**
 * <p>QuirkSummary
 *     Bug Id: b/241876294
 *     Description: CamcorderProfile resolutions can not find a match in the output size list of
 *                  CameraCharacteristics#SCALER_STREAM_CONFIGURATION_MAP. Since the resolutions
 *                  can be used when the surface is not an encoder surface, enable surface
 *                  processing on the {@link androidx.camera.video.VideoCapture} use case to
 *                  support these resolutions.
 *     Device(s): Motorola Moto E5 Play.
 */
<<<<<<< HEAD
public class ExtraSupportedResolutionQuirk implements Quirk {
=======
public class ExtraSupportedResolutionQuirk implements SurfaceProcessingQuirk {
>>>>>>> 3d4510a6

    static boolean load() {
        return isMotoE5Play();
    }

    private static boolean isMotoE5Play() {
        return "motorola".equalsIgnoreCase(Build.BRAND) && "moto e5 play".equalsIgnoreCase(
                Build.MODEL);
    }
}<|MERGE_RESOLUTION|>--- conflicted
+++ resolved
@@ -18,11 +18,7 @@
 
 import android.os.Build;
 
-<<<<<<< HEAD
-import androidx.camera.core.impl.Quirk;
-=======
 import androidx.camera.core.internal.compat.quirk.SurfaceProcessingQuirk;
->>>>>>> 3d4510a6
 
 /**
  * <p>QuirkSummary
@@ -34,11 +30,7 @@
  *                  support these resolutions.
  *     Device(s): Motorola Moto E5 Play.
  */
-<<<<<<< HEAD
-public class ExtraSupportedResolutionQuirk implements Quirk {
-=======
 public class ExtraSupportedResolutionQuirk implements SurfaceProcessingQuirk {
->>>>>>> 3d4510a6
 
     static boolean load() {
         return isMotoE5Play();
