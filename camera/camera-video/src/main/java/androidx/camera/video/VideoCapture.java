/*
 * Copyright 2020 The Android Open Source Project
 *
 * Licensed under the Apache License, Version 2.0 (the "License");
 * you may not use this file except in compliance with the License.
 * You may obtain a copy of the License at
 *
 *      http://www.apache.org/licenses/LICENSE-2.0
 *
 * Unless required by applicable law or agreed to in writing, software
 * distributed under the License is distributed on an "AS IS" BASIS,
 * WITHOUT WARRANTIES OR CONDITIONS OF ANY KIND, either express or implied.
 * See the License for the specific language governing permissions and
 * limitations under the License.
 */

package androidx.camera.video;

import static androidx.camera.core.CameraEffect.VIDEO_CAPTURE;
import static androidx.camera.core.impl.ImageFormatConstants.INTERNAL_DEFINED_IMAGE_FORMAT_PRIVATE;
import static androidx.camera.core.impl.ImageInputConfig.OPTION_INPUT_DYNAMIC_RANGE;
import static androidx.camera.core.impl.ImageOutputConfig.OPTION_CUSTOM_ORDERED_RESOLUTIONS;
import static androidx.camera.core.impl.ImageOutputConfig.OPTION_DEFAULT_RESOLUTION;
import static androidx.camera.core.impl.ImageOutputConfig.OPTION_MAX_RESOLUTION;
import static androidx.camera.core.impl.ImageOutputConfig.OPTION_MIRROR_MODE;
import static androidx.camera.core.impl.ImageOutputConfig.OPTION_RESOLUTION_SELECTOR;
import static androidx.camera.core.impl.ImageOutputConfig.OPTION_SUPPORTED_RESOLUTIONS;
import static androidx.camera.core.impl.ImageOutputConfig.OPTION_TARGET_ROTATION;
import static androidx.camera.core.impl.UseCaseConfig.OPTION_CAPTURE_CONFIG_UNPACKER;
import static androidx.camera.core.impl.UseCaseConfig.OPTION_CAPTURE_TYPE;
import static androidx.camera.core.impl.UseCaseConfig.OPTION_DEFAULT_CAPTURE_CONFIG;
import static androidx.camera.core.impl.UseCaseConfig.OPTION_DEFAULT_SESSION_CONFIG;
import static androidx.camera.core.impl.UseCaseConfig.OPTION_HIGH_RESOLUTION_DISABLED;
import static androidx.camera.core.impl.UseCaseConfig.OPTION_SESSION_CONFIG_UNPACKER;
import static androidx.camera.core.impl.UseCaseConfig.OPTION_SURFACE_OCCUPANCY_PRIORITY;
import static androidx.camera.core.impl.UseCaseConfig.OPTION_TARGET_FRAME_RATE;
import static androidx.camera.core.impl.UseCaseConfig.OPTION_VIDEO_STABILIZATION_MODE;
import static androidx.camera.core.impl.UseCaseConfig.OPTION_ZSL_DISABLED;
import static androidx.camera.core.impl.utils.Threads.isMainThread;
import static androidx.camera.core.impl.utils.TransformUtils.rectToString;
import static androidx.camera.core.impl.utils.TransformUtils.within360;
import static androidx.camera.core.internal.TargetConfig.OPTION_TARGET_CLASS;
import static androidx.camera.core.internal.TargetConfig.OPTION_TARGET_NAME;
import static androidx.camera.core.internal.ThreadConfig.OPTION_BACKGROUND_EXECUTOR;
import static androidx.camera.core.internal.compat.quirk.SurfaceProcessingQuirk.workaroundBySurfaceProcessing;
import static androidx.camera.core.internal.utils.SizeUtil.getArea;
import static androidx.camera.video.QualitySelector.getQualityToResolutionMap;
import static androidx.camera.video.StreamInfo.STREAM_ID_ERROR;
import static androidx.camera.video.impl.VideoCaptureConfig.OPTION_FORCE_ENABLE_SURFACE_PROCESSING;
import static androidx.camera.video.impl.VideoCaptureConfig.OPTION_VIDEO_ENCODER_INFO_FINDER;
import static androidx.camera.video.impl.VideoCaptureConfig.OPTION_VIDEO_OUTPUT;
import static androidx.camera.video.internal.config.VideoConfigUtil.resolveVideoEncoderConfig;
import static androidx.camera.video.internal.config.VideoConfigUtil.resolveVideoMimeInfo;
import static androidx.camera.video.internal.utils.DynamicRangeUtil.isHdrSettingsMatched;
import static androidx.camera.video.internal.utils.DynamicRangeUtil.videoProfileBitDepthToDynamicRangeBitDepth;
import static androidx.camera.video.internal.utils.DynamicRangeUtil.videoProfileHdrFormatsToDynamicRangeEncoding;
import static androidx.core.util.Preconditions.checkState;

import static java.util.Collections.singletonList;
import static java.util.Objects.requireNonNull;

import android.annotation.SuppressLint;
import android.graphics.Rect;
import android.media.MediaCodec;
import android.os.SystemClock;
import android.util.Pair;
import android.util.Range;
import android.util.Size;
import android.view.Display;
import android.view.Surface;

import androidx.annotation.MainThread;
import androidx.annotation.NonNull;
import androidx.annotation.Nullable;
import androidx.annotation.RestrictTo;
import androidx.annotation.RestrictTo.Scope;
import androidx.annotation.VisibleForTesting;
import androidx.arch.core.util.Function;
import androidx.camera.core.AspectRatio;
import androidx.camera.core.CameraInfo;
import androidx.camera.core.DynamicRange;
import androidx.camera.core.ImageCapture;
import androidx.camera.core.Logger;
import androidx.camera.core.MirrorMode;
import androidx.camera.core.Preview;
import androidx.camera.core.SurfaceRequest;
import androidx.camera.core.SurfaceRequest.TransformationInfo;
import androidx.camera.core.UseCase;
import androidx.camera.core.ViewPort;
import androidx.camera.core.impl.CameraCaptureCallback;
import androidx.camera.core.impl.CameraCaptureResult;
import androidx.camera.core.impl.CameraControlInternal;
import androidx.camera.core.impl.CameraInfoInternal;
import androidx.camera.core.impl.CameraInternal;
import androidx.camera.core.impl.CaptureConfig;
import androidx.camera.core.impl.Config;
import androidx.camera.core.impl.ConfigProvider;
import androidx.camera.core.impl.DeferrableSurface;
import androidx.camera.core.impl.EncoderProfilesProxy;
import androidx.camera.core.impl.ImageInputConfig;
import androidx.camera.core.impl.ImageOutputConfig;
import androidx.camera.core.impl.ImageOutputConfig.RotationValue;
import androidx.camera.core.impl.MutableConfig;
import androidx.camera.core.impl.MutableOptionsBundle;
import androidx.camera.core.impl.Observable;
import androidx.camera.core.impl.Observable.Observer;
import androidx.camera.core.impl.OptionsBundle;
import androidx.camera.core.impl.SessionConfig;
import androidx.camera.core.impl.StreamSpec;
import androidx.camera.core.impl.Timebase;
import androidx.camera.core.impl.UseCaseConfig;
import androidx.camera.core.impl.UseCaseConfigFactory;
import androidx.camera.core.impl.stabilization.StabilizationMode;
import androidx.camera.core.impl.utils.Threads;
import androidx.camera.core.impl.utils.TransformUtils;
import androidx.camera.core.impl.utils.executor.CameraXExecutors;
import androidx.camera.core.impl.utils.futures.FutureCallback;
import androidx.camera.core.impl.utils.futures.Futures;
import androidx.camera.core.internal.ThreadConfig;
import androidx.camera.core.processing.DefaultSurfaceProcessor;
import androidx.camera.core.processing.SurfaceEdge;
import androidx.camera.core.processing.SurfaceProcessorNode;
import androidx.camera.core.processing.util.OutConfig;
import androidx.camera.core.resolutionselector.ResolutionSelector;
import androidx.camera.video.StreamInfo.StreamState;
import androidx.camera.video.impl.VideoCaptureConfig;
import androidx.camera.video.internal.VideoValidatedEncoderProfilesProxy;
import androidx.camera.video.internal.compat.quirk.DeviceQuirks;
<<<<<<< HEAD
import androidx.camera.video.internal.compat.quirk.ExtraSupportedResolutionQuirk;
import androidx.camera.video.internal.compat.quirk.SizeCannotEncodeVideoQuirk;
import androidx.camera.video.internal.compat.quirk.VideoQualityQuirk;
=======
import androidx.camera.video.internal.compat.quirk.SizeCannotEncodeVideoQuirk;
>>>>>>> 3d4510a6
import androidx.camera.video.internal.config.VideoMimeInfo;
import androidx.camera.video.internal.encoder.SwappedVideoEncoderInfo;
import androidx.camera.video.internal.encoder.VideoEncoderConfig;
import androidx.camera.video.internal.encoder.VideoEncoderInfo;
import androidx.camera.video.internal.encoder.VideoEncoderInfoImpl;
import androidx.camera.video.internal.workaround.VideoEncoderInfoWrapper;
import androidx.concurrent.futures.CallbackToFutureAdapter;
import androidx.core.util.Preconditions;

import com.google.common.util.concurrent.ListenableFuture;

import java.lang.reflect.Type;
import java.util.ArrayList;
import java.util.Collections;
import java.util.HashSet;
import java.util.Iterator;
import java.util.List;
import java.util.Map;
import java.util.Objects;
import java.util.Set;
import java.util.UUID;
import java.util.concurrent.CancellationException;
import java.util.concurrent.ExecutionException;
import java.util.concurrent.Executor;
import java.util.concurrent.atomic.AtomicBoolean;

/**
 * A use case that provides camera stream suitable for video application.
 *
 * <p>VideoCapture is used to create a camera stream suitable for a video application such as
 * recording a high-quality video to a file. The camera stream is used by the extended classes of
 * {@link VideoOutput}.
 * {@link #withOutput(VideoOutput)} can be used to create a VideoCapture instance associated with
 * the given VideoOutput. Take {@link Recorder} as an example,
 * <pre>{@code
 *         VideoCapture<Recorder> videoCapture
 *                 = VideoCapture.withOutput(new Recorder.Builder().build());
 * }</pre>
 * Then {@link #getOutput()} can retrieve the Recorder instance.
 *
 * @param <T> the type of VideoOutput
 */
public final class VideoCapture<T extends VideoOutput> extends UseCase {
    private static final String TAG = "VideoCapture";
    private static final String SURFACE_UPDATE_KEY =
            "androidx.camera.video.VideoCapture.streamUpdate";
    private static final Defaults DEFAULT_CONFIG = new Defaults();
<<<<<<< HEAD
    @VisibleForTesting
    static boolean sEnableSurfaceProcessingByQuirk;

    static {
        boolean hasVideoQualityQuirkAndWorkaroundBySurfaceProcessing =
                hasVideoQualityQuirkAndWorkaroundBySurfaceProcessing();
        boolean hasExtraSupportedResolutionQuirk =
                DeviceQuirks.get(ExtraSupportedResolutionQuirk.class) != null;
        sEnableSurfaceProcessingByQuirk =
                hasVideoQualityQuirkAndWorkaroundBySurfaceProcessing
                        || hasExtraSupportedResolutionQuirk;
    }
=======
>>>>>>> 3d4510a6

    @SuppressWarnings("WeakerAccess") // Synthetic access
    DeferrableSurface mDeferrableSurface;
    @Nullable
    private SurfaceEdge mCameraEdge;
    @SuppressWarnings("WeakerAccess") // Synthetic access
    StreamInfo mStreamInfo = StreamInfo.STREAM_INFO_ANY_INACTIVE;
    @SuppressWarnings("WeakerAccess") // Synthetic access
    @NonNull
    SessionConfig.Builder mSessionConfigBuilder = new SessionConfig.Builder();
    @SuppressWarnings("WeakerAccess") // Synthetic access
    ListenableFuture<Void> mSurfaceUpdateFuture = null;
    private SurfaceRequest mSurfaceRequest;
    @SuppressWarnings("WeakerAccess") // Synthetic access
    VideoOutput.SourceState mSourceState = VideoOutput.SourceState.INACTIVE;
    @Nullable
    private SurfaceProcessorNode mNode;
    @Nullable
    private Rect mCropRect;
    private int mRotationDegrees;
    private boolean mHasCompensatingTransformation = false;
    @Nullable
    private SourceStreamRequirementObserver mSourceStreamRequirementObserver;
    @Nullable
    private SessionConfig.CloseableErrorListener mCloseableErrorListener;

    /**
     * Create a VideoCapture associated with the given {@link VideoOutput}.
     *
     * @throws NullPointerException if {@code videoOutput} is null.
     */
    @NonNull
    public static <T extends VideoOutput> VideoCapture<T> withOutput(@NonNull T videoOutput) {
        return new VideoCapture.Builder<>(Preconditions.checkNotNull(videoOutput)).build();
    }

    /**
     * Creates a new video capture use case from the given configuration.
     *
     * @param config for this use case instance
     */
    VideoCapture(@NonNull VideoCaptureConfig<T> config) {
        super(config);
    }

    /**
     * Gets the {@link VideoOutput} associated with this VideoCapture.
     *
     * @return the value provided to {@link #withOutput(VideoOutput)} used to create this
     * VideoCapture.
     */
    @SuppressWarnings("unchecked")
    @NonNull
    public T getOutput() {
        return ((VideoCaptureConfig<T>) getCurrentConfig()).getVideoOutput();
    }

    /**
     * Returns the desired rotation of the output video.
     *
     * <p>The rotation can be set prior to constructing a VideoCapture using
     * {@link VideoCapture.Builder#setTargetRotation(int)} or dynamically by calling
     * {@link VideoCapture#setTargetRotation(int)}.
     * If not set, the target rotation defaults to the value of {@link Display#getRotation()} of
     * the default display at the time the use case is bound.
     *
     * @return The rotation of the intended target.
     * @see VideoCapture#setTargetRotation(int)
     */
    @RotationValue
    public int getTargetRotation() {
        return getTargetRotationInternal();
    }

    /**
     * Returns the target frame rate range, in frames per second, for the associated VideoCapture
     * use case.
     *
     * <p>The target frame rate can be set prior to constructing a VideoCapture using
     * {@link VideoCapture.Builder#setTargetFrameRate(Range)}
     * If not set, the target frame rate defaults to the value of
     * {@link StreamSpec#FRAME_RATE_RANGE_UNSPECIFIED}
     *
     * @return The target frame rate of the intended target.
     */
    @NonNull
    public Range<Integer> getTargetFrameRate() {
        return getTargetFrameRateInternal();
    }

    /**
     * Returns whether video stabilization is enabled.
     */
    public boolean isVideoStabilizationEnabled() {
        return getCurrentConfig().getVideoStabilizationMode() == StabilizationMode.ON;
    }

    /**
     * Sets the desired rotation of the output video.
     *
     * <p>Valid values include: {@link Surface#ROTATION_0}, {@link Surface#ROTATION_90},
     * {@link Surface#ROTATION_180}, {@link Surface#ROTATION_270}.
     * Rotation values are relative to the "natural" rotation, {@link Surface#ROTATION_0}.
     *
     * <p>While rotation can also be set via {@link Builder#setTargetRotation(int)}, using
     * {@code setTargetRotation(int)} allows the target rotation to be set dynamically.
     *
     * <p>In general, it is best to use an {@link android.view.OrientationEventListener} to set
     * the target rotation. This way, the rotation output will indicate which way is down for a
     * given video. This is important since display orientation may be locked by device default,
     * user setting, or app configuration, and some devices may not transition to a
     * reverse-portrait display orientation. In these cases, set target rotation dynamically
     * according to the {@link android.view.OrientationEventListener}, without re-creating the
     * use case. {@link UseCase#snapToSurfaceRotation(int)} is a helper function to convert the
     * orientation of the {@link android.view.OrientationEventListener} to a rotation value.
     * See {@link UseCase#snapToSurfaceRotation(int)} for more information and sample code.
     *
     * <p>If not set, the target rotation will default to the value of
     * {@link Display#getRotation()} of the default display at the time the use case is bound. To
     * return to the default value, set the value to
     * <pre>{@code
     * context.getSystemService(WindowManager.class).getDefaultDisplay().getRotation();
     * }</pre>
     *
     * <p>For a {@link Recorder} output, calling this method has no effect on the ongoing
     * recording, but will affect recordings started after calling this method. The final
     * rotation degrees of the video, including the degrees set by this method and the orientation
     * of the camera sensor, will be reflected by several possibilities, 1) the rotation degrees is
     * written into the video metadata, 2) the video content is directly rotated, 3) both, i.e.
     * rotation metadata and rotated video content which combines to the target rotation. CameraX
     * will choose a strategy according to the use case.
     *
     * @param rotation Desired rotation of the output video, expressed as one of
     *                 {@link Surface#ROTATION_0}, {@link Surface#ROTATION_90},
     *                 {@link Surface#ROTATION_180}, or {@link Surface#ROTATION_270}.
     */
    public void setTargetRotation(@RotationValue int rotation) {
        if (setTargetRotationInternal(rotation)) {
            sendTransformationInfoIfReady();
        }
    }

    /**
     * Returns the mirror mode.
     *
     * <p>The mirror mode is set by {@link VideoCapture.Builder#setMirrorMode(int)}. If not set,
     * it defaults to {@link MirrorMode#MIRROR_MODE_OFF}.
     *
     * @return The mirror mode of the intended target.
     */
    @MirrorMode.Mirror
    public int getMirrorMode() {
        int mirrorMode = getMirrorModeInternal();
        if (mirrorMode == MirrorMode.MIRROR_MODE_UNSPECIFIED) {
            return MirrorMode.MIRROR_MODE_OFF;
        }
        return mirrorMode;
    }

    @SuppressWarnings("unchecked")
    @RestrictTo(Scope.LIBRARY_GROUP)
    @NonNull
    @Override
    protected StreamSpec onSuggestedStreamSpecUpdated(
            @NonNull StreamSpec primaryStreamSpec,
            @Nullable StreamSpec secondaryStreamSpec) {
        Logger.d(TAG, "onSuggestedStreamSpecUpdated: " + primaryStreamSpec);
        VideoCaptureConfig<T> config = (VideoCaptureConfig<T>) getCurrentConfig();
        List<Size> customOrderedResolutions = config.getCustomOrderedResolutions(null);
        if (customOrderedResolutions != null
                && !customOrderedResolutions.contains(primaryStreamSpec.getResolution())) {
            Logger.w(TAG, "suggested resolution " + primaryStreamSpec.getResolution()
                    + " is not in custom ordered resolutions " + customOrderedResolutions);
        }
        return primaryStreamSpec;
    }

    /**
     * Returns the dynamic range.
     *
     * <p>The dynamic range is set by {@link VideoCapture.Builder#setDynamicRange(DynamicRange)}.
     * If the dynamic range set is not a fully defined dynamic range, such as
     * {@link DynamicRange#HDR_UNSPECIFIED_10_BIT}, then it will be returned just as provided,
     * and will not be returned as a fully defined dynamic range.
     *
     * <p>If the dynamic range was not provided to
     * {@link VideoCapture.Builder#setDynamicRange(DynamicRange)}, this will return the default of
     * {@link DynamicRange#SDR}
     *
     * @return the dynamic range set for this {@code VideoCapture} use case.
     */
    // Internal implementation note: this method should not be used to retrieve the dynamic range
    // that will be sent to the VideoOutput. That should always be retrieved from the StreamSpec
    // since that will be the final DynamicRange chosen by the camera based on other use case
    // combinations.
    @NonNull
    public DynamicRange getDynamicRange() {
        return getCurrentConfig().hasDynamicRange() ? getCurrentConfig().getDynamicRange() :
                Defaults.DEFAULT_DYNAMIC_RANGE;
    }

    /**
     * {@inheritDoc}
     */
    @SuppressWarnings("unchecked")
    @RestrictTo(Scope.LIBRARY_GROUP)
    @Override
    public void onStateAttached() {
        super.onStateAttached();

        Logger.d(TAG, "VideoCapture#onStateAttached: cameraID = " + getCameraId());

        // For concurrent camera, the surface request might not be null when switching
        // from single to dual camera.
        if (getAttachedStreamSpec() == null || mSurfaceRequest != null) {
            return;
        }
        StreamSpec attachedStreamSpec = Preconditions.checkNotNull(getAttachedStreamSpec());
        mStreamInfo = fetchObservableValue(getOutput().getStreamInfo(),
                StreamInfo.STREAM_INFO_ANY_INACTIVE);
        mSessionConfigBuilder = createPipeline(
                (VideoCaptureConfig<T>) getCurrentConfig(), attachedStreamSpec);
        applyStreamInfoAndStreamSpecToSessionConfigBuilder(mSessionConfigBuilder, mStreamInfo,
                attachedStreamSpec);
        updateSessionConfig(List.of(mSessionConfigBuilder.build()));
        // VideoCapture has to be active to apply SessionConfig's template type.
        notifyActive();
        getOutput().getStreamInfo().addObserver(CameraXExecutors.mainThreadExecutor(),
                mStreamInfoObserver);
        if (mSourceStreamRequirementObserver != null) {
            // In case a previous observer was not closed, close it first
            mSourceStreamRequirementObserver.close();
        }
        // Camera should be already bound by now, so calling getCameraControl() is ok
        mSourceStreamRequirementObserver = new SourceStreamRequirementObserver(getCameraControl());
        // Should automatically trigger once for latest data
        getOutput().isSourceStreamRequired().addObserver(CameraXExecutors.mainThreadExecutor(),
                mSourceStreamRequirementObserver);
        setSourceState(VideoOutput.SourceState.ACTIVE_NON_STREAMING);
    }

    /**
     * {@inheritDoc}
     */
    @Override
    @RestrictTo(Scope.LIBRARY_GROUP)
    public void setViewPortCropRect(@NonNull Rect viewPortCropRect) {
        super.setViewPortCropRect(viewPortCropRect);
        sendTransformationInfoIfReady();
    }

    /**
     * {@inheritDoc}
     */
    @RestrictTo(Scope.LIBRARY_GROUP)
    @Override
    public void onStateDetached() {
        Logger.d(TAG, "VideoCapture#onStateDetached");

        checkState(isMainThread(), "VideoCapture can only be detached on the main thread.");

        // It's safer to remove and close mSourceStreamRequirementObserver before stopping recorder
        // in case there is some bug leading to double video usage decrement updates (e.g. once for
        // recorder stop and once for observer close)
        if (mSourceStreamRequirementObserver != null) {
            getOutput().isSourceStreamRequired().removeObserver(mSourceStreamRequirementObserver);
            mSourceStreamRequirementObserver.close();
            mSourceStreamRequirementObserver = null;
        }

        setSourceState(VideoOutput.SourceState.INACTIVE);
        getOutput().getStreamInfo().removeObserver(mStreamInfoObserver);

        if (mSurfaceUpdateFuture != null) {
            if (mSurfaceUpdateFuture.cancel(false)) {
                Logger.d(TAG, "VideoCapture is detached from the camera. Surface update "
                        + "cancelled.");
            }
        }
        // Clear the pipeline to close the surface, which releases the codec so that it's
        // available for other applications.
        clearPipeline();
    }

    /**
     * {@inheritDoc}
     */
    @NonNull
    @Override
    @RestrictTo(Scope.LIBRARY_GROUP)
    protected StreamSpec onSuggestedStreamSpecImplementationOptionsUpdated(@NonNull Config config) {
        mSessionConfigBuilder.addImplementationOptions(config);
<<<<<<< HEAD
        updateSessionConfig(mSessionConfigBuilder.build());
=======
        updateSessionConfig(List.of(mSessionConfigBuilder.build()));
>>>>>>> 3d4510a6
        return requireNonNull(getAttachedStreamSpec()).toBuilder()
                .setImplementationOptions(config).build();
    }

    @NonNull
    @Override
    public String toString() {
        return TAG + ":" + getName();
    }

    /**
     * {@inheritDoc}
     */
    @RestrictTo(Scope.LIBRARY_GROUP)
    @Override
    @Nullable
    public UseCaseConfig<?> getDefaultConfig(boolean applyDefaultConfig,
            @NonNull UseCaseConfigFactory factory) {
        Config captureConfig = factory.getConfig(
                DEFAULT_CONFIG.getConfig().getCaptureType(),
                ImageCapture.CAPTURE_MODE_MINIMIZE_LATENCY);

        if (applyDefaultConfig) {
            captureConfig = Config.mergeConfigs(captureConfig, DEFAULT_CONFIG.getConfig());
        }

        return captureConfig == null ? null :
                getUseCaseConfigBuilder(captureConfig).getUseCaseConfig();
    }

    /**
     * {@inheritDoc}
     */
    @RestrictTo(Scope.LIBRARY_GROUP)
    @NonNull
    @Override
    protected UseCaseConfig<?> onMergeConfig(@NonNull CameraInfoInternal cameraInfo,
            @NonNull UseCaseConfig.Builder<?, ?, ?> builder) {

        updateCustomOrderedResolutionsByQuality(cameraInfo, builder);

        return builder.getUseCaseConfig();
    }

    /**
     * {@inheritDoc}
     */
    @NonNull
    @RestrictTo(Scope.LIBRARY_GROUP)
    @Override
    public UseCaseConfig.Builder<?, ?, ?> getUseCaseConfigBuilder(@NonNull Config config) {
        return Builder.fromConfig(config);
    }

    private void sendTransformationInfoIfReady() {
        CameraInternal cameraInternal = getCamera();
        SurfaceEdge cameraEdge = mCameraEdge;
        if (cameraInternal != null && cameraEdge != null) {
            mRotationDegrees = getCompensatedRotation(cameraInternal);
            cameraEdge.updateTransformation(mRotationDegrees, getAppTargetRotation());
        }
    }

    @NonNull
    private Rect adjustCropRectWithInProgressTransformation(@NonNull Rect cropRect,
            int rotationDegrees) {
        Rect adjustedCropRect = cropRect;
        if (shouldCompensateTransformation()) {
            adjustedCropRect = TransformUtils.sizeToRect(TransformUtils.getRotatedSize(
                    Preconditions.checkNotNull(
                            mStreamInfo.getInProgressTransformationInfo()).getCropRect(),
                    rotationDegrees));
        }
        return adjustedCropRect;
    }

    /**
     * Gets the rotation that is compensated by the in-progress transformation.
     *
     * <p>If there's no in-progress recording, the returned rotation degrees will be the same as
     * {@link #getRelativeRotation(CameraInternal)}.
     */
    private int getCompensatedRotation(@NonNull CameraInternal cameraInternal) {
        boolean isMirroringRequired = isMirroringRequired(cameraInternal);
        int rotationDegrees = getRelativeRotation(cameraInternal, isMirroringRequired);
        if (shouldCompensateTransformation()) {
            TransformationInfo transformationInfo =
                    requireNonNull(mStreamInfo.getInProgressTransformationInfo());
            int inProgressDegrees = transformationInfo.getRotationDegrees();
            if (isMirroringRequired != transformationInfo.isMirroring()) {
                // If the mirroring states of the current stream and the existing stream are
                // different, the existing rotation degrees should be inverted.
                inProgressDegrees = -inProgressDegrees;
            }
            rotationDegrees = within360(rotationDegrees - inProgressDegrees);
        }
        return rotationDegrees;
    }

    @NonNull
    private Size adjustResolutionWithInProgressTransformation(@NonNull Size resolution,
            @NonNull Rect originalCropRect, @NonNull Rect targetCropRect) {
        Size nodeResolution = resolution;
        if (shouldCompensateTransformation() && !targetCropRect.equals(originalCropRect)) {
            float targetRatio = ((float) targetCropRect.height()) / originalCropRect.height();
            nodeResolution = new Size((int) Math.ceil(resolution.getWidth() * targetRatio),
                    (int) Math.ceil(resolution.getHeight() * targetRatio));
        }
        return nodeResolution;
    }

    @VisibleForTesting
    @Nullable
    Rect getCropRect() {
        return mCropRect;
    }

    @VisibleForTesting
    int getRotationDegrees() {
        return mRotationDegrees;
    }

    /**
     * Calculates the crop rect.
     *
     * <p>Fall back to the full {@link Surface} rect if {@link ViewPort} crop rect is not
     * available. The returned crop rect is adjusted if it is not valid to the video encoder.
     */
    @NonNull
    private Rect calculateCropRect(@NonNull Size surfaceResolution,
            @Nullable VideoEncoderInfo videoEncoderInfo) {
        Rect cropRect;
        if (getViewPortCropRect() != null) {
            cropRect = getViewPortCropRect();
        } else {
            cropRect = new Rect(0, 0, surfaceResolution.getWidth(), surfaceResolution.getHeight());
        }
        if (videoEncoderInfo == null || videoEncoderInfo.isSizeSupportedAllowSwapping(
                cropRect.width(), cropRect.height())) {
            return cropRect;
        }
        return adjustCropRectToValidSize(cropRect, surfaceResolution, videoEncoderInfo);
    }

    @SuppressLint("WrongConstant")
    @MainThread
    @NonNull
    private SessionConfig.Builder createPipeline(
            @NonNull VideoCaptureConfig<T> config,
            @NonNull StreamSpec streamSpec) {
        Threads.checkMainThread();
        CameraInternal camera = Preconditions.checkNotNull(getCamera());
        Size resolution = streamSpec.getResolution();

        // Currently, VideoCapture uses StreamInfo to handle requests for surface, so
        // handleInvalidate() is not used. But if a different approach is asked in the future,
        // handleInvalidate() can be used as an alternative.
        Runnable onSurfaceInvalidated = this::notifyReset;
        Range<Integer> expectedFrameRate = resolveFrameRate(streamSpec);
        MediaSpec mediaSpec = requireNonNull(getMediaSpec());
        VideoCapabilities videoCapabilities = getVideoCapabilities(camera.getCameraInfo());
        DynamicRange dynamicRange = streamSpec.getDynamicRange();
        VideoValidatedEncoderProfilesProxy encoderProfiles =
                videoCapabilities.findNearestHigherSupportedEncoderProfilesFor(resolution,
                        dynamicRange);
        VideoEncoderInfo videoEncoderInfo = resolveVideoEncoderInfo(
                config.getVideoEncoderInfoFinder(), encoderProfiles, mediaSpec,  resolution,
                dynamicRange, expectedFrameRate);
        mRotationDegrees = getCompensatedRotation(camera);
        Rect originalCropRect = calculateCropRect(resolution, videoEncoderInfo);
        mCropRect = adjustCropRectWithInProgressTransformation(originalCropRect, mRotationDegrees);
        Size nodeResolution = adjustResolutionWithInProgressTransformation(resolution,
                originalCropRect, mCropRect);
        if (shouldCompensateTransformation()) {
            // If this pipeline is created with in-progress transformation, we need to reset the
            // pipeline when the transformation becomes invalid.
            mHasCompensatingTransformation = true;
        }
        mCropRect = adjustCropRectByQuirk(mCropRect, mRotationDegrees,
                isCreateNodeNeeded(camera, config, mCropRect, resolution), videoEncoderInfo);
        mNode = createNodeIfNeeded(camera, config, mCropRect, resolution, dynamicRange);
        Timebase timebase = resolveTimebase(camera, mNode);
        Logger.d(TAG, "camera timebase = " + camera.getCameraInfoInternal().getTimebase()
                + ", processing timebase = " + timebase);
        // Update the StreamSpec with new frame rate range and resolution.
        StreamSpec updatedStreamSpec =
                streamSpec.toBuilder()
                        .setResolution(nodeResolution)
                        .setExpectedFrameRateRange(expectedFrameRate)
                        .build();
        // Make sure the previously created camera edge is cleared before creating a new one.
        checkState(mCameraEdge == null);
        mCameraEdge = new SurfaceEdge(
                VIDEO_CAPTURE,
                INTERNAL_DEFINED_IMAGE_FORMAT_PRIVATE,
                updatedStreamSpec,
                getSensorToBufferTransformMatrix(),
                camera.getHasTransform(),
                mCropRect,
                mRotationDegrees,
                getAppTargetRotation(),
                shouldMirror(camera));
        mCameraEdge.addOnInvalidatedListener(onSurfaceInvalidated);
        if (mNode != null) {
            OutConfig outConfig = OutConfig.of(mCameraEdge);
            SurfaceProcessorNode.In nodeInput = SurfaceProcessorNode.In.of(
                    mCameraEdge,
                    singletonList(outConfig));
            SurfaceProcessorNode.Out nodeOutput = mNode.transform(nodeInput);
            SurfaceEdge appEdge = requireNonNull(nodeOutput.get(outConfig));
            appEdge.addOnInvalidatedListener(
                    () -> onAppEdgeInvalidated(appEdge, camera, config, timebase));
            mSurfaceRequest = appEdge.createSurfaceRequest(camera);
            mDeferrableSurface = mCameraEdge.getDeferrableSurface();
            DeferrableSurface latestDeferrableSurface = mDeferrableSurface;
            mDeferrableSurface.getTerminationFuture().addListener(() -> {
                // If camera surface is the latest one, it means this pipeline can be abandoned.
                // Clear the pipeline in order to trigger the surface complete event to appSurface.
                if (latestDeferrableSurface == mDeferrableSurface) {
                    clearPipeline();
                }
            }, CameraXExecutors.mainThreadExecutor());
        } else {
            mSurfaceRequest = mCameraEdge.createSurfaceRequest(camera);
            mDeferrableSurface = mSurfaceRequest.getDeferrableSurface();
        }

        config.getVideoOutput().onSurfaceRequested(mSurfaceRequest, timebase);
        sendTransformationInfoIfReady();
        // Since VideoCapture is in video module and can't be recognized by core module, use
        // MediaCodec class instead.
        mDeferrableSurface.setContainerClass(MediaCodec.class);

        SessionConfig.Builder sessionConfigBuilder = SessionConfig.Builder.createFrom(config,
                streamSpec.getResolution());
        // Use the frame rate range directly from the StreamSpec here (don't resolve it to the
        // default if unresolved).
        sessionConfigBuilder.setExpectedFrameRateRange(streamSpec.getExpectedFrameRateRange());
        sessionConfigBuilder.setVideoStabilization(config.getVideoStabilizationMode());
<<<<<<< HEAD
        sessionConfigBuilder.addErrorListener(
                (sessionConfig, error) -> resetPipeline(cameraId, config, streamSpec));
=======
        if (mCloseableErrorListener != null) {
            mCloseableErrorListener.close();
        }
        mCloseableErrorListener = new SessionConfig.CloseableErrorListener(
                (sessionConfig, error) -> resetPipeline());
        sessionConfigBuilder.setErrorListener(mCloseableErrorListener);
>>>>>>> 3d4510a6
        if (streamSpec.getImplementationOptions() != null) {
            sessionConfigBuilder.addImplementationOptions(streamSpec.getImplementationOptions());
        }

        return sessionConfigBuilder;
    }

    private void onAppEdgeInvalidated(@NonNull SurfaceEdge appEdge, @NonNull CameraInternal camera,
            @NonNull VideoCaptureConfig<T> config, @NonNull Timebase timebase) {
        if (camera == getCamera()) {
            mSurfaceRequest = appEdge.createSurfaceRequest(camera);
            config.getVideoOutput().onSurfaceRequested(mSurfaceRequest, timebase);
            sendTransformationInfoIfReady();
        }
    }

    /**
     * Clear the internal pipeline so that the pipeline can be set up again.
     */
    @MainThread
    private void clearPipeline() {
        Threads.checkMainThread();

        // Closes the old error listener
        if (mCloseableErrorListener != null) {
            mCloseableErrorListener.close();
            mCloseableErrorListener = null;
        }

        if (mDeferrableSurface != null) {
            mDeferrableSurface.close();
            mDeferrableSurface = null;
        }
        if (mNode != null) {
            mNode.release();
            mNode = null;
        }
        if (mCameraEdge != null) {
            mCameraEdge.close();
            mCameraEdge = null;
        }
        mCropRect = null;
        mSurfaceRequest = null;
        mStreamInfo = StreamInfo.STREAM_INFO_ANY_INACTIVE;
        mRotationDegrees = 0;
        mHasCompensatingTransformation = false;
    }

    @MainThread
    @SuppressWarnings({"WeakerAccess", "unchecked"}) /* synthetic accessor */
    void resetPipeline() {
        // Do nothing when the use case has been unbound.
        if (getCamera() == null) {
            return;
        }

        clearPipeline();
        mSessionConfigBuilder = createPipeline(
                (VideoCaptureConfig<T>) getCurrentConfig(),
                Preconditions.checkNotNull(getAttachedStreamSpec()));
        applyStreamInfoAndStreamSpecToSessionConfigBuilder(mSessionConfigBuilder, mStreamInfo,
                getAttachedStreamSpec());
        updateSessionConfig(List.of(mSessionConfigBuilder.build()));
        notifyReset();
    }

    /**
     *
     */
    @Nullable
    @VisibleForTesting
    SurfaceEdge getCameraEdge() {
        return mCameraEdge;
    }

    /**
     * Provides a base static default configuration for the VideoCapture
     *
     * <p>These values may be overridden by the implementation. They only provide a minimum set of
     * defaults that are implementation independent.
     */
    @RestrictTo(Scope.LIBRARY_GROUP)
    public static final class Defaults implements ConfigProvider<VideoCaptureConfig<?>> {
        /** Surface occupancy priority to this use case */
        private static final int DEFAULT_SURFACE_OCCUPANCY_PRIORITY = 5;
        private static final VideoOutput DEFAULT_VIDEO_OUTPUT =
                SurfaceRequest::willNotProvideSurface;
        private static final VideoCaptureConfig<?> DEFAULT_CONFIG;

        private static final Function<VideoEncoderConfig, VideoEncoderInfo>
                DEFAULT_VIDEO_ENCODER_INFO_FINDER = VideoEncoderInfoImpl.FINDER;

        static final Range<Integer> DEFAULT_FPS_RANGE = new Range<>(30, 30);

        /**
         * Explicitly setting the default dynamic range to SDR (rather than UNSPECIFIED) means
         * VideoCapture won't inherit dynamic ranges from other use cases.
         */
        static final DynamicRange DEFAULT_DYNAMIC_RANGE = DynamicRange.SDR;

        static {
            Builder<?> builder = new Builder<>(DEFAULT_VIDEO_OUTPUT)
                    .setSurfaceOccupancyPriority(DEFAULT_SURFACE_OCCUPANCY_PRIORITY)
                    .setVideoEncoderInfoFinder(DEFAULT_VIDEO_ENCODER_INFO_FINDER)
                    .setDynamicRange(DEFAULT_DYNAMIC_RANGE);

            DEFAULT_CONFIG = builder.getUseCaseConfig();
        }

        @NonNull
        @Override
        public VideoCaptureConfig<?> getConfig() {
            return DEFAULT_CONFIG;
        }
    }

    @Nullable
    private MediaSpec getMediaSpec() {
        return fetchObservableValue(getOutput().getMediaSpec(), null);
    }

    @NonNull
    private VideoCapabilities getVideoCapabilities(@NonNull CameraInfo cameraInfo) {
        return getOutput().getMediaCapabilities(cameraInfo);
    }

    private final Observer<StreamInfo> mStreamInfoObserver = new Observer<StreamInfo>() {
        @SuppressWarnings("unchecked")
        @Override
        public void onNewData(@Nullable StreamInfo streamInfo) {
            if (streamInfo == null) {
                throw new IllegalArgumentException("StreamInfo can't be null");
            }
            if (mSourceState == VideoOutput.SourceState.INACTIVE) {
                // VideoCapture is unbound.
                return;
            }
            Logger.d(TAG, "Stream info update: old: " + mStreamInfo + " new: " + streamInfo);

            StreamInfo currentStreamInfo = mStreamInfo;
            mStreamInfo = streamInfo;

            // Doing resetPipeline() includes notifyReset/notifyUpdated(). Doing NotifyReset()
            // includes notifyUpdated(). So we just take actions on higher order item for
            // optimization.
            StreamSpec attachedStreamSpec = Preconditions.checkNotNull(getAttachedStreamSpec());
            if (isStreamIdChanged(currentStreamInfo.getId(), streamInfo.getId())
                    || shouldResetCompensatingTransformation(currentStreamInfo, streamInfo)) {
                // Reset pipeline if it's one of the following cases:
                // 1. The stream ids are different, which means there's a new surface ready to be
                // requested.
                // 2. The in-progress transformation info becomes null, which means a recording
                // has been finalized, and there's an existing compensating transformation.
                resetPipeline();
            } else if ((currentStreamInfo.getId() != STREAM_ID_ERROR
                    && streamInfo.getId() == STREAM_ID_ERROR)
                    || (currentStreamInfo.getId() == STREAM_ID_ERROR
                    && streamInfo.getId() != STREAM_ID_ERROR)) {
                // If id switch to STREAM_ID_ERROR, it means VideoOutput is failed to setup video
                // stream. The surface should be removed from camera. Vice versa.
                applyStreamInfoAndStreamSpecToSessionConfigBuilder(mSessionConfigBuilder,
                        streamInfo,
                        attachedStreamSpec);
                updateSessionConfig(List.of(mSessionConfigBuilder.build()));
                notifyReset();
            } else if (currentStreamInfo.getStreamState() != streamInfo.getStreamState()) {
                applyStreamInfoAndStreamSpecToSessionConfigBuilder(mSessionConfigBuilder,
                        streamInfo,
                        attachedStreamSpec);
                updateSessionConfig(List.of(mSessionConfigBuilder.build()));
                notifyUpdated();
            }
        }

        @Override
        public void onError(@NonNull Throwable t) {
            Logger.w(TAG, "Receive onError from StreamState observer", t);
        }
    };

    /**
     * Observes whether the source stream is required and updates source i.e. camera layer
     * accordingly.
     */
    static class SourceStreamRequirementObserver implements Observer<Boolean> {
        @Nullable
        private CameraControlInternal mCameraControl;

        private boolean mIsSourceStreamRequired = false;

        SourceStreamRequirementObserver(@NonNull CameraControlInternal cameraControl) {
            mCameraControl = cameraControl;
        }

        @MainThread
        @Override
        public void onNewData(@Nullable Boolean value) {
            checkState(isMainThread(),
                    "SourceStreamRequirementObserver can be updated from main thread only");
            updateVideoUsageInCamera(Boolean.TRUE.equals(value));
        }

        @Override
        public void onError(@NonNull Throwable t) {
            Logger.w(TAG, "SourceStreamRequirementObserver#onError", t);
        }

        private void updateVideoUsageInCamera(boolean isRequired) {
            if (mIsSourceStreamRequired == isRequired) {
                return;
            }
            mIsSourceStreamRequired = isRequired;
            if (mCameraControl != null) {
                if (mIsSourceStreamRequired) {
                    mCameraControl.incrementVideoUsage();
                } else {
                    mCameraControl.decrementVideoUsage();
                }
            } else {
                Logger.d(TAG,
                        "SourceStreamRequirementObserver#isSourceStreamRequired: Received"
                                + " new data despite being closed already");
            }
        }

        /**
         * Closes this object to detach the association with camera and updates recording status if
         * required.
         */
        @MainThread
        public void close() {
            checkState(isMainThread(),
                    "SourceStreamRequirementObserver can be closed from main thread only");

            Logger.d(TAG, "SourceStreamRequirementObserver#close: mIsSourceStreamRequired = "
                    + mIsSourceStreamRequired);

            if (mCameraControl == null) {
                Logger.d(TAG, "SourceStreamRequirementObserver#close: Already closed!");
                return;
            }

            // Before removing the camera, it should be updated about recording status
            updateVideoUsageInCamera(false);
            mCameraControl = null;
        }
    }

    @MainThread
    @SuppressWarnings("WeakerAccess") /* synthetic accessor */
    void applyStreamInfoAndStreamSpecToSessionConfigBuilder(
            @NonNull SessionConfig.Builder sessionConfigBuilder,
            @NonNull StreamInfo streamInfo, @NonNull StreamSpec streamSpec) {
        final boolean isStreamError = streamInfo.getId() == StreamInfo.STREAM_ID_ERROR;
        final boolean isStreamActive = streamInfo.getStreamState() == StreamState.ACTIVE;
        if (isStreamError && isStreamActive) {
            throw new IllegalStateException(
                    "Unexpected stream state, stream is error but active");
        }

        sessionConfigBuilder.clearSurfaces();
        DynamicRange dynamicRange = streamSpec.getDynamicRange();
        if (!isStreamError && mDeferrableSurface != null) {
            if (isStreamActive) {
                sessionConfigBuilder.addSurface(mDeferrableSurface,
                        dynamicRange,
                        null,
                        MirrorMode.MIRROR_MODE_UNSPECIFIED);
            } else {
                sessionConfigBuilder.addNonRepeatingSurface(mDeferrableSurface, dynamicRange);
            }
        } // Don't attach surface when stream is invalid.

        setupSurfaceUpdateNotifier(sessionConfigBuilder, isStreamActive);
    }

    private boolean isCreateNodeNeeded(@NonNull CameraInternal camera,
            @NonNull VideoCaptureConfig<?> config,
            @NonNull Rect cropRect,
            @NonNull Size resolution) {
        return getEffect() != null
                || shouldEnableSurfaceProcessingByConfig(camera, config)
                || shouldEnableSurfaceProcessingByQuirk(camera)
                || shouldCrop(cropRect, resolution)
                || shouldMirror(camera)
                || shouldCompensateTransformation();
    }

    @Nullable
    private SurfaceProcessorNode createNodeIfNeeded(@NonNull CameraInternal camera,
            @NonNull VideoCaptureConfig<T> config,
            @NonNull Rect cropRect,
            @NonNull Size resolution,
            @NonNull DynamicRange dynamicRange) {
        if (isCreateNodeNeeded(camera, config, cropRect, resolution)) {
            Logger.d(TAG, "Surface processing is enabled.");
            return new SurfaceProcessorNode(requireNonNull(getCamera()),
                    getEffect() != null ? getEffect().createSurfaceProcessorInternal() :
                            DefaultSurfaceProcessor.Factory.newInstance(dynamicRange));
        }
        return null;
    }

    @VisibleForTesting
    @Nullable
    SurfaceProcessorNode getNode() {
        return mNode;
    }

    /** Adjusts the cropRect if the quirk matches, otherwise returns the original cropRect. */
    @NonNull
    private static Rect adjustCropRectByQuirk(@NonNull Rect cropRect, int rotationDegrees,
            boolean isSurfaceProcessingEnabled, @Nullable VideoEncoderInfo videoEncoderInfo) {
        SizeCannotEncodeVideoQuirk quirk = DeviceQuirks.get(SizeCannotEncodeVideoQuirk.class);
        if (quirk != null) {
            return quirk.adjustCropRectForProblematicEncodeSize(cropRect,
                    isSurfaceProcessingEnabled ? rotationDegrees : 0, videoEncoderInfo);
        }
        return cropRect;
    }

    /**
     * This method resizes the crop rectangle to a valid size.
     *
     * <p>The valid size must fulfill
     * <ul>
     * <li>The multiple of VideoEncoderInfo.getWidthAlignment()/getHeightAlignment() alignment</li>
     * <li>In the scope of Surface resolution and VideoEncoderInfo.getSupportedWidths()
     * /getSupportedHeights().</li>
     * </ul>
     *
     * <p>When the size is not a multiple of the alignment, it seeks to shrink or enlarge the size
     * with the smallest amount of change and ensures that the size is within the surface
     * resolution and supported widths and heights. The new cropping rectangle position (left,
     * right, top, and bottom) is then calculated by extending or indenting from the center of
     * the original cropping rectangle.
     */
    @SuppressWarnings("RedundantIfStatement")
    @NonNull
    private static Rect adjustCropRectToValidSize(@NonNull Rect cropRect, @NonNull Size resolution,
            @NonNull VideoEncoderInfo videoEncoderInfo) {
        Logger.d(TAG, String.format("Adjust cropRect %s by width/height alignment %d/%d and "
                        + "supported widths %s / supported heights %s",
                rectToString(cropRect),
                videoEncoderInfo.getWidthAlignment(),
                videoEncoderInfo.getHeightAlignment(),
                videoEncoderInfo.getSupportedWidths(),
                videoEncoderInfo.getSupportedHeights()
        ));

        boolean swapWidthHeightConstraints;
        if (videoEncoderInfo.getSupportedWidths().contains(cropRect.width())
                && videoEncoderInfo.getSupportedHeights().contains(cropRect.height())) {
            swapWidthHeightConstraints = false;
        } else if (videoEncoderInfo.canSwapWidthHeight()
                && videoEncoderInfo.getSupportedHeights().contains(cropRect.width())
                && videoEncoderInfo.getSupportedWidths().contains(cropRect.height())) {
            swapWidthHeightConstraints = true;
        } else {
            // We may need a strategy when both width and height are not within supported widths
            // and heights. It should be a rare case and for now we leave it no swapping.
            swapWidthHeightConstraints = false;
        }
        if (swapWidthHeightConstraints) {
            videoEncoderInfo = new SwappedVideoEncoderInfo(videoEncoderInfo);
        }

        int widthAlignment = videoEncoderInfo.getWidthAlignment();
        int heightAlignment = videoEncoderInfo.getHeightAlignment();
        Range<Integer> supportedWidths = videoEncoderInfo.getSupportedWidths();
        Range<Integer> supportedHeights = videoEncoderInfo.getSupportedHeights();

        // Construct all up/down alignment combinations.
        int widthAlignedDown = alignDown(cropRect.width(), widthAlignment, supportedWidths);
        int widthAlignedUp = alignUp(cropRect.width(), widthAlignment, supportedWidths);
        int heightAlignedDown = alignDown(cropRect.height(), heightAlignment, supportedHeights);
        int heightAlignedUp = alignUp(cropRect.height(), heightAlignment, supportedHeights);

        // Use Set to filter out duplicates.
        Set<Size> candidateSet = new HashSet<>();
        addBySupportedSize(candidateSet, widthAlignedDown, heightAlignedDown, resolution,
                videoEncoderInfo);
        addBySupportedSize(candidateSet, widthAlignedDown, heightAlignedUp, resolution,
                videoEncoderInfo);
        addBySupportedSize(candidateSet, widthAlignedUp, heightAlignedDown, resolution,
                videoEncoderInfo);
        addBySupportedSize(candidateSet, widthAlignedUp, heightAlignedUp, resolution,
                videoEncoderInfo);
        if (candidateSet.isEmpty()) {
            Logger.w(TAG, "Can't find valid cropped size");
            return cropRect;
        }
        List<Size> candidatesList = new ArrayList<>(candidateSet);
        Logger.d(TAG, "candidatesList = " + candidatesList);

        // Find the smallest change in dimensions.
        //noinspection ComparatorCombinators - Suggestion by Comparator.comparingInt is for API24+
        Collections.sort(candidatesList,
                (s1, s2) -> (Math.abs(s1.getWidth() - cropRect.width()) + Math.abs(
                        s1.getHeight() - cropRect.height()))
                        - (Math.abs(s2.getWidth() - cropRect.width()) + Math.abs(
                        s2.getHeight() - cropRect.height())));
        Logger.d(TAG, "sorted candidatesList = " + candidatesList);
        Size newSize = candidatesList.get(0);
        int newWidth = newSize.getWidth();
        int newHeight = newSize.getHeight();

        if (newWidth == cropRect.width() && newHeight == cropRect.height()) {
            Logger.d(TAG, "No need to adjust cropRect because crop size is valid.");
            return cropRect;
        }

        // New width/height should be multiple of 2 since VideoCapabilities.get*Alignment()
        // returns power of 2. This ensures width/2 and height/2 are not rounded off.
        // New width/height smaller than resolution ensures calculated cropRect never exceeds
        // the resolution.
        checkState(newWidth % 2 == 0 && newHeight % 2 == 0
                && newWidth <= resolution.getWidth() && newHeight <= resolution.getHeight());
        Rect newCropRect = new Rect(cropRect);
        if (newWidth != cropRect.width()) {
            // Note: When the width/height of cropRect is odd number, Rect.centerX/Y() will be
            // offset to the left/top by 0.5.
            newCropRect.left = Math.max(0, cropRect.centerX() - newWidth / 2);
            newCropRect.right = newCropRect.left + newWidth;
            if (newCropRect.right > resolution.getWidth()) {
                newCropRect.right = resolution.getWidth();
                newCropRect.left = newCropRect.right - newWidth;
            }
        }
        if (newHeight != cropRect.height()) {
            newCropRect.top = Math.max(0, cropRect.centerY() - newHeight / 2);
            newCropRect.bottom = newCropRect.top + newHeight;
            if (newCropRect.bottom > resolution.getHeight()) {
                newCropRect.bottom = resolution.getHeight();
                newCropRect.top = newCropRect.bottom - newHeight;
            }
        }
        Logger.d(TAG, String.format("Adjust cropRect from %s to %s", rectToString(cropRect),
                rectToString(newCropRect)));
        return newCropRect;
    }

    private static void addBySupportedSize(@NonNull Set<Size> candidates, int width, int height,
            @NonNull Size resolution, @NonNull VideoEncoderInfo videoEncoderInfo) {
        if (width > resolution.getWidth() || height > resolution.getHeight()) {
            return;
        }
        try {
            Range<Integer> supportedHeights = videoEncoderInfo.getSupportedHeightsFor(width);
            candidates.add(new Size(width, supportedHeights.clamp(height)));
        } catch (IllegalArgumentException e) {
            Logger.w(TAG, "No supportedHeights for width: " + width, e);
        }
        try {
            Range<Integer> supportedWidths = videoEncoderInfo.getSupportedWidthsFor(height);
            candidates.add(new Size(supportedWidths.clamp(width), height));
        } catch (IllegalArgumentException e) {
            Logger.w(TAG, "No supportedWidths for height: " + height, e);
        }
    }

    @SuppressWarnings("WeakerAccess") /* synthetic accessor */
    boolean isStreamIdChanged(int currentId, int newId) {
        return !StreamInfo.NON_SURFACE_STREAM_ID.contains(currentId)
                && !StreamInfo.NON_SURFACE_STREAM_ID.contains(newId)
                && currentId != newId;
    }

    @SuppressWarnings("WeakerAccess") /* synthetic accessor */
    boolean shouldResetCompensatingTransformation(@NonNull StreamInfo currentStreamInfo,
            @NonNull StreamInfo streamInfo) {
        return mHasCompensatingTransformation
                && currentStreamInfo.getInProgressTransformationInfo() != null
                && streamInfo.getInProgressTransformationInfo() == null;
    }

    private boolean shouldMirror(@NonNull CameraInternal camera) {
        // Stream is always mirrored during buffer copy. If there has been a buffer copy, it
        // means the input stream is already mirrored. Otherwise, mirror it as needed.
        return camera.getHasTransform() && isMirroringRequired(camera);
    }

    private boolean shouldCompensateTransformation() {
        return mStreamInfo.getInProgressTransformationInfo() != null;
    }

    private static boolean shouldCrop(@NonNull Rect cropRect, @NonNull Size resolution) {
        return resolution.getWidth() != cropRect.width()
                || resolution.getHeight() != cropRect.height();
    }

    private static <T extends VideoOutput> boolean shouldEnableSurfaceProcessingByConfig(
            @NonNull CameraInternal camera, @NonNull VideoCaptureConfig<T> config) {
        // If there has been a buffer copy, it means the surface processing is already enabled on
        // input stream. Otherwise, enable it as needed.
        return camera.getHasTransform() && config.isSurfaceProcessingForceEnabled();
    }

    private static boolean shouldEnableSurfaceProcessingByQuirk(@NonNull CameraInternal camera) {
        // If there has been a buffer copy, it means the surface processing is already enabled on
        // input stream. Otherwise, enable it as needed.
<<<<<<< HEAD
        return camera.getHasTransform() && (sEnableSurfaceProcessingByQuirk
=======
        return camera.getHasTransform() && (workaroundBySurfaceProcessing(DeviceQuirks.getAll())
>>>>>>> 3d4510a6
                || workaroundBySurfaceProcessing(camera.getCameraInfoInternal().getCameraQuirks()));
    }

    private static int alignDown(int length, int alignment,
            @NonNull Range<Integer> supportedLength) {
        return align(true, length, alignment, supportedLength);
    }

    private static int alignUp(int length, int alignment,
            @NonNull Range<Integer> supportedRange) {
        return align(false, length, alignment, supportedRange);
    }

    private static int align(boolean alignDown, int length, int alignment,
            @NonNull Range<Integer> supportedRange) {
        int remainder = length % alignment;
        int newLength;
        if (remainder == 0) {
            newLength = length;
        } else if (alignDown) {
            newLength = length - remainder;
        } else {
            newLength = length + (alignment - remainder);
        }
        // Clamp new length by supportedRange, which is supposed to be valid length.
        return supportedRange.clamp(newLength);
    }

    @NonNull
    private static Timebase resolveTimebase(@NonNull CameraInternal camera,
            @Nullable SurfaceProcessorNode node) {
        // Choose Timebase based on the whether the buffer is copied.
        Timebase timebase;
        if (node != null || !camera.getHasTransform()) {
            timebase = camera.getCameraInfoInternal().getTimebase();
        } else {
            // When camera buffers from a REALTIME device are passed directly to a video encoder
            // from the camera, automatic compensation is done to account for differing timebases
            // of the audio and camera subsystems. See the document of
            // CameraMetadata#SENSOR_INFO_TIMESTAMP_SOURCE_REALTIME. So the timebase is always
            // UPTIME when encoder surface is directly sent to camera.
            timebase = Timebase.UPTIME;
        }
        return timebase;
    }

    @NonNull
    private static Range<Integer> resolveFrameRate(@NonNull StreamSpec streamSpec) {
        // If the expected frame rate range is unspecified, we need to give an educated estimate
        // on what frame rate the camera will be operating at. For most devices this is a
        // constant frame rate of 30fps, but in the future this could probably be queried from
        // the camera.
        Range<Integer> frameRate = streamSpec.getExpectedFrameRateRange();
        if (Objects.equals(frameRate, StreamSpec.FRAME_RATE_RANGE_UNSPECIFIED)) {
            frameRate = Defaults.DEFAULT_FPS_RANGE;
        }
        return frameRate;
    }

    @Nullable
    private static VideoEncoderInfo resolveVideoEncoderInfo(
            @NonNull Function<VideoEncoderConfig, VideoEncoderInfo> videoEncoderInfoFinder,
            @Nullable VideoValidatedEncoderProfilesProxy encoderProfiles,
            @NonNull MediaSpec mediaSpec,
            @NonNull Size resolution,
            @NonNull DynamicRange dynamicRange,
            @NonNull Range<Integer> expectedFrameRate) {
        // Resolve the VideoEncoderConfig
        VideoMimeInfo videoMimeInfo = resolveVideoMimeInfo(mediaSpec, dynamicRange,
                encoderProfiles);
        VideoEncoderConfig videoEncoderConfig = resolveVideoEncoderConfig(
                videoMimeInfo,
                // Timebase won't affect the found EncoderInfo so give a arbitrary one.
                Timebase.UPTIME,
                mediaSpec.getVideoSpec(),
                resolution,
                dynamicRange,
                expectedFrameRate);

        VideoEncoderInfo videoEncoderInfo = videoEncoderInfoFinder.apply(videoEncoderConfig);
        if (videoEncoderInfo == null) {
            // If VideoCapture cannot find videoEncoderInfo, it means that VideoOutput should
            // also not be able to find the encoder. VideoCapture will not handle this situation
            // and leave it to VideoOutput to respond.
            Logger.w(TAG, "Can't find videoEncoderInfo");
            return null;
        }

        Size profileSize = encoderProfiles != null ? new Size(
                encoderProfiles.getDefaultVideoProfile().getWidth(),
                encoderProfiles.getDefaultVideoProfile().getHeight()) : null;
        return VideoEncoderInfoWrapper.from(videoEncoderInfo, profileSize);
    }

    @MainThread
    private void setupSurfaceUpdateNotifier(@NonNull SessionConfig.Builder sessionConfigBuilder,
            boolean isStreamActive) {
        if (mSurfaceUpdateFuture != null) {
            // A newer update is issued before the previous update is completed. Cancel the
            // previous future.
            if (mSurfaceUpdateFuture.cancel(false)) {
                Logger.d(TAG,
                        "A newer surface update is requested. Previous surface update cancelled.");
            }
        }

        ListenableFuture<Void> surfaceUpdateFuture = mSurfaceUpdateFuture =
                CallbackToFutureAdapter.getFuture(completer -> {
                    // Use the completer as the tag to identify the update.
                    sessionConfigBuilder.addTag(SURFACE_UPDATE_KEY, completer.hashCode());
                    AtomicBoolean surfaceUpdateComplete = new AtomicBoolean(false);
                    CameraCaptureCallback cameraCaptureCallback =
                            new CameraCaptureCallback() {
                                private boolean mIsFirstCaptureResult = true;
                                @Override
                                public void onCaptureCompleted(int captureConfigId,
                                        @NonNull CameraCaptureResult cameraCaptureResult) {
                                    super.onCaptureCompleted(captureConfigId, cameraCaptureResult);
                                    // Only print the first result to avoid flooding the log.
                                    if (mIsFirstCaptureResult) {
                                        mIsFirstCaptureResult = false;
                                        Logger.d(TAG, "cameraCaptureResult timestampNs = "
                                                + cameraCaptureResult.getTimestamp()
                                                + ", current system uptimeMs = "
                                                + SystemClock.uptimeMillis()
                                                + ", current system realtimeMs = "
                                                + SystemClock.elapsedRealtime());
                                    }
                                    if (!surfaceUpdateComplete.get()) {
                                        Object tag = cameraCaptureResult.getTagBundle().getTag(
                                                SURFACE_UPDATE_KEY);
                                        if (tag != null
                                                && (int) tag == completer.hashCode()
                                                && completer.set(null)
                                                && !surfaceUpdateComplete.getAndSet(true)) {
                                            // Remove from builder so this callback doesn't get
                                            // added to future SessionConfigs
                                            CameraXExecutors.mainThreadExecutor().execute(() ->
                                                    sessionConfigBuilder
                                                            .removeCameraCaptureCallback(this));
                                        }
                                    }
                                }
                            };
                    completer.addCancellationListener(() -> {
                        checkState(isMainThread(), "Surface update "
                                + "cancellation should only occur on main thread.");
                        surfaceUpdateComplete.set(true);
                        sessionConfigBuilder.removeCameraCaptureCallback(cameraCaptureCallback);
                    }, CameraXExecutors.directExecutor());
                    sessionConfigBuilder.addRepeatingCameraCaptureCallback(cameraCaptureCallback);

                    return String.format("%s[0x%x]", SURFACE_UPDATE_KEY, completer.hashCode());
                });

        Futures.addCallback(surfaceUpdateFuture, new FutureCallback<Void>() {
            @Override
            public void onSuccess(@Nullable Void result) {
                // If there is a new surface update request, we will wait to update the video
                // output until that update is complete.
                // Also, if the source state is inactive, then we are detached and should not tell
                // the video output we're active.
                if (surfaceUpdateFuture == mSurfaceUpdateFuture
                        && mSourceState != VideoOutput.SourceState.INACTIVE) {
                    setSourceState(isStreamActive ? VideoOutput.SourceState.ACTIVE_STREAMING
                            : VideoOutput.SourceState.ACTIVE_NON_STREAMING);
                }
            }

            @Override
            public void onFailure(@NonNull Throwable t) {
                if (!(t instanceof CancellationException)) {
                    Logger.e(TAG, "Surface update completed with unexpected exception", t);
                }
            }
        }, CameraXExecutors.mainThreadExecutor());
    }

    /**
     * Set {@link ImageOutputConfig#OPTION_CUSTOM_ORDERED_RESOLUTIONS} according to the resolution
     * found by the {@link QualitySelector} in VideoOutput.
     *
     * @throws IllegalArgumentException if not able to find a resolution by the QualitySelector
     *                                  in VideoOutput.
     */
    @SuppressWarnings("unchecked") // Cast to VideoCaptureConfig<T>
    private void updateCustomOrderedResolutionsByQuality(@NonNull CameraInfoInternal cameraInfo,
            @NonNull UseCaseConfig.Builder<?, ?, ?> builder) throws IllegalArgumentException {
        MediaSpec mediaSpec = getMediaSpec();

        Preconditions.checkArgument(mediaSpec != null,
                "Unable to update target resolution by null MediaSpec.");

        DynamicRange requestedDynamicRange = getDynamicRange();
        VideoCapabilities videoCapabilities = getVideoCapabilities(cameraInfo);

        // Get supported qualities.
        List<Quality> supportedQualities = videoCapabilities.getSupportedQualities(
                requestedDynamicRange);
        if (supportedQualities.isEmpty()) {
            // When the device does not have any supported quality, even the most flexible
            // QualitySelector such as QualitySelector.from(Quality.HIGHEST), still cannot
            // find any resolution. This should be a rare case but will cause VideoCapture
            // to always fail to bind. The workaround is not set any resolution and leave it to
            // auto resolution mechanism.
            Logger.w(TAG, "Can't find any supported quality on the device.");
            return;
        }

        // Get selected qualities.
        VideoSpec videoSpec = mediaSpec.getVideoSpec();
        QualitySelector qualitySelector = videoSpec.getQualitySelector();
        List<Quality> selectedQualities = qualitySelector.getPrioritizedQualities(
                supportedQualities);
        Logger.d(TAG, "Found selectedQualities " + selectedQualities + " by " + qualitySelector);
        if (selectedQualities.isEmpty()) {
            throw new IllegalArgumentException(
                    "Unable to find supported quality by QualitySelector");
        }

        // Get corresponded resolutions for the target aspect ratio.
        int aspectRatio = videoSpec.getAspectRatio();
        Map<Quality, Size> supportedQualityToSizeMap = getQualityToResolutionMap(videoCapabilities,
                requestedDynamicRange);
        QualityRatioToResolutionsTable qualityRatioTable = new QualityRatioToResolutionsTable(
                cameraInfo.getSupportedResolutions(getImageFormat()), supportedQualityToSizeMap);
        List<Size> customOrderedResolutions = new ArrayList<>();
        for (Quality selectedQuality : selectedQualities) {
            customOrderedResolutions.addAll(
                    qualityRatioTable.getResolutions(selectedQuality, aspectRatio));
        }
        List<Size> filteredCustomOrderedResolutions = filterOutEncoderUnsupportedResolutions(
                (VideoCaptureConfig<T>) builder.getUseCaseConfig(), mediaSpec,
                requestedDynamicRange, videoCapabilities, customOrderedResolutions,
                supportedQualityToSizeMap);
        Logger.d(TAG, "Set custom ordered resolutions = " + filteredCustomOrderedResolutions);
        builder.getMutableConfig().insertOption(OPTION_CUSTOM_ORDERED_RESOLUTIONS,
                filteredCustomOrderedResolutions);
<<<<<<< HEAD
    }

    @NonNull
    private static List<Size> filterOutEncoderUnsupportedResolutions(
            @NonNull VideoCaptureConfig<?> config,
            @NonNull MediaSpec mediaSpec,
            @NonNull DynamicRange dynamicRange,
            @NonNull VideoCapabilities videoCapabilities,
            @NonNull List<Size> resolutions,
            @NonNull Map<Quality, Size> supportedQualityToSizeMap
    ) {
        if (resolutions.isEmpty()) {
            return resolutions;
        }

        Iterator<Size> iterator = resolutions.iterator();
        while (iterator.hasNext()) {
            Size resolution = iterator.next();
            // To improve performance, there is no need to check for supported qualities'
            // resolutions because the encoder should support them.
            if (supportedQualityToSizeMap.containsValue(resolution)) {
                continue;
            }
            // We must find EncoderProfiles for each resolution because the EncoderProfiles found
            // by resolution may contain different video mine type which leads to different codec.
            VideoValidatedEncoderProfilesProxy encoderProfiles =
                    videoCapabilities.findNearestHigherSupportedEncoderProfilesFor(resolution,
                            dynamicRange);
            if (encoderProfiles == null) {
                continue;
            }
            // If the user set a non-fully specified target DynamicRange, there could be multiple
            // videoProfiles that matches to the DynamicRange. Find the one with the largest
            // supported size as a workaround.
            // If the suggested StreamSpec(i.e. DynamicRange + resolution) is unfortunately over
            // codec supported size, then rely on surface processing (OpenGL) to resize the
            // camera stream.
            VideoEncoderInfo videoEncoderInfo = findLargestSupportedSizeVideoEncoderInfo(
                    config.getVideoEncoderInfoFinder(), encoderProfiles, dynamicRange,
                    mediaSpec, resolution,
                    requireNonNull(config.getTargetFrameRate(Defaults.DEFAULT_FPS_RANGE)));
            if (videoEncoderInfo != null && !videoEncoderInfo.isSizeSupportedAllowSwapping(
                    resolution.getWidth(), resolution.getHeight())) {
                iterator.remove();
            }
        }
        return resolutions;
    }

    @Nullable
    private static VideoEncoderInfo findLargestSupportedSizeVideoEncoderInfo(
            @NonNull Function<VideoEncoderConfig, VideoEncoderInfo> videoEncoderInfoFinder,
            @NonNull VideoValidatedEncoderProfilesProxy encoderProfiles,
            @NonNull DynamicRange dynamicRange,
            @NonNull MediaSpec mediaSpec,
            @NonNull Size resolution,
            @NonNull Range<Integer> expectedFrameRate) {
        if (dynamicRange.isFullySpecified()) {
            return resolveVideoEncoderInfo(videoEncoderInfoFinder, encoderProfiles,
                    mediaSpec, resolution, dynamicRange, expectedFrameRate);
        }
        // There could be multiple VideoProfiles that match the non-fully specified DynamicRange.
        // The one with the largest supported size will be returned.
        VideoEncoderInfo sizeLargestVideoEncoderInfo = null;
        int largestArea = Integer.MIN_VALUE;
        for (EncoderProfilesProxy.VideoProfileProxy videoProfile :
                encoderProfiles.getVideoProfiles()) {
            if (isHdrSettingsMatched(videoProfile, dynamicRange)) {
                DynamicRange profileDynamicRange = new DynamicRange(
                        videoProfileHdrFormatsToDynamicRangeEncoding(videoProfile.getHdrFormat()),
                        videoProfileBitDepthToDynamicRangeBitDepth(videoProfile.getBitDepth()));
                VideoEncoderInfo videoEncoderInfo =
                        resolveVideoEncoderInfo(videoEncoderInfoFinder, encoderProfiles,
                                mediaSpec, resolution, profileDynamicRange, expectedFrameRate);
                if (videoEncoderInfo == null) {
                    continue;
                }
                // Compare by area size.
                int area = getArea(videoEncoderInfo.getSupportedWidths().getUpper(),
                        videoEncoderInfo.getSupportedHeights().getUpper());
                if (area > largestArea) {
                    largestArea = area;
                    sizeLargestVideoEncoderInfo = videoEncoderInfo;
                }
            }
        }
        return sizeLargestVideoEncoderInfo;
=======
>>>>>>> 3d4510a6
    }

    @NonNull
    private static List<Size> filterOutEncoderUnsupportedResolutions(
            @NonNull VideoCaptureConfig<?> config,
            @NonNull MediaSpec mediaSpec,
            @NonNull DynamicRange dynamicRange,
            @NonNull VideoCapabilities videoCapabilities,
            @NonNull List<Size> resolutions,
            @NonNull Map<Quality, Size> supportedQualityToSizeMap
    ) {
        if (resolutions.isEmpty()) {
            return resolutions;
        }

        Iterator<Size> iterator = resolutions.iterator();
        while (iterator.hasNext()) {
            Size resolution = iterator.next();
            // To improve performance, there is no need to check for supported qualities'
            // resolutions because the encoder should support them.
            if (supportedQualityToSizeMap.containsValue(resolution)) {
                continue;
            }
            // We must find EncoderProfiles for each resolution because the EncoderProfiles found
            // by resolution may contain different video mine type which leads to different codec.
            VideoValidatedEncoderProfilesProxy encoderProfiles =
                    videoCapabilities.findNearestHigherSupportedEncoderProfilesFor(resolution,
                            dynamicRange);
            if (encoderProfiles == null) {
                continue;
            }
            // If the user set a non-fully specified target DynamicRange, there could be multiple
            // videoProfiles that matches to the DynamicRange. Find the one with the largest
            // supported size as a workaround.
            // If the suggested StreamSpec(i.e. DynamicRange + resolution) is unfortunately over
            // codec supported size, then rely on surface processing (OpenGL) to resize the
            // camera stream.
            VideoEncoderInfo videoEncoderInfo = findLargestSupportedSizeVideoEncoderInfo(
                    config.getVideoEncoderInfoFinder(), encoderProfiles, dynamicRange,
                    mediaSpec, resolution,
                    requireNonNull(config.getTargetFrameRate(Defaults.DEFAULT_FPS_RANGE)));
            if (videoEncoderInfo != null && !videoEncoderInfo.isSizeSupportedAllowSwapping(
                    resolution.getWidth(), resolution.getHeight())) {
                iterator.remove();
            }
        }
        return resolutions;
    }

    @Nullable
    private static VideoEncoderInfo findLargestSupportedSizeVideoEncoderInfo(
            @NonNull Function<VideoEncoderConfig, VideoEncoderInfo> videoEncoderInfoFinder,
            @NonNull VideoValidatedEncoderProfilesProxy encoderProfiles,
            @NonNull DynamicRange dynamicRange,
            @NonNull MediaSpec mediaSpec,
            @NonNull Size resolution,
            @NonNull Range<Integer> expectedFrameRate) {
        if (dynamicRange.isFullySpecified()) {
            return resolveVideoEncoderInfo(videoEncoderInfoFinder, encoderProfiles,
                    mediaSpec, resolution, dynamicRange, expectedFrameRate);
        }
        // There could be multiple VideoProfiles that match the non-fully specified DynamicRange.
        // The one with the largest supported size will be returned.
        VideoEncoderInfo sizeLargestVideoEncoderInfo = null;
        int largestArea = Integer.MIN_VALUE;
        for (EncoderProfilesProxy.VideoProfileProxy videoProfile :
                encoderProfiles.getVideoProfiles()) {
            if (isHdrSettingsMatched(videoProfile, dynamicRange)) {
                DynamicRange profileDynamicRange = new DynamicRange(
                        videoProfileHdrFormatsToDynamicRangeEncoding(videoProfile.getHdrFormat()),
                        videoProfileBitDepthToDynamicRangeBitDepth(videoProfile.getBitDepth()));
                VideoEncoderInfo videoEncoderInfo =
                        resolveVideoEncoderInfo(videoEncoderInfoFinder, encoderProfiles,
                                mediaSpec, resolution, profileDynamicRange, expectedFrameRate);
                if (videoEncoderInfo == null) {
                    continue;
                }
                // Compare by area size.
                int area = getArea(videoEncoderInfo.getSupportedWidths().getUpper(),
                        videoEncoderInfo.getSupportedHeights().getUpper());
                if (area > largestArea) {
                    largestArea = area;
                    sizeLargestVideoEncoderInfo = videoEncoderInfo;
                }
            }
        }
        return sizeLargestVideoEncoderInfo;
    }

    /**
     * Gets the snapshot value of the given {@link Observable}.
     *
     * <p>Note: Set {@code valueIfMissing} to a non-{@code null} value doesn't mean the method
     * will never return a {@code null} value. The observable could contain exact {@code null}
     * value.
     *
     * @param observable     the observable
     * @param valueIfMissing if the observable doesn't contain value.
     * @param <T>            the value type
     * @return the snapshot value of the given {@link Observable}.
     */
    @Nullable
    private static <T> T fetchObservableValue(@NonNull Observable<T> observable,
            @Nullable T valueIfMissing) {
        ListenableFuture<T> future = observable.fetchData();
        if (!future.isDone()) {
            return valueIfMissing;
        }
        try {
            return future.get();
        } catch (ExecutionException | InterruptedException e) {
            // Should not happened
            throw new IllegalStateException(e);
        }
    }

    @SuppressWarnings("WeakerAccess") // synthetic accessor
    @MainThread
    void setSourceState(@NonNull VideoOutput.SourceState newState) {
        VideoOutput.SourceState oldState = mSourceState;
        if (newState != oldState) {
            mSourceState = newState;
            getOutput().onSourceStateChanged(newState);
        }
    }

    @VisibleForTesting
    @NonNull
    SurfaceRequest getSurfaceRequest() {
        return requireNonNull(mSurfaceRequest);
    }

    /**
     * @inheritDoc
     */
    @RestrictTo(Scope.LIBRARY_GROUP)
    @NonNull
    @Override
    public Set<Integer> getSupportedEffectTargets() {
        Set<Integer> targets = new HashSet<>();
        targets.add(VIDEO_CAPTURE);
        return targets;
    }

    /**
     * Builder for a {@link VideoCapture}.
     *
     * @param <T> the type of VideoOutput
     */
    @SuppressWarnings("ObjectToString")
    public static final class Builder<T extends VideoOutput> implements
            UseCaseConfig.Builder<VideoCapture<T>, VideoCaptureConfig<T>, Builder<T>>,
            ImageOutputConfig.Builder<Builder<T>>, ImageInputConfig.Builder<Builder<T>>,
            ThreadConfig.Builder<Builder<T>> {
        private final MutableOptionsBundle mMutableConfig;

        /** Creates a new Builder object. */
        public Builder(@NonNull T videoOutput) {
            this(createInitialBundle(videoOutput));
        }

        @SuppressWarnings("unchecked")
        private Builder(@NonNull MutableOptionsBundle mutableConfig) {
            mMutableConfig = mutableConfig;

            if (!mMutableConfig.containsOption(OPTION_VIDEO_OUTPUT)) {
                throw new IllegalArgumentException("VideoOutput is required");
            }

            Class<?> oldConfigClass =
                    mutableConfig.retrieveOption(OPTION_TARGET_CLASS, null);
            if (oldConfigClass != null && !oldConfigClass.equals(VideoCapture.class)) {
                throw new IllegalArgumentException(
                        "Invalid target class configuration for "
                                + Builder.this
                                + ": "
                                + oldConfigClass);
            }

            setCaptureType(UseCaseConfigFactory.CaptureType.VIDEO_CAPTURE);
            setTargetClass((Class<VideoCapture<T>>) (Type) VideoCapture.class);
        }

        @RestrictTo(Scope.LIBRARY_GROUP)
        @NonNull
        static Builder<? extends VideoOutput> fromConfig(@NonNull Config configuration) {
            return new Builder<>(MutableOptionsBundle.from(configuration));
        }

        /**
         * Generates a Builder from another Config object
         *
         * @param configuration An immutable configuration to pre-populate this builder.
         * @return The new Builder.
         */
        @RestrictTo(Scope.LIBRARY_GROUP)
        @NonNull
        public static <T extends VideoOutput> Builder<T> fromConfig(
                @NonNull VideoCaptureConfig<T> configuration) {
            return new Builder<>(MutableOptionsBundle.from(configuration));
        }

        @NonNull
        private static <T extends VideoOutput> MutableOptionsBundle createInitialBundle(
                @NonNull T videoOutput) {
            MutableOptionsBundle bundle = MutableOptionsBundle.create();
            bundle.insertOption(OPTION_VIDEO_OUTPUT, videoOutput);
            return bundle;
        }

        /**
         * {@inheritDoc}
         */
        @RestrictTo(Scope.LIBRARY_GROUP)
        @Override
        @NonNull
        public MutableConfig getMutableConfig() {
            return mMutableConfig;
        }

        /**
         * {@inheritDoc}
         */
        @RestrictTo(Scope.LIBRARY_GROUP)
        @NonNull
        @Override
        public VideoCaptureConfig<T> getUseCaseConfig() {
            return new VideoCaptureConfig<>(OptionsBundle.from(mMutableConfig));
        }

        /** Sets the associated {@link VideoOutput}. */
        @RestrictTo(Scope.LIBRARY_GROUP)
        @NonNull
        public Builder<T> setVideoOutput(@NonNull VideoOutput videoOutput) {
            getMutableConfig().insertOption(OPTION_VIDEO_OUTPUT, videoOutput);
            return this;
        }

        @NonNull
        Builder<T> setVideoEncoderInfoFinder(
                @NonNull Function<VideoEncoderConfig, VideoEncoderInfo> videoEncoderInfoFinder) {
            getMutableConfig().insertOption(OPTION_VIDEO_ENCODER_INFO_FINDER,
                    videoEncoderInfoFinder);
            return this;
        }

        /**
         * Builds a {@link VideoCapture} from the current state.
         *
         * @return A {@link VideoCapture} populated with the current state.
         */
        @Override
        @NonNull
        public VideoCapture<T> build() {
            return new VideoCapture<>(getUseCaseConfig());
        }

        // Implementations of TargetConfig.Builder default methods

        @RestrictTo(Scope.LIBRARY_GROUP)
        @Override
        @NonNull
        public Builder<T> setTargetClass(@NonNull Class<VideoCapture<T>> targetClass) {
            getMutableConfig().insertOption(OPTION_TARGET_CLASS, targetClass);

            // If no name is set yet, then generate a unique name
            if (null == getMutableConfig().retrieveOption(OPTION_TARGET_NAME, null)) {
                String targetName = targetClass.getCanonicalName() + "-" + UUID.randomUUID();
                setTargetName(targetName);
            }

            return this;
        }

        /**
         * Sets the name of the target object being configured, used only for debug logging.
         *
         * <p>The name should be a value that can uniquely identify an instance of the object being
         * configured.
         *
         * <p>If not set, the target name will default to an unique name automatically generated
         * with the class canonical name and random UUID.
         *
         * @param targetName A unique string identifier for the instance of the class being
         *                   configured.
         * @return the current Builder.
         */
        @RestrictTo(Scope.LIBRARY_GROUP)
        @Override
        @NonNull
        public Builder<T> setTargetName(@NonNull String targetName) {
            getMutableConfig().insertOption(OPTION_TARGET_NAME, targetName);
            return this;
        }

        // Implementations of ImageOutputConfig.Builder default methods

        /**
         * setTargetAspectRatio is not supported on VideoCapture
         *
         * <p>To set aspect ratio, see {@link Recorder.Builder#setAspectRatio(int)}.
         */
        @RestrictTo(Scope.LIBRARY_GROUP)
        @NonNull
        @Override
        public Builder<T> setTargetAspectRatio(@AspectRatio.Ratio int aspectRatio) {
            throw new UnsupportedOperationException("setTargetAspectRatio is not supported.");
        }

        /**
         * Sets the rotation of the intended target for images from this configuration.
         *
         * <p>Valid values include: {@link Surface#ROTATION_0}, {@link Surface#ROTATION_90},
         * {@link Surface#ROTATION_180}, {@link Surface#ROTATION_270}.
         * Rotation values are relative to the "natural" rotation, {@link Surface#ROTATION_0}.
         *
         * <p>In general, it is best to additionally set the target rotation dynamically on the
         * use case. See {@link VideoCapture#setTargetRotation(int)} for additional
         * documentation.
         *
         * <p>If not set, the target rotation will default to the value of
         * {@link Display#getRotation()} of the default display at the time the use case is bound.
         *
         * <p>For a {@link Recorder} output, the final rotation degrees of the video, including
         * the degrees set by this method and the orientation of the camera sensor, will be
         * reflected by several possibilities, 1) the rotation degrees is written into the video
         * metadata, 2) the video content is directly rotated, 3) both, i.e. rotation metadata
         * and rotated video content which combines to the target rotation. CameraX will choose a
         * strategy according to the use case.
         *
         * @param rotation The rotation of the intended target.
         * @return The current Builder.
         * @see VideoCapture#setTargetRotation(int)
         * @see android.view.OrientationEventListener
         */
        @NonNull
        @Override
        public Builder<T> setTargetRotation(@RotationValue int rotation) {
            getMutableConfig().insertOption(OPTION_TARGET_ROTATION, rotation);
            return this;
        }

        /**
         * Sets the mirror mode.
         *
         * <p>Valid values include: {@link MirrorMode#MIRROR_MODE_OFF},
         * {@link MirrorMode#MIRROR_MODE_ON} and {@link MirrorMode#MIRROR_MODE_ON_FRONT_ONLY}.
         * If not set, it defaults to {@link MirrorMode#MIRROR_MODE_OFF}.
         *
         * <p>This API only changes the mirroring behavior on VideoCapture, but does not affect
         * other UseCases. If the application wants to be consistent with the default
         * {@link Preview} behavior where the rear camera is not mirrored but the front camera is
         * mirrored, then {@link MirrorMode#MIRROR_MODE_ON_FRONT_ONLY} is recommended.
         *
         * @param mirrorMode The mirror mode of the intended target.
         * @return The current Builder.
         */
        @NonNull
        @Override
        public Builder<T> setMirrorMode(@MirrorMode.Mirror int mirrorMode) {
            getMutableConfig().insertOption(OPTION_MIRROR_MODE, mirrorMode);
            return this;
        }

        /**
         * setTargetResolution is not supported on VideoCapture
         *
         * <p>To set resolution, see {@link Recorder.Builder#setQualitySelector(QualitySelector)}.
         */
        @RestrictTo(Scope.LIBRARY_GROUP)
        @NonNull
        @Override
        public Builder<T> setTargetResolution(@NonNull Size resolution) {
            throw new UnsupportedOperationException("setTargetResolution is not supported.");
        }

        /**
         * Sets the default resolution of the intended target from this configuration.
         *
         * @param resolution The default resolution to choose from supported output sizes list.
         * @return The current Builder.
         */
        @RestrictTo(Scope.LIBRARY_GROUP)
        @NonNull
        @Override
        public Builder<T> setDefaultResolution(@NonNull Size resolution) {
            getMutableConfig().insertOption(OPTION_DEFAULT_RESOLUTION, resolution);
            return this;
        }

        @RestrictTo(Scope.LIBRARY_GROUP)
        @NonNull
        @Override
        public Builder<T> setMaxResolution(@NonNull Size resolution) {
            getMutableConfig().insertOption(OPTION_MAX_RESOLUTION, resolution);
            return this;
        }

        @RestrictTo(Scope.LIBRARY_GROUP)
        @Override
        @NonNull
        public Builder<T> setSupportedResolutions(
                @NonNull List<Pair<Integer, Size[]>> resolutions) {
            getMutableConfig().insertOption(OPTION_SUPPORTED_RESOLUTIONS, resolutions);
            return this;
        }

        @RestrictTo(Scope.LIBRARY_GROUP)
        @NonNull
        @Override
        public Builder<T> setCustomOrderedResolutions(@NonNull List<Size> resolutions) {
            getMutableConfig().insertOption(OPTION_CUSTOM_ORDERED_RESOLUTIONS, resolutions);
            return this;
        }

        @RestrictTo(Scope.LIBRARY_GROUP)
        @Override
        @NonNull
        public Builder<T> setResolutionSelector(@NonNull ResolutionSelector resolutionSelector) {
            getMutableConfig().insertOption(OPTION_RESOLUTION_SELECTOR, resolutionSelector);
            return this;
        }

        // Implementations of ImageInputConfig.Builder default methods

        /**
         * Sets the {@link DynamicRange}.
         *
         * <p>The dynamic range specifies how the range of colors, highlights and shadows that
         * are captured by the video producer are displayed on a display. Some dynamic ranges will
         * allow the video to make full use of the extended range of brightness of a display when
         * the video is played back.
         *
         * <p>The supported dynamic ranges for video capture depend on the capabilities of the
         * camera and the {@link VideoOutput}. The supported dynamic ranges can normally be
         * queried through the specific video output. For example, the available dynamic
         * ranges for the {@link Recorder} video output can be queried through
         * the {@link androidx.camera.video.VideoCapabilities} returned by
         * {@link Recorder#getVideoCapabilities(CameraInfo)} via
         * {@link androidx.camera.video.VideoCapabilities#getSupportedDynamicRanges()}.
         *
         * <p>It is possible to choose a high dynamic range (HDR) with unspecified encoding by
         * providing {@link DynamicRange#HDR_UNSPECIFIED_10_BIT}.
         *
         * <p>If the dynamic range is not provided, the returned video capture use case will use
         * a default of {@link DynamicRange#SDR}.
         *
         * @return The current Builder.
         * @see DynamicRange
         */
        @NonNull
        @Override
        public Builder<T> setDynamicRange(@NonNull DynamicRange dynamicRange) {
            getMutableConfig().insertOption(OPTION_INPUT_DYNAMIC_RANGE, dynamicRange);
            return this;
        }

        // Implementations of ThreadConfig.Builder default methods

        /**
         * Sets the default executor that will be used for background tasks.
         *
         * <p>If not set, the background executor will default to an automatically generated
         * {@link Executor}.
         *
         * @param executor The executor which will be used for background tasks.
         * @return the current Builder.
         */
        @RestrictTo(Scope.LIBRARY_GROUP)
        @Override
        @NonNull
        public Builder<T> setBackgroundExecutor(@NonNull Executor executor) {
            getMutableConfig().insertOption(OPTION_BACKGROUND_EXECUTOR, executor);
            return this;
        }

        // Implementations of UseCaseConfig.Builder default methods

        @RestrictTo(Scope.LIBRARY_GROUP)
        @Override
        @NonNull
        public Builder<T> setDefaultSessionConfig(@NonNull SessionConfig sessionConfig) {
            getMutableConfig().insertOption(OPTION_DEFAULT_SESSION_CONFIG, sessionConfig);
            return this;
        }

        @RestrictTo(Scope.LIBRARY_GROUP)
        @Override
        @NonNull
        public Builder<T> setDefaultCaptureConfig(@NonNull CaptureConfig captureConfig) {
            getMutableConfig().insertOption(OPTION_DEFAULT_CAPTURE_CONFIG, captureConfig);
            return this;
        }

        @RestrictTo(Scope.LIBRARY_GROUP)
        @Override
        @NonNull
        public Builder<T> setSessionOptionUnpacker(
                @NonNull SessionConfig.OptionUnpacker optionUnpacker) {
            getMutableConfig().insertOption(OPTION_SESSION_CONFIG_UNPACKER, optionUnpacker);
            return this;
        }

        @RestrictTo(Scope.LIBRARY_GROUP)
        @Override
        @NonNull
        public Builder<T> setCaptureOptionUnpacker(
                @NonNull CaptureConfig.OptionUnpacker optionUnpacker) {
            getMutableConfig().insertOption(OPTION_CAPTURE_CONFIG_UNPACKER, optionUnpacker);
            return this;
        }

        @RestrictTo(Scope.LIBRARY_GROUP)
        @Override
        @NonNull
        public Builder<T> setSurfaceOccupancyPriority(int priority) {
            getMutableConfig().insertOption(OPTION_SURFACE_OCCUPANCY_PRIORITY, priority);
            return this;
        }

        @RestrictTo(Scope.LIBRARY_GROUP)
        @NonNull
        @Override
        public Builder<T> setZslDisabled(boolean disabled) {
            getMutableConfig().insertOption(OPTION_ZSL_DISABLED, disabled);
            return this;
        }

        @RestrictTo(Scope.LIBRARY_GROUP)
        @NonNull
        @Override
        public Builder<T> setHighResolutionDisabled(boolean disabled) {
            getMutableConfig().insertOption(OPTION_HIGH_RESOLUTION_DISABLED, disabled);
            return this;
        }

        /**
         * Sets the target frame rate range in frames per second for the associated VideoCapture
         * use case.
         *
         * <p>This target will be used as a part of the heuristics for the algorithm that determines
         * the final frame rate range and resolution of all concurrently bound use cases.
         *
         * <p>It is not guaranteed that this target frame rate will be the final range,
         * as other use cases as well as frame rate restrictions of the device may affect the
         * outcome of the algorithm that chooses the actual frame rate.
         *
         * <p>For supported frame rates, see {@link CameraInfo#getSupportedFrameRateRanges()}.
         *
         * @param targetFrameRate the target frame rate range.
         */
        @NonNull
        public Builder<T> setTargetFrameRate(@NonNull Range<Integer> targetFrameRate) {
            getMutableConfig().insertOption(OPTION_TARGET_FRAME_RATE, targetFrameRate);
            return this;
        }

        /**
         * Enable video stabilization.
         *
         * <p>It will enable stabilization for the video capture use case. However, it is not
         * guaranteed the stabilization will be enabled for the preview use case. If you want to
         * enable preview stabilization, use
         * {@link Preview.Builder#setPreviewStabilizationEnabled(boolean)} instead.
         *
         * <p>Preview stabilization, where streams are stabilized with the same quality of
         * stabilization for {@link Preview} and {@link VideoCapture} use cases, is enabled. This
         * mode aims to give clients a 'what you see is what you get' effect. In this mode, the
         * FoV reduction will be a maximum of 20 % both horizontally and vertically (10% from
         * left, right, top, bottom) for the given zoom ratio / crop region. The resultant FoV
         * will also be the same across all use cases (that have the same aspect ratio). This is
         * the tradeoff between video stabilization and preview stabilization.
         *
         * <p>It is recommended to query the device capability via
         * {@link VideoCapabilities#isStabilizationSupported()} before enabling this
         * feature, otherwise HAL error might be thrown.
         *
         * <p> If both preview stabilization and video stabilization are enabled or disabled, the
         * final result will be
         *
         * <p>
         * <table>
         * <tr> <th id="rb">Preview</th> <th id="rb">VideoCapture</th>   <th id="rb">Result</th>
         * </tr>
         * <tr> <td>ON</td> <td>ON</td> <td>Both Preview and VideoCapture will be stabilized,
         * VideoCapture quality might be worse than only VideoCapture stabilized</td>
         * </tr>
         * <tr> <td>ON</td> <td>OFF</td> <td>None of Preview and VideoCapture will be
         * stabilized</td>  </tr>
         * <tr> <td>ON</td> <td>NOT SPECIFIED</td> <td>Both Preview and VideoCapture will be
         * stabilized</td>  </tr>
         * <tr> <td>OFF</td> <td>ON</td> <td>None of Preview and VideoCapture will be
         * stabilized</td>  </tr>
         * <tr> <td>OFF</td> <td>OFF</td> <td>None of Preview and VideoCapture will be
         * stabilized</td>  </tr>
         * <tr> <td>OFF</td> <td>NOT SPECIFIED</td> <td>None of Preview and VideoCapture will be
         * stabilized</td>  </tr>
         * <tr> <td>NOT SPECIFIED</td> <td>ON</td> <td>Only VideoCapture will be stabilized,
         * Preview might be stabilized depending on devices</td>
         * </tr>
         * <tr> <td>NOT SPECIFIED</td> <td>OFF</td> <td>None of Preview and VideoCapture will be
         * stabilized</td>  </tr>
         * </table><br>
         *
         * @param enabled True if enable, otherwise false.
         * @return the current Builder.
         *
         * @see VideoCapabilities#isStabilizationSupported()
         * @see Preview.Builder#setPreviewStabilizationEnabled(boolean)
         */
        @NonNull
        public Builder<T> setVideoStabilizationEnabled(boolean enabled) {
            getMutableConfig().insertOption(OPTION_VIDEO_STABILIZATION_MODE,
                    enabled ? StabilizationMode.ON : StabilizationMode.OFF);
            return this;
        }

        @RestrictTo(Scope.LIBRARY_GROUP)
        @NonNull
        @Override
        public Builder<T> setCaptureType(@NonNull UseCaseConfigFactory.CaptureType captureType) {
            getMutableConfig().insertOption(OPTION_CAPTURE_TYPE, captureType);
            return this;
        }

        /**
         * Forces surface processing to be enabled.
         *
         * <p>Typically, surface processing is automatically enabled only when required for a
         * specific effect. However, calling this method will force it to be enabled even if no
         * effect is required. Surface processing creates additional processing through the OpenGL
         * pipeline, affecting performance and memory usage. Camera service may treat the surface
         * differently, potentially impacting video quality and stabilization. So it is generally
         * not recommended to enable it.
         *
         * <p>One example where it might be useful is to work around device compatibility issues.
         * For example, UHD video recording might not work on some devices, but enabling surface
         * processing could work around the issue.
         */
        @RestrictTo(Scope.LIBRARY_GROUP)
        @NonNull
        public Builder<T> setSurfaceProcessingForceEnabled() {
            getMutableConfig().insertOption(OPTION_FORCE_ENABLE_SURFACE_PROCESSING, true);
            return this;
        }
    }
}<|MERGE_RESOLUTION|>--- conflicted
+++ resolved
@@ -126,13 +126,7 @@
 import androidx.camera.video.impl.VideoCaptureConfig;
 import androidx.camera.video.internal.VideoValidatedEncoderProfilesProxy;
 import androidx.camera.video.internal.compat.quirk.DeviceQuirks;
-<<<<<<< HEAD
-import androidx.camera.video.internal.compat.quirk.ExtraSupportedResolutionQuirk;
 import androidx.camera.video.internal.compat.quirk.SizeCannotEncodeVideoQuirk;
-import androidx.camera.video.internal.compat.quirk.VideoQualityQuirk;
-=======
-import androidx.camera.video.internal.compat.quirk.SizeCannotEncodeVideoQuirk;
->>>>>>> 3d4510a6
 import androidx.camera.video.internal.config.VideoMimeInfo;
 import androidx.camera.video.internal.encoder.SwappedVideoEncoderInfo;
 import androidx.camera.video.internal.encoder.VideoEncoderConfig;
@@ -180,21 +174,6 @@
     private static final String SURFACE_UPDATE_KEY =
             "androidx.camera.video.VideoCapture.streamUpdate";
     private static final Defaults DEFAULT_CONFIG = new Defaults();
-<<<<<<< HEAD
-    @VisibleForTesting
-    static boolean sEnableSurfaceProcessingByQuirk;
-
-    static {
-        boolean hasVideoQualityQuirkAndWorkaroundBySurfaceProcessing =
-                hasVideoQualityQuirkAndWorkaroundBySurfaceProcessing();
-        boolean hasExtraSupportedResolutionQuirk =
-                DeviceQuirks.get(ExtraSupportedResolutionQuirk.class) != null;
-        sEnableSurfaceProcessingByQuirk =
-                hasVideoQualityQuirkAndWorkaroundBySurfaceProcessing
-                        || hasExtraSupportedResolutionQuirk;
-    }
-=======
->>>>>>> 3d4510a6
 
     @SuppressWarnings("WeakerAccess") // Synthetic access
     DeferrableSurface mDeferrableSurface;
@@ -487,11 +466,7 @@
     @RestrictTo(Scope.LIBRARY_GROUP)
     protected StreamSpec onSuggestedStreamSpecImplementationOptionsUpdated(@NonNull Config config) {
         mSessionConfigBuilder.addImplementationOptions(config);
-<<<<<<< HEAD
-        updateSessionConfig(mSessionConfigBuilder.build());
-=======
         updateSessionConfig(List.of(mSessionConfigBuilder.build()));
->>>>>>> 3d4510a6
         return requireNonNull(getAttachedStreamSpec()).toBuilder()
                 .setImplementationOptions(config).build();
     }
@@ -731,17 +706,12 @@
         // default if unresolved).
         sessionConfigBuilder.setExpectedFrameRateRange(streamSpec.getExpectedFrameRateRange());
         sessionConfigBuilder.setVideoStabilization(config.getVideoStabilizationMode());
-<<<<<<< HEAD
-        sessionConfigBuilder.addErrorListener(
-                (sessionConfig, error) -> resetPipeline(cameraId, config, streamSpec));
-=======
         if (mCloseableErrorListener != null) {
             mCloseableErrorListener.close();
         }
         mCloseableErrorListener = new SessionConfig.CloseableErrorListener(
                 (sessionConfig, error) -> resetPipeline());
         sessionConfigBuilder.setErrorListener(mCloseableErrorListener);
->>>>>>> 3d4510a6
         if (streamSpec.getImplementationOptions() != null) {
             sessionConfigBuilder.addImplementationOptions(streamSpec.getImplementationOptions());
         }
@@ -1243,11 +1213,7 @@
     private static boolean shouldEnableSurfaceProcessingByQuirk(@NonNull CameraInternal camera) {
         // If there has been a buffer copy, it means the surface processing is already enabled on
         // input stream. Otherwise, enable it as needed.
-<<<<<<< HEAD
-        return camera.getHasTransform() && (sEnableSurfaceProcessingByQuirk
-=======
         return camera.getHasTransform() && (workaroundBySurfaceProcessing(DeviceQuirks.getAll())
->>>>>>> 3d4510a6
                 || workaroundBySurfaceProcessing(camera.getCameraInfoInternal().getCameraQuirks()));
     }
 
@@ -1486,7 +1452,6 @@
         Logger.d(TAG, "Set custom ordered resolutions = " + filteredCustomOrderedResolutions);
         builder.getMutableConfig().insertOption(OPTION_CUSTOM_ORDERED_RESOLUTIONS,
                 filteredCustomOrderedResolutions);
-<<<<<<< HEAD
     }
 
     @NonNull
@@ -1574,95 +1539,6 @@
             }
         }
         return sizeLargestVideoEncoderInfo;
-=======
->>>>>>> 3d4510a6
-    }
-
-    @NonNull
-    private static List<Size> filterOutEncoderUnsupportedResolutions(
-            @NonNull VideoCaptureConfig<?> config,
-            @NonNull MediaSpec mediaSpec,
-            @NonNull DynamicRange dynamicRange,
-            @NonNull VideoCapabilities videoCapabilities,
-            @NonNull List<Size> resolutions,
-            @NonNull Map<Quality, Size> supportedQualityToSizeMap
-    ) {
-        if (resolutions.isEmpty()) {
-            return resolutions;
-        }
-
-        Iterator<Size> iterator = resolutions.iterator();
-        while (iterator.hasNext()) {
-            Size resolution = iterator.next();
-            // To improve performance, there is no need to check for supported qualities'
-            // resolutions because the encoder should support them.
-            if (supportedQualityToSizeMap.containsValue(resolution)) {
-                continue;
-            }
-            // We must find EncoderProfiles for each resolution because the EncoderProfiles found
-            // by resolution may contain different video mine type which leads to different codec.
-            VideoValidatedEncoderProfilesProxy encoderProfiles =
-                    videoCapabilities.findNearestHigherSupportedEncoderProfilesFor(resolution,
-                            dynamicRange);
-            if (encoderProfiles == null) {
-                continue;
-            }
-            // If the user set a non-fully specified target DynamicRange, there could be multiple
-            // videoProfiles that matches to the DynamicRange. Find the one with the largest
-            // supported size as a workaround.
-            // If the suggested StreamSpec(i.e. DynamicRange + resolution) is unfortunately over
-            // codec supported size, then rely on surface processing (OpenGL) to resize the
-            // camera stream.
-            VideoEncoderInfo videoEncoderInfo = findLargestSupportedSizeVideoEncoderInfo(
-                    config.getVideoEncoderInfoFinder(), encoderProfiles, dynamicRange,
-                    mediaSpec, resolution,
-                    requireNonNull(config.getTargetFrameRate(Defaults.DEFAULT_FPS_RANGE)));
-            if (videoEncoderInfo != null && !videoEncoderInfo.isSizeSupportedAllowSwapping(
-                    resolution.getWidth(), resolution.getHeight())) {
-                iterator.remove();
-            }
-        }
-        return resolutions;
-    }
-
-    @Nullable
-    private static VideoEncoderInfo findLargestSupportedSizeVideoEncoderInfo(
-            @NonNull Function<VideoEncoderConfig, VideoEncoderInfo> videoEncoderInfoFinder,
-            @NonNull VideoValidatedEncoderProfilesProxy encoderProfiles,
-            @NonNull DynamicRange dynamicRange,
-            @NonNull MediaSpec mediaSpec,
-            @NonNull Size resolution,
-            @NonNull Range<Integer> expectedFrameRate) {
-        if (dynamicRange.isFullySpecified()) {
-            return resolveVideoEncoderInfo(videoEncoderInfoFinder, encoderProfiles,
-                    mediaSpec, resolution, dynamicRange, expectedFrameRate);
-        }
-        // There could be multiple VideoProfiles that match the non-fully specified DynamicRange.
-        // The one with the largest supported size will be returned.
-        VideoEncoderInfo sizeLargestVideoEncoderInfo = null;
-        int largestArea = Integer.MIN_VALUE;
-        for (EncoderProfilesProxy.VideoProfileProxy videoProfile :
-                encoderProfiles.getVideoProfiles()) {
-            if (isHdrSettingsMatched(videoProfile, dynamicRange)) {
-                DynamicRange profileDynamicRange = new DynamicRange(
-                        videoProfileHdrFormatsToDynamicRangeEncoding(videoProfile.getHdrFormat()),
-                        videoProfileBitDepthToDynamicRangeBitDepth(videoProfile.getBitDepth()));
-                VideoEncoderInfo videoEncoderInfo =
-                        resolveVideoEncoderInfo(videoEncoderInfoFinder, encoderProfiles,
-                                mediaSpec, resolution, profileDynamicRange, expectedFrameRate);
-                if (videoEncoderInfo == null) {
-                    continue;
-                }
-                // Compare by area size.
-                int area = getArea(videoEncoderInfo.getSupportedWidths().getUpper(),
-                        videoEncoderInfo.getSupportedHeights().getUpper());
-                if (area > largestArea) {
-                    largestArea = area;
-                    sizeLargestVideoEncoderInfo = videoEncoderInfo;
-                }
-            }
-        }
-        return sizeLargestVideoEncoderInfo;
     }
 
     /**
