/*
 * Copyright 2020 The Android Open Source Project
 *
 * Licensed under the Apache License, Version 2.0 (the "License");
 * you may not use this file except in compliance with the License.
 * You may obtain a copy of the License at
 *
 *      http://www.apache.org/licenses/LICENSE-2.0
 *
 * Unless required by applicable law or agreed to in writing, software
 * distributed under the License is distributed on an "AS IS" BASIS,
 * WITHOUT WARRANTIES OR CONDITIONS OF ANY KIND, either express or implied.
 * See the License for the specific language governing permissions and
 * limitations under the License.
 */

package androidx.camera.video.internal.compat.quirk;

import androidx.annotation.NonNull;
import androidx.camera.core.impl.Quirk;
import androidx.camera.core.impl.QuirkSettings;

import java.util.ArrayList;
import java.util.List;

/**
 * Loads all video specific quirks required for the current device.
 */
public class DeviceQuirksLoader {

    private DeviceQuirksLoader() {
    }

    /**
     * Goes through all defined video related quirks, and returns those that should be loaded
     * on the current device.
     */
    @NonNull
    static List<Quirk> loadQuirks(@NonNull QuirkSettings quirkSettings) {
        final List<Quirk> quirks = new ArrayList<>();

        // Load all video specific quirks
        if (quirkSettings.shouldEnableQuirk(
                MediaFormatMustNotUseFrameRateToFindEncoderQuirk.class,
                MediaFormatMustNotUseFrameRateToFindEncoderQuirk.load())) {
            quirks.add(new MediaFormatMustNotUseFrameRateToFindEncoderQuirk());
        }
        if (quirkSettings.shouldEnableQuirk(
                MediaCodecInfoReportIncorrectInfoQuirk.class,
                MediaCodecInfoReportIncorrectInfoQuirk.load())) {
            quirks.add(new MediaCodecInfoReportIncorrectInfoQuirk());
        }
        if (quirkSettings.shouldEnableQuirk(
                DeactivateEncoderSurfaceBeforeStopEncoderQuirk.class,
                DeactivateEncoderSurfaceBeforeStopEncoderQuirk.load())) {
            quirks.add(new DeactivateEncoderSurfaceBeforeStopEncoderQuirk());
        }
        if (quirkSettings.shouldEnableQuirk(
                CameraUseInconsistentTimebaseQuirk.class,
                CameraUseInconsistentTimebaseQuirk.load())) {
            quirks.add(new CameraUseInconsistentTimebaseQuirk());
        }
        if (quirkSettings.shouldEnableQuirk(
                ReportedVideoQualityNotSupportedQuirk.class,
                ReportedVideoQualityNotSupportedQuirk.load())) {
            quirks.add(new ReportedVideoQualityNotSupportedQuirk());
        }
        if (quirkSettings.shouldEnableQuirk(
                EncoderNotUsePersistentInputSurfaceQuirk.class,
                EncoderNotUsePersistentInputSurfaceQuirk.load())) {
            quirks.add(new EncoderNotUsePersistentInputSurfaceQuirk());
        }
        if (quirkSettings.shouldEnableQuirk(
                VideoEncoderCrashQuirk.class,
                VideoEncoderCrashQuirk.load())) {
            quirks.add(new VideoEncoderCrashQuirk());
        }
        if (quirkSettings.shouldEnableQuirk(
                ExcludeStretchedVideoQualityQuirk.class,
                ExcludeStretchedVideoQualityQuirk.load())) {
            quirks.add(new ExcludeStretchedVideoQualityQuirk());
        }
        if (quirkSettings.shouldEnableQuirk(
                MediaStoreVideoCannotWrite.class,
                MediaStoreVideoCannotWrite.load())) {
            quirks.add(new MediaStoreVideoCannotWrite());
        }
        if (quirkSettings.shouldEnableQuirk(
                AudioEncoderIgnoresInputTimestampQuirk.class,
                AudioEncoderIgnoresInputTimestampQuirk.load())) {
            quirks.add(new AudioEncoderIgnoresInputTimestampQuirk());
        }
        if (quirkSettings.shouldEnableQuirk(
                VideoEncoderSuspendDoesNotIncludeSuspendTimeQuirk.class,
                VideoEncoderSuspendDoesNotIncludeSuspendTimeQuirk.load())) {
            quirks.add(new VideoEncoderSuspendDoesNotIncludeSuspendTimeQuirk());
        }
        if (quirkSettings.shouldEnableQuirk(
                NegativeLatLongSavesIncorrectlyQuirk.class,
                NegativeLatLongSavesIncorrectlyQuirk.load())) {
            quirks.add(new NegativeLatLongSavesIncorrectlyQuirk());
        }
<<<<<<< HEAD
        if (AudioTimestampFramePositionIncorrectQuirk.load()) {
            quirks.add(new AudioTimestampFramePositionIncorrectQuirk());
        }
        if (ExtraSupportedResolutionQuirk.load()) {
=======
        if (quirkSettings.shouldEnableQuirk(
                AudioTimestampFramePositionIncorrectQuirk.class,
                AudioTimestampFramePositionIncorrectQuirk.load())) {
            quirks.add(new AudioTimestampFramePositionIncorrectQuirk());
        }
        if (quirkSettings.shouldEnableQuirk(
                ExtraSupportedResolutionQuirk.class,
                ExtraSupportedResolutionQuirk.load())) {
>>>>>>> 3d4510a6
            quirks.add(new ExtraSupportedResolutionQuirk());
        }
        if (quirkSettings.shouldEnableQuirk(
                StretchedVideoResolutionQuirk.class,
                StretchedVideoResolutionQuirk.load())) {
            quirks.add(new StretchedVideoResolutionQuirk());
        }
        if (quirkSettings.shouldEnableQuirk(
                CodecStuckOnFlushQuirk.class,
                CodecStuckOnFlushQuirk.load())) {
            quirks.add(new CodecStuckOnFlushQuirk());
        }
<<<<<<< HEAD
        if (StopCodecAfterSurfaceRemovalCrashMediaServerQuirk.load()) {
            quirks.add(new StopCodecAfterSurfaceRemovalCrashMediaServerQuirk());
        }
        if (ExtraSupportedQualityQuirk.load()) {
            quirks.add(new ExtraSupportedQualityQuirk());
        }
        if (SignalEosOutputBufferNotComeQuirk.load()) {
            quirks.add(new SignalEosOutputBufferNotComeQuirk());
        }
        if (SizeCannotEncodeVideoQuirk.load()) {
            quirks.add(new SizeCannotEncodeVideoQuirk());
        }

=======
        if (quirkSettings.shouldEnableQuirk(
                StopCodecAfterSurfaceRemovalCrashMediaServerQuirk.class,
                StopCodecAfterSurfaceRemovalCrashMediaServerQuirk.load())) {
            quirks.add(new StopCodecAfterSurfaceRemovalCrashMediaServerQuirk());
        }
        if (quirkSettings.shouldEnableQuirk(
                ExtraSupportedQualityQuirk.class,
                ExtraSupportedQualityQuirk.load())) {
            quirks.add(new ExtraSupportedQualityQuirk());
        }
        if (quirkSettings.shouldEnableQuirk(
                SignalEosOutputBufferNotComeQuirk.class,
                SignalEosOutputBufferNotComeQuirk.load())) {
            quirks.add(new SignalEosOutputBufferNotComeQuirk());
        }
        if (quirkSettings.shouldEnableQuirk(
                SizeCannotEncodeVideoQuirk.class,
                SizeCannotEncodeVideoQuirk.load())) {
            quirks.add(new SizeCannotEncodeVideoQuirk());
        }
        if (quirkSettings.shouldEnableQuirk(
                PreviewBlackScreenQuirk.class,
                PreviewBlackScreenQuirk.load())) {
            quirks.add(new PreviewBlackScreenQuirk());
        }
>>>>>>> 3d4510a6
        return quirks;
    }
}<|MERGE_RESOLUTION|>--- conflicted
+++ resolved
@@ -100,12 +100,6 @@
                 NegativeLatLongSavesIncorrectlyQuirk.load())) {
             quirks.add(new NegativeLatLongSavesIncorrectlyQuirk());
         }
-<<<<<<< HEAD
-        if (AudioTimestampFramePositionIncorrectQuirk.load()) {
-            quirks.add(new AudioTimestampFramePositionIncorrectQuirk());
-        }
-        if (ExtraSupportedResolutionQuirk.load()) {
-=======
         if (quirkSettings.shouldEnableQuirk(
                 AudioTimestampFramePositionIncorrectQuirk.class,
                 AudioTimestampFramePositionIncorrectQuirk.load())) {
@@ -114,7 +108,6 @@
         if (quirkSettings.shouldEnableQuirk(
                 ExtraSupportedResolutionQuirk.class,
                 ExtraSupportedResolutionQuirk.load())) {
->>>>>>> 3d4510a6
             quirks.add(new ExtraSupportedResolutionQuirk());
         }
         if (quirkSettings.shouldEnableQuirk(
@@ -127,21 +120,6 @@
                 CodecStuckOnFlushQuirk.load())) {
             quirks.add(new CodecStuckOnFlushQuirk());
         }
-<<<<<<< HEAD
-        if (StopCodecAfterSurfaceRemovalCrashMediaServerQuirk.load()) {
-            quirks.add(new StopCodecAfterSurfaceRemovalCrashMediaServerQuirk());
-        }
-        if (ExtraSupportedQualityQuirk.load()) {
-            quirks.add(new ExtraSupportedQualityQuirk());
-        }
-        if (SignalEosOutputBufferNotComeQuirk.load()) {
-            quirks.add(new SignalEosOutputBufferNotComeQuirk());
-        }
-        if (SizeCannotEncodeVideoQuirk.load()) {
-            quirks.add(new SizeCannotEncodeVideoQuirk());
-        }
-
-=======
         if (quirkSettings.shouldEnableQuirk(
                 StopCodecAfterSurfaceRemovalCrashMediaServerQuirk.class,
                 StopCodecAfterSurfaceRemovalCrashMediaServerQuirk.load())) {
@@ -167,7 +145,6 @@
                 PreviewBlackScreenQuirk.load())) {
             quirks.add(new PreviewBlackScreenQuirk());
         }
->>>>>>> 3d4510a6
         return quirks;
     }
 }