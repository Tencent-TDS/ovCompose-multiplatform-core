/*
 * Copyright 2021 The Android Open Source Project
 *
 * Licensed under the Apache License, Version 2.0 (the "License");
 * you may not use this file except in compliance with the License.
 * You may obtain a copy of the License at
 *
 *      http://www.apache.org/licenses/LICENSE-2.0
 *
 * Unless required by applicable law or agreed to in writing, software
 * distributed under the License is distributed on an "AS IS" BASIS,
 * WITHOUT WARRANTIES OR CONDITIONS OF ANY KIND, either express or implied.
 * See the License for the specific language governing permissions and
 * limitations under the License.
 */

package androidx.camera.video.internal.compat.quirk;

import static androidx.camera.core.CameraSelector.LENS_FACING_BACK;
import static androidx.camera.core.CameraSelector.LENS_FACING_FRONT;

import android.media.CamcorderProfile;
import android.media.MediaCodec;
import android.media.MediaRecorder.VideoEncoder;
import android.os.Build;

import androidx.annotation.NonNull;
import androidx.camera.core.impl.CameraInfoInternal;
import androidx.camera.core.internal.compat.quirk.SurfaceProcessingQuirk;
import androidx.camera.video.Quality;

import java.util.Arrays;
import java.util.Locale;

/**
 * Quirk where qualities reported as available by {@link CamcorderProfile#hasProfile(int)}
 * does not work on the device, and should not be used.
 *
 * <p>QuirkSummary
 *      Bug Id: 202080832, 242526718, 250807400, 317935034
 *      Description:
 *                   <ul>
 *                       <li>See b/202080832#comment8. On devices exhibiting this quirk,
 *                       {@link CamcorderProfile} indicates it can support resolutions for a
 *                       specific video encoder (e.g., 3840x2160 for {@link VideoEncoder#H264} on
 *                       Huawei Mate 20), and it can create the video encoder by the
 *                       corresponding format. However, the camera is unable to produce video
 *                       frames when configured with a {@link MediaCodec} surface at the
 *                       specified resolution. On these devices, the capture session is opened
 *                       and configured, but an error occurs in the HAL.</li>
 *                  </ul>
 *                  <ul>
 *                      <li>See b/242526718#comment2. On Vivo Y91i, {@link CamcorderProfile}
 *                      indicates AVC encoder can support resolutions 1920x1080 and 1280x720.
 *                      However, the 1920x1080 and 1280x720 options cannot be configured properly.
 *                      It only supports 640x480.</li>
 *                  </ul>
 *                  <ul>
 *                      <li>See b/250807400. On Huawei P40 Lite, it fails to record video on
 *                      front camera and FHD/HD quality.</li>
 *                  </ul>
 *                  <ul>
 *                      <li>See b/317935034#comment2. On Oppo pht110, it fails to record video
 *                      on back camera and UHD quality.</li>
 *                  </ul>
 *      Device(s):   Huawei Mate 20, Huawei Mate 20 Pro, Vivo Y91i, Huawei P40 Lite, Oppo pht110
 */
<<<<<<< HEAD
public class ReportedVideoQualityNotSupportedQuirk implements VideoQualityQuirk {
=======
public class ReportedVideoQualityNotSupportedQuirk implements VideoQualityQuirk,
        SurfaceProcessingQuirk {
>>>>>>> 3d4510a6
    static boolean load() {
        return isHuaweiMate20() || isHuaweiMate20Pro() || isVivoY91i() || isHuaweiP40Lite()
                || isOppoPht110();
    }

    private static boolean isHuaweiMate20() {
        return "Huawei".equalsIgnoreCase(Build.BRAND) && "HMA-L29".equalsIgnoreCase(Build.MODEL);
    }

    private static boolean isHuaweiMate20Pro() {
        return "Huawei".equalsIgnoreCase(Build.BRAND) && "LYA-AL00".equalsIgnoreCase(Build.MODEL);
    }

    private static boolean isVivoY91i() {
        return "Vivo".equalsIgnoreCase(Build.BRAND) && "vivo 1820".equalsIgnoreCase(Build.MODEL);
    }

    private static boolean isHuaweiP40Lite() {
        return "Huawei".equalsIgnoreCase(Build.MANUFACTURER)
                && Arrays.asList("JNY-L21A", "JNY-L01A", "JNY-L21B", "JNY-L22A", "JNY-L02A",
                "JNY-L22B", "JNY-LX1").contains(Build.MODEL.toUpperCase(Locale.US));
    }

    private static boolean isOppoPht110() {
        return "OPPO".equalsIgnoreCase(Build.BRAND) && "PHT110".equalsIgnoreCase(Build.MODEL);
    }

    /** Checks if the given mime type is a problematic quality. */
    @Override
    public boolean isProblematicVideoQuality(@NonNull CameraInfoInternal cameraInfo,
            @NonNull Quality quality) {
        if (isHuaweiMate20() || isHuaweiMate20Pro()) {
            return quality == Quality.UHD;
        } else if (isVivoY91i()) {
            // On Y91i, the HD and FHD resolution is problematic with the front camera. The back
            // camera only supports SD resolution.
            return quality == Quality.HD || quality == Quality.FHD;
        } else if (isHuaweiP40Lite()) {
            return cameraInfo.getLensFacing() == LENS_FACING_FRONT
                    && (quality == Quality.FHD || quality == Quality.HD);
        } else if (isOppoPht110()) {
            return cameraInfo.getLensFacing() == LENS_FACING_BACK && quality == Quality.UHD;
        }
        return false;
    }

    @Override
    public boolean workaroundBySurfaceProcessing() {
        // VivoY91i can't be workaround.
        return isHuaweiMate20() || isHuaweiMate20Pro() || isHuaweiP40Lite() || isOppoPht110();
    }
}<|MERGE_RESOLUTION|>--- conflicted
+++ resolved
@@ -65,12 +65,8 @@
  *                  </ul>
  *      Device(s):   Huawei Mate 20, Huawei Mate 20 Pro, Vivo Y91i, Huawei P40 Lite, Oppo pht110
  */
-<<<<<<< HEAD
-public class ReportedVideoQualityNotSupportedQuirk implements VideoQualityQuirk {
-=======
 public class ReportedVideoQualityNotSupportedQuirk implements VideoQualityQuirk,
         SurfaceProcessingQuirk {
->>>>>>> 3d4510a6
     static boolean load() {
         return isHuaweiMate20() || isHuaweiMate20Pro() || isVivoY91i() || isHuaweiP40Lite()
                 || isOppoPht110();
