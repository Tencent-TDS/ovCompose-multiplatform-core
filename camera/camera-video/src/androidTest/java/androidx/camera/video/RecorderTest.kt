/*
 * Copyright 2021 The Android Open Source Project
 *
 * Licensed under the Apache License, Version 2.0 (the "License");
 * you may not use this file except in compliance with the License.
 * You may obtain a copy of the License at
 *
 *      http://www.apache.org/licenses/LICENSE-2.0
 *
 * Unless required by applicable law or agreed to in writing, software
 * distributed under the License is distributed on an "AS IS" BASIS,
 * WITHOUT WARRANTIES OR CONDITIONS OF ANY KIND, either express or implied.
 * See the License for the specific language governing permissions and
 * limitations under the License.
 */

package androidx.camera.video

import android.Manifest
import android.annotation.SuppressLint
import android.app.AppOpsManager
import android.app.AppOpsManager.OnOpNotedCallback
import android.app.AsyncNotedAppOp
import android.app.SyncNotedAppOp
import android.content.ContentResolver
import android.content.ContentValues
import android.content.Context
import android.graphics.SurfaceTexture
import android.location.Location
import android.media.MediaMetadataRetriever
import android.media.MediaRecorder
import android.net.Uri
import android.os.Build
import android.os.ParcelFileDescriptor
import android.provider.MediaStore
import android.util.Size
import androidx.camera.camera2.Camera2Config
import androidx.camera.camera2.pipe.integration.CameraPipeConfig
import androidx.camera.core.CameraSelector
import androidx.camera.core.CameraXConfig
import androidx.camera.core.DynamicRange
import androidx.camera.core.Preview
import androidx.camera.core.SurfaceRequest
import androidx.camera.core.impl.ImageFormatConstants
import androidx.camera.core.impl.Observable.Observer
import androidx.camera.core.impl.utils.executor.CameraXExecutors.directExecutor
import androidx.camera.core.impl.utils.executor.CameraXExecutors.mainThreadExecutor
import androidx.camera.core.internal.CameraUseCaseAdapter
import androidx.camera.testing.impl.AndroidUtil.isEmulator
import androidx.camera.testing.impl.AudioUtil
import androidx.camera.testing.impl.CameraPipeConfigTestRule
import androidx.camera.testing.impl.CameraUtil
import androidx.camera.testing.impl.CameraXUtil
import androidx.camera.testing.impl.GarbageCollectionUtil
import androidx.camera.testing.impl.LabTestRule
import androidx.camera.testing.impl.SurfaceTextureProvider
import androidx.camera.testing.impl.asFlow
import androidx.camera.testing.impl.getDurationMs
import androidx.camera.testing.impl.getLocation
import androidx.camera.testing.impl.getMimeType
import androidx.camera.testing.impl.mocks.MockConsumer
import androidx.camera.testing.impl.mocks.helpers.CallTimes
import androidx.camera.testing.impl.useAndRelease
import androidx.camera.testing.impl.video.RecordingSession
import androidx.camera.video.Recorder.VIDEO_CAPABILITIES_SOURCE_CAMCORDER_PROFILE
import androidx.camera.video.Recorder.VIDEO_CAPABILITIES_SOURCE_CODEC_CAPABILITIES
import androidx.camera.video.Recorder.sRetrySetupVideoDelayMs
import androidx.camera.video.Recorder.sRetrySetupVideoMaxCount
import androidx.camera.video.VideoOutput.SourceState.ACTIVE_NON_STREAMING
import androidx.camera.video.VideoOutput.SourceState.ACTIVE_STREAMING
import androidx.camera.video.VideoOutput.SourceState.INACTIVE
import androidx.camera.video.VideoRecordEvent.Finalize
import androidx.camera.video.VideoRecordEvent.Finalize.ERROR_DURATION_LIMIT_REACHED
import androidx.camera.video.VideoRecordEvent.Finalize.ERROR_FILE_SIZE_LIMIT_REACHED
import androidx.camera.video.VideoRecordEvent.Finalize.ERROR_INVALID_OUTPUT_OPTIONS
import androidx.camera.video.VideoRecordEvent.Finalize.ERROR_NO_VALID_DATA
import androidx.camera.video.VideoRecordEvent.Finalize.ERROR_RECORDER_ERROR
import androidx.camera.video.VideoRecordEvent.Finalize.ERROR_SOURCE_INACTIVE
import androidx.camera.video.VideoRecordEvent.Pause
import androidx.camera.video.VideoRecordEvent.Resume
import androidx.camera.video.internal.compat.quirk.DeactivateEncoderSurfaceBeforeStopEncoderQuirk
import androidx.camera.video.internal.compat.quirk.DeviceQuirks
import androidx.camera.video.internal.compat.quirk.ExtraSupportedResolutionQuirk
import androidx.camera.video.internal.compat.quirk.MediaStoreVideoCannotWrite
import androidx.camera.video.internal.encoder.EncoderFactory
import androidx.camera.video.internal.encoder.InvalidConfigException
import androidx.test.core.app.ApplicationProvider
import androidx.test.filters.LargeTest
import androidx.test.filters.SdkSuppress
import androidx.test.platform.app.InstrumentationRegistry
import androidx.test.rule.GrantPermissionRule
import androidx.testutils.assertThrows
import androidx.testutils.fail
import com.google.common.truth.Truth.assertThat
import com.google.common.truth.Truth.assertWithMessage
import java.io.File
import java.util.concurrent.Executor
import java.util.concurrent.TimeUnit
import kotlin.time.Duration.Companion.seconds
import kotlinx.coroutines.CompletableDeferred
import kotlinx.coroutines.Dispatchers
import kotlinx.coroutines.asExecutor
import kotlinx.coroutines.flow.dropWhile
import kotlinx.coroutines.flow.first
import kotlinx.coroutines.runBlocking
import kotlinx.coroutines.withTimeoutOrNull
import org.junit.After
import org.junit.Assume.assumeFalse
import org.junit.Assume.assumeTrue
import org.junit.Before
import org.junit.Rule
import org.junit.Test
import org.junit.rules.TemporaryFolder
import org.junit.rules.TestName
import org.junit.runner.RunWith
import org.junit.runners.Parameterized
import org.mockito.ArgumentMatchers.argThat
import org.mockito.Mockito.inOrder
import org.mockito.Mockito.mock
import org.mockito.Mockito.timeout

private const val GENERAL_TIMEOUT = 5000L
private const val TEST_ATTRIBUTION_TAG = "testAttribution"

// For the file size is small, the final file length possibly exceeds the file size limit
// after adding the file header. We still add the buffer for the tolerance of comparing the
// file length and file size limit.
private const val FILE_SIZE_LIMIT_BUFFER = 50 * 1024 // 50k threshold buffer

@LargeTest
@RunWith(Parameterized::class)
@SdkSuppress(minSdkVersion = 21)
class RecorderTest(
    private val implName: String,
    private val cameraConfig: CameraXConfig,
) {

    @get:Rule
    val cameraPipeConfigTestRule =
        CameraPipeConfigTestRule(
            active = implName == CameraPipeConfig::class.simpleName,
        )

    @get:Rule
    val cameraRule =
        CameraUtil.grantCameraPermissionAndPreTestAndPostTest(
            CameraUtil.PreTestCameraIdList(cameraConfig)
        )

    @get:Rule
    val temporaryFolder =
        TemporaryFolder(ApplicationProvider.getApplicationContext<Context>().cacheDir)

    @get:Rule var testName: TestName = TestName()

    @get:Rule
    val permissionRule: GrantPermissionRule =
        GrantPermissionRule.grant(
            Manifest.permission.WRITE_EXTERNAL_STORAGE,
            Manifest.permission.RECORD_AUDIO
        )

    @get:Rule val labTest: LabTestRule = LabTestRule()

    companion object {
        @JvmStatic
        @Parameterized.Parameters(name = "{0}")
        fun data() =
            listOf(
                arrayOf(Camera2Config::class.simpleName, Camera2Config.defaultConfig()),
                arrayOf(CameraPipeConfig::class.simpleName, CameraPipeConfig.defaultConfig())
            )
    }

    private val instrumentation = InstrumentationRegistry.getInstrumentation()
    private val context: Context = ApplicationProvider.getApplicationContext()
    private val cameraSelector = CameraSelector.DEFAULT_BACK_CAMERA
    // TODO(b/278168212): Only SDR is checked by now. Need to extend to HDR dynamic ranges.
    private val dynamicRange = DynamicRange.SDR

    private lateinit var cameraUseCaseAdapter: CameraUseCaseAdapter
    private lateinit var preview: Preview
    private lateinit var surfaceTexturePreview: Preview
    private lateinit var recordingSession: RecordingSession

    @Before
    fun setUp() {
        assumeTrue(CameraUtil.hasCameraWithLensFacing(CameraSelector.LENS_FACING_BACK))
        // Skip for b/168175357, b/233661493
        assumeFalse(
            "Skip tests for Cuttlefish MediaCodec issues",
            Build.MODEL.contains("Cuttlefish") &&
                (Build.VERSION.SDK_INT == 29 || Build.VERSION.SDK_INT == 33)
        )
        // Skip for b/331618729
        assumeFalse(
            "Emulator API 28 crashes running this test.",
            Build.VERSION.SDK_INT == 28 && isEmulator()
        )
        // Skip for b/241876294
        assumeFalse(
            "Skip test for devices with ExtraSupportedResolutionQuirk, since the extra" +
                " resolutions cannot be used when the provided surface is an encoder surface.",
            DeviceQuirks.get(ExtraSupportedResolutionQuirk::class.java) != null
        )
        assumeTrue(AudioUtil.canStartAudioRecord(MediaRecorder.AudioSource.CAMCORDER))
        // Skip for b/331618729
        assumeNotBrokenEmulator()

        CameraXUtil.initialize(context, cameraConfig).get()
        cameraUseCaseAdapter = CameraUtil.createCameraUseCaseAdapter(context, cameraSelector)

        // Using Preview so that the surface provider could be set to control when to issue the
        // surface request.
        val cameraInfo = cameraUseCaseAdapter.cameraInfo
        val videoCapabilities = Recorder.getVideoCapabilities(cameraInfo)
        val candidates =
            mutableSetOf<Size>().apply {
                if (testName.methodName == "setFileSizeLimit") {
                    videoCapabilities
                        .getProfiles(Quality.FHD, dynamicRange)
                        ?.defaultVideoProfile
                        ?.let { add(Size(it.width, it.height)) }
                    videoCapabilities
                        .getProfiles(Quality.HD, dynamicRange)
                        ?.defaultVideoProfile
                        ?.let { add(Size(it.width, it.height)) }
                    videoCapabilities
                        .getProfiles(Quality.SD, dynamicRange)
                        ?.defaultVideoProfile
                        ?.let { add(Size(it.width, it.height)) }
                }
                videoCapabilities
                    .getProfiles(Quality.LOWEST, dynamicRange)
                    ?.defaultVideoProfile
                    ?.let { add(Size(it.width, it.height)) }
            }
        assumeTrue(candidates.isNotEmpty())

        val resolutions: List<android.util.Pair<Int, Array<Size>>> =
            listOf<android.util.Pair<Int, Array<Size>>>(
                android.util.Pair.create(
                    ImageFormatConstants.INTERNAL_DEFINED_IMAGE_FORMAT_PRIVATE,
                    candidates.toTypedArray()
                )
            )
        preview = Preview.Builder().setSupportedResolutions(resolutions).build()

        // Add another Preview to provide an additional surface for b/168187087.
        surfaceTexturePreview = Preview.Builder().build()
        instrumentation.runOnMainSync {
            surfaceTexturePreview.surfaceProvider =
                SurfaceTextureProvider.createSurfaceTextureProvider(
                    object : SurfaceTextureProvider.SurfaceTextureCallback {
                        override fun onSurfaceTextureReady(
                            surfaceTexture: SurfaceTexture,
                            resolution: Size
                        ) {
                            // No-op
                        }

                        override fun onSafeToRelease(surfaceTexture: SurfaceTexture) {
                            surfaceTexture.release()
                        }
                    }
                )
        }

        assumeTrue(
            "This combination (preview, surfaceTexturePreview) is not supported.",
            cameraUseCaseAdapter.isUseCasesCombinationSupported(preview, surfaceTexturePreview)
        )

        cameraUseCaseAdapter =
            CameraUtil.createCameraAndAttachUseCase(
                context,
                cameraSelector,
                // Must put surfaceTexturePreview before preview while addUseCases, otherwise
                // an issue on Samsung device will occur. See b/196755459.
                surfaceTexturePreview,
                preview
            )
<<<<<<< HEAD
=======

        recordingSession =
            RecordingSession(
                RecordingSession.Defaults(
                    context = context,
                    recorder = createRecorder(),
                    outputOptionsProvider = { createFileOutputOptions() },
                    withAudio = true,
                    recordingStopStrategy = { recording, recorder ->
                        recording.stopSafely(recorder)
                    },
                ),
            )
>>>>>>> 3d4510a6
    }

    @After
    fun tearDown() {
<<<<<<< HEAD
        for (recording in recordingsToStop) {
            recording.stop()
            try {
                // Wait for recording done to avoid overlapping to next recording test.
                // Overlapping recording tests may lead to uncertainty and flaky-ness.
                recording.listener.verifyFinalize(inOrder = false)
            } catch (e: AssertionError) {
                // Ignored.
            }
=======
        if (this::recordingSession.isInitialized) {
            recordingSession.release(5000)
>>>>>>> 3d4510a6
        }

        if (this::cameraUseCaseAdapter.isInitialized) {
            instrumentation.runOnMainSync {
                cameraUseCaseAdapter.removeUseCases(cameraUseCaseAdapter.useCases)
            }
        }

        CameraXUtil.shutdown().get(10, TimeUnit.SECONDS)
    }

    @Test
    fun canRecordToFile() {
        // Arrange.
        val outputOptions = createFileOutputOptions()

        // Act & Assert.
        recordingSession.createRecording(outputOptions = outputOptions).recordAndVerify()
    }

    @Test
    fun recordingWithSetTargetVideoEncodingBitRate() {
        testRecorderIsConfiguredBasedOnTargetVideoEncodingBitrate(6_000_000)
    }

    @Test
    fun recordingWithSetTargetVideoEncodingBitRateOutOfRange() {
        testRecorderIsConfiguredBasedOnTargetVideoEncodingBitrate(1000_000_000)
    }

    @Test
    fun recordingWithNegativeBitRate() {
        assertThrows(IllegalArgumentException::class.java) { createRecorder(targetBitrate = -5) }
    }

    @Test
    fun canRecordToMediaStore() {
        assumeTrue(
            "Ignore the test since the MediaStore.Video has compatibility issues.",
            DeviceQuirks.get(MediaStoreVideoCannotWrite::class.java) == null
        )

        // Arrange.
        val contentResolver: ContentResolver = context.contentResolver
        val contentValues =
            ContentValues().apply { put(MediaStore.MediaColumns.MIME_TYPE, "video/mp4") }
        val outputOptions =
            MediaStoreOutputOptions.Builder(
                    contentResolver,
                    MediaStore.Video.Media.EXTERNAL_CONTENT_URI
                )
                .setContentValues(contentValues)
                .build()
<<<<<<< HEAD
        val recording = createRecordingProcess(outputOptions = outputOptions)

        // Act.
        recording.startAndVerify()
        recording.stopAndVerify { finalize ->
            // Assert.
            val uri = finalize.outputResults.outputUri
            checkFileHasAudioAndVideo(uri)

            // Clean-up.
            contentResolver.delete(uri, null, null)
        }
=======
        // Act & Assert.
        val result =
            recordingSession.createRecording(outputOptions = outputOptions).recordAndVerify()

        // Clean-up.
        contentResolver.delete(result.uri, null, null)
>>>>>>> 3d4510a6
    }

    @Test
    @SdkSuppress(minSdkVersion = 26)
    fun canRecordToFileDescriptor() {
        // Arrange.
        val file = createTempFile()
        val pfd = ParcelFileDescriptor.open(file, ParcelFileDescriptor.MODE_READ_WRITE)
        val outputOptions = FileDescriptorOutputOptions.Builder(pfd).build()
        val recording = recordingSession.createRecording(outputOptions = outputOptions)

        // Act.
        recording.startAndVerify()
        // ParcelFileDescriptor should be safe to close after PendingRecording#start.
        pfd.close()

        // Assert.
        recording.stopAndVerify()
    }

    @Test
    @SdkSuppress(minSdkVersion = 26)
    fun recordToFileDescriptor_withClosedFileDescriptor_receiveError() {
        // Arrange.
        val file = createTempFile()
        val pfd = ParcelFileDescriptor.open(file, ParcelFileDescriptor.MODE_READ_WRITE)
        pfd.close()
        val outputOptions = FileDescriptorOutputOptions.Builder(pfd).build()
        val recording = recordingSession.createRecording(outputOptions = outputOptions)

        // Act.
        recording.start()

        // Assert.
        recording.stopAndVerify(error = ERROR_INVALID_OUTPUT_OPTIONS)
    }

    @Test
    @SdkSuppress(minSdkVersion = 21, maxSdkVersion = 25)
    @SuppressLint("NewApi") // Intentionally testing behavior of calling from invalid API level
    fun prepareRecordingWithFileDescriptor_throwsExceptionBeforeApi26() {
        // Arrange.
        val recorder = createRecorder()
        val file = createTempFile()
        ParcelFileDescriptor.open(file, ParcelFileDescriptor.MODE_READ_WRITE).use { pfd ->
            // Assert.
            assertThrows(UnsupportedOperationException::class.java) {
                // Act.
                recorder.prepareRecording(context, FileDescriptorOutputOptions.Builder(pfd).build())
            }
        }
    }

    @Test
    fun canPauseResume() {
        recordingSession
            .createRecording()
            .startAndVerify()
            .pauseAndVerify()
            .resumeAndVerify()
            .stopAndVerify()
    }

    @Test
    fun canStartRecordingPaused_whenRecorderInitializing() {
        // Arrange.
        val recorder = createRecorder(sendSurfaceRequest = false)
        val recording = recordingSession.createRecording(recorder = recorder)

        // Act.
        recording.start()
        recording.pause()
        // Only invoke surface request after pause() has been called
        recorder.sendSurfaceRequest()

        // Assert.
        recording.verifyStart()
        recording.verifyPause()
    }

    @Test
    fun canReceiveRecordingStats() {
        // Arrange.
        val recording = recordingSession.createRecording()

        // Act.
        recording.startAndVerify().pauseAndVerify().resumeAndVerify().stopAndVerify()

        // Assert.
        val events = recording.getAllEvents()
        assertThat(events.size)
            .isAtLeast(
                1 /* Start */ +
                    5 /* Status */ +
                    1 /* Pause */ +
                    1 /* Resume */ +
                    5 /* Status */ +
                    1 /* Stop */
            )

        // Assert: Ensure duration and bytes are increasing.
        List(events.size - 1) { index ->
                Pair(events[index].recordingStats, events[index + 1].recordingStats)
            }
            .forEach { (former: RecordingStats, latter: RecordingStats) ->
                assertThat(former.numBytesRecorded).isAtMost(latter.numBytesRecorded)
                assertThat(former.recordedDurationNanos).isAtMost((latter.recordedDurationNanos))
            }

        // Assert: Ensure they are not all zero by checking the last stats.
        events.last().recordingStats.also {
            assertThat(it.numBytesRecorded).isGreaterThan(0L)
            assertThat(it.recordedDurationNanos).isGreaterThan(0L)
        }
    }

    @Test
    fun setFileSizeLimit() {
        // Arrange.
        val fileSizeLimit = 500L * 1024L // 500 KB
        val outputOptions = createFileOutputOptions(fileSizeLimit = fileSizeLimit)
        val recording = recordingSession.createRecording(outputOptions = outputOptions)

        // Act.
        // To avoid long timeout of finalize, verify the start event to ensure the recording is
        // started. But don't verify the status count since we don't know how many status will
        // reach the file size limit.
        recording.startAndVerify(statusCount = 0)

        // Assert.
        val result =
            recording.verifyFinalize(timeoutMs = 60_000L, error = ERROR_FILE_SIZE_LIMIT_REACHED)
        assertThat(result.file.length()).isLessThan(fileSizeLimit + FILE_SIZE_LIMIT_BUFFER)
    }

    // Sets the file size limit to 1 byte, which will be lower than the initial data sent from
    // the encoder. This will ensure that the recording will be finalized even if it has no data
    // written to it.
    @Test
    fun setFileSizeLimitLowerThanInitialDataSize() {
        // Arrange.
        val fileSizeLimit = 1L // 1 byte
        val outputOptions = createFileOutputOptions(fileSizeLimit = fileSizeLimit)
        val recording = recordingSession.createRecording(outputOptions = outputOptions)

        // Act.
        recording.start()
        recording.verifyFinalize(error = ERROR_FILE_SIZE_LIMIT_REACHED)
    }

    @Test
    fun setLocation() {
        runLocationTest(createLocation(25.033267462243586, 121.56454121737946))
    }

    @Test
    fun setNegativeLocation() {
        runLocationTest(createLocation(-27.14394722411734, -109.33053675296067))
    }

    @Test
    fun stop_withErrorWhenDurationLimitReached() {
        // Arrange.
        val durationLimitMs = 3000L
        val durationToleranceMs = 50L
        val outputOptions = createFileOutputOptions(durationLimitMillis = durationLimitMs)
        val recording = recordingSession.createRecording(outputOptions = outputOptions)

        // Act.
        recording.start()

        // Assert.
        val result =
            recording.verifyFinalize(
                timeoutMs = durationLimitMs + 2000L,
                error = ERROR_DURATION_LIMIT_REACHED,
            )
        assertThat(result.finalize.recordingStats.recordedDurationNanos)
            .isAtMost(TimeUnit.MILLISECONDS.toNanos(durationLimitMs + durationToleranceMs))
        checkDurationAtMost(Uri.fromFile(outputOptions.file), durationLimitMs + durationToleranceMs)
    }

    @Test
    fun checkStreamState() {
        // Arrange.
        val recorder = createRecorder()

        @Suppress("UNCHECKED_CAST")
        val streamInfoObserver = mock(Observer::class.java) as Observer<StreamInfo>
        val inOrder = inOrder(streamInfoObserver)
        recorder.streamInfo.addObserver(directExecutor(), streamInfoObserver)

        // Assert: Recorder should start in INACTIVE stream state before any recordings
        inOrder
            .verify(streamInfoObserver, timeout(GENERAL_TIMEOUT).atLeastOnce())
            .onNewData(argThat { it!!.streamState == StreamInfo.StreamState.INACTIVE })
<<<<<<< HEAD
        val recording = createRecordingProcess(recorder = recorder)
=======
        val recording = recordingSession.createRecording(recorder = recorder)
>>>>>>> 3d4510a6

        // Act.
        recording.start()

        // Assert: Starting recording should move Recorder to ACTIVE stream state
        inOrder
            .verify(streamInfoObserver, timeout(5000L).atLeastOnce())
            .onNewData(argThat { it!!.streamState == StreamInfo.StreamState.ACTIVE })

        // Act.
        recording.stop()

        // Assert: Stopping recording should eventually move to INACTIVE stream state
        inOrder
            .verify(streamInfoObserver, timeout(GENERAL_TIMEOUT).atLeastOnce())
            .onNewData(argThat { it!!.streamState == StreamInfo.StreamState.INACTIVE })
    }

    @Test
    fun start_throwsExceptionWhenActive() {
        // Arrange.
        val recorder = createRecorder()
        val recording = recordingSession.createRecording(recorder = recorder)

        // Act: 1st start.
        recording.start()

        // Assert.
        assertThrows(java.lang.IllegalStateException::class.java) {
            // Act: 2nd start.
            val recording2 = recordingSession.createRecording(recorder = recorder)
            recording2.start()
        }
    }

    @Test
    fun start_whenSourceActiveNonStreaming() {
        // Arrange.
        val recorder = createRecorder(initSourceState = ACTIVE_NON_STREAMING)
        val recording = recordingSession.createRecording(recorder = recorder)

        // Act.
        recording.start()
        recorder.onSourceStateChanged(ACTIVE_STREAMING)
        recording.verifyStart()
        recording.verifyStatus()
        recording.stopAndVerify()
    }

    @Test
    fun start_finalizeImmediatelyWhenSourceInactive() {
        // Arrange.
        val recorder = createRecorder(initSourceState = INACTIVE)
        val recording = recordingSession.createRecording(recorder = recorder)

        // Act.
        recording.start()

        // Assert.
        recording.verifyFinalize(error = ERROR_SOURCE_INACTIVE)
    }

    @Test
    fun pause_whenSourceActiveNonStreaming() {
        // Arrange.
        val recorder =
            createRecorder(sendSurfaceRequest = false, initSourceState = ACTIVE_NON_STREAMING)
<<<<<<< HEAD
        val recording = createRecordingProcess(recorder = recorder)
=======
        val recording = recordingSession.createRecording(recorder = recorder)
>>>>>>> 3d4510a6

        // Act.
        recording.start()
        recording.pause()
        recorder.sendSurfaceRequest()

        // Assert.
        recording.verifyStart()
        recording.verifyPause()
        recording.stopAndVerify(error = ERROR_NO_VALID_DATA)
    }

    @Test
    fun pause_noOpWhenAlreadyPaused() {
        // Arrange.
        val recording = recordingSession.createRecording()

        // Act.
        recording.startAndVerify().pauseAndVerify().pause()

        // Assert: One Pause event.
        val events = recording.getAllEvents()
        val pauseEvents = events.filterIsInstance<Pause>()
        assertThat(pauseEvents.size).isAtMost(1)
    }

    @Test
    fun pause_throwsExceptionWhenStopping() {
        // Arrange.
        val recording = recordingSession.createRecording()

        // Act.
        recording.startAndVerify().stopAndVerify()

        // Assert.
        assertThrows(IllegalStateException::class.java) { recording.pause() }
    }

    @Test
    fun resume_noOpWhenNotPaused() {
        // Arrange.
        val recording = recordingSession.createRecording()

        // Act.
        recording.startAndVerify().resume().stopAndVerify()

        // Assert: No Resume event.
        val resumeEvents = recording.getAllEvents().filterIsInstance<Resume>()
        assertThat(resumeEvents).isEmpty()
    }

    @Test
    fun resume_throwsExceptionWhenStopping() {
        // Arrange.
        val recording = recordingSession.createRecording()

        // Act.
        recording.startAndVerify().stop()

        // Assert.
<<<<<<< HEAD
        assertThrows(IllegalStateException::class.java) { recording.resumeAndVerify() }
=======
        assertThrows(IllegalStateException::class.java) { recording.resume() }
>>>>>>> 3d4510a6
    }

    @Test
    fun stop_beforeSurfaceRequested() {
        // Arrange.
        val recorder = createRecorder(sendSurfaceRequest = false)
        val recording = recordingSession.createRecording(recorder = recorder)

        // Act.
        recording.start().stop()
        recorder.sendSurfaceRequest()

        // Assert.
        recording.verifyFinalize(error = ERROR_NO_VALID_DATA)
    }

    @Test
    fun stop_WhenUseCaseDetached() {
        assumeStopCodecAfterSurfaceRemovalCrashMediaServerQuirk()

        // Arrange.
        val recording = recordingSession.createRecording()

        // Act.
        recording.startAndVerify()
        instrumentation.runOnMainSync { cameraUseCaseAdapter.removeUseCases(listOf(preview)) }

        // Assert.
        recording.verifyFinalize(error = ERROR_SOURCE_INACTIVE)
    }

    @Test
    fun stop_whenRecordingIsGarbageCollected() {
        // Arrange.
        val recorder = createRecorder()
        val listener = MockConsumer<VideoRecordEvent>()

        // Act.
        recorder
            .prepareRecording(context, createFileOutputOptions())
            .start(mainThreadExecutor(), listener)
        GarbageCollectionUtil.runFinalization()

        // Assert: Ensure the event listener gets a finalize event. Note: the word "finalize" is
        // very overloaded here. This event means the recording has finished, but does not relate
        // to the finalizer that runs during garbage collection. However, that is what causes the
        // recording to finish.
        listener.verifyAcceptCall(Finalize::class.java, true, GENERAL_TIMEOUT, CallTimes(1))
    }

    @Test
    fun stop_noOpWhenStopping() {
        // Arrange.
        val recording = recordingSession.createRecording()

        // Act.
        recording.recordAndVerify()
        recording.stop()

        // Assert.
        recording.verifyNoMoreEvent()
    }

    @Test
    fun mute_outputWithAudioTrack() {
        // Arrange.
        val outputOptions = createFileOutputOptions()
        val recording = recordingSession.createRecording(outputOptions = outputOptions)

        recording.startAndVerify().mute(true)

        // The output file should contain audio track even it's muted at the beginning.
        recording.stopAndVerify()
    }

    @Test
    fun mute_receiveCorrectAudioStats() {
        // Arrange.
        val recording = recordingSession.createRecording()

        // Act.
        recording.startAndVerify().muteAndVerify(true).muteAndVerify(false)

        recording.stopAndVerify()
    }

    @Test
    fun mute_withInitialMuted() {
        // Arrange.
        val recording = recordingSession.createRecording(initialAudioMuted = true)

        // Act.
        recording.startAndVerify()

        // Assert.
        recording.verifyMute(true)
        recording.stopAndVerify()
    }

    @Test
    fun mute_noOpIfAudioDisabled() {
        // Arrange.
        val recording = recordingSession.createRecording(withAudio = false)

        // Act.
        recording.startAndVerify()

        // Assert: muting or un-muting a recording without audio should be no-op.
        recording.mute(true).mute(false).stopAndVerify()
    }

    @Test
    fun optionsOverridesDefaults() {
        val qualitySelector = QualitySelector.from(Quality.HIGHEST)
        val recorder = createRecorder(qualitySelector = qualitySelector)

        assertThat(recorder.qualitySelector).isEqualTo(qualitySelector)
    }

    @Test
    fun canRetrieveProvidedExecutorFromRecorder() {
        val myExecutor = Executor { command -> command?.run() }
        val recorder = createRecorder(executor = myExecutor)

        assertThat(recorder.executor).isSameInstanceAs(myExecutor)
    }

    @Test
    fun cannotRetrieveExecutorWhenExecutorNotProvided() {
        val recorder = createRecorder()

        assertThat(recorder.executor).isNull()
    }

    @Test
    fun canRecordWithoutAudio() {
        recordingSession.createRecording(withAudio = false).recordAndVerify()
    }

    @Test
    fun audioAmplitudeIsNoneWhenAudioIsDisabled() {
        // Arrange.
        val recording = recordingSession.createRecording(withAudio = false).startAndVerify()

        // Act.
        val status = recording.getStatusEvents().first()
        val amplitude = status.recordingStats.audioStats.audioAmplitude
        assertThat(amplitude).isEqualTo(AudioStats.AUDIO_AMPLITUDE_NONE)

        // Assert.
        val result = recording.stopAndVerify()
        assertThat(result.finalize.recordingStats.audioStats.audioAmplitude)
            .isEqualTo(AudioStats.AUDIO_AMPLITUDE_NONE)
    }

    @Test
    fun canGetAudioStatsAmplitude() {
        // Arrange.
        val recording = recordingSession.createRecording().startAndVerify()

        // Act.
        val status = recording.getStatusEvents().first()
        val amplitude = status.recordingStats.audioStats.audioAmplitude
        assertThat(amplitude).isAtLeast(AudioStats.AUDIO_AMPLITUDE_NONE)

        // Assert.
        val result = recording.stopAndVerify()
        assertThat(result.finalize.recordingStats.audioStats.audioAmplitude)
            .isAtLeast(AudioStats.AUDIO_AMPLITUDE_NONE)
    }

    @Test
    fun cannotStartMultiplePendingRecordingsWhileInitializing() {
        // Arrange: Prepare 1st recording and start.
        val recorder = createRecorder(sendSurfaceRequest = false)
        val recording = recordingSession.createRecording(recorder = recorder)
        recording.start()

        // Assert.
        assertThrows<IllegalStateException> {
            // Act: Prepare 2nd recording and start.
            recordingSession.createRecording(recorder = recorder).start()
        }
    }

    @Test
    fun canRecoverFromErrorState(): Unit = runBlocking {
        // Arrange.
        // Create a video encoder factory that will fail on first 2 create encoder requests.
        val recorder =
            createRecorder(
                videoEncoderFactory = createVideoEncoderFactory(failCreationTimes = 2),
                retrySetupVideoMaxCount = 0, // Don't retry
            )
        // Recorder initialization should fail by 1st encoder creation fail.
        // Wait STREAM_ID_ERROR which indicates Recorder enter the error state.
        withTimeoutOrNull(3000) {
            recorder.streamInfo.asFlow().dropWhile { it!!.id != StreamInfo.STREAM_ID_ERROR }.first()
        } ?: fail("Do not observe STREAM_ID_ERROR from StreamInfo observer.")

        // Act: 1st recording request should fail by 2nd encoder creation fail.
        recordingSession
            .createRecording(recorder = recorder)
            .start()
            .verifyFinalize(error = ERROR_RECORDER_ERROR)

        // Act: 2nd recording request should be successful.
        recordingSession.createRecording(recorder = recorder).recordAndVerify()
    }

    @Test
    fun canRetrySetupVideo(): Unit = runBlocking {
        // Arrange.
        // Create a video encoder factory that will fail on first 2 create encoder requests.
        val recorder =
            createRecorder(
                videoEncoderFactory = createVideoEncoderFactory(failCreationTimes = 2),
                retrySetupVideoMaxCount = 3,
                retrySetupVideoDelayMs = 10, // make test quicker
            )

        // Act and verify.
        recordingSession.createRecording(recorder = recorder).recordAndVerify()
    }

    @Test
    fun canRetrySetupVideo(): Unit = runBlocking {
        // Arrange.
        // Create a video encoder factory that will fail on first 2 create encoder requests.
        val recorder =
            createRecorder(
                videoEncoderFactory = createVideoEncoderFactory(failCreationTimes = 2),
                retrySetupVideoMaxCount = 3,
                retrySetupVideoDelayMs = 10, // make test quicker
            )

        // Act and verify.
        val recording = createRecordingProcess(recorder = recorder)
        recording.startAndVerify()
        recording.stopAndVerify { finalize ->
            // Assert.
            assertThat(finalize.error).isEqualTo(ERROR_NONE)
        }
    }

    @Test
    @SdkSuppress(minSdkVersion = 31)
    fun audioRecordIsAttributed() = runBlocking {
        // Arrange.
        val notedTag = CompletableDeferred<String>()
        val appOps = context.getSystemService(Context.APP_OPS_SERVICE) as AppOpsManager
        appOps.setOnOpNotedCallback(
            Dispatchers.Main.asExecutor(),
            object : OnOpNotedCallback() {
                override fun onNoted(p0: SyncNotedAppOp) {
                    // no-op. record_audio should be async.
                }

                override fun onSelfNoted(p0: SyncNotedAppOp) {
                    // no-op. record_audio should be async.
                }

                override fun onAsyncNoted(noted: AsyncNotedAppOp) {
                    if (
                        AppOpsManager.OPSTR_RECORD_AUDIO == noted.op &&
                            TEST_ATTRIBUTION_TAG == noted.attributionTag
                    ) {
                        notedTag.complete(noted.attributionTag!!)
                    }
                }
            }
        )
        val attributionContext = context.createAttributionContext(TEST_ATTRIBUTION_TAG)
        val recording = recordingSession.createRecording(context = attributionContext)

        // Act.
        recording.start()
        try {
            val timeoutDuration = 5.seconds
            withTimeoutOrNull(timeoutDuration) {
                // Assert.
                assertThat(notedTag.await()).isEqualTo(TEST_ATTRIBUTION_TAG)
            } ?: fail("Timed out waiting for attribution tag. Waited $timeoutDuration.")
        } finally {
            appOps.setOnOpNotedCallback(null, null)
        }
    }

    @Test
    fun defaultVideoCapabilitiesSource() {
        val recorder = createRecorder()

        assertThat(recorder.videoCapabilitiesSource)
            .isEqualTo(VIDEO_CAPABILITIES_SOURCE_CAMCORDER_PROFILE)
    }

    @Test
    fun canSetVideoCapabilitiesSource() {
        val recorder =
            createRecorder(videoCapabilitiesSource = VIDEO_CAPABILITIES_SOURCE_CODEC_CAPABILITIES)

        assertThat(recorder.videoCapabilitiesSource)
            .isEqualTo(VIDEO_CAPABILITIES_SOURCE_CODEC_CAPABILITIES)
    }

    @Test
    fun setNonSupportedVideoCapabilitiesSource_throwException() {
        assertThrows(IllegalArgumentException::class.java) {
            createRecorder(videoCapabilitiesSource = Integer.MAX_VALUE)
        }
    }

    @Test
    fun canSetAudioSource() {
        // Arrange.
        val recorder = createRecorder(audioSource = MediaRecorder.AudioSource.VOICE_RECOGNITION)

        // Assert.
        assertThat(recorder.audioSource).isEqualTo(MediaRecorder.AudioSource.VOICE_RECOGNITION)

        // Act: ensure the value is correctly propagated to the internal AudioSource instance.
        // Start recording to create the AudioSource instance.
        recordingSession.createRecording(recorder = recorder).startAndVerify(statusCount = 1)

        // Assert.
        assertThat(recorder.mAudioSource.mAudioSource)
            .isEqualTo(MediaRecorder.AudioSource.VOICE_RECOGNITION)
    }

    private fun testRecorderIsConfiguredBasedOnTargetVideoEncodingBitrate(targetBitrate: Int) {
        // Arrange.
        val recorder = createRecorder(targetBitrate = targetBitrate)
        val recording = recordingSession.createRecording(recorder = recorder, withAudio = false)

        // Act.
<<<<<<< HEAD
        recording.startAndVerify()
        recording.stopAndVerify { finalize -> assertThat(finalize.error).isEqualTo(ERROR_NONE) }
=======
        recording.recordAndVerify()
>>>>>>> 3d4510a6

        // Assert.
        assertThat(recorder.mFirstRecordingVideoBitrate)
            .isIn(
                com.google.common.collect.Range.closed(
                    recorder.mVideoEncoderBitrateRange.lower,
                    recorder.mVideoEncoderBitrateRange.upper
                )
            )
    }

    private fun Recorder.sendSurfaceRequest() {
        instrumentation.runOnMainSync {
            preview.setSurfaceProvider { request: SurfaceRequest -> onSurfaceRequested(request) }
        }
    }

    private fun createTempFile() = temporaryFolder.newFile()

    private fun createRecorder(
        sendSurfaceRequest: Boolean = true,
        initSourceState: VideoOutput.SourceState = ACTIVE_STREAMING,
        qualitySelector: QualitySelector? = null,
        videoCapabilitiesSource: Int? = null,
        executor: Executor? = null,
        videoEncoderFactory: EncoderFactory? = null,
        audioEncoderFactory: EncoderFactory? = null,
        targetBitrate: Int? = null,
        retrySetupVideoMaxCount: Int? = null,
        retrySetupVideoDelayMs: Long? = null,
<<<<<<< HEAD
=======
        audioSource: Int? = null,
>>>>>>> 3d4510a6
    ): Recorder {
        val recorder =
            Recorder.Builder()
                .apply {
                    qualitySelector?.let { setQualitySelector(it) }
                    videoCapabilitiesSource?.let { setVideoCapabilitiesSource(it) }
                    executor?.let { setExecutor(it) }
                    videoEncoderFactory?.let { setVideoEncoderFactory(it) }
                    audioEncoderFactory?.let { setAudioEncoderFactory(it) }
<<<<<<< HEAD
                    targetBitrate?.let { setTargetVideoEncodingBitRate(targetBitrate) }
=======
                    targetBitrate?.let { setTargetVideoEncodingBitRate(it) }
                    audioSource?.let { setAudioSource(it) }
>>>>>>> 3d4510a6
                }
                .build()
                .apply {
                    retrySetupVideoMaxCount?.let { sRetrySetupVideoMaxCount = it }
                    retrySetupVideoDelayMs?.let { sRetrySetupVideoDelayMs = it }
                }
        if (sendSurfaceRequest) {
            recorder.sendSurfaceRequest()
        }
        recorder.onSourceStateChanged(initSourceState)
        return recorder
    }

    private fun createFileOutputOptions(
        file: File = createTempFile(),
        fileSizeLimit: Long? = null,
        durationLimitMillis: Long? = null,
        location: Location? = null,
    ): FileOutputOptions =
        FileOutputOptions.Builder(file)
            .apply {
                fileSizeLimit?.let { setFileSizeLimit(it) }
                durationLimitMillis?.let { setDurationLimitMillis(it) }
                location?.let { setLocation(it) }
<<<<<<< HEAD
            }
            .build()

    private fun createRecordingProcess(
        recorder: Recorder = createRecorder(),
        context: Context = ApplicationProvider.getApplicationContext(),
        outputOptions: OutputOptions = createFileOutputOptions(),
        withAudio: Boolean = true
    ) = RecordingProcess(recorder, context, outputOptions, withAudio)

    inner class RecordingProcess(
        private val recorder: Recorder,
        context: Context,
        outputOptions: OutputOptions,
        withAudio: Boolean
    ) {
        private val pendingRecording: PendingRecording =
            PendingRecording(context, recorder, outputOptions).apply {
                if (withAudio) {
                    withAudioEnabled()
                }
            }
        val listener = MockConsumer<VideoRecordEvent>()
        private lateinit var recording: Recording

        fun startAndVerify(
            statusCount: Int = DEFAULT_STATUS_COUNT,
            onStatus: ((List<Status>) -> Unit)? = null,
        ) = startInternal(verify = true, statusCount = statusCount, onStatus = onStatus)

        fun start() = startInternal(verify = false)

        private fun startInternal(
            verify: Boolean = false,
            statusCount: Int = DEFAULT_STATUS_COUNT,
            onStatus: ((List<Status>) -> Unit)? = null
        ) {
            recording = pendingRecording.start(mainThreadExecutor(), listener)
            recordingsToStop.add(this)
            if (verify) {
                verifyStart()
                if (statusCount > 0) {
                    verifyStatus(statusCount = statusCount, onStatus = onStatus)
                }
            }
        }

        fun verifyStart() {
            listener.verifyStart()
        }

        fun verifyStatus(
            statusCount: Int = DEFAULT_STATUS_COUNT,
            onStatus: ((List<Status>) -> Unit)? = null,
        ) {
            listener.verifyStatus(eventCount = statusCount, onEvent = onStatus)
        }

        fun stopAndVerify(onFinalize: ((Finalize) -> Unit)? = null) =
            stopInternal(verify = true, onFinalize)

        fun stop() = stopInternal(verify = false)

        private fun stopInternal(
            verify: Boolean = false,
            onFinalize: ((Finalize) -> Unit)? = null
        ) {
            recording.stopSafely(recorder)
            if (verify) {
                verifyFinalize(onFinalize = onFinalize)
            }
        }

        fun verifyFinalize(
            timeoutMs: Long = GENERAL_TIMEOUT,
            onFinalize: ((Finalize) -> Unit)? = null
        ) = listener.verifyFinalize(timeoutMs = timeoutMs, onFinalize = onFinalize)

        fun pauseAndVerify() = pauseInternal(verify = true)

        fun pause() = pauseInternal(verify = false)

        private fun pauseInternal(verify: Boolean = false) {
            recording.pause()
            if (verify) {
                verifyPause()
            }
        }

        fun verifyPause() = listener.verifyPause()

        fun resumeAndVerify() = resumeInternal(verify = true)

        fun resume() = resumeInternal(verify = false)

        private fun resumeInternal(verify: Boolean = false) {
            recording.resume()
            if (verify) {
                verifyResume()
            }
        }

        fun mute(muted: Boolean = false) = recording.mute(muted)

        private fun verifyResume() {
            listener.verifyResume()
            listener.verifyStatus()
        }

        fun getAllEvents(): List<VideoRecordEvent> {
            lateinit var events: List<VideoRecordEvent>
            listener.verifyEvent(
                VideoRecordEvent::class.java,
                CallTimesAtLeast(1),
                onEvent = { events = it }
            )
            return events
        }

        fun verifyNoMoreEvent() = listener.verifyNoMoreAcceptCalls(/* inOrder= */ true)
    }

    private fun checkFileHasAudioAndVideo(
        uri: Uri,
        hasAudio: Boolean = true,
    ) {
        MediaMetadataRetriever().useAndRelease {
            it.setDataSource(context, uri)
            assertThat(it.hasVideo()).isEqualTo(true)
            assertThat(it.hasAudio()).isEqualTo(hasAudio)
        }
    }
=======
            }
            .build()
>>>>>>> 3d4510a6

    @Suppress("SameParameterValue")
    private fun checkLocation(uri: Uri, location: Location) {
        MediaMetadataRetriever().useAndRelease {
            it.setDataSource(context, uri)
            // Only test on mp4 output format, others will be ignored.
            val mime = it.getMimeType()
            assumeTrue("Unsupported mime = $mime", "video/mp4".equals(mime, ignoreCase = true))
            val value = it.getLocation()
            // ex: (90, 180) => "+90.0000+180.0000/" (ISO-6709 standard)
            val matchGroup =
                "([+-]?[0-9]+(\\.[0-9]+)?)([+-]?[0-9]+(\\.[0-9]+)?)".toRegex().find(value)
                    ?: fail("Fail on checking location metadata: $value")
            val lat = matchGroup.groupValues[1].toDouble()
            val lon = matchGroup.groupValues[3].toDouble()

            // MediaMuxer.setLocation rounds the value to 4 decimal places
            val tolerance = 0.0001
            assertWithMessage("Fail on latitude. $lat($value) vs ${location.latitude}")
                .that(lat)
                .isWithin(tolerance)
                .of(location.latitude)
            assertWithMessage("Fail on longitude. $lon($value) vs ${location.longitude}")
                .that(lon)
                .isWithin(tolerance)
                .of(location.longitude)
        }
    }

    @Suppress("SameParameterValue")
    private fun checkDurationAtMost(uri: Uri, duration: Long) {
        MediaMetadataRetriever().useAndRelease {
            it.setDataSource(context, uri)
            val durationFromFile = it.getDurationMs()

            assertThat(durationFromFile).isAtMost(duration)
        }
    }

    @Suppress("SameParameterValue")
    private fun createVideoEncoderFactory(failCreationTimes: Int = 0): EncoderFactory {
        var createEncoderRequestCount = 0
        return EncoderFactory { executor, config ->
            if (createEncoderRequestCount < failCreationTimes) {
                createEncoderRequestCount++
                throw InvalidConfigException("Create video encoder fail on purpose.")
            } else {
                Recorder.DEFAULT_ENCODER_FACTORY.createEncoder(executor, config)
            }
        }
    }

    // It fails on devices with certain chipset if the codec is stopped when the camera is still
    // producing frames to the provided surface. This method first stop the camera from
    // producing frames then stops the recording safely on the problematic devices.
    private fun Recording.stopSafely(recorder: Recorder) {
        val deactivateSurfaceBeforeStop =
            DeviceQuirks.get(DeactivateEncoderSurfaceBeforeStopEncoderQuirk::class.java) != null
        if (deactivateSurfaceBeforeStop) {
<<<<<<< HEAD
            instrumentation.runOnMainSync { preview.setSurfaceProvider(null) }
=======
            instrumentation.runOnMainSync { preview.surfaceProvider = null }
>>>>>>> 3d4510a6
        }
        stop()
        if (deactivateSurfaceBeforeStop && Build.VERSION.SDK_INT >= 23) {
            recorder.sendSurfaceRequest()
        }
    }

    private fun runLocationTest(location: Location) {
        // Arrange.
        val outputOptions = createFileOutputOptions(location = location)

        // Act.
        val result =
            recordingSession.createRecording(outputOptions = outputOptions).recordAndVerify()

        // Assert.
        checkLocation(result.uri, location)
    }

    private fun createLocation(
        latitude: Double,
        longitude: Double,
        provider: String = "FakeProvider"
    ): Location =
        Location(provider).apply {
            this.latitude = latitude
            this.longitude = longitude
        }
<<<<<<< HEAD

    private fun MockConsumer<VideoRecordEvent>.verifyStart(
        inOrder: Boolean = true,
        onEvent: ((Start) -> Unit)? = null
    ) {
        verifyEvent(Start::class.java, inOrder = inOrder, onEvent = onEvent)
    }

    private fun MockConsumer<VideoRecordEvent>.verifyFinalize(
        inOrder: Boolean = true,
        timeoutMs: Long = GENERAL_TIMEOUT,
        onFinalize: ((Finalize) -> Unit)? = null
    ) {
        verifyEvent(
            Finalize::class.java,
            inOrder = inOrder,
            timeoutMs = timeoutMs,
            onEvent = onFinalize
        )
    }

    private fun MockConsumer<VideoRecordEvent>.verifyStatus(
        eventCount: Int = DEFAULT_STATUS_COUNT,
        inOrder: Boolean = true,
        onEvent: ((List<Status>) -> Unit)? = null,
    ) {
        verifyEvent(
            Status::class.java,
            CallTimesAtLeast(eventCount),
            inOrder = inOrder,
            timeoutMs = STATUS_TIMEOUT,
            onEvent = onEvent
        )
    }

    private fun MockConsumer<VideoRecordEvent>.verifyPause(
        inOrder: Boolean = true,
        onEvent: ((Pause) -> Unit)? = null
    ) {
        verifyEvent(Pause::class.java, inOrder = inOrder, onEvent = onEvent)
    }

    private fun MockConsumer<VideoRecordEvent>.verifyResume(
        inOrder: Boolean = true,
        onEvent: ((Resume) -> Unit)? = null,
    ) {
        verifyEvent(Resume::class.java, inOrder = inOrder, onEvent = onEvent)
    }

    private fun <T : VideoRecordEvent> MockConsumer<VideoRecordEvent>.verifyEvent(
        eventType: Class<T>,
        inOrder: Boolean = false,
        timeoutMs: Long = GENERAL_TIMEOUT,
        onEvent: ((T) -> Unit)? = null,
    ) {
        verifyEvent(
            eventType,
            callTimes = CallTimes(1),
            inOrder = inOrder,
            timeoutMs = timeoutMs
        ) { events ->
            onEvent?.invoke(events.last())
        }
    }

    private fun <T : VideoRecordEvent> MockConsumer<VideoRecordEvent>.verifyEvent(
        eventType: Class<T>,
        callTimes: CallTimes,
        inOrder: Boolean = false,
        timeoutMs: Long = GENERAL_TIMEOUT,
        onEvent: ((List<T>) -> Unit)? = null,
    ) {
        verifyAcceptCall(eventType, inOrder, timeoutMs, callTimes)
        if (onEvent != null) {
            val captor =
                ArgumentCaptorCameraX<VideoRecordEvent> { argument ->
                    eventType.isInstance(argument)
                }
            verifyAcceptCall(eventType, false, callTimes, captor)
            @Suppress("UNCHECKED_CAST") onEvent.invoke(captor.allValues as List<T>)
        }
    }
=======
>>>>>>> 3d4510a6
}<|MERGE_RESOLUTION|>--- conflicted
+++ resolved
@@ -280,8 +280,6 @@
                 surfaceTexturePreview,
                 preview
             )
-<<<<<<< HEAD
-=======
 
         recordingSession =
             RecordingSession(
@@ -295,25 +293,12 @@
                     },
                 ),
             )
->>>>>>> 3d4510a6
     }
 
     @After
     fun tearDown() {
-<<<<<<< HEAD
-        for (recording in recordingsToStop) {
-            recording.stop()
-            try {
-                // Wait for recording done to avoid overlapping to next recording test.
-                // Overlapping recording tests may lead to uncertainty and flaky-ness.
-                recording.listener.verifyFinalize(inOrder = false)
-            } catch (e: AssertionError) {
-                // Ignored.
-            }
-=======
         if (this::recordingSession.isInitialized) {
             recordingSession.release(5000)
->>>>>>> 3d4510a6
         }
 
         if (this::cameraUseCaseAdapter.isInitialized) {
@@ -367,27 +352,12 @@
                 )
                 .setContentValues(contentValues)
                 .build()
-<<<<<<< HEAD
-        val recording = createRecordingProcess(outputOptions = outputOptions)
-
-        // Act.
-        recording.startAndVerify()
-        recording.stopAndVerify { finalize ->
-            // Assert.
-            val uri = finalize.outputResults.outputUri
-            checkFileHasAudioAndVideo(uri)
-
-            // Clean-up.
-            contentResolver.delete(uri, null, null)
-        }
-=======
         // Act & Assert.
         val result =
             recordingSession.createRecording(outputOptions = outputOptions).recordAndVerify()
 
         // Clean-up.
         contentResolver.delete(result.uri, null, null)
->>>>>>> 3d4510a6
     }
 
     @Test
@@ -584,11 +554,7 @@
         inOrder
             .verify(streamInfoObserver, timeout(GENERAL_TIMEOUT).atLeastOnce())
             .onNewData(argThat { it!!.streamState == StreamInfo.StreamState.INACTIVE })
-<<<<<<< HEAD
-        val recording = createRecordingProcess(recorder = recorder)
-=======
         val recording = recordingSession.createRecording(recorder = recorder)
->>>>>>> 3d4510a6
 
         // Act.
         recording.start()
@@ -656,11 +622,7 @@
         // Arrange.
         val recorder =
             createRecorder(sendSurfaceRequest = false, initSourceState = ACTIVE_NON_STREAMING)
-<<<<<<< HEAD
-        val recording = createRecordingProcess(recorder = recorder)
-=======
         val recording = recordingSession.createRecording(recorder = recorder)
->>>>>>> 3d4510a6
 
         // Act.
         recording.start()
@@ -721,11 +683,7 @@
         recording.startAndVerify().stop()
 
         // Assert.
-<<<<<<< HEAD
-        assertThrows(IllegalStateException::class.java) { recording.resumeAndVerify() }
-=======
         assertThrows(IllegalStateException::class.java) { recording.resume() }
->>>>>>> 3d4510a6
     }
 
     @Test
@@ -949,26 +907,6 @@
 
         // Act and verify.
         recordingSession.createRecording(recorder = recorder).recordAndVerify()
-    }
-
-    @Test
-    fun canRetrySetupVideo(): Unit = runBlocking {
-        // Arrange.
-        // Create a video encoder factory that will fail on first 2 create encoder requests.
-        val recorder =
-            createRecorder(
-                videoEncoderFactory = createVideoEncoderFactory(failCreationTimes = 2),
-                retrySetupVideoMaxCount = 3,
-                retrySetupVideoDelayMs = 10, // make test quicker
-            )
-
-        // Act and verify.
-        val recording = createRecordingProcess(recorder = recorder)
-        recording.startAndVerify()
-        recording.stopAndVerify { finalize ->
-            // Assert.
-            assertThat(finalize.error).isEqualTo(ERROR_NONE)
-        }
     }
 
     @Test
@@ -1061,12 +999,7 @@
         val recording = recordingSession.createRecording(recorder = recorder, withAudio = false)
 
         // Act.
-<<<<<<< HEAD
-        recording.startAndVerify()
-        recording.stopAndVerify { finalize -> assertThat(finalize.error).isEqualTo(ERROR_NONE) }
-=======
         recording.recordAndVerify()
->>>>>>> 3d4510a6
 
         // Assert.
         assertThat(recorder.mFirstRecordingVideoBitrate)
@@ -1097,10 +1030,7 @@
         targetBitrate: Int? = null,
         retrySetupVideoMaxCount: Int? = null,
         retrySetupVideoDelayMs: Long? = null,
-<<<<<<< HEAD
-=======
         audioSource: Int? = null,
->>>>>>> 3d4510a6
     ): Recorder {
         val recorder =
             Recorder.Builder()
@@ -1110,12 +1040,8 @@
                     executor?.let { setExecutor(it) }
                     videoEncoderFactory?.let { setVideoEncoderFactory(it) }
                     audioEncoderFactory?.let { setAudioEncoderFactory(it) }
-<<<<<<< HEAD
-                    targetBitrate?.let { setTargetVideoEncodingBitRate(targetBitrate) }
-=======
                     targetBitrate?.let { setTargetVideoEncodingBitRate(it) }
                     audioSource?.let { setAudioSource(it) }
->>>>>>> 3d4510a6
                 }
                 .build()
                 .apply {
@@ -1140,143 +1066,8 @@
                 fileSizeLimit?.let { setFileSizeLimit(it) }
                 durationLimitMillis?.let { setDurationLimitMillis(it) }
                 location?.let { setLocation(it) }
-<<<<<<< HEAD
             }
             .build()
-
-    private fun createRecordingProcess(
-        recorder: Recorder = createRecorder(),
-        context: Context = ApplicationProvider.getApplicationContext(),
-        outputOptions: OutputOptions = createFileOutputOptions(),
-        withAudio: Boolean = true
-    ) = RecordingProcess(recorder, context, outputOptions, withAudio)
-
-    inner class RecordingProcess(
-        private val recorder: Recorder,
-        context: Context,
-        outputOptions: OutputOptions,
-        withAudio: Boolean
-    ) {
-        private val pendingRecording: PendingRecording =
-            PendingRecording(context, recorder, outputOptions).apply {
-                if (withAudio) {
-                    withAudioEnabled()
-                }
-            }
-        val listener = MockConsumer<VideoRecordEvent>()
-        private lateinit var recording: Recording
-
-        fun startAndVerify(
-            statusCount: Int = DEFAULT_STATUS_COUNT,
-            onStatus: ((List<Status>) -> Unit)? = null,
-        ) = startInternal(verify = true, statusCount = statusCount, onStatus = onStatus)
-
-        fun start() = startInternal(verify = false)
-
-        private fun startInternal(
-            verify: Boolean = false,
-            statusCount: Int = DEFAULT_STATUS_COUNT,
-            onStatus: ((List<Status>) -> Unit)? = null
-        ) {
-            recording = pendingRecording.start(mainThreadExecutor(), listener)
-            recordingsToStop.add(this)
-            if (verify) {
-                verifyStart()
-                if (statusCount > 0) {
-                    verifyStatus(statusCount = statusCount, onStatus = onStatus)
-                }
-            }
-        }
-
-        fun verifyStart() {
-            listener.verifyStart()
-        }
-
-        fun verifyStatus(
-            statusCount: Int = DEFAULT_STATUS_COUNT,
-            onStatus: ((List<Status>) -> Unit)? = null,
-        ) {
-            listener.verifyStatus(eventCount = statusCount, onEvent = onStatus)
-        }
-
-        fun stopAndVerify(onFinalize: ((Finalize) -> Unit)? = null) =
-            stopInternal(verify = true, onFinalize)
-
-        fun stop() = stopInternal(verify = false)
-
-        private fun stopInternal(
-            verify: Boolean = false,
-            onFinalize: ((Finalize) -> Unit)? = null
-        ) {
-            recording.stopSafely(recorder)
-            if (verify) {
-                verifyFinalize(onFinalize = onFinalize)
-            }
-        }
-
-        fun verifyFinalize(
-            timeoutMs: Long = GENERAL_TIMEOUT,
-            onFinalize: ((Finalize) -> Unit)? = null
-        ) = listener.verifyFinalize(timeoutMs = timeoutMs, onFinalize = onFinalize)
-
-        fun pauseAndVerify() = pauseInternal(verify = true)
-
-        fun pause() = pauseInternal(verify = false)
-
-        private fun pauseInternal(verify: Boolean = false) {
-            recording.pause()
-            if (verify) {
-                verifyPause()
-            }
-        }
-
-        fun verifyPause() = listener.verifyPause()
-
-        fun resumeAndVerify() = resumeInternal(verify = true)
-
-        fun resume() = resumeInternal(verify = false)
-
-        private fun resumeInternal(verify: Boolean = false) {
-            recording.resume()
-            if (verify) {
-                verifyResume()
-            }
-        }
-
-        fun mute(muted: Boolean = false) = recording.mute(muted)
-
-        private fun verifyResume() {
-            listener.verifyResume()
-            listener.verifyStatus()
-        }
-
-        fun getAllEvents(): List<VideoRecordEvent> {
-            lateinit var events: List<VideoRecordEvent>
-            listener.verifyEvent(
-                VideoRecordEvent::class.java,
-                CallTimesAtLeast(1),
-                onEvent = { events = it }
-            )
-            return events
-        }
-
-        fun verifyNoMoreEvent() = listener.verifyNoMoreAcceptCalls(/* inOrder= */ true)
-    }
-
-    private fun checkFileHasAudioAndVideo(
-        uri: Uri,
-        hasAudio: Boolean = true,
-    ) {
-        MediaMetadataRetriever().useAndRelease {
-            it.setDataSource(context, uri)
-            assertThat(it.hasVideo()).isEqualTo(true)
-            assertThat(it.hasAudio()).isEqualTo(hasAudio)
-        }
-    }
-=======
-            }
-            .build()
->>>>>>> 3d4510a6
 
     @Suppress("SameParameterValue")
     private fun checkLocation(uri: Uri, location: Location) {
@@ -1336,11 +1127,7 @@
         val deactivateSurfaceBeforeStop =
             DeviceQuirks.get(DeactivateEncoderSurfaceBeforeStopEncoderQuirk::class.java) != null
         if (deactivateSurfaceBeforeStop) {
-<<<<<<< HEAD
-            instrumentation.runOnMainSync { preview.setSurfaceProvider(null) }
-=======
             instrumentation.runOnMainSync { preview.surfaceProvider = null }
->>>>>>> 3d4510a6
         }
         stop()
         if (deactivateSurfaceBeforeStop && Build.VERSION.SDK_INT >= 23) {
@@ -1369,89 +1156,4 @@
             this.latitude = latitude
             this.longitude = longitude
         }
-<<<<<<< HEAD
-
-    private fun MockConsumer<VideoRecordEvent>.verifyStart(
-        inOrder: Boolean = true,
-        onEvent: ((Start) -> Unit)? = null
-    ) {
-        verifyEvent(Start::class.java, inOrder = inOrder, onEvent = onEvent)
-    }
-
-    private fun MockConsumer<VideoRecordEvent>.verifyFinalize(
-        inOrder: Boolean = true,
-        timeoutMs: Long = GENERAL_TIMEOUT,
-        onFinalize: ((Finalize) -> Unit)? = null
-    ) {
-        verifyEvent(
-            Finalize::class.java,
-            inOrder = inOrder,
-            timeoutMs = timeoutMs,
-            onEvent = onFinalize
-        )
-    }
-
-    private fun MockConsumer<VideoRecordEvent>.verifyStatus(
-        eventCount: Int = DEFAULT_STATUS_COUNT,
-        inOrder: Boolean = true,
-        onEvent: ((List<Status>) -> Unit)? = null,
-    ) {
-        verifyEvent(
-            Status::class.java,
-            CallTimesAtLeast(eventCount),
-            inOrder = inOrder,
-            timeoutMs = STATUS_TIMEOUT,
-            onEvent = onEvent
-        )
-    }
-
-    private fun MockConsumer<VideoRecordEvent>.verifyPause(
-        inOrder: Boolean = true,
-        onEvent: ((Pause) -> Unit)? = null
-    ) {
-        verifyEvent(Pause::class.java, inOrder = inOrder, onEvent = onEvent)
-    }
-
-    private fun MockConsumer<VideoRecordEvent>.verifyResume(
-        inOrder: Boolean = true,
-        onEvent: ((Resume) -> Unit)? = null,
-    ) {
-        verifyEvent(Resume::class.java, inOrder = inOrder, onEvent = onEvent)
-    }
-
-    private fun <T : VideoRecordEvent> MockConsumer<VideoRecordEvent>.verifyEvent(
-        eventType: Class<T>,
-        inOrder: Boolean = false,
-        timeoutMs: Long = GENERAL_TIMEOUT,
-        onEvent: ((T) -> Unit)? = null,
-    ) {
-        verifyEvent(
-            eventType,
-            callTimes = CallTimes(1),
-            inOrder = inOrder,
-            timeoutMs = timeoutMs
-        ) { events ->
-            onEvent?.invoke(events.last())
-        }
-    }
-
-    private fun <T : VideoRecordEvent> MockConsumer<VideoRecordEvent>.verifyEvent(
-        eventType: Class<T>,
-        callTimes: CallTimes,
-        inOrder: Boolean = false,
-        timeoutMs: Long = GENERAL_TIMEOUT,
-        onEvent: ((List<T>) -> Unit)? = null,
-    ) {
-        verifyAcceptCall(eventType, inOrder, timeoutMs, callTimes)
-        if (onEvent != null) {
-            val captor =
-                ArgumentCaptorCameraX<VideoRecordEvent> { argument ->
-                    eventType.isInstance(argument)
-                }
-            verifyAcceptCall(eventType, false, callTimes, captor)
-            @Suppress("UNCHECKED_CAST") onEvent.invoke(captor.allValues as List<T>)
-        }
-    }
-=======
->>>>>>> 3d4510a6
 }