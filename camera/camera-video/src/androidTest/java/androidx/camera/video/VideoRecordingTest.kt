--- conflicted
+++ resolved
@@ -42,11 +42,8 @@
 import androidx.camera.core.Preview
 import androidx.camera.core.UseCase
 import androidx.camera.core.UseCaseGroup
-<<<<<<< HEAD
-=======
 import androidx.camera.core.impl.CameraControlInternal
 import androidx.camera.core.impl.SessionConfig
->>>>>>> 3d4510a6
 import androidx.camera.core.impl.utils.AspectRatioUtil.ASPECT_RATIO_16_9
 import androidx.camera.core.impl.utils.AspectRatioUtil.ASPECT_RATIO_3_4
 import androidx.camera.core.impl.utils.AspectRatioUtil.ASPECT_RATIO_4_3
@@ -65,15 +62,6 @@
 import androidx.camera.testing.impl.SurfaceTextureProvider
 import androidx.camera.testing.impl.WakelockEmptyActivityRule
 import androidx.camera.testing.impl.fakes.FakeLifecycleOwner
-<<<<<<< HEAD
-import androidx.camera.testing.impl.mocks.MockConsumer
-import androidx.camera.testing.impl.mocks.MockScreenFlash
-import androidx.camera.testing.impl.mocks.helpers.ArgumentCaptor as ArgumentCaptorCameraX
-import androidx.camera.testing.impl.mocks.helpers.CallTimesAtLeast
-import androidx.camera.video.VideoRecordEvent.Finalize.ERROR_NONE
-import androidx.camera.video.VideoRecordEvent.Finalize.ERROR_SOURCE_INACTIVE
-import androidx.core.util.Consumer
-=======
 import androidx.camera.testing.impl.getRotatedAspectRatio
 import androidx.camera.testing.impl.getRotation
 import androidx.camera.testing.impl.mocks.MockScreenFlash
@@ -82,7 +70,6 @@
 import androidx.camera.testing.impl.video.Recording
 import androidx.camera.testing.impl.video.RecordingSession
 import androidx.camera.video.VideoRecordEvent.Finalize.ERROR_SOURCE_INACTIVE
->>>>>>> 3d4510a6
 import androidx.lifecycle.LifecycleOwner
 import androidx.test.core.app.ApplicationProvider
 import androidx.test.filters.LargeTest
@@ -100,6 +87,7 @@
 import org.junit.Assume.assumeFalse
 import org.junit.Assume.assumeTrue
 import org.junit.Before
+import org.junit.Ignore
 import org.junit.Rule
 import org.junit.Test
 import org.junit.rules.TemporaryFolder
@@ -200,42 +188,6 @@
     private lateinit var recordingSession: RecordingSession
     private lateinit var cameraExecutor: CameraTaskTrackingExecutor
 
-<<<<<<< HEAD
-    private val audioStreamAvailable by lazy {
-        AudioChecker.canAudioStreamBeStarted(
-            context,
-            cameraSelector,
-            Recorder.DEFAULT_QUALITY_SELECTOR
-        )
-    }
-
-    private val videoRecordEventListener =
-        Consumer<VideoRecordEvent> {
-            when (it) {
-                is VideoRecordEvent.Start -> {
-                    // Recording start.
-                    Log.d(TAG, "Recording start")
-                }
-                is VideoRecordEvent.Finalize -> {
-                    // Recording stop.
-                    Log.d(TAG, "Recording finalize")
-                    finalize = it
-                    latchForVideoSaved.countDown()
-                }
-                is VideoRecordEvent.Status -> {
-                    // Make sure the recording proceed for a while.
-                    latchForVideoRecording.countDown()
-                }
-                is VideoRecordEvent.Pause,
-                is VideoRecordEvent.Resume -> {
-                    // no op for this test, skip these event now.
-                }
-                else -> {
-                    throw IllegalStateException()
-                }
-            }
-        }
-=======
     private val oppositeCameraSelector: CameraSelector by lazy {
         if (cameraSelector == CameraSelector.DEFAULT_BACK_CAMERA)
             CameraSelector.DEFAULT_FRONT_CAMERA
@@ -253,23 +205,18 @@
     private val audioStreamAvailable by lazy {
         AudioChecker.canAudioStreamBeStarted(videoCapabilities, Recorder.DEFAULT_QUALITY_SELECTOR)
     }
->>>>>>> 3d4510a6
 
     @Before
     fun setUp() {
         assumeTrue(CameraUtil.hasCameraWithLensFacing(cameraSelector.lensFacing!!))
         skipVideoRecordingTestIfNotSupportedByEmulator()
 
-<<<<<<< HEAD
-        ProcessCameraProvider.configureInstance(cameraConfig)
-=======
         cameraExecutor = CameraTaskTrackingExecutor()
         val cameraXConfig =
             CameraXConfig.Builder.fromConfig(cameraConfig).setCameraExecutor(cameraExecutor).build()
 
         ProcessCameraProvider.configureInstance(cameraXConfig)
 
->>>>>>> 3d4510a6
         cameraProvider =
             ProcessCameraProviderWrapper(ProcessCameraProvider.getInstance(context).get())
         lifecycleOwner = FakeLifecycleOwner()
@@ -344,14 +291,7 @@
                     within360(it - videoContentRotation)
                 } else it
             }
-<<<<<<< HEAD
-        verifyMetadataRotation(metadataRotation2, file2)
-
-        // Cleanup.
-        file2.delete()
-=======
         verifyMetadataRotation(metadataRotation2, result2.file)
->>>>>>> 3d4510a6
     }
 
     @Test
@@ -372,37 +312,17 @@
         // Arrange.
         val recorder = Recorder.Builder().setAspectRatio(aspectRatio).build()
         val videoCapture = VideoCapture.withOutput(recorder)
-<<<<<<< HEAD
-
-        assumeTrue(camera.isUseCasesCombinationSupported(preview, videoCapture))
-
-        instrumentation.runOnMainSync {
-            cameraProvider.bindToLifecycle(lifecycleOwner, cameraSelector, preview, videoCapture)
-        }
-
-        latchForVideoSaved = CountDownLatch(1)
-        latchForVideoRecording = CountDownLatch(5)
-
-        // Act.
-        val file = temporaryFolder.newFile()
-        completeVideoRecording(videoCapture, file)
-=======
 
         checkAndBindUseCases(preview, videoCapture)
 
         // Act.
         val result =
             recordingSession.createRecording(recorder = videoCapture.output).recordAndVerify()
->>>>>>> 3d4510a6
 
         // Verify.
         verifyVideoAspectRatio(
             getRotatedAspectRatio(aspectRatio, getRotationNeeded(videoCapture, cameraInfo)),
-<<<<<<< HEAD
-            file
-=======
             result.file
->>>>>>> 3d4510a6
         )
     }
 
@@ -424,25 +344,10 @@
 
         checkAndBindUseCases(preview, videoCapture)
 
-<<<<<<< HEAD
-        instrumentation.runOnMainSync {
-            cameraProvider.bindToLifecycle(lifecycleOwner, cameraSelector, preview, videoCapture)
-        }
-
-=======
->>>>>>> 3d4510a6
         // TODO(b/264936115): In stream sharing (VirtualCameraAdapter), children's ViewPortCropRect
         //  is ignored and override to the parent size, the cropRect is also rotated. Skip the test
         //  for now.
         assumeTrue(!isStreamSharingEnabled(videoCapture))
-<<<<<<< HEAD
-
-        val file = File.createTempFile("video_", ".tmp").apply { deleteOnExit() }
-
-        latchForVideoSaved = CountDownLatch(1)
-        latchForVideoRecording = CountDownLatch(5)
-=======
->>>>>>> 3d4510a6
 
         // Act.
         val result = recordingSession.createRecording(recorder = recorder).recordAndVerify()
@@ -451,11 +356,7 @@
         val resolution = rectToSize(videoCapture.cropRect!!)
         verifyVideoResolution(
             context,
-<<<<<<< HEAD
-            file,
-=======
             result.file,
->>>>>>> 3d4510a6
             rotateSize(resolution, getRotationNeeded(videoCapture, cameraInfo))
         )
     }
@@ -463,26 +364,13 @@
     @Test
     fun stopRecording_when_useCaseUnbind() {
         assumeStopCodecAfterSurfaceRemovalCrashMediaServerQuirk()
-<<<<<<< HEAD
 
         // Arrange.
-        val file = File.createTempFile("CameraX", ".tmp").apply { deleteOnExit() }
-        latchForVideoSaved = CountDownLatch(1)
-        latchForVideoRecording = CountDownLatch(5)
-=======
->>>>>>> 3d4510a6
-
-        // Arrange.
         checkAndBindUseCases(preview, videoCapture)
 
         // Act.
-<<<<<<< HEAD
-        startVideoRecording(videoCapture, file).use {
-            instrumentation.runOnMainSync { cameraProvider.unbind(videoCapture) }
-=======
         val recording = recordingSession.createRecording().startAndVerify()
         instrumentation.runOnMainSync { cameraProvider.unbind(videoCapture) }
->>>>>>> 3d4510a6
 
         // Verify.
         recording.verifyFinalize(error = ERROR_SOURCE_INACTIVE)
@@ -491,26 +379,13 @@
     @Test
     fun stopRecordingWhenLifecycleStops() {
         assumeStopCodecAfterSurfaceRemovalCrashMediaServerQuirk()
-<<<<<<< HEAD
 
         // Arrange.
-        val file = File.createTempFile("CameraX", ".tmp").apply { deleteOnExit() }
-        latchForVideoSaved = CountDownLatch(1)
-        latchForVideoRecording = CountDownLatch(5)
-=======
->>>>>>> 3d4510a6
-
-        // Arrange.
         checkAndBindUseCases(preview, videoCapture)
 
         // Act.
-<<<<<<< HEAD
-        startVideoRecording(videoCapture, file).use {
-            instrumentation.runOnMainSync { lifecycleOwner.pauseAndStop() }
-=======
         val recording = recordingSession.createRecording().startAndVerify()
         instrumentation.runOnMainSync { lifecycleOwner.pauseAndStop() }
->>>>>>> 3d4510a6
 
         // Verify.
         recording.verifyFinalize(error = ERROR_SOURCE_INACTIVE)
@@ -519,61 +394,20 @@
     @Test
     fun start_finalizeImmediatelyWhenSourceInactive() {
         assumeStopCodecAfterSurfaceRemovalCrashMediaServerQuirk()
-<<<<<<< HEAD
-
-        val file = File.createTempFile("CameraX", ".tmp").apply { deleteOnExit() }
-
-        instrumentation.runOnMainSync {
-            cameraProvider.bindToLifecycle(lifecycleOwner, cameraSelector, preview, videoCapture)
-        }
-        val videoCaptureMonitor = VideoCaptureMonitor()
-        videoCapture.startVideoRecording(temporaryFolder.newFile(), videoCaptureMonitor).use {
-            // Ensure the Recorder is initialized before start test.
-            videoCaptureMonitor.waitForVideoCaptureStatus()
-        }
-        instrumentation.runOnMainSync { lifecycleOwner.pauseAndStop() }
-
-        videoCapture.output
-            .prepareRecording(context, FileOutputOptions.Builder(file).build())
-            .start(CameraXExecutors.directExecutor(), mockVideoRecordEventConsumer)
-            .use {
-                mockVideoRecordEventConsumer.verifyAcceptCall(
-                    VideoRecordEvent.Finalize::class.java,
-                    false,
-                    GENERAL_TIMEOUT
-                )
-=======
 
         // Arrange.
         checkAndBindUseCases(preview, videoCapture)
 
         // Act: Ensure the Recorder is initialized before start test.
         recordingSession.createRecording().startAndVerify().stop()
->>>>>>> 3d4510a6
 
         lateinit var recording: Recording
         instrumentation.runOnMainSync {
             lifecycleOwner.pauseAndStop()
 
-<<<<<<< HEAD
-                val captor =
-                    ArgumentCaptorCameraX<VideoRecordEvent> { argument ->
-                        VideoRecordEvent::class.java.isInstance(argument)
-                    }
-                mockVideoRecordEventConsumer.verifyAcceptCall(
-                    VideoRecordEvent::class.java,
-                    false,
-                    CallTimesAtLeast(1),
-                    captor
-                )
-                val finalize = captor.value as VideoRecordEvent.Finalize
-                assertThat(finalize.error).isEqualTo(ERROR_SOURCE_INACTIVE)
-            }
-=======
             // TODO(b/353578694): call start() in main thread to workaround the race condition.
             recording = recordingSession.createRecording().start()
         }
->>>>>>> 3d4510a6
 
         // Verify.
         recording.verifyFinalize(error = ERROR_SOURCE_INACTIVE)
@@ -601,48 +435,10 @@
     fun recordingWithPreviewAndImageCapture() {
         // Arrange.
         val imageCapture = ImageCapture.Builder().build()
-<<<<<<< HEAD
-        assumeTrue(camera.isUseCasesCombinationSupported(preview, videoCapture, imageCapture))
-
-        val videoFile = temporaryFolder.newFile()
-        val imageFile = temporaryFolder.newFile()
-        latchForVideoSaved = CountDownLatch(1)
-        latchForVideoRecording = CountDownLatch(5)
-
-        instrumentation.runOnMainSync {
-            cameraProvider.bindToLifecycle(
-                lifecycleOwner,
-                cameraSelector,
-                preview,
-                imageCapture,
-                videoCapture
-            )
-        }
-
-        // Act.
-        completeVideoRecording(videoCapture, videoFile)
-        completeImageCapture(imageCapture, imageFile)
-
-        // Verify.
-        verifyRecordingResult(videoFile)
-    }
-
-    @Test
-    fun recordingWithPreviewAndFlashImageCapture() {
-        // Pre-check and arrange
-        val imageCapture = ImageCapture.Builder().build()
-        assumeTrue(camera.isUseCasesCombinationSupported(preview, videoCapture, imageCapture))
-
-        val videoFile = temporaryFolder.newFile()
-        val imageFile = temporaryFolder.newFile()
-        latchForVideoSaved = CountDownLatch(1)
-        latchForVideoRecording = CountDownLatch(5)
-=======
         checkAndBindUseCases(preview, videoCapture, imageCapture)
 
         // Act.
         recordingSession.createRecording().recordAndVerify()
->>>>>>> 3d4510a6
 
         // Verify.
         completeImageCapture(imageCapture)
@@ -655,62 +451,10 @@
         checkAndBindUseCases(preview, videoCapture, imageCapture)
 
         // Act.
-<<<<<<< HEAD
-        completeVideoRecording(videoCapture, videoFile)
-        completeImageCapture(imageCapture, imageFile, useFlash = true)
-
-        // Verify.
-        verifyRecordingResult(videoFile)
-    }
-
-    @Test
-    fun boundButNotRecordingDuringCapture_withPreviewAndImageCapture() {
-        // Pre-check and arrange
-        val imageCapture = ImageCapture.Builder().build()
-        assumeTrue(camera.isUseCasesCombinationSupported(preview, videoCapture, imageCapture))
-
-        val imageFile = temporaryFolder.newFile()
-
-        instrumentation.runOnMainSync {
-            cameraProvider.bindToLifecycle(
-                lifecycleOwner,
-                cameraSelector,
-                preview,
-                imageCapture,
-                videoCapture
-            )
-        }
-
-        // Act & verify.
-        completeImageCapture(imageCapture, imageFile)
-    }
-
-    @Test
-    fun boundButNotRecordingDuringFlashCapture_withPreviewAndImageCapture() {
-        // Pre-check and arrange
-        val imageCapture = ImageCapture.Builder().build()
-        assumeTrue(camera.isUseCasesCombinationSupported(preview, videoCapture, imageCapture))
-
-        val imageFile = temporaryFolder.newFile()
-
-        instrumentation.runOnMainSync {
-            cameraProvider.bindToLifecycle(
-                lifecycleOwner,
-                cameraSelector,
-                preview,
-                imageCapture,
-                videoCapture
-            )
-        }
-
-        // Act & verify.
-        completeImageCapture(imageCapture, imageFile, useFlash = true)
-=======
         recordingSession.createRecording().recordAndVerify()
 
         // Verify.
         completeImageCapture(imageCapture, useFlash = true)
->>>>>>> 3d4510a6
     }
 
     @Test
@@ -814,20 +558,6 @@
         val imageCapture = ImageCapture.Builder().build()
         checkAndBindUseCases(preview, videoCapture, imageCapture)
 
-<<<<<<< HEAD
-        // First recording is now finalized. Try starting second recording paused.
-        val file2 = File.createTempFile("CameraX2", ".tmp").apply { deleteOnExit() }
-        videoCapture.output
-            .prepareRecording(context, FileOutputOptions.Builder(file2).build())
-            .apply {
-                if (audioStreamAvailable) {
-                    withAudioEnabled()
-                }
-            }
-            .start(CameraXExecutors.directExecutor(), mockVideoRecordEventConsumer)
-            .use {
-                it.pause()
-=======
         // Act & verify.
         completeImageCapture(imageCapture)
     }
@@ -837,7 +567,6 @@
         // Arrange.
         val imageCapture = ImageCapture.Builder().build()
         checkAndBindUseCases(preview, videoCapture, imageCapture)
->>>>>>> 3d4510a6
 
         // Act & verify.
         completeImageCapture(imageCapture, useFlash = true)
@@ -851,16 +580,6 @@
         recordingSession.createRecording().recordAndVerify()
     }
 
-<<<<<<< HEAD
-        mockVideoRecordEventConsumer.verifyAcceptCall(
-            VideoRecordEvent.Finalize::class.java,
-            true,
-            GENERAL_TIMEOUT
-        )
-
-        file1.delete()
-        file2.delete()
-=======
     @Test
     fun canRecordMultipleFilesWithThenWithoutAudio() {
         // This test requires that audio is available
@@ -869,7 +588,6 @@
 
         recordingSession.createRecording(withAudio = true).recordAndVerify()
         recordingSession.createRecording(withAudio = false).recordAndVerify()
->>>>>>> 3d4510a6
     }
 
     @Test
@@ -898,31 +616,6 @@
             .stopAndVerify(error = null)
     }
 
-<<<<<<< HEAD
-            // Record the second video with audio disabled.
-            videoCapture.output
-                .prepareRecording(context, FileOutputOptions.Builder(file2).build())
-                .start(CameraXExecutors.directExecutor(), mockVideoRecordEventConsumer)
-                .use {
-                    mockVideoRecordEventConsumer.verifyRecordingStartSuccessfully()
-
-                    // Check the audio information reports state as disabled.
-                    val captor =
-                        ArgumentCaptorCameraX<VideoRecordEvent> { argument ->
-                            VideoRecordEvent::class.java.isInstance(argument)
-                        }
-                    mockVideoRecordEventConsumer.verifyAcceptCall(
-                        VideoRecordEvent::class.java,
-                        false,
-                        CallTimesAtLeast(1),
-                        captor
-                    )
-                    assertThat(captor.value).isInstanceOf(VideoRecordEvent.Status::class.java)
-                    val status = captor.value as VideoRecordEvent.Status
-                    assertThat(status.recordingStats.audioStats.audioState)
-                        .isEqualTo(AudioStats.AUDIO_STATE_DISABLED)
-                }
-=======
     @Test
     fun canSwitchAudioOnOff() {
         assumeTrue("Audio stream is not available", audioStreamAvailable)
@@ -930,7 +623,6 @@
 
         // Record the first video with audio enabled.
         recordingSession.createRecording(withAudio = true).recordAndVerify()
->>>>>>> 3d4510a6
 
         // Record the second video with audio disabled.
         val recording = recordingSession.createRecording(withAudio = false).startAndVerify()
@@ -970,32 +662,11 @@
             cameraProvider.bindToLifecycle(lifecycleOwner, cameraSelector, preview, videoCapture1)
         }
 
-<<<<<<< HEAD
-        val file1 = File.createTempFile("CameraX", ".tmp").apply { deleteOnExit() }
-
-        videoCapture1.output
-            .prepareRecording(context, FileOutputOptions.Builder(file1).build())
-            .withAudioEnabled()
-            .start(CameraXExecutors.directExecutor(), mockVideoRecordEventConsumer)
-            .use {
-                mockVideoRecordEventConsumer.verifyRecordingStartSuccessfully()
-
-                // Unbind use case should stop the in-progress recording.
-                instrumentation.runOnMainSync { cameraProvider.unbindAll() }
-
-                mockVideoRecordEventConsumer.verifyAcceptCall(
-                    VideoRecordEvent.Finalize::class.java,
-                    true,
-                    GENERAL_TIMEOUT
-                )
-            }
-=======
         val recording = recordingSession.createRecording(recorder = recorder)
         recording.startAndVerify()
 
         // Unbind use case should stop the in-progress recording.
         instrumentation.runOnMainSync { cameraProvider.unbindAll() }
->>>>>>> 3d4510a6
 
         recording.verifyFinalize(error = ERROR_SOURCE_INACTIVE)
 
@@ -1011,31 +682,7 @@
         assumeTrue("Audio stream is not available", audioStreamAvailable)
 
         // Arrange.
-<<<<<<< HEAD
-        val recorder = Recorder.Builder().build()
-        val videoCaptureLocal = VideoCapture.withOutput(recorder)
-        instrumentation.runOnMainSync {
-            cameraProvider.bindToLifecycle(
-                lifecycleOwner,
-                cameraSelector,
-                preview,
-                videoCaptureLocal
-            )
-        }
-        val file1 = File.createTempFile("CameraX", ".tmp").apply { deleteOnExit() }
-
-        recorder
-            .prepareRecording(context, FileOutputOptions.Builder(file1).build())
-            .withAudioEnabled()
-            .start(CameraXExecutors.directExecutor(), mockVideoRecordEventConsumer)
-            .use {
-                mockVideoRecordEventConsumer.verifyRecordingStartSuccessfully()
-                // Keep the first recording muted.
-                it.mute(true)
-            }
-=======
-        checkAndBindUseCases(preview, videoCapture)
->>>>>>> 3d4510a6
+        checkAndBindUseCases(preview, videoCapture)
 
         recordingSession
             .createRecording(withAudio = true)
@@ -1051,78 +698,18 @@
         assertThat(status.recordingStats.audioStats.audioState)
             .isEqualTo(AudioStats.AUDIO_STATE_ACTIVE)
 
-<<<<<<< HEAD
-        // Act.
-        recorder
-            .prepareRecording(context, FileOutputOptions.Builder(file2).build())
-            .withAudioEnabled()
-            .start(CameraXExecutors.directExecutor(), mockVideoRecordEventConsumer)
-            .use {
-                mockVideoRecordEventConsumer.verifyRecordingStartSuccessfully()
-                val captor =
-                    ArgumentCaptorCameraX<VideoRecordEvent> { argument ->
-                        VideoRecordEvent::class.java.isInstance(argument)
-                    }
-                mockVideoRecordEventConsumer.verifyAcceptCall(
-                    VideoRecordEvent::class.java,
-                    false,
-                    CallTimesAtLeast(1),
-                    captor
-                )
-                assertThat(captor.value).isInstanceOf(VideoRecordEvent.Status::class.java)
-                val status = captor.value as VideoRecordEvent.Status
-                // Assert: The second recording should not be muted.
-                assertThat(status.recordingStats.audioStats.audioState)
-                    .isEqualTo(AudioStats.AUDIO_STATE_ACTIVE)
-            }
-
-        mockVideoRecordEventConsumer.verifyAcceptCall(
-            VideoRecordEvent.Finalize::class.java,
-            false,
-            GENERAL_TIMEOUT
-        )
-        file2.delete()
-    }
-
-    @Test
-    fun canContinueRecordingAfterRebind() {
+        recording.stopAndVerify()
+    }
+
+    @Test
+    fun persistentRecording_canContinueRecordingAfterRebind() {
+        assumeStopCodecAfterSurfaceRemovalCrashMediaServerQuirk()
+
         // TODO(b/340406044): Enable the test for stream sharing use case.
         assumeFalse(
             "The test is temporarily ignored when stream sharing is enabled.",
             forceEnableStreamSharing
         )
-
-        val videoCapture = VideoCapture.withOutput(Recorder.Builder().build())
-
-        instrumentation.runOnMainSync {
-            cameraProvider.bindToLifecycle(lifecycleOwner, cameraSelector, preview, videoCapture)
-        }
-
-        val file = File.createTempFile("CameraX", ".tmp").apply { deleteOnExit() }
-        val recording =
-            videoCapture.output
-                .prepareRecording(context, FileOutputOptions.Builder(file).build())
-                .withAudioEnabled()
-                .asPersistentRecording()
-                .start(CameraXExecutors.directExecutor(), mockVideoRecordEventConsumer)
-
-        mockVideoRecordEventConsumer.verifyRecordingStartSuccessfully()
-
-        mockVideoRecordEventConsumer.clearAcceptCalls()
-=======
-        recording.stopAndVerify()
-    }
-
-    @Test
-    fun persistentRecording_canContinueRecordingAfterRebind() {
-        assumeStopCodecAfterSurfaceRemovalCrashMediaServerQuirk()
-
-        // TODO(b/340406044): Enable the test for stream sharing use case.
-        assumeFalse(
-            "The test is temporarily ignored when stream sharing is enabled.",
-            forceEnableStreamSharing
-        )
->>>>>>> 3d4510a6
 
         checkAndBindUseCases(preview, videoCapture)
 
@@ -1147,19 +734,8 @@
     }
 
     @Test
-<<<<<<< HEAD
-    fun canContinueRecordingPausedAfterRebind() {
-        // TODO(b/340406044): Enable the test for stream sharing use case.
-        assumeFalse(
-            "The test is temporarily ignored when stream sharing is enabled.",
-            forceEnableStreamSharing
-        )
-
-        val videoCapture = VideoCapture.withOutput(Recorder.Builder().build())
-=======
     fun persistentRecording_canContinueRecordingPausedAfterRebind() {
         assumeStopCodecAfterSurfaceRemovalCrashMediaServerQuirk()
->>>>>>> 3d4510a6
 
         // TODO(b/340406044): Enable the test for stream sharing use case.
         assumeFalse(
@@ -1178,18 +754,10 @@
         )
 
         val recording =
-<<<<<<< HEAD
-            videoCapture.output
-                .prepareRecording(context, FileOutputOptions.Builder(file).build())
-                .withAudioEnabled()
-                .asPersistentRecording()
-                .start(CameraXExecutors.directExecutor(), mockVideoRecordEventConsumer)
-=======
             recordingSession
                 .createRecording(asPersistentRecording = true)
                 .startAndVerify()
                 .pauseAndVerify()
->>>>>>> 3d4510a6
 
         instrumentation.runOnMainSync { cameraProvider.unbindAll() }
         checkAndBindUseCases(preview, videoCapture)
@@ -1262,37 +830,13 @@
         runBlocking {
             assumeStopCodecAfterSurfaceRemovalCrashMediaServerQuirk()
 
-<<<<<<< HEAD
-        // Act.
-        instrumentation.runOnMainSync {
-            backCamera =
-                cameraProvider.bindToLifecycle(
-                    lifecycleOwner,
-                    CameraSelector.DEFAULT_BACK_CAMERA,
-                    preview,
-                    videoCapture
-                )
-        }
-=======
             implName.ignoreTestForCameraPipe(
                 "TODO: b/339615736 - Enable when implemented at camera-pipe"
             )
->>>>>>> 3d4510a6
 
             checkAndBindUseCases(preview, videoCapture)
             val recording1 = recordingSession.createRecording().startAndVerify()
 
-<<<<<<< HEAD
-        instrumentation.runOnMainSync {
-            cameraProvider.unbindAll()
-            frontCamera =
-                cameraProvider.bindToLifecycle(
-                    lifecycleOwner,
-                    CameraSelector.DEFAULT_FRONT_CAMERA,
-                    preview,
-                    videoCapture
-                )
-=======
             // Act 1 - unbind before recording completes and check if isRecording is false.
             instrumentation.runOnMainSync { cameraProvider.unbind(videoCapture) }
 
@@ -1312,26 +856,14 @@
                 true,
                 "Video started but camera still not in video usage"
             )
->>>>>>> 3d4510a6
         }
 
     @Test
     fun updateVideoUsage_whenLifecycleStoppedBeforeCompletingRecording(): Unit = runBlocking {
         assumeStopCodecAfterSurfaceRemovalCrashMediaServerQuirk()
 
-<<<<<<< HEAD
-        // Assert.
-        verifyMetadataRotation(
-            getExpectedRotation(videoCapture, backCamera.cameraInfo).metadataRotation,
-            file1
-        )
-        verifyMetadataRotation(
-            getExpectedRotation(videoCapture, frontCamera.cameraInfo).metadataRotation,
-            file2
-=======
         implName.ignoreTestForCameraPipe(
             "TODO: b/339615736 - Enable when implemented at camera-pipe"
->>>>>>> 3d4510a6
         )
 
         checkAndBindUseCases(preview, videoCapture)
@@ -1346,22 +878,6 @@
         )
     }
 
-<<<<<<< HEAD
-    private fun performRecording(
-        videoCapture: VideoCapture<Recorder>,
-        file: File,
-        includeAudio: Boolean = false
-    ) {
-        videoCapture.output
-            .prepareRecording(context, FileOutputOptions.Builder(file).build())
-            .apply {
-                if (includeAudio) {
-                    withAudioEnabled()
-                }
-            }
-            .start(CameraXExecutors.directExecutor(), mockVideoRecordEventConsumer)
-            .use { mockVideoRecordEventConsumer.verifyRecordingStartSuccessfully() }
-=======
     @Ignore("TODO: b/342977497 - Temporarily ignored for persistent recording.")
     @Test
     fun updateVideoUsage_whenUseCaseUnboundAndReboundForPersistentRecording(): Unit = runBlocking {
@@ -1369,20 +885,11 @@
             "TODO: b/340406044 - Temporarily ignored when stream sharing is enabled.",
             forceEnableStreamSharing
         )
->>>>>>> 3d4510a6
 
         implName.ignoreTestForCameraPipe(
             "TODO: b/339615736 - Enable when implemented at camera-pipe"
         )
 
-<<<<<<< HEAD
-        val captor =
-            ArgumentCaptorCameraX<VideoRecordEvent> { argument ->
-                VideoRecordEvent::class.java.isInstance(argument)
-            }
-        mockVideoRecordEventConsumer.verifyAcceptCall(
-            VideoRecordEvent::class.java,
-=======
         checkAndBindUseCases(preview, videoCapture)
         recordingSession.createRecording(asPersistentRecording = true).startAndVerify()
 
@@ -1390,7 +897,6 @@
         instrumentation.runOnMainSync { cameraProvider.unbind(videoCapture) }
 
         camera.cameraControl.verifyIfInVideoUsage(
->>>>>>> 3d4510a6
             false,
             "VideoCapture unbound but camera still in video usage"
         )
@@ -1404,45 +910,6 @@
         )
     }
 
-<<<<<<< HEAD
-    private fun assertRecordingSuccessful(
-        finalizeEvent: VideoRecordEvent.Finalize,
-        checkAudio: Boolean = false
-    ) {
-        assertWithMessage(
-                "Recording did not finish successfully. Finished with error: ${
-                VideoRecordEvent.Finalize.errorToString(
-                    finalizeEvent.error
-                )
-            }"
-            )
-            .that(finalizeEvent.error)
-            .isEqualTo(ERROR_NONE)
-        if (checkAudio) {
-            val audioStats = finalizeEvent.recordingStats.audioStats
-            assertWithMessage(
-                    "Recording with audio encountered audio error." +
-                        "\n${audioStats.errorCause?.stackTraceToString()}"
-                )
-                .that(audioStats.audioState)
-                .isNotEqualTo(AudioStats.AUDIO_STATE_ENCODER_ERROR)
-        }
-    }
-
-    private fun startVideoRecording(videoCapture: VideoCapture<Recorder>, file: File): Recording {
-        val recording =
-            videoCapture.output
-                .prepareRecording(context, FileOutputOptions.Builder(file).build())
-                .start(CameraXExecutors.directExecutor(), videoRecordEventListener)
-
-        try {
-            // Wait for status event to proceed recording for a while.
-            assertThat(latchForVideoRecording.await(VIDEO_TIMEOUT_SEC, TimeUnit.SECONDS)).isTrue()
-        } catch (ex: Exception) {
-            recording.stop()
-            throw ex
-        }
-=======
     @Ignore("TODO: b/342977497 - Temporarily ignored for persistent recording.")
     @Test
     fun updateVideoUsage_whenUseCaseBoundToNewCameraForPersistentRecording(): Unit = runBlocking {
@@ -1493,7 +960,6 @@
 
         checkAndBindUseCases(preview, videoCapture)
         recordingSession.createRecording(asPersistentRecording = true).startAndVerify()
->>>>>>> 3d4510a6
 
         // Act.
         instrumentation.runOnMainSync { lifecycleOwner.pauseAndStop() }
@@ -1517,12 +983,6 @@
         useOppositeCamera: Boolean = false,
     ) = getCamera(useOppositeCamera).isUseCasesCombinationSupported(*useCases)
 
-<<<<<<< HEAD
-        // Check if any error after recording finalized
-        assertWithMessage(TAG + "Finalize with error: ${finalize.error}, ${finalize.cause}.")
-            .that(finalize.hasError())
-            .isFalse()
-=======
     private fun checkAndBindUseCases(
         vararg useCases: UseCase,
         useOppositeCamera: Boolean = false,
@@ -1536,16 +996,11 @@
                 *useCases
             )
         }
->>>>>>> 3d4510a6
     }
 
     private fun completeImageCapture(
         imageCapture: ImageCapture,
-<<<<<<< HEAD
-        imageFile: File,
-=======
         imageFile: File = temporaryFolder.newFile(),
->>>>>>> 3d4510a6
         useFlash: Boolean = false
     ) {
         val savedCallback = ImageSavedCallback()
@@ -1626,18 +1081,6 @@
                 .that(aspectRatio.toDouble())
                 .isWithin(0.1)
                 .of(expectedAspectRatio.toDouble())
-<<<<<<< HEAD
-        }
-    }
-
-    private fun verifyRecordingResult(file: File, hasAudio: Boolean = false) {
-        MediaMetadataRetriever().useAndRelease {
-            it.setDataSource(context, Uri.fromFile(file))
-
-            assertThat(it.hasVideo()).isTrue()
-            assertThat(it.hasAudio()).isEqualTo(hasAudio)
-=======
->>>>>>> 3d4510a6
         }
     }
 
@@ -1717,55 +1160,6 @@
         }
     }
 
-<<<<<<< HEAD
-    private fun MockConsumer<VideoRecordEvent>.verifyRecordingStartSuccessfully() {
-        verifyAcceptCall(VideoRecordEvent.Start::class.java, true, GENERAL_TIMEOUT)
-        verifyAcceptCall(
-            VideoRecordEvent.Status::class.java,
-            true,
-            STATUS_TIMEOUT,
-            CallTimesAtLeast(5)
-        )
-    }
-
-    private fun VideoCapture<Recorder>.startVideoRecording(
-        file: File,
-        eventListener: Consumer<VideoRecordEvent>
-    ): Recording =
-        output
-            .prepareRecording(context, FileOutputOptions.Builder(file).build())
-            .start(CameraXExecutors.directExecutor(), eventListener)
-}
-
-private class VideoCaptureMonitor : Consumer<VideoRecordEvent> {
-    private var countDown: CountDownLatch? = null
-
-    fun waitForVideoCaptureStatus(
-        count: Int = 10,
-        timeoutMillis: Long = TimeUnit.SECONDS.toMillis(10)
-    ) {
-        assertWithMessage("Video recording doesn't start")
-            .that(
-                synchronized(this) {
-                        countDown = CountDownLatch(count)
-                        countDown
-                    }!!
-                    .await(timeoutMillis, TimeUnit.MILLISECONDS)
-            )
-            .isTrue()
-    }
-
-    override fun accept(value: VideoRecordEvent) {
-        when (value) {
-            is VideoRecordEvent.Status -> {
-                synchronized(this) { countDown?.countDown() }
-            }
-            else -> {
-                // Ignore other events.
-            }
-        }
-    }
-=======
     private suspend fun CameraControl.verifyIfInVideoUsage(
         expected: Boolean,
         message: String = ""
@@ -1785,5 +1179,4 @@
 
     private fun String.ignoreTestForCameraPipe(message: String) =
         assumeTrue(message, !this.contains(CameraPipeConfig::class.simpleName!!))
->>>>>>> 3d4510a6
 }