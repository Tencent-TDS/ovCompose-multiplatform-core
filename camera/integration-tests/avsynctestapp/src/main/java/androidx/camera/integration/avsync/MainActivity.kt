--- conflicted
+++ resolved
@@ -52,9 +52,6 @@
 
         handleScreenLock()
         setScreenBrightness()
-<<<<<<< HEAD
-        setContent { App(getBeepFrequency(), getBeepEnabled()) }
-=======
 
         // Config CameraX.
         val cameraImplementation = getCameraImplementation()
@@ -64,7 +61,6 @@
         }
 
         setContent { App(getBeepFrequency(), getBeepEnabled(), cameraImplementation) }
->>>>>>> 3d4510a6
     }
 
     private fun handleScreenLock() {
@@ -145,11 +141,6 @@
 }
 
 @Composable
-<<<<<<< HEAD
-fun App(beepFrequency: Int, beepEnabled: Boolean) {
-    MaterialTheme { SignalGeneratorScreen(beepFrequency, beepEnabled) }
-=======
 fun App(beepFrequency: Int, beepEnabled: Boolean, cameraImplementation: CameraImplementation) {
     MaterialTheme { SignalGeneratorScreen(beepFrequency, beepEnabled, cameraImplementation) }
->>>>>>> 3d4510a6
 }