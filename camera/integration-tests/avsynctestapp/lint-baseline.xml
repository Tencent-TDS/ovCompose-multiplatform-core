--- conflicted
+++ resolved
@@ -1,9 +1,5 @@
 <?xml version="1.0" encoding="UTF-8"?>
-<<<<<<< HEAD
-<issues format="6" by="lint 8.3.0-beta01" type="baseline" client="gradle" dependencies="false" name="AGP (8.3.0-beta01)" variant="all" version="8.3.0-beta01">
-=======
 <issues format="6" by="lint 8.6.0-beta01" type="baseline" client="gradle" dependencies="false" name="AGP (8.6.0-beta01)" variant="all" version="8.6.0-beta01">
->>>>>>> 3d4510a6
 
     <issue
         id="RestrictedApiAndroidX"
@@ -314,13 +310,8 @@
     <issue
         id="RestrictedApiAndroidX"
         message="FileUtil.generateVideoFileOutputOptions can only be called from within the same library group (referenced groupId=`androidx.camera` from groupId=`androidx.camera.integration-tests`)"
-<<<<<<< HEAD
-        errorLine1="                    generateVideoFileOutputOptions(fileName)"
-        errorLine2="                    ~~~~~~~~~~~~~~~~~~~~~~~~~~~~~~">
-=======
         errorLine1="                recorder.prepareRecording(context, generateVideoFileOutputOptions(fileName))"
         errorLine2="                                                   ~~~~~~~~~~~~~~~~~~~~~~~~~~~~~~">
->>>>>>> 3d4510a6
         <location
             file="src/main/java/androidx/camera/integration/avsync/model/CameraHelper.kt"/>
     </issue>
@@ -328,13 +319,8 @@
     <issue
         id="RestrictedApiAndroidX"
         message="FileUtil.generateVideoFileOutputOptions can only be called from within the same library group (referenced groupId=`androidx.camera` from groupId=`androidx.camera.integration-tests`)"
-<<<<<<< HEAD
-        errorLine1="                    generateVideoFileOutputOptions(fileName)"
-        errorLine2="                                                   ~~~~~~~~">
-=======
         errorLine1="                recorder.prepareRecording(context, generateVideoFileOutputOptions(fileName))"
         errorLine2="                                                                                  ~~~~~~~~">
->>>>>>> 3d4510a6
         <location
             file="src/main/java/androidx/camera/integration/avsync/model/CameraHelper.kt"/>
     </issue>
