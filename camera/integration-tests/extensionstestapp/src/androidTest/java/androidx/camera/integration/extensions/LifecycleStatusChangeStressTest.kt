/*
 * Copyright 2021 The Android Open Source Project
 *
 * Licensed under the Apache License, Version 2.0 (the "License");
 * you may not use this file except in compliance with the License.
 * You may obtain a copy of the License at
 *
 *      http://www.apache.org/licenses/LICENSE-2.0
 *
 * Unless required by applicable law or agreed to in writing, software
 * distributed under the License is distributed on an "AS IS" BASIS,
 * WITHOUT WARRANTIES OR CONDITIONS OF ANY KIND, either express or implied.
 * See the License for the specific language governing permissions and
 * limitations under the License.
 */

package androidx.camera.integration.extensions

import android.Manifest
import android.content.Context
import androidx.camera.extensions.ExtensionsManager
import androidx.camera.integration.extensions.CameraExtensionsActivity.CAMERA_PIPE_IMPLEMENTATION_OPTION
import androidx.camera.integration.extensions.util.CameraXExtensionsTestUtil
import androidx.camera.integration.extensions.util.CameraXExtensionsTestUtil.CameraXExtensionTestParams
import androidx.camera.integration.extensions.util.CameraXExtensionsTestUtil.VERIFICATION_TARGET_IMAGE_CAPTURE
import androidx.camera.integration.extensions.util.CameraXExtensionsTestUtil.VERIFICATION_TARGET_PREVIEW
import androidx.camera.integration.extensions.util.CameraXExtensionsTestUtil.launchCameraExtensionsActivity
import androidx.camera.integration.extensions.util.HOME_TIMEOUT_MS
import androidx.camera.integration.extensions.util.takePictureAndWaitForImageSavedIdle
import androidx.camera.integration.extensions.util.waitForPreviewViewIdle
import androidx.camera.integration.extensions.util.waitForPreviewViewStreaming
import androidx.camera.lifecycle.ProcessCameraProvider
import androidx.camera.testing.impl.CameraPipeConfigTestRule
import androidx.camera.testing.impl.CameraUtil
import androidx.camera.testing.impl.CameraUtil.PreTestCameraIdList
import androidx.camera.testing.impl.CoreAppTestUtil
import androidx.lifecycle.Lifecycle
import androidx.test.core.app.ApplicationProvider
import androidx.test.filters.LargeTest
import androidx.test.platform.app.InstrumentationRegistry
import androidx.test.rule.GrantPermissionRule
import androidx.test.uiautomator.UiDevice
import androidx.testutils.withActivity
import java.util.concurrent.TimeUnit
import kotlinx.coroutines.Dispatchers
import kotlinx.coroutines.runBlocking
import kotlinx.coroutines.withContext
import org.junit.After
import org.junit.Assume.assumeTrue
import org.junit.Before
import org.junit.Rule
import org.junit.Test
import org.junit.runner.RunWith
import org.junit.runners.Parameterized

/**
 * Stress tests to verify that Preview and ImageCapture can work well when changing lifecycle
 * status.
 */
@LargeTest
@RunWith(Parameterized::class)
class LifecycleStatusChangeStressTest(private val config: CameraXExtensionTestParams) {
    private val device = UiDevice.getInstance(InstrumentationRegistry.getInstrumentation())

    @get:Rule
    val cameraPipeConfigTestRule =
        CameraPipeConfigTestRule(active = config.implName == CAMERA_PIPE_IMPLEMENTATION_OPTION)

    @get:Rule
    val useCamera =
        CameraUtil.grantCameraPermissionAndPreTestAndPostTest(
            PreTestCameraIdList(config.cameraXConfig)
        )
<<<<<<< HEAD

    @get:Rule
    val permissionRule =
        GrantPermissionRule.grant(
            Manifest.permission.WRITE_EXTERNAL_STORAGE,
            Manifest.permission.RECORD_AUDIO,
        )
=======
>>>>>>> 3d4510a6

    @get:Rule
    val permissionRule =
        GrantPermissionRule.grant(
            Manifest.permission.WRITE_EXTERNAL_STORAGE,
            Manifest.permission.RECORD_AUDIO,
        )

    companion object {
        val context = ApplicationProvider.getApplicationContext<Context>()

        @Parameterized.Parameters(name = "config = {0}")
        @JvmStatic
        fun parameters() = CameraXExtensionsTestUtil.getAllCameraIdExtensionModeCombinations()
    }

    private var isTestStarted = false

    @Before
    fun setup() {
        assumeTrue(CameraXExtensionsTestUtil.isTargetDeviceAvailableForExtensions())
        CoreAppTestUtil.assumeCompatibleDevice()
        ProcessCameraProvider.configureInstance(config.cameraXConfig)
        val cameraProvider =
            ProcessCameraProvider.getInstance(context)[10000, TimeUnit.MILLISECONDS]

        val extensionsManager =
            ExtensionsManager.getInstanceAsync(context, cameraProvider)[
                    10000, TimeUnit.MILLISECONDS]

        // Checks whether the extension mode can be supported first before launching the activity.
        CameraXExtensionsTestUtil.assumeExtensionModeSupported(
            extensionsManager,
            config.cameraId,
            config.extensionMode
        )

        // Clear the device UI and check if there is no dialog or lock screen on the top of the
        // window before start the test.
        CoreAppTestUtil.prepareDeviceUI(InstrumentationRegistry.getInstrumentation())
        // Use the natural orientation throughout these tests to ensure the activity isn't
        // recreated unexpectedly. This will also freeze the sensors until
        // mDevice.unfreezeRotation() in the tearDown() method. Any simulated rotations will be
        // explicitly initiated from within the test.
        device.setOrientationNatural()
        isTestStarted = true
    }

    @After
    fun tearDown(): Unit = runBlocking {
        val cameraProvider =
            ProcessCameraProvider.getInstance(context)[10000, TimeUnit.MILLISECONDS]
        withContext(Dispatchers.Main) { cameraProvider.shutdownAsync() }

        val extensionsManager =
            ExtensionsManager.getInstanceAsync(context, cameraProvider)[
                    10000, TimeUnit.MILLISECONDS]
        extensionsManager.shutdown()

        if (isTestStarted) {
            // Unfreeze rotation so the device can choose the orientation via its own policy. Be
            // nice
            // to other tests :)
            device.unfreezeRotation()
            device.pressHome()
            device.waitForIdle(HOME_TIMEOUT_MS)
        }
    }

    @Test
    fun pauseResumeActivity_checkPreviewInEachTime() {
        pauseResumeActivity_checkOutput_repeatedly(VERIFICATION_TARGET_PREVIEW)
    }

    @Test
    fun pauseResumeActivity_checkImageCaptureInEachTime() {
        pauseResumeActivity_checkOutput_repeatedly(VERIFICATION_TARGET_IMAGE_CAPTURE)
    }

    private fun pauseResumeActivity_checkOutput_repeatedly(
        verificationTarget: Int,
        repeatCount: Int = CameraXExtensionsTestUtil.getStressTestRepeatingCount()
    ) {
        val activityScenario = launchCameraExtensionsActivity(config.cameraId, config.extensionMode)

        with(activityScenario) {
            use {
                waitForPreviewViewStreaming()
                repeat(repeatCount) {
                    withActivity {
                        resetPreviewViewIdleStateIdlingResource()
                        resetPreviewViewStreamingStateIdlingResource()
                    }
                    moveToState(Lifecycle.State.CREATED)
                    waitForPreviewViewIdle()
                    moveToState(Lifecycle.State.RESUMED)

                    if (verificationTarget.and(VERIFICATION_TARGET_PREVIEW) != 0) {
                        waitForPreviewViewStreaming()
                    }

                    if (verificationTarget.and(VERIFICATION_TARGET_IMAGE_CAPTURE) != 0) {
                        takePictureAndWaitForImageSavedIdle()
                    }
                }
            }
        }
    }

    @Test
    fun checkPreview_afterPauseResumeActivityRepeatedly() {
        pauseResumeActivityRepeatedly_thenCheckOutput(VERIFICATION_TARGET_PREVIEW)
    }

    @Test
    fun checkImageCapture_afterPauseResumeActivityRepeatedly() {
        pauseResumeActivityRepeatedly_thenCheckOutput(VERIFICATION_TARGET_IMAGE_CAPTURE)
    }

    private fun pauseResumeActivityRepeatedly_thenCheckOutput(
        verificationTarget: Int,
        repeatCount: Int = CameraXExtensionsTestUtil.getStressTestRepeatingCount()
    ) {
        val activityScenario = launchCameraExtensionsActivity(config.cameraId, config.extensionMode)

        with(activityScenario) {
            use {
                waitForPreviewViewStreaming()

                repeat(repeatCount) {
                    withActivity {
                        resetPreviewViewIdleStateIdlingResource()
                        resetPreviewViewStreamingStateIdlingResource()
                    }
                    moveToState(Lifecycle.State.CREATED)
                    waitForPreviewViewIdle()
                    moveToState(Lifecycle.State.RESUMED)
                    waitForPreviewViewStreaming()
                }

                if (verificationTarget.and(VERIFICATION_TARGET_PREVIEW) != 0) {
                    waitForPreviewViewStreaming()
                }

                if (verificationTarget.and(VERIFICATION_TARGET_IMAGE_CAPTURE) != 0) {
                    takePictureAndWaitForImageSavedIdle()
                }
            }
        }
    }
}<|MERGE_RESOLUTION|>--- conflicted
+++ resolved
@@ -71,16 +71,6 @@
         CameraUtil.grantCameraPermissionAndPreTestAndPostTest(
             PreTestCameraIdList(config.cameraXConfig)
         )
-<<<<<<< HEAD
-
-    @get:Rule
-    val permissionRule =
-        GrantPermissionRule.grant(
-            Manifest.permission.WRITE_EXTERNAL_STORAGE,
-            Manifest.permission.RECORD_AUDIO,
-        )
-=======
->>>>>>> 3d4510a6
 
     @get:Rule
     val permissionRule =
