--- conflicted
+++ resolved
@@ -69,26 +69,11 @@
     @get:Rule
     val cameraPipeConfigTestRule =
         CameraPipeConfigTestRule(active = config.implName == CAMERA_PIPE_IMPLEMENTATION_OPTION)
-<<<<<<< HEAD
 
     @get:Rule
     val useCamera =
         CameraUtil.grantCameraPermissionAndPreTestAndPostTest(
             PreTestCameraIdList(config.cameraXConfig)
-        )
-
-    @get:Rule
-    val permissionRule =
-        GrantPermissionRule.grant(
-            Manifest.permission.WRITE_EXTERNAL_STORAGE,
-            Manifest.permission.RECORD_AUDIO,
-=======
-
-    @get:Rule
-    val useCamera =
-        CameraUtil.grantCameraPermissionAndPreTestAndPostTest(
-            PreTestCameraIdList(config.cameraXConfig)
->>>>>>> 3d4510a6
         )
 
     @get:Rule
@@ -239,11 +224,7 @@
             CameraXExecutors.mainThreadExecutor(),
             object : ImageCapture.OnImageCapturedCallback() {
                 override fun onCaptureSuccess(image: ImageProxy) {
-<<<<<<< HEAD
-                    imageCapturedTimestamp = SystemClock.elapsedRealtime()
-=======
                     imageCapturedTimestamp = SystemClock.elapsedRealtimeNanos()
->>>>>>> 3d4510a6
                     imageCapturedLatch.countDown()
                     image.close()
                 }
@@ -251,11 +232,7 @@
                 override fun onCaptureProcessProgressed(progress: Int) {
                     processProgressData.add(progress)
                     if (progress == 100) {
-<<<<<<< HEAD
-                        progress100Timestamp = SystemClock.elapsedRealtime()
-=======
                         progress100Timestamp = SystemClock.elapsedRealtimeNanos()
->>>>>>> 3d4510a6
                         progress100Latch.countDown()
                     }
                 }
