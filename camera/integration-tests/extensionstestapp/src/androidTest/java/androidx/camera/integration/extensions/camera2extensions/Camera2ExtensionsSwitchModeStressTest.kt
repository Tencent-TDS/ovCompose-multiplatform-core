--- conflicted
+++ resolved
@@ -49,10 +49,7 @@
 
     companion object {
         @ClassRule @JvmField val stressTest = StressTestRule()
-<<<<<<< HEAD
-=======
         val context = ApplicationProvider.getApplicationContext<Context>()
->>>>>>> 3d4510a6
 
         @Parameterized.Parameters(name = "cameraId = {0}, extensionMode = {1}")
         @JvmStatic
