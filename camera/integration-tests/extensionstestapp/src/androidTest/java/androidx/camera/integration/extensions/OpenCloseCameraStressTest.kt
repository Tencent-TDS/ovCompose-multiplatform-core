/*
 * Copyright 2021 The Android Open Source Project
 *
 * Licensed under the Apache License, Version 2.0 (the "License");
 * you may not use this file except in compliance with the License.
 * You may obtain a copy of the License at
 *
 *      http://www.apache.org/licenses/LICENSE-2.0
 *
 * Unless required by applicable law or agreed to in writing, software
 * distributed under the License is distributed on an "AS IS" BASIS,
 * WITHOUT WARRANTIES OR CONDITIONS OF ANY KIND, either express or implied.
 * See the License for the specific language governing permissions and
 * limitations under the License.
 */

package androidx.camera.integration.extensions

import android.content.Context
import androidx.camera.core.Camera
import androidx.camera.core.CameraSelector
import androidx.camera.core.CameraState
import androidx.camera.core.ImageAnalysis
import androidx.camera.core.ImageCapture
import androidx.camera.core.Preview
import androidx.camera.core.UseCase
import androidx.camera.extensions.ExtensionsManager
import androidx.camera.integration.extensions.CameraExtensionsActivity.CAMERA_PIPE_IMPLEMENTATION_OPTION
import androidx.camera.integration.extensions.util.CameraXExtensionsTestUtil
import androidx.camera.integration.extensions.util.CameraXExtensionsTestUtil.CameraXExtensionTestParams
import androidx.camera.integration.extensions.utils.CameraSelectorUtil
import androidx.camera.lifecycle.ProcessCameraProvider
import androidx.camera.testing.impl.CameraPipeConfigTestRule
import androidx.camera.testing.impl.CameraUtil
import androidx.camera.testing.impl.CameraUtil.PreTestCameraIdList
import androidx.camera.testing.impl.StressTestRule
import androidx.camera.testing.impl.SurfaceTextureProvider
import androidx.camera.testing.impl.fakes.FakeLifecycleOwner
import androidx.lifecycle.Observer
import androidx.test.core.app.ApplicationProvider
import androidx.test.filters.LargeTest
import androidx.test.filters.SdkSuppress
import com.google.common.truth.Truth.assertThat
import java.util.concurrent.CountDownLatch
import java.util.concurrent.TimeUnit
import kotlinx.coroutines.Dispatchers
import kotlinx.coroutines.runBlocking
import kotlinx.coroutines.withContext
import org.junit.After
import org.junit.Assume.assumeTrue
import org.junit.Before
import org.junit.ClassRule
import org.junit.Rule
import org.junit.Test
import org.junit.runner.RunWith
import org.junit.runners.Parameterized

@LargeTest
@RunWith(Parameterized::class)
@SdkSuppress(minSdkVersion = 21)
class OpenCloseCameraStressTest(private val config: CameraXExtensionTestParams) {
    @get:Rule
    val cameraPipeConfigTestRule =
        CameraPipeConfigTestRule(active = config.implName == CAMERA_PIPE_IMPLEMENTATION_OPTION)
<<<<<<< HEAD

    @get:Rule
    val useCamera =
        CameraUtil.grantCameraPermissionAndPreTestAndPostTest(
            PreTestCameraIdList(config.cameraXConfig)
        )
=======
>>>>>>> 3d4510a6

    @get:Rule
    val useCamera =
        CameraUtil.grantCameraPermissionAndPreTestAndPostTest(
            PreTestCameraIdList(config.cameraXConfig)
        )

    private lateinit var cameraProvider: ProcessCameraProvider
    private lateinit var extensionsManager: ExtensionsManager
    private lateinit var camera: Camera
    private lateinit var baseCameraSelector: CameraSelector
    private lateinit var extensionCameraSelector: CameraSelector
    private lateinit var preview: Preview
    private lateinit var imageCapture: ImageCapture
    private lateinit var lifecycleOwner: FakeLifecycleOwner

    @Before
    fun setUp(): Unit = runBlocking {
        assumeTrue(CameraXExtensionsTestUtil.isTargetDeviceAvailableForExtensions())
        val (_, cameraXConfig, cameraId, extensionMode) = config
        ProcessCameraProvider.configureInstance(cameraXConfig)
        cameraProvider = ProcessCameraProvider.getInstance(context)[10000, TimeUnit.MILLISECONDS]
        extensionsManager =
            ExtensionsManager.getInstanceAsync(context, cameraProvider)[
                    10000, TimeUnit.MILLISECONDS]

        baseCameraSelector = CameraSelectorUtil.createCameraSelectorById(cameraId)
        assumeTrue(extensionsManager.isExtensionAvailable(baseCameraSelector, extensionMode))

        extensionCameraSelector =
            extensionsManager.getExtensionEnabledCameraSelector(baseCameraSelector, extensionMode)

        camera =
            withContext(Dispatchers.Main) {
                lifecycleOwner = FakeLifecycleOwner()
                lifecycleOwner.startAndResume()
                cameraProvider.bindToLifecycle(lifecycleOwner, extensionCameraSelector)
            }

        preview = Preview.Builder().build()
        withContext(Dispatchers.Main) {
            preview.setSurfaceProvider(SurfaceTextureProvider.createSurfaceTextureProvider())
        }
        imageCapture = ImageCapture.Builder().build()
    }

    @After
    fun cleanUp(): Unit = runBlocking {
        if (::cameraProvider.isInitialized) {
            withContext(Dispatchers.Main) {
                cameraProvider.shutdownAsync()[10000, TimeUnit.MILLISECONDS]
            }
        }

        if (::extensionsManager.isInitialized) {
            extensionsManager.shutdown()[10000, TimeUnit.MILLISECONDS]
        }
    }

    companion object {
        @ClassRule @JvmField val stressTest = StressTestRule()
<<<<<<< HEAD
=======
        val context = ApplicationProvider.getApplicationContext<Context>()
>>>>>>> 3d4510a6

        @JvmStatic
        @get:Parameterized.Parameters(name = "config = {0}")
        val parameters: Collection<CameraXExtensionTestParams>
            get() = CameraXExtensionsTestUtil.getAllCameraIdExtensionModeCombinations()
    }

    @Test
    fun openCloseCameraStressTest_withPreviewImageCapture(): Unit = runBlocking {
        bindUseCase_unbindAll_toCheckCameraState_repeatedly(preview, imageCapture)
    }

    @Test
    fun openCloseCameraStressTest_withPreviewImageCaptureImageAnalysis(): Unit = runBlocking {
        val imageAnalysis = ImageAnalysis.Builder().build()
        assumeTrue(camera.isUseCasesCombinationSupported(preview, imageCapture, imageAnalysis))
        bindUseCase_unbindAll_toCheckCameraState_repeatedly(preview, imageCapture, imageAnalysis)
    }

    /**
     * Repeatedly binds use cases, unbind all to check whether the camera can be opened and closed
     * successfully by monitoring the camera state events.
     */
    private fun bindUseCase_unbindAll_toCheckCameraState_repeatedly(
        vararg useCases: UseCase,
        repeatCount: Int = CameraXExtensionsTestUtil.getStressTestRepeatingCount()
    ): Unit = runBlocking {
        repeat(repeatCount) {
            val openCameraLatch = CountDownLatch(1)
            val closeCameraLatch = CountDownLatch(1)
            val observer =
                Observer<CameraState> { state ->
                    if (state.type == CameraState.Type.OPEN) {
                        openCameraLatch.countDown()
                    } else if (state.type == CameraState.Type.CLOSED) {
                        closeCameraLatch.countDown()
                    }
                }

            withContext(Dispatchers.Main) {
                // Arrange: sets up CameraState observer
                camera.cameraInfo.cameraState.observe(lifecycleOwner, observer)

                // Act: binds use cases
                cameraProvider.bindToLifecycle(lifecycleOwner, extensionCameraSelector, *useCases)
            }

            // Assert: checks the CameraState.Type.OPEN can be received
            assertThat(openCameraLatch.await(3000, TimeUnit.MILLISECONDS)).isTrue()

            // Act: unbinds all use cases
            withContext(Dispatchers.Main) { cameraProvider.unbindAll() }

            // Assert: checks the CameraState.Type.CLOSED can be received
            assertThat(closeCameraLatch.await(3000, TimeUnit.MILLISECONDS)).isTrue()

            // Clean it up.
            withContext(Dispatchers.Main) { camera.cameraInfo.cameraState.removeObserver(observer) }
        }
    }
}<|MERGE_RESOLUTION|>--- conflicted
+++ resolved
@@ -62,15 +62,6 @@
     @get:Rule
     val cameraPipeConfigTestRule =
         CameraPipeConfigTestRule(active = config.implName == CAMERA_PIPE_IMPLEMENTATION_OPTION)
-<<<<<<< HEAD
-
-    @get:Rule
-    val useCamera =
-        CameraUtil.grantCameraPermissionAndPreTestAndPostTest(
-            PreTestCameraIdList(config.cameraXConfig)
-        )
-=======
->>>>>>> 3d4510a6
 
     @get:Rule
     val useCamera =
@@ -132,10 +123,7 @@
 
     companion object {
         @ClassRule @JvmField val stressTest = StressTestRule()
-<<<<<<< HEAD
-=======
         val context = ApplicationProvider.getApplicationContext<Context>()
->>>>>>> 3d4510a6
 
         @JvmStatic
         @get:Parameterized.Parameters(name = "config = {0}")
