/*
 * Copyright 2021 The Android Open Source Project
 *
 * Licensed under the Apache License, Version 2.0 (the "License");
 * you may not use this file except in compliance with the License.
 * You may obtain a copy of the License at
 *
 *      http://www.apache.org/licenses/LICENSE-2.0
 *
 * Unless required by applicable law or agreed to in writing, software
 * distributed under the License is distributed on an "AS IS" BASIS,
 * WITHOUT WARRANTIES OR CONDITIONS OF ANY KIND, either express or implied.
 * See the License for the specific language governing permissions and
 * limitations under the License.
 */

package androidx.camera.integration.extensions

import android.content.Context
import android.hardware.camera2.CameraCharacteristics
import android.os.Build
<<<<<<< HEAD
import androidx.camera.camera2.interop.Camera2CameraInfo
=======
>>>>>>> 3d4510a6
import androidx.camera.core.CameraSelector
import androidx.camera.core.impl.CameraInfoInternal
import androidx.camera.extensions.ExtensionsManager
import androidx.camera.extensions.impl.PreviewExtenderImpl.ProcessorType
import androidx.camera.extensions.impl.PreviewImageProcessorImpl
import androidx.camera.extensions.impl.RequestUpdateProcessorImpl
import androidx.camera.extensions.internal.ExtensionVersion
import androidx.camera.extensions.internal.Version
import androidx.camera.integration.extensions.CameraExtensionsActivity.CAMERA_PIPE_IMPLEMENTATION_OPTION
import androidx.camera.integration.extensions.util.CameraXExtensionsTestUtil
import androidx.camera.integration.extensions.util.CameraXExtensionsTestUtil.CameraXExtensionTestParams
import androidx.camera.integration.extensions.utils.CameraSelectorUtil
import androidx.camera.lifecycle.ProcessCameraProvider
import androidx.camera.testing.impl.CameraPipeConfigTestRule
import androidx.camera.testing.impl.CameraUtil
import androidx.camera.testing.impl.CameraUtil.PreTestCameraIdList
import androidx.camera.testing.impl.fakes.FakeLifecycleOwner
import androidx.test.core.app.ApplicationProvider
import androidx.test.filters.SdkSuppress
import androidx.test.filters.SmallTest
import com.google.common.truth.Truth.assertThat
import java.util.concurrent.TimeUnit
import kotlinx.coroutines.Dispatchers
import kotlinx.coroutines.runBlocking
import kotlinx.coroutines.withContext
import org.junit.After
import org.junit.Assume.assumeTrue
import org.junit.Before
import org.junit.Rule
import org.junit.Test
import org.junit.runner.RunWith
import org.junit.runners.Parameterized

@SmallTest
@RunWith(Parameterized::class)
@SdkSuppress(minSdkVersion = 21)
class PreviewExtenderValidationTest(private val config: CameraXExtensionTestParams) {
    @get:Rule
    val cameraPipeConfigTestRule =
        CameraPipeConfigTestRule(active = config.implName == CAMERA_PIPE_IMPLEMENTATION_OPTION)
<<<<<<< HEAD

    @get:Rule
    val useCamera =
        CameraUtil.grantCameraPermissionAndPreTestAndPostTest(
            PreTestCameraIdList(config.cameraXConfig)
        )
=======
>>>>>>> 3d4510a6

    @get:Rule
    val useCamera =
        CameraUtil.grantCameraPermissionAndPreTestAndPostTest(
            PreTestCameraIdList(config.cameraXConfig)
        )

    private lateinit var cameraProvider: ProcessCameraProvider
    private lateinit var extensionsManager: ExtensionsManager
    private lateinit var cameraCharacteristics: CameraCharacteristics
    private lateinit var baseCameraSelector: CameraSelector
    private lateinit var extensionCameraSelector: CameraSelector

    @Before
    fun setUp(): Unit = runBlocking {
        assumeTrue(CameraXExtensionsTestUtil.isTargetDeviceAvailableForExtensions())
        assumeTrue(!ExtensionVersion.isAdvancedExtenderSupported())

        val (_, cameraXConfig, cameraId, extensionMode) = config
        ProcessCameraProvider.configureInstance(cameraXConfig)
        cameraProvider = ProcessCameraProvider.getInstance(context)[10000, TimeUnit.MILLISECONDS]
        extensionsManager =
            ExtensionsManager.getInstanceAsync(context, cameraProvider)[
                    10000, TimeUnit.MILLISECONDS]

        baseCameraSelector = CameraSelectorUtil.createCameraSelectorById(cameraId)
        assumeTrue(extensionsManager.isExtensionAvailable(baseCameraSelector, extensionMode))

        extensionCameraSelector =
            extensionsManager.getExtensionEnabledCameraSelector(baseCameraSelector, extensionMode)

        val camera =
            withContext(Dispatchers.Main) {
                cameraProvider.bindToLifecycle(FakeLifecycleOwner(), extensionCameraSelector)
            }

        cameraCharacteristics =
            (camera.cameraInfo as CameraInfoInternal).cameraCharacteristics as CameraCharacteristics
    }

    @After
    fun cleanUp(): Unit = runBlocking {
        if (::cameraProvider.isInitialized) {
            withContext(Dispatchers.Main) {
                cameraProvider.shutdownAsync()[10000, TimeUnit.MILLISECONDS]
            }
        }

        if (::extensionsManager.isInitialized) {
            extensionsManager.shutdown()[10000, TimeUnit.MILLISECONDS]
        }
    }

    companion object {
        val context = ApplicationProvider.getApplicationContext<Context>()
        @JvmStatic
        @get:Parameterized.Parameters(name = "config = {0}")
        val parameters: Collection<CameraXExtensionTestParams>
            get() = CameraXExtensionsTestUtil.getAllCameraIdExtensionModeCombinations()
    }

    @Test
    fun getSupportedResolutionsImplementationTest() {
        // getSupportedResolutions supported since version 1.1
        val version = ExtensionVersion.getRuntimeVersion()
        assumeTrue(version != null && version.compareTo(Version.VERSION_1_1) >= 0)

        // Creates the ImageCaptureExtenderImpl to retrieve the target format/resolutions pair list
        // from vendor library for the target effect mode.
        val impl =
            CameraXExtensionsTestUtil.createPreviewExtenderImpl(
                config.extensionMode,
                config.cameraId,
                cameraCharacteristics
            )

        // NoSuchMethodError will be thrown if getSupportedResolutions is not implemented in
        // vendor library, and then the test will fail.
        impl.supportedResolutions
    }

    @Test
    @SdkSuppress(minSdkVersion = 21, maxSdkVersion = Build.VERSION_CODES.O_MR1)
    fun returnsNullFromOnPresetSession_whenAPILevelOlderThan28() {
        // Creates the ImageCaptureExtenderImpl to check that onPresetSession() returns null when
        // API level is older than 28.
        val impl =
            CameraXExtensionsTestUtil.createPreviewExtenderImpl(
                config.extensionMode,
                config.cameraId,
                cameraCharacteristics
            )
        assertThat(impl.onPresetSession()).isNull()
    }

    @Test
    fun returnCorrectProcessor() {
        val impl =
            CameraXExtensionsTestUtil.createPreviewExtenderImpl(
                config.extensionMode,
                config.cameraId,
                cameraCharacteristics
            )

        when (val processorType = impl.processorType) {
            ProcessorType.PROCESSOR_TYPE_NONE -> assertThat(impl.processor).isNull()
            ProcessorType.PROCESSOR_TYPE_REQUEST_UPDATE_ONLY ->
                assertThat(impl.processor).isInstanceOf(RequestUpdateProcessorImpl::class.java)
            ProcessorType.PROCESSOR_TYPE_IMAGE_PROCESSOR ->
                assertThat(impl.processor).isInstanceOf(PreviewImageProcessorImpl::class.java)
            else -> throw IllegalArgumentException("Unexpected ProcessorType: $processorType")
        }
    }
}<|MERGE_RESOLUTION|>--- conflicted
+++ resolved
@@ -19,10 +19,6 @@
 import android.content.Context
 import android.hardware.camera2.CameraCharacteristics
 import android.os.Build
-<<<<<<< HEAD
-import androidx.camera.camera2.interop.Camera2CameraInfo
-=======
->>>>>>> 3d4510a6
 import androidx.camera.core.CameraSelector
 import androidx.camera.core.impl.CameraInfoInternal
 import androidx.camera.extensions.ExtensionsManager
@@ -63,15 +59,6 @@
     @get:Rule
     val cameraPipeConfigTestRule =
         CameraPipeConfigTestRule(active = config.implName == CAMERA_PIPE_IMPLEMENTATION_OPTION)
-<<<<<<< HEAD
-
-    @get:Rule
-    val useCamera =
-        CameraUtil.grantCameraPermissionAndPreTestAndPostTest(
-            PreTestCameraIdList(config.cameraXConfig)
-        )
-=======
->>>>>>> 3d4510a6
 
     @get:Rule
     val useCamera =
