--- conflicted
+++ resolved
@@ -70,15 +70,6 @@
     @get:Rule
     val cameraPipeConfigTestRule =
         CameraPipeConfigTestRule(active = config.implName == CAMERA_PIPE_IMPLEMENTATION_OPTION)
-<<<<<<< HEAD
-
-    @get:Rule
-    val useCamera =
-        CameraUtil.grantCameraPermissionAndPreTestAndPostTest(
-            PreTestCameraIdList(config.cameraXConfig)
-        )
-=======
->>>>>>> 3d4510a6
 
     @get:Rule
     val useCamera =
