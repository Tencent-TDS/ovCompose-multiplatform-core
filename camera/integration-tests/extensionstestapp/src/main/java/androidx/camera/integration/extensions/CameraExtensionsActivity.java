/*
 * Copyright 2019 The Android Open Source Project
 *
 * Licensed under the Apache License, Version 2.0 (the "License");
 * you may not use this file except in compliance with the License.
 * You may obtain a copy of the License at
 *
 *      http://www.apache.org/licenses/LICENSE-2.0
 *
 * Unless required by applicable law or agreed to in writing, software
 * distributed under the License is distributed on an "AS IS" BASIS,
 * WITHOUT WARRANTIES OR CONDITIONS OF ANY KIND, either express or implied.
 * See the License for the specific language governing permissions and
 * limitations under the License.
 */
package androidx.camera.integration.extensions;

import static android.os.Environment.getExternalStoragePublicDirectory;

import static androidx.camera.core.ImageCapture.ERROR_CAMERA_CLOSED;
import static androidx.camera.core.ImageCapture.ERROR_CAPTURE_FAILED;
import static androidx.camera.core.ImageCapture.ERROR_FILE_IO;
import static androidx.camera.core.ImageCapture.ERROR_INVALID_CAMERA;
import static androidx.camera.core.ImageCapture.ERROR_UNKNOWN;
import static androidx.camera.integration.extensions.CameraDirection.BACKWARD;
import static androidx.camera.integration.extensions.CameraDirection.FORWARD;
import static androidx.camera.integration.extensions.IntentExtraKey.INTENT_EXTRA_CAMERA_IMPLEMENTATION;
import static androidx.camera.integration.extensions.IntentExtraKey.INTENT_EXTRA_KEY_CAMERA_DIRECTION;
import static androidx.camera.integration.extensions.IntentExtraKey.INTENT_EXTRA_KEY_CAMERA_ID;
import static androidx.camera.integration.extensions.IntentExtraKey.INTENT_EXTRA_KEY_DELETE_CAPTURED_IMAGE;
import static androidx.camera.integration.extensions.IntentExtraKey.INTENT_EXTRA_KEY_EXTENSION_MODE;
<<<<<<< HEAD
=======
import static androidx.camera.integration.extensions.utils.PermissionUtil.setupPermissions;
>>>>>>> 3d4510a6
import static androidx.camera.video.VideoRecordEvent.Finalize.ERROR_DURATION_LIMIT_REACHED;
import static androidx.camera.video.VideoRecordEvent.Finalize.ERROR_FILE_SIZE_LIMIT_REACHED;
import static androidx.camera.video.VideoRecordEvent.Finalize.ERROR_INSUFFICIENT_STORAGE;
import static androidx.camera.video.VideoRecordEvent.Finalize.ERROR_NONE;
import static androidx.camera.video.VideoRecordEvent.Finalize.ERROR_SOURCE_INACTIVE;
import static androidx.core.util.Preconditions.checkNotNull;

import static java.util.concurrent.TimeUnit.NANOSECONDS;

<<<<<<< HEAD
import android.Manifest;
=======
>>>>>>> 3d4510a6
import android.annotation.SuppressLint;
import android.content.ContentValues;
import android.content.Intent;
import android.content.pm.PackageManager;
<<<<<<< HEAD
import android.content.pm.PackageManager.NameNotFoundException;
=======
>>>>>>> 3d4510a6
import android.graphics.Bitmap;
import android.hardware.camera2.CameraCaptureSession;
import android.hardware.camera2.CaptureRequest;
import android.net.Uri;
import android.os.Build;
import android.os.Bundle;
import android.os.Environment;
import android.os.StrictMode;
import android.os.SystemClock;
import android.provider.MediaStore;
import android.util.Log;
import android.util.Pair;
import android.view.Menu;
import android.view.MenuInflater;
import android.view.MenuItem;
import android.view.MotionEvent;
import android.view.ScaleGestureDetector;
import android.view.View;
import android.view.ViewStub;
import android.widget.Button;
import android.widget.TextView;
import android.widget.Toast;
import android.widget.ToggleButton;

import androidx.annotation.NonNull;
import androidx.annotation.Nullable;
import androidx.annotation.OptIn;
import androidx.annotation.VisibleForTesting;
import androidx.appcompat.app.AppCompatActivity;
import androidx.camera.camera2.interop.Camera2Interop;
import androidx.camera.camera2.interop.ExperimentalCamera2Interop;
import androidx.camera.camera2.pipe.integration.CameraPipeConfig;
import androidx.camera.core.Camera;
import androidx.camera.core.CameraControl;
import androidx.camera.core.CameraInfo;
import androidx.camera.core.CameraSelector;
import androidx.camera.core.FocusMeteringAction;
import androidx.camera.core.FocusMeteringResult;
import androidx.camera.core.ImageCapture;
import androidx.camera.core.ImageCaptureException;
import androidx.camera.core.MeteringPoint;
import androidx.camera.core.Preview;
import androidx.camera.core.UseCaseGroup;
import androidx.camera.core.impl.utils.executor.CameraXExecutors;
import androidx.camera.extensions.ExtensionMode;
import androidx.camera.extensions.ExtensionsManager;
import androidx.camera.integration.extensions.utils.CameraSelectorUtil;
import androidx.camera.integration.extensions.utils.ExtensionModeUtil;
import androidx.camera.integration.extensions.utils.FpsRecorder;
import androidx.camera.integration.extensions.validation.CameraValidationResultActivity;
import androidx.camera.lifecycle.ProcessCameraProvider;
import androidx.camera.video.MediaStoreOutputOptions;
import androidx.camera.video.PendingRecording;
import androidx.camera.video.Recorder;
import androidx.camera.video.Recording;
import androidx.camera.video.RecordingStats;
import androidx.camera.video.VideoCapture;
import androidx.camera.video.VideoRecordEvent;
import androidx.camera.view.PreviewView;
import androidx.concurrent.futures.CallbackToFutureAdapter;
import androidx.core.app.ActivityCompat;
import androidx.core.content.ContextCompat;
import androidx.core.math.MathUtils;
import androidx.core.util.Consumer;
import androidx.lifecycle.Lifecycle;
import androidx.test.espresso.idling.CountingIdlingResource;

import com.google.common.base.Preconditions;
import com.google.common.util.concurrent.FutureCallback;
import com.google.common.util.concurrent.Futures;
import com.google.common.util.concurrent.ListenableFuture;

import java.io.File;
import java.text.Format;
import java.text.SimpleDateFormat;
import java.util.ArrayList;
import java.util.Calendar;
import java.util.HashMap;
import java.util.List;
import java.util.Locale;
import java.util.Map;

/** An activity that shows off how extensions can be applied */
public class CameraExtensionsActivity extends AppCompatActivity
        implements ActivityCompat.OnRequestPermissionsResultCallback {

    private static final String TAG = "CameraExtensionActivity";
    private static final int PERMISSIONS_REQUEST_CODE = 42;
<<<<<<< HEAD
    public static final String INTENT_EXTRA_CAMERA_IMPLEMENTATION = "camera_implementation";
=======
>>>>>>> 3d4510a6
    public static final String CAMERA2_IMPLEMENTATION_OPTION = "camera2";
    public static final String CAMERA_PIPE_IMPLEMENTATION_OPTION = "camera_pipe";

    private CameraSelector mCurrentCameraSelector = CameraSelector.DEFAULT_BACK_CAMERA;

    boolean mPermissionsGranted = false;
    private CallbackToFutureAdapter.Completer<Boolean> mPermissionCompleter;

    @Nullable
    private Preview mPreview;

    @Nullable
    private ImageCapture mImageCapture;

    @Nullable
    private VideoCapture<Recorder> mVideoCapture = null;

    @Nullable
    private Recording mActiveRecording = null;

    @ExtensionMode.Mode
    private int mCurrentExtensionMode = ExtensionMode.BOKEH;

    // Espresso testing variables
    private final CountingIdlingResource mInitializationIdlingResource = new CountingIdlingResource(
            "Initialization");

    private final CountingIdlingResource mTakePictureIdlingResource = new CountingIdlingResource(
            "TakePicture");

    private final CountingIdlingResource mPostviewIdlingResource = new CountingIdlingResource(
            "Postview");

    private final CountingIdlingResource mPreviewViewStreamingStateIdlingResource =
            new CountingIdlingResource("PreviewView-Streaming");

    private final CountingIdlingResource mPreviewViewIdleStateIdlingResource =
            new CountingIdlingResource("PreviewView-Idle");

    private PreviewView mPreviewView;

    ProcessCameraProvider mCameraProvider;

    Camera mCamera;

    ExtensionsManager mExtensionsManager;

    boolean mDeleteCapturedImage = false;

    // < Sensor timestamp,  current timestamp >
    Map<Long, Long> mFrameTimestampMap = new HashMap<>();

    @Nullable
    String mFrameInfo = null;

    @Nullable
    String mRecordingInfo = null;

    String mCurrentCameraId = null;

    private ToggleButton mToggleVideoCapture;

    /**
     * Saves the error message of the last take picture action if any error occurs. This will be
     * null which means no error occurs.
     */
    @Nullable
    private String mLastTakePictureErrorMessage = null;

    private PreviewView.StreamState mCurrentStreamState = null;

    void setupButtons() {
        Button btnToggleMode = findViewById(R.id.PhotoToggle);
        Button btnSwitchCamera = findViewById(R.id.Switch);
        btnToggleMode.setOnClickListener(view -> bindUseCasesWithNextExtensionMode());
        btnSwitchCamera.setOnClickListener(view -> switchCameras());

        // Setup video capture related buttons.
        mToggleVideoCapture.setVisibility(View.VISIBLE);
        mToggleVideoCapture.setOnCheckedChangeListener(
                (button, isChecked) -> {
                    updateRecordingButton();
                    bindUseCasesWithCurrentExtensionMode();
                }
        );
        Button btnRecord = findViewById(R.id.record);
        btnRecord.setOnClickListener(view -> {
            if (mActiveRecording != null) {
                stopRecording();
            } else {
                startRecording();
            }
        });
    }

    void switchCameras() {
        mCameraProvider.unbindAll();
        if (mCurrentCameraId != null) {
            String nextCameraId = CameraSelectorUtil.findNextSupportedCameraId(
                    this, mExtensionsManager, mCurrentCameraId, mCurrentExtensionMode);
            if (nextCameraId == null) {
                Log.e(TAG, "Cannot find next camera id that supports the extensions mode");
                return;
            }
            mCurrentCameraSelector = CameraSelectorUtil.createCameraSelectorById(mCurrentCameraId);
        } else {
            mCurrentCameraSelector = (mCurrentCameraSelector == CameraSelector.DEFAULT_BACK_CAMERA)
                    ? CameraSelector.DEFAULT_FRONT_CAMERA : CameraSelector.DEFAULT_BACK_CAMERA;
        }
        if (!bindUseCasesWithCurrentExtensionMode()) {
            bindUseCasesWithNextExtensionMode();
        }
    }

    @VisibleForTesting
    boolean switchToExtensionMode(@ExtensionMode.Mode int extensionMode) {
        if (mCamera == null || mExtensionsManager == null) {
            return false;
        }

        if (!mExtensionsManager.isExtensionAvailable(mCurrentCameraSelector, extensionMode)) {
            return false;
        }

        mCurrentExtensionMode = extensionMode;
        bindUseCasesWithCurrentExtensionMode();

        return true;
    }

    void bindUseCasesWithNextExtensionMode() {
        do {
            mCurrentExtensionMode = getNextExtensionMode(mCurrentExtensionMode);
        } while (!bindUseCasesWithCurrentExtensionMode());
    }

    @OptIn(markerClass = ExperimentalCamera2Interop.class)
    boolean bindUseCasesWithCurrentExtensionMode() {
        if (!mExtensionsManager.isExtensionAvailable(mCurrentCameraSelector,
                mCurrentExtensionMode)) {
            return false;
        }

        mCameraProvider.unbindAll();

        CameraSelector cameraSelector = mExtensionsManager.getExtensionEnabledCameraSelector(
                mCurrentCameraSelector, mCurrentExtensionMode);

        mCamera = mCameraProvider.bindToLifecycle(this, cameraSelector);

        final boolean isPostviewSupported = ImageCapture.getImageCaptureCapabilities(
                mCamera.getCameraInfo()).isPostviewSupported();

        resetPreviewViewStreamingStateIdlingResource();
        resetPreviewViewIdleStateIdlingResource();

        ImageCapture.Builder imageCaptureBuilder = new ImageCapture.Builder()
                .setTargetName("ImageCapture")
                .setPostviewEnabled(isPostviewSupported);
        mImageCapture = imageCaptureBuilder.build();

        mFrameTimestampMap.clear();
        Preview.Builder previewBuilder = new Preview.Builder().setTargetName("Preview");

        new Camera2Interop.Extender<>(previewBuilder)
                .setSessionCaptureCallback(new CameraCaptureSession.CaptureCallback() {
                    @Override
                    public void onCaptureStarted(@NonNull CameraCaptureSession session,
                            @NonNull CaptureRequest request, long timestamp, long frameNumber) {
                        mFrameTimestampMap.put(timestamp, SystemClock.elapsedRealtimeNanos());
                    }
                });
        mPreview = previewBuilder.build();
        mCurrentStreamState = null;
        mPreview.setSurfaceProvider(mPreviewView.getSurfaceProvider());

        // Observes the stream state for the unit tests to know the preview status.
        mPreviewView.getPreviewStreamState().removeObservers(this);
        mPreviewView.getPreviewStreamState().observeForever(streamState -> {
            mCurrentStreamState = streamState;
            if (streamState == PreviewView.StreamState.STREAMING
                    && !mPreviewViewStreamingStateIdlingResource.isIdleNow()) {
                mPreviewViewStreamingStateIdlingResource.decrement();
            } else if (streamState == PreviewView.StreamState.IDLE
                    && !mPreviewViewIdleStateIdlingResource.isIdleNow()) {
                mPreviewViewIdleStateIdlingResource.decrement();
            }
        });

        FpsRecorder fpsRecorder = new FpsRecorder(10 /* sample count */);
        // Calls internal API PreviewView#setFrameUpdateListener to calculate the frame latency.
        // Remove this if you copy this sample app to your project.
        mPreviewView.setFrameUpdateListener(CameraXExecutors.directExecutor(), (timestamp) -> {
            Long frameCapturedTime = mFrameTimestampMap.remove(timestamp);
            if (frameCapturedTime == null) {
                Log.e(TAG, "Cannot find frame with timestamp: " + timestamp);
                return;
            }

            long latency = (SystemClock.elapsedRealtimeNanos() - frameCapturedTime) / 1000000L;
            double fps = fpsRecorder.recordTimestamp(SystemClock.elapsedRealtimeNanos());
            String fpsText = String.format("%1$s",
                    (Double.isNaN(fps) || Double.isInfinite(fps)) ? "---" :
                            String.format(Locale.US, "%.0f", fps));
            mFrameInfo = "Latency:" + latency + " ms\n" + "FPS: " + fpsText;
            updateInfoBlock();
        });

        UseCaseGroup.Builder useCaseGroupBuilder =
                new UseCaseGroup.Builder()
                        .addUseCase(mPreview)
                        .addUseCase(mImageCapture);

        // Setup VideoCapture.
        stopRecording();
        mVideoCapture = null;
        if (mToggleVideoCapture.isChecked()) {
            Recorder recorder = new Recorder.Builder().build();
            mVideoCapture = VideoCapture.withOutput(recorder);
            useCaseGroupBuilder.addUseCase(checkNotNull(mVideoCapture));
        }

        mCamera = mCameraProvider.bindToLifecycle(this, cameraSelector,
                useCaseGroupBuilder.build());

        // Update the UI and save location for ImageCapture
        Button toggleButton = findViewById(R.id.PhotoToggle);
        String extensionModeString =
                ExtensionModeUtil.getExtensionModeStringFromId(mCurrentExtensionMode);
        toggleButton.setText(extensionModeString);

        Button captureButton = findViewById(R.id.Picture);

        Format formatter = new SimpleDateFormat("yyyy-MM-dd-HH-mm-ss-SSS", Locale.US);
        File dir = new File(
                getExternalStoragePublicDirectory(Environment.DIRECTORY_PICTURES),
                "ExtensionsPictures");

        captureButton.setOnClickListener((view) -> {
            resetTakePictureIdlingResource();
            resetPostviewIdlingResource();

            // Makes the postview idling resource idle when it is not supported.
            if (!isPostviewSupported && !mPostviewIdlingResource.isIdleNow()) {
                mPostviewIdlingResource.decrement();
            }

            String fileName = "[" + formatter.format(Calendar.getInstance().getTime())
                    + "][CameraX]" + extensionModeString + ".jpg";
            File saveFile = new File(dir, fileName);
            ImageCapture.OutputFileOptions outputFileOptions;
            if (Build.VERSION.SDK_INT >= Build.VERSION_CODES.Q) {
                ContentValues contentValues = new ContentValues();
                contentValues.put(MediaStore.MediaColumns.DISPLAY_NAME, fileName);
                contentValues.put(MediaStore.MediaColumns.MIME_TYPE, "image/jpeg");
                contentValues.put(MediaStore.MediaColumns.RELATIVE_PATH,
                        "Pictures/ExtensionsPictures");
                outputFileOptions = new ImageCapture.OutputFileOptions.Builder(
                        getContentResolver(),
                        MediaStore.Images.Media.EXTERNAL_CONTENT_URI,
                        contentValues).build();
            } else {
                if (!dir.exists()) {
                    dir.mkdirs();
                }
                outputFileOptions = new ImageCapture.OutputFileOptions.Builder(saveFile).build();
            }

            mImageCapture.takePicture(
                    outputFileOptions,
                    ContextCompat.getMainExecutor(CameraExtensionsActivity.this),
                    new ImageCapture.OnImageSavedCallback() {
                        @Override
                        public void onImageSaved(
                                @NonNull ImageCapture.OutputFileResults outputFileResults) {
                            Log.d(TAG, "Saved image to " + saveFile);

                            mLastTakePictureErrorMessage = null;

                            if (!mTakePictureIdlingResource.isIdleNow()) {
                                mTakePictureIdlingResource.decrement();
                            }

                            Uri outputUri = outputFileResults.getSavedUri();

                            if (mDeleteCapturedImage) {
                                if (Build.VERSION.SDK_INT >= Build.VERSION_CODES.Q) {
                                    try {
                                        getContentResolver().delete(outputUri, null, null);
                                    } catch (RuntimeException e) {
                                        Log.w(TAG, "Failed to delete uri: " + outputUri);
                                    }
                                } else {
                                    if (!saveFile.delete()) {
                                        Log.w(TAG, "Failed to delete file: " + saveFile);
                                    }
                                }
                            } else {
                                // Trigger MediaScanner to scan the file
                                // The output Uri is already inserted into media store if the
                                // device API level is equal to or larger than Android Q(29)."
                                if (Build.VERSION.SDK_INT < Build.VERSION_CODES.Q) {
                                    Intent intent = new Intent(
                                            Intent.ACTION_MEDIA_SCANNER_SCAN_FILE);
                                    intent.setData(Uri.fromFile(saveFile));
                                    sendBroadcast(intent);
                                }

                                Toast.makeText(CameraExtensionsActivity.this,
                                        "Saved image to " + fileName,
                                        Toast.LENGTH_LONG).show();
                            }
                        }

                        @Override
                        public void onError(@NonNull ImageCaptureException exception) {
                            Log.e(TAG, "Failed to save image - " + exception.getMessage(),
                                    exception.getCause());

                            mLastTakePictureErrorMessage = getImageCaptureErrorMessage(exception);
                            if (!mTakePictureIdlingResource.isIdleNow()) {
                                mTakePictureIdlingResource.decrement();
                            }
                        }

                        @Override
                        public void onPostviewBitmapAvailable(@NonNull Bitmap bitmap) {
                            if (!mPostviewIdlingResource.isIdleNow()) {
                                mPostviewIdlingResource.decrement();
                            }
                        }
                    });
        });

        return true;
    }

    private void updateRecordingButton() {
        Button btnRecord = findViewById(R.id.record);
        if (mToggleVideoCapture.isChecked()) {
            btnRecord.setVisibility(View.VISIBLE);
            if (mActiveRecording != null) {
                btnRecord.setText(R.string.button_record_stop);
            } else {
                btnRecord.setText(R.string.button_record_start);
            }
        } else {
            mRecordingInfo = null;
            updateInfoBlock();
            btnRecord.setVisibility(View.GONE);
        }
    }

    @SuppressLint("MissingPermission")
    private void startRecording() {
        if (mVideoCapture != null) {
            Recorder recorder = mVideoCapture.getOutput();
            mActiveRecording = prepareRecording(recorder).withAudioEnabled().start(
                    ContextCompat.getMainExecutor(this),
                    generateVideoRecordEventListener()
            );
        }
        updateRecordingButton();
    }

    private void stopRecording() {
        if (mActiveRecording != null) {
            mActiveRecording.stop();
            mActiveRecording = null;
        }
        updateRecordingButton();
    }

    @NonNull
    private PendingRecording prepareRecording(@NonNull Recorder recorder) {
        return recorder.prepareRecording(this, generateVideoMediaStoreOptions());
    }

    @NonNull
    private MediaStoreOutputOptions generateVideoMediaStoreOptions() {
        return new MediaStoreOutputOptions.Builder(getContentResolver(),
                MediaStore.Video.Media.EXTERNAL_CONTENT_URI)
                .setContentValues(generateVideoContentValues())
                .build();
    }

    private ContentValues generateVideoContentValues() {
        String fileName = "video_" + System.currentTimeMillis();
        ContentValues contentValues = new ContentValues();
        contentValues.put(MediaStore.MediaColumns.MIME_TYPE, "video/mp4");
        contentValues.put(MediaStore.Video.Media.TITLE, fileName);
        contentValues.put(MediaStore.Video.Media.DISPLAY_NAME, fileName);
        contentValues.put(MediaStore.Video.Media.DATE_ADDED, System.currentTimeMillis() / 1000);
        contentValues.put(MediaStore.Video.Media.DATE_TAKEN, System.currentTimeMillis());
        return contentValues;
    }

    private Consumer<VideoRecordEvent> generateVideoRecordEventListener() {
        return event -> {
            updateRecordingStats(event.getRecordingStats());
            if (event instanceof VideoRecordEvent.Finalize) {
                VideoRecordEvent.Finalize finalizeEvent = (VideoRecordEvent.Finalize) event;
                Uri uri = finalizeEvent.getOutputResults().getOutputUri();
                String message;
                switch (finalizeEvent.getError()) {
                    case ERROR_NONE:
                    case ERROR_FILE_SIZE_LIMIT_REACHED:
                    case ERROR_DURATION_LIMIT_REACHED:
                    case ERROR_INSUFFICIENT_STORAGE:
                    case ERROR_SOURCE_INACTIVE:
                        message = "Video saved to: " + uri;
                        break;
                    default:
                        message = "Failed to save video: uri " + uri + " with code ("
                                        + finalizeEvent.getError() + ")";
                        break;
                }
                Toast.makeText(CameraExtensionsActivity.this, message, Toast.LENGTH_LONG).show();
            }
        };
    }

    private void updateRecordingStats(@NonNull RecordingStats stats) {
        double durationSec = NANOSECONDS.toMillis(stats.getRecordedDurationNanos()) / 1000d;
        double sizeMb = stats.getNumBytesRecorded() / (1000d * 1000d);
        mRecordingInfo = String.format("Duration: %.2f s\nSize: %.2f MB", durationSec, sizeMb);

        updateInfoBlock();
    }

    private void updateInfoBlock() {
        List<String> infoToDisplay = new ArrayList<>();
        if (mFrameInfo != null) {
            infoToDisplay.add(mFrameInfo);
        }
        if (mRecordingInfo != null) {
            infoToDisplay.add(mRecordingInfo);
        }

        TextView infoBlock = findViewById(R.id.infoBlock);
        infoBlock.setText(String.join("\n", infoToDisplay));
    }

    @SuppressWarnings("UnstableApiUsage")
    @Override
    protected void onCreate(@Nullable Bundle savedInstanceState) {
        super.onCreate(savedInstanceState);
        setContentView(R.layout.activity_camera_extensions);
        setTitle(R.string.camerax_extensions);

        mInitializationIdlingResource.increment();

        mCurrentCameraId = getIntent().getStringExtra(INTENT_EXTRA_KEY_CAMERA_ID);
        if (mCurrentCameraId != null) {
            mCurrentCameraSelector = CameraSelectorUtil.createCameraSelectorById(mCurrentCameraId);
        }

        // Get params from adb extra string for the e2e test cases.
        String cameraDirection = getIntent().getStringExtra(INTENT_EXTRA_KEY_CAMERA_DIRECTION);
        if (cameraDirection != null) {
            if (cameraDirection.equals(BACKWARD)) {
                mCurrentCameraSelector = CameraSelector.DEFAULT_BACK_CAMERA;
            } else if (cameraDirection.equals(FORWARD)) {
                mCurrentCameraSelector = CameraSelector.DEFAULT_FRONT_CAMERA;
            } else {
                throw new IllegalArgumentException(
                        "The camera " + cameraDirection + " is unavailable.");
            }
        }
        mCurrentExtensionMode = getIntent().getIntExtra(INTENT_EXTRA_KEY_EXTENSION_MODE,
                mCurrentExtensionMode);

        mDeleteCapturedImage = getIntent().getBooleanExtra(INTENT_EXTRA_KEY_DELETE_CAPTURED_IMAGE,
                mDeleteCapturedImage);

        StrictMode.VmPolicy policy =
                new StrictMode.VmPolicy.Builder().detectAll().penaltyLog().build();
        StrictMode.setVmPolicy(policy);
        mToggleVideoCapture = findViewById(R.id.videoToggle);
        ViewStub viewFinderStub = findViewById(R.id.viewFinderStub);
        viewFinderStub.setLayoutResource(R.layout.full_previewview);
        mPreviewView = (PreviewView) viewFinderStub.inflate();
        mPreviewView.setImplementationMode(PreviewView.ImplementationMode.COMPATIBLE);
        setupPinchToZoomAndTapToFocus(mPreviewView);
        String cameraImplementation =
                getIntent().getStringExtra(INTENT_EXTRA_CAMERA_IMPLEMENTATION);
<<<<<<< HEAD
        Futures.addCallback(setupPermissions(), new FutureCallback<Boolean>() {
=======
        Pair<ListenableFuture<Boolean>, CallbackToFutureAdapter.Completer<Boolean>>
                futureCompleter = setupPermissions(this);
        mPermissionCompleter = futureCompleter.second;
        Futures.addCallback(futureCompleter.first, new FutureCallback<Boolean>() {
>>>>>>> 3d4510a6
            @Override
            public void onSuccess(@Nullable Boolean result) {
                mPermissionsGranted = Preconditions.checkNotNull(result);

                if (!mPermissionsGranted) {
                    Log.d(TAG, "Required permissions are not all granted!");
                    Toast.makeText(CameraExtensionsActivity.this, "Required permissions are not "
                            + "all granted!", Toast.LENGTH_LONG).show();
                    finish();
                    return;
                }

                if (cameraImplementation != null
                        && cameraImplementation.equals(CAMERA_PIPE_IMPLEMENTATION_OPTION)) {
                    ((ExtensionsApplication) getApplication()).setCameraXConfig(
                            CameraPipeConfig.defaultConfig());
                }
                ListenableFuture<ProcessCameraProvider> cameraProviderFuture =
                        ProcessCameraProvider.getInstance(CameraExtensionsActivity.this);

                Futures.addCallback(cameraProviderFuture,
                        new FutureCallback<ProcessCameraProvider>() {
                            @Override
                            public void onSuccess(@Nullable ProcessCameraProvider result) {
                                mCameraProvider = result;
                                setupCamera();
                            }

                            @Override
                            public void onFailure(@NonNull Throwable t) {
                                throw new RuntimeException("Failed to get camera provider", t);
                            }
                        }, ContextCompat.getMainExecutor(CameraExtensionsActivity.this));
            }

            @Override
            public void onFailure(@NonNull Throwable t) {
                throw new RuntimeException("Failed to get permissions", t);
            }
        }, ContextCompat.getMainExecutor(this));
    }

    @Override
    public boolean onCreateOptionsMenu(@Nullable Menu menu) {
        if (menu != null) {
            MenuInflater inflater = getMenuInflater();
            inflater.inflate(R.menu.main_menu, menu);

            // Remove Camera2Extensions implementation entry if the device API level is less than 32
            if (Build.VERSION.SDK_INT < 31) {
                menu.removeItem(R.id.menu_camera2_extensions);
            }
        }
        return true;
    }

    @Override
    public boolean onOptionsItemSelected(@NonNull MenuItem item) {
        Intent intent = new Intent();
        intent.setFlags(Intent.FLAG_ACTIVITY_CLEAR_TASK | Intent.FLAG_ACTIVITY_NEW_TASK);
        int itemId = item.getItemId();
        if (itemId == R.id.menu_camera2_extensions) {
            if (Build.VERSION.SDK_INT >= 31) {
                mCameraProvider.unbindAll();
                intent.setClassName(this, Camera2ExtensionsActivity.class.getName());
                startActivity(intent);
                finish();
            }
            return true;
        } else if (itemId == R.id.menu_validation_tool) {
            intent.setClassName(this, CameraValidationResultActivity.class.getName());
            startActivity(intent);
            finish();
            return true;
        }

        return super.onOptionsItemSelected(item);
    }

    void setupCamera() {
        if (!mPermissionsGranted) {
            Log.d(TAG, "Permissions denied.");
            return;
        }
        if (isDestroyed()) {
            Log.d(TAG, "Activity is destroyed, not to create LifecycleCamera.");
            return;
        }

        mCamera = mCameraProvider.bindToLifecycle(this, mCurrentCameraSelector);
        ListenableFuture<ExtensionsManager> extensionsManagerFuture =
                ExtensionsManager.getInstanceAsync(getApplicationContext(), mCameraProvider);

        Futures.addCallback(extensionsManagerFuture,
                new FutureCallback<ExtensionsManager>() {
                    @Override
                    public void onSuccess(@Nullable ExtensionsManager extensionsManager) {
                        // There might be timing issue that the activity has been destroyed when
                        // the onSuccess callback is received. Skips the afterward flow when the
                        // situation happens.
                        if (CameraExtensionsActivity.this.getLifecycle().getCurrentState()
                                == Lifecycle.State.DESTROYED) {
                            return;
                        }
                        mExtensionsManager = extensionsManager;
                        if (!bindUseCasesWithCurrentExtensionMode()) {
                            bindUseCasesWithNextExtensionMode();
                        }
                        setupButtons();
                        mInitializationIdlingResource.decrement();
                    }

                    @Override
                    public void onFailure(@NonNull Throwable throwable) {
                    }
                },
                ContextCompat.getMainExecutor(CameraExtensionsActivity.this)
        );
    }

    ScaleGestureDetector.SimpleOnScaleGestureListener mScaleGestureListener =
            new ScaleGestureDetector.SimpleOnScaleGestureListener() {
                @Override
                public boolean onScale(@NonNull ScaleGestureDetector detector) {
                    if (mCamera == null) {
                        return true;
                    }

                    CameraInfo cameraInfo = mCamera.getCameraInfo();
                    CameraControl cameraControl = mCamera.getCameraControl();
                    float newZoom =
                            cameraInfo.getZoomState().getValue().getZoomRatio()
                                    * detector.getScaleFactor();
                    float clampedNewZoom = MathUtils.clamp(newZoom,
                            cameraInfo.getZoomState().getValue().getMinZoomRatio(),
                            cameraInfo.getZoomState().getValue().getMaxZoomRatio());

                    ListenableFuture<Void> listenableFuture = cameraControl.setZoomRatio(
                            clampedNewZoom);
                    Futures.addCallback(listenableFuture, new FutureCallback<Void>() {
                        @Override
                        public void onSuccess(@Nullable Void result) {
                            Log.d(TAG, "setZoomRatio onSuccess: " + clampedNewZoom);
                        }

                        @Override
                        public void onFailure(@NonNull Throwable t) {
                            Log.d(TAG, "setZoomRatio failed, " + t);
                        }
                    }, ContextCompat.getMainExecutor(CameraExtensionsActivity.this));
                    return true;
                }
            };

    private void setupPinchToZoomAndTapToFocus(PreviewView previewView) {
        ScaleGestureDetector scaleDetector = new ScaleGestureDetector(this, mScaleGestureListener);

        previewView.setOnTouchListener((view, motionEvent) -> {
            scaleDetector.onTouchEvent(motionEvent);

            if (motionEvent.getAction() == MotionEvent.ACTION_UP) {
                if (mCamera == null) {
                    return true;
                }
                MeteringPoint point =
                        previewView.getMeteringPointFactory().createPoint(
                                motionEvent.getX(), motionEvent.getY());

                Futures.addCallback(
                        mCamera.getCameraControl().startFocusAndMetering(
                                new FocusMeteringAction.Builder(point).build()),
                        new FutureCallback<FocusMeteringResult>() {
                            @Override
                            public void onSuccess(FocusMeteringResult result) {
                                Log.d(TAG, "Focus and metering succeeded.");
                            }

                            @Override
                            public void onFailure(@NonNull Throwable t) {
                                Log.e(TAG, "Focus and metering failed.", t);
                            }
                        },
                        ContextCompat.getMainExecutor(CameraExtensionsActivity.this));
            }
            return true;
        });
    }

    @Nullable
    public Preview getPreview() {
        return mPreview;
    }

    @Nullable
    public ImageCapture getImageCapture() {
        return mImageCapture;
    }

    @Override
    public void onRequestPermissionsResult(
            int requestCode, @NonNull String[] permissions, @NonNull int[] grantResults) {
        super.onRequestPermissionsResult(requestCode, permissions, grantResults);

        if (requestCode != PERMISSIONS_REQUEST_CODE) {
            return;
        }

        // If request is cancelled, the result arrays are empty.
        if (grantResults.length == 0) {
            mPermissionCompleter.set(false);
            return;
        }

        boolean allPermissionGranted = true;

        for (int grantResult : grantResults) {
            if (grantResult != PackageManager.PERMISSION_GRANTED) {
                allPermissionGranted = false;
                break;
            }
        }

        Log.d(TAG, "All permissions granted: " + allPermissionGranted);
        mPermissionCompleter.set(allPermissionGranted);
    }

    @ExtensionMode.Mode
    private int getNextExtensionMode(@ExtensionMode.Mode int extensionMode) {
        switch (extensionMode) {
            case ExtensionMode.NONE:
                return ExtensionMode.BOKEH;
            case ExtensionMode.BOKEH:
                return ExtensionMode.HDR;
            case ExtensionMode.HDR:
                return ExtensionMode.NIGHT;
            case ExtensionMode.NIGHT:
                return ExtensionMode.FACE_RETOUCH;
            case ExtensionMode.FACE_RETOUCH:
                return ExtensionMode.AUTO;
            case ExtensionMode.AUTO:
                return ExtensionMode.NONE;
            default:
                throw new IllegalStateException("Unexpected value: " + extensionMode);
        }
    }

    @VisibleForTesting
    boolean isExtensionModeSupported(@NonNull String cameraId, @ExtensionMode.Mode int mode) {
        CameraSelector cameraSelector = CameraSelectorUtil.createCameraSelectorById(cameraId);

        return mExtensionsManager.isExtensionAvailable(cameraSelector, mode);
    }

    @VisibleForTesting
    boolean isExtensionModeSupported(@NonNull CameraSelector cameraSelector,
            @ExtensionMode.Mode int mode) {
        return mExtensionsManager.isExtensionAvailable(cameraSelector, mode);
    }

    @VisibleForTesting
    @ExtensionMode.Mode
    public int getCurrentExtensionMode() {
        return mCurrentExtensionMode;
    }

    @VisibleForTesting
    @NonNull
    public CountingIdlingResource getInitializationIdlingResource() {
        return mInitializationIdlingResource;
    }

    @VisibleForTesting
    @NonNull
    public CountingIdlingResource getPreviewViewStreamingStateIdlingResource() {
        return mPreviewViewStreamingStateIdlingResource;
    }

    @VisibleForTesting
    @NonNull
    public CountingIdlingResource getPreviewViewIdleStateIdlingResource() {
        return mPreviewViewIdleStateIdlingResource;
    }

    @VisibleForTesting
    @NonNull
    public CountingIdlingResource getTakePictureIdlingResource() {
        return mTakePictureIdlingResource;
    }

    @VisibleForTesting
    @NonNull
    public CountingIdlingResource getPostviewIdlingResource() {
        return mPostviewIdlingResource;
    }

    @VisibleForTesting
    public void resetPreviewViewStreamingStateIdlingResource() {
        if (mPreviewViewStreamingStateIdlingResource.isIdleNow()) {
            mPreviewViewStreamingStateIdlingResource.increment();
        }
    }

    @VisibleForTesting
    public void resetPreviewViewIdleStateIdlingResource() {
        if (mPreviewViewIdleStateIdlingResource.isIdleNow()) {
            mPreviewViewIdleStateIdlingResource.increment();
        }
    }

    @VisibleForTesting
    void resetTakePictureIdlingResource() {
        if (mTakePictureIdlingResource.isIdleNow()) {
            mTakePictureIdlingResource.increment();
        }
    }

    @VisibleForTesting
    void resetPostviewIdlingResource() {
        if (mPostviewIdlingResource.isIdleNow()) {
            mPostviewIdlingResource.increment();
        }
    }

    /**
     * Returns the error message of the last take picture action if any error occurs. Returns
     * null if no error occurs.
     */
    @VisibleForTesting
    @Nullable
    public String getLastTakePictureErrorMessage() {
        return mLastTakePictureErrorMessage;
    }

    /**
     * Returns current stream state value.
     */
    @VisibleForTesting
    @Nullable
    public PreviewView.StreamState getCurrentStreamState() {
        return mCurrentStreamState;
    }

    private String getImageCaptureErrorMessage(@NonNull ImageCaptureException exception) {
        String errorCodeString;
        int errorCode = exception.getImageCaptureError();

        switch (errorCode) {
            case ERROR_UNKNOWN:
                errorCodeString = "ImageCaptureErrorCode: ERROR_UNKNOWN";
                break;
            case ERROR_FILE_IO:
                errorCodeString = "ImageCaptureErrorCode: ERROR_FILE_IO";
                break;
            case ERROR_CAPTURE_FAILED:
                errorCodeString = "ImageCaptureErrorCode: ERROR_CAPTURE_FAILED";
                break;
            case ERROR_CAMERA_CLOSED:
                errorCodeString = "ImageCaptureErrorCode: ERROR_CAMERA_CLOSED";
                break;
            case ERROR_INVALID_CAMERA:
                errorCodeString = "ImageCaptureErrorCode: ERROR_INVALID_CAMERA";
                break;
            default:
                errorCodeString = "ImageCaptureErrorCode: " + errorCode;
                break;
        }

        return errorCodeString + ", Message: " + exception.getMessage() + ", Cause: "
                + exception.getCause();
    }
}<|MERGE_RESOLUTION|>--- conflicted
+++ resolved
@@ -29,10 +29,7 @@
 import static androidx.camera.integration.extensions.IntentExtraKey.INTENT_EXTRA_KEY_CAMERA_ID;
 import static androidx.camera.integration.extensions.IntentExtraKey.INTENT_EXTRA_KEY_DELETE_CAPTURED_IMAGE;
 import static androidx.camera.integration.extensions.IntentExtraKey.INTENT_EXTRA_KEY_EXTENSION_MODE;
-<<<<<<< HEAD
-=======
 import static androidx.camera.integration.extensions.utils.PermissionUtil.setupPermissions;
->>>>>>> 3d4510a6
 import static androidx.camera.video.VideoRecordEvent.Finalize.ERROR_DURATION_LIMIT_REACHED;
 import static androidx.camera.video.VideoRecordEvent.Finalize.ERROR_FILE_SIZE_LIMIT_REACHED;
 import static androidx.camera.video.VideoRecordEvent.Finalize.ERROR_INSUFFICIENT_STORAGE;
@@ -42,18 +39,10 @@
 
 import static java.util.concurrent.TimeUnit.NANOSECONDS;
 
-<<<<<<< HEAD
-import android.Manifest;
-=======
->>>>>>> 3d4510a6
 import android.annotation.SuppressLint;
 import android.content.ContentValues;
 import android.content.Intent;
 import android.content.pm.PackageManager;
-<<<<<<< HEAD
-import android.content.pm.PackageManager.NameNotFoundException;
-=======
->>>>>>> 3d4510a6
 import android.graphics.Bitmap;
 import android.hardware.camera2.CameraCaptureSession;
 import android.hardware.camera2.CaptureRequest;
@@ -142,10 +131,6 @@
 
     private static final String TAG = "CameraExtensionActivity";
     private static final int PERMISSIONS_REQUEST_CODE = 42;
-<<<<<<< HEAD
-    public static final String INTENT_EXTRA_CAMERA_IMPLEMENTATION = "camera_implementation";
-=======
->>>>>>> 3d4510a6
     public static final String CAMERA2_IMPLEMENTATION_OPTION = "camera2";
     public static final String CAMERA_PIPE_IMPLEMENTATION_OPTION = "camera_pipe";
 
@@ -632,14 +617,10 @@
         setupPinchToZoomAndTapToFocus(mPreviewView);
         String cameraImplementation =
                 getIntent().getStringExtra(INTENT_EXTRA_CAMERA_IMPLEMENTATION);
-<<<<<<< HEAD
-        Futures.addCallback(setupPermissions(), new FutureCallback<Boolean>() {
-=======
         Pair<ListenableFuture<Boolean>, CallbackToFutureAdapter.Completer<Boolean>>
                 futureCompleter = setupPermissions(this);
         mPermissionCompleter = futureCompleter.second;
         Futures.addCallback(futureCompleter.first, new FutureCallback<Boolean>() {
->>>>>>> 3d4510a6
             @Override
             public void onSuccess(@Nullable Boolean result) {
                 mPermissionsGranted = Preconditions.checkNotNull(result);
