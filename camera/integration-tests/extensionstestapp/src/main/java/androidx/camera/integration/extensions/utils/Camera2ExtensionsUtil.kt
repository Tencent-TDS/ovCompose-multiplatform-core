/*
 * Copyright 2022 The Android Open Source Project
 *
 * Licensed under the Apache License, Version 2.0 (the "License");
 * you may not use this file except in compliance with the License.
 * You may obtain a copy of the License at
 *
 *      http://www.apache.org/licenses/LICENSE-2.0
 *
 * Unless required by applicable law or agreed to in writing, software
 * distributed under the License is distributed on an "AS IS" BASIS,
 * WITHOUT WARRANTIES OR CONDITIONS OF ANY KIND, either express or implied.
 * See the License for the specific language governing permissions and
 * limitations under the License.
 */

package androidx.camera.integration.extensions.utils

import android.annotation.SuppressLint
import android.content.Context
import android.graphics.ImageFormat
import android.graphics.Point
import android.graphics.SurfaceTexture
import android.hardware.camera2.CameraCharacteristics
import android.hardware.camera2.CameraExtensionCharacteristics
import android.hardware.camera2.CameraManager
import android.os.Build
import android.util.DisplayMetrics
import android.util.Log
import android.util.Size
import androidx.annotation.RequiresApi
import androidx.camera.integration.extensions.EXTENSION_MODE_NONE
import java.util.stream.Collectors

private const val TAG = "Camera2ExtensionsUtil"

/** Util functions for Camera2 Extensions implementation */
object Camera2ExtensionsUtil {

    /** Camera2 extension modes */
    @Suppress("DEPRECATION") // EXTENSION_BEAUTY
    @RequiresApi(31)
    @JvmStatic
    val AVAILABLE_CAMERA2_EXTENSION_MODES =
        arrayOf(
            CameraExtensionCharacteristics.EXTENSION_AUTOMATIC,
            CameraExtensionCharacteristics.EXTENSION_BEAUTY,
            CameraExtensionCharacteristics.EXTENSION_BOKEH,
            CameraExtensionCharacteristics.EXTENSION_HDR,
            CameraExtensionCharacteristics.EXTENSION_NIGHT,
        )

    /** Converts extension mode from integer to string. */
    @Suppress("DEPRECATION") // EXTENSION_BEAUTY
    @RequiresApi(31)
    @JvmStatic
    fun getCamera2ExtensionModeStringFromId(extension: Int): String =
        when (extension) {
            EXTENSION_MODE_NONE -> "None"
            CameraExtensionCharacteristics.EXTENSION_HDR -> "HDR"
            CameraExtensionCharacteristics.EXTENSION_NIGHT -> "NIGHT"
            CameraExtensionCharacteristics.EXTENSION_BOKEH -> "BOKEH"
            CameraExtensionCharacteristics.EXTENSION_BEAUTY -> "FACE RETOUCH"
            CameraExtensionCharacteristics.EXTENSION_AUTOMATIC -> "AUTO"
            else -> throw IllegalArgumentException("Invalid extension mode id!")
        }

    @Suppress("DEPRECATION") // EXTENSION_BEAUTY
    @RequiresApi(31)
    @JvmStatic
    fun getCamera2ExtensionModeIdFromString(mode: String): Int =
        when (mode) {
            "None" -> EXTENSION_MODE_NONE
            "HDR" -> CameraExtensionCharacteristics.EXTENSION_HDR
            "NIGHT" -> CameraExtensionCharacteristics.EXTENSION_NIGHT
            "BOKEH" -> CameraExtensionCharacteristics.EXTENSION_BOKEH
            "FACE RETOUCH" -> CameraExtensionCharacteristics.EXTENSION_BEAUTY
            "AUTO" -> CameraExtensionCharacteristics.EXTENSION_AUTOMATIC
            else -> throw IllegalArgumentException("Invalid extension mode string!")
        }

    /** Gets the first camera id of the specified lens facing. */
    @JvmStatic
    fun getLensFacingCameraId(cameraManager: CameraManager, lensFacing: Int): String {
        cameraManager.cameraIdList.forEach { cameraId ->
            val characteristics = cameraManager.getCameraCharacteristics(cameraId)
            if (characteristics[CameraCharacteristics.LENS_FACING] == lensFacing) {
                characteristics[CameraCharacteristics.REQUEST_AVAILABLE_CAPABILITIES]?.let {
                    if (
                        it.contains(
                            CameraCharacteristics.REQUEST_AVAILABLE_CAPABILITIES_BACKWARD_COMPATIBLE
                        )
                    ) {
                        return cameraId
                    }
                }
            }
        }

        throw IllegalArgumentException("Can't find camera of lens facing $lensFacing")
    }

    @SuppressLint("ClassVerificationFailure")
    @RequiresApi(31)
    @JvmStatic
    fun isCamera2ExtensionModeSupported(
        context: Context,
        cameraId: String,
        extensionMode: Int
    ): Boolean {
        val cameraManager = context.getSystemService(Context.CAMERA_SERVICE) as CameraManager
        val extensionCharacteristics = cameraManager.getCameraExtensionCharacteristics(cameraId)
        return extensionCharacteristics.supportedExtensions.contains(extensionMode)
    }

    /**
     * Picks a preview resolution that is both close/same as the display size and supported by
     * camera and extensions.
     */
    @SuppressLint("ClassVerificationFailure")
    @RequiresApi(Build.VERSION_CODES.S)
    @JvmStatic
    fun pickPreviewResolution(
        cameraManager: CameraManager,
        cameraId: String,
        displayMetrics: DisplayMetrics,
        extensionMode: Int
    ): Size? {
        val characteristics = cameraManager.getCameraCharacteristics(cameraId)
        val map = characteristics.get(CameraCharacteristics.SCALER_STREAM_CONFIGURATION_MAP)
        val textureSizes = map!!.getOutputSizes(SurfaceTexture::class.java)
        val displaySize = Point()
        displaySize.x = displayMetrics.widthPixels
        displaySize.y = displayMetrics.heightPixels
        if (displaySize.x < displaySize.y) {
            displaySize.x = displayMetrics.heightPixels
            displaySize.y = displayMetrics.widthPixels
        }
        val displayArRatio = displaySize.x.toFloat() / displaySize.y
        val previewSizes = ArrayList<Size>()
        var previewSize: Size? = null
        var currentDistance = Int.MAX_VALUE
        for (sz in textureSizes) {
            val arRatio = sz.width.toFloat() / sz.height
            if (Math.abs(arRatio - displayArRatio) <= .2f) {
                previewSizes.add(sz)
            }
            val distance = Math.abs(sz.width * sz.height - displaySize.x * displaySize.y)
            if (currentDistance > distance) {
                currentDistance = distance
                previewSize = sz
            }
        }

        if (previewSizes.isEmpty()) {
            previewSize?.let { previewSizes.add(it) }
                ?: throw IllegalStateException("No preview size was found")
        } else {
            previewSize = previewSizes[0]
        }

<<<<<<< HEAD
        var previewSize = previewSizes[0]
        var currentDistance = Int.MAX_VALUE
=======
>>>>>>> 3d4510a6
        if (extensionMode == EXTENSION_MODE_NONE) {
            for (sz in previewSizes) {
                val distance = Math.abs(sz.width * sz.height - displaySize.x * displaySize.y)
                if (currentDistance > distance) {
                    currentDistance = distance
                    previewSize = sz
                }
            }
            return previewSize
        }

        val extensionCharacteristics = cameraManager.getCameraExtensionCharacteristics(cameraId)
        val extensionSizes =
            extensionCharacteristics.getExtensionSupportedSizes(
                extensionMode,
                SurfaceTexture::class.java
            )
        if (extensionSizes.isEmpty()) {
            return null
        }

        previewSize = extensionSizes[0]
        val supportedPreviewSizes =
            previewSizes
                .stream()
                .distinct()
                .filter { o: Size -> extensionSizes.contains(o) }
                .collect(Collectors.toList())
        if (supportedPreviewSizes.isNotEmpty()) {
            currentDistance = Int.MAX_VALUE
            for (sz in supportedPreviewSizes) {
                val distance = Math.abs(sz.width * sz.height - displaySize.x * displaySize.y)
                if (currentDistance > distance) {
                    currentDistance = distance
                    previewSize = sz
                }
            }
        } else {
            Log.w(
                TAG,
                "No overlap between supported camera and extensions preview sizes using" +
                    " first available!"
            )
        }

        return previewSize
    }

    /** Picks a resolution for still image capture. */
    @SuppressLint("ClassVerificationFailure")
    @RequiresApi(Build.VERSION_CODES.S)
    @JvmStatic
    fun pickStillImageResolution(
        cameraCharacteristics: CameraCharacteristics,
        extensionCharacteristics: CameraExtensionCharacteristics,
        extensionMode: Int
    ): Pair<Size, Int> {
        val yuvColorEncodingSystemSizes =
            if (extensionMode == EXTENSION_MODE_NONE) {
                cameraCharacteristics
                    .get(CameraCharacteristics.SCALER_STREAM_CONFIGURATION_MAP)!!
                    .getOutputSizes(ImageFormat.YUV_420_888)
                    .toList()
            } else {
                extensionCharacteristics.getExtensionSupportedSizes(
                    extensionMode,
                    ImageFormat.YUV_420_888
                )
            }
        val jpegSizes =
            if (extensionMode == EXTENSION_MODE_NONE) {
                cameraCharacteristics
                    .get(CameraCharacteristics.SCALER_STREAM_CONFIGURATION_MAP)!!
                    .getOutputSizes(ImageFormat.JPEG)
                    .toList()
            } else {
                extensionCharacteristics.getExtensionSupportedSizes(extensionMode, ImageFormat.JPEG)
            }
        val stillFormat = if (jpegSizes.isEmpty()) ImageFormat.YUV_420_888 else ImageFormat.JPEG
        val stillCaptureSize =
            if (jpegSizes.isEmpty()) yuvColorEncodingSystemSizes[0] else jpegSizes[0]

        return Pair(stillCaptureSize, stillFormat)
    }
}<|MERGE_RESOLUTION|>--- conflicted
+++ resolved
@@ -159,11 +159,6 @@
             previewSize = previewSizes[0]
         }
 
-<<<<<<< HEAD
-        var previewSize = previewSizes[0]
-        var currentDistance = Int.MAX_VALUE
-=======
->>>>>>> 3d4510a6
         if (extensionMode == EXTENSION_MODE_NONE) {
             for (sz in previewSizes) {
                 val distance = Math.abs(sz.width * sz.height - displaySize.x * displaySize.y)
