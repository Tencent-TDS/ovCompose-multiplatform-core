/*
 * Copyright (C) 2019 The Android Open Source Project
 *
 * Licensed under the Apache License, Version 2.0 (the "License");
 * you may not use this file except in compliance with the License.
 * You may obtain a copy of the License at
 *
 *      http://www.apache.org/licenses/LICENSE-2.0
 *
 * Unless required by applicable law or agreed to in writing, software
 * distributed under the License is distributed on an "AS IS" BASIS,
 * WITHOUT WARRANTIES OR CONDITIONS OF ANY KIND, either express or
 * implied.
 * See the License for the specific language governing permissions and
 * limitations under the License.
 */
plugins {
    id("AndroidXPlugin")
    id("com.android.application")
    id("kotlin-android")
    id("AndroidXComposePlugin")
}

android {
    defaultConfig {
        applicationId "androidx.camera.integration.view"
    }

    sourceSets {
        main.manifest.srcFile "src/main/AndroidManifest.xml"
        main.java.srcDirs = ["src/main/java"]
        main.java.excludes = ["**/build/**"]
        main.java.includes = ["**/*.java"]
        main.res.srcDirs = ["src/main/res"]
    }

    buildTypes {
        release {
            minifyEnabled true
            shrinkResources true
            proguardFiles(getDefaultProguardFile("proguard-android-optimize.txt"),
                    "proguard-rules.pro")
        }
    }

    namespace "androidx.camera.integration.view"
}

dependencies {
    // Internal library
    implementation(project(":camera:camera-camera2"))
    implementation(project(":camera:camera-camera2-pipe-integration"))
    implementation(project(":camera:camera-lifecycle"))
    implementation(project(":camera:camera-mlkit-vision"))
    implementation("androidx.lifecycle:lifecycle-runtime:2.3.1")
    implementation(project(":camera:camera-view"))
    implementation(project(":camera:camera-video"))
    implementation(project(":camera:camera-effects"))
    implementation(libs.guavaAndroid)
    implementation('com.google.mlkit:barcode-scanning:17.0.2')
    implementation("androidx.exifinterface:exifinterface:1.3.2")
    implementation(libs.mlkitBarcode)
    // old version of common-java8 conflicts with newer version, because both have
    // DefaultLifecycleEventObserver.
    // Outside of androidx this is resolved via constraint added to lifecycle-common,
    // but it doesn't work in androidx.
    implementation("androidx.lifecycle:lifecycle-common-java8:2.5.1")
    api(libs.constraintLayout)

    // Lifecycle and LiveData
    implementation("androidx.lifecycle:lifecycle-livedata:2.2.0")

    // Android Support Library
    implementation("androidx.appcompat:appcompat:1.3.0")

    // Compose UI
    implementation("androidx.compose.runtime:runtime:1.4.0")
    implementation("androidx.compose.material:material:1.4.0")
    implementation("androidx.compose.ui:ui:1.4.0")
    implementation("androidx.compose.foundation:foundation:1.4.0")

    // Align dependencies in debugRuntimeClasspath and debugAndroidTestRuntimeClasspath.
<<<<<<< HEAD
    androidTestImplementation("androidx.annotation:annotation-experimental:1.4.0")
=======
    androidTestImplementation("androidx.annotation:annotation-experimental:1.4.1")
>>>>>>> 3d4510a6

    // Testing framework
    androidTestImplementation(libs.testExtJunit)
    androidTestImplementation(libs.testCore)
    androidTestImplementation(libs.testRunner)
    androidTestImplementation(libs.testRules)
    androidTestImplementation(libs.testUiautomator)
    androidTestImplementation("androidx.test.espresso:espresso-core:3.3.0")
    androidTestImplementation("androidx.lifecycle:lifecycle-runtime-testing:2.3.1")
    androidTestImplementation("androidx.lifecycle:lifecycle-runtime:2.3.1")
    androidTestImplementation("androidx.lifecycle:lifecycle-livedata-ktx:2.2.0")
    androidTestImplementation(project(":concurrent:concurrent-futures"))
    androidTestImplementation(project(":concurrent:concurrent-futures-ktx"))
    androidTestImplementation(libs.truth)
    debugImplementation(libs.testCore)
    debugImplementation("androidx.fragment:fragment-testing:1.2.3")
    // camera-testing added as 'implementation' dependency to include camera-testing activity in APK
    implementation(project(":camera:camera-testing")) {
        // Ensure camera-testing does not pull in androidx.test dependencies
        exclude(group:"androidx.test")
    }
}<|MERGE_RESOLUTION|>--- conflicted
+++ resolved
@@ -80,11 +80,7 @@
     implementation("androidx.compose.foundation:foundation:1.4.0")
 
     // Align dependencies in debugRuntimeClasspath and debugAndroidTestRuntimeClasspath.
-<<<<<<< HEAD
-    androidTestImplementation("androidx.annotation:annotation-experimental:1.4.0")
-=======
     androidTestImplementation("androidx.annotation:annotation-experimental:1.4.1")
->>>>>>> 3d4510a6
 
     // Testing framework
     androidTestImplementation(libs.testExtJunit)
