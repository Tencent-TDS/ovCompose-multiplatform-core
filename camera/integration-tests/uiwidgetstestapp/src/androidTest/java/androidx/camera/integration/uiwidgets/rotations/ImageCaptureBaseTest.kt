/*
 * Copyright 2020 The Android Open Source Project
 *
 * Licensed under the Apache License, Version 2.0 (the "License");
 * you may not use this file except in compliance with the License.
 * You may obtain a copy of the License at
 *
 *      http://www.apache.org/licenses/LICENSE-2.0
 *
 * Unless required by applicable law or agreed to in writing, software
 * distributed under the License is distributed on an "AS IS" BASIS,
 * WITHOUT WARRANTIES OR CONDITIONS OF ANY KIND, either express or implied.
 * See the License for the specific language governing permissions and
 * limitations under the License.
 */

package androidx.camera.integration.uiwidgets.rotations

import android.content.Context
import android.content.Intent
import android.os.Build
import android.os.Environment
import android.view.View
import androidx.camera.camera2.Camera2Config
import androidx.camera.camera2.pipe.integration.CameraPipeConfig
import androidx.camera.core.CameraSelector
import androidx.camera.core.Logger
import androidx.camera.integration.uiwidgets.R
import androidx.camera.lifecycle.ProcessCameraProvider
import androidx.camera.testing.impl.CameraPipeConfigTestRule
import androidx.camera.testing.impl.CameraUtil
import androidx.camera.testing.impl.CoreAppTestUtil
import androidx.test.core.app.ActivityScenario
import androidx.test.core.app.ApplicationProvider
import androidx.test.platform.app.InstrumentationRegistry
import androidx.test.rule.GrantPermissionRule
import androidx.test.uiautomator.UiDevice
import androidx.testutils.withActivity
import com.google.common.truth.Truth.assertThat
import com.google.common.truth.Truth.assertWithMessage
import java.io.Closeable
import java.util.concurrent.TimeUnit
import kotlinx.coroutines.Dispatchers
import kotlinx.coroutines.runBlocking
import kotlinx.coroutines.withContext
import org.junit.Assume.assumeFalse
import org.junit.Assume.assumeTrue
import org.junit.BeforeClass
import org.junit.Rule

/**
 * Base class for rotation image capture tests.
 *
 * The flow of the tests is:
 * - Launch the activity
 * - Wait fo the camera to be set up
 * - Rotate
 * - Wait a couple of frames
 * - Take a picture
 * - Wait for the image capture callback
 * - Verify the picture's rotation or resolution
 */
abstract class ImageCaptureBaseTest<A : CameraActivity>(
    cameraXConfig: String = CameraActivity.CAMERA2_IMPLEMENTATION_OPTION
) {

    @get:Rule
    val cameraPipeConfigTestRule =
        CameraPipeConfigTestRule(
            active = cameraXConfig == CameraActivity.CAMERA_PIPE_IMPLEMENTATION_OPTION,
        )

    @get:Rule
    val useCameraRule =
        CameraUtil.grantCameraPermissionAndPreTestAndPostTest(
            testCameraRule,
            CameraUtil.PreTestCameraIdList(
                if (cameraXConfig == CameraActivity.CAMERA2_IMPLEMENTATION_OPTION) {
                    Camera2Config.defaultConfig()
                } else {
                    CameraPipeConfig.defaultConfig()
                }
            )
        )

    @get:Rule
    val cameraActivityRules: GrantPermissionRule =
        GrantPermissionRule.grant(*CameraActivity.PERMISSIONS)

    protected lateinit var device: UiDevice

    protected fun setUp(lensFacing: Int) {
        // TODO(b/147448711) Cuttlefish seems to have an issue handling rotation. Might be
        //  related to the attached bug.
        assumeFalse(
            "Cuttlefish does not correctly handle rotating. Unable to test.",
            Build.MODEL.contains("Cuttlefish")
        )
        assumeFalse(
            "Known issue on this device. Please see b/199115443",
            Build.MODEL.contains("k61v1_basic_ref")
        )

        CoreAppTestUtil.assumeCompatibleDevice()
        assumeTrue(CameraUtil.hasCameraWithLensFacing(lensFacing))

        device = UiDevice.getInstance(InstrumentationRegistry.getInstrumentation())
        // Ensure it's in a natural orientation. This change could delay around 1 sec, please
        // call this earlier before launching the test activity.
        device.setOrientationNatural()

        // Clear the device UI and check if there is no dialog or lock screen on the top of the
        // window before start the test.
        CoreAppTestUtil.prepareDeviceUI(InstrumentationRegistry.getInstrumentation())

        // Create pictures folder if it doesn't exist on the device. If this fails, abort test.
        assumeTrue("Failed to create pictures directory", createPicturesFolder())
    }

    protected fun tearDown(): Unit = runBlocking {
        withContext(Dispatchers.Main) {
            val context = ApplicationProvider.getApplicationContext<Context>()
            val cameraProvider = ProcessCameraProvider.getInstance(context)[10, TimeUnit.SECONDS]
            cameraProvider.shutdownAsync()[10, TimeUnit.SECONDS]
        }
        if (::device.isInitialized) {
            device.unfreezeRotation()
        }
    }

    @Suppress("DEPRECATION")
    private fun createPicturesFolder(): Boolean {
        val folder = Environment.getExternalStoragePublicDirectory(Environment.DIRECTORY_PICTURES)
        if (folder.exists()) {
            return true
        }
        return folder.mkdir()
    }

    protected inline fun <reified A : CameraActivity> verifyRotation(
        lensFacing: Int,
        captureMode: Int,
        cameraXConfig: String = CameraActivity.CAMERA2_IMPLEMENTATION_OPTION,
        rotate: ActivityScenario<A>.() -> Unit,
    ) {
        val activityScenario: ActivityScenario<A> =
            launchActivity(lensFacing, captureMode, cameraXConfig)
        activityScenario.useAndCatchFinallyException { scenario ->

            // Wait until the camera is set up and analysis starts receiving frames
            scenario.waitOnCameraFrames()

            // Rotate
            rotate(scenario)

            // Reset received camera frames count
            scenario.resetFramesCount()

            // Wait a couple of frames after rotation
            scenario.waitOnCameraFrames()

            // Take picture
            scenario.onActivity {
                val view = it.findViewById<View>(R.id.previewView)
                view.performClick()
            }

            // Wait until a picture is taken and the capture callback is invoked
            val captureDone = scenario.withActivity { mCaptureDone }
            assertThat(captureDone.tryAcquire(TIMEOUT, TimeUnit.SECONDS)).isTrue()

            // If the camera HAL doesn't rotate the image, the captured image should contain a
            // rotation that's equal to the sensor rotation relative to target rotation
            val (sensorToTargetRotation, imageRotationDegrees) =
                scenario.withActivity {
                    Pair(
                        getSensorRotationRelativeToCaptureTargetRotation(),
                        mCaptureResult?.getRotation()
                    )
                }
            val areRotationsEqual = sensorToTargetRotation == imageRotationDegrees

            // If the camera HAL did rotate the image, verifying the image's rotation isn't
            // possible, so we make sure the image has the correct orientation/resolution.
            val (expectedResolution, imageSize) =
                scenario.withActivity {
                    Pair(getCaptureResolution(), mCaptureResult?.getResolution())
                }
            val areResolutionsEqual = expectedResolution == imageSize

            assertWithMessage(
                    "The captured image rotation degrees [$imageRotationDegrees] was expected to be " +
                        "equal to [$sensorToTargetRotation], or the captured image's resolution " +
                        "[$imageSize] was expected to be equal to [$expectedResolution]"
                )
                .that(areRotationsEqual || areResolutionsEqual)
                .isTrue()

            assertWithMessage(
                    "The captured image's resolution " +
                        "[$imageSize] was expected to be equal to [$expectedResolution]"
                )
                .that(expectedResolution.height * expectedResolution.width)
                .isEqualTo(imageSize!!.height * imageSize.width)

            // Delete captured image
            scenario.withActivity { mCaptureResult?.delete() ?: Unit }
        }
    }

    protected inline fun <reified A : CameraActivity> launchActivity(
        lensFacing: Int,
        captureMode: Int,
        cameraXConfig: String,
    ): ActivityScenario<A> {
        val intent =
            Intent(ApplicationProvider.getApplicationContext(), A::class.java).apply {
                putExtra(CameraActivity.KEY_LENS_FACING, lensFacing)
                putExtra(CameraActivity.KEY_IMAGE_CAPTURE_MODE, captureMode)
                putExtra(CameraActivity.KEY_CAMERA_IMPLEMENTATION, cameraXConfig)
                putExtra(CameraActivity.KEY_CAMERA_IMPLEMENTATION_NO_HISTORY, true)
            }
        return ActivityScenario.launch<A>(intent)
    }

    protected inline fun <reified A : CameraActivity> ActivityScenario<A>.waitOnCameraFrames() {
        val analysisRunning = withActivity { mAnalysisRunning }
        Logger.w(
            LOG_TAG,
            "Starting to wait for image analysis frames on thread [${Thread.currentThread().name}]"
        )
        assertWithMessage("Timed out waiting on image analysis frames on $analysisRunning")
            .that(analysisRunning.tryAcquire(IMAGES_COUNT, TIMEOUT, TimeUnit.SECONDS))
            .isTrue()
        Logger.w(
            LOG_TAG,
            "No longer waiting for image analysis frames on thread [${Thread.currentThread().name}]"
        )
    }

    protected inline fun <reified A : CameraActivity> ActivityScenario<A>.resetFramesCount() {
        withActivity { mAnalysisRunning.drainPermits() }
    }

    /**
     * This function is similar to [kotlin.io.use] with additional handling for a known issue in
     * older Android frameworks (bug b/316566763). This issue can cause the close() method of an
     * ActivityScenario to throw an exception.
     *
     * Since the closing steps are already at the end of your test and device upgrades are
     * unavailable, this function uses a try-catch block to suppress the exception and reduce test
     * noise.
     */
    inline fun <T : Closeable?, R> T.useAndCatchFinallyException(block: (T) -> R): R {
        try {
            return block(this)
        } finally {
            when {
                this == null -> {}
                else ->
                    try {
                        close()
                    } catch (e: Throwable) {
<<<<<<< HEAD
                        Logger.w("ImageCaptureBaseTest", "Exception in close()", e)
=======
                        Logger.w(LOG_TAG, "Exception in close()", e)
>>>>>>> 3d4510a6
                    }
            }
        }
    }

    companion object {
        const val LOG_TAG = "ImageCaptureBaseTest"
        protected const val IMAGES_COUNT = 30
        protected const val TIMEOUT = 20L
        @JvmStatic
        protected val captureModes =
            arrayOf(
                CameraActivity.IMAGE_CAPTURE_MODE_IN_MEMORY,
                CameraActivity.IMAGE_CAPTURE_MODE_FILE,
                CameraActivity.IMAGE_CAPTURE_MODE_OUTPUT_STREAM,
                CameraActivity.IMAGE_CAPTURE_MODE_MEDIA_STORE
            )
        @JvmStatic
        protected val lensFacingList =
            arrayOf(CameraSelector.LENS_FACING_BACK, CameraSelector.LENS_FACING_FRONT)

        @JvmStatic
        protected val cameraXConfigList =
            arrayOf(
                CameraActivity.CAMERA2_IMPLEMENTATION_OPTION,
                CameraActivity.CAMERA_PIPE_IMPLEMENTATION_OPTION
            )

        @JvmStatic lateinit var testCameraRule: CameraUtil.PreTestCamera

        @BeforeClass
        @JvmStatic
        fun classSetup() {
            testCameraRule = CameraUtil.PreTestCamera()
        }
    }
}<|MERGE_RESOLUTION|>--- conflicted
+++ resolved
@@ -261,11 +261,7 @@
                     try {
                         close()
                     } catch (e: Throwable) {
-<<<<<<< HEAD
-                        Logger.w("ImageCaptureBaseTest", "Exception in close()", e)
-=======
                         Logger.w(LOG_TAG, "Exception in close()", e)
->>>>>>> 3d4510a6
                     }
             }
         }
