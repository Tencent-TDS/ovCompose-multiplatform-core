/*
 * Copyright 2023 The Android Open Source Project
 *
 * Licensed under the Apache License, Version 2.0 (the "License");
 * you may not use this file except in compliance with the License.
 * You may obtain a copy of the License at
 *
 *      http://www.apache.org/licenses/LICENSE-2.0
 *
 * Unless required by applicable law or agreed to in writing, software
 * distributed under the License is distributed on an "AS IS" BASIS,
 * WITHOUT WARRANTIES OR CONDITIONS OF ANY KIND, either express or implied.
 * See the License for the specific language governing permissions and
 * limitations under the License.
 */

package androidx.camera.integration.core;

import static androidx.camera.core.MirrorMode.MIRROR_MODE_OFF;
import static androidx.camera.core.MirrorMode.MIRROR_MODE_ON;
import static androidx.camera.core.MirrorMode.MIRROR_MODE_ON_FRONT_ONLY;

import android.annotation.SuppressLint;
import android.content.pm.PackageManager;
import android.os.Bundle;
import android.view.OrientationEventListener;
import android.widget.Button;
import android.widget.EditText;
import android.widget.Toast;

import androidx.annotation.NonNull;
import androidx.annotation.Nullable;
import androidx.annotation.OptIn;
import androidx.appcompat.app.AppCompatActivity;
import androidx.camera.camera2.Camera2Config;
import androidx.camera.camera2.pipe.integration.CameraPipeConfig;
import androidx.camera.core.Camera;
import androidx.camera.core.CameraSelector;
import androidx.camera.core.Logger;
import androidx.camera.core.Preview;
import androidx.camera.lifecycle.ProcessCameraProvider;
import androidx.camera.testing.impl.FileUtil;
import androidx.camera.video.ExperimentalPersistentRecording;
import androidx.camera.video.PendingRecording;
import androidx.camera.video.Recorder;
import androidx.camera.video.Recording;
import androidx.camera.video.VideoCapture;
import androidx.camera.video.VideoRecordEvent;
import androidx.camera.view.PreviewView;
import androidx.core.app.ActivityCompat;
import androidx.core.content.ContextCompat;
import androidx.core.util.Preconditions;

import com.google.common.util.concurrent.ListenableFuture;

import java.util.concurrent.ExecutionException;
import java.util.concurrent.TimeUnit;

/**
 * Activity for verifying behavior of switching camera during a recording.
 */
public class VideoCameraSwitchingActivity extends AppCompatActivity {

    private static final String TAG = "VideoCameraSwitchingActivity";
    // Possible values for this intent key: "BACKWARD" or "FORWARD".
    private static final String INTENT_EXTRA_CAMERA_DIRECTION = "camera_direction";
    // Launch the activity with the specified recording duration.
    private static final String INTENT_EXTRA_DURATION = "recording_duration";
    // Launch the activity with the specified camera switching time.
    private static final String INTENT_EXTRA_SWITCH_TIME = "recording_switch_time";
    private static final String INTENT_EXTRA_MIRROR_MODE = "mirror_mode";
    private static final long INVALID_TIME_VALUE = -1;
    private static final int REQUEST_CODE_PERMISSIONS = 1001;
    private static final String[] REQUIRED_PERMISSIONS = new String[] {
            "android.permission.CAMERA"
    };
    private static final long DEFAULT_DURATION_MILLIS = 10000;
    private static final long DEFAULT_SWITCH_TIME_MILLIS = 5000;
    private static final String VIDEO_FILE_PREFIX = "video";
    private static final String INFO_FILE_PREFIX = "video_camera_switching_test_info";
    private static final String KEY_DEVICE_ORIENTATION = "device_orientation";
    private static final String INTENT_EXTRA_CAMERA_IMPLEMENTATION = "camera_implementation";
    // Camera2 implementation.
    private static final String CAMERA2_IMPLEMENTATION_OPTION = "camera2";
    // Camera-pipe implementation.
    private static final String CAMERA_PIPE_IMPLEMENTATION_OPTION = "camera_pipe";

    private static String sCameraImplementationType;

    @NonNull
    private CameraSelector mCameraSelector = CameraSelector.DEFAULT_BACK_CAMERA;
    @Nullable
    private ProcessCameraProvider mCameraProvider;
    @Nullable
    private PreviewView mPreviewView;
    @Nullable
    private EditText mDurationText;
    @Nullable
    private EditText mSwitchTimeText;
    @Nullable
    private Button mStartButton;
    @Nullable
    private Preview mPreview;
    @Nullable
    private VideoCapture<Recorder> mVideoCapture;
    @Nullable
    private Camera mCamera;
    @Nullable
    private Recording mRecording;
    private boolean mNotYetSwitched = true;
    private Integer mDeviceOrientation = null;
    private OrientationEventListener mOrientationEventListener;
    private int mMirrorMode = MIRROR_MODE_OFF;

    @OptIn(markerClass = androidx.camera.lifecycle.ExperimentalCameraProviderConfiguration.class)
    @Override
    protected void onCreate(@Nullable Bundle savedInstanceState) {
        super.onCreate(savedInstanceState);
        setContentView(R.layout.activity_video_camera_switching);

        Bundle bundle = this.getIntent().getExtras();
        long extraDurationMillis = INVALID_TIME_VALUE;
        long extraSwitchTimeMillis = INVALID_TIME_VALUE;
        if (bundle != null) {
            String extraCameraDirection = bundle.getString(INTENT_EXTRA_CAMERA_DIRECTION);
            if (extraCameraDirection != null) {
                if (extraCameraDirection.equalsIgnoreCase("FORWARD")) {
                    mCameraSelector = CameraSelector.DEFAULT_FRONT_CAMERA;
                } else {
                    mCameraSelector = CameraSelector.DEFAULT_BACK_CAMERA;
                }
            }
            extraDurationMillis = bundle.getLong(INTENT_EXTRA_DURATION, INVALID_TIME_VALUE);
            extraSwitchTimeMillis = bundle.getLong(INTENT_EXTRA_SWITCH_TIME, INVALID_TIME_VALUE);
            String mirrorMode = bundle.getString(INTENT_EXTRA_MIRROR_MODE, "OFF");
            if (mirrorMode.equalsIgnoreCase("ON")) {
                mMirrorMode = MIRROR_MODE_ON;
            } else if (mirrorMode.equalsIgnoreCase("FRONT_ONLY")) {
                mMirrorMode = MIRROR_MODE_ON_FRONT_ONLY;
            } else {
                mMirrorMode = MIRROR_MODE_OFF;
            }
<<<<<<< HEAD
=======

            String cameraImplementation = bundle.getString(INTENT_EXTRA_CAMERA_IMPLEMENTATION);
            if (cameraImplementation != null && sCameraImplementationType == null) {
                if (cameraImplementation.equals(CAMERA2_IMPLEMENTATION_OPTION)) {
                    ProcessCameraProvider.configureInstance(Camera2Config.defaultConfig());
                    sCameraImplementationType = cameraImplementation;
                } else if (cameraImplementation.equals(CAMERA_PIPE_IMPLEMENTATION_OPTION)) {
                    ProcessCameraProvider.configureInstance(
                            CameraPipeConfig.defaultConfig());
                    sCameraImplementationType = cameraImplementation;
                } else {
                    throw new IllegalArgumentException("Failed to configure the CameraProvider "
                            + "using unknown " + cameraImplementation + " implementation option.");
                }
            }
>>>>>>> 3d4510a6
        }

        mOrientationEventListener = new OrientationEventListener(this) {
            @Override
            public void onOrientationChanged(int i) {
                mDeviceOrientation = i;
            }
        };

        mPreviewView = findViewById(R.id.camera_preview);
        mDurationText = findViewById(R.id.duration);
        mSwitchTimeText = findViewById(R.id.switch_time);
        mStartButton = findViewById(R.id.start_recording);

        Preconditions.checkNotNull(mPreviewView, "Cannot get the preview view.");
        Preconditions.checkNotNull(mDurationText, "Cannot get the duration text view.");
        Preconditions.checkNotNull(mSwitchTimeText, "Cannot get the switch time text view.");
        Preconditions.checkNotNull(mStartButton, "Cannot get the start button view.");

        mDurationText.setText(Long.toString(
                extraDurationMillis == INVALID_TIME_VALUE ? DEFAULT_DURATION_MILLIS
                        : extraDurationMillis));
        mSwitchTimeText.setText(Long.toString(
                extraSwitchTimeMillis == INVALID_TIME_VALUE ? DEFAULT_SWITCH_TIME_MILLIS
                        : extraSwitchTimeMillis));
        mStartButton.setOnClickListener(view -> startRecording());

        if (allPermissionsGranted()) {
            if (mCameraProvider != null) {
                mCameraProvider.unbindAll();
            }
            prepareCamera();
        } else {
            ActivityCompat.requestPermissions(this, REQUIRED_PERMISSIONS, REQUEST_CODE_PERMISSIONS);
        }
    }

    @Override
    protected void onResume() {
        super.onResume();
        mOrientationEventListener.enable();
    }

    @Override
    protected void onPause() {
        super.onPause();
        mOrientationEventListener.disable();
    }

    private void prepareCamera() {
        final ListenableFuture<ProcessCameraProvider> cameraProviderFuture =
                ProcessCameraProvider.getInstance(this);
        cameraProviderFuture.addListener(() -> {
            try {
                mCameraProvider = cameraProviderFuture.get();
                bindUseCases(mCameraProvider);
            } catch (ExecutionException | InterruptedException e) {
                String msg = "Fail to bind the use cases with the camera.";
                Logger.d(TAG, msg);
                Toast.makeText(this, msg, Toast.LENGTH_SHORT).show();
            }
        }, ContextCompat.getMainExecutor(this));
    }

    private void bindUseCases(@NonNull ProcessCameraProvider cameraProvider) {
        cameraProvider.unbindAll();
        mPreviewView.setImplementationMode(PreviewView.ImplementationMode.COMPATIBLE);
        mPreview = new Preview.Builder().build();
        mPreview.setSurfaceProvider(mPreviewView.getSurfaceProvider());
        mVideoCapture = new VideoCapture.Builder<>(new Recorder.Builder().build()).setMirrorMode(
                mMirrorMode).build();
        mCamera = cameraProvider.bindToLifecycle(this, mCameraSelector, mPreview, mVideoCapture);
    }

    private void switchCamera() {
        Preconditions.checkNotNull(mCamera, "The camera instance should not be null.");
        Preconditions.checkNotNull(mCameraProvider, "The camera provider should not be null");
        Preconditions.checkNotNull(mPreview, "The preview use case should not be null.");
        Preconditions.checkNotNull(mVideoCapture, "The video capture use case should not be null.");
        mCameraProvider.unbindAll();
        final CameraSelector newLensFacing;
        switch (mCamera.getCameraInfo().getLensFacing()) {
            case CameraSelector.LENS_FACING_BACK:
                newLensFacing = CameraSelector.DEFAULT_FRONT_CAMERA;
                break;
            case CameraSelector.LENS_FACING_FRONT:
                newLensFacing = CameraSelector.DEFAULT_BACK_CAMERA;
                break;
            default:
                throw new IllegalStateException("Invalid camera lens facing.");
        }
        mCamera = mCameraProvider.bindToLifecycle(this, newLensFacing, mPreview, mVideoCapture);
    }

    @SuppressLint("NullAnnotationGroup")
    @SuppressWarnings("FutureReturnValueIgnored")
    @OptIn(markerClass = ExperimentalPersistentRecording.class)
    private void startRecording() {
        Preconditions.checkNotNull(mVideoCapture, "The video capture use case should not be null.");
        final long expectedDurationMillis = Long.parseLong(mDurationText.getText().toString());
        final long expectedSwitchTimeMillis = Long.parseLong(mSwitchTimeText.getText().toString());
        if (expectedSwitchTimeMillis >= expectedDurationMillis) {
            String msg = "The switch time should be less than the duration.";
            Logger.d(TAG, msg);
            Toast.makeText(this, msg, Toast.LENGTH_SHORT).show();
            return;
        }
        mStartButton.setClickable(false);
        mStartButton.setText(R.string.record_button_recording);
        mDurationText.setClickable(false);
        mSwitchTimeText.setClickable(false);

        // Export the test information whenever a new recording is started.
        exportTestInformation();

        final String videoFileName = generateFileName(VIDEO_FILE_PREFIX, true);
        final PendingRecording pendingRecording;
        if (FileUtil.canDeviceWriteToMediaStore()) {
            // Use MediaStoreOutputOptions for public share media storage.
            pendingRecording = mVideoCapture.getOutput().prepareRecording(this,
                    FileUtil.generateVideoMediaStoreOptions(this.getContentResolver(),
                            videoFileName));
        } else {
            pendingRecording = mVideoCapture.getOutput().prepareRecording(this,
                    FileUtil.generateVideoFileOutputOptions(videoFileName, "mp4"));
        }
        mRecording = pendingRecording
                .asPersistentRecording() // Perform the recording as a persistent recording.
                .start(ContextCompat.getMainExecutor(this),
                        videoRecordEvent -> {
                            if (videoRecordEvent instanceof VideoRecordEvent.Status) {
                                long currentDurationMillis = TimeUnit.NANOSECONDS.toMillis(
                                        videoRecordEvent.getRecordingStats()
                                                .getRecordedDurationNanos());
                                if (currentDurationMillis >= expectedSwitchTimeMillis) {
                                    if (mNotYetSwitched) {
                                        switchCamera();
                                        mNotYetSwitched = false;
                                    }
                                    if (currentDurationMillis >= expectedDurationMillis) {
                                        Preconditions.checkNotNull(mRecording, "The in-progress "
                                                + "recording should not be null.");
                                        mRecording.stop();
                                    }
                                }
                            }
                            if (videoRecordEvent instanceof VideoRecordEvent.Finalize) {
                                mRecording = null;
                                mNotYetSwitched = true;
                                mStartButton.setClickable(true);
                                mStartButton.setText(R.string.record_button_idling);
                                mDurationText.setClickable(true);
                                mSwitchTimeText.setClickable(true);
                            }
                        });
    }

    private void exportTestInformation() {
        String information = KEY_DEVICE_ORIENTATION + ": " + mDeviceOrientation;
        FileUtil.writeTextToExternalFile(information,
                generateFileName(INFO_FILE_PREFIX, true), "txt");
    }

    @NonNull
    private String generateFileName(@Nullable String prefix, boolean isUnique) {
        if (!isUnique && !FileUtil.isFileNameValid(prefix)) {
            throw new IllegalArgumentException("Invalid arguments for generating file name.");
        }
        StringBuilder fileName = new StringBuilder();
        if (FileUtil.isFileNameValid(prefix)) {
            fileName.append(prefix);
            if (isUnique) {
                fileName.append("_");
            }
        }
        if (isUnique) {
            fileName.append(System.currentTimeMillis());
        }
        return fileName.toString();
    }

    private boolean allPermissionsGranted() {
        for (String permission : REQUIRED_PERMISSIONS) {
            if (ContextCompat.checkSelfPermission(this, permission)
                    != PackageManager.PERMISSION_GRANTED) {
                return false;
            }
        }
        return true;
    }

    @Override
    public void onRequestPermissionsResult(int requestCode,
            @NonNull String[] permissions,
            @NonNull int[] grantResults) {
        super.onRequestPermissionsResult(requestCode, permissions, grantResults);
        if (requestCode == REQUEST_CODE_PERMISSIONS) {
            if (allPermissionsGranted()) {
                prepareCamera();
            } else {
                Toast.makeText(this, getString(R.string.permission_warning),
                        Toast.LENGTH_SHORT).show();
                this.finish();
            }
        }
    }
}<|MERGE_RESOLUTION|>--- conflicted
+++ resolved
@@ -140,8 +140,6 @@
             } else {
                 mMirrorMode = MIRROR_MODE_OFF;
             }
-<<<<<<< HEAD
-=======
 
             String cameraImplementation = bundle.getString(INTENT_EXTRA_CAMERA_IMPLEMENTATION);
             if (cameraImplementation != null && sCameraImplementationType == null) {
@@ -157,7 +155,6 @@
                             + "using unknown " + cameraImplementation + " implementation option.");
                 }
             }
->>>>>>> 3d4510a6
         }
 
         mOrientationEventListener = new OrientationEventListener(this) {
