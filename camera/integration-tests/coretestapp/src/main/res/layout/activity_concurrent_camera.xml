--- conflicted
+++ resolved
@@ -117,27 +117,6 @@
                 android:id="@+id/toggle_button"
                 android:layout_width="100dp"
                 android:layout_height="70dp"
-<<<<<<< HEAD
-                android:layout_gravity="top|right"
-                android:layout_marginRight="15dp"
-                android:layout_marginTop="15dp" />
-
-            <ToggleButton
-                android:id="@+id/dual_selfie"
-                android:textOn="@string/dual_selfie_on"
-                android:textOff="@string/dual_selfie_off"
-                android:layout_width="46dp"
-                android:layout_height="wrap_content"
-                android:scaleType="fitXY"
-                android:textColor="#EEEEEE"
-                android:textSize="10dp"
-                android:checked="false"
-                android:background="@drawable/round_toggle_button"
-                android:visibility="gone"
-                android:layout_gravity="top|right"
-                android:layout_marginRight="15dp"
-                android:layout_marginTop="15dp" />
-=======
                 android:layout_gravity="top|left"
                 android:layout_marginLeft="15dp"
                 android:layout_marginTop="15dp"
@@ -174,7 +153,6 @@
                 android:textOff="@string/dual_recording_off"
                 android:textOn="@string/dual_recording_on"
                 android:textSize="10dp" />
->>>>>>> 3d4510a6
         </LinearLayout>
     </FrameLayout>
     <androidx.constraintlayout.widget.Guideline
