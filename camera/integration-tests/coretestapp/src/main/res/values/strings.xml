<!--
  Copyright 2023 The Android Open Source Project

  Licensed under the Apache License, Version 2.0 (the "License");
  you may not use this file except in compliance with the License.
  You may obtain a copy of the License at

       http://www.apache.org/licenses/LICENSE-2.0

  Unless required by applicable law or agreed to in writing, software
  distributed under the License is distributed on an "AS IS" BASIS,
  WITHOUT WARRANTIES OR CONDITIONS OF ANY KIND, either express or implied.
  See the License for the specific language governing permissions and
  limitations under the License.
  -->

<resources>
    <string name="preview_front">Front Camera</string>
    <string name="preview_back">Back Camera</string>
    <string name="switch_mode">Switch Mode</string>
    <string name="change_layout">Change Layout</string>
    <string name="toggle_camera">Toggle Camera</string>
    <string name="dual_selfie_on">Dual Selfie On</string>
    <string name="dual_selfie_off">Dual Selfie Off</string>
<<<<<<< HEAD
=======
    <string name="dual_recording_on">Dual Record On</string>
    <string name="dual_recording_off">Dual Record Off</string>
>>>>>>> 3d4510a6
    <string name="toggle">Toggle</string>
    <string name="finish">Finish</string>
    <string name="is_front_primary">IsFrontPrimary</string>
    <string name="permission_warning">Permissions not granted by the user.</string>
    <string name="concurrent_not_supported_warning">Concurrent camera not supported</string>
    <string name="record_button_idling">Start</string>
    <string name="record_button_recording">Recording</string>
    <string name="duration_label">Duration (ms)</string>
    <string name="switch_time_label">Switch Time (ms)</string>
</resources><|MERGE_RESOLUTION|>--- conflicted
+++ resolved
@@ -22,11 +22,8 @@
     <string name="toggle_camera">Toggle Camera</string>
     <string name="dual_selfie_on">Dual Selfie On</string>
     <string name="dual_selfie_off">Dual Selfie Off</string>
-<<<<<<< HEAD
-=======
     <string name="dual_recording_on">Dual Record On</string>
     <string name="dual_recording_off">Dual Record Off</string>
->>>>>>> 3d4510a6
     <string name="toggle">Toggle</string>
     <string name="finish">Finish</string>
     <string name="is_front_primary">IsFrontPrimary</string>
