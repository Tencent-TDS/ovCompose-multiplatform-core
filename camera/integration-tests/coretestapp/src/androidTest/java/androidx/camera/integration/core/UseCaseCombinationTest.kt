/*
 * Copyright 2021 The Android Open Source Project
 *
 * Licensed under the Apache License, Version 2.0 (the "License");
 * you may not use this file except in compliance with the License.
 * You may obtain a copy of the License at
 *
 *      http://www.apache.org/licenses/LICENSE-2.0
 *
 * Unless required by applicable law or agreed to in writing, software
 * distributed under the License is distributed on an "AS IS" BASIS,
 * WITHOUT WARRANTIES OR CONDITIONS OF ANY KIND, either express or implied.
 * See the License for the specific language governing permissions and
 * limitations under the License.
 */
package androidx.camera.integration.core

import android.Manifest
import android.content.Context
import android.graphics.SurfaceTexture
import android.os.Handler
import android.os.HandlerThread
import android.util.Log
import android.view.Surface
import androidx.camera.camera2.Camera2Config
import androidx.camera.camera2.pipe.integration.CameraPipeConfig
import androidx.camera.core.Camera
import androidx.camera.core.CameraInfo
import androidx.camera.core.CameraSelector
import androidx.camera.core.CameraX
import androidx.camera.core.CameraXConfig
import androidx.camera.core.ImageAnalysis
import androidx.camera.core.ImageCapture
import androidx.camera.core.ImageCaptureException
import androidx.camera.core.ImageProxy
import androidx.camera.core.Preview
import androidx.camera.core.UseCase
import androidx.camera.core.impl.utils.executor.CameraXExecutors
import androidx.camera.lifecycle.ProcessCameraProvider
import androidx.camera.testing.impl.AndroidUtil.skipVideoRecordingTestIfNotSupportedByEmulator
import androidx.camera.testing.impl.CameraPipeConfigTestRule
import androidx.camera.testing.impl.CameraUtil
import androidx.camera.testing.impl.GLUtil
import androidx.camera.testing.impl.WakelockEmptyActivityRule
import androidx.camera.testing.impl.fakes.FakeLifecycleOwner
import androidx.camera.testing.impl.video.AudioChecker
import androidx.camera.testing.impl.video.RecordingSession
import androidx.camera.video.FileOutputOptions
import androidx.camera.video.Recorder
import androidx.camera.video.VideoCapabilities
import androidx.camera.video.VideoCapture
import androidx.test.core.app.ApplicationProvider
import androidx.test.filters.LargeTest
import androidx.test.platform.app.InstrumentationRegistry
import androidx.test.rule.GrantPermissionRule
import com.google.common.truth.Truth
import com.google.common.truth.Truth.assertThat
import java.util.concurrent.CountDownLatch
import java.util.concurrent.TimeUnit
import kotlinx.coroutines.Dispatchers
import kotlinx.coroutines.asExecutor
import org.junit.After
import org.junit.Assume.assumeTrue
import org.junit.Before
import org.junit.Rule
import org.junit.Test
import org.junit.rules.TemporaryFolder
import org.junit.runner.RunWith
import org.junit.runners.Parameterized

/** Contains tests for [CameraX] which varies use case combinations to run. */
@LargeTest
@RunWith(Parameterized::class)
class UseCaseCombinationTest(
    private val implName: String,
    private var cameraSelector: CameraSelector,
    private val cameraConfig: CameraXConfig,
) {

    @get:Rule
    val cameraPipeConfigTestRule =
        CameraPipeConfigTestRule(
<<<<<<< HEAD
            active = implName == CameraPipeConfig::class.simpleName,
        )

    @get:Rule
    val cameraRule =
        CameraUtil.grantCameraPermissionAndPreTestAndPostTest(
            CameraUtil.PreTestCameraIdList(cameraConfig)
        )
=======
            active = implName.contains(CameraPipeConfig::class.simpleName!!),
        )

    @get:Rule
    val cameraRule =
        CameraUtil.grantCameraPermissionAndPreTestAndPostTest(
            CameraUtil.PreTestCameraIdList(cameraConfig)
        )

    @get:Rule
    val temporaryFolder =
        TemporaryFolder(ApplicationProvider.getApplicationContext<Context>().cacheDir)

    @get:Rule
    val permissionRule: GrantPermissionRule =
        GrantPermissionRule.grant(Manifest.permission.RECORD_AUDIO)

    @get:Rule val wakelockEmptyActivityRule = WakelockEmptyActivityRule()
>>>>>>> 3d4510a6

    companion object {
        private const val TAG = "UseCaseCombinationTest"

        @JvmStatic
        @Parameterized.Parameters(name = "{0}")
        fun data() =
            listOf(
<<<<<<< HEAD
                arrayOf(Camera2Config::class.simpleName, Camera2Config.defaultConfig()),
                arrayOf(CameraPipeConfig::class.simpleName, CameraPipeConfig.defaultConfig())
=======
                arrayOf(
                    "back+" + Camera2Config::class.simpleName,
                    CameraSelector.DEFAULT_BACK_CAMERA,
                    Camera2Config.defaultConfig(),
                ),
                arrayOf(
                    "front+" + Camera2Config::class.simpleName,
                    CameraSelector.DEFAULT_FRONT_CAMERA,
                    Camera2Config.defaultConfig(),
                ),
                arrayOf(
                    "back+" + CameraPipeConfig::class.simpleName,
                    CameraSelector.DEFAULT_BACK_CAMERA,
                    CameraPipeConfig.defaultConfig(),
                ),
                arrayOf(
                    "front+" + CameraPipeConfig::class.simpleName,
                    CameraSelector.DEFAULT_FRONT_CAMERA,
                    CameraPipeConfig.defaultConfig(),
                ),
>>>>>>> 3d4510a6
            )
    }

    private val instrumentation = InstrumentationRegistry.getInstrumentation()
    private val context: Context = ApplicationProvider.getApplicationContext()
    private lateinit var cameraProvider: ProcessCameraProvider
    private lateinit var fakeLifecycleOwner: FakeLifecycleOwner
    private lateinit var camera: Camera
    private lateinit var previewMonitor: PreviewMonitor
    private lateinit var preview: Preview
    private lateinit var imageCapture: ImageCapture
    private lateinit var imageAnalysisMonitor: AnalysisMonitor
    private lateinit var imageAnalysis: ImageAnalysis
    private lateinit var videoCapture: VideoCapture<Recorder>
    private lateinit var recordingSession: RecordingSession
    private lateinit var cameraInfo: CameraInfo
    private lateinit var videoCapabilities: VideoCapabilities

    private val audioStreamAvailable by lazy {
        AudioChecker.canAudioStreamBeStarted(videoCapabilities, Recorder.DEFAULT_QUALITY_SELECTOR)
    }

    @Before
    fun initializeCameraX() {
        assumeTrue(CameraUtil.hasCameraWithLensFacing(cameraSelector.lensFacing!!))
        ProcessCameraProvider.configureInstance(cameraConfig)
        cameraProvider = ProcessCameraProvider.getInstance(context)[10, TimeUnit.SECONDS]

        instrumentation.runOnMainSync {
            fakeLifecycleOwner = FakeLifecycleOwner()
            fakeLifecycleOwner.startAndResume()

            camera = cameraProvider.bindToLifecycle(fakeLifecycleOwner, cameraSelector)
            cameraInfo = camera.cameraInfo
        }

        previewMonitor = PreviewMonitor()
        preview = initPreview(previewMonitor)
        imageCapture = initImageCapture()
        imageAnalysisMonitor = AnalysisMonitor()
        imageAnalysis = initImageAnalysis(imageAnalysisMonitor)
    }

    @After
    fun shutdownCameraX() {
        if (this::recordingSession.isInitialized) {
            recordingSession.release(timeoutMs = 5000)
        }
        if (::cameraProvider.isInitialized) {
<<<<<<< HEAD
            withContext(Dispatchers.Main) { cameraProvider.shutdownAsync()[10, TimeUnit.SECONDS] }
=======
            cameraProvider.shutdownAsync()[10, TimeUnit.SECONDS]
>>>>>>> 3d4510a6
        }
    }

    /** Test Combination: Preview + ImageCapture */
    @Test
    fun previewCombinesImageCapture() {
        // Arrange.
        checkAndBindUseCases(preview, imageCapture)

        // Assert.
        imageCapture.waitForCapturing()
        previewMonitor.waitForStream()
    }

    /** Test Combination: Preview (no surface provider) + ImageCapture */
    @Test
    fun previewCombinesImageCapture_withNoSurfaceProvider() {
        // Arrange.
        preview = initPreview(previewMonitor, /* setSurfaceProvider= */ false)
        checkAndBindUseCases(preview, imageCapture)

        // Assert.
        imageCapture.waitForCapturing()
        previewMonitor.assertNoResultReceived()
    }

    /** Test Combination: Preview + ImageAnalysis */
    @Test
    fun previewCombinesImageAnalysis() {
        // Arrange.
        checkAndBindUseCases(preview, imageAnalysis)

        // Assert.
        previewMonitor.waitForStream()
        imageAnalysisMonitor.waitForImageAnalysis()
    }

    /** Test Combination: Preview (no surface provider) + ImageAnalysis */
    @Test
    fun previewCombinesImageAnalysis_withNoSurfaceProvider() {
        // Arrange.
        preview = initPreview(previewMonitor, /* setSurfaceProvider= */ false)
        checkAndBindUseCases(preview, imageAnalysis)

        // Assert.
        previewMonitor.assertNoResultReceived()
        imageAnalysisMonitor.waitForImageAnalysis()
    }

    /** Test Combination: Preview + ImageAnalysis + ImageCapture */
    @Test
    fun previewCombinesImageAnalysisAndImageCapture() {
        // Arrange.
        checkAndBindUseCases(preview, imageCapture, imageAnalysis)

        // Assert.
        imageCapture.waitForCapturing()
        previewMonitor.waitForStream()
        imageAnalysisMonitor.waitForImageAnalysis()
    }

<<<<<<< HEAD
    /** Test Combination: Preview + ImageAnalysis + ImageCapture */
=======
>>>>>>> 3d4510a6
    @Test
    fun sequentialBindPreviewImageCaptureAndImageAnalysis() {
        // Arrange.
        assumeTrue(camera.isUseCasesCombinationSupported(preview, imageCapture, imageAnalysis))

        // Bind Preview and verify
        bindUseCases(preview)
        previewMonitor.waitForStream()

        // Bind additional ImageCapture and verify
        bindUseCases(preview, imageCapture)
        previewMonitor.waitForStream()
        imageCapture.waitForCapturing()

        // Bind additional ImageAnalysis and verify
        bindUseCases(preview, imageCapture, imageAnalysis)
        previewMonitor.waitForStream()
        imageCapture.waitForCapturing()
        imageAnalysisMonitor.waitForImageAnalysis()
    }

    @Test
    fun unbindImageAnalysis_captureAndPreviewStillWorking() {
        // Arrange.
        checkAndBindUseCases(preview, imageCapture, imageAnalysis)

        previewMonitor.waitForStream()
        imageAnalysisMonitor.waitForImageAnalysis()
        imageCapture.waitForCapturing()

        // Act.
        unbindUseCases(imageAnalysis)

        // Assert
        imageCapture.waitForCapturing()
        previewMonitor.waitForStream()
    }

    @Test
    fun unbindPreview_captureAndAnalysisStillWorking() {
        // Arrange.
        checkAndBindUseCases(preview, imageCapture, imageAnalysis)

        previewMonitor.waitForStream()
        imageAnalysisMonitor.waitForImageAnalysis()
        imageCapture.waitForCapturing()

        // Act.
        unbindUseCases(preview)
        previewMonitor.waitForStreamIdle()

        // Assert
        imageCapture.waitForCapturing()
        imageAnalysisMonitor.waitForImageAnalysis()
    }

    @Test
    fun unbindImageCapture_previewAndAnalysisStillWorking() {
        // Arrange.
        checkAndBindUseCases(preview, imageCapture, imageAnalysis)

        previewMonitor.waitForStream()
        imageAnalysisMonitor.waitForImageAnalysis()
        imageCapture.waitForCapturing()

        // Act.
<<<<<<< HEAD
        withContext(Dispatchers.Main) { cameraProvider.unbind(imageAnalysis) }
=======
        unbindUseCases(imageCapture)
>>>>>>> 3d4510a6

        // Assert
        imageAnalysisMonitor.waitForImageAnalysis()
        previewMonitor.waitForStream()
    }

    @Test
    fun previewCombinesVideoCapture() {
        // Arrange.
        checkAndPrepareVideoCaptureSources()
        checkAndBindUseCases(preview, videoCapture)

        // Assert.
        previewMonitor.waitForStream()
        recordingSession.createRecording().recordAndVerify()
    }

    @Test
    fun previewCombinesVideoCaptureAndImageCapture() {
        // Arrange.
        checkAndPrepareVideoCaptureSources()
        checkAndBindUseCases(preview, videoCapture, imageCapture)

        // Assert.
        previewMonitor.waitForStream()
        recordingSession.createRecording().recordAndVerify()
        imageCapture.waitForCapturing()
    }

    @Test
    fun previewCombinesVideoCaptureAndImageAnalysis() {
        // Arrange.
        checkAndPrepareVideoCaptureSources()
        checkAndBindUseCases(preview, videoCapture, imageAnalysis)

        // Assert.
        previewMonitor.waitForStream()
        recordingSession.createRecording().recordAndVerify()
        imageAnalysisMonitor.waitForImageAnalysis()
    }

    @Test
    fun previewCombinesVideoCaptureImageCaptureAndImageAnalysis() {
        // Arrange.
        checkAndPrepareVideoCaptureSources()
        checkAndBindUseCases(preview, videoCapture, imageCapture, imageAnalysis)

        // Assert.
        previewMonitor.waitForStream()
        recordingSession.createRecording().recordAndVerify()
        imageCapture.waitForCapturing()
        imageAnalysisMonitor.waitForImageAnalysis()
    }

    @Test
    fun sequentialBindPreviewVideoCaptureImageCaptureAndImageAnalysis() {
        // Arrange.
        checkAndPrepareVideoCaptureSources()
        assumeTrue(
            camera.isUseCasesCombinationSupported(
                preview,
                imageCapture,
                imageAnalysis,
                videoCapture
            )
        )

        // Bind Preview and verify
        bindUseCases(preview)
        previewMonitor.waitForStream()

        // Bind additional VideoCapture and Verify
        bindUseCases(preview, videoCapture)
        previewMonitor.waitForStream()
        recordingSession.createRecording().recordAndVerify()

        // Bind additional VideoCapture and Verify
        bindUseCases(preview, videoCapture, imageCapture)
        previewMonitor.waitForStream()
        recordingSession.createRecording().recordAndVerify()
        imageCapture.waitForCapturing()

        // Bind additional ImageAnalysis and Verify
        bindUseCases(preview, videoCapture, imageCapture, imageAnalysis)
        previewMonitor.waitForStream()
        recordingSession.createRecording().recordAndVerify()
        imageCapture.waitForCapturing()
        imageAnalysisMonitor.waitForImageAnalysis()
    }

    // Preview + ImageCapture -> Preview + VideoCapture -> Preview + ImageCapture
    @Test
    fun switchImageCaptureVideoCaptureWithTwoUseCasesBound() {
        // Arrange.
        checkAndPrepareVideoCaptureSources()
        assumeTrue(camera.isUseCasesCombinationSupported(preview, imageCapture, videoCapture))

        bindUseCases(preview, imageCapture)
        previewMonitor.waitForStream()
        imageCapture.waitForCapturing()

<<<<<<< HEAD
        // Act.
        withContext(Dispatchers.Main) { cameraProvider.unbind(preview) }
        delay(1000) // Unbind and stop the output stream should be done within 1 sec.
        previewMonitor.waitForStreamIdle(count = 1, timeMillis = TimeUnit.SECONDS.toMillis(2))
=======
        // Unbind ImageCapture and switches to VideoCapture
        unbindUseCases(imageCapture)
        bindUseCases(preview, videoCapture)
        previewMonitor.waitForStream()
        recordingSession.createRecording().recordAndVerify()
>>>>>>> 3d4510a6

        // Unbind VideoCapture and switches back to ImageCapture
        unbindUseCases(videoCapture)
        bindUseCases(preview, imageCapture)
        previewMonitor.waitForStream()
        imageCapture.waitForCapturing()
    }

    // Preview + ImageCapture -> Preview + ImageCapture + VideoCapture -> Preview + ImageCapture
    @Test
    fun addVideoCaptureToPreviewAndImageCapture_thenRemove() {
        // Arrange.
        checkAndPrepareVideoCaptureSources()
        assumeTrue(camera.isUseCasesCombinationSupported(preview, imageCapture, videoCapture))

        bindUseCases(preview, imageCapture)
        previewMonitor.waitForStream()
        imageCapture.waitForCapturing()

        // Bind additional VideoCapture and verify
        bindUseCases(preview, imageCapture, videoCapture)
        previewMonitor.waitForStream()
        imageCapture.waitForCapturing()
        recordingSession.createRecording().recordAndVerify()

<<<<<<< HEAD
        // Act.
        withContext(Dispatchers.Main) { cameraProvider.unbind(imageCapture) }
=======
        // Unbind VideoCapture and verify
        unbindUseCases(videoCapture)
        previewMonitor.waitForStream()
        imageCapture.waitForCapturing()
    }
>>>>>>> 3d4510a6

    // Possible for QR code scanning use case.
    @Test
    fun sequentialBindPreviewAndImageAnalysis() {
        bindUseCases(preview)
        previewMonitor.waitForStream()

        bindUseCases(preview, imageAnalysis)
        previewMonitor.waitForStream()
        imageAnalysisMonitor.waitForImageAnalysis()
    }

<<<<<<< HEAD
    private fun initPreview(monitor: PreviewMonitor?): Preview {
        return Preview.Builder()
            .setTargetName("Preview")
            .also {
                monitor?.let { monitor ->
                    CameraPipeUtil.setCameraCaptureSessionCallback(implName, it, monitor)
                }
            }
            .build()
=======
    private fun initPreview(monitor: PreviewMonitor, setSurfaceProvider: Boolean = true): Preview {
        return Preview.Builder().setTargetName("Preview").build().apply {
            if (setSurfaceProvider) {
                instrumentation.runOnMainSync { surfaceProvider = monitor.getSurfaceProvider() }
            }
        }
>>>>>>> 3d4510a6
    }

    private fun initImageAnalysis(analyzer: ImageAnalysis.Analyzer?): ImageAnalysis {
        return ImageAnalysis.Builder().setTargetName("ImageAnalysis").build().apply {
            analyzer?.let { analyzer -> setAnalyzer(Dispatchers.IO.asExecutor(), analyzer) }
        }
    }

    private fun initImageCapture(): ImageCapture {
        return ImageCapture.Builder().build()
    }

    private fun ImageCapture.waitForCapturing(timeMillis: Long = 5000) {
        val callback =
            object : ImageCapture.OnImageCapturedCallback() {
                val latch = CountDownLatch(1)
                val errors = mutableListOf<ImageCaptureException>()

                override fun onCaptureSuccess(image: ImageProxy) {
                    image.close()
                    latch.countDown()
                }

                override fun onError(exception: ImageCaptureException) {
                    errors.add(exception)
                    latch.countDown()
                }
            }

        takePicture(Dispatchers.Main.asExecutor(), callback)

        assertThat(
                callback.latch.await(timeMillis, TimeUnit.MILLISECONDS) && callback.errors.isEmpty()
            )
            .isTrue()
    }

    class PreviewMonitor {
        private var countDown: CountDownLatch? = null
        private val surfaceProvider =
            Preview.SurfaceProvider { request ->
                val lock = Any()
                var surfaceTextureReleased = false
                val surfaceTexture = SurfaceTexture(0)
                surfaceTexture.setDefaultBufferSize(
                    request.resolution.width,
                    request.resolution.height
                )
                surfaceTexture.detachFromGLContext()
                surfaceTexture.attachToGLContext(GLUtil.getTexIdFromGLContext())
                val frameUpdateThread = HandlerThread("frameUpdateThread").apply { start() }

                surfaceTexture.setOnFrameAvailableListener(
                    {
                        InstrumentationRegistry.getInstrumentation().runOnMainSync {
                            synchronized(lock) {
                                if (!surfaceTextureReleased) {
                                    try {
                                        surfaceTexture.updateTexImage()
                                    } catch (e: IllegalStateException) {
                                        Log.e(TAG, "updateTexImage failed!")
                                    }
                                }
                            }
                        }
                        countDown?.countDown()
                    },
                    Handler(frameUpdateThread.getLooper())
                )

                val surface = Surface(surfaceTexture)
                request.provideSurface(surface, CameraXExecutors.directExecutor()) {
                    synchronized(lock) {
                        surfaceTextureReleased = true
                        surface.release()
                        surfaceTexture.release()
                        frameUpdateThread.quitSafely()
                    }
                }
            }

        fun getSurfaceProvider(): Preview.SurfaceProvider = surfaceProvider

        fun waitForStream(count: Int = 10, timeMillis: Long = TimeUnit.SECONDS.toMillis(5)) {
            Truth.assertWithMessage("Preview doesn't start")
                .that(
                    synchronized(this) {
                            countDown = CountDownLatch(count)
                            countDown
                        }!!
                        .await(timeMillis, TimeUnit.MILLISECONDS)
                )
                .isTrue()
        }

<<<<<<< HEAD
        fun waitForStreamIdle(count: Int = 10, timeMillis: Long = TimeUnit.SECONDS.toMillis(5)) {
            Truth.assertWithMessage("Preview doesn't become idle")
                .that(
                    synchronized(this) {
                            countDown = CountDownLatch(count)
                            countDown
                        }!!
                        .await(timeMillis, TimeUnit.MILLISECONDS)
                )
                .isFalse()
        }

        override fun onCaptureCompleted(
            session: CameraCaptureSession,
            request: CaptureRequest,
            result: TotalCaptureResult
        ) {
            synchronized(this) { countDown?.countDown() }
        }
=======
        fun assertNoResultReceived() =
            Truth.assertWithMessage("There is still some capture results received unexpectedly.")
                .that(waitForCaptureResultReceived(/* count= */ 1, /* timeSeconds= */ 2))
                .isFalse()

        fun waitForStreamIdle() {
            // Monitor 2 seconds to confirm that less than 10 capture results are received. (It
            // might take some time to stop the preview)
            Truth.assertWithMessage(
                    "There are still more than 10 capture results received in the" +
                        " recent 2 seconds."
                )
                .that(waitForCaptureResultReceived())
                .isFalse()
            // Monitor 2 seconds to confirm that no any capture result can be received.
            assertNoResultReceived()
        }

        private fun waitForCaptureResultReceived(count: Int = 10, timeSeconds: Long = 2) =
            synchronized(this) {
                    countDown = CountDownLatch(count)
                    countDown
                }!!
                .await(timeSeconds, TimeUnit.SECONDS)
>>>>>>> 3d4510a6
    }

    class AnalysisMonitor : ImageAnalysis.Analyzer {
        private var countDown: CountDownLatch? = null

        fun waitForImageAnalysis(count: Int = 10, timeMillis: Long = TimeUnit.SECONDS.toMillis(5)) {
            Truth.assertWithMessage("Preview doesn't start")
                .that(
                    synchronized(this) {
                            countDown = CountDownLatch(count)
                            countDown
                        }!!
                        .await(timeMillis, TimeUnit.MILLISECONDS)
                )
                .isTrue()
        }

        override fun analyze(image: ImageProxy) {
            image.close()
            synchronized(this) { countDown?.countDown() }
<<<<<<< HEAD
=======
        }
    }

    private fun checkAndBindUseCases(vararg useCases: UseCase) {
        assumeTrue(camera.isUseCasesCombinationSupported(*useCases))
        bindUseCases(*useCases)
    }

    private fun bindUseCases(vararg useCases: UseCase) {
        instrumentation.runOnMainSync {
            cameraProvider.bindToLifecycle(fakeLifecycleOwner, cameraSelector, *useCases)
>>>>>>> 3d4510a6
        }
    }

    private fun unbindUseCases(vararg useCases: UseCase) {
        instrumentation.runOnMainSync { cameraProvider.unbind(*useCases) }
    }

    private fun checkAndPrepareVideoCaptureSources() {
        skipVideoRecordingTestIfNotSupportedByEmulator()
        videoCapture = VideoCapture.withOutput(Recorder.Builder().build())
        videoCapabilities = Recorder.getVideoCapabilities(cameraInfo)
        recordingSession =
            RecordingSession(
                RecordingSession.Defaults(
                    context = context,
                    recorder = videoCapture.output,
                    outputOptionsProvider = {
                        FileOutputOptions.Builder(temporaryFolder.newFile()).build()
                    },
                    withAudio = audioStreamAvailable,
                )
            )
    }
}<|MERGE_RESOLUTION|>--- conflicted
+++ resolved
@@ -80,8 +80,7 @@
     @get:Rule
     val cameraPipeConfigTestRule =
         CameraPipeConfigTestRule(
-<<<<<<< HEAD
-            active = implName == CameraPipeConfig::class.simpleName,
+            active = implName.contains(CameraPipeConfig::class.simpleName!!),
         )
 
     @get:Rule
@@ -89,15 +88,6 @@
         CameraUtil.grantCameraPermissionAndPreTestAndPostTest(
             CameraUtil.PreTestCameraIdList(cameraConfig)
         )
-=======
-            active = implName.contains(CameraPipeConfig::class.simpleName!!),
-        )
-
-    @get:Rule
-    val cameraRule =
-        CameraUtil.grantCameraPermissionAndPreTestAndPostTest(
-            CameraUtil.PreTestCameraIdList(cameraConfig)
-        )
 
     @get:Rule
     val temporaryFolder =
@@ -108,7 +98,6 @@
         GrantPermissionRule.grant(Manifest.permission.RECORD_AUDIO)
 
     @get:Rule val wakelockEmptyActivityRule = WakelockEmptyActivityRule()
->>>>>>> 3d4510a6
 
     companion object {
         private const val TAG = "UseCaseCombinationTest"
@@ -117,10 +106,6 @@
         @Parameterized.Parameters(name = "{0}")
         fun data() =
             listOf(
-<<<<<<< HEAD
-                arrayOf(Camera2Config::class.simpleName, Camera2Config.defaultConfig()),
-                arrayOf(CameraPipeConfig::class.simpleName, CameraPipeConfig.defaultConfig())
-=======
                 arrayOf(
                     "back+" + Camera2Config::class.simpleName,
                     CameraSelector.DEFAULT_BACK_CAMERA,
@@ -141,7 +126,6 @@
                     CameraSelector.DEFAULT_FRONT_CAMERA,
                     CameraPipeConfig.defaultConfig(),
                 ),
->>>>>>> 3d4510a6
             )
     }
 
@@ -191,11 +175,7 @@
             recordingSession.release(timeoutMs = 5000)
         }
         if (::cameraProvider.isInitialized) {
-<<<<<<< HEAD
-            withContext(Dispatchers.Main) { cameraProvider.shutdownAsync()[10, TimeUnit.SECONDS] }
-=======
             cameraProvider.shutdownAsync()[10, TimeUnit.SECONDS]
->>>>>>> 3d4510a6
         }
     }
 
@@ -257,10 +237,6 @@
         imageAnalysisMonitor.waitForImageAnalysis()
     }
 
-<<<<<<< HEAD
-    /** Test Combination: Preview + ImageAnalysis + ImageCapture */
-=======
->>>>>>> 3d4510a6
     @Test
     fun sequentialBindPreviewImageCaptureAndImageAnalysis() {
         // Arrange.
@@ -327,11 +303,7 @@
         imageCapture.waitForCapturing()
 
         // Act.
-<<<<<<< HEAD
-        withContext(Dispatchers.Main) { cameraProvider.unbind(imageAnalysis) }
-=======
         unbindUseCases(imageCapture)
->>>>>>> 3d4510a6
 
         // Assert
         imageAnalysisMonitor.waitForImageAnalysis()
@@ -433,18 +405,11 @@
         previewMonitor.waitForStream()
         imageCapture.waitForCapturing()
 
-<<<<<<< HEAD
-        // Act.
-        withContext(Dispatchers.Main) { cameraProvider.unbind(preview) }
-        delay(1000) // Unbind and stop the output stream should be done within 1 sec.
-        previewMonitor.waitForStreamIdle(count = 1, timeMillis = TimeUnit.SECONDS.toMillis(2))
-=======
         // Unbind ImageCapture and switches to VideoCapture
         unbindUseCases(imageCapture)
         bindUseCases(preview, videoCapture)
         previewMonitor.waitForStream()
         recordingSession.createRecording().recordAndVerify()
->>>>>>> 3d4510a6
 
         // Unbind VideoCapture and switches back to ImageCapture
         unbindUseCases(videoCapture)
@@ -470,16 +435,11 @@
         imageCapture.waitForCapturing()
         recordingSession.createRecording().recordAndVerify()
 
-<<<<<<< HEAD
-        // Act.
-        withContext(Dispatchers.Main) { cameraProvider.unbind(imageCapture) }
-=======
         // Unbind VideoCapture and verify
         unbindUseCases(videoCapture)
         previewMonitor.waitForStream()
         imageCapture.waitForCapturing()
     }
->>>>>>> 3d4510a6
 
     // Possible for QR code scanning use case.
     @Test
@@ -492,24 +452,12 @@
         imageAnalysisMonitor.waitForImageAnalysis()
     }
 
-<<<<<<< HEAD
-    private fun initPreview(monitor: PreviewMonitor?): Preview {
-        return Preview.Builder()
-            .setTargetName("Preview")
-            .also {
-                monitor?.let { monitor ->
-                    CameraPipeUtil.setCameraCaptureSessionCallback(implName, it, monitor)
-                }
-            }
-            .build()
-=======
     private fun initPreview(monitor: PreviewMonitor, setSurfaceProvider: Boolean = true): Preview {
         return Preview.Builder().setTargetName("Preview").build().apply {
             if (setSurfaceProvider) {
                 instrumentation.runOnMainSync { surfaceProvider = monitor.getSurfaceProvider() }
             }
         }
->>>>>>> 3d4510a6
     }
 
     private fun initImageAnalysis(analyzer: ImageAnalysis.Analyzer?): ImageAnalysis {
@@ -605,27 +553,6 @@
                 .isTrue()
         }
 
-<<<<<<< HEAD
-        fun waitForStreamIdle(count: Int = 10, timeMillis: Long = TimeUnit.SECONDS.toMillis(5)) {
-            Truth.assertWithMessage("Preview doesn't become idle")
-                .that(
-                    synchronized(this) {
-                            countDown = CountDownLatch(count)
-                            countDown
-                        }!!
-                        .await(timeMillis, TimeUnit.MILLISECONDS)
-                )
-                .isFalse()
-        }
-
-        override fun onCaptureCompleted(
-            session: CameraCaptureSession,
-            request: CaptureRequest,
-            result: TotalCaptureResult
-        ) {
-            synchronized(this) { countDown?.countDown() }
-        }
-=======
         fun assertNoResultReceived() =
             Truth.assertWithMessage("There is still some capture results received unexpectedly.")
                 .that(waitForCaptureResultReceived(/* count= */ 1, /* timeSeconds= */ 2))
@@ -650,7 +577,6 @@
                     countDown
                 }!!
                 .await(timeSeconds, TimeUnit.SECONDS)
->>>>>>> 3d4510a6
     }
 
     class AnalysisMonitor : ImageAnalysis.Analyzer {
@@ -671,8 +597,6 @@
         override fun analyze(image: ImageProxy) {
             image.close()
             synchronized(this) { countDown?.countDown() }
-<<<<<<< HEAD
-=======
         }
     }
 
@@ -684,7 +608,6 @@
     private fun bindUseCases(vararg useCases: UseCase) {
         instrumentation.runOnMainSync {
             cameraProvider.bindToLifecycle(fakeLifecycleOwner, cameraSelector, *useCases)
->>>>>>> 3d4510a6
         }
     }
 
