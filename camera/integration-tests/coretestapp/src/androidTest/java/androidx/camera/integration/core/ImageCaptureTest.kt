--- conflicted
+++ resolved
@@ -83,7 +83,6 @@
 import androidx.camera.testing.impl.CoreAppTestUtil
 import androidx.camera.testing.impl.SurfaceTextureProvider
 import androidx.camera.testing.impl.WakelockEmptyActivityRule
-import androidx.camera.testing.impl.fakes.FakeImageCaptureCallback
 import androidx.camera.testing.impl.fakes.FakeLifecycleOwner
 import androidx.camera.testing.impl.fakes.FakeOnImageCapturedCallback
 import androidx.camera.testing.impl.fakes.FakeSessionProcessor
@@ -203,19 +202,6 @@
     fun capturedImageHasCorrectSize() {
         takeImageAndVerifySize()
     }
-<<<<<<< HEAD
-
-    @SdkSuppress(minSdkVersion = 34)
-    @Test
-    fun capturedImageHasCorrectSize_whenOutputFormatIsUltraHdr() {
-        implName.ignoreTestForCameraPipe(
-            "TODO(b/340210589): Enable when camera-pipe has Ultra HDR support"
-        )
-
-        takeImageAndVerifySize(outputFormat = OUTPUT_FORMAT_JPEG_ULTRA_HDR)
-    }
-
-=======
 
     @SdkSuppress(minSdkVersion = 34)
     @Test
@@ -223,7 +209,6 @@
         takeImageAndVerifySize(outputFormat = OUTPUT_FORMAT_JPEG_ULTRA_HDR)
     }
 
->>>>>>> 3d4510a6
     @Suppress("DEPRECATION") // test for legacy resolution API
     private fun takeImageAndVerifySize(
         cameraSelector: CameraSelector = BACK_SELECTOR,
@@ -247,11 +232,7 @@
         }
 
         // Act.
-<<<<<<< HEAD
-        val callback = FakeImageCaptureCallback(captureCount = 1)
-=======
         val callback = FakeOnImageCapturedCallback(captureCount = 1)
->>>>>>> 3d4510a6
         useCase.takePicture(mainExecutor, callback)
 
         // Assert.
@@ -295,13 +276,6 @@
     @SdkSuppress(minSdkVersion = 34)
     @Test
     fun canCaptureMultipleImages_whenOutputFormatIsUltraHdr() {
-<<<<<<< HEAD
-        implName.ignoreTestForCameraPipe(
-            "TODO(b/340210589): Enable when camera-pipe has Ultra HDR support"
-        )
-
-=======
->>>>>>> 3d4510a6
         canTakeImages(defaultBuilder.setOutputFormat(OUTPUT_FORMAT_JPEG_ULTRA_HDR), numImages = 5) {
             assumeUltraHdrSupported(BACK_SELECTOR)
         }
@@ -318,13 +292,6 @@
     @SdkSuppress(minSdkVersion = 34)
     @Test
     fun canCaptureMultipleImagesWithMaxQuality_whenOutputFormatIsUltraHdr() {
-<<<<<<< HEAD
-        implName.ignoreTestForCameraPipe(
-            "TODO(b/340210589): Enable when camera-pipe has Ultra HDR support"
-        )
-
-=======
->>>>>>> 3d4510a6
         val builder =
             ImageCapture.Builder()
                 .setCaptureMode(ImageCapture.CAPTURE_MODE_MAXIMIZE_QUALITY)
@@ -345,11 +312,7 @@
 
         if (camera.cameraInfo.isZslSupported) {
             val numImages = 5
-<<<<<<< HEAD
-            val callback = FakeImageCaptureCallback(captureCount = numImages)
-=======
             val callback = FakeOnImageCapturedCallback(captureCount = numImages)
->>>>>>> 3d4510a6
             for (i in 0 until numImages) {
                 useCase.takePicture(mainExecutor, callback)
             }
@@ -439,11 +402,7 @@
         }
 
         // Act.
-<<<<<<< HEAD
-        val callback = FakeImageCaptureCallback(captureCount = numImages)
-=======
         val callback = FakeOnImageCapturedCallback(captureCount = numImages)
->>>>>>> 3d4510a6
         repeat(numImages) { useCase.takePicture(mainExecutor, callback) }
 
         // Assert.
@@ -564,13 +523,6 @@
     @SdkSuppress(minSdkVersion = 34)
     @Test
     fun canSaveToFile_withGainmapInfoInMetadata_whenOutputFormatIsUltraHdr(): Unit = runBlocking {
-<<<<<<< HEAD
-        implName.ignoreTestForCameraPipe(
-            "TODO(b/340210589): Enable when camera-pipe has Ultra HDR support"
-        )
-
-=======
->>>>>>> 3d4510a6
         val cameraSelector = BACK_SELECTOR
         assumeUltraHdrSupported(cameraSelector)
 
@@ -606,13 +558,6 @@
     @SdkSuppress(minSdkVersion = 34)
     @Test
     fun canSaveToUri_whenOutputFormatIsUltraHdr() {
-<<<<<<< HEAD
-        implName.ignoreTestForCameraPipe(
-            "TODO(b/340210589): Enable when camera-pipe has Ultra HDR support"
-        )
-
-=======
->>>>>>> 3d4510a6
         saveToUri(outputFormat = OUTPUT_FORMAT_JPEG_ULTRA_HDR)
     }
 
@@ -668,13 +613,6 @@
     @SdkSuppress(minSdkVersion = 34)
     @Test
     fun canSaveToOutputStream_whenOutputFormatIsUltraHdr() {
-<<<<<<< HEAD
-        implName.ignoreTestForCameraPipe(
-            "TODO(b/340210589): Enable when camera-pipe has Ultra HDR support"
-        )
-
-=======
->>>>>>> 3d4510a6
         saveToOutputStream(outputFormat = OUTPUT_FORMAT_JPEG_ULTRA_HDR)
     }
 
@@ -945,11 +883,7 @@
             cameraProvider.bindToLifecycle(fakeLifecycleOwner, BACK_SELECTOR, useCase)
         }
 
-<<<<<<< HEAD
-        val callback = FakeImageCaptureCallback(captureCount = 1)
-=======
         val callback = FakeOnImageCapturedCallback(captureCount = 1)
->>>>>>> 3d4510a6
 
         useCase.takePicture(mainExecutor, callback)
 
@@ -980,11 +914,7 @@
             cameraProvider.bindToLifecycle(fakeLifecycleOwner, BACK_SELECTOR, useCase)
         }
 
-<<<<<<< HEAD
-        val callback = FakeImageCaptureCallback(captureCount = 1)
-=======
         val callback = FakeOnImageCapturedCallback(captureCount = 1)
->>>>>>> 3d4510a6
 
         useCase.takePicture(mainExecutor, callback)
 
@@ -1108,21 +1038,13 @@
         // directly know  onStateAttached() callback has been received. Therefore, taking a
         // picture and waiting for the capture success callback to know the use case's
         // onStateAttached() callback has been received.
-<<<<<<< HEAD
-        val callback = FakeImageCaptureCallback(captureCount = 1)
-=======
         val callback = FakeOnImageCapturedCallback(captureCount = 1)
->>>>>>> 3d4510a6
         imageCapture.takePicture(mainExecutor, callback)
 
         // Wait for the signal that the image has been captured.
         callback.awaitCapturesAndAssert(capturedImagesCount = 1)
 
-<<<<<<< HEAD
-        val callback2 = FakeImageCaptureCallback(captureCount = 3)
-=======
         val callback2 = FakeOnImageCapturedCallback(captureCount = 3)
->>>>>>> 3d4510a6
         imageCapture.takePicture(mainExecutor, callback2)
         imageCapture.takePicture(mainExecutor, callback2)
         imageCapture.takePicture(mainExecutor, callback2)
@@ -1145,11 +1067,7 @@
             cameraProvider.bindToLifecycle(fakeLifecycleOwner, BACK_SELECTOR, imageCapture)
         }
 
-<<<<<<< HEAD
-        val callback = FakeImageCaptureCallback(captureCount = 3)
-=======
         val callback = FakeOnImageCapturedCallback(captureCount = 3)
->>>>>>> 3d4510a6
         imageCapture.takePicture(mainExecutor, callback)
         imageCapture.takePicture(mainExecutor, callback)
         imageCapture.takePicture(mainExecutor, callback)
@@ -1177,11 +1095,7 @@
     @Test
     fun takePictureReturnsErrorNO_CAMERA_whenNotBound() = runBlocking {
         val imageCapture = ImageCapture.Builder().build()
-<<<<<<< HEAD
-        val callback = FakeImageCaptureCallback(captureCount = 1)
-=======
         val callback = FakeOnImageCapturedCallback(captureCount = 1)
->>>>>>> 3d4510a6
 
         imageCapture.takePicture(mainExecutor, callback)
 
@@ -1330,11 +1244,7 @@
             cameraProvider.bindToLifecycle(fakeLifecycleOwner, BACK_SELECTOR, useCase)
         }
 
-<<<<<<< HEAD
-        val callback = FakeImageCaptureCallback(captureCount = 1)
-=======
         val callback = FakeOnImageCapturedCallback(captureCount = 1)
->>>>>>> 3d4510a6
         useCase.takePicture(mainExecutor, callback)
 
         // Wait for the signal that the image has been captured.
@@ -1371,11 +1281,7 @@
             cameraProvider.bindToLifecycle(fakeLifecycleOwner, BACK_SELECTOR, useCase)
         }
 
-<<<<<<< HEAD
-        val callback = FakeImageCaptureCallback(captureCount = 1)
-=======
         val callback = FakeOnImageCapturedCallback(captureCount = 1)
->>>>>>> 3d4510a6
 
         // Checks camera device sensor degrees to set target cropping aspect ratio match the
         // sensor orientation.
@@ -1448,11 +1354,7 @@
             cameraProvider.bindToLifecycle(fakeLifecycleOwner, BACK_SELECTOR, useCaseGroup)
         }
 
-<<<<<<< HEAD
-        val callback = FakeImageCaptureCallback(captureCount = 1)
-=======
         val callback = FakeOnImageCapturedCallback(captureCount = 1)
->>>>>>> 3d4510a6
 
         useCase.takePicture(mainExecutor, callback)
 
@@ -1546,11 +1448,7 @@
             cameraProvider.bindToLifecycle(fakeLifecycleOwner, BACK_SELECTOR, useCase)
         }
 
-<<<<<<< HEAD
-        val callback = FakeImageCaptureCallback(captureCount = 1)
-=======
         val callback = FakeOnImageCapturedCallback(captureCount = 1)
->>>>>>> 3d4510a6
         useCase.takePicture(mainExecutor, callback)
 
         // Wait for the signal that the image has been captured.
@@ -1713,11 +1611,7 @@
                 )
         }
 
-<<<<<<< HEAD
-        val callback = FakeImageCaptureCallback(captureCount = 1)
-=======
         val callback = FakeOnImageCapturedCallback(captureCount = 1)
->>>>>>> 3d4510a6
         useCase.takePicture(mainExecutor, callback)
 
         // Wait for the signal that the image has been captured.
@@ -1790,11 +1684,7 @@
                 )
         }
 
-<<<<<<< HEAD
-        val callback = FakeImageCaptureCallback(captureCount = 1)
-=======
         val callback = FakeOnImageCapturedCallback(captureCount = 1)
->>>>>>> 3d4510a6
         useCase.takePicture(mainExecutor, callback)
 
         // Wait for the signal that the image has been captured.
@@ -1832,11 +1722,7 @@
                 )
         }
 
-<<<<<<< HEAD
-        val callback = FakeImageCaptureCallback(captureCount = 1)
-=======
         val callback = FakeOnImageCapturedCallback(captureCount = 1)
->>>>>>> 3d4510a6
         useCase.takePicture(mainExecutor, callback)
 
         // Wait for the signal that the image has been captured.
@@ -1882,11 +1768,7 @@
                 )
         }
 
-<<<<<<< HEAD
-        val callback = FakeImageCaptureCallback(captureCount = 1)
-=======
         val callback = FakeOnImageCapturedCallback(captureCount = 1)
->>>>>>> 3d4510a6
         imageCapture.takePicture(mainExecutor, callback)
 
         // Wait for the signal that the image has been captured.
@@ -1934,11 +1816,7 @@
             )
         }
 
-<<<<<<< HEAD
-        val callback = FakeImageCaptureCallback(captureCount = 1)
-=======
         val callback = FakeOnImageCapturedCallback(captureCount = 1)
->>>>>>> 3d4510a6
         imageCapture.takePicture(mainExecutor, callback)
 
         // Wait for the signal that the image has been captured.
@@ -2050,11 +1928,7 @@
             .isTrue()
 
         // Act.
-<<<<<<< HEAD
-        val callback = FakeImageCaptureCallback(captureCount = 1)
-=======
         val callback = FakeOnImageCapturedCallback(captureCount = 1)
->>>>>>> 3d4510a6
         withContext(Dispatchers.Main) {
             // Test the reproduce step in b/235119898
             cameraProvider.unbind(preview)
@@ -2081,11 +1955,7 @@
         }
 
         // wait for camera to start by taking a picture
-<<<<<<< HEAD
-        val callback1 = FakeImageCaptureCallback(captureCount = 1)
-=======
         val callback1 = FakeOnImageCapturedCallback(captureCount = 1)
->>>>>>> 3d4510a6
         imageCapture.takePicture(mainExecutor, callback1)
         try {
             callback1.awaitCapturesAndAssert(capturedImagesCount = 1)
@@ -2094,11 +1964,7 @@
         }
 
         // Act.
-<<<<<<< HEAD
-        val callback2 = FakeImageCaptureCallback(captureCount = 1)
-=======
         val callback2 = FakeOnImageCapturedCallback(captureCount = 1)
->>>>>>> 3d4510a6
         withContext(Dispatchers.Main) {
             cameraProvider.unbind(videoCapture)
             imageCapture.takePicture(mainExecutor, callback2)
@@ -2205,14 +2071,6 @@
         preview: Preview? = null,
         imageAnalysis: ImageAnalysis? = null
     ) = runBlocking {
-<<<<<<< HEAD
-        implName.ignoreTestForCameraPipe(
-            "TODO(b/247492645) Remove camera-pipe-integration restriction after porting" +
-                " ResolutionSelector logic"
-        )
-
-=======
->>>>>>> 3d4510a6
         val cameraInfo =
             withContext(Dispatchers.Main) {
                 cameraProvider
@@ -2258,11 +2116,7 @@
 
         assertThat(imageCapture.resolutionInfo!!.resolution).isEqualTo(maxHighResolutionOutputSize)
 
-<<<<<<< HEAD
-        val callback = FakeImageCaptureCallback(captureCount = 1)
-=======
         val callback = FakeOnImageCapturedCallback(captureCount = 1)
->>>>>>> 3d4510a6
         imageCapture.takePicture(mainExecutor, callback)
 
         // Wait for the signal that the image has been captured.
