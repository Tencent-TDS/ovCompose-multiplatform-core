--- conflicted
+++ resolved
@@ -419,13 +419,6 @@
 
     @Test
     fun analyzerAnalyzesImages_withHighResolutionEnabled() = runBlocking {
-<<<<<<< HEAD
-        // TODO(b/247492645) Remove camera-pipe-integration restriction after porting
-        //  ResolutionSelector logic
-        assumeTrue(implName != CameraPipeConfig::class.simpleName)
-
-=======
->>>>>>> 3d4510a6
         val cameraInfo =
             withContext(Dispatchers.Main) {
                 cameraProvider
@@ -491,8 +484,6 @@
         // The set allowedResolutionMode is kept
         assertThat(resolutionSelector.allowedResolutionMode)
             .isEqualTo(PREFER_HIGHER_RESOLUTION_OVER_CAPTURE_RATE)
-<<<<<<< HEAD
-=======
     }
 
     @Test
@@ -547,7 +538,6 @@
 
         // Verifies image can be received
         synchronized(analysisResultLock) { assertThat(analysisResults).isNotEmpty() }
->>>>>>> 3d4510a6
     }
 
     private data class ImageProperties(
