/*
 * Copyright 2022 The Android Open Source Project
 *
 * Licensed under the Apache License, Version 2.0 (the "License");
 * you may not use this file except in compliance with the License.
 * You may obtain a copy of the License at
 *
 *      http://www.apache.org/licenses/LICENSE-2.0
 *
 * Unless required by applicable law or agreed to in writing, software
 * distributed under the License is distributed on an "AS IS" BASIS,
 * WITHOUT WARRANTIES OR CONDITIONS OF ANY KIND, either express or implied.
 * See the License for the specific language governing permissions and
 * limitations under the License.
 */

package androidx.camera.integration.core.util

import android.hardware.camera2.CameraCaptureSession
import android.hardware.camera2.CameraCharacteristics
import android.hardware.camera2.CameraDevice
import android.hardware.camera2.CaptureRequest
import androidx.annotation.OptIn
import androidx.camera.camera2.Camera2Config
import androidx.camera.camera2.interop.Camera2CameraControl
import androidx.camera.camera2.interop.Camera2CameraInfo
import androidx.camera.camera2.interop.Camera2Interop
import androidx.camera.camera2.interop.CaptureRequestOptions
import androidx.camera.camera2.interop.ExperimentalCamera2Interop
import androidx.camera.camera2.pipe.integration.CameraPipeConfig
import androidx.camera.camera2.pipe.integration.interop.Camera2CameraControl as CPCamera2CameraControl
import androidx.camera.camera2.pipe.integration.interop.Camera2CameraInfo as CPCamera2CameraInfo
import androidx.camera.camera2.pipe.integration.interop.CaptureRequestOptions as CPCaptureRequestOptions
import androidx.camera.core.CameraControl
import androidx.camera.core.CameraInfo
import androidx.camera.core.ExtendableBuilder
import com.google.common.util.concurrent.ListenableFuture
import org.junit.Assume.assumeTrue

object CameraPipeUtil {

    @kotlin.OptIn(
        androidx.camera.camera2.pipe.integration.interop.ExperimentalCamera2Interop::class
    )
    @OptIn(markerClass = [ExperimentalCamera2Interop::class])
    @JvmStatic
    fun <T> setCameraCaptureSessionCallback(
        implName: String,
        builder: ExtendableBuilder<T>,
        captureCallback: CameraCaptureSession.CaptureCallback
    ) {
        if (implName == CameraPipeConfig::class.simpleName) {
            androidx.camera.camera2.pipe.integration.interop.Camera2Interop.Extender(builder)
                .setSessionCaptureCallback(captureCallback)
        } else {
            Camera2Interop.Extender(builder).setSessionCaptureCallback(captureCallback)
        }
    }

    @kotlin.OptIn(
        androidx.camera.camera2.pipe.integration.interop.ExperimentalCamera2Interop::class
    )
    @OptIn(markerClass = [ExperimentalCamera2Interop::class])
    @JvmStatic
    fun <T> setDeviceStateCallback(
        implName: String,
        builder: ExtendableBuilder<T>,
        stateCallback: CameraDevice.StateCallback
    ) {
        if (implName == CameraPipeConfig::class.simpleName) {
            androidx.camera.camera2.pipe.integration.interop.Camera2Interop.Extender(builder)
                .setDeviceStateCallback(stateCallback)
        } else {
            Camera2Interop.Extender(builder).setDeviceStateCallback(stateCallback)
        }
    }

    @kotlin.OptIn(
        androidx.camera.camera2.pipe.integration.interop.ExperimentalCamera2Interop::class
    )
    @OptIn(markerClass = [ExperimentalCamera2Interop::class])
    @JvmStatic
    fun <T> setSessionStateCallback(
        implName: String,
        builder: ExtendableBuilder<T>,
        stateCallback: CameraCaptureSession.StateCallback
    ) {
        if (implName == CameraPipeConfig::class.simpleName) {
            androidx.camera.camera2.pipe.integration.interop.Camera2Interop.Extender(builder)
                .setSessionStateCallback(stateCallback)
        } else {
            Camera2Interop.Extender(builder).setSessionStateCallback(stateCallback)
        }
    }

    @kotlin.OptIn(
        androidx.camera.camera2.pipe.integration.interop.ExperimentalCamera2Interop::class
    )
    @OptIn(markerClass = [ExperimentalCamera2Interop::class])
    @JvmStatic
    fun getCameraId(implName: String, cameraInfo: CameraInfo): String {
        return if (implName == CameraPipeConfig::class.simpleName) {
            androidx.camera.camera2.pipe.integration.interop.Camera2CameraInfo.from(cameraInfo)
                .getCameraId()
        } else {
            Camera2CameraInfo.from(cameraInfo).cameraId
        }
    }

    interface Camera2CameraInfoWrapper {
        fun <T> getCameraCharacteristic(key: CameraCharacteristics.Key<T>): T?

        companion object
    }

    interface Camera2CameraControlWrapper {
        fun setCaptureRequestOptions(bundle: CaptureRequestOptionsWrapper): ListenableFuture<Void?>

        companion object
    }

    @kotlin.OptIn(
        androidx.camera.camera2.pipe.integration.interop.ExperimentalCamera2Interop::class
    )
    @OptIn(markerClass = [ExperimentalCamera2Interop::class])
    @JvmStatic
    fun Camera2CameraInfoWrapper.Companion.from(
        implName: String,
<<<<<<< HEAD
        cameraControl: CameraControl,
        parameter: Map<CaptureRequest.Key<Int>, Int>
    ): ListenableFuture<Void?> {
        return if (implName == CameraPipeConfig::class.simpleName) {
            androidx.camera.camera2.pipe.integration.interop.Camera2CameraControl.from(
                    cameraControl
                )
                .setCaptureRequestOptions(
                    androidx.camera.camera2.pipe.integration.interop.CaptureRequestOptions.Builder()
                        .apply {
                            parameter.forEach { (key, value) ->
                                setCaptureRequestOption(key, value)
                            }
                        }
                        .build()
                )
        } else {
            Camera2CameraControl.from(cameraControl)
                .setCaptureRequestOptions(
                    CaptureRequestOptions.Builder()
                        .apply {
                            parameter.forEach { (key, value) ->
                                setCaptureRequestOption(key, value)
                            }
                        }
                        .build()
                )
        }
    }

=======
        cameraInfo: CameraInfo
    ): Camera2CameraInfoWrapper {
        return when (implName) {
            CameraPipeConfig::class.simpleName ->
                object : Camera2CameraInfoWrapper {
                    private val wrappedCameraInfo = CPCamera2CameraInfo.from(cameraInfo)

                    override fun <T> getCameraCharacteristic(
                        key: CameraCharacteristics.Key<T>
                    ): T? {
                        return wrappedCameraInfo.getCameraCharacteristic(key)
                    }
                }
            androidx.camera.camera2.Camera2Config::class.simpleName ->
                object : Camera2CameraInfoWrapper {
                    private val wrappedCameraInfo = Camera2CameraInfo.from(cameraInfo)

                    override fun <T> getCameraCharacteristic(
                        key: CameraCharacteristics.Key<T>
                    ): T? {
                        return wrappedCameraInfo.getCameraCharacteristic(key)
                    }
                }
            else -> throw IllegalArgumentException("Unexpected implementation: $implName")
        }
    }

    interface CaptureRequestOptionsWrapper {

        fun unwrap(): Any

        interface Builder {
            fun <ValueT : Any> setCaptureRequestOption(
                key: CaptureRequest.Key<ValueT>,
                value: ValueT
            ): Builder

            fun build(): CaptureRequestOptionsWrapper
        }

        companion object
    }

    @kotlin.OptIn(
        androidx.camera.camera2.pipe.integration.interop.ExperimentalCamera2Interop::class
    )
    @OptIn(markerClass = [ExperimentalCamera2Interop::class])
    @JvmStatic
    fun CaptureRequestOptionsWrapper.Companion.builder(
        implName: String
    ): CaptureRequestOptionsWrapper.Builder {
        return when (implName) {
            CameraPipeConfig::class.simpleName ->
                object : CaptureRequestOptionsWrapper.Builder {
                    private val wrappedBuilder =
                        androidx.camera.camera2.pipe.integration.interop.CaptureRequestOptions
                            .Builder()

                    override fun <ValueT : Any> setCaptureRequestOption(
                        key: CaptureRequest.Key<ValueT>,
                        value: ValueT
                    ): CaptureRequestOptionsWrapper.Builder {
                        wrappedBuilder.setCaptureRequestOption(key, value)
                        return this
                    }

                    override fun build(): CaptureRequestOptionsWrapper {
                        val wrappedOptions = wrappedBuilder.build()
                        return object : CaptureRequestOptionsWrapper {
                            override fun unwrap() = wrappedOptions
                        }
                    }
                }
            Camera2Config::class.simpleName ->
                object : CaptureRequestOptionsWrapper.Builder {
                    private val wrappedBuilder = CaptureRequestOptions.Builder()

                    override fun <ValueT : Any> setCaptureRequestOption(
                        key: CaptureRequest.Key<ValueT>,
                        value: ValueT
                    ): CaptureRequestOptionsWrapper.Builder {
                        wrappedBuilder.setCaptureRequestOption(key, value)
                        return this
                    }

                    override fun build(): CaptureRequestOptionsWrapper {
                        val wrappedOptions = wrappedBuilder.build()
                        return object : CaptureRequestOptionsWrapper {
                            override fun unwrap() = wrappedOptions
                        }
                    }
                }
            else -> throw IllegalArgumentException("Unexpected implementation: $implName")
        }
    }

    @kotlin.OptIn(
        androidx.camera.camera2.pipe.integration.interop.ExperimentalCamera2Interop::class
    )
    @OptIn(markerClass = [ExperimentalCamera2Interop::class])
    @JvmStatic
    fun Camera2CameraControlWrapper.Companion.from(
        implName: String,
        cameraControl: CameraControl
    ): Camera2CameraControlWrapper {
        return when (implName) {
            CameraPipeConfig::class.simpleName ->
                object : Camera2CameraControlWrapper {
                    private val wrappedCameraControl = CPCamera2CameraControl.from(cameraControl)

                    override fun setCaptureRequestOptions(
                        bundle: CaptureRequestOptionsWrapper
                    ): ListenableFuture<Void?> {
                        return wrappedCameraControl.setCaptureRequestOptions(
                            bundle.unwrap() as CPCaptureRequestOptions
                        )
                    }
                }
            Camera2Config::class.simpleName ->
                object : Camera2CameraControlWrapper {
                    private val wrappedCameraControl = Camera2CameraControl.from(cameraControl)

                    override fun setCaptureRequestOptions(
                        bundle: CaptureRequestOptionsWrapper
                    ): ListenableFuture<Void?> {
                        return wrappedCameraControl.setCaptureRequestOptions(
                            bundle.unwrap() as CaptureRequestOptions
                        )
                    }
                }
            else -> throw IllegalArgumentException("Unexpected implementation: $implName")
        }
    }

>>>>>>> 3d4510a6
    fun String.ignoreTestForCameraPipe(message: String) =
        assumeTrue(message, this != CameraPipeConfig::class.simpleName)
}<|MERGE_RESOLUTION|>--- conflicted
+++ resolved
@@ -126,38 +126,6 @@
     @JvmStatic
     fun Camera2CameraInfoWrapper.Companion.from(
         implName: String,
-<<<<<<< HEAD
-        cameraControl: CameraControl,
-        parameter: Map<CaptureRequest.Key<Int>, Int>
-    ): ListenableFuture<Void?> {
-        return if (implName == CameraPipeConfig::class.simpleName) {
-            androidx.camera.camera2.pipe.integration.interop.Camera2CameraControl.from(
-                    cameraControl
-                )
-                .setCaptureRequestOptions(
-                    androidx.camera.camera2.pipe.integration.interop.CaptureRequestOptions.Builder()
-                        .apply {
-                            parameter.forEach { (key, value) ->
-                                setCaptureRequestOption(key, value)
-                            }
-                        }
-                        .build()
-                )
-        } else {
-            Camera2CameraControl.from(cameraControl)
-                .setCaptureRequestOptions(
-                    CaptureRequestOptions.Builder()
-                        .apply {
-                            parameter.forEach { (key, value) ->
-                                setCaptureRequestOption(key, value)
-                            }
-                        }
-                        .build()
-                )
-        }
-    }
-
-=======
         cameraInfo: CameraInfo
     ): Camera2CameraInfoWrapper {
         return when (implName) {
@@ -292,7 +260,6 @@
         }
     }
 
->>>>>>> 3d4510a6
     fun String.ignoreTestForCameraPipe(message: String) =
         assumeTrue(message, this != CameraPipeConfig::class.simpleName)
 }