--- conflicted
+++ resolved
@@ -60,10 +60,7 @@
 import androidx.camera.viewfinder.surface.ImplementationMode
 import androidx.camera.viewfinder.surface.ViewfinderSurfaceRequest
 import androidx.camera.viewfinder.surface.populateFromCharacteristics
-<<<<<<< HEAD
-=======
 import androidx.core.view.MenuProvider
->>>>>>> 3d4510a6
 import androidx.fragment.app.DialogFragment
 import androidx.fragment.app.Fragment
 import androidx.lifecycle.lifecycleScope
@@ -144,55 +141,6 @@
 
     private var layoutChangedListener: ViewTreeObserver.OnGlobalLayoutListener? = null
 
-<<<<<<< HEAD
-    @Deprecated("Deprecated in Java")
-    @Suppress("DEPRECATION")
-    override fun onCreate(savedInstanceState: Bundle?) {
-        super.onCreate(savedInstanceState)
-        setHasOptionsMenu(true)
-    }
-
-    @Deprecated("Deprecated in Java")
-    @Suppress("DEPRECATION")
-    override fun onCreateOptionsMenu(menu: Menu, inflater: MenuInflater) {
-        inflater.inflate(R.menu.fragment_menu, menu)
-        super.onCreateOptionsMenu(menu, inflater)
-    }
-
-    @Deprecated("Deprecated in Java")
-    @Suppress("DEPRECATION")
-    override fun onPrepareOptionsMenu(menu: Menu) {
-        val title = "Current impl: ${cameraViewfinder.implementationMode}"
-        menu.findItem(R.id.implementationMode)?.title = title
-        super.onPrepareOptionsMenu(menu)
-    }
-
-    @Deprecated("Deprecated in Java")
-    @Suppress("DEPRECATION")
-    override fun onOptionsItemSelected(item: MenuItem): Boolean {
-        when (item.itemId) {
-            R.id.implementationMode -> {
-                val implementationMode =
-                    when (cameraViewfinder.surfaceImplementationMode) {
-                        ImplementationMode.EXTERNAL -> ImplementationMode.EMBEDDED
-                        else -> ImplementationMode.EXTERNAL
-                    }
-
-                lifecycleScope.launch {
-                    closeCamera()
-                    sendSurfaceRequest(implementationMode, false)
-                }
-            }
-            R.id.fitCenter -> cameraViewfinder.scaleType = ScaleType.FIT_CENTER
-            R.id.fillCenter -> cameraViewfinder.scaleType = ScaleType.FILL_CENTER
-            R.id.fitStart -> cameraViewfinder.scaleType = ScaleType.FIT_START
-            R.id.fitEnd -> cameraViewfinder.scaleType = ScaleType.FIT_END
-        }
-        return super.onOptionsItemSelected(item)
-    }
-
-=======
->>>>>>> 3d4510a6
     override fun onCreateView(
         inflater: LayoutInflater,
         container: ViewGroup?,
@@ -327,18 +275,9 @@
                             }
                         )
                         .apply {
-<<<<<<< HEAD
-                            observe(
-                                viewLifecycleOwner,
-                                Observer { orientation ->
-                                    Log.d(TAG, "Orientation changed: $orientation")
-                                }
-                            )
-=======
                             observe(viewLifecycleOwner) { orientation ->
                                 Log.d(TAG, "Orientation changed: $orientation")
                             }
->>>>>>> 3d4510a6
                         }
 
                 val facing =
@@ -352,13 +291,8 @@
                             .getCameraCharacteristics(
                                 checkNotNull(this.cameraId) { "camera id cannot be null" }
                             )
-<<<<<<< HEAD
-                            .get<Int>(CameraCharacteristics.LENS_FACING)
-                    if (Objects.equal(currentFacing, facing)) {
-=======
                             .get(CameraCharacteristics.LENS_FACING)
                     if (currentFacing == facing) {
->>>>>>> 3d4510a6
                         continue
                     }
                 }
