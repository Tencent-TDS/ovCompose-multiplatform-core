--- conflicted
+++ resolved
@@ -18,10 +18,7 @@
 
 import android.content.Context
 import android.hardware.camera2.CaptureResult
-<<<<<<< HEAD
-=======
 import android.media.ImageReader
->>>>>>> 3d4510a6
 import androidx.camera.camera2.pipe.CameraGraph
 import androidx.camera.camera2.pipe.CameraId
 import androidx.camera.camera2.pipe.CameraMetadata
@@ -56,17 +53,6 @@
  * of a [CameraGraph]. Tests using CameraGraphSimulators should also close them after they've
  * completed their use of the simulator.
  */
-<<<<<<< HEAD
-class CameraGraphSimulator
-private constructor(
-    val context: Context,
-    val cameraMetadata: CameraMetadata,
-    val graphConfig: CameraGraph.Config,
-    val cameraGraph: CameraGraph,
-    private val cameraController: CameraControllerSimulator
-) : AutoCloseable {
-    companion object {
-=======
 public class CameraGraphSimulator
 internal constructor(
     private val cameraMetadata: CameraMetadata,
@@ -82,7 +68,6 @@
         get() = this
 
     public companion object {
->>>>>>> 3d4510a6
         /**
          * Create a CameraGraphSimulator using the current [TestScope] provided by a Kotlin
          * `runTest` block. This will create the [CameraPipe] and [CameraGraph] using the parent
@@ -96,40 +81,9 @@
             cameraMetadata: CameraMetadata,
             graphConfig: CameraGraph.Config
         ): CameraGraphSimulator {
-<<<<<<< HEAD
-            val fakeCameraBackend =
-                FakeCameraBackend(fakeCameras = mapOf(cameraMetadata.camera to cameraMetadata))
-            val cameraPipe =
-                CameraPipe(
-                    CameraPipe.Config(
-                        context,
-                        cameraBackendConfig =
-                            CameraBackendConfig(internalBackend = fakeCameraBackend),
-                        threadConfig =
-                            CameraPipe.ThreadConfig(
-                                testOnlyDispatcher = StandardTestDispatcher(scope.testScheduler),
-                                testOnlyScope = scope,
-                            )
-                    )
-                )
-            val cameraGraph = cameraPipe.create(graphConfig)
-            val cameraController =
-                checkNotNull(fakeCameraBackend.cameraControllers.lastOrNull()) {
-                    "Expected cameraPipe.create to create a CameraController instance from " +
-                        "$fakeCameraBackend as part of its initialization."
-                }
-            return CameraGraphSimulator(
-                context,
-                cameraMetadata,
-                graphConfig,
-                cameraGraph,
-                cameraController
-            )
-=======
             val cameraPipeSimulator =
                 CameraPipeSimulator.create(testScope, testContext, listOf(cameraMetadata))
             return cameraPipeSimulator.createCameraGraphSimulator(graphConfig)
->>>>>>> 3d4510a6
         }
     }
 
@@ -147,12 +101,6 @@
     private val frameCounter = atomic(0L)
     private val pendingFrameQueue = mutableListOf<FrameSimulator>()
     private val fakeSurfaces = FakeSurfaces()
-<<<<<<< HEAD
-
-    override fun close() {
-        if (closed.compareAndSet(expect = false, update = true)) {
-            cameraGraph.close()
-=======
 
     /** Return true if this [CameraGraphSimulator] has been closed. */
     public val isClosed: Boolean
@@ -161,7 +109,6 @@
     override fun close() {
         if (closed.compareAndSet(expect = false, update = true)) {
             realCameraGraph.close()
->>>>>>> 3d4510a6
             fakeSurfaces.close()
         }
     }
@@ -194,13 +141,6 @@
         check(!closed.value) {
             "Cannot call simulateFakeSurfaceConfiguration on $this after close."
         }
-<<<<<<< HEAD
-        for (stream in cameraGraph.streams.streams) {
-            // Pick an output -- most will only have one.
-            val output = stream.outputs.first()
-            val surface = fakeSurfaces.createFakeSurface(output.size)
-            cameraGraph.setSurface(stream.id, surface)
-=======
         for (stream in streams.streams) {
             val imageSource = fakeImageSources[stream.id]
             if (imageSource != null) {
@@ -221,7 +161,6 @@
 
             println("Using Fake $surface for ${stream.id}")
             realCameraGraph.setSurface(stream.id, surface)
->>>>>>> 3d4510a6
         }
     }
 
@@ -331,17 +270,10 @@
      * each frame, and allows tests to simulate unusual ordering or delays that may appear under
      * real conditions.
      */
-<<<<<<< HEAD
-    inner class FrameSimulator
-    internal constructor(
-        val request: Request,
-        val requestSequence: FakeCaptureSequence,
-=======
     public inner class FrameSimulator
     internal constructor(
         public val request: Request,
         public val requestSequence: FakeCaptureSequence,
->>>>>>> 3d4510a6
     ) {
         private val requestMetadata = requestSequence.requestMetadata[request]!!
 
@@ -433,10 +365,6 @@
             }
         }
 
-<<<<<<< HEAD
-        fun simulateAbort() {
-            requestSequence.invokeOnRequest(requestMetadata) { it.onAborted(request) }
-=======
         public fun simulateAbort() {
             requestSequence.invokeOnRequest(requestMetadata) { it.onAborted(request) }
         }
@@ -468,7 +396,6 @@
                     "imageTimestamp or call simulateStarted before simulateImage."
             }
             this@CameraGraphSimulator.simulateImages(request, timestamp, physicalCameraId)
->>>>>>> 3d4510a6
         }
 
         private fun createFakePhysicalMetadata(
