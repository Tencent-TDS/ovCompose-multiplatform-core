/*
 * Copyright 2022 The Android Open Source Project
 *
 * Licensed under the Apache License, Version 2.0 (the "License");
 * you may not use this file except in compliance with the License.
 * You may obtain a copy of the License at
 *
 *      http://www.apache.org/licenses/LICENSE-2.0
 *
 * Unless required by applicable law or agreed to in writing, software
 * distributed under the License is distributed on an "AS IS" BASIS,
 * WITHOUT WARRANTIES OR CONDITIONS OF ANY KIND, either express or implied.
 * See the License for the specific language governing permissions and
 * limitations under the License.
 */

package androidx.camera.camera2.pipe.testing

import android.os.Handler
import androidx.camera.camera2.pipe.core.Threads
import kotlinx.coroutines.CoroutineDispatcher
import kotlinx.coroutines.CoroutineName
import kotlinx.coroutines.CoroutineScope
import kotlinx.coroutines.asExecutor
import kotlinx.coroutines.test.StandardTestDispatcher
import kotlinx.coroutines.test.TestScope

<<<<<<< HEAD
object FakeThreads {
    fun fromDispatcher(dispatcher: CoroutineDispatcher): Threads {
        val scope = CoroutineScope(dispatcher.plus(CoroutineName("CXCP-TestScope")))
=======
public object FakeThreads {
    public fun fromDispatcher(dispatcher: CoroutineDispatcher): Threads {
        val scope = CoroutineScope(dispatcher + CoroutineName("CXCP-TestScope"))
>>>>>>> 3d4510a6
        return create(scope, dispatcher)
    }

    public fun fromTestScope(scope: TestScope): Threads {
        val dispatcher = StandardTestDispatcher(scope.testScheduler, "CXCP-TestScope")
        return create(scope, dispatcher)
    }

    private fun create(scope: CoroutineScope, dispatcher: CoroutineDispatcher): Threads {
        val executor = dispatcher.asExecutor()

        @Suppress("deprecation") val fakeHandler = { Handler() }

        return Threads(
            scope,
            blockingExecutor = executor,
            blockingDispatcher = dispatcher,
            backgroundExecutor = executor,
            backgroundDispatcher = dispatcher,
            lightweightExecutor = executor,
            lightweightDispatcher = dispatcher,
            camera2Handler = fakeHandler,
            camera2Executor = { executor }
        )
    }
}<|MERGE_RESOLUTION|>--- conflicted
+++ resolved
@@ -25,15 +25,9 @@
 import kotlinx.coroutines.test.StandardTestDispatcher
 import kotlinx.coroutines.test.TestScope
 
-<<<<<<< HEAD
-object FakeThreads {
-    fun fromDispatcher(dispatcher: CoroutineDispatcher): Threads {
-        val scope = CoroutineScope(dispatcher.plus(CoroutineName("CXCP-TestScope")))
-=======
 public object FakeThreads {
     public fun fromDispatcher(dispatcher: CoroutineDispatcher): Threads {
         val scope = CoroutineScope(dispatcher + CoroutineName("CXCP-TestScope"))
->>>>>>> 3d4510a6
         return create(scope, dispatcher)
     }
 
