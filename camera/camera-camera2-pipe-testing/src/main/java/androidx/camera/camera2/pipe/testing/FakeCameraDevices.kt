/*
 * Copyright 2021 The Android Open Source Project
 *
 * Licensed under the Apache License, Version 2.0 (the "License");
 * you may not use this file except in compliance with the License.
 * You may obtain a copy of the License at
 *
 *      http://www.apache.org/licenses/LICENSE-2.0
 *
 * Unless required by applicable law or agreed to in writing, software
 * distributed under the License is distributed on an "AS IS" BASIS,
 * WITHOUT WARRANTIES OR CONDITIONS OF ANY KIND, either express or implied.
 * See the License for the specific language governing permissions and
 * limitations under the License.
 */

package androidx.camera.camera2.pipe.testing

import androidx.camera.camera2.pipe.CameraBackend
import androidx.camera.camera2.pipe.CameraBackendId
import androidx.camera.camera2.pipe.CameraDevices
import androidx.camera.camera2.pipe.CameraId
import androidx.camera.camera2.pipe.CameraMetadata
import kotlinx.coroutines.Deferred

/**
 * This provides a fake implementation of [CameraDevices] for tests with a fixed list of Cameras.
 */
<<<<<<< HEAD
class FakeCameraDevices(
=======
public class FakeCameraDevices(
>>>>>>> 3d4510a6
    private val defaultCameraBackendId: CameraBackendId,
    private val concurrentCameraBackendIds: Set<Set<CameraBackendId>>,
    private val cameraMetadataMap: Map<CameraBackendId, List<CameraMetadata>>
) : CameraDevices {
    private val cameraBackends: Map<CameraBackendId, CameraBackend>

    init {
        check(cameraMetadataMap.containsKey(defaultCameraBackendId)) {
            "FakeCameraDevices must include $defaultCameraBackendId"
        }

        cameraBackends =
            cameraMetadataMap.mapValues { entry ->
                FakeCameraBackend(entry.value.associateBy { it.camera })
            }
    }

    override suspend fun getCameraIds(cameraBackendId: CameraBackendId?): List<CameraId>? =
        awaitCameraIds(cameraBackendId)

    override fun awaitCameraIds(cameraBackendId: CameraBackendId?): List<CameraId>? {
        val backendId = cameraBackendId ?: defaultCameraBackendId
        return cameraMetadataMap[backendId]?.map { it.camera }
    }

    override suspend fun getConcurrentCameraIds(
        cameraBackendId: CameraBackendId?
    ): Set<Set<CameraId>> = awaitConcurrentCameraIds(cameraBackendId)

    override fun awaitConcurrentCameraIds(cameraBackendId: CameraBackendId?): Set<Set<CameraId>> {
        return concurrentCameraBackendIds
            .map { concurrentCameraIds ->
                concurrentCameraIds
                    .map { cameraId -> CameraId.fromCamera2Id(cameraId.value) }
                    .toSet()
            }
            .toSet()
    }

    override suspend fun getCameraMetadata(
        cameraId: CameraId,
        cameraBackendId: CameraBackendId?
    ): CameraMetadata? = awaitCameraMetadata(cameraId, cameraBackendId)

    override fun awaitCameraMetadata(
        cameraId: CameraId,
        cameraBackendId: CameraBackendId?
    ): CameraMetadata? {
        val backendId = cameraBackendId ?: defaultCameraBackendId
        return cameraMetadataMap[backendId]?.firstOrNull { it.camera == cameraId }
    }

    override fun prewarm(cameraId: CameraId, cameraBackendId: CameraBackendId?) {
        val cameraBackend = getCameraBackend(cameraBackendId)
        cameraBackend.prewarm(cameraId)
    }

    override fun disconnect(cameraId: CameraId, cameraBackendId: CameraBackendId?) {
        val cameraBackend = getCameraBackend(cameraBackendId)
        cameraBackend.disconnect(cameraId)
    }

    override fun disconnectAsync(
        cameraId: CameraId,
        cameraBackendId: CameraBackendId?
    ): Deferred<Unit> {
        val cameraBackend = getCameraBackend(cameraBackendId)
        return cameraBackend.disconnectAsync(cameraId)
    }

    override fun disconnectAll(cameraBackendId: CameraBackendId?) {
        val cameraBackend = getCameraBackend(cameraBackendId)
        cameraBackend.disconnectAll()
    }

    override fun disconnectAllAsync(cameraBackendId: CameraBackendId?): Deferred<Unit> {
        val cameraBackend = getCameraBackend(cameraBackendId)
        return cameraBackend.disconnectAllAsync()
    }

    @Deprecated(
        "findAll() is not able to specify a specific CameraBackendId to query.",
        replaceWith = ReplaceWith("awaitCameraIds"),
        level = DeprecationLevel.WARNING
    )
    override fun findAll(): List<CameraId> = checkNotNull(awaitCameraIds())

    @Deprecated(
        "ids() is not able to specify a specific CameraBackendId to query.",
        replaceWith = ReplaceWith("getCameraIds"),
        level = DeprecationLevel.WARNING
    )
    override suspend fun ids(): List<CameraId> = checkNotNull(getCameraIds())

    @Deprecated(
        "getMetadata() is not able to specify a specific CameraBackendId to query.",
        replaceWith = ReplaceWith("getCameraMetadata"),
        level = DeprecationLevel.WARNING
    )
    override suspend fun getMetadata(camera: CameraId): CameraMetadata =
        checkNotNull(getCameraMetadata(camera))

    @Deprecated(
        "awaitMetadata() is not able to specify a specific CameraBackendId to query.",
        replaceWith = ReplaceWith("awaitCameraMetadata"),
        level = DeprecationLevel.WARNING
    )
    override fun awaitMetadata(camera: CameraId): CameraMetadata =
        checkNotNull(awaitCameraMetadata(camera))

    private fun getCameraBackend(cameraBackendId: CameraBackendId?): CameraBackend {
        val backendId = cameraBackendId ?: defaultCameraBackendId
        return checkNotNull(cameraBackends[backendId]) { "Failed to load CameraBackend $backendId" }
    }
}<|MERGE_RESOLUTION|>--- conflicted
+++ resolved
@@ -26,11 +26,7 @@
 /**
  * This provides a fake implementation of [CameraDevices] for tests with a fixed list of Cameras.
  */
-<<<<<<< HEAD
-class FakeCameraDevices(
-=======
 public class FakeCameraDevices(
->>>>>>> 3d4510a6
     private val defaultCameraBackendId: CameraBackendId,
     private val concurrentCameraBackendIds: Set<Set<CameraBackendId>>,
     private val cameraMetadataMap: Map<CameraBackendId, List<CameraMetadata>>
