--- conflicted
+++ resolved
@@ -27,20 +27,12 @@
 import kotlinx.atomicfu.atomic
 
 /** Utility class for simulating [FakeImage] and testing code that uses an [ImageReaderWrapper]. */
-<<<<<<< HEAD
-class FakeImageReader
-=======
 public class FakeImageReader
->>>>>>> 3d4510a6
 private constructor(
     private val format: StreamFormat,
     override val capacity: Int,
     override val surface: Surface,
-<<<<<<< HEAD
-    private val streamId: StreamId,
-=======
     public val streamId: StreamId,
->>>>>>> 3d4510a6
     private val outputs: Map<OutputId, Size>
 ) : ImageReaderWrapper {
     private val debugId = debugIds.incrementAndGet()
@@ -57,21 +49,12 @@
     public val isClosed: Boolean
         get() = closed.value
 
-<<<<<<< HEAD
-    fun simulateImage(timestamp: Long) {
-        val outputId = outputs.keys.single()
-        simulateImage(outputId, timestamp)
-    }
-
-    fun simulateImage(outputId: OutputId, timestamp: Long) {
-=======
     /**
      * Simulate an image at a specific [imageTimestamp] for a particular (optional) [OutputId]. The
      * timebase for an imageReader is left undefined.
      */
     public fun simulateImage(imageTimestamp: Long, outputId: OutputId? = null): FakeImage {
         val output = outputId ?: outputs.keys.single()
->>>>>>> 3d4510a6
         val size =
             checkNotNull(outputs[output]) { "Unexpected $output! Available outputs are $outputs" }
         val image = FakeImage(size.width, size.height, format.value, imageTimestamp)
@@ -90,15 +73,12 @@
             }
         check(image.width == size.width)
         check(image.height == size.height)
-<<<<<<< HEAD
-=======
 
         synchronized(lock) {
             if (image is FakeImage) {
                 _images.add(image)
             }
         }
->>>>>>> 3d4510a6
         onImageListener.value?.onImage(streamId, outputId, image)
     }
 
@@ -121,9 +101,6 @@
         }
     }
 
-<<<<<<< HEAD
-    companion object {
-=======
     override fun toString(): String = "FakeImageReader-$debugId"
 
     /** [check] that all images produced by this [FakeImageReader] have been closed. */
@@ -137,7 +114,6 @@
 
     public companion object {
         private val debugIds = atomic(0)
->>>>>>> 3d4510a6
 
         /** Create a [FakeImageReader] that can simulate images. */
         public fun create(
@@ -145,39 +121,26 @@
             streamId: StreamId,
             outputId: OutputId,
             size: Size,
-<<<<<<< HEAD
-            capacity: Int
-        ): FakeImageReader = create(format, streamId, mapOf(outputId to size), capacity)
-=======
             capacity: Int,
             fakeSurfaces: FakeSurfaces? = null
         ): FakeImageReader =
             create(format, streamId, mapOf(outputId to size), capacity, fakeSurfaces)
->>>>>>> 3d4510a6
 
         /** Create a [FakeImageReader] that can simulate different sized images. */
         public fun create(
             format: StreamFormat,
             streamId: StreamId,
             outputIdMap: Map<OutputId, Size>,
-<<<<<<< HEAD
-            capacity: Int
-=======
             capacity: Int,
             fakeSurfaces: FakeSurfaces? = null
->>>>>>> 3d4510a6
         ): FakeImageReader {
 
             // Find smallest by areas to pick the default surface size. This matches the behavior of
             // MultiResolutionImageReader.
             val smallestOutput = outputIdMap.values.minBy { it.width * it.height }
-<<<<<<< HEAD
-            val surface = FakeSurfaces.create(smallestOutput)
-=======
             val surface =
                 fakeSurfaces?.createFakeSurface(smallestOutput)
                     ?: FakeSurfaces.create(smallestOutput)
->>>>>>> 3d4510a6
             return FakeImageReader(format, capacity, surface, streamId, outputIdMap)
         }
     }
