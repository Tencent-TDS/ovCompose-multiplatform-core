/*
 * Copyright 2020 The Android Open Source Project
 *
 * Licensed under the Apache License, Version 2.0 (the "License");
 * you may not use this file except in compliance with the License.
 * You may obtain a copy of the License at
 *
 *      http://www.apache.org/licenses/LICENSE-2.0
 *
 * Unless required by applicable law or agreed to in writing, software
 * distributed under the License is distributed on an "AS IS" BASIS,
 * WITHOUT WARRANTIES OR CONDITIONS OF ANY KIND, either express or implied.
 * See the License for the specific language governing permissions and
 * limitations under the License.
 */

@file:Suppress("NOTHING_TO_INLINE")

package androidx.camera.camera2.pipe.core

import android.os.SystemClock
import javax.inject.Inject
import javax.inject.Singleton

/** A nanosecond timestamp */
@JvmInline
<<<<<<< HEAD
value class TimestampNs constructor(val value: Long) {
    inline operator fun minus(other: TimestampNs): DurationNs = DurationNs(value - other.value)

    inline operator fun plus(other: DurationNs): TimestampNs = TimestampNs(value + other.value)
}

@JvmInline
value class DurationNs(val value: Long) {
    inline operator fun minus(other: DurationNs): DurationNs = DurationNs(value - other.value)
=======
public value class TimestampNs constructor(public val value: Long) {
    public inline operator fun minus(other: TimestampNs): DurationNs =
        DurationNs(value - other.value)

    public inline operator fun plus(other: DurationNs): TimestampNs =
        TimestampNs(value + other.value)
}

@JvmInline
public value class DurationNs(public val value: Long) {
    public inline operator fun minus(other: DurationNs): DurationNs =
        DurationNs(value - other.value)
>>>>>>> 3d4510a6

    public inline operator fun plus(other: DurationNs): DurationNs = DurationNs(value + other.value)

<<<<<<< HEAD
    inline operator fun plus(other: TimestampNs): TimestampNs = TimestampNs(value + other.value)
=======
    public inline operator fun plus(other: TimestampNs): TimestampNs =
        TimestampNs(value + other.value)
>>>>>>> 3d4510a6

    public operator fun compareTo(other: DurationNs): Int {
        return if (value == other.value) {
            0
        } else if (value < other.value) {
            -1
        } else {
            1
        }
    }

    public companion object {
        public inline fun fromMs(durationMs: Long): DurationNs = DurationNs(durationMs * 1_000_000L)
    }
}

public interface TimeSource {
    public fun now(): TimestampNs
}

@Singleton
<<<<<<< HEAD
class SystemTimeSource @Inject constructor() : TimeSource {
    override fun now() = TimestampNs(SystemClock.elapsedRealtimeNanos())
}

object Timestamps {
    inline fun now(timeSource: TimeSource): TimestampNs = timeSource.now()

    inline fun DurationNs.formatNs(): String = "$this ns"

    inline fun DurationNs.formatMs(decimals: Int = 3): String =
        "%.${decimals}f ms".format(null, this.value / 1_000_000.0)

    inline fun TimestampNs.formatNs(): String = "$this ns"

    inline fun TimestampNs.formatMs(): String = "${this.value / 1_000_000} ms"

    inline fun TimestampNs.measureNow(timeSource: TimeSource = SystemTimeSource()) =
        now(timeSource) - this
=======
public class SystemTimeSource @Inject constructor() : TimeSource {
    override fun now(): TimestampNs = TimestampNs(SystemClock.elapsedRealtimeNanos())
}

public object Timestamps {
    public inline fun now(timeSource: TimeSource): TimestampNs = timeSource.now()

    public inline fun DurationNs.formatNs(): String = "$this ns"

    public inline fun DurationNs.formatMs(decimals: Int = 3): String =
        "%.${decimals}f ms".format(null, this.value / 1_000_000.0)

    public inline fun TimestampNs.formatNs(): String = "$this ns"

    public inline fun TimestampNs.formatMs(): String = "${this.value / 1_000_000} ms"

    public inline fun TimestampNs.measureNow(
        timeSource: TimeSource = SystemTimeSource()
    ): DurationNs = now(timeSource) - this
>>>>>>> 3d4510a6
}<|MERGE_RESOLUTION|>--- conflicted
+++ resolved
@@ -24,17 +24,6 @@
 
 /** A nanosecond timestamp */
 @JvmInline
-<<<<<<< HEAD
-value class TimestampNs constructor(val value: Long) {
-    inline operator fun minus(other: TimestampNs): DurationNs = DurationNs(value - other.value)
-
-    inline operator fun plus(other: DurationNs): TimestampNs = TimestampNs(value + other.value)
-}
-
-@JvmInline
-value class DurationNs(val value: Long) {
-    inline operator fun minus(other: DurationNs): DurationNs = DurationNs(value - other.value)
-=======
 public value class TimestampNs constructor(public val value: Long) {
     public inline operator fun minus(other: TimestampNs): DurationNs =
         DurationNs(value - other.value)
@@ -47,16 +36,11 @@
 public value class DurationNs(public val value: Long) {
     public inline operator fun minus(other: DurationNs): DurationNs =
         DurationNs(value - other.value)
->>>>>>> 3d4510a6
 
     public inline operator fun plus(other: DurationNs): DurationNs = DurationNs(value + other.value)
 
-<<<<<<< HEAD
-    inline operator fun plus(other: TimestampNs): TimestampNs = TimestampNs(value + other.value)
-=======
     public inline operator fun plus(other: TimestampNs): TimestampNs =
         TimestampNs(value + other.value)
->>>>>>> 3d4510a6
 
     public operator fun compareTo(other: DurationNs): Int {
         return if (value == other.value) {
@@ -78,26 +62,6 @@
 }
 
 @Singleton
-<<<<<<< HEAD
-class SystemTimeSource @Inject constructor() : TimeSource {
-    override fun now() = TimestampNs(SystemClock.elapsedRealtimeNanos())
-}
-
-object Timestamps {
-    inline fun now(timeSource: TimeSource): TimestampNs = timeSource.now()
-
-    inline fun DurationNs.formatNs(): String = "$this ns"
-
-    inline fun DurationNs.formatMs(decimals: Int = 3): String =
-        "%.${decimals}f ms".format(null, this.value / 1_000_000.0)
-
-    inline fun TimestampNs.formatNs(): String = "$this ns"
-
-    inline fun TimestampNs.formatMs(): String = "${this.value / 1_000_000} ms"
-
-    inline fun TimestampNs.measureNow(timeSource: TimeSource = SystemTimeSource()) =
-        now(timeSource) - this
-=======
 public class SystemTimeSource @Inject constructor() : TimeSource {
     override fun now(): TimestampNs = TimestampNs(SystemClock.elapsedRealtimeNanos())
 }
@@ -117,5 +81,4 @@
     public inline fun TimestampNs.measureNow(
         timeSource: TimeSource = SystemTimeSource()
     ): DurationNs = now(timeSource) - this
->>>>>>> 3d4510a6
 }