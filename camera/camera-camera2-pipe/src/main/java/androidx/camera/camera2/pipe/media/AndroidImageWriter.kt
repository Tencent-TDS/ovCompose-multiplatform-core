--- conflicted
+++ resolved
@@ -31,13 +31,8 @@
 import kotlinx.atomicfu.atomic
 
 /** Implements an [ImageWriterWrapper] using an [ImageWriter]. */
-<<<<<<< HEAD
-@RequiresApi(Build.VERSION_CODES.M)
-class AndroidImageWriter
-=======
 @RequiresApi(23)
 public class AndroidImageWriter
->>>>>>> 3d4510a6
 private constructor(
     private val imageWriter: ImageWriter,
     private val inputStreamId: InputStreamId
