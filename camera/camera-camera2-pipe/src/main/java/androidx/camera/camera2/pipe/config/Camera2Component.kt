/*
 * Copyright 2022 The Android Open Source Project
 *
 * Licensed under the Apache License, Version 2.0 (the "License");
 * you may not use this file except in compliance with the License.
 * You may obtain a copy of the License at
 *
 *      http://www.apache.org/licenses/LICENSE-2.0
 *
 * Unless required by applicable law or agreed to in writing, software
 * distributed under the License is distributed on an "AS IS" BASIS,
 * WITHOUT WARRANTIES OR CONDITIONS OF ANY KIND, either express or implied.
 * See the License for the specific language governing permissions and
 * limitations under the License.
 */

package androidx.camera.camera2.pipe.config

import androidx.camera.camera2.pipe.CameraBackend
import androidx.camera.camera2.pipe.CameraController
import androidx.camera.camera2.pipe.CameraGraph
import androidx.camera.camera2.pipe.CameraGraphId
import androidx.camera.camera2.pipe.CameraStatusMonitor
import androidx.camera.camera2.pipe.StreamGraph
import androidx.camera.camera2.pipe.compat.AudioRestrictionController
import androidx.camera.camera2.pipe.compat.AudioRestrictionControllerImpl
import androidx.camera.camera2.pipe.compat.Camera2Backend
import androidx.camera.camera2.pipe.compat.Camera2CameraAvailabilityMonitor
import androidx.camera.camera2.pipe.compat.Camera2CameraController
import androidx.camera.camera2.pipe.compat.Camera2CameraOpener
import androidx.camera.camera2.pipe.compat.Camera2CameraStatusMonitor
import androidx.camera.camera2.pipe.compat.Camera2CaptureSequenceProcessorFactory
import androidx.camera.camera2.pipe.compat.Camera2CaptureSessionsModule
import androidx.camera.camera2.pipe.compat.Camera2DeviceCloser
import androidx.camera.camera2.pipe.compat.Camera2DeviceCloserImpl
import androidx.camera.camera2.pipe.compat.Camera2ErrorProcessor
import androidx.camera.camera2.pipe.compat.Camera2MetadataCache
import androidx.camera.camera2.pipe.compat.Camera2MetadataProvider
import androidx.camera.camera2.pipe.compat.CameraAvailabilityMonitor
import androidx.camera.camera2.pipe.compat.CameraOpener
import androidx.camera.camera2.pipe.compat.StandardCamera2CaptureSequenceProcessorFactory
import androidx.camera.camera2.pipe.core.Threads
import androidx.camera.camera2.pipe.graph.GraphListener
import androidx.camera.camera2.pipe.graph.StreamGraphImpl
import androidx.camera.camera2.pipe.internal.CameraErrorListener
import dagger.Binds
import dagger.Module
import dagger.Provides
import dagger.Subcomponent
import javax.inject.Scope
import kotlinx.coroutines.CoroutineName
import kotlinx.coroutines.CoroutineScope

@Module(subcomponents = [Camera2ControllerComponent::class])
internal abstract class Camera2Module {
    @Binds
    @DefaultCameraBackend
    abstract fun bindCameraPipeCameraBackend(camera2Backend: Camera2Backend): CameraBackend

    @Binds abstract fun bindCameraOpener(camera2CameraOpener: Camera2CameraOpener): CameraOpener

    @Binds
    abstract fun bindCameraMetadataProvider(
        camera2MetadataCache: Camera2MetadataCache
    ): Camera2MetadataProvider

    @Binds
    abstract fun bindCameraErrorListener(
        camera2ErrorProcessor: Camera2ErrorProcessor
    ): CameraErrorListener

    @Binds
    abstract fun bindCameraAvailabilityMonitor(
        camera2CameraAvailabilityMonitor: Camera2CameraAvailabilityMonitor
    ): CameraAvailabilityMonitor

    @Binds
    abstract fun bindCameraStatusMonitor(
        camera2CameraStatusMonitor: Camera2CameraStatusMonitor
    ): CameraStatusMonitor

    @Binds
    abstract fun bindCamera2DeviceCloser(
        camera2CameraDeviceCloser: Camera2DeviceCloserImpl
    ): Camera2DeviceCloser

    @Binds
    abstract fun bindAudioRestrictionController(
        audioRestrictionController: AudioRestrictionControllerImpl
    ): AudioRestrictionController
}

@Scope internal annotation class Camera2ControllerScope

@Camera2ControllerScope
@Subcomponent(
    modules =
        [
            Camera2ControllerConfig::class,
            Camera2ControllerModule::class,
            Camera2CaptureSessionsModule::class
        ]
)
internal interface Camera2ControllerComponent {
    fun cameraController(): CameraController

    @Subcomponent.Builder
    interface Builder {
        fun camera2ControllerConfig(config: Camera2ControllerConfig): Builder

        fun build(): Camera2ControllerComponent
    }
}

@Module
internal class Camera2ControllerConfig(
    private val cameraBackend: CameraBackend,
    private val graphId: CameraGraphId,
    private val graphConfig: CameraGraph.Config,
    private val graphListener: GraphListener,
    private val streamGraph: StreamGraph,
) {
    @Provides fun provideCameraGraphConfig() = graphConfig
<<<<<<< HEAD
=======

    @Provides fun provideCameraGraphId() = graphId
>>>>>>> 3d4510a6

    @Provides fun provideCameraBackend() = cameraBackend

    @Provides fun provideStreamGraph() = streamGraph as StreamGraphImpl

    @Provides fun provideGraphListener() = graphListener
}

@Module
internal abstract class Camera2ControllerModule {
    @Binds
    abstract fun bindCamera2RequestProcessorFactory(
        factoryStandard: StandardCamera2CaptureSequenceProcessorFactory
    ): Camera2CaptureSequenceProcessorFactory

    @Binds
    abstract fun bindCameraController(
        camera2CameraController: Camera2CameraController
    ): CameraController

    companion object {
        @Camera2ControllerScope
        @Provides
        fun provideCoroutineScope(threads: Threads): CoroutineScope {
            return CoroutineScope(
                threads.lightweightDispatcher.plus(CoroutineName("CXCP-Camera2Controller"))
            )
        }
    }
}<|MERGE_RESOLUTION|>--- conflicted
+++ resolved
@@ -121,11 +121,8 @@
     private val streamGraph: StreamGraph,
 ) {
     @Provides fun provideCameraGraphConfig() = graphConfig
-<<<<<<< HEAD
-=======
 
     @Provides fun provideCameraGraphId() = graphId
->>>>>>> 3d4510a6
 
     @Provides fun provideCameraBackend() = cameraBackend
 
