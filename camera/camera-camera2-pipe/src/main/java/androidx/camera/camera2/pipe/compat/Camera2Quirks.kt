/*
 * Copyright 2023 The Android Open Source Project
 *
 * Licensed under the Apache License, Version 2.0 (the "License");
 * you may not use this file except in compliance with the License.
 * You may obtain a copy of the License at
 *
 *      http://www.apache.org/licenses/LICENSE-2.0
 *
 * Unless required by applicable law or agreed to in writing, software
 * distributed under the License is distributed on an "AS IS" BASIS,
 * WITHOUT WARRANTIES OR CONDITIONS OF ANY KIND, either express or implied.
 * See the License for the specific language governing permissions and
 * limitations under the License.
 */

package androidx.camera.camera2.pipe.compat

import android.os.Build
import androidx.camera.camera2.pipe.CameraGraph
import androidx.camera.camera2.pipe.CameraGraph.RepeatingRequestRequirementsBeforeCapture.CompletionBehavior.AT_LEAST
import androidx.camera.camera2.pipe.CameraGraph.RepeatingRequestRequirementsBeforeCapture.CompletionBehavior.EXACT
import androidx.camera.camera2.pipe.CameraId
import androidx.camera.camera2.pipe.CameraMetadata.Companion.isHardwareLevelLegacy
import javax.inject.Inject
import javax.inject.Singleton
import kotlin.math.max

@Singleton
internal class Camera2Quirks
@Inject
constructor(
    private val metadataProvider: Camera2MetadataProvider,
) {
    /**
     * A quirk that waits for the last repeating capture request to start before stopping the
     * current capture session. This is an issue in the Android camera framework where recreating a
     * capture session too quickly can cause it to deadlock itself (stuck in its idle state),
     * preventing us from successfully recreating a capture session.
     * - Bug(s): b/146773463, b/267557892
     * - Device(s): Camera devices on hardware level LEGACY
     * - API levels: All
     */
    internal fun shouldWaitForRepeatingRequestStartOnDisconnect(
        graphConfig: CameraGraph.Config
    ): Boolean {
        // First, check for overrides.
<<<<<<< HEAD
        graphConfig.flags.quirkWaitForRepeatingRequestOnDisconnect?.let {
=======
        graphConfig.flags.awaitRepeatingRequestOnDisconnect?.let {
>>>>>>> 3d4510a6
            return it
        }

        // Then we verify whether we need this quirk based on hardware level.
<<<<<<< HEAD
        val level =
            metadataProvider
                .awaitCameraMetadata(graphConfig.camera)[
                    CameraCharacteristics.INFO_SUPPORTED_HARDWARE_LEVEL]
        return level == CameraCharacteristics.INFO_SUPPORTED_HARDWARE_LEVEL_LEGACY
=======
        return metadataProvider.awaitCameraMetadata(graphConfig.camera).isHardwareLevelLegacy
>>>>>>> 3d4510a6
    }

    /**
     * A quirk that creates a blank capture session before closing the camera. This is an issue in
     * the Android camera framework where it doesn't disconnect the current Surfaces when the camera
     * device is closed. For this reason, we create a blank capture session, and during which, the
     * camera framework would disconnect the Surfaces. Another key thing to note is we also need to
     * wait for the capture session to be configured, since the Surface disconnect calls are done
     * almost at the very end of session configuration.
     * - Bug(s): b/128600230, b/267559562
     * - Device(s): Camera devices on hardware level LEGACY
     * - API levels: 24 (N) – 28 (P)
     */
    internal fun shouldCreateCaptureSessionBeforeClosing(cameraId: CameraId): Boolean {
        if (Build.VERSION.SDK_INT !in (Build.VERSION_CODES.N..Build.VERSION_CODES.P)) {
            return false
        }
<<<<<<< HEAD
        val level =
            metadataProvider
                .awaitCameraMetadata(cameraId)[CameraCharacteristics.INFO_SUPPORTED_HARDWARE_LEVEL]
        return level == CameraCharacteristics.INFO_SUPPORTED_HARDWARE_LEVEL_LEGACY
=======
        return metadataProvider.awaitCameraMetadata(cameraId).isHardwareLevelLegacy
>>>>>>> 3d4510a6
    }

    /**
     * A quirk that waits for [android.hardware.camera2.CameraDevice.StateCallback.onClosed] to come
     * back before finalizing the current session during camera close. This is needed because on
     * legacy camera devices, releasing a Surface while camera frames are still being produced would
     * trigger crashes.
     * - Bug(s): b/130759707
     * - Device(s): Camera devices on hardware level LEGACY
     * - API levels: All
     */
<<<<<<< HEAD
    internal fun shouldWaitForCameraDeviceOnClosed(cameraId: CameraId): Boolean {
        val level =
            metadataProvider
                .awaitCameraMetadata(cameraId)[CameraCharacteristics.INFO_SUPPORTED_HARDWARE_LEVEL]
        return level == CameraCharacteristics.INFO_SUPPORTED_HARDWARE_LEVEL_LEGACY
    }
=======
    internal fun shouldWaitForCameraDeviceOnClosed(cameraId: CameraId): Boolean =
        metadataProvider.awaitCameraMetadata(cameraId).isHardwareLevelLegacy
>>>>>>> 3d4510a6

    companion object {
        private val SHOULD_WAIT_FOR_REPEATING_DEVICE_MAP =
            mapOf(
                "Google" to setOf("oriole", "raven", "bluejay", "panther", "cheetah", "lynx"),
            )

        /**
<<<<<<< HEAD
         * A quirk that waits for a certain number of repeating requests to complete before allowing
         * (single) capture requests to be issued. This is needed on some devices where issuing a
         * capture request too early might cause it to fail prematurely.
=======
         * Returns the number of repeating requests frames before capture for quirks.
         *
         * This kind of quirk behavior requires waiting for a certain number of repeating requests
         * to complete before allowing (single) capture requests to be issued. This is needed on
         * some devices where issuing a capture request too early might cause it to fail prematurely
         * or cause some other problem. A value of zero is returned when not required.
>>>>>>> 3d4510a6
         * - Bug(s): b/287020251, b/289284907
         * - Device(s): See [SHOULD_WAIT_FOR_REPEATING_DEVICE_MAP]
         * - API levels: Before 34 (U)
         */
<<<<<<< HEAD
        internal fun shouldWaitForRepeatingBeforeCapture(): Boolean {
            return SHOULD_WAIT_FOR_REPEATING_DEVICE_MAP[Build.MANUFACTURER]?.contains(
                Build.DEVICE
            ) == true && Build.VERSION.SDK_INT < Build.VERSION_CODES.UPSIDE_DOWN_CAKE
=======
        internal fun getRepeatingRequestFrameCountForCapture(
            graphConfigFlags: CameraGraph.Flags
        ): Int {
            val requirements = graphConfigFlags.awaitRepeatingRequestBeforeCapture

            var frameCount = 0

            if (
                SHOULD_WAIT_FOR_REPEATING_DEVICE_MAP[Build.MANUFACTURER]?.contains(Build.DEVICE) ==
                    true && Build.VERSION.SDK_INT < Build.VERSION_CODES.UPSIDE_DOWN_CAKE
            ) {
                frameCount = max(frameCount, 10)
            }

            frameCount =
                when (requirements.completionBehavior) {
                    AT_LEAST -> max(frameCount, requirements.repeatingFramesToComplete.toInt())
                    EXACT -> requirements.repeatingFramesToComplete.toInt()
                }

            return frameCount
>>>>>>> 3d4510a6
        }

        /**
         * A quirk that calls CameraExtensionCharacteristics before opening an Extension session.
         * This is an issue in the Android camera framework where Camera2 has a global variable
         * recording if advanced extensions are supported or not, and the variable is updated the
         * first time CameraExtensionCharacteristics are queried. If CameraExtensionCharacteristics
         * are not queried and therefore the variable is not set, Camera2 will fall back to basic
         * extensions, even if they are not supported, causing the session creation to fail.
         * - Bug(s): b/293473614
         * - Device(s): All devices that support advanced extensions
         * - API levels: Before 34 (U)
         */
        internal fun shouldGetExtensionCharacteristicsBeforeSession(): Boolean {
            return Build.VERSION.SDK_INT <= Build.VERSION_CODES.UPSIDE_DOWN_CAKE
        }
    }
}<|MERGE_RESOLUTION|>--- conflicted
+++ resolved
@@ -45,24 +45,12 @@
         graphConfig: CameraGraph.Config
     ): Boolean {
         // First, check for overrides.
-<<<<<<< HEAD
-        graphConfig.flags.quirkWaitForRepeatingRequestOnDisconnect?.let {
-=======
         graphConfig.flags.awaitRepeatingRequestOnDisconnect?.let {
->>>>>>> 3d4510a6
             return it
         }
 
         // Then we verify whether we need this quirk based on hardware level.
-<<<<<<< HEAD
-        val level =
-            metadataProvider
-                .awaitCameraMetadata(graphConfig.camera)[
-                    CameraCharacteristics.INFO_SUPPORTED_HARDWARE_LEVEL]
-        return level == CameraCharacteristics.INFO_SUPPORTED_HARDWARE_LEVEL_LEGACY
-=======
         return metadataProvider.awaitCameraMetadata(graphConfig.camera).isHardwareLevelLegacy
->>>>>>> 3d4510a6
     }
 
     /**
@@ -80,14 +68,7 @@
         if (Build.VERSION.SDK_INT !in (Build.VERSION_CODES.N..Build.VERSION_CODES.P)) {
             return false
         }
-<<<<<<< HEAD
-        val level =
-            metadataProvider
-                .awaitCameraMetadata(cameraId)[CameraCharacteristics.INFO_SUPPORTED_HARDWARE_LEVEL]
-        return level == CameraCharacteristics.INFO_SUPPORTED_HARDWARE_LEVEL_LEGACY
-=======
         return metadataProvider.awaitCameraMetadata(cameraId).isHardwareLevelLegacy
->>>>>>> 3d4510a6
     }
 
     /**
@@ -99,17 +80,8 @@
      * - Device(s): Camera devices on hardware level LEGACY
      * - API levels: All
      */
-<<<<<<< HEAD
-    internal fun shouldWaitForCameraDeviceOnClosed(cameraId: CameraId): Boolean {
-        val level =
-            metadataProvider
-                .awaitCameraMetadata(cameraId)[CameraCharacteristics.INFO_SUPPORTED_HARDWARE_LEVEL]
-        return level == CameraCharacteristics.INFO_SUPPORTED_HARDWARE_LEVEL_LEGACY
-    }
-=======
     internal fun shouldWaitForCameraDeviceOnClosed(cameraId: CameraId): Boolean =
         metadataProvider.awaitCameraMetadata(cameraId).isHardwareLevelLegacy
->>>>>>> 3d4510a6
 
     companion object {
         private val SHOULD_WAIT_FOR_REPEATING_DEVICE_MAP =
@@ -118,28 +90,16 @@
             )
 
         /**
-<<<<<<< HEAD
-         * A quirk that waits for a certain number of repeating requests to complete before allowing
-         * (single) capture requests to be issued. This is needed on some devices where issuing a
-         * capture request too early might cause it to fail prematurely.
-=======
          * Returns the number of repeating requests frames before capture for quirks.
          *
          * This kind of quirk behavior requires waiting for a certain number of repeating requests
          * to complete before allowing (single) capture requests to be issued. This is needed on
          * some devices where issuing a capture request too early might cause it to fail prematurely
          * or cause some other problem. A value of zero is returned when not required.
->>>>>>> 3d4510a6
          * - Bug(s): b/287020251, b/289284907
          * - Device(s): See [SHOULD_WAIT_FOR_REPEATING_DEVICE_MAP]
          * - API levels: Before 34 (U)
          */
-<<<<<<< HEAD
-        internal fun shouldWaitForRepeatingBeforeCapture(): Boolean {
-            return SHOULD_WAIT_FOR_REPEATING_DEVICE_MAP[Build.MANUFACTURER]?.contains(
-                Build.DEVICE
-            ) == true && Build.VERSION.SDK_INT < Build.VERSION_CODES.UPSIDE_DOWN_CAKE
-=======
         internal fun getRepeatingRequestFrameCountForCapture(
             graphConfigFlags: CameraGraph.Flags
         ): Int {
@@ -161,7 +121,6 @@
                 }
 
             return frameCount
->>>>>>> 3d4510a6
         }
 
         /**
