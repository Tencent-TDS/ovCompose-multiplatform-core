/*
 * Copyright 2022 The Android Open Source Project
 *
 * Licensed under the Apache License, Version 2.0 (the "License");
 * you may not use this file except in compliance with the License.
 * You may obtain a copy of the License at
 *
 *      http://www.apache.org/licenses/LICENSE-2.0
 *
 * Unless required by applicable law or agreed to in writing, software
 * distributed under the License is distributed on an "AS IS" BASIS,
 * WITHOUT WARRANTIES OR CONDITIONS OF ANY KIND, either express or implied.
 * See the License for the specific language governing permissions and
 * limitations under the License.
 */

package androidx.camera.camera2.pipe

import android.hardware.camera2.CameraAccessException
import android.hardware.camera2.CameraAccessException.CAMERA_DISABLED
import android.hardware.camera2.CameraAccessException.CAMERA_DISCONNECTED
import android.hardware.camera2.CameraAccessException.CAMERA_ERROR
import android.hardware.camera2.CameraAccessException.CAMERA_IN_USE
import android.hardware.camera2.CameraAccessException.MAX_CAMERAS_IN_USE
import android.hardware.camera2.CameraDevice.StateCallback
import android.os.Build
import androidx.annotation.RestrictTo
import androidx.camera.camera2.pipe.core.Log

@RestrictTo(RestrictTo.Scope.LIBRARY_GROUP)
@JvmInline
<<<<<<< HEAD
value class CameraError private constructor(val value: Int) {
    companion object {
=======
public value class CameraError private constructor(public val value: Int) {
    public companion object {
>>>>>>> 3d4510a6
        /**
         * Convenient placeholder for errors like CameraAccessException.CAMERA_ERROR where the cause
         * of the error will be determined later through onError().
         */
        public val ERROR_UNDETERMINED: CameraError = CameraError(0)

        /**
         * Indicates that the camera is in use. This can occur when:
         * - Camera is in use by another app or process.
         * - Camera is in use by a higher priority process
         */
        public val ERROR_CAMERA_IN_USE: CameraError = CameraError(1)

        /**
         * The system-wide limit for number of open cameras or camera resources has been reached.
         * - This can happen on devices that allow the app to open multiple camera devices. If the
         *   number of cameras has reached the system-wide limit, and the app attempts to open
         *   another one, this error can occur.
         */
        public val ERROR_CAMERA_LIMIT_EXCEEDED: CameraError = CameraError(2)

        /**
         * The camera is disabled and cannot be opened. This can occur when:
         * - Camera(s) are disabled due to security policy on the device.
         * - Camera(s) are disabled because the app is not considered "foreground".
         */
        public val ERROR_CAMERA_DISABLED: CameraError = CameraError(3)

        /**
         * The camera device has encountered a fatal error. This can occur when:
         * - A critical error took place in the camera HAL.
         * - A critical error in the driver or the underlying hardware.
         */
        public val ERROR_CAMERA_DEVICE: CameraError = CameraError(4)

        /**
         * The camera service (framework) has encountered a fatal error. This can occur when:
         * - There are issues within the camera service itself.
         * - Camera service received erroneous data from the camera HAL.
         * - We have Native-level crashes that brought down the camera service.
         * - There are persistent hardware issues preventing the service from running.
         */
        public val ERROR_CAMERA_SERVICE: CameraError = CameraError(5)

        /**
         * The camera has been disconnected for one of the following potential causes:
         * - The camera has been disconnected from the Android device.
         * - The camera ID is no longer valid.
         * - The camera has been taken for a higher-priority process.
         */
        public val ERROR_CAMERA_DISCONNECTED: CameraError = CameraError(6)

        /** This indicates that we received IllegalArgumentException while opening the camera. */
        public val ERROR_ILLEGAL_ARGUMENT_EXCEPTION: CameraError = CameraError(7)

        /** This indicates that we received SecurityException while opening the camera. */
        public val ERROR_SECURITY_EXCEPTION: CameraError = CameraError(8)

        /**
         * This indicates we've encountered an error while configuring our camera graph, such as
         * creating, finalizing capture sessions, and creating, submitting capture requests.
         */
        public val ERROR_GRAPH_CONFIG: CameraError = CameraError(9)

        /**
         * The camera cannot be opened because Do Not Disturb (DND) mode is on. This is actually a
         * quirk for legacy devices on P, where we encounter RuntimeExceptions while opening the
         * camera when it tries to enable shutter sound.
         */
        public val ERROR_DO_NOT_DISTURB_ENABLED: CameraError = CameraError(10)

        /**
         * The CameraManager.openCamera() call threw an undocumented Exception. This can happen on
         * camera devices that encountered an unhandled error, and thereby throwing an unknown
         * Exception.
         */
        public val ERROR_UNKNOWN_EXCEPTION: CameraError = CameraError(11)

        /**
         * The internal camera manager at CameraPipe has encountered an error, and isn't able to
         * handle the incoming camera request.
         */
        public val ERROR_CAMERA_OPENER: CameraError = CameraError(12)

        internal fun from(throwable: Throwable) =
            when (throwable) {
                is CameraAccessException -> from(throwable)
                is IllegalArgumentException -> ERROR_ILLEGAL_ARGUMENT_EXCEPTION
                is SecurityException -> ERROR_SECURITY_EXCEPTION
                else -> {
                    if (shouldHandleDoNotDisturbException(throwable)) {
                        ERROR_DO_NOT_DISTURB_ENABLED
                    } else {
                        Log.warn { "Unexpected throwable: $throwable" }
                        ERROR_UNKNOWN_EXCEPTION
                    }
                }
            }

        internal fun from(exception: CameraAccessException) =
            when (exception.reason) {
                CAMERA_DISABLED -> ERROR_CAMERA_DISABLED
                CAMERA_DISCONNECTED -> ERROR_CAMERA_DISCONNECTED
                CAMERA_ERROR -> ERROR_UNDETERMINED
                CAMERA_IN_USE -> ERROR_CAMERA_IN_USE
                MAX_CAMERAS_IN_USE -> ERROR_CAMERA_LIMIT_EXCEEDED
                else -> {
                    throw IllegalArgumentException(
                        "Unexpected CameraAccessException reason:" + "${exception.reason}"
                    )
                }
            }

        internal fun from(stateCallbackError: Int) =
            when (stateCallbackError) {
                StateCallback.ERROR_CAMERA_IN_USE -> ERROR_CAMERA_IN_USE
                StateCallback.ERROR_MAX_CAMERAS_IN_USE -> ERROR_CAMERA_LIMIT_EXCEEDED
                StateCallback.ERROR_CAMERA_DISABLED -> ERROR_CAMERA_DISABLED
                StateCallback.ERROR_CAMERA_DEVICE -> ERROR_CAMERA_DEVICE
                StateCallback.ERROR_CAMERA_SERVICE -> ERROR_CAMERA_SERVICE
                else -> {
                    throw IllegalArgumentException(
                        "Unexpected StateCallback error code: $stateCallbackError"
                    )
                }
            }

        internal fun shouldHandleDoNotDisturbException(throwable: Throwable): Boolean =
            Build.VERSION.SDK_INT == 28 && isDoNotDisturbException(throwable)

        /**
         * The full stack trace of the Do Not Disturb exception on API level 28 is as follows:
         *
         * java.lang.RuntimeException: Camera is being used after Camera.release() was called at
         * android.hardware.Camera._enableShutterSound(Native Method) at
         * android.hardware.Camera.updateAppOpsPlayAudio(Camera.java:1770) at
         * android.hardware.Camera.initAppOps(Camera.java:582) at
         * android.hardware.Camera.<init>(Camera.java:575) at
         * android.hardware.Camera.getEmptyParameters(Camera.java:2130) at
         * android.hardware.camera2.legacy.LegacyMetadataMapper.createCharacteristics
         * (LegacyMetadataMapper.java:151) at
         * android.hardware.camera2.CameraManager.getCameraCharacteristics (CameraManager.java:274)
         *
         * This function checks whether the method name of the top element is "_enableShutterSound".
         */
        private fun isDoNotDisturbException(throwable: Throwable): Boolean {
            if (throwable !is RuntimeException) return false
            val topMethodName =
                throwable.stackTrace.let { if (it.isNotEmpty()) it[0].methodName else null }
            return topMethodName == "_enableShutterSound"
        }
    }

    override fun toString(): String = "CameraError($value)"
}

// TODO(b/276918807): When we have CameraProperties, handle the exception on a more granular level.
@RestrictTo(RestrictTo.Scope.LIBRARY_GROUP)
public class DoNotDisturbException(message: String) : RuntimeException(message)

@RestrictTo(RestrictTo.Scope.LIBRARY_GROUP)
// An exception indicating that the CameraDevice.close() call has stalled.
public class CameraCloseStallException(message: String) : RuntimeException(message)<|MERGE_RESOLUTION|>--- conflicted
+++ resolved
@@ -29,13 +29,8 @@
 
 @RestrictTo(RestrictTo.Scope.LIBRARY_GROUP)
 @JvmInline
-<<<<<<< HEAD
-value class CameraError private constructor(val value: Int) {
-    companion object {
-=======
 public value class CameraError private constructor(public val value: Int) {
     public companion object {
->>>>>>> 3d4510a6
         /**
          * Convenient placeholder for errors like CameraAccessException.CAMERA_ERROR where the cause
          * of the error will be determined later through onError().
