--- conflicted
+++ resolved
@@ -17,11 +17,7 @@
 package androidx.camera.camera2.pipe.compat
 
 /** Base class for CameraCaptureSession.StateCallback() */
-<<<<<<< HEAD
-interface OnSessionFinalized {
-=======
 public interface OnSessionFinalized {
->>>>>>> 3d4510a6
     /**
      * Artificial event indicating the session is no longer in use and may be called several times.
      * onClosed() and [onConfigureFailed() methods should call this method directly. This method
