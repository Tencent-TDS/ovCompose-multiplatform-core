/*
 * Copyright 2021 The Android Open Source Project
 *
 * Licensed under the Apache License, Version 2.0 (the "License");
 * you may not use this file except in compliance with the License.
 * You may obtain a copy of the License at
 *
 *      http://www.apache.org/licenses/LICENSE-2.0
 *
 * Unless required by applicable law or agreed to in writing, software
 * distributed under the License is distributed on an "AS IS" BASIS,
 * WITHOUT WARRANTIES OR CONDITIONS OF ANY KIND, either express or implied.
 * See the License for the specific language governing permissions and
 * limitations under the License.
 */

package androidx.camera.camera2.pipe.graph

import android.os.Build
import android.view.Surface
import androidx.camera.camera2.pipe.AudioRestrictionMode
import androidx.camera.camera2.pipe.CameraBackend
import androidx.camera.camera2.pipe.CameraController
import androidx.camera.camera2.pipe.CameraGraph
import androidx.camera.camera2.pipe.CameraGraphId
import androidx.camera.camera2.pipe.CameraMetadata
import androidx.camera.camera2.pipe.GraphState
import androidx.camera.camera2.pipe.StreamGraph
import androidx.camera.camera2.pipe.StreamId
import androidx.camera.camera2.pipe.compat.AudioRestrictionController
import androidx.camera.camera2.pipe.config.CameraGraphScope
import androidx.camera.camera2.pipe.core.Debug
import androidx.camera.camera2.pipe.core.Log
import androidx.camera.camera2.pipe.core.Token
import androidx.camera.camera2.pipe.core.acquireToken
import androidx.camera.camera2.pipe.core.acquireTokenAndSuspend
import androidx.camera.camera2.pipe.core.tryAcquireToken
import androidx.camera.camera2.pipe.internal.FrameCaptureQueue
import androidx.camera.camera2.pipe.internal.FrameDistributor
import androidx.camera.camera2.pipe.internal.GraphLifecycleManager
import javax.inject.Inject
import kotlinx.atomicfu.atomic
import kotlinx.coroutines.CoroutineScope
import kotlinx.coroutines.CoroutineStart
import kotlinx.coroutines.Deferred
<<<<<<< HEAD
=======
import kotlinx.coroutines.Job
>>>>>>> 3d4510a6
import kotlinx.coroutines.async
import kotlinx.coroutines.coroutineScope
import kotlinx.coroutines.ensureActive
import kotlinx.coroutines.flow.StateFlow
import kotlinx.coroutines.sync.Mutex

@CameraGraphScope
internal class CameraGraphImpl
@Inject
constructor(
    graphConfig: CameraGraph.Config,
    metadata: CameraMetadata,
    private val cameraGraphId: CameraGraphId,
    private val graphLifecycleManager: GraphLifecycleManager,
    private val graphProcessor: GraphProcessor,
    private val graphListener: GraphListener,
    private val streamGraph: StreamGraphImpl,
    private val surfaceGraph: SurfaceGraph,
    private val cameraBackend: CameraBackend,
    private val cameraController: CameraController,
    private val graphState3A: GraphState3A,
    private val listener3A: Listener3A,
    private val frameDistributor: FrameDistributor,
    private val frameCaptureQueue: FrameCaptureQueue,
<<<<<<< HEAD
    private val audioRestrictionController: AudioRestrictionController
=======
    private val audioRestrictionController: AudioRestrictionController,
    override val id: CameraGraphId
>>>>>>> 3d4510a6
) : CameraGraph {
    private val sessionMutex = Mutex()
    private val controller3A = Controller3A(graphProcessor, metadata, graphState3A, listener3A)
    private val closed = atomic(false)

    init {
        // Log out the configuration of the camera graph when it is created.
        Log.info { Debug.formatCameraGraphProperties(metadata, graphConfig, this) }

        // Enforce preview and video stream use cases for high speed sessions
        if (graphConfig.sessionMode == CameraGraph.OperatingMode.HIGH_SPEED) {
            require(streamGraph.outputs.isNotEmpty()) {
                "Cannot create a HIGH_SPEED CameraGraph without outputs."
            }
            require(streamGraph.outputs.size <= 2) {
                "Cannot create a HIGH_SPEED CameraGraph with more than two outputs. " +
                    "Configured outputs are ${streamGraph.outputs}"
            }

            // Streams must be preview and/or video for high speed sessions
            val allStreamsValidForHighSpeedOperatingMode =
                this.streamGraph.outputs.all { it.isValidForHighSpeedOperatingMode() }

            require(allStreamsValidForHighSpeedOperatingMode) {
                "HIGH_SPEED CameraGraph must only contain Preview and/or Video " +
                    "streams. Configured outputs are ${streamGraph.outputs}"
            }
        }

        if (Build.VERSION.SDK_INT < Build.VERSION_CODES.M) {
            require(graphConfig.input == null) { "Reprocessing not supported under Android M" }
        }
        if (graphConfig.input != null && Build.VERSION.SDK_INT >= Build.VERSION_CODES.M) {
            require(graphConfig.input.isNotEmpty()) {
                "At least one InputConfiguration is required for reprocessing"
            }
            if (Build.VERSION.SDK_INT < Build.VERSION_CODES.S) {
                require(graphConfig.input.size <= 1) {
                    "Multi resolution reprocessing not supported under Android S"
                }
            }
        }
    }

    override val streams: StreamGraph
        get() = streamGraph

    override val graphState: StateFlow<GraphState>
        get() = graphProcessor.graphState

    private var _isForeground = false
    override var isForeground: Boolean
        get() = _isForeground
        set(value) {
            _isForeground = value
            cameraController.isForeground = value
        }

    override fun start() {
        check(!closed.value) { "Cannot start $this after calling close()" }

        Debug.traceStart { "$this#start" }
        Log.info { "Starting $this" }
        graphListener.onGraphStarting()
        graphLifecycleManager.monitorAndStart(cameraBackend, cameraController)
        Debug.traceStop()
    }

    override fun stop() {
        check(!closed.value) { "Cannot stop $this after calling close()" }

        Debug.traceStart { "$this#stop" }
        Log.info { "Stopping $this" }
        graphListener.onGraphStopping()
        graphLifecycleManager.monitorAndStop(cameraBackend, cameraController)
        Debug.traceStop()
    }

    override suspend fun acquireSession(): CameraGraph.Session {
        // Step 1: Acquire a lock on the session mutex, which returns a releasable token. This may
        //         or may not suspend.
        val token = sessionMutex.acquireToken()

        // Step 2: Return a session that can be used to interact with the session. The session must
        //         be closed when it is no longer needed.
        return createSessionFromToken(token)
    }

    override fun acquireSessionOrNull(): CameraGraph.Session? {
        val token = sessionMutex.tryAcquireToken() ?: return null
        return createSessionFromToken(token)
<<<<<<< HEAD
    }

    override suspend fun <T> useSession(
        action: suspend CoroutineScope.(CameraGraph.Session) -> T
    ): T =
        acquireSession().use {
            // Wrap the block in a coroutineScope to ensure all operations are completed before
            // releasing the lock.
            coroutineScope { action(it) }
        }

    override fun <T> useSessionIn(
        scope: CoroutineScope,
        action: suspend CoroutineScope.(CameraGraph.Session) -> T
    ): Deferred<T> =
        scope.async(start = CoroutineStart.UNDISPATCHED) {
            ensureActive() // Exit early if the parent scope has been canceled.

            // It is very important to acquire *and* suspend here. Invoking a coroutine using
            // UNDISPATCHED will execute on the current thread until the suspension point, and this
            // will
            // force the execution to switch to the provided scope after ensuring the lock is
            // acquired
            // or in the queue. This guarantees exclusion, ordering, and execution within the
            // correct
            // scope.
            val token = sessionMutex.acquireTokenAndSuspend()

            // Create and use the session.
            createSessionFromToken(token).use {
                // Wrap the block in a coroutineScope to ensure all operations are completed before
                // exiting and releasing the lock. The lock can be released early if the calling
                // action
                // decided to call session.close() early.
                coroutineScope { action(it) }
            }
        }

=======
    }

    override suspend fun <T> useSession(
        action: suspend CoroutineScope.(CameraGraph.Session) -> T
    ): T =
        acquireSession().use {
            // Wrap the block in a coroutineScope to ensure all operations are completed before
            // releasing the lock.
            coroutineScope { action(it) }
        }

    override fun <T> useSessionIn(
        scope: CoroutineScope,
        action: suspend CoroutineScope.(CameraGraph.Session) -> T
    ): Deferred<T> {
        // https://github.com/Kotlin/kotlinx.coroutines/issues/1578
        // To handle `runBlocking` we need to use `job.complete()` in `result.invokeOnCompletion`.
        // However, if we do this directly on the scope that is provided it will cause
        // SupervisorScopes to block and never complete. To work around this, we create a childJob,
        // propagate the existing context, and use that as the context for scope.async.
        val childJob = Job(scope.coroutineContext[Job])
        val context = scope.coroutineContext + childJob
        val result =
            scope.async(context = context, start = CoroutineStart.UNDISPATCHED) {
                ensureActive() // Exit early if the parent scope has been canceled.

                // It is very important to acquire *and* suspend here. Invoking a coroutine using
                // UNDISPATCHED will execute on the current thread until the suspension point, and
                // this will force the execution to switch to the provided scope after ensuring the
                // lock is acquired or in the queue. This guarantees exclusion, ordering, and
                // execution within the correct scope.
                val token = sessionMutex.acquireTokenAndSuspend()

                // Create and use the session
                createSessionFromToken(token).use {
                    // Wrap the block in a coroutineScope to ensure all operations are completed
                    // before exiting and releasing the lock. The lock can be released early if the
                    // calling action decides to call session.close() early.
                    coroutineScope { action(it) }
                }
            }

        result.invokeOnCompletion { childJob.complete() }
        return result
    }

>>>>>>> 3d4510a6
    private fun createSessionFromToken(token: Token) =
        CameraGraphSessionImpl(token, graphProcessor, controller3A, frameCaptureQueue)

    override fun setSurface(stream: StreamId, surface: Surface?) {
        Debug.traceStart { "$stream#setSurface" }
        if (surface != null && !surface.isValid) {
            Log.warn { "$this#setSurface: $surface is invalid" }
        }
        surfaceGraph[stream] = surface
        Debug.traceStop()
    }

    override fun updateAudioRestrictionMode(mode: AudioRestrictionMode) {
        if (Build.VERSION.SDK_INT >= Build.VERSION_CODES.R) {
            audioRestrictionController.updateCameraGraphAudioRestrictionMode(this, mode)
        }
    }

    override fun close() {
        if (closed.compareAndSet(expect = false, update = true)) {
            Debug.traceStart { "$this#close" }
            Log.info { "Closing $this" }
            graphProcessor.close()
            graphLifecycleManager.monitorAndClose(cameraBackend, cameraController)
            frameDistributor.close()
            frameCaptureQueue.close()
            surfaceGraph.close()
            audioRestrictionController.removeCameraGraph(this)
            Debug.traceStop()
        }
    }

<<<<<<< HEAD
    override fun toString(): String = cameraGraphId.toString()
=======
    override fun toString(): String = id.toString()
>>>>>>> 3d4510a6
}<|MERGE_RESOLUTION|>--- conflicted
+++ resolved
@@ -43,10 +43,7 @@
 import kotlinx.coroutines.CoroutineScope
 import kotlinx.coroutines.CoroutineStart
 import kotlinx.coroutines.Deferred
-<<<<<<< HEAD
-=======
 import kotlinx.coroutines.Job
->>>>>>> 3d4510a6
 import kotlinx.coroutines.async
 import kotlinx.coroutines.coroutineScope
 import kotlinx.coroutines.ensureActive
@@ -59,7 +56,6 @@
 constructor(
     graphConfig: CameraGraph.Config,
     metadata: CameraMetadata,
-    private val cameraGraphId: CameraGraphId,
     private val graphLifecycleManager: GraphLifecycleManager,
     private val graphProcessor: GraphProcessor,
     private val graphListener: GraphListener,
@@ -71,12 +67,8 @@
     private val listener3A: Listener3A,
     private val frameDistributor: FrameDistributor,
     private val frameCaptureQueue: FrameCaptureQueue,
-<<<<<<< HEAD
-    private val audioRestrictionController: AudioRestrictionController
-=======
     private val audioRestrictionController: AudioRestrictionController,
     override val id: CameraGraphId
->>>>>>> 3d4510a6
 ) : CameraGraph {
     private val sessionMutex = Mutex()
     private val controller3A = Controller3A(graphProcessor, metadata, graphState3A, listener3A)
@@ -168,46 +160,6 @@
     override fun acquireSessionOrNull(): CameraGraph.Session? {
         val token = sessionMutex.tryAcquireToken() ?: return null
         return createSessionFromToken(token)
-<<<<<<< HEAD
-    }
-
-    override suspend fun <T> useSession(
-        action: suspend CoroutineScope.(CameraGraph.Session) -> T
-    ): T =
-        acquireSession().use {
-            // Wrap the block in a coroutineScope to ensure all operations are completed before
-            // releasing the lock.
-            coroutineScope { action(it) }
-        }
-
-    override fun <T> useSessionIn(
-        scope: CoroutineScope,
-        action: suspend CoroutineScope.(CameraGraph.Session) -> T
-    ): Deferred<T> =
-        scope.async(start = CoroutineStart.UNDISPATCHED) {
-            ensureActive() // Exit early if the parent scope has been canceled.
-
-            // It is very important to acquire *and* suspend here. Invoking a coroutine using
-            // UNDISPATCHED will execute on the current thread until the suspension point, and this
-            // will
-            // force the execution to switch to the provided scope after ensuring the lock is
-            // acquired
-            // or in the queue. This guarantees exclusion, ordering, and execution within the
-            // correct
-            // scope.
-            val token = sessionMutex.acquireTokenAndSuspend()
-
-            // Create and use the session.
-            createSessionFromToken(token).use {
-                // Wrap the block in a coroutineScope to ensure all operations are completed before
-                // exiting and releasing the lock. The lock can be released early if the calling
-                // action
-                // decided to call session.close() early.
-                coroutineScope { action(it) }
-            }
-        }
-
-=======
     }
 
     override suspend fun <T> useSession(
@@ -254,7 +206,6 @@
         return result
     }
 
->>>>>>> 3d4510a6
     private fun createSessionFromToken(token: Token) =
         CameraGraphSessionImpl(token, graphProcessor, controller3A, frameCaptureQueue)
 
@@ -287,9 +238,5 @@
         }
     }
 
-<<<<<<< HEAD
-    override fun toString(): String = cameraGraphId.toString()
-=======
     override fun toString(): String = id.toString()
->>>>>>> 3d4510a6
 }