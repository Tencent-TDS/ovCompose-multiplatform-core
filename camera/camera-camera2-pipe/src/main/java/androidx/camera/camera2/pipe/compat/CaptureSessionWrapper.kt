--- conflicted
+++ resolved
@@ -356,12 +356,7 @@
 ) :
     AndroidCameraCaptureSession(device, session, cameraErrorListener, callbackHandler),
     CameraConstrainedHighSpeedCaptureSessionWrapper {
-<<<<<<< HEAD
-    @Throws(ObjectUnavailableException::class)
-    override fun createHighSpeedRequestList(request: CaptureRequest): List<CaptureRequest> =
-=======
     override fun createHighSpeedRequestList(request: CaptureRequest): List<CaptureRequest>? =
->>>>>>> 3d4510a6
         try {
             // This converts a single CaptureRequest into a list of CaptureRequest(s) that must be
             // submitted together during high speed recording.
