--- conflicted
+++ resolved
@@ -27,17 +27,6 @@
  * These interfaces are read-only.
  */
 @RestrictTo(RestrictTo.Scope.LIBRARY_GROUP)
-<<<<<<< HEAD
-interface Metadata {
-    operator fun <T> get(key: Key<T>): T?
-
-    fun <T> getOrDefault(key: Key<T>, default: T): T
-
-    /** Metadata keys provide values or controls that are provided or computed by CameraPipe. */
-    @RestrictTo(RestrictTo.Scope.LIBRARY_GROUP)
-    class Key<T> private constructor(private val name: String) {
-        companion object {
-=======
 public interface Metadata {
     public operator fun <T> get(key: Key<T>): T?
 
@@ -47,7 +36,6 @@
     @RestrictTo(RestrictTo.Scope.LIBRARY_GROUP)
     public class Key<T> private constructor(private val name: String) {
         public companion object {
->>>>>>> 3d4510a6
             @JvmStatic internal val keys: MutableSet<String> = HashSet()
 
             /**
