/*
 * Copyright 2022 The Android Open Source Project
 *
 * Licensed under the Apache License, Version 2.0 (the "License");
 * you may not use this file except in compliance with the License.
 * You may obtain a copy of the License at
 *
 *      http://www.apache.org/licenses/LICENSE-2.0
 *
 * Unless required by applicable law or agreed to in writing, software
 * distributed under the License is distributed on an "AS IS" BASIS,
 * WITHOUT WARRANTIES OR CONDITIONS OF ANY KIND, either express or implied.
 * See the License for the specific language governing permissions and
 * limitations under the License.
 */

package androidx.camera.camera2.pipe.graph

import android.view.Surface
import androidx.annotation.GuardedBy
import androidx.camera.camera2.pipe.CameraController
import androidx.camera.camera2.pipe.CameraGraph
import androidx.camera.camera2.pipe.CameraSurfaceManager
import androidx.camera.camera2.pipe.StreamId
import androidx.camera.camera2.pipe.core.Log
import androidx.camera.camera2.pipe.media.ImageSource

/**
 * A SurfaceGraph tracks the current stream-to-surface mapping state for a [CameraGraph] instance.
 *
 * It's primary responsibility is aggregating the current stream-to-surface mapping and passing the
 * most up to date version to the [CameraController] instance.
 */
internal class SurfaceGraph(
<<<<<<< HEAD
    private val streamGraph: StreamGraphImpl,
=======
    private val streamGraphImpl: StreamGraphImpl,
>>>>>>> 3d4510a6
    private val cameraController: CameraController,
    private val surfaceManager: CameraSurfaceManager,
    private val imageSources: Map<StreamId, ImageSource>
) {
    private val lock = Any()

    @GuardedBy("lock")
    private val surfaceMap = imageSources.mapValuesTo(mutableMapOf()) { it.value.surface }

    @GuardedBy("lock")
    private val surfaceUsageMap: MutableMap<Surface, AutoCloseable> = mutableMapOf()

    @GuardedBy("lock") private var closed: Boolean = false

    operator fun set(streamId: StreamId, surface: Surface?) {
        check(!imageSources.keys.contains(streamId)) {
            "Cannot configure surface for $streamId, it is permanently assigned to " +
                "${imageSources[streamId]}"
        }
        val closeable =
            synchronized(lock) {
                if (closed) {
                    Log.warn { "Attempted to set $streamId to $surface after close!" }
                    return
                }

                Log.info {
                    if (surface != null) {
                        "Configured $streamId to use $surface"
                    } else {
                        "Removed surface for $streamId"
                    }
                }
                var oldSurfaceToken: AutoCloseable? = null

                if (surface == null) {
                    // TODO: Tell the graph processor that it should resubmit the repeating request
                    // or reconfigure the camera2 captureSession
                    val oldSurface = surfaceMap.remove(streamId)
                    if (oldSurface != null) {
                        oldSurfaceToken = surfaceUsageMap.remove(oldSurface)
                    }
                } else {
                    val oldSurface = surfaceMap[streamId]
                    surfaceMap[streamId] = surface

                    if (oldSurface != surface) {
                        check(!surfaceUsageMap.containsKey(surface)) {
                            "Surface ($surface) is already in use!"
                        }
                        oldSurfaceToken = surfaceUsageMap.remove(oldSurface)
                        val newToken = surfaceManager.registerSurface(surface)
                        surfaceUsageMap[surface] = newToken
                    }
                }

                return@synchronized oldSurfaceToken
            }
        maybeUpdateSurfaces()
        closeable?.close()
    }

    fun close() {
        val closeables =
            synchronized(lock) {
                if (closed) {
                    return
                }
                closed = true
                surfaceMap.clear()
                val tokensToClose = surfaceUsageMap.values.toList()
                surfaceUsageMap.clear()
                tokensToClose
            }

        for (closeable in closeables) {
            closeable.close()
        }
    }

    private fun maybeUpdateSurfaces() {
        // Rules:
        // 1. There must be at least one non-null surface.
        // 2. All non-deferrable streams must have a non-null surface.

        val surfaces = buildSurfaceMap()
        if (surfaces.isEmpty()) {
            return
        }
        cameraController.updateSurfaceMap(surfaces)
    }

    private fun buildSurfaceMap(): Map<StreamId, Surface> =
        synchronized(lock) {
            val surfaces = mutableMapOf<StreamId, Surface>()
            for (outputConfig in streamGraphImpl.outputConfigs) {
                for (stream in outputConfig.streamBuilder) {
                    val surface = surfaceMap[stream.id]
                    if (surface == null) {
                        if (!outputConfig.deferrable) {
                            // If output is non-deferrable, a surface must be available or the
                            // config is not yet valid. Exit now with an empty map.
                            return emptyMap()
                        }
                    } else {
                        surfaces[stream.id] = surface
                    }
                }
            }
            return surfaces
        }
}<|MERGE_RESOLUTION|>--- conflicted
+++ resolved
@@ -32,11 +32,7 @@
  * most up to date version to the [CameraController] instance.
  */
 internal class SurfaceGraph(
-<<<<<<< HEAD
-    private val streamGraph: StreamGraphImpl,
-=======
     private val streamGraphImpl: StreamGraphImpl,
->>>>>>> 3d4510a6
     private val cameraController: CameraController,
     private val surfaceManager: CameraSurfaceManager,
     private val imageSources: Map<StreamId, ImageSource>
