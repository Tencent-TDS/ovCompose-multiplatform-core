/*
 * Copyright 2020 The Android Open Source Project
 *
 * Licensed under the Apache License, Version 2.0 (the "License");
 * you may not use this file except in compliance with the License.
 * You may obtain a copy of the License at
 *
 *      http://www.apache.org/licenses/LICENSE-2.0
 *
 * Unless required by applicable law or agreed to in writing, software
 * distributed under the License is distributed on an "AS IS" BASIS,
 * WITHOUT WARRANTIES OR CONDITIONS OF ANY KIND, either express or implied.
 * See the License for the specific language governing permissions and
 * limitations under the License.
 */

@file:Suppress("NOTHING_TO_INLINE")

package androidx.camera.camera2.pipe.core

import android.hardware.camera2.CameraCharacteristics
import android.hardware.camera2.CameraCharacteristics.LENS_FACING
import android.hardware.camera2.CameraCharacteristics.REQUEST_AVAILABLE_CAPABILITIES
import android.hardware.camera2.CameraMetadata.REQUEST_AVAILABLE_CAPABILITIES_LOGICAL_MULTI_CAMERA
import android.hardware.camera2.CaptureRequest
import android.hardware.camera2.CaptureResult
import android.hardware.camera2.params.MeteringRectangle
import android.os.Build
import android.os.Trace
import androidx.camera.camera2.pipe.CameraGraph
import androidx.camera.camera2.pipe.CameraMetadata
import androidx.camera.camera2.pipe.core.Timestamps.formatMs

/** Internal debug utilities, constants, and checks. */
<<<<<<< HEAD
object Debug {
    internal val systemTimeSource = SystemTimeSource()
    const val ENABLE_LOGGING: Boolean = true
    const val ENABLE_TRACING: Boolean = true
=======
public object Debug {
    internal val systemTimeSource = SystemTimeSource()
    public const val ENABLE_LOGGING: Boolean = true
    public const val ENABLE_TRACING: Boolean = true
>>>>>>> 3d4510a6

    /**
     * Wrap the specified [block] in calls to [Trace.beginSection] (with the supplied [label]) and
     * [Trace.endSection].
     *
     * @param label A name of the code section to appear in the trace.
     * @param block A block of code which is being traced.
     */
    public inline fun <T> trace(label: String, crossinline block: () -> T): T {
        try {
            traceStart { label }
            return block()
        } finally {
            traceStop()
        }
    }

    /** Wrap the specified [block] in a trace and timing calls. */
    internal inline fun <T> instrument(label: String, crossinline block: () -> T): T {
        val start = systemTimeSource.now()
        try {
            traceStart { label }
            return block()
        } finally {
            traceStop()
            val duration = systemTimeSource.now() - start
            Log.debug { "$label - ${duration.formatMs()}" }
        }
    }

    /** Forwarding call to [Trace.beginSection] that can be statically disabled at compile time. */
    public inline fun traceStart(crossinline label: () -> String) {
        if (ENABLE_TRACING) {
            Trace.beginSection(label())
        }
    }

    /** Forwarding call to [Trace.endSection] that can be statically disabled at compile time. */
    public inline fun traceStop() {
        if (ENABLE_TRACING) {
            Trace.endSection()
        }
    }

    private fun appendParameters(builder: StringBuilder, name: String, parameters: Map<*, Any?>) {
        builder.apply {
            if (parameters.isEmpty()) {
                append("$name: (None)\n")
            } else {
                append("${name}\n")
                parametersToSortedStringPairs(parameters).forEach {
                    append("  ${it.first.padEnd(50, ' ')} ${it.second}\n")
                }
            }
        }
    }

    /**
     * Format a map of parameters as a comma separated list.
     *
     * Example: `[abc.xyz=1, abc.zyx=something]`
     */
<<<<<<< HEAD
    fun formatParameterMap(parameters: Map<*, Any?>, limit: Int = -1): String {
=======
    public fun formatParameterMap(parameters: Map<*, Any?>, limit: Int = -1): String {
>>>>>>> 3d4510a6
        return parametersToSortedStringPairs(parameters).joinToString(
            prefix = "{",
            postfix = "}",
            limit = limit
        ) {
            "${it.first}=${it.second}"
        }
    }

    private fun parametersToSortedStringPairs(
        parameters: Map<*, Any?>
    ): List<Pair<String, String>> =
        parameters.map { keyNameToString(it.key) to valueToString(it.value) }.sortedBy { it.first }

    private fun keyNameToString(key: Any?): String =
        when (key) {
            is CameraCharacteristics.Key<*> -> key.name
            is CaptureRequest.Key<*> -> key.name
            is CaptureResult.Key<*> -> key.name
            else -> key.toString()
        }

    /* Utility for cleaning up some verbose value types for logs */
    private fun valueToString(value: Any?): String =
        when (value) {
            is MeteringRectangle ->
                "[x=${value.x}, y=${value.y}, " +
                    "w=${value.width}, h=${value.height}, weight=${value.meteringWeight}"
            else -> value.toString()
        }

<<<<<<< HEAD
    fun formatCameraGraphProperties(
=======
    public fun formatCameraGraphProperties(
>>>>>>> 3d4510a6
        metadata: CameraMetadata,
        graphConfig: CameraGraph.Config,
        cameraGraph: CameraGraph
    ): String {
        val sharedCameraIds = graphConfig.sharedCameraIds.joinToString()

        val lensFacing =
            when (metadata[LENS_FACING]) {
                CameraCharacteristics.LENS_FACING_FRONT -> "Front"
                CameraCharacteristics.LENS_FACING_BACK -> "Back"
                CameraCharacteristics.LENS_FACING_EXTERNAL -> "External"
                else -> "Unknown"
            }

        val operatingMode =
            when (graphConfig.sessionMode) {
                CameraGraph.OperatingMode.HIGH_SPEED -> "High Speed"
                CameraGraph.OperatingMode.NORMAL -> "Normal"
                CameraGraph.OperatingMode.EXTENSION -> "Extension"
                else -> "Unknown"
            }

        val capabilities = metadata[REQUEST_AVAILABLE_CAPABILITIES]
        val cameraType =
            if (
                capabilities != null &&
                    capabilities.contains(REQUEST_AVAILABLE_CAPABILITIES_LOGICAL_MULTI_CAMERA)
            ) {
                "Logical"
            } else {
                "Physical"
            }

        return StringBuilder()
            .apply {
                append("$cameraGraph (Camera ${graphConfig.camera.value})\n")
                if (sharedCameraIds.isNotEmpty()) {
                    append("  Shared:    $sharedCameraIds\n")
                }
                append("  Facing:    $lensFacing ($cameraType)\n")
                append("  Mode:      $operatingMode\n")
                append("Outputs:\n")
                for (stream in cameraGraph.streams.streams) {
                    stream.outputs.forEachIndexed { i, output ->
                        append("  ")
                        val streamId = if (i == 0) output.stream.id.toString() else ""
                        append(streamId.padEnd(12, ' '))
                        append(output.id.toString().padEnd(12, ' '))
                        append(output.size.toString().padEnd(12, ' '))
                        append(output.format.name.padEnd(16, ' '))
                        output.mirrorMode?.let { append(" [$it]") }
                        output.timestampBase?.let { append(" [$it]") }
                        output.dynamicRangeProfile?.let { append(" [$it]") }
                        output.streamUseCase?.let { append(" [$it]") }
                        output.streamUseHint?.let { append(" [$it]") }
                        if (output.camera != graphConfig.camera) {
                            append(" [")
                            append(output.camera)
                            append("]")
                        }
                        append("\n")
                    }
                }
                if (cameraGraph.streams.inputs.isNotEmpty()) {
                    append("Inputs:\n")
                    for (stream in cameraGraph.streams.inputs) {
                        append(" ")
                        append(stream.id.toString().padEnd(12, ' '))
                        append(stream.format.toString().padEnd(12, ' '))
                        append(stream.maxImages.toString().padEnd(12, ' '))
                        append("\n")
                    }
                }

                append("Session Template: ${graphConfig.sessionTemplate.name}\n")
                appendParameters(this, "Session Parameters", graphConfig.sessionParameters)

                append("Default Template: ${graphConfig.defaultTemplate.name}\n")
                appendParameters(this, "Default Parameters", graphConfig.defaultParameters)

                appendParameters(this, "Required Parameters", graphConfig.requiredParameters)
            }
            .toString()
    }
}

/**
 * Asserts that the method was invoked on a specific API version or higher.
 *
 * Example: checkApi(Build.VERSION_CODES.LOLLIPOP, "createCameraDevice")
 */
public inline fun checkApi(requiredApi: Int, methodName: String) {
    check(Build.VERSION.SDK_INT >= requiredApi) {
        "$methodName is not supported on API ${Build.VERSION.SDK_INT} (requires API $requiredApi)"
    }
}

/** Asserts that this method was invoked on Android L (API 21) or higher. */
public inline fun checkLOrHigher(methodName: String): Unit =
    checkApi(Build.VERSION_CODES.LOLLIPOP, methodName)

/** Asserts that this method was invoked on Android M (API 23) or higher. */
<<<<<<< HEAD
inline fun checkMOrHigher(methodName: String): Unit = checkApi(Build.VERSION_CODES.M, methodName)

/** Asserts that this method was invoked on Android N (API 24) or higher. */
inline fun checkNOrHigher(methodName: String): Unit = checkApi(Build.VERSION_CODES.N, methodName)

/** Asserts that this method was invoked on Android O (API 26) or higher. */
inline fun checkOOrHigher(methodName: String): Unit = checkApi(Build.VERSION_CODES.O, methodName)

/** Asserts that this method was invoked on Android P (API 28) or higher. */
inline fun checkPOrHigher(methodName: String): Unit = checkApi(Build.VERSION_CODES.P, methodName)

/** Asserts that this method was invoked on Android Q (API 29) or higher. */
inline fun checkQOrHigher(methodName: String): Unit = checkApi(Build.VERSION_CODES.Q, methodName)
=======
public inline fun checkMOrHigher(methodName: String): Unit =
    checkApi(Build.VERSION_CODES.M, methodName)

/** Asserts that this method was invoked on Android N (API 24) or higher. */
public inline fun checkNOrHigher(methodName: String): Unit =
    checkApi(Build.VERSION_CODES.N, methodName)

/** Asserts that this method was invoked on Android O (API 26) or higher. */
public inline fun checkOOrHigher(methodName: String): Unit =
    checkApi(Build.VERSION_CODES.O, methodName)

/** Asserts that this method was invoked on Android P (API 28) or higher. */
public inline fun checkPOrHigher(methodName: String): Unit =
    checkApi(Build.VERSION_CODES.P, methodName)

/** Asserts that this method was invoked on Android Q (API 29) or higher. */
public inline fun checkQOrHigher(methodName: String): Unit =
    checkApi(Build.VERSION_CODES.Q, methodName)
>>>>>>> 3d4510a6
<|MERGE_RESOLUTION|>--- conflicted
+++ resolved
@@ -32,17 +32,10 @@
 import androidx.camera.camera2.pipe.core.Timestamps.formatMs
 
 /** Internal debug utilities, constants, and checks. */
-<<<<<<< HEAD
-object Debug {
-    internal val systemTimeSource = SystemTimeSource()
-    const val ENABLE_LOGGING: Boolean = true
-    const val ENABLE_TRACING: Boolean = true
-=======
 public object Debug {
     internal val systemTimeSource = SystemTimeSource()
     public const val ENABLE_LOGGING: Boolean = true
     public const val ENABLE_TRACING: Boolean = true
->>>>>>> 3d4510a6
 
     /**
      * Wrap the specified [block] in calls to [Trace.beginSection] (with the supplied [label]) and
@@ -105,11 +98,7 @@
      *
      * Example: `[abc.xyz=1, abc.zyx=something]`
      */
-<<<<<<< HEAD
-    fun formatParameterMap(parameters: Map<*, Any?>, limit: Int = -1): String {
-=======
     public fun formatParameterMap(parameters: Map<*, Any?>, limit: Int = -1): String {
->>>>>>> 3d4510a6
         return parametersToSortedStringPairs(parameters).joinToString(
             prefix = "{",
             postfix = "}",
@@ -141,11 +130,7 @@
             else -> value.toString()
         }
 
-<<<<<<< HEAD
-    fun formatCameraGraphProperties(
-=======
     public fun formatCameraGraphProperties(
->>>>>>> 3d4510a6
         metadata: CameraMetadata,
         graphConfig: CameraGraph.Config,
         cameraGraph: CameraGraph
@@ -248,21 +233,6 @@
     checkApi(Build.VERSION_CODES.LOLLIPOP, methodName)
 
 /** Asserts that this method was invoked on Android M (API 23) or higher. */
-<<<<<<< HEAD
-inline fun checkMOrHigher(methodName: String): Unit = checkApi(Build.VERSION_CODES.M, methodName)
-
-/** Asserts that this method was invoked on Android N (API 24) or higher. */
-inline fun checkNOrHigher(methodName: String): Unit = checkApi(Build.VERSION_CODES.N, methodName)
-
-/** Asserts that this method was invoked on Android O (API 26) or higher. */
-inline fun checkOOrHigher(methodName: String): Unit = checkApi(Build.VERSION_CODES.O, methodName)
-
-/** Asserts that this method was invoked on Android P (API 28) or higher. */
-inline fun checkPOrHigher(methodName: String): Unit = checkApi(Build.VERSION_CODES.P, methodName)
-
-/** Asserts that this method was invoked on Android Q (API 29) or higher. */
-inline fun checkQOrHigher(methodName: String): Unit = checkApi(Build.VERSION_CODES.Q, methodName)
-=======
 public inline fun checkMOrHigher(methodName: String): Unit =
     checkApi(Build.VERSION_CODES.M, methodName)
 
@@ -280,5 +250,4 @@
 
 /** Asserts that this method was invoked on Android Q (API 29) or higher. */
 public inline fun checkQOrHigher(methodName: String): Unit =
-    checkApi(Build.VERSION_CODES.Q, methodName)
->>>>>>> 3d4510a6
+    checkApi(Build.VERSION_CODES.Q, methodName)