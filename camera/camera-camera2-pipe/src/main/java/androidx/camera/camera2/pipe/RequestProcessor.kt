/*
 * Copyright 2021 The Android Open Source Project
 *
 * Licensed under the Apache License, Version 2.0 (the "License");
 * you may not use this file except in compliance with the License.
 * You may obtain a copy of the License at
 *
 *      http://www.apache.org/licenses/LICENSE-2.0
 *
 * Unless required by applicable law or agreed to in writing, software
 * distributed under the License is distributed on an "AS IS" BASIS,
 * WITHOUT WARRANTIES OR CONDITIONS OF ANY KIND, either express or implied.
 * See the License for the specific language governing permissions and
 * limitations under the License.
 */

package androidx.camera.camera2.pipe

import androidx.annotation.RestrictTo

/**
 * An instance of a [RequestProcessor] exists for the duration of a CameraCaptureSession and must be
 * created for each new CameraCaptureSession. It is responsible for low level interactions with the
 * CameraCaptureSession and for shimming the interfaces and callbacks to make them easier to work
 * with.
 *
 * There are some important design considerations:
 * - Instances class is not thread safe, and must be synchronized outside of this class.
 * - Implementations can and will assume that calls will not overlap across threads.
 * - Implementations must take special care to reduce the number objects and wrappers that are
 *   created, and to reduce the number of loops and overhead in wrapper objects. Its better to do
 *   work during initialization than during a callback.
 * - Implementations are expected to interact directly, and synchronously, with the Camera.
 * - Callbacks are expected to be invoked at *very* high frequency.
 * - One RequestProcessor instance per CameraCaptureSession
 */
@RestrictTo(RestrictTo.Scope.LIBRARY_GROUP)
@Deprecated("Use CaptureSequence and CaptureSequenceProcessor instead.")
<<<<<<< HEAD
interface RequestProcessor {
=======
public interface RequestProcessor {
>>>>>>> 3d4510a6

    /**
     * Set the repeating [Request] with an optional set of parameters and listeners. Parameters are
     * applied, in order, to each request in the list:
     *
     * [Request.template] -> defaultParameters -> [Request.parameters] -> requiredParameters
     *
     * Parameters where values are set to null will physically remove a particular key from the
     * final map of parameters.
     *
     * @param request the [Request] to submit to the camera.
     * @param defaultParameters will not override parameters specified in the [Request].
     * @param requiredParameters will override parameters specified in the [Request].
     * @param defaultListeners are internal and/or global listeners that should be invoked in
     *   addition to listeners that are specified on each [Request]
     * @return false if the repeating request was not successfully updated.
     */
    public fun startRepeating(
        request: Request,
        defaultParameters: Map<*, Any?>,
        requiredParameters: Map<*, Any?>,
        defaultListeners: List<Request.Listener>
    ): Boolean

    /**
     * Stops the current repeating request, but does *not* close the session. The current repeating
     * request can be resumed by invoking [startRepeating] again.
     */
    public fun stopRepeating()

    /**
     * Submit a single [Request] with optional sets of parameters and listeners. Parameters are
     * applied, in order, to each request in the list:
     *
     * [Request.template] -> defaultParameters -> [Request.parameters] -> requiredParameters
     *
     * Parameters where values are set to null will physically remove a particular key from the
     * final map of parameters.
     *
     * @param request the requests to submit to the camera.
     * @param defaultParameters will not override parameters specified in the [Request].
     * @param requiredParameters will override parameters specified in the [Request].
     * @param defaultListeners are internal and/or global listeners that should be invoked in
     *   addition to listeners that are specified on each [Request]
     * @return false if this request was not submitted to the camera for any reason.
     */
    public fun submit(
        request: Request,
        defaultParameters: Map<*, Any?>,
        requiredParameters: Map<*, Any?>,
        defaultListeners: List<Request.Listener>
    ): Boolean

    /**
     * Submit a list of [Request]s with optional sets of parameters and listeners. Parameters are
     * applied, in order, to each request in the list:
     *
     * [Request.template] -> defaultParameters -> [Request.parameters] -> requiredParameters
     *
     * Parameters where values are set to null will physically remove a particular key from the
     * final map of parameters.
     *
     * @param requests the requests to submit to the camera.
     * @param defaultParameters will not override parameters specified in the [Request].
     * @param requiredParameters will override parameters specified in the [Request].
     * @param defaultListeners are internal and/or global listeners that should be invoked in
     *   addition to listeners that are specified on each [Request]
     * @return false if these requests were not submitted to the camera for any reason.
     */
    public fun submit(
        requests: List<Request>,
        defaultParameters: Map<*, Any?>,
        requiredParameters: Map<*, Any?>,
        defaultListeners: List<Request.Listener>
    ): Boolean

    /** Abort requests that have been submitted but not completed. */
    public fun abortCaptures()

    /**
     * Puts the RequestProcessor into a closed state where it should immediately reject all incoming
     * requests. This should NOT call stopRepeating() or abortCaptures().
     */
    public fun close()
}<|MERGE_RESOLUTION|>--- conflicted
+++ resolved
@@ -36,11 +36,7 @@
  */
 @RestrictTo(RestrictTo.Scope.LIBRARY_GROUP)
 @Deprecated("Use CaptureSequence and CaptureSequenceProcessor instead.")
-<<<<<<< HEAD
-interface RequestProcessor {
-=======
 public interface RequestProcessor {
->>>>>>> 3d4510a6
 
     /**
      * Set the repeating [Request] with an optional set of parameters and listeners. Parameters are
