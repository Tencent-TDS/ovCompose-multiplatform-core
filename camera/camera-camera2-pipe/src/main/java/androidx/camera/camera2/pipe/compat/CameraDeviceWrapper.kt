--- conflicted
+++ resolved
@@ -94,28 +94,16 @@
     ): Boolean
 
     /** @see CameraDevice.createCaptureSession */
-<<<<<<< HEAD
-    @RequiresApi(Build.VERSION_CODES.P) fun createCaptureSession(config: SessionConfigData): Boolean
-
-    /** @see CameraDevice.createExtensionSession */
-    @RequiresApi(Build.VERSION_CODES.S)
-    fun createExtensionSession(config: ExtensionSessionConfigData): Boolean
-=======
     @RequiresApi(28) fun createCaptureSession(config: SessionConfigData): Boolean
 
     /** @see CameraDevice.createExtensionSession */
     @RequiresApi(31) fun createExtensionSession(config: ExtensionSessionConfigData): Boolean
->>>>>>> 3d4510a6
 
     /** Invoked when the [CameraDevice] has been closed */
     fun onDeviceClosed()
 
     /** @see CameraDevice.getCameraAudioRestriction */
-<<<<<<< HEAD
-    @RequiresApi(Build.VERSION_CODES.R) fun getCameraAudioRestriction(): AudioRestrictionMode
-=======
     @RequiresApi(30) fun getCameraAudioRestriction(): AudioRestrictionMode
->>>>>>> 3d4510a6
 }
 
 internal fun CameraDevice?.closeWithTrace() {
@@ -172,11 +160,7 @@
         return result != null
     }
 
-<<<<<<< HEAD
-    @RequiresApi(Build.VERSION_CODES.S)
-=======
     @RequiresApi(31)
->>>>>>> 3d4510a6
     override fun createExtensionSession(config: ExtensionSessionConfigData): Boolean {
         checkNotNull(config.extensionStateCallback) {
             "extensionStateCallback must be set to create Extension session"
@@ -476,21 +460,13 @@
             Api23Compat.createReprocessCaptureRequest(cameraDevice, inputResult)
         }
 
-<<<<<<< HEAD
-    @RequiresApi(Build.VERSION_CODES.R)
-=======
     @RequiresApi(30)
->>>>>>> 3d4510a6
     override fun getCameraAudioRestriction(): AudioRestrictionMode =
         Debug.trace("getCameraAudioRestriction") {
             AudioRestrictionMode(Api30Compat.getCameraAudioRestriction(cameraDevice))
         }
 
-<<<<<<< HEAD
-    @RequiresApi(Build.VERSION_CODES.R)
-=======
     @RequiresApi(30)
->>>>>>> 3d4510a6
     override fun onCameraAudioRestrictionUpdated(mode: AudioRestrictionMode) {
         Debug.trace("setCameraAudioRestriction") {
             catchAndReportCameraExceptions(cameraId, cameraErrorListener) {
