--- conflicted
+++ resolved
@@ -24,14 +24,6 @@
  * An OutputImage is a reference to an [ImageWrapper] that was produced from CameraPipe for a
  * specific [StreamId]/[OutputId] combination.
  */
-<<<<<<< HEAD
-interface OutputImage : ImageWrapper {
-    val streamId: StreamId
-    val outputId: OutputId
-
-    companion object {
-        fun from(streamId: StreamId, outputId: OutputId, image: ImageWrapper): OutputImage {
-=======
 public interface OutputImage : ImageWrapper {
     public val streamId: StreamId
     public val outputId: OutputId
@@ -39,7 +31,6 @@
     public companion object {
         public fun from(streamId: StreamId, outputId: OutputId, image: ImageWrapper): OutputImage {
             if (image is OutputImage) return image
->>>>>>> 3d4510a6
             return OutputImageImpl(streamId, outputId, image)
         }
 
