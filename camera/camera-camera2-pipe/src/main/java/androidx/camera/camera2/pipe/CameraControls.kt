/*
 * Copyright 2021 The Android Open Source Project
 *
 * Licensed under the Apache License, Version 2.0 (the "License");
 * you may not use this file except in compliance with the License.
 * You may obtain a copy of the License at
 *
 *      http://www.apache.org/licenses/LICENSE-2.0
 *
 * Unless required by applicable law or agreed to in writing, software
 * distributed under the License is distributed on an "AS IS" BASIS,
 * WITHOUT WARRANTIES OR CONDITIONS OF ANY KIND, either express or implied.
 * See the License for the specific language governing permissions and
 * limitations under the License.
 */

package androidx.camera.camera2.pipe

import android.hardware.camera2.CameraMetadata
import android.hardware.camera2.CaptureResult
import android.hardware.camera2.TotalCaptureResult
import androidx.annotation.RestrictTo
import androidx.camera.camera2.pipe.Result3A.Status

// Public controls and enums used to interact with a CameraGraph.

/** An enum to match the CameraMetadata.CONTROL_AF_MODE_* constants. */
@RestrictTo(RestrictTo.Scope.LIBRARY_GROUP)
@JvmInline
<<<<<<< HEAD
value class AfMode(val value: Int) {
    fun isOn(): Boolean {
        return value != CameraMetadata.CONTROL_AF_MODE_OFF
    }

    fun isContinuous(): Boolean {
        return value == CameraMetadata.CONTROL_AF_MODE_CONTINUOUS_VIDEO ||
            value == CameraMetadata.CONTROL_AF_MODE_CONTINUOUS_PICTURE
    }

    companion object {
        val OFF = AfMode(CameraMetadata.CONTROL_AF_MODE_OFF)
        val AUTO = AfMode(CameraMetadata.CONTROL_AF_MODE_AUTO)
        val MACRO = AfMode(CameraMetadata.CONTROL_AF_MODE_MACRO)
        val CONTINUOUS_VIDEO = AfMode(CameraMetadata.CONTROL_AF_MODE_CONTINUOUS_VIDEO)
        val CONTINUOUS_PICTURE = AfMode(CameraMetadata.CONTROL_AF_MODE_CONTINUOUS_PICTURE)
        val EDOF = AfMode(CameraMetadata.CONTROL_AF_MODE_EDOF)
=======
public value class AfMode(public val value: Int) {
    public fun isOn(): Boolean {
        return value != CameraMetadata.CONTROL_AF_MODE_OFF
    }
>>>>>>> 3d4510a6

    public fun isContinuous(): Boolean {
        return value == CameraMetadata.CONTROL_AF_MODE_CONTINUOUS_VIDEO ||
            value == CameraMetadata.CONTROL_AF_MODE_CONTINUOUS_PICTURE
    }

    public companion object {
        public val OFF: AfMode = AfMode(CameraMetadata.CONTROL_AF_MODE_OFF)
        public val AUTO: AfMode = AfMode(CameraMetadata.CONTROL_AF_MODE_AUTO)
        public val MACRO: AfMode = AfMode(CameraMetadata.CONTROL_AF_MODE_MACRO)
        public val CONTINUOUS_VIDEO: AfMode =
            AfMode(CameraMetadata.CONTROL_AF_MODE_CONTINUOUS_VIDEO)
        public val CONTINUOUS_PICTURE: AfMode =
            AfMode(CameraMetadata.CONTROL_AF_MODE_CONTINUOUS_PICTURE)
        public val EDOF: AfMode = AfMode(CameraMetadata.CONTROL_AF_MODE_EDOF)
        public val values: List<AfMode> =
            listOf(OFF, AUTO, MACRO, CONTINUOUS_VIDEO, CONTINUOUS_PICTURE, EDOF)

<<<<<<< HEAD
        @JvmStatic fun fromIntOrNull(value: Int): AfMode? = values.firstOrNull { it.value == value }
=======
        @JvmStatic
        public fun fromIntOrNull(value: Int): AfMode? = values.firstOrNull { it.value == value }
>>>>>>> 3d4510a6
    }
}

/** An enum to match the CameraMetadata.CONTROL_AE_MODE_* constants. */
@RestrictTo(RestrictTo.Scope.LIBRARY_GROUP)
@JvmInline
<<<<<<< HEAD
value class AeMode(val value: Int) {
    fun isOn(): Boolean {
        return value != CameraMetadata.CONTROL_AE_MODE_OFF
    }

    companion object {
        val OFF = AeMode(CameraMetadata.CONTROL_AE_MODE_OFF)
        val ON = AeMode(CameraMetadata.CONTROL_AE_MODE_ON)
        val ON_ALWAYS_FLASH = AeMode(CameraMetadata.CONTROL_AE_MODE_ON_ALWAYS_FLASH)
        val ON_AUTO_FLASH = AeMode(CameraMetadata.CONTROL_AE_MODE_ON_AUTO_FLASH)
        val ON_AUTO_FLASH_REDEYE = AeMode(CameraMetadata.CONTROL_AE_MODE_ON_AUTO_FLASH_REDEYE)
        val ON_EXTERNAL_FLASH = AeMode(CameraMetadata.CONTROL_AE_MODE_ON_EXTERNAL_FLASH)

        val values =
            listOf(OFF, ON, ON_AUTO_FLASH, ON_ALWAYS_FLASH, ON_AUTO_FLASH_REDEYE, ON_EXTERNAL_FLASH)

        @JvmStatic fun fromIntOrNull(value: Int): AeMode? = values.firstOrNull { it.value == value }
=======
public value class AeMode(public val value: Int) {
    public fun isOn(): Boolean {
        return value != CameraMetadata.CONTROL_AE_MODE_OFF
    }

    public companion object {
        public val OFF: AeMode = AeMode(CameraMetadata.CONTROL_AE_MODE_OFF)
        public val ON: AeMode = AeMode(CameraMetadata.CONTROL_AE_MODE_ON)
        public val ON_ALWAYS_FLASH: AeMode = AeMode(CameraMetadata.CONTROL_AE_MODE_ON_ALWAYS_FLASH)
        public val ON_AUTO_FLASH: AeMode = AeMode(CameraMetadata.CONTROL_AE_MODE_ON_AUTO_FLASH)
        public val ON_AUTO_FLASH_REDEYE: AeMode =
            AeMode(CameraMetadata.CONTROL_AE_MODE_ON_AUTO_FLASH_REDEYE)
        public val ON_EXTERNAL_FLASH: AeMode =
            AeMode(CameraMetadata.CONTROL_AE_MODE_ON_EXTERNAL_FLASH)

        public val values: List<AeMode> =
            listOf(OFF, ON, ON_AUTO_FLASH, ON_ALWAYS_FLASH, ON_AUTO_FLASH_REDEYE, ON_EXTERNAL_FLASH)

        @JvmStatic
        public fun fromIntOrNull(value: Int): AeMode? = values.firstOrNull { it.value == value }

        @JvmStatic
        public fun fromInt(value: Int): AeMode =
            when (value) {
                OFF.value -> OFF
                ON.value -> ON
                ON_AUTO_FLASH.value -> ON_AUTO_FLASH
                ON_ALWAYS_FLASH.value -> ON_ALWAYS_FLASH
                ON_AUTO_FLASH_REDEYE.value -> ON_AUTO_FLASH_REDEYE
                ON_EXTERNAL_FLASH.value -> ON_EXTERNAL_FLASH
                else -> ON
            }
>>>>>>> 3d4510a6
    }
}

/** An enum to match the CameraMetadata.CONTROL_AWB_MODE_* constants. */
@RestrictTo(RestrictTo.Scope.LIBRARY_GROUP)
@JvmInline
<<<<<<< HEAD
value class AwbMode(val value: Int) {
    fun isOn(): Boolean {
        return value != CameraMetadata.CONTROL_AWB_MODE_OFF
    }

    companion object {
        val OFF = AwbMode(CameraMetadata.CONTROL_AWB_MODE_OFF)
        val AUTO = AwbMode(CameraMetadata.CONTROL_AWB_MODE_AUTO)
        val CLOUDY_DAYLIGHT = AwbMode(CameraMetadata.CONTROL_AWB_MODE_CLOUDY_DAYLIGHT)
        val DAYLIGHT = AwbMode(CameraMetadata.CONTROL_AWB_MODE_DAYLIGHT)
        val INCANDESCENT = AwbMode(CameraMetadata.CONTROL_AWB_MODE_INCANDESCENT)
        val FLUORESCENT = AwbMode(CameraMetadata.CONTROL_AWB_MODE_FLUORESCENT)
        val SHADE = AwbMode(CameraMetadata.CONTROL_AWB_MODE_SHADE)
        val TWILIGHT = AwbMode(CameraMetadata.CONTROL_AWB_MODE_TWILIGHT)

        val values =
=======
public value class AwbMode(public val value: Int) {
    public fun isOn(): Boolean {
        return value != CameraMetadata.CONTROL_AWB_MODE_OFF
    }

    public companion object {
        public val OFF: AwbMode = AwbMode(CameraMetadata.CONTROL_AWB_MODE_OFF)
        public val AUTO: AwbMode = AwbMode(CameraMetadata.CONTROL_AWB_MODE_AUTO)
        public val CLOUDY_DAYLIGHT: AwbMode =
            AwbMode(CameraMetadata.CONTROL_AWB_MODE_CLOUDY_DAYLIGHT)
        public val DAYLIGHT: AwbMode = AwbMode(CameraMetadata.CONTROL_AWB_MODE_DAYLIGHT)
        public val INCANDESCENT: AwbMode = AwbMode(CameraMetadata.CONTROL_AWB_MODE_INCANDESCENT)
        public val FLUORESCENT: AwbMode = AwbMode(CameraMetadata.CONTROL_AWB_MODE_FLUORESCENT)
        public val SHADE: AwbMode = AwbMode(CameraMetadata.CONTROL_AWB_MODE_SHADE)
        public val TWILIGHT: AwbMode = AwbMode(CameraMetadata.CONTROL_AWB_MODE_TWILIGHT)

        public val values: List<AwbMode> =
>>>>>>> 3d4510a6
            listOf(OFF, AUTO, CLOUDY_DAYLIGHT, DAYLIGHT, INCANDESCENT, FLUORESCENT, SHADE, TWILIGHT)

        @JvmStatic
        public fun fromIntOrNull(value: Int): AwbMode? = values.firstOrNull { it.value == value }
    }
}

/** An enum to match the CameraMetadata.FLASH_MODE_* constants. */
@RestrictTo(RestrictTo.Scope.LIBRARY_GROUP)
@JvmInline
public value class FlashMode(public val value: Int) {
    public companion object {
        public val OFF: FlashMode = FlashMode(CameraMetadata.FLASH_MODE_OFF)
        public val SINGLE: FlashMode = FlashMode(CameraMetadata.FLASH_MODE_SINGLE)
        public val TORCH: FlashMode = FlashMode(CameraMetadata.FLASH_MODE_TORCH)

        private val values = listOf(OFF, SINGLE, TORCH)

        @JvmStatic
        public fun fromIntOrNull(value: Int): FlashMode? = values.firstOrNull { it.value == value }
    }
}

/**
 * Enum to turn the torch on/off.
 *
 * <https://developer.android.com/reference/android/hardware/camera2/CameraMetadata
 *
 * #CONTROL_AE_MODE_OFF
 * https://developer.android.com/reference/android/hardware/camera2/CameraMetadata
 *
 * #CONTROL_AE_MODE_ON
 */
@RestrictTo(RestrictTo.Scope.LIBRARY_GROUP)
public class TorchState private constructor() {
    public companion object {
        public val ON: TorchState = TorchState()
        public val OFF: TorchState = TorchState()
    }
}

/** Requirement to consider prior to locking auto-exposure, auto-focus and auto-whitebalance. */
@RestrictTo(RestrictTo.Scope.LIBRARY_GROUP)
@JvmInline
public value class Lock3ABehavior private constructor(public val value: Int) {
    public companion object {
        /**
         * This requirement means that we want to lock the values for 3A immediately.
         *
         * For AE/AWB this is achieved by asking the camera device to lock them immediately by
         * setting [android.hardware.camera2.CaptureRequest.CONTROL_AE_LOCK],
         * [android.hardware.camera2.CaptureRequest.CONTROL_AWB_LOCK] to true right away.
         *
         * For AF we immediately ask the camera device to trigger AF by setting the
         * [android.hardware.camera2.CaptureRequest.CONTROL_AF_TRIGGER] to
         * [android.hardware.camera2.CaptureRequest.CONTROL_AF_TRIGGER_START].
         */
        public val IMMEDIATE: Lock3ABehavior = Lock3ABehavior(1)

        /**
         * Lock 3A values after their current scan is finished. If there is no active ongoing scan
         * then the values will be locked to the current values.
         */
        public val AFTER_CURRENT_SCAN: Lock3ABehavior = Lock3ABehavior(2)

        /** Initiate a new scan, and then lock the values once the scan is done. */
        public val AFTER_NEW_SCAN: Lock3ABehavior = Lock3ABehavior(3)
    }
}

/**
 * Return type for a 3A method.
 *
 * @param status [Status] of the 3A operation at the time of return.
 * @param frameMetadata [FrameMetadata] of the latest frame at which the method succeeded or was
 *   aborted. The metadata reflects CaptureResult or TotalCaptureResult for that frame. It can so
 *   happen that the [CaptureResult] itself has all the key-value pairs needed to determine the
 *   completion of the method, in that case this frameMetadata may not contain all the kay value
 *   pairs associated with the final result i.e. [TotalCaptureResult] of this frame.
 */
@RestrictTo(RestrictTo.Scope.LIBRARY_GROUP)
public data class Result3A(val status: Status, val frameMetadata: FrameMetadata? = null) {
    /**
     * Enum to know the status of 3A operation in case the method returns before the desired
     * operation is complete. The reason could be that the operation was talking a lot longer and an
     * enforced frame or time limit was reached, submitting the desired request to camera failed
     * etc.
     */
    @JvmInline
    public value class Status private constructor(public val value: Int) {
        public companion object {
            public val OK: Status = Status(0)
            public val FRAME_LIMIT_REACHED: Status = Status(1)
            public val TIME_LIMIT_REACHED: Status = Status(2)
            public val SUBMIT_CANCELLED: Status = Status(3)
            public val SUBMIT_FAILED: Status = Status(4)
        }
    }
}<|MERGE_RESOLUTION|>--- conflicted
+++ resolved
@@ -27,30 +27,10 @@
 /** An enum to match the CameraMetadata.CONTROL_AF_MODE_* constants. */
 @RestrictTo(RestrictTo.Scope.LIBRARY_GROUP)
 @JvmInline
-<<<<<<< HEAD
-value class AfMode(val value: Int) {
-    fun isOn(): Boolean {
-        return value != CameraMetadata.CONTROL_AF_MODE_OFF
-    }
-
-    fun isContinuous(): Boolean {
-        return value == CameraMetadata.CONTROL_AF_MODE_CONTINUOUS_VIDEO ||
-            value == CameraMetadata.CONTROL_AF_MODE_CONTINUOUS_PICTURE
-    }
-
-    companion object {
-        val OFF = AfMode(CameraMetadata.CONTROL_AF_MODE_OFF)
-        val AUTO = AfMode(CameraMetadata.CONTROL_AF_MODE_AUTO)
-        val MACRO = AfMode(CameraMetadata.CONTROL_AF_MODE_MACRO)
-        val CONTINUOUS_VIDEO = AfMode(CameraMetadata.CONTROL_AF_MODE_CONTINUOUS_VIDEO)
-        val CONTINUOUS_PICTURE = AfMode(CameraMetadata.CONTROL_AF_MODE_CONTINUOUS_PICTURE)
-        val EDOF = AfMode(CameraMetadata.CONTROL_AF_MODE_EDOF)
-=======
 public value class AfMode(public val value: Int) {
     public fun isOn(): Boolean {
         return value != CameraMetadata.CONTROL_AF_MODE_OFF
     }
->>>>>>> 3d4510a6
 
     public fun isContinuous(): Boolean {
         return value == CameraMetadata.CONTROL_AF_MODE_CONTINUOUS_VIDEO ||
@@ -69,37 +49,14 @@
         public val values: List<AfMode> =
             listOf(OFF, AUTO, MACRO, CONTINUOUS_VIDEO, CONTINUOUS_PICTURE, EDOF)
 
-<<<<<<< HEAD
-        @JvmStatic fun fromIntOrNull(value: Int): AfMode? = values.firstOrNull { it.value == value }
-=======
         @JvmStatic
         public fun fromIntOrNull(value: Int): AfMode? = values.firstOrNull { it.value == value }
->>>>>>> 3d4510a6
     }
 }
 
 /** An enum to match the CameraMetadata.CONTROL_AE_MODE_* constants. */
 @RestrictTo(RestrictTo.Scope.LIBRARY_GROUP)
 @JvmInline
-<<<<<<< HEAD
-value class AeMode(val value: Int) {
-    fun isOn(): Boolean {
-        return value != CameraMetadata.CONTROL_AE_MODE_OFF
-    }
-
-    companion object {
-        val OFF = AeMode(CameraMetadata.CONTROL_AE_MODE_OFF)
-        val ON = AeMode(CameraMetadata.CONTROL_AE_MODE_ON)
-        val ON_ALWAYS_FLASH = AeMode(CameraMetadata.CONTROL_AE_MODE_ON_ALWAYS_FLASH)
-        val ON_AUTO_FLASH = AeMode(CameraMetadata.CONTROL_AE_MODE_ON_AUTO_FLASH)
-        val ON_AUTO_FLASH_REDEYE = AeMode(CameraMetadata.CONTROL_AE_MODE_ON_AUTO_FLASH_REDEYE)
-        val ON_EXTERNAL_FLASH = AeMode(CameraMetadata.CONTROL_AE_MODE_ON_EXTERNAL_FLASH)
-
-        val values =
-            listOf(OFF, ON, ON_AUTO_FLASH, ON_ALWAYS_FLASH, ON_AUTO_FLASH_REDEYE, ON_EXTERNAL_FLASH)
-
-        @JvmStatic fun fromIntOrNull(value: Int): AeMode? = values.firstOrNull { it.value == value }
-=======
 public value class AeMode(public val value: Int) {
     public fun isOn(): Boolean {
         return value != CameraMetadata.CONTROL_AE_MODE_OFF
@@ -132,31 +89,12 @@
                 ON_EXTERNAL_FLASH.value -> ON_EXTERNAL_FLASH
                 else -> ON
             }
->>>>>>> 3d4510a6
     }
 }
 
 /** An enum to match the CameraMetadata.CONTROL_AWB_MODE_* constants. */
 @RestrictTo(RestrictTo.Scope.LIBRARY_GROUP)
 @JvmInline
-<<<<<<< HEAD
-value class AwbMode(val value: Int) {
-    fun isOn(): Boolean {
-        return value != CameraMetadata.CONTROL_AWB_MODE_OFF
-    }
-
-    companion object {
-        val OFF = AwbMode(CameraMetadata.CONTROL_AWB_MODE_OFF)
-        val AUTO = AwbMode(CameraMetadata.CONTROL_AWB_MODE_AUTO)
-        val CLOUDY_DAYLIGHT = AwbMode(CameraMetadata.CONTROL_AWB_MODE_CLOUDY_DAYLIGHT)
-        val DAYLIGHT = AwbMode(CameraMetadata.CONTROL_AWB_MODE_DAYLIGHT)
-        val INCANDESCENT = AwbMode(CameraMetadata.CONTROL_AWB_MODE_INCANDESCENT)
-        val FLUORESCENT = AwbMode(CameraMetadata.CONTROL_AWB_MODE_FLUORESCENT)
-        val SHADE = AwbMode(CameraMetadata.CONTROL_AWB_MODE_SHADE)
-        val TWILIGHT = AwbMode(CameraMetadata.CONTROL_AWB_MODE_TWILIGHT)
-
-        val values =
-=======
 public value class AwbMode(public val value: Int) {
     public fun isOn(): Boolean {
         return value != CameraMetadata.CONTROL_AWB_MODE_OFF
@@ -174,7 +112,6 @@
         public val TWILIGHT: AwbMode = AwbMode(CameraMetadata.CONTROL_AWB_MODE_TWILIGHT)
 
         public val values: List<AwbMode> =
->>>>>>> 3d4510a6
             listOf(OFF, AUTO, CLOUDY_DAYLIGHT, DAYLIGHT, INCANDESCENT, FLUORESCENT, SHADE, TWILIGHT)
 
         @JvmStatic
