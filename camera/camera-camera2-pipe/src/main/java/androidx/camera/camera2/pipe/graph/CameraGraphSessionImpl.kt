/*
 * Copyright 2021 The Android Open Source Project
 *
 * Licensed under the Apache License, Version 2.0 (the "License");
 * you may not use this file except in compliance with the License.
 * You may obtain a copy of the License at
 *
 *      http://www.apache.org/licenses/LICENSE-2.0
 *
 * Unless required by applicable law or agreed to in writing, software
 * distributed under the License is distributed on an "AS IS" BASIS,
 * WITHOUT WARRANTIES OR CONDITIONS OF ANY KIND, either express or implied.
 * See the License for the specific language governing permissions and
 * limitations under the License.
 */

package androidx.camera.camera2.pipe.graph

import android.hardware.camera2.params.MeteringRectangle
import androidx.camera.camera2.pipe.AeMode
import androidx.camera.camera2.pipe.AfMode
import androidx.camera.camera2.pipe.AwbMode
import androidx.camera.camera2.pipe.CameraGraph
import androidx.camera.camera2.pipe.FrameCapture
import androidx.camera.camera2.pipe.FrameMetadata
import androidx.camera.camera2.pipe.Lock3ABehavior
import androidx.camera.camera2.pipe.Request
import androidx.camera.camera2.pipe.Result3A
<<<<<<< HEAD
import androidx.camera.camera2.pipe.TorchState
=======
>>>>>>> 3d4510a6
import androidx.camera.camera2.pipe.core.Token
import androidx.camera.camera2.pipe.internal.FrameCaptureQueue
import kotlinx.atomicfu.atomic
import kotlinx.coroutines.Deferred

internal val cameraGraphSessionIds = atomic(0)

internal class CameraGraphSessionImpl(
    private val token: Token,
    private val graphProcessor: GraphProcessor,
    private val controller3A: Controller3A,
    private val frameCaptureQueue: FrameCaptureQueue,
) : CameraGraph.Session {
    private val debugId = cameraGraphSessionIds.incrementAndGet()

    override fun submit(request: Request) {
        check(!token.released) { "Cannot call submit on $this after close." }
        graphProcessor.submit(request)
    }

    override fun submit(requests: List<Request>) {
        check(!token.released) { "Cannot call submit on $this after close." }
        check(requests.isNotEmpty()) { "Cannot call submit with an empty list of Requests!" }
        graphProcessor.submit(requests)
    }

    override fun capture(request: Request): FrameCapture {
        val frameCapture = frameCaptureQueue.enqueue(request)
        submit(request)
        return frameCapture
    }

    override fun capture(requests: List<Request>): List<FrameCapture> {
        val frameCaptures = frameCaptureQueue.enqueue(requests)
        submit(requests)
        return frameCaptures
    }

    override fun startRepeating(request: Request) {
        check(!token.released) { "Cannot call startRepeating on $this after close." }
<<<<<<< HEAD
        graphProcessor.startRepeating(request)
=======
        graphProcessor.repeatingRequest = request
>>>>>>> 3d4510a6
    }

    override fun abort() {
        check(!token.released) { "Cannot call abort on $this after close." }
        graphProcessor.abort()
    }

    override fun stopRepeating() {
        check(!token.released) { "Cannot call stopRepeating on $this after close." }
<<<<<<< HEAD
        graphProcessor.stopRepeating()
        controller3A.onStopRepeating()
=======
        graphProcessor.repeatingRequest = null
>>>>>>> 3d4510a6
    }

    override fun close() {
        token.release()
    }

    override fun update3A(
        aeMode: AeMode?,
        afMode: AfMode?,
        awbMode: AwbMode?,
        aeRegions: List<MeteringRectangle>?,
        afRegions: List<MeteringRectangle>?,
        awbRegions: List<MeteringRectangle>?
    ): Deferred<Result3A> {
        check(!token.released) { "Cannot call update3A on $this after close." }
        return controller3A.update3A(
            aeMode = aeMode,
            afMode = afMode,
            awbMode = awbMode,
            aeRegions = aeRegions,
            afRegions = afRegions,
            awbRegions = awbRegions
        )
    }

    override suspend fun submit3A(
        aeMode: AeMode?,
        afMode: AfMode?,
        awbMode: AwbMode?,
        aeRegions: List<MeteringRectangle>?,
        afRegions: List<MeteringRectangle>?,
        awbRegions: List<MeteringRectangle>?
    ): Deferred<Result3A> {
        check(!token.released) { "Cannot call submit3A on $this after close." }
        return controller3A.submit3A(aeMode, afMode, awbMode, aeRegions, afRegions, awbRegions)
    }

<<<<<<< HEAD
    override fun setTorch(torchState: TorchState): Deferred<Result3A> {
        check(!token.released) { "Cannot call setTorch on $this after close." }
=======
    override fun setTorchOn(): Deferred<Result3A> {
        check(!token.released) { "Cannot call setTorchOn on $this after close." }
>>>>>>> 3d4510a6
        // TODO(sushilnath): First check whether the camera device has a flash unit. Ref:
        // https://developer.android.com/reference/android/hardware/camera2/CameraCharacteristics#FLASH_INFO_AVAILABLE
        return controller3A.setTorchOn()
    }

    override fun setTorchOff(aeMode: AeMode?): Deferred<Result3A> {
        check(!token.released) { "Cannot call setTorchOff on $this after close." }
        return controller3A.setTorchOff(aeMode)
    }

    override suspend fun lock3A(
        aeMode: AeMode?,
        afMode: AfMode?,
        awbMode: AwbMode?,
        aeRegions: List<MeteringRectangle>?,
        afRegions: List<MeteringRectangle>?,
        awbRegions: List<MeteringRectangle>?,
        aeLockBehavior: Lock3ABehavior?,
        afLockBehavior: Lock3ABehavior?,
        awbLockBehavior: Lock3ABehavior?,
        afTriggerStartAeMode: AeMode?,
        convergedCondition: ((FrameMetadata) -> Boolean)?,
        lockedCondition: ((FrameMetadata) -> Boolean)?,
        frameLimit: Int,
        convergedTimeLimitNs: Long,
        lockedTimeLimitNs: Long
    ): Deferred<Result3A> {
        check(!token.released) { "Cannot call lock3A on $this after close." }
        // TODO(sushilnath): check if the device or the current mode supports lock for each of
        // ae, af and awb respectively. If not supported return an exception or return early with
        // the right status code.
        return controller3A.lock3A(
            aeRegions,
            afRegions,
            awbRegions,
            aeLockBehavior,
            afLockBehavior,
            awbLockBehavior,
            afTriggerStartAeMode,
            convergedCondition,
            lockedCondition,
            frameLimit,
            convergedTimeLimitNs,
            lockedTimeLimitNs
        )
    }

    override suspend fun unlock3A(
        ae: Boolean?,
        af: Boolean?,
        awb: Boolean?,
        unlockedCondition: ((FrameMetadata) -> Boolean)?,
        frameLimit: Int,
        timeLimitNs: Long
    ): Deferred<Result3A> {
        check(!token.released) { "Cannot call unlock3A on $this after close." }
        return controller3A.unlock3A(ae, af, awb, unlockedCondition, frameLimit, timeLimitNs)
    }

    override suspend fun lock3AForCapture(
        lockedCondition: ((FrameMetadata) -> Boolean)?,
        frameLimit: Int,
        timeLimitNs: Long
    ): Deferred<Result3A> {
        check(!token.released) { "Cannot call lock3AForCapture on $this after close." }
        return controller3A.lock3AForCapture(lockedCondition, frameLimit, timeLimitNs)
    }

    override suspend fun lock3AForCapture(
        triggerAf: Boolean,
        waitForAwb: Boolean,
        frameLimit: Int,
        timeLimitNs: Long
    ): Deferred<Result3A> {
        check(!token.released) { "Cannot call lock3AForCapture on $this after close." }
        return controller3A.lock3AForCapture(triggerAf, waitForAwb, frameLimit, timeLimitNs)
    }

    override suspend fun unlock3APostCapture(cancelAf: Boolean): Deferred<Result3A> {
        check(!token.released) { "Cannot call unlock3APostCapture on $this after close." }
        return controller3A.unlock3APostCapture(cancelAf)
    }

    override fun toString(): String = "CameraGraph.Session-$debugId"
}<|MERGE_RESOLUTION|>--- conflicted
+++ resolved
@@ -26,10 +26,6 @@
 import androidx.camera.camera2.pipe.Lock3ABehavior
 import androidx.camera.camera2.pipe.Request
 import androidx.camera.camera2.pipe.Result3A
-<<<<<<< HEAD
-import androidx.camera.camera2.pipe.TorchState
-=======
->>>>>>> 3d4510a6
 import androidx.camera.camera2.pipe.core.Token
 import androidx.camera.camera2.pipe.internal.FrameCaptureQueue
 import kotlinx.atomicfu.atomic
@@ -70,11 +66,7 @@
 
     override fun startRepeating(request: Request) {
         check(!token.released) { "Cannot call startRepeating on $this after close." }
-<<<<<<< HEAD
-        graphProcessor.startRepeating(request)
-=======
         graphProcessor.repeatingRequest = request
->>>>>>> 3d4510a6
     }
 
     override fun abort() {
@@ -84,12 +76,7 @@
 
     override fun stopRepeating() {
         check(!token.released) { "Cannot call stopRepeating on $this after close." }
-<<<<<<< HEAD
-        graphProcessor.stopRepeating()
-        controller3A.onStopRepeating()
-=======
         graphProcessor.repeatingRequest = null
->>>>>>> 3d4510a6
     }
 
     override fun close() {
@@ -127,13 +114,8 @@
         return controller3A.submit3A(aeMode, afMode, awbMode, aeRegions, afRegions, awbRegions)
     }
 
-<<<<<<< HEAD
-    override fun setTorch(torchState: TorchState): Deferred<Result3A> {
-        check(!token.released) { "Cannot call setTorch on $this after close." }
-=======
     override fun setTorchOn(): Deferred<Result3A> {
         check(!token.released) { "Cannot call setTorchOn on $this after close." }
->>>>>>> 3d4510a6
         // TODO(sushilnath): First check whether the camera device has a flash unit. Ref:
         // https://developer.android.com/reference/android/hardware/camera2/CameraCharacteristics#FLASH_INFO_AVAILABLE
         return controller3A.setTorchOn()
