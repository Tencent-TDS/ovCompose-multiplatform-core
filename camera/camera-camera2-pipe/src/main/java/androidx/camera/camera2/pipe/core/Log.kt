/*
 * Copyright 2020 The Android Open Source Project
 *
 * Licensed under the Apache License, Version 2.0 (the "License");
 * you may not use this file except in compliance with the License.
 * You may obtain a copy of the License at
 *
 *      http://www.apache.org/licenses/LICENSE-2.0
 *
 * Unless required by applicable law or agreed to in writing, software
 * distributed under the License is distributed on an "AS IS" BASIS,
 * WITHOUT WARRANTIES OR CONDITIONS OF ANY KIND, either express or implied.
 * See the License for the specific language governing permissions and
 * limitations under the License.
 */

package androidx.camera.camera2.pipe.core

import android.util.Log

/**
 * This object provides a set of common log functions that are optimized for CameraPipe with options
 * to control which log levels are available to log at compile time via const val's.
 *
 * Log functions have been designed so that printing variables and doing string concatenation will
 * not occur if the log level is disabled, which leads to slightly unusual syntax:
 *
 * Log.debug { "This is a log message with a $value" }
 */
<<<<<<< HEAD
object Log {
    const val TAG: String = "CXCP"
=======
public object Log {
    public const val TAG: String = "CXCP"
>>>>>>> 3d4510a6

    private const val LOG_LEVEL_DEBUG = 1
    private const val LOG_LEVEL_INFO = 2
    private const val LOG_LEVEL_WARN = 3
    private const val LOG_LEVEL_ERROR = 4

    // This indicates the lowest log level that will always log.
    private const val LOG_LEVEL = LOG_LEVEL_DEBUG

<<<<<<< HEAD
    val DEBUG_LOGGABLE: Boolean = LOG_LEVEL <= LOG_LEVEL_DEBUG || Log.isLoggable(TAG, Log.DEBUG)
    val INFO_LOGGABLE: Boolean = LOG_LEVEL <= LOG_LEVEL_INFO || Log.isLoggable(TAG, Log.INFO)
    val WARN_LOGGABLE: Boolean = LOG_LEVEL <= LOG_LEVEL_WARN || Log.isLoggable(TAG, Log.WARN)
    val ERROR_LOGGABLE: Boolean = LOG_LEVEL <= LOG_LEVEL_ERROR || Log.isLoggable(TAG, Log.ERROR)
=======
    public val DEBUG_LOGGABLE: Boolean =
        LOG_LEVEL <= LOG_LEVEL_DEBUG || Log.isLoggable(TAG, Log.DEBUG)
    public val INFO_LOGGABLE: Boolean = LOG_LEVEL <= LOG_LEVEL_INFO || Log.isLoggable(TAG, Log.INFO)
    public val WARN_LOGGABLE: Boolean = LOG_LEVEL <= LOG_LEVEL_WARN || Log.isLoggable(TAG, Log.WARN)
    public val ERROR_LOGGABLE: Boolean =
        LOG_LEVEL <= LOG_LEVEL_ERROR || Log.isLoggable(TAG, Log.ERROR)
>>>>>>> 3d4510a6

    /** Debug functions log noisy information related to the internals of the system. */
    public inline fun debug(crossinline msg: () -> String) {
        if (Debug.ENABLE_LOGGING && DEBUG_LOGGABLE) Log.d(TAG, msg())
    }

    public inline fun debug(throwable: Throwable, crossinline msg: () -> String) {
        if (Debug.ENABLE_LOGGING && DEBUG_LOGGABLE) Log.d(TAG, msg(), throwable)
    }

    /** Info functions log standard, useful information about the state of the system. */
    public inline fun info(crossinline msg: () -> String) {
        if (Debug.ENABLE_LOGGING && INFO_LOGGABLE) Log.i(TAG, msg())
    }

    public inline fun info(throwable: Throwable, crossinline msg: () -> String) {
        if (Debug.ENABLE_LOGGING && INFO_LOGGABLE) Log.i(TAG, msg(), throwable)
    }

    /**
     * Warning functions are used when something unexpected may lead to a crash or fatal exception
     * later on as a result if the unusual circumstances
     */
    public inline fun warn(crossinline msg: () -> String) {
        if (Debug.ENABLE_LOGGING && WARN_LOGGABLE) Log.w(TAG, msg())
    }

    public inline fun warn(throwable: Throwable, crossinline msg: () -> String) {
        if (Debug.ENABLE_LOGGING && WARN_LOGGABLE) Log.w(TAG, msg(), throwable)
    }

    /**
     * Error functions are reserved for something unexpected that will lead to a crash or data loss.
     */
    public inline fun error(crossinline msg: () -> String) {
        if (Debug.ENABLE_LOGGING && ERROR_LOGGABLE) Log.e(TAG, msg())
    }

    public inline fun error(throwable: Throwable, crossinline msg: () -> String) {
        if (Debug.ENABLE_LOGGING && ERROR_LOGGABLE) Log.e(TAG, msg(), throwable)
    }

    /**
     * Try-catch [block] and rethrow caught exception after logging with [msg].
     *
     * @param msg The message to log with the exception.
     * @param block Function to be wrapped in try-catch.
     * @return Original returned value of `block` in case of no exception.
     * @throws Exception that is caught while executing `block`.
     */
    public inline fun <T> rethrowExceptionAfterLogging(msg: String, crossinline block: () -> T): T =
        try {
            block()
        } catch (e: Exception) {
            error(e) { msg }
            throw e
        }

    /** Read the stack trace of a calling method and join it to a formatted string. */
    public fun readStackTrace(limit: Int = 4): String {
        val elements = Thread.currentThread().stackTrace
        // Ignore the first 3 elements, which ignores:
        // VMStack.getThreadStackTrace
        // Thread.currentThread().getStackTrace()
        // dumpStackTrace()
        return elements
            .drop(3)
            .joinToString(
                prefix = "\n\t",
                separator = "\t",
                limit = limit,
            )
    }

    /**
     * Note that the message constants here may be used to parse test data, so these constant values
     * should be changed with caution. See b/356108571 for details.
     */
    public object MonitoredLogMessages {
        public const val REPEATING_REQUEST_STARTED_TIMEOUT: String =
            "awaitStarted on last repeating request timed out"
    }
}<|MERGE_RESOLUTION|>--- conflicted
+++ resolved
@@ -27,13 +27,8 @@
  *
  * Log.debug { "This is a log message with a $value" }
  */
-<<<<<<< HEAD
-object Log {
-    const val TAG: String = "CXCP"
-=======
 public object Log {
     public const val TAG: String = "CXCP"
->>>>>>> 3d4510a6
 
     private const val LOG_LEVEL_DEBUG = 1
     private const val LOG_LEVEL_INFO = 2
@@ -43,19 +38,12 @@
     // This indicates the lowest log level that will always log.
     private const val LOG_LEVEL = LOG_LEVEL_DEBUG
 
-<<<<<<< HEAD
-    val DEBUG_LOGGABLE: Boolean = LOG_LEVEL <= LOG_LEVEL_DEBUG || Log.isLoggable(TAG, Log.DEBUG)
-    val INFO_LOGGABLE: Boolean = LOG_LEVEL <= LOG_LEVEL_INFO || Log.isLoggable(TAG, Log.INFO)
-    val WARN_LOGGABLE: Boolean = LOG_LEVEL <= LOG_LEVEL_WARN || Log.isLoggable(TAG, Log.WARN)
-    val ERROR_LOGGABLE: Boolean = LOG_LEVEL <= LOG_LEVEL_ERROR || Log.isLoggable(TAG, Log.ERROR)
-=======
     public val DEBUG_LOGGABLE: Boolean =
         LOG_LEVEL <= LOG_LEVEL_DEBUG || Log.isLoggable(TAG, Log.DEBUG)
     public val INFO_LOGGABLE: Boolean = LOG_LEVEL <= LOG_LEVEL_INFO || Log.isLoggable(TAG, Log.INFO)
     public val WARN_LOGGABLE: Boolean = LOG_LEVEL <= LOG_LEVEL_WARN || Log.isLoggable(TAG, Log.WARN)
     public val ERROR_LOGGABLE: Boolean =
         LOG_LEVEL <= LOG_LEVEL_ERROR || Log.isLoggable(TAG, Log.ERROR)
->>>>>>> 3d4510a6
 
     /** Debug functions log noisy information related to the internals of the system. */
     public inline fun debug(crossinline msg: () -> String) {
