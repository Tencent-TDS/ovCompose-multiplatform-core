/*
 * Copyright 2023 The Android Open Source Project
 *
 * Licensed under the Apache License, Version 2.0 (the "License");
 * you may not use this file except in compliance with the License.
 * You may obtain a copy of the License at
 *
 *      http://www.apache.org/licenses/LICENSE-2.0
 *
 * Unless required by applicable law or agreed to in writing, software
 * distributed under the License is distributed on an "AS IS" BASIS,
 * WITHOUT WARRANTIES OR CONDITIONS OF ANY KIND, either express or implied.
 * See the License for the specific language governing permissions and
 * limitations under the License.
 */

package androidx.camera.camera2.pipe.media

import androidx.camera.camera2.pipe.UnsafeWrapper
import java.nio.ByteBuffer

/**
 * Wrapper interfaces that mirrors the primary read-only properties of {@link android.media.Image}.
 */
<<<<<<< HEAD
interface ImageWrapper : UnsafeWrapper, AutoCloseable {
    /** @see {@link android.media.Image.getWidth} */
    val width: Int

    /** @see {@link android.media.Image.getHeight} */
    val height: Int

    /** @see {@link android.media.Image.getFormat} */
    val format: Int

    /** @see {@link android.media.Image.getPlanes} */
    val planes: List<ImagePlane>

    /** @see {@link android.media.Image.getTimestamp} */
    val timestamp: Long
}

interface ImagePlane : UnsafeWrapper {
    /** @see {@link android.media.Image.Plane.getRowStride */
    val rowStride: Int

    /** @see {@link android.media.Image.Plane.getPixelStride */
    val pixelStride: Int

    /** @see {@link android.media.Image.Plane.getBuffer */
    val buffer: ByteBuffer?
=======
public interface ImageWrapper : UnsafeWrapper, AutoCloseable {
    /** @see {@link android.media.Image.getWidth} */
    public val width: Int

    /** @see {@link android.media.Image.getHeight} */
    public val height: Int

    /** @see {@link android.media.Image.getFormat} */
    public val format: Int

    /** @see {@link android.media.Image.getPlanes} */
    public val planes: List<ImagePlane>

    /** @see {@link android.media.Image.getTimestamp} */
    public val timestamp: Long
}

public interface ImagePlane : UnsafeWrapper {
    /** @see {@link android.media.Image.Plane.getRowStride */
    public val rowStride: Int

    /** @see {@link android.media.Image.Plane.getPixelStride */
    public val pixelStride: Int

    /** @see {@link android.media.Image.Plane.getBuffer */
    public val buffer: ByteBuffer?
>>>>>>> 3d4510a6
}<|MERGE_RESOLUTION|>--- conflicted
+++ resolved
@@ -22,34 +22,6 @@
 /**
  * Wrapper interfaces that mirrors the primary read-only properties of {@link android.media.Image}.
  */
-<<<<<<< HEAD
-interface ImageWrapper : UnsafeWrapper, AutoCloseable {
-    /** @see {@link android.media.Image.getWidth} */
-    val width: Int
-
-    /** @see {@link android.media.Image.getHeight} */
-    val height: Int
-
-    /** @see {@link android.media.Image.getFormat} */
-    val format: Int
-
-    /** @see {@link android.media.Image.getPlanes} */
-    val planes: List<ImagePlane>
-
-    /** @see {@link android.media.Image.getTimestamp} */
-    val timestamp: Long
-}
-
-interface ImagePlane : UnsafeWrapper {
-    /** @see {@link android.media.Image.Plane.getRowStride */
-    val rowStride: Int
-
-    /** @see {@link android.media.Image.Plane.getPixelStride */
-    val pixelStride: Int
-
-    /** @see {@link android.media.Image.Plane.getBuffer */
-    val buffer: ByteBuffer?
-=======
 public interface ImageWrapper : UnsafeWrapper, AutoCloseable {
     /** @see {@link android.media.Image.getWidth} */
     public val width: Int
@@ -76,5 +48,4 @@
 
     /** @see {@link android.media.Image.Plane.getBuffer */
     public val buffer: ByteBuffer?
->>>>>>> 3d4510a6
 }