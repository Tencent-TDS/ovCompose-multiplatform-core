/*
 * Copyright 2023 The Android Open Source Project
 *
 * Licensed under the Apache License, Version 2.0 (the "License");
 * you may not use this file except in compliance with the License.
 * You may obtain a copy of the License at
 *
 *      http://www.apache.org/licenses/LICENSE-2.0
 *
 * Unless required by applicable law or agreed to in writing, software
 * distributed under the License is distributed on an "AS IS" BASIS,
 * WITHOUT WARRANTIES OR CONDITIONS OF ANY KIND, either express or implied.
 * See the License for the specific language governing permissions and
 * limitations under the License.
 */

package androidx.camera.camera2.pipe

import android.hardware.camera2.CaptureResult
import android.hardware.camera2.TotalCaptureResult
import androidx.annotation.RestrictTo

/**
 * A [FrameNumber] is the identifier that represents a specific exposure by the Camera. FrameNumbers
 * increase within a specific CameraCaptureSession, and are not created until the HAL begins
 * processing a request.
 */
<<<<<<< HEAD
@RestrictTo(RestrictTo.Scope.LIBRARY_GROUP) @JvmInline value class FrameNumber(val value: Long)
=======
@RestrictTo(RestrictTo.Scope.LIBRARY_GROUP)
@JvmInline
public value class FrameNumber(public val value: Long)
>>>>>>> 3d4510a6

/** [FrameInfo] is a wrapper around [TotalCaptureResult]. */
@RestrictTo(RestrictTo.Scope.LIBRARY_GROUP)
public interface FrameInfo : UnsafeWrapper {
    public val metadata: FrameMetadata

    /**
     * If this [FrameInfo] was produced from a logical camera there will be metadata associated with
     * the physical streams that were sent to the camera.
     */
    public operator fun get(camera: CameraId): FrameMetadata?

    public val camera: CameraId
    public val frameNumber: FrameNumber
    public val requestMetadata: RequestMetadata
}

/** [FrameMetadata] is a wrapper around [CaptureResult]. */
@RestrictTo(RestrictTo.Scope.LIBRARY_GROUP)
<<<<<<< HEAD
interface FrameMetadata : Metadata, UnsafeWrapper {
    operator fun <T> get(key: CaptureResult.Key<T>): T?

    fun <T> getOrDefault(key: CaptureResult.Key<T>, default: T): T
=======
public interface FrameMetadata : Metadata, UnsafeWrapper {
    public operator fun <T> get(key: CaptureResult.Key<T>): T?

    public fun <T> getOrDefault(key: CaptureResult.Key<T>, default: T): T
>>>>>>> 3d4510a6

    public val camera: CameraId
    public val frameNumber: FrameNumber

    /**
     * Extra metadata will override values defined by the wrapped CaptureResult object. This is
     * exposed separately to allow other systems to know what is altered relative to Camera2.
     */
    public val extraMetadata: Map<*, Any?>
}

/**
 * This defines a metadata transform that will be applied to the data produced by
 * [Request.Listener.onTotalCaptureResult]. The returned map will override the values returned by
 * TotalCaptureResult. Setting the offset and window size will cause the
 * [Request.Listener.onComplete] method to be delayed so that the transform can be run on future
 * metadata.
 */
@RestrictTo(RestrictTo.Scope.LIBRARY_GROUP)
public data class MetadataTransform(
    /**
     * This defines the number of historical [TotalCaptureResult] objects this transform is allowed
     * to look at. Setting this value to > 0 increases the number of [TotalCaptureResult] the
     * [CameraGraph] will hold on to.
     */
    val past: Int = 0,

    /**
     * This defines the number of future [TotalCaptureResult] objects this transform is allowed to
     * look at. Setting this value to > 0 will cause [Request.Listener.onComplete] to be delayed by
     * the number of frames specified here.
     */
    val future: Int = 0,

    /**
     * This transform function will be invoked at high speed, and may be invoked multiple times if
     * correcting physical camera results.
     *
     * the returned values should be limited to values that will override the default values that
     * are set on the TotalCaptureResult for this frame.
     */
    val transformFn: TransformFn = object : TransformFn {}
) {
    init {
        check(past >= 0)
        check(future >= 0)
    }

    @JvmDefaultWithCompatibility
    public interface TransformFn {
        public fun computeOverridesFor(
            result: FrameInfo,
            camera: CameraId,
            related: List<FrameInfo?>
        ): Map<*, Any?> = emptyMap<Any, Any?>()
    }
}<|MERGE_RESOLUTION|>--- conflicted
+++ resolved
@@ -25,13 +25,9 @@
  * increase within a specific CameraCaptureSession, and are not created until the HAL begins
  * processing a request.
  */
-<<<<<<< HEAD
-@RestrictTo(RestrictTo.Scope.LIBRARY_GROUP) @JvmInline value class FrameNumber(val value: Long)
-=======
 @RestrictTo(RestrictTo.Scope.LIBRARY_GROUP)
 @JvmInline
 public value class FrameNumber(public val value: Long)
->>>>>>> 3d4510a6
 
 /** [FrameInfo] is a wrapper around [TotalCaptureResult]. */
 @RestrictTo(RestrictTo.Scope.LIBRARY_GROUP)
@@ -51,17 +47,10 @@
 
 /** [FrameMetadata] is a wrapper around [CaptureResult]. */
 @RestrictTo(RestrictTo.Scope.LIBRARY_GROUP)
-<<<<<<< HEAD
-interface FrameMetadata : Metadata, UnsafeWrapper {
-    operator fun <T> get(key: CaptureResult.Key<T>): T?
-
-    fun <T> getOrDefault(key: CaptureResult.Key<T>, default: T): T
-=======
 public interface FrameMetadata : Metadata, UnsafeWrapper {
     public operator fun <T> get(key: CaptureResult.Key<T>): T?
 
     public fun <T> getOrDefault(key: CaptureResult.Key<T>, default: T): T
->>>>>>> 3d4510a6
 
     public val camera: CameraId
     public val frameNumber: FrameNumber
