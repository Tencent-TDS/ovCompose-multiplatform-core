/*
 * Copyright 2021 The Android Open Source Project
 *
 * Licensed under the Apache License, Version 2.0 (the "License");
 * you may not use this file except in compliance with the License.
 * You may obtain a copy of the License at
 *
 *      http://www.apache.org/licenses/LICENSE-2.0
 *
 * Unless required by applicable law or agreed to in writing, software
 * distributed under the License is distributed on an "AS IS" BASIS,
 * WITHOUT WARRANTIES OR CONDITIONS OF ANY KIND, either express or implied.
 * See the License for the specific language governing permissions and
 * limitations under the License.
 */

package androidx.camera.camera2.pipe.compat

import android.hardware.camera2.CameraCharacteristics
import android.hardware.camera2.CameraExtensionCharacteristics
import android.hardware.camera2.CaptureRequest
import android.hardware.camera2.CaptureResult
import android.os.Build
import android.util.Size
import androidx.annotation.GuardedBy
import androidx.annotation.RequiresApi
import androidx.camera.camera2.pipe.CameraExtensionMetadata
import androidx.camera.camera2.pipe.CameraId
import androidx.camera.camera2.pipe.Metadata
import androidx.camera.camera2.pipe.core.lazyOrEmptySet
import androidx.camera.camera2.pipe.core.lazyOrFalse
import kotlin.reflect.KClass

/**
 * This implementation provides access to [CameraExtensionMetadata] and lazy caching of properties
 * that are either expensive to create and access, or that only exist on newer versions of the OS.
 * This allows all fields to be accessed and return reasonable values on all OS versions.
 */
@RequiresApi(31)
internal class Camera2CameraExtensionMetadata(
    override val camera: CameraId,
    override val isRedacted: Boolean,
    override val cameraExtension: Int,
    private val extensionCharacteristics: CameraExtensionCharacteristics,
    private val metadata: Map<Metadata.Key<*>, Any?>
) : CameraExtensionMetadata {
    @GuardedBy("supportedExtensionSizesByFormat")
    private val supportedExtensionSizesByFormat = mutableMapOf<Int, Lazy<Set<Size>>>()

    @GuardedBy("supportedExtensionSizesByClass")
    private val supportedExtensionSizesByClass = mutableMapOf<Class<*>, Lazy<Set<Size>>>()

    @GuardedBy("supportedPostviewSizes")
    private val supportedPostviewSizes = mutableMapOf<Size, Lazy<Set<Size>>>()

<<<<<<< HEAD
    // TODO: b/299356087 - this here may need a switch statement on the key
    @Suppress("UNCHECKED_CAST") override fun <T> get(key: Metadata.Key<T>): T? = metadata[key] as T?
=======
    override fun <T> get(key: CameraCharacteristics.Key<T>): T? {
        return null // TODO: Add support for this when VIC can be targeted in AndroidX
    }

    @Suppress("UNCHECKED_CAST") override fun <T> get(key: Metadata.Key<T>): T? = metadata[key] as T?

    override fun <T> getOrDefault(key: CameraCharacteristics.Key<T>, default: T): T {
        return default // TODO: Add support for this when VIC can be targeted in AndroidX
    }
>>>>>>> 3d4510a6

    @Suppress("UNCHECKED_CAST")
    override fun <T> getOrDefault(key: Metadata.Key<T>, default: T): T =
        metadata[key] as T? ?: default

    @Suppress("UNCHECKED_CAST")
    override fun <T : Any> unwrapAs(type: KClass<T>): T? =
        when (type) {
            CameraExtensionCharacteristics::class -> extensionCharacteristics as T
            else -> null
        }

    override val isPostviewSupported: Boolean
        get() = _isPostviewSupported.value

<<<<<<< HEAD
=======
    override val isCaptureProgressSupported: Boolean
        get() = _isCaptureProgressSupported.value

    override val keys: Set<CameraCharacteristics.Key<*>>
        get() = emptySet() // TODO: Add support for this when VIC can be targeted in AndroidX

>>>>>>> 3d4510a6
    override val requestKeys: Set<CaptureRequest.Key<*>>
        get() = _requestKeys.value

    override val resultKeys: Set<CaptureResult.Key<*>>
        get() = _resultKeys.value

    override fun getOutputSizes(imageFormat: Int): Set<Size> {
<<<<<<< HEAD
        val supportedExtensionSizes =
            synchronized(supportedExtensionSizesByFormat) {
                supportedExtensionSizesByFormat.getOrPut(imageFormat) {
                    lazy(LazyThreadSafetyMode.PUBLICATION) {
=======
        val lazySizes =
            synchronized(supportedExtensionSizesByFormat) {
                supportedExtensionSizesByFormat.getOrPut(imageFormat) {
                    lazyOrEmptySet({ "$camera#getExtensionSupportedSizes(${imageFormat})" }) {
>>>>>>> 3d4510a6
                        Api31Compat.getExtensionSupportedSizes(
                                extensionCharacteristics,
                                cameraExtension,
                                imageFormat
                            )
                            .toSet()
                    }
                }
            }
<<<<<<< HEAD
        return supportedExtensionSizes.value
    }

    override fun getOutputSizes(klass: Class<*>): Set<Size> {
        val supportedExtensionSizes =
            synchronized(supportedExtensionSizesByClass) {
                supportedExtensionSizesByClass.getOrPut(klass) {
                    lazy(LazyThreadSafetyMode.PUBLICATION) {
=======
        return lazySizes.value
    }

    override fun getOutputSizes(klass: Class<*>): Set<Size> {
        val lazySizes =
            synchronized(supportedExtensionSizesByClass) {
                supportedExtensionSizesByClass.getOrPut(klass) {
                    lazyOrEmptySet("$camera#getExtensionSupportedSizes(${klass.name})") {
>>>>>>> 3d4510a6
                        Api31Compat.getExtensionSupportedSizes(
                                extensionCharacteristics,
                                cameraExtension,
                                klass
                            )
                            .toSet()
                    }
                }
            }
<<<<<<< HEAD
        return supportedExtensionSizes.value
    }

    override fun getPostviewSizes(captureSize: Size, format: Int): Set<Size> {
        if (Build.VERSION.SDK_INT >= Build.VERSION_CODES.UPSIDE_DOWN_CAKE) {
            val supportedPostviewSizes =
                synchronized(supportedPostviewSizes) {
                    supportedPostviewSizes.getOrPut(captureSize) {
                        lazy(LazyThreadSafetyMode.PUBLICATION) {
                            Api34Compat.getPostviewSupportedSizes(
                                    extensionCharacteristics,
                                    cameraExtension,
                                    captureSize,
                                    format
                                )
                                .toSet()
                        }
                    }
                }
            return supportedPostviewSizes.value
        }
        return emptySet()
    }

    private val _requestKeys: Lazy<Set<CaptureRequest.Key<*>>> =
        lazy(LazyThreadSafetyMode.PUBLICATION) {
            try {
                Debug.trace("Camera-$camera#availableCaptureRequestKeys") {
                    if (Build.VERSION.SDK_INT >= Build.VERSION_CODES.TIRAMISU) {
                        Api33Compat.getAvailableCaptureRequestKeys(
                                extensionCharacteristics,
                                cameraExtension
                            )
                            .toSet()
                    } else {
                        emptySet()
                    }
                }
            } catch (e: AssertionError) {
                Log.warn(e) { "Failed to getAvailableCaptureRequestKeys from Camera-$camera" }
=======
        return lazySizes.value
    }

    override fun getPostviewSizes(captureSize: Size, format: Int): Set<Size> {
        if (Build.VERSION.SDK_INT < Build.VERSION_CODES.UPSIDE_DOWN_CAKE) {
            return emptySet()
        }

        val lazySizes =
            synchronized(supportedPostviewSizes) {
                supportedPostviewSizes.getOrPut(captureSize) {
                    lazyOrEmptySet("$camera#getPostviewSupportedSizes($captureSize, $format)") {
                        Api34Compat.getPostviewSupportedSizes(
                                extensionCharacteristics,
                                cameraExtension,
                                captureSize,
                                format
                            )
                            .toSet()
                    }
                }
            }
        return lazySizes.value
    }

    private val _requestKeys: Lazy<Set<CaptureRequest.Key<*>>> =
        lazyOrEmptySet({ "$camera#availableCaptureRequestKeys" }) {
            if (Build.VERSION.SDK_INT >= Build.VERSION_CODES.TIRAMISU) {
                Api33Compat.getAvailableCaptureRequestKeys(
                        extensionCharacteristics,
                        cameraExtension
                    )
                    .toSet()
            } else {
>>>>>>> 3d4510a6
                emptySet()
            }
        }

    private val _resultKeys: Lazy<Set<CaptureResult.Key<*>>> =
<<<<<<< HEAD
        lazy(LazyThreadSafetyMode.PUBLICATION) {
            try {
                Debug.trace("Camera-$camera#availableCaptureResultKeys") {
                    if (Build.VERSION.SDK_INT >= Build.VERSION_CODES.TIRAMISU) {
                        Api33Compat.getAvailableCaptureResultKeys(
                                extensionCharacteristics,
                                cameraExtension
                            )
                            .toSet()
                    } else {
                        emptySet()
                    }
                }
            } catch (e: AssertionError) {
                Log.warn(e) { "Failed to getAvailableCaptureResultKeys from Camera-$camera" }
=======
        lazyOrEmptySet({ "$camera#availableCaptureResultKeys" }) {
            if (Build.VERSION.SDK_INT >= Build.VERSION_CODES.TIRAMISU) {
                Api33Compat.getAvailableCaptureResultKeys(extensionCharacteristics, cameraExtension)
                    .toSet()
            } else {
>>>>>>> 3d4510a6
                emptySet()
            }
        }

    private val _isPostviewSupported: Lazy<Boolean> =
<<<<<<< HEAD
        lazy(LazyThreadSafetyMode.PUBLICATION) {
            try {
                Debug.trace("Camera-$camera#isPostviewSupported") {
                    if (Build.VERSION.SDK_INT >= Build.VERSION_CODES.UPSIDE_DOWN_CAKE) {
                        Api34Compat.isPostviewAvailable(extensionCharacteristics, cameraExtension)
                    } else {
                        false
                    }
                }
            } catch (e: AssertionError) {
                Log.warn(e) { "Failed to get isPostviewSupported from Camera-$camera" }
=======
        lazyOrFalse({ "$camera#isPostviewSupported" }) {
            if (Build.VERSION.SDK_INT >= Build.VERSION_CODES.UPSIDE_DOWN_CAKE) {
                Api34Compat.isPostviewAvailable(extensionCharacteristics, cameraExtension)
            } else {
                false
            }
        }

    private val _isCaptureProgressSupported: Lazy<Boolean> =
        lazyOrFalse({ "$camera#isCaptureProgressSupported" }) {
            if (Build.VERSION.SDK_INT >= Build.VERSION_CODES.UPSIDE_DOWN_CAKE) {
                Api34Compat.isCaptureProcessProgressAvailable(
                    extensionCharacteristics,
                    cameraExtension
                )
            } else {
>>>>>>> 3d4510a6
                false
            }
        }
}<|MERGE_RESOLUTION|>--- conflicted
+++ resolved
@@ -53,10 +53,6 @@
     @GuardedBy("supportedPostviewSizes")
     private val supportedPostviewSizes = mutableMapOf<Size, Lazy<Set<Size>>>()
 
-<<<<<<< HEAD
-    // TODO: b/299356087 - this here may need a switch statement on the key
-    @Suppress("UNCHECKED_CAST") override fun <T> get(key: Metadata.Key<T>): T? = metadata[key] as T?
-=======
     override fun <T> get(key: CameraCharacteristics.Key<T>): T? {
         return null // TODO: Add support for this when VIC can be targeted in AndroidX
     }
@@ -66,7 +62,6 @@
     override fun <T> getOrDefault(key: CameraCharacteristics.Key<T>, default: T): T {
         return default // TODO: Add support for this when VIC can be targeted in AndroidX
     }
->>>>>>> 3d4510a6
 
     @Suppress("UNCHECKED_CAST")
     override fun <T> getOrDefault(key: Metadata.Key<T>, default: T): T =
@@ -82,15 +77,12 @@
     override val isPostviewSupported: Boolean
         get() = _isPostviewSupported.value
 
-<<<<<<< HEAD
-=======
     override val isCaptureProgressSupported: Boolean
         get() = _isCaptureProgressSupported.value
 
     override val keys: Set<CameraCharacteristics.Key<*>>
         get() = emptySet() // TODO: Add support for this when VIC can be targeted in AndroidX
 
->>>>>>> 3d4510a6
     override val requestKeys: Set<CaptureRequest.Key<*>>
         get() = _requestKeys.value
 
@@ -98,17 +90,10 @@
         get() = _resultKeys.value
 
     override fun getOutputSizes(imageFormat: Int): Set<Size> {
-<<<<<<< HEAD
-        val supportedExtensionSizes =
-            synchronized(supportedExtensionSizesByFormat) {
-                supportedExtensionSizesByFormat.getOrPut(imageFormat) {
-                    lazy(LazyThreadSafetyMode.PUBLICATION) {
-=======
         val lazySizes =
             synchronized(supportedExtensionSizesByFormat) {
                 supportedExtensionSizesByFormat.getOrPut(imageFormat) {
                     lazyOrEmptySet({ "$camera#getExtensionSupportedSizes(${imageFormat})" }) {
->>>>>>> 3d4510a6
                         Api31Compat.getExtensionSupportedSizes(
                                 extensionCharacteristics,
                                 cameraExtension,
@@ -118,16 +103,6 @@
                     }
                 }
             }
-<<<<<<< HEAD
-        return supportedExtensionSizes.value
-    }
-
-    override fun getOutputSizes(klass: Class<*>): Set<Size> {
-        val supportedExtensionSizes =
-            synchronized(supportedExtensionSizesByClass) {
-                supportedExtensionSizesByClass.getOrPut(klass) {
-                    lazy(LazyThreadSafetyMode.PUBLICATION) {
-=======
         return lazySizes.value
     }
 
@@ -136,7 +111,6 @@
             synchronized(supportedExtensionSizesByClass) {
                 supportedExtensionSizesByClass.getOrPut(klass) {
                     lazyOrEmptySet("$camera#getExtensionSupportedSizes(${klass.name})") {
->>>>>>> 3d4510a6
                         Api31Compat.getExtensionSupportedSizes(
                                 extensionCharacteristics,
                                 cameraExtension,
@@ -146,48 +120,6 @@
                     }
                 }
             }
-<<<<<<< HEAD
-        return supportedExtensionSizes.value
-    }
-
-    override fun getPostviewSizes(captureSize: Size, format: Int): Set<Size> {
-        if (Build.VERSION.SDK_INT >= Build.VERSION_CODES.UPSIDE_DOWN_CAKE) {
-            val supportedPostviewSizes =
-                synchronized(supportedPostviewSizes) {
-                    supportedPostviewSizes.getOrPut(captureSize) {
-                        lazy(LazyThreadSafetyMode.PUBLICATION) {
-                            Api34Compat.getPostviewSupportedSizes(
-                                    extensionCharacteristics,
-                                    cameraExtension,
-                                    captureSize,
-                                    format
-                                )
-                                .toSet()
-                        }
-                    }
-                }
-            return supportedPostviewSizes.value
-        }
-        return emptySet()
-    }
-
-    private val _requestKeys: Lazy<Set<CaptureRequest.Key<*>>> =
-        lazy(LazyThreadSafetyMode.PUBLICATION) {
-            try {
-                Debug.trace("Camera-$camera#availableCaptureRequestKeys") {
-                    if (Build.VERSION.SDK_INT >= Build.VERSION_CODES.TIRAMISU) {
-                        Api33Compat.getAvailableCaptureRequestKeys(
-                                extensionCharacteristics,
-                                cameraExtension
-                            )
-                            .toSet()
-                    } else {
-                        emptySet()
-                    }
-                }
-            } catch (e: AssertionError) {
-                Log.warn(e) { "Failed to getAvailableCaptureRequestKeys from Camera-$camera" }
-=======
         return lazySizes.value
     }
 
@@ -222,53 +154,21 @@
                     )
                     .toSet()
             } else {
->>>>>>> 3d4510a6
                 emptySet()
             }
         }
 
     private val _resultKeys: Lazy<Set<CaptureResult.Key<*>>> =
-<<<<<<< HEAD
-        lazy(LazyThreadSafetyMode.PUBLICATION) {
-            try {
-                Debug.trace("Camera-$camera#availableCaptureResultKeys") {
-                    if (Build.VERSION.SDK_INT >= Build.VERSION_CODES.TIRAMISU) {
-                        Api33Compat.getAvailableCaptureResultKeys(
-                                extensionCharacteristics,
-                                cameraExtension
-                            )
-                            .toSet()
-                    } else {
-                        emptySet()
-                    }
-                }
-            } catch (e: AssertionError) {
-                Log.warn(e) { "Failed to getAvailableCaptureResultKeys from Camera-$camera" }
-=======
         lazyOrEmptySet({ "$camera#availableCaptureResultKeys" }) {
             if (Build.VERSION.SDK_INT >= Build.VERSION_CODES.TIRAMISU) {
                 Api33Compat.getAvailableCaptureResultKeys(extensionCharacteristics, cameraExtension)
                     .toSet()
             } else {
->>>>>>> 3d4510a6
                 emptySet()
             }
         }
 
     private val _isPostviewSupported: Lazy<Boolean> =
-<<<<<<< HEAD
-        lazy(LazyThreadSafetyMode.PUBLICATION) {
-            try {
-                Debug.trace("Camera-$camera#isPostviewSupported") {
-                    if (Build.VERSION.SDK_INT >= Build.VERSION_CODES.UPSIDE_DOWN_CAKE) {
-                        Api34Compat.isPostviewAvailable(extensionCharacteristics, cameraExtension)
-                    } else {
-                        false
-                    }
-                }
-            } catch (e: AssertionError) {
-                Log.warn(e) { "Failed to get isPostviewSupported from Camera-$camera" }
-=======
         lazyOrFalse({ "$camera#isPostviewSupported" }) {
             if (Build.VERSION.SDK_INT >= Build.VERSION_CODES.UPSIDE_DOWN_CAKE) {
                 Api34Compat.isPostviewAvailable(extensionCharacteristics, cameraExtension)
@@ -285,7 +185,6 @@
                     cameraExtension
                 )
             } else {
->>>>>>> 3d4510a6
                 false
             }
         }
