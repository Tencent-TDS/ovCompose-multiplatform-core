/*
 * Copyright 2021 The Android Open Source Project
 *
 * Licensed under the Apache License, Version 2.0 (the "License");
 * you may not use this file except in compliance with the License.
 * You may obtain a copy of the License at
 *
 *      http://www.apache.org/licenses/LICENSE-2.0
 *
 * Unless required by applicable law or agreed to in writing, software
 * distributed under the License is distributed on an "AS IS" BASIS,
 * WITHOUT WARRANTIES OR CONDITIONS OF ANY KIND, either express or implied.
 * See the License for the specific language governing permissions and
 * limitations under the License.
 */

package androidx.camera.camera2.pipe.graph

import android.hardware.camera2.CameraMetadata.CONTROL_AE_MODE_OFF
import android.hardware.camera2.CameraMetadata.CONTROL_AE_PRECAPTURE_TRIGGER_START
import android.hardware.camera2.CameraMetadata.CONTROL_AF_MODE_OFF
import android.hardware.camera2.CameraMetadata.CONTROL_AWB_MODE_OFF
import android.hardware.camera2.CaptureRequest
import android.hardware.camera2.CaptureRequest.CONTROL_AE_LOCK
import android.hardware.camera2.CaptureRequest.CONTROL_AE_PRECAPTURE_TRIGGER
import android.hardware.camera2.CaptureRequest.CONTROL_AF_TRIGGER
import android.hardware.camera2.CaptureRequest.CONTROL_AF_TRIGGER_CANCEL
import android.hardware.camera2.CaptureRequest.CONTROL_AF_TRIGGER_START
import android.hardware.camera2.CaptureResult
import android.hardware.camera2.params.MeteringRectangle
import android.os.Build
import androidx.annotation.GuardedBy
import androidx.annotation.RequiresApi
import androidx.camera.camera2.pipe.AeMode
import androidx.camera.camera2.pipe.AfMode
import androidx.camera.camera2.pipe.AwbMode
import androidx.camera.camera2.pipe.CameraGraph.Constants3A.DEFAULT_FRAME_LIMIT
import androidx.camera.camera2.pipe.CameraGraph.Constants3A.DEFAULT_TIME_LIMIT_NS
import androidx.camera.camera2.pipe.CameraMetadata
import androidx.camera.camera2.pipe.CameraMetadata.Companion.supportsAutoFocusTrigger
import androidx.camera.camera2.pipe.FlashMode
import androidx.camera.camera2.pipe.FrameMetadata
import androidx.camera.camera2.pipe.Lock3ABehavior
import androidx.camera.camera2.pipe.Result3A
import androidx.camera.camera2.pipe.Result3A.Status
import androidx.camera.camera2.pipe.core.Log.debug
import kotlinx.coroutines.CompletableDeferred
import kotlinx.coroutines.Deferred
import kotlinx.coroutines.cancel

/** This class implements the 3A methods of [CameraGraphSessionImpl]. */
internal class Controller3A(
    private val graphProcessor: GraphProcessor,
    private val metadata: CameraMetadata,
    private val graphState3A: GraphState3A,
    private val graphListener3A: Listener3A
) {
    companion object {
        private val aeConvergedStateList =
            listOf(
                CaptureResult.CONTROL_AE_STATE_CONVERGED,
                CaptureResult.CONTROL_AE_STATE_FLASH_REQUIRED,
                CaptureResult.CONTROL_AE_STATE_LOCKED
            )

        private val awbConvergedStateList =
            listOf(
                CaptureResult.CONTROL_AWB_STATE_CONVERGED,
                CaptureResult.CONTROL_AWB_STATE_LOCKED
            )

        private val afConvergedStateList =
            listOf(
                CaptureResult.CONTROL_AF_STATE_PASSIVE_FOCUSED,
                CaptureResult.CONTROL_AF_STATE_PASSIVE_UNFOCUSED,
                CaptureResult.CONTROL_AF_STATE_FOCUSED_LOCKED,
                CaptureResult.CONTROL_AF_STATE_NOT_FOCUSED_LOCKED
            )

        private val aeLockedStateList = listOf(CaptureResult.CONTROL_AE_STATE_LOCKED)

        private val awbLockedStateList = listOf(CaptureResult.CONTROL_AWB_STATE_LOCKED)

        private val afLockedStateList =
            listOf(
                CaptureResult.CONTROL_AF_STATE_FOCUSED_LOCKED,
                CaptureResult.CONTROL_AF_STATE_NOT_FOCUSED_LOCKED
            )

        private val aePostPrecaptureStateList =
            listOf(
                CaptureResult.CONTROL_AE_STATE_CONVERGED,
                CaptureResult.CONTROL_AE_STATE_FLASH_REQUIRED,
                CaptureResult.CONTROL_AE_STATE_LOCKED
            )

        private val awbPostPrecaptureStateList =
            listOf(
                CaptureResult.CONTROL_AWB_STATE_CONVERGED,
                CaptureResult.CONTROL_AWB_STATE_LOCKED
            )

        val parameterForAfTriggerStart =
            mapOf<CaptureRequest.Key<*>, Any>(CONTROL_AF_TRIGGER to CONTROL_AF_TRIGGER_START)

        val parameterForAfTriggerCancel =
            mapOf<CaptureRequest.Key<*>, Any>(CONTROL_AF_TRIGGER to CONTROL_AF_TRIGGER_CANCEL)

        private val parametersForAePrecapture =
            mapOf<CaptureRequest.Key<*>, Any>(
                CONTROL_AE_PRECAPTURE_TRIGGER to CONTROL_AE_PRECAPTURE_TRIGGER_START
            )

        private val parametersForAePrecaptureAndAfTrigger =
            mapOf<CaptureRequest.Key<*>, Any>(
                CONTROL_AF_TRIGGER to CONTROL_AF_TRIGGER_START,
                CONTROL_AE_PRECAPTURE_TRIGGER to CONTROL_AE_PRECAPTURE_TRIGGER_START
            )

        private val deferredResult3ASubmitFailed =
            CompletableDeferred(Result3A(Status.SUBMIT_FAILED))

        private val aeUnlockedStateList =
            listOf(
                CaptureResult.CONTROL_AE_STATE_INACTIVE,
                CaptureResult.CONTROL_AE_STATE_SEARCHING,
                CaptureResult.CONTROL_AE_STATE_CONVERGED,
                CaptureResult.CONTROL_AE_STATE_FLASH_REQUIRED
            )

        private val afUnlockedStateList =
            listOf(
                CaptureResult.CONTROL_AF_STATE_INACTIVE,
                CaptureResult.CONTROL_AF_STATE_ACTIVE_SCAN,
                CaptureResult.CONTROL_AF_STATE_PASSIVE_SCAN,
                CaptureResult.CONTROL_AF_STATE_PASSIVE_FOCUSED,
                CaptureResult.CONTROL_AF_STATE_PASSIVE_UNFOCUSED
            )

        private val awbUnlockedStateList =
            listOf(
                CaptureResult.CONTROL_AWB_STATE_INACTIVE,
                CaptureResult.CONTROL_AWB_STATE_SEARCHING,
                CaptureResult.CONTROL_AWB_STATE_CONVERGED
            )

        private val unlock3APostCaptureLockAeParams = mapOf(CONTROL_AE_LOCK to true)

        private val unlock3APostCaptureLockAeAndCancelAfParams =
            mapOf(CONTROL_AF_TRIGGER to CONTROL_AF_TRIGGER_CANCEL, CONTROL_AE_LOCK to true)

        private val unlock3APostCaptureUnlockAeParams =
            mapOf<CaptureRequest.Key<*>, Any>(CONTROL_AE_LOCK to false)

        private val aePrecaptureCancelParams =
            mapOf<CaptureRequest.Key<*>, Any>(
                CONTROL_AE_PRECAPTURE_TRIGGER to CaptureRequest.CONTROL_AE_PRECAPTURE_TRIGGER_CANCEL
            )
<<<<<<< HEAD

        private val aePrecaptureAndAfCancelParams =
            mapOf<CaptureRequest.Key<*>, Any>(
                CONTROL_AF_TRIGGER to CONTROL_AF_TRIGGER_CANCEL,
                CONTROL_AE_PRECAPTURE_TRIGGER to CaptureRequest.CONTROL_AE_PRECAPTURE_TRIGGER_CANCEL
            )

=======

        private val aePrecaptureAndAfCancelParams =
            mapOf<CaptureRequest.Key<*>, Any>(
                CONTROL_AF_TRIGGER to CONTROL_AF_TRIGGER_CANCEL,
                CONTROL_AE_PRECAPTURE_TRIGGER to CaptureRequest.CONTROL_AE_PRECAPTURE_TRIGGER_CANCEL
            )

>>>>>>> 3d4510a6
        private val unlock3APostCaptureAfUnlockedCondition =
            mapOf<CaptureResult.Key<*>, List<Any>>(
                    CaptureResult.CONTROL_AF_STATE to afUnlockedStateList
                )
                .toConditionChecker()
    }

    // Keep track of the result associated with latest call to update3A. If update3A is called again
    // and the current result is not complete, we will cancel the current result.
    @GuardedBy("this") private var lastUpdate3AResult: Deferred<Result3A>? = null

    fun update3A(
        aeMode: AeMode? = null,
        afMode: AfMode? = null,
        awbMode: AwbMode? = null,
        flashMode: FlashMode? = null,
        aeRegions: List<MeteringRectangle>? = null,
        afRegions: List<MeteringRectangle>? = null,
        awbRegions: List<MeteringRectangle>? = null
    ): Deferred<Result3A> {
        // If the GraphProcessor does not have a repeating request we should update the current
        // parameters, but should not invalidate or trigger set a new listener.
        if (graphProcessor.repeatingRequest == null) {
            graphState3A.update(
                aeMode,
                afMode,
                awbMode,
                flashMode,
                aeRegions,
                afRegions,
                awbRegions
            )
            return deferredResult3ASubmitFailed
        }

        // Add the listener to a global pool of 3A listeners to monitor the state change to the
        // desired one.
        val listener = createListenerFor3AParams(aeMode, afMode, awbMode, flashMode)
        graphListener3A.addListener(listener)

        // Update the 3A state of the graph. This will make sure then when GraphProcessor builds
        // the next request it will apply the 3A parameters corresponding to the updated 3A state
        // to the request.
        graphState3A.update(aeMode, afMode, awbMode, flashMode, aeRegions, afRegions, awbRegions)

        // Try submitting a new repeating request with the 3A parameters corresponding to the new
        // 3A state and corresponding listeners.
        graphProcessor.invalidate()

        val result = listener.result
        synchronized(this) {
            debug { "Controller3A#update3A: cancelling previous request $lastUpdate3AResult" }
            lastUpdate3AResult?.cancel("A newer call for 3A state update initiated.")
            lastUpdate3AResult = result
        }
        return result
    }

    fun submit3A(
        aeMode: AeMode? = null,
        afMode: AfMode? = null,
        awbMode: AwbMode? = null,
        aeRegions: List<MeteringRectangle>? = null,
        afRegions: List<MeteringRectangle>? = null,
        awbRegions: List<MeteringRectangle>? = null
    ): Deferred<Result3A> {
        // If the GraphProcessor does not have a repeating request, we should fail immediately.
        if (graphProcessor.repeatingRequest == null) {
            return deferredResult3ASubmitFailed
        }

        // Add the listener to a global pool of 3A listeners to monitor the state change to the
        // desired one.
        val listener = createListenerFor3AParams(aeMode, afMode, awbMode)
        graphListener3A.addListener(listener)

        val extra3AParams = mutableMapOf<CaptureRequest.Key<*>, Any?>()
        aeMode?.let { extra3AParams.put(CaptureRequest.CONTROL_AE_MODE, it.value) }
        afMode?.let { extra3AParams.put(CaptureRequest.CONTROL_AF_MODE, it.value) }
        awbMode?.let { extra3AParams.put(CaptureRequest.CONTROL_AWB_MODE, it.value) }
        aeRegions?.let { extra3AParams.put(CaptureRequest.CONTROL_AE_REGIONS, it.toTypedArray()) }
        afRegions?.let { extra3AParams.put(CaptureRequest.CONTROL_AF_REGIONS, it.toTypedArray()) }
        awbRegions?.let { extra3AParams.put(CaptureRequest.CONTROL_AWB_REGIONS, it.toTypedArray()) }

        if (!graphProcessor.submit(extra3AParams)) {
            graphListener3A.removeListener(listener)
            return deferredResult3ASubmitFailed
        }
        return listener.result
    }

    /**
     * Given the desired metering regions and lock behaviors for ae, af and awb, this method updates
     * the metering regions and then, (a) unlocks ae, af, awb and wait for them to converge, and
     * then (b) locks them.
     *
     * (a) In this step, as needed, we first send a single request with 'af trigger = cancel' to
     * unlock af, and then a repeating request to unlock ae and awb. We suspend till we receive a
     * response from the camera that each of the ae, af awb are converged. (b) In this step, as
     * needed, we submit a repeating request to lock ae and awb, and then a single request to lock
     * af by setting 'af trigger = start'. Once these requests are submitted we don't wait further
     * and immediately return a Deferred<Result3A> which gets completed when the capture result with
     * correct lock states for ae, af and awb is received.
     *
     * If we received an error when submitting any of the above requests or if waiting for the
     * desired 3A state times out then we return early with the appropriate status code.
     *
     * If the operation is not supported by the camera device then this method returns early with
     * Result3A made of 'OK' status and 'null' metadata.
     *
     * Note: the frameLimit, convergedTimeLimitNs and lockedTimeLimitNs applies to each of the above
     * steps (a) and (b) and not as a whole for the whole lock3A method. Thus, in the worst case
     * this method including the completion of returned Deferred<Result3A> can take min(time
     * equivalent of frameLimit, convergedTimeLimitNs) + min(time equivalent of frameLimit,
     * lockedTimeLimitNs) to complete.
     */
    suspend fun lock3A(
        aeRegions: List<MeteringRectangle>? = null,
        afRegions: List<MeteringRectangle>? = null,
        awbRegions: List<MeteringRectangle>? = null,
        aeLockBehavior: Lock3ABehavior? = null,
        afLockBehavior: Lock3ABehavior? = null,
        awbLockBehavior: Lock3ABehavior? = null,
        afTriggerStartAeMode: AeMode? = null,
        convergedCondition: ((FrameMetadata) -> Boolean)? = null,
        lockedCondition: ((FrameMetadata) -> Boolean)? = null,
        frameLimit: Int = DEFAULT_FRAME_LIMIT,
        convergedTimeLimitNs: Long? = DEFAULT_TIME_LIMIT_NS,
        lockedTimeLimitNs: Long? = DEFAULT_TIME_LIMIT_NS
    ): Deferred<Result3A> {
        var afLockBehaviorSanitized = afLockBehavior
        if (!metadata.supportsAutoFocusTrigger) {
            afLockBehaviorSanitized = null
        }
        if (aeLockBehavior == null && afLockBehaviorSanitized == null && awbLockBehavior == null) {
            return CompletableDeferred(Result3A(Status.OK, /* frameMetadata= */ null))
        }

        // Update the 3A state of camera graph with the given metering regions. If metering regions
        // are given as null then they are ignored and the current metering regions continue to be
        // applied in subsequent requests to the camera device.
        graphState3A.update(aeRegions = aeRegions, afRegions = afRegions, awbRegions = awbRegions)

        // If the GraphProcessor does not have a repeating request we should update the current
        // parameters, but should not invalidate or trigger set a new listener.
        if (graphProcessor.repeatingRequest == null) {
            return deferredResult3ASubmitFailed
        }

        // If we explicitly need to unlock af first before proceeding to lock it, we need to send
        // a single request with TRIGGER = TRIGGER_CANCEL so that af can start a fresh scan.
        if (afLockBehaviorSanitized.shouldUnlockAf()) {
            debug { "lock3A - sending a request to unlock af first." }
            if (!graphProcessor.submit(parameterForAfTriggerCancel)) {
                return deferredResult3ASubmitFailed
            }
        }

        // As needed unlock ae, awb and wait for ae, af and awb to converge.
        if (
            aeLockBehavior.shouldWaitForAeToConverge() ||
                afLockBehaviorSanitized.shouldWaitForAfToConverge() ||
                awbLockBehavior.shouldWaitForAwbToConverge()
        ) {
            val converged3AExitConditions =
                convergedCondition
                    ?: createConverged3AExitConditions(
                            aeLockBehavior.shouldWaitForAeToConverge(),
                            afLockBehaviorSanitized.shouldWaitForAfToConverge(),
                            awbLockBehavior.shouldWaitForAwbToConverge()
                        )
                        .toConditionChecker()
            val listener =
                Result3AStateListenerImpl(
                    converged3AExitConditions,
                    frameLimit,
                    convergedTimeLimitNs
                )
            graphListener3A.addListener(listener)

            // If we have to explicitly unlock ae, awb, then update the 3A state of the camera
            // graph. This is because ae, awb lock values should stay as part of repeating
            // request to the camera device. For af we need only one single request to trigger it,
            // leaving it unset in the subsequent requests to the camera device will not affect the
            // previously sent af trigger.
            val aeLockValue = if (aeLockBehavior.shouldUnlockAe()) false else null
            val awbLockValue = if (awbLockBehavior.shouldUnlockAwb()) false else null
            if (aeLockValue != null || awbLockValue != null) {
                debug { "lock3A - setting aeLock=$aeLockValue, awbLock=$awbLockValue" }
                graphState3A.update(aeLock = aeLockValue, awbLock = awbLockValue)
            }
            graphProcessor.invalidate()

            debug {
                "lock3A - waiting for" +
                    (if (aeLockBehavior.shouldWaitForAeToConverge()) " ae" else "") +
                    (if (afLockBehaviorSanitized.shouldWaitForAfToConverge()) " af" else "") +
                    (if (awbLockBehavior.shouldWaitForAwbToConverge()) " awb" else "") +
                    " to converge before locking them."
            }
            val result = listener.result.await()
            debug {
                "lock3A - converged at frame number=${result.frameMetadata?.frameNumber?.value}, " +
                    "status=${result.status}"
            }
            // Return immediately if we encounter an error when unlocking and waiting for
            // convergence.
            if (result.status != Status.OK) {
                return listener.result
            }
        }

        return lock3ANow(
            aeLockBehavior,
            afLockBehaviorSanitized,
            awbLockBehavior,
            afTriggerStartAeMode,
            lockedCondition,
            frameLimit,
            lockedTimeLimitNs
        )
    }

    /**
     * This method unlocks ae, af and awb, as specified by setting the corresponding parameter to
     * true. If this operation is not supported by the camera device, then we return early with
     * Result3A made of 'OK' status and metadata as null.
     *
     * There are two requests involved in this operation, (a) a single request with af trigger =
     * cancel, to unlock af, and then (a) a repeating request to unlock ae, awb.
     */
    fun unlock3A(
        ae: Boolean? = null,
        af: Boolean? = null,
        awb: Boolean? = null,
        unlockedCondition: ((FrameMetadata) -> Boolean)? = null,
        frameLimit: Int = DEFAULT_FRAME_LIMIT,
        timeLimitNs: Long? = DEFAULT_TIME_LIMIT_NS
    ): Deferred<Result3A> {
        var afSanitized = af
        if (!metadata.supportsAutoFocusTrigger) {
            afSanitized = null
        }
        if (!(ae == true || afSanitized == true || awb == true)) {
            return CompletableDeferred(Result3A(Status.OK, /* frameMetadata= */ null))
        }
        // If the GraphProcessor does not have a repeating request, we should fail immediately.
        if (graphProcessor.repeatingRequest == null) {
            return deferredResult3ASubmitFailed
        }
        // If we explicitly need to unlock af first before proceeding to lock it, we need to send
        // a single request with TRIGGER = TRIGGER_CANCEL so that af can start a fresh scan.
        if (afSanitized == true) {
            debug { "unlock3A - sending a request to unlock af first." }
            graphProcessor.submit(parameterForAfTriggerCancel)
        }

        // As needed unlock ae, awb and wait for ae, af and awb to converge.
        val unlocked3AExitConditions =
            unlockedCondition
                ?: createUnLocked3AExitConditions(
                        ae == true,
                        afSanitized == true,
                        awb == true,
                    )
                    .toConditionChecker()
        val listener = Result3AStateListenerImpl(unlocked3AExitConditions, frameLimit, timeLimitNs)
        graphListener3A.addListener(listener)

        // Update the 3A state of the camera graph and invalidate the repeating request with the
        // new state.
        val aeLockValue = if (ae == true) false else null
        val awbLockValue = if (awb == true) false else null
        if (aeLockValue != null || awbLockValue != null) {
            debug { "unlock3A - updating graph state, aeLock=$aeLockValue, awbLock=$awbLockValue" }
            graphState3A.update(aeLock = aeLockValue, awbLock = awbLockValue)
        }
        graphProcessor.invalidate()
        return listener.result
    }

    /**
     * Triggers 3A state updates and waits for locking/convergence for high quality image capture.
     *
     * By default, both AE precapture and AF are triggered, however this method does not try to lock
     * the AE/AWB explicitly. So AE/AWB states will reach up to converged state only, not locked
     * state (unless they were already locked). Use the [lock3A] method afterwards if locking AE/AWB
     * is also required.
     *
     * The exit condition of the API can be customized with [lockedCondition] parameter. See
     * `lock3AForCapture(triggerCondition, lockedCondition, frameLimit, timeLimitNs)` for details.
     *
     * @param lockedCondition Optional customized exit condition for the result.
     * @return A [Deferred] containing a [Result3A] which will contain the latest frame number at
     *   which the locks were applied or the frame number at which the method returned early because
     *   either frame limit or time limit was reached.
     */
<<<<<<< HEAD
    suspend fun lock3AForCapture(
        lockedCondition: ((FrameMetadata) -> Boolean)? = null,
        frameLimit: Int = DEFAULT_FRAME_LIMIT,
        timeLimitNs: Long = DEFAULT_TIME_LIMIT_NS,
    ) =
        lock3AForCapture(
            triggerCondition = null,
            lockedCondition = lockedCondition,
            frameLimit = frameLimit,
            timeLimitNs = timeLimitNs,
        )

    /**
     * Triggers 3A state updates and waits for locking/convergence for high quality image capture.
     *
     * By default, both AE precapture and AF are triggered, however this method does not try to lock
     * the AE/AWB explicitly. So AE/AWB states will reach up to converged state only, not locked
     * state (unless they were already locked). Use the [lock3A] method afterwards if locking AE/AWB
     * is also required.
     *
     * It is possible to not trigger AF explicitly by disabling the [triggerAf] parameter. However,
     * if [the AF mode is [CaptureResult.CONTROL_AF_MODE_CONTINUOUS_PICTURE] or
     * [CaptureResult.CONTROL_AF_MODE_CONTINUOUS_VIDEO], the AF algorithm will continuously scan for
     * good focus state even without an explicit AF trigger and may have been effected by the AE
     * precapture trigger or scenery change. So, this method will still wait for AF to be converged
     * for these AF modes even if the AF trigger is disabled.
     *
     * @param triggerAf Whether to trigger AF.
     * @param waitForAwb Whether to wait for AWB to converge/lock.
     * @return A [Deferred] containing a [Result3A] which will contain the latest frame number at
     *   which the locks were applied or the frame number at which the method returned early because
     *   either frame limit or time limit was reached.
     */
    suspend fun lock3AForCapture(
        triggerAf: Boolean = true,
        waitForAwb: Boolean = false,
        frameLimit: Int = DEFAULT_FRAME_LIMIT,
        timeLimitNs: Long = DEFAULT_TIME_LIMIT_NS,
    ): Deferred<Result3A> {
        val triggerCondition =
            if (triggerAf) {
                parametersForAePrecaptureAndAfTrigger
            } else {
                parametersForAePrecapture
            }

        return lock3AForCapture(
            triggerCondition = triggerCondition,
            lockedCondition =
                createLock3AForCaptureExitConditions(
                    isAfTriggered = triggerAf,
                    waitForAwb = waitForAwb
                ),
            frameLimit = frameLimit,
            timeLimitNs = timeLimitNs,
        )
    }

    /**
     * Triggers 3A state updates and waits for locking/convergence for high quality image capture.
     *
     * By default, both AE precapture and AF are triggered, however this method does not try to lock
     * the AE/AWB explicitly. So AE/AWB states will reach up to converged state only, not locked
     * state (unless they were already locked). Use the [lock3A] method afterwards if locking AE/AWB
     * is also required.
     *
     * @param triggerCondition Customized trigger condition. If not provided, both AE precapture and
     *   AF.
     * @param lockedCondition Customized exit condition for the result. If not provided,
     *   `createLock3AForCaptureExitConditions(isAfTriggered = true, waitForAwb = false)` will be
     *   used for default condition.
     * @return A [Deferred] containing a [Result3A] which will contain the latest frame number at
     *   which the locks were applied or the frame number at which the method returned early because
     *   either frame limit or time limit was reached.
     */
    private suspend fun lock3AForCapture(
        triggerCondition: Map<CaptureRequest.Key<*>, Any>? = null,
        lockedCondition: ((FrameMetadata) -> Boolean)? = null,
        frameLimit: Int = DEFAULT_FRAME_LIMIT,
        timeLimitNs: Long = DEFAULT_TIME_LIMIT_NS,
=======
    fun lock3AForCapture(
        lockedCondition: ((FrameMetadata) -> Boolean)? = null,
        frameLimit: Int = DEFAULT_FRAME_LIMIT,
        timeLimitNs: Long = DEFAULT_TIME_LIMIT_NS,
    ) =
        lock3AForCapture(
            triggerCondition = null,
            lockedCondition = lockedCondition,
            frameLimit = frameLimit,
            timeLimitNs = timeLimitNs,
        )

    /**
     * Triggers 3A state updates and waits for locking/convergence for high quality image capture.
     *
     * By default, both AE precapture and AF are triggered, however this method does not try to lock
     * the AE/AWB explicitly. So AE/AWB states will reach up to converged state only, not locked
     * state (unless they were already locked). Use the [lock3A] method afterwards if locking AE/AWB
     * is also required.
     *
     * It is possible to not trigger AF explicitly by disabling the [triggerAf] parameter. However,
     * if [the AF mode is [CaptureResult.CONTROL_AF_MODE_CONTINUOUS_PICTURE] or
     * [CaptureResult.CONTROL_AF_MODE_CONTINUOUS_VIDEO], the AF algorithm will continuously scan for
     * good focus state even without an explicit AF trigger and may have been effected by the AE
     * precapture trigger or scenery change. So, this method will still wait for AF to be converged
     * for these AF modes even if the AF trigger is disabled.
     *
     * @param triggerAf Whether to trigger AF.
     * @param waitForAwb Whether to wait for AWB to converge/lock.
     * @return A [Deferred] containing a [Result3A] which will contain the latest frame number at
     *   which the locks were applied or the frame number at which the method returned early because
     *   either frame limit or time limit was reached.
     */
    fun lock3AForCapture(
        triggerAf: Boolean = true,
        waitForAwb: Boolean = false,
        frameLimit: Int = DEFAULT_FRAME_LIMIT,
        timeLimitNs: Long = DEFAULT_TIME_LIMIT_NS,
    ): Deferred<Result3A> {
        val triggerCondition =
            if (triggerAf) {
                parametersForAePrecaptureAndAfTrigger
            } else {
                parametersForAePrecapture
            }

        return lock3AForCapture(
            triggerCondition = triggerCondition,
            lockedCondition =
                createLock3AForCaptureExitConditions(
                    isAfTriggered = triggerAf,
                    waitForAwb = waitForAwb
                ),
            frameLimit = frameLimit,
            timeLimitNs = timeLimitNs,
        )
    }

    /**
     * Triggers 3A state updates and waits for locking/convergence for high quality image capture.
     *
     * By default, both AE precapture and AF are triggered, however this method does not try to lock
     * the AE/AWB explicitly. So AE/AWB states will reach up to converged state only, not locked
     * state (unless they were already locked). Use the [lock3A] method afterwards if locking AE/AWB
     * is also required.
     *
     * @param triggerCondition Customized trigger condition. If not provided, both AE precapture and
     *   AF.
     * @param lockedCondition Customized exit condition for the result. If not provided,
     *   `createLock3AForCaptureExitConditions(isAfTriggered = true, waitForAwb = false)` will be
     *   used for default condition.
     * @return A [Deferred] containing a [Result3A] which will contain the latest frame number at
     *   which the locks were applied or the frame number at which the method returned early because
     *   either frame limit or time limit was reached.
     */
    private fun lock3AForCapture(
        triggerCondition: Map<CaptureRequest.Key<*>, Any>? = null,
        lockedCondition: ((FrameMetadata) -> Boolean)? = null,
        frameLimit: Int = DEFAULT_FRAME_LIMIT,
        timeLimitNs: Long = DEFAULT_TIME_LIMIT_NS,
>>>>>>> 3d4510a6
    ): Deferred<Result3A> {
        // If the GraphProcessor does not have a repeating request, we should fail immediately.
        if (graphProcessor.repeatingRequest == null) {
            return deferredResult3ASubmitFailed
        }

        val finalTriggerCondition = triggerCondition ?: parametersForAePrecaptureAndAfTrigger
        var isAfTriggered = false
        finalTriggerCondition.forEach { entry ->
            if (entry.value == CONTROL_AE_PRECAPTURE_TRIGGER_START) {
                isAfTriggered = true
            }
        }

        val listener =
            Result3AStateListenerImpl(
                lockedCondition
                    ?: createLock3AForCaptureExitConditions(
                        isAfTriggered = isAfTriggered,
                        waitForAwb = false, // no need to wait for AWB in default case
                    ),
                frameLimit,
                timeLimitNs
            )
<<<<<<< HEAD

        graphListener3A.addListener(listener)
=======
>>>>>>> 3d4510a6

        graphListener3A.addListener(listener)
        debug { "lock3AForCapture - sending a request to trigger ae precapture metering and af." }
<<<<<<< HEAD
        if (!graphProcessor.trySubmit(finalTriggerCondition)) {
            debug {
                "lock3AForCapture - request to trigger ae precapture metering and af failed, " +
                    "returning early."
            }
=======

        if (!graphProcessor.submit(finalTriggerCondition)) {
>>>>>>> 3d4510a6
            graphListener3A.removeListener(listener)
            return deferredResult3ASubmitFailed
        }
        graphProcessor.invalidate()
        return listener.result
    }

<<<<<<< HEAD
    suspend fun unlock3APostCapture(cancelAf: Boolean = true): Deferred<Result3A> {
=======
    fun unlock3APostCapture(cancelAf: Boolean = true): Deferred<Result3A> {
>>>>>>> 3d4510a6
        // If the GraphProcessor does not have a repeating request, we should fail immediately.
        if (graphProcessor.repeatingRequest == null) {
            return deferredResult3ASubmitFailed
        }
        if (Build.VERSION.SDK_INT >= Build.VERSION_CODES.M) {
            return unlock3APostCaptureAndroidMAndAbove(cancelAf)
        }
        return unlock3APostCaptureAndroidLAndBelow(cancelAf)
    }

    /**
     * For api level below 23, to resume the normal scan of ae after precapture metering sequence,
     * we have to first send a request with ae lock = true and then a request with ae lock = false.
     * REF :
     * https://developer.android.com/reference/android/hardware/camera2/CaptureRequest#CONTROL_AE_PRECAPTURE_TRIGGER
     */
<<<<<<< HEAD
    private suspend fun unlock3APostCaptureAndroidLAndBelow(
        cancelAf: Boolean = true
    ): Deferred<Result3A> {
        debug { "unlock3AForCapture - sending a request to cancel af and turn on ae." }
        if (
            !graphProcessor.trySubmit(
                if (cancelAf) {
                    unlock3APostCaptureLockAeAndCancelAfParams
                } else {
                    unlock3APostCaptureLockAeParams
                }
            )
        ) {
            debug { "unlock3AForCapture - request to cancel af and lock ae as failed." }
            return deferredResult3ASubmitFailed
        }
=======
    private fun unlock3APostCaptureAndroidLAndBelow(cancelAf: Boolean = true): Deferred<Result3A> {
        debug { "unlock3AForCapture - sending a request to cancel af and turn on ae." }
        val cancelParams =
            if (cancelAf) {
                unlock3APostCaptureLockAeAndCancelAfParams
            } else {
                unlock3APostCaptureLockAeParams
            }
        if (!graphProcessor.submit(cancelParams)) return deferredResult3ASubmitFailed
>>>>>>> 3d4510a6

        // Listener to monitor when we receive the capture result corresponding to the request
        // below.
        val listener = Result3AStateListenerImpl(emptyMap())
        graphListener3A.addListener(listener)

        debug { "unlock3AForCapture - sending a request to turn off ae." }
        if (!graphProcessor.submit(unlock3APostCaptureUnlockAeParams)) {
            graphListener3A.removeListener(listener)
            return deferredResult3ASubmitFailed
        }

        return listener.result
    }

    /**
     * For API level 23 or newer versions, the sending a request with CONTROL_AE_PRECAPTURE_TRIGGER
     * = CANCEL can be used to unlock the camera device's internally locked AE. REF :
     * https://developer.android.com/reference/android/hardware/camera2/CaptureRequest#CONTROL_AE_PRECAPTURE_TRIGGER
     */
    @RequiresApi(23)
<<<<<<< HEAD
    private suspend fun unlock3APostCaptureAndroidMAndAbove(
        cancelAf: Boolean = true
    ): Deferred<Result3A> {
        debug { "unlock3APostCapture - sending a request to reset af and ae precapture metering." }
        val cancelParams = if (cancelAf) aePrecaptureAndAfCancelParams else aePrecaptureCancelParams
        if (!graphProcessor.trySubmit(cancelParams)) {
            debug {
                "unlock3APostCapture - request to reset af and ae precapture metering failed, " +
                    "returning early."
            }
=======
    private fun unlock3APostCaptureAndroidMAndAbove(cancelAf: Boolean = true): Deferred<Result3A> {
        debug { "unlock3APostCapture - sending a request to reset af and ae precapture metering." }
        val cancelParams = if (cancelAf) aePrecaptureAndAfCancelParams else aePrecaptureCancelParams
        if (!graphProcessor.submit(cancelParams)) {
>>>>>>> 3d4510a6
            return deferredResult3ASubmitFailed
        }

        // Sending a request with ae precapture trigger = cancel does not have any specific affect
        // on the ae state, so we don't need to listen for a specific state. As long as the request
        // successfully reaches the camera device and the capture request corresponding to that
        // request arrives back, it should suffice.
        val listener =
            if (cancelAf) {
                Result3AStateListenerImpl(unlock3APostCaptureAfUnlockedCondition)
            } else {
                Result3AStateListenerImpl(emptyMap())
            }
        graphListener3A.addListener(listener)
        graphProcessor.invalidate()
        return listener.result
    }

    /**
     * Enables the torch which may require changing the [AeMode].
     *
     * To use [FlashMode.TORCH], either [AeMode.ON] or [AeMode.OFF] needs to be used, otherwise, the
     * flash mode is a no-op. If the current AE mode is neither of them, this function changes the
     * AE mode to [AeMode.ON] in order to enable the torch.
     */
    fun setTorchOn(): Deferred<Result3A> {
        val currAeMode = graphState3A.aeMode
        val desiredAeMode =
            if (currAeMode == AeMode.ON || currAeMode == AeMode.OFF) null else AeMode.ON
        return update3A(aeMode = desiredAeMode, flashMode = FlashMode.TORCH)
    }

    /** Disables the torch and sets a new AE mode if provided. */
    fun setTorchOff(aeMode: AeMode? = null): Deferred<Result3A> {
        return update3A(aeMode = aeMode, flashMode = FlashMode.OFF)
    }

    private fun lock3ANow(
        aeLockBehavior: Lock3ABehavior?,
        afLockBehavior: Lock3ABehavior?,
        awbLockBehavior: Lock3ABehavior?,
        afTriggerStartAeMode: AeMode? = null,
        lockedCondition: ((FrameMetadata) -> Boolean)?,
        frameLimit: Int?,
        timeLimitNs: Long?
    ): Deferred<Result3A> {
        val finalAeLockValue = if (aeLockBehavior == null) null else true
        val finalAwbLockValue = if (awbLockBehavior == null) null else true
        val locked3AExitConditions =
            createLocked3AExitConditions(
                finalAeLockValue != null,
                afLockBehavior != null,
                finalAwbLockValue != null
            )

        var resultForLocked: Deferred<Result3A>? = null
        if (lockedCondition != null || locked3AExitConditions.isNotEmpty()) {
            val exitCondition = lockedCondition ?: locked3AExitConditions.toConditionChecker()
            val listener = Result3AStateListenerImpl(exitCondition, frameLimit, timeLimitNs)
            graphListener3A.addListener(listener)
            graphState3A.update(aeLock = finalAeLockValue, awbLock = finalAwbLockValue)
            debug {
                "lock3A - submitting request with aeLock=$finalAeLockValue , " +
                    "awbLock=$finalAwbLockValue"
            }
            graphProcessor.invalidate()
            resultForLocked = listener.result
        }

        if (afLockBehavior == null) {
            return resultForLocked!!
        }

        var lastAeMode: AeMode? = null
        afTriggerStartAeMode?.let {
            lastAeMode = graphState3A.aeMode
            graphState3A.update(it)
        }

        debug { "lock3A - submitting a request to lock af." }
        if (!graphProcessor.submit(parameterForAfTriggerStart)) {
            return deferredResult3ASubmitFailed
        }

        lastAeMode?.let {
            graphState3A.update(aeMode = it)
            // TODO(sushilnath@): Should be able to remove this invalidate() call
            //  by making sure invalidate() and submit() don't interleave
            //  w.r.t. building the parameter snapshot
            graphProcessor.invalidate()
        }
        return resultForLocked!!
    }

    private fun createConverged3AExitConditions(
        waitForAeToConverge: Boolean,
        waitForAfToConverge: Boolean,
        waitForAwbToConverge: Boolean
    ): Map<CaptureResult.Key<*>, List<Any>> {
        if (!waitForAeToConverge && !waitForAfToConverge && !waitForAwbToConverge) {
            return mapOf()
        }
        val exitConditionMapForConverged = mutableMapOf<CaptureResult.Key<*>, List<Any>>()
        if (waitForAeToConverge) {
            exitConditionMapForConverged[CaptureResult.CONTROL_AE_STATE] = aeConvergedStateList
        }
        if (waitForAwbToConverge) {
            exitConditionMapForConverged[CaptureResult.CONTROL_AWB_STATE] = awbConvergedStateList
        }
        if (waitForAfToConverge) {
            exitConditionMapForConverged[CaptureResult.CONTROL_AF_STATE] = afConvergedStateList
        }
        return exitConditionMapForConverged
    }

    private fun createLocked3AExitConditions(
        waitForAeToLock: Boolean,
        waitForAfToLock: Boolean,
        waitForAwbToLock: Boolean
    ): Map<CaptureResult.Key<*>, List<Any>> {
        if (!waitForAeToLock && !waitForAfToLock && !waitForAwbToLock) {
            return mapOf()
        }
        val exitConditionMapForLocked = mutableMapOf<CaptureResult.Key<*>, List<Any>>()
        if (waitForAeToLock) {
            exitConditionMapForLocked[CaptureResult.CONTROL_AE_STATE] = aeLockedStateList
        }
        if (waitForAfToLock) {
            exitConditionMapForLocked[CaptureResult.CONTROL_AF_STATE] = afLockedStateList
        }
        if (waitForAwbToLock) {
            exitConditionMapForLocked[CaptureResult.CONTROL_AWB_STATE] = awbLockedStateList
        }
        return exitConditionMapForLocked
    }

    private fun createLock3AForCaptureExitConditions(
        isAfTriggered: Boolean,
        waitForAwb: Boolean,
    ): ((FrameMetadata) -> Boolean) = { frameMetadata ->
        val afMode = AfMode(frameMetadata[CaptureResult.CONTROL_AF_MODE] ?: CONTROL_AF_MODE_OFF)
        val meetsAfCondition =
            if (afMode.isOn()) {
                if (isAfTriggered) {
                    afLockedStateList.contains(frameMetadata[CaptureResult.CONTROL_AF_STATE])
                    frameMetadata[CaptureResult.CONTROL_AF_STATE].isNullOrIn(afLockedStateList)
                } else if (afMode.isContinuous()) {
                    // Even if AF is not triggered, we can still wait for PASSIVE_FOCUS in this case
                    afConvergedStateList.contains(frameMetadata[CaptureResult.CONTROL_AF_STATE])
                } else {
                    true
                }
            } else {
                true
            }

        // AE/AWB state may be null in some devices and thus should not be waited for in such case

        val aeMode = AeMode(frameMetadata[CaptureResult.CONTROL_AE_MODE] ?: CONTROL_AE_MODE_OFF)
        val meetsAeCondition =
            if (aeMode.isOn()) {
                frameMetadata[CaptureResult.CONTROL_AE_STATE].isNullOrIn(aePostPrecaptureStateList)
            } else {
                true
            }

        val awbMode = AwbMode(frameMetadata[CaptureResult.CONTROL_AWB_MODE] ?: CONTROL_AWB_MODE_OFF)
        val meetsAwbCondition =
            if (awbMode.isOn() && waitForAwb) {
                frameMetadata[CaptureResult.CONTROL_AWB_STATE].isNullOrIn(
                    awbPostPrecaptureStateList
                )
            } else {
                true
            }

        debug {
            "lock3AForCapture result: meetsAeCondition = $meetsAeCondition" +
                ", meetsAfCondition = $meetsAfCondition, meetsAwbCondition = $meetsAwbCondition"
        }

        meetsAeCondition && meetsAfCondition && meetsAwbCondition
    }

    private fun createUnLocked3AExitConditions(
        ae: Boolean,
        af: Boolean,
        awb: Boolean
    ): Map<CaptureResult.Key<*>, List<Any>> {
        if (!ae && !af && !awb) {
            return mapOf()
        }
        val exitConditionMapForUnLocked = mutableMapOf<CaptureResult.Key<*>, List<Any>>()
        if (ae) {
            exitConditionMapForUnLocked[CaptureResult.CONTROL_AE_STATE] = aeUnlockedStateList
        }
        if (af) {
            exitConditionMapForUnLocked[CaptureResult.CONTROL_AF_STATE] = afUnlockedStateList
        }
        if (awb) {
            exitConditionMapForUnLocked[CaptureResult.CONTROL_AWB_STATE] = awbUnlockedStateList
        }
        return exitConditionMapForUnLocked
    }

    // We create a map for the 3A modes and the desired values and leave out the keys
    // corresponding to the metering regions. The reason being the camera framework can chose to
    // crop or modify the metering regions as per its constraints. So when we receive at least
    // one capture result corresponding to this request it is assumed that the framework has
    // applied the desired metering regions to the best of its judgement, and we don't need an
    // exact match between the metering regions sent in the capture request and the metering
    // regions received from the camera device.
    private fun createListenerFor3AParams(
        aeMode: AeMode? = null,
        afMode: AfMode? = null,
        awbMode: AwbMode? = null,
        flashMode: FlashMode? = null,
    ): Result3AStateListenerImpl {
        val resultModesMap = mutableMapOf<CaptureResult.Key<*>, List<Any>>()
        aeMode?.let { resultModesMap.put(CaptureResult.CONTROL_AE_MODE, listOf(it.value)) }
        afMode?.let { resultModesMap.put(CaptureResult.CONTROL_AF_MODE, listOf(it.value)) }
        awbMode?.let { resultModesMap.put(CaptureResult.CONTROL_AWB_MODE, listOf(it.value)) }
        flashMode?.let { resultModesMap.put(CaptureResult.FLASH_MODE, listOf(it.value)) }
        return Result3AStateListenerImpl(resultModesMap.toMap())
    }
}

/** Returns true if this is null or exists in the provided collection. */
private fun <T> T?.isNullOrIn(collection: Collection<T>) =
    this?.let { collection.contains(it) } ?: true

internal fun Lock3ABehavior?.shouldUnlockAe(): Boolean = this == Lock3ABehavior.AFTER_NEW_SCAN

internal fun Lock3ABehavior?.shouldUnlockAf(): Boolean = this == Lock3ABehavior.AFTER_NEW_SCAN

internal fun Lock3ABehavior?.shouldUnlockAwb(): Boolean = this == Lock3ABehavior.AFTER_NEW_SCAN

// For ae and awb if we set the lock = true in the capture request the camera device
// locks them immediately. So when we want to wait for ae to converge we have to explicitly
// wait for it to converge.
internal fun Lock3ABehavior?.shouldWaitForAeToConverge(): Boolean =
    this != null && this != Lock3ABehavior.IMMEDIATE

internal fun Lock3ABehavior?.shouldWaitForAwbToConverge(): Boolean =
    this != null && this != Lock3ABehavior.IMMEDIATE

// TODO(sushilnath@): add the optimization to not wait for af to converge before sending the
// trigger for modes other than CONTINUOUS_VIDEO. The paragraph below explains the reasoning.
//
// For af, if the mode is MACRO, AUTO or CONTINUOUS_PICTURE and we send a capture request to
// start an af trigger then camera device starts a new scan(for AUTO mode) or waits for the
// current scan to finish(for CONTINUOUS_PICTURE) and then locks the auto-focus, so if we want
// to wait for af to converge before locking it, we don't have to explicitly wait for
// convergence, we can send the trigger right away, but if the mode is CONTINUOUS_VIDEO then
// sending a request to start a trigger locks the auto focus immediately, so if we want af to
// converge first then we have to explicitly wait for it.
// Ref:
// https://developer.android.com/reference/android/hardware/camera2/CaptureResult#CONTROL_AF_STATE
internal fun Lock3ABehavior?.shouldWaitForAfToConverge(): Boolean =
    this != null && this != Lock3ABehavior.IMMEDIATE<|MERGE_RESOLUTION|>--- conflicted
+++ resolved
@@ -156,7 +156,6 @@
             mapOf<CaptureRequest.Key<*>, Any>(
                 CONTROL_AE_PRECAPTURE_TRIGGER to CaptureRequest.CONTROL_AE_PRECAPTURE_TRIGGER_CANCEL
             )
-<<<<<<< HEAD
 
         private val aePrecaptureAndAfCancelParams =
             mapOf<CaptureRequest.Key<*>, Any>(
@@ -164,15 +163,6 @@
                 CONTROL_AE_PRECAPTURE_TRIGGER to CaptureRequest.CONTROL_AE_PRECAPTURE_TRIGGER_CANCEL
             )
 
-=======
-
-        private val aePrecaptureAndAfCancelParams =
-            mapOf<CaptureRequest.Key<*>, Any>(
-                CONTROL_AF_TRIGGER to CONTROL_AF_TRIGGER_CANCEL,
-                CONTROL_AE_PRECAPTURE_TRIGGER to CaptureRequest.CONTROL_AE_PRECAPTURE_TRIGGER_CANCEL
-            )
-
->>>>>>> 3d4510a6
         private val unlock3APostCaptureAfUnlockedCondition =
             mapOf<CaptureResult.Key<*>, List<Any>>(
                     CaptureResult.CONTROL_AF_STATE to afUnlockedStateList
@@ -470,88 +460,6 @@
      *   which the locks were applied or the frame number at which the method returned early because
      *   either frame limit or time limit was reached.
      */
-<<<<<<< HEAD
-    suspend fun lock3AForCapture(
-        lockedCondition: ((FrameMetadata) -> Boolean)? = null,
-        frameLimit: Int = DEFAULT_FRAME_LIMIT,
-        timeLimitNs: Long = DEFAULT_TIME_LIMIT_NS,
-    ) =
-        lock3AForCapture(
-            triggerCondition = null,
-            lockedCondition = lockedCondition,
-            frameLimit = frameLimit,
-            timeLimitNs = timeLimitNs,
-        )
-
-    /**
-     * Triggers 3A state updates and waits for locking/convergence for high quality image capture.
-     *
-     * By default, both AE precapture and AF are triggered, however this method does not try to lock
-     * the AE/AWB explicitly. So AE/AWB states will reach up to converged state only, not locked
-     * state (unless they were already locked). Use the [lock3A] method afterwards if locking AE/AWB
-     * is also required.
-     *
-     * It is possible to not trigger AF explicitly by disabling the [triggerAf] parameter. However,
-     * if [the AF mode is [CaptureResult.CONTROL_AF_MODE_CONTINUOUS_PICTURE] or
-     * [CaptureResult.CONTROL_AF_MODE_CONTINUOUS_VIDEO], the AF algorithm will continuously scan for
-     * good focus state even without an explicit AF trigger and may have been effected by the AE
-     * precapture trigger or scenery change. So, this method will still wait for AF to be converged
-     * for these AF modes even if the AF trigger is disabled.
-     *
-     * @param triggerAf Whether to trigger AF.
-     * @param waitForAwb Whether to wait for AWB to converge/lock.
-     * @return A [Deferred] containing a [Result3A] which will contain the latest frame number at
-     *   which the locks were applied or the frame number at which the method returned early because
-     *   either frame limit or time limit was reached.
-     */
-    suspend fun lock3AForCapture(
-        triggerAf: Boolean = true,
-        waitForAwb: Boolean = false,
-        frameLimit: Int = DEFAULT_FRAME_LIMIT,
-        timeLimitNs: Long = DEFAULT_TIME_LIMIT_NS,
-    ): Deferred<Result3A> {
-        val triggerCondition =
-            if (triggerAf) {
-                parametersForAePrecaptureAndAfTrigger
-            } else {
-                parametersForAePrecapture
-            }
-
-        return lock3AForCapture(
-            triggerCondition = triggerCondition,
-            lockedCondition =
-                createLock3AForCaptureExitConditions(
-                    isAfTriggered = triggerAf,
-                    waitForAwb = waitForAwb
-                ),
-            frameLimit = frameLimit,
-            timeLimitNs = timeLimitNs,
-        )
-    }
-
-    /**
-     * Triggers 3A state updates and waits for locking/convergence for high quality image capture.
-     *
-     * By default, both AE precapture and AF are triggered, however this method does not try to lock
-     * the AE/AWB explicitly. So AE/AWB states will reach up to converged state only, not locked
-     * state (unless they were already locked). Use the [lock3A] method afterwards if locking AE/AWB
-     * is also required.
-     *
-     * @param triggerCondition Customized trigger condition. If not provided, both AE precapture and
-     *   AF.
-     * @param lockedCondition Customized exit condition for the result. If not provided,
-     *   `createLock3AForCaptureExitConditions(isAfTriggered = true, waitForAwb = false)` will be
-     *   used for default condition.
-     * @return A [Deferred] containing a [Result3A] which will contain the latest frame number at
-     *   which the locks were applied or the frame number at which the method returned early because
-     *   either frame limit or time limit was reached.
-     */
-    private suspend fun lock3AForCapture(
-        triggerCondition: Map<CaptureRequest.Key<*>, Any>? = null,
-        lockedCondition: ((FrameMetadata) -> Boolean)? = null,
-        frameLimit: Int = DEFAULT_FRAME_LIMIT,
-        timeLimitNs: Long = DEFAULT_TIME_LIMIT_NS,
-=======
     fun lock3AForCapture(
         lockedCondition: ((FrameMetadata) -> Boolean)? = null,
         frameLimit: Int = DEFAULT_FRAME_LIMIT,
@@ -632,7 +540,6 @@
         lockedCondition: ((FrameMetadata) -> Boolean)? = null,
         frameLimit: Int = DEFAULT_FRAME_LIMIT,
         timeLimitNs: Long = DEFAULT_TIME_LIMIT_NS,
->>>>>>> 3d4510a6
     ): Deferred<Result3A> {
         // If the GraphProcessor does not have a repeating request, we should fail immediately.
         if (graphProcessor.repeatingRequest == null) {
@@ -657,24 +564,11 @@
                 frameLimit,
                 timeLimitNs
             )
-<<<<<<< HEAD
-
-        graphListener3A.addListener(listener)
-=======
->>>>>>> 3d4510a6
 
         graphListener3A.addListener(listener)
         debug { "lock3AForCapture - sending a request to trigger ae precapture metering and af." }
-<<<<<<< HEAD
-        if (!graphProcessor.trySubmit(finalTriggerCondition)) {
-            debug {
-                "lock3AForCapture - request to trigger ae precapture metering and af failed, " +
-                    "returning early."
-            }
-=======
 
         if (!graphProcessor.submit(finalTriggerCondition)) {
->>>>>>> 3d4510a6
             graphListener3A.removeListener(listener)
             return deferredResult3ASubmitFailed
         }
@@ -682,11 +576,7 @@
         return listener.result
     }
 
-<<<<<<< HEAD
-    suspend fun unlock3APostCapture(cancelAf: Boolean = true): Deferred<Result3A> {
-=======
     fun unlock3APostCapture(cancelAf: Boolean = true): Deferred<Result3A> {
->>>>>>> 3d4510a6
         // If the GraphProcessor does not have a repeating request, we should fail immediately.
         if (graphProcessor.repeatingRequest == null) {
             return deferredResult3ASubmitFailed
@@ -703,24 +593,6 @@
      * REF :
      * https://developer.android.com/reference/android/hardware/camera2/CaptureRequest#CONTROL_AE_PRECAPTURE_TRIGGER
      */
-<<<<<<< HEAD
-    private suspend fun unlock3APostCaptureAndroidLAndBelow(
-        cancelAf: Boolean = true
-    ): Deferred<Result3A> {
-        debug { "unlock3AForCapture - sending a request to cancel af and turn on ae." }
-        if (
-            !graphProcessor.trySubmit(
-                if (cancelAf) {
-                    unlock3APostCaptureLockAeAndCancelAfParams
-                } else {
-                    unlock3APostCaptureLockAeParams
-                }
-            )
-        ) {
-            debug { "unlock3AForCapture - request to cancel af and lock ae as failed." }
-            return deferredResult3ASubmitFailed
-        }
-=======
     private fun unlock3APostCaptureAndroidLAndBelow(cancelAf: Boolean = true): Deferred<Result3A> {
         debug { "unlock3AForCapture - sending a request to cancel af and turn on ae." }
         val cancelParams =
@@ -730,7 +602,6 @@
                 unlock3APostCaptureLockAeParams
             }
         if (!graphProcessor.submit(cancelParams)) return deferredResult3ASubmitFailed
->>>>>>> 3d4510a6
 
         // Listener to monitor when we receive the capture result corresponding to the request
         // below.
@@ -752,23 +623,10 @@
      * https://developer.android.com/reference/android/hardware/camera2/CaptureRequest#CONTROL_AE_PRECAPTURE_TRIGGER
      */
     @RequiresApi(23)
-<<<<<<< HEAD
-    private suspend fun unlock3APostCaptureAndroidMAndAbove(
-        cancelAf: Boolean = true
-    ): Deferred<Result3A> {
-        debug { "unlock3APostCapture - sending a request to reset af and ae precapture metering." }
-        val cancelParams = if (cancelAf) aePrecaptureAndAfCancelParams else aePrecaptureCancelParams
-        if (!graphProcessor.trySubmit(cancelParams)) {
-            debug {
-                "unlock3APostCapture - request to reset af and ae precapture metering failed, " +
-                    "returning early."
-            }
-=======
     private fun unlock3APostCaptureAndroidMAndAbove(cancelAf: Boolean = true): Deferred<Result3A> {
         debug { "unlock3APostCapture - sending a request to reset af and ae precapture metering." }
         val cancelParams = if (cancelAf) aePrecaptureAndAfCancelParams else aePrecaptureCancelParams
         if (!graphProcessor.submit(cancelParams)) {
->>>>>>> 3d4510a6
             return deferredResult3ASubmitFailed
         }
 
