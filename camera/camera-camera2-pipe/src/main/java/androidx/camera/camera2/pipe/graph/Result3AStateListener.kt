/*
 * Copyright 2021 The Android Open Source Project
 *
 * Licensed under the Apache License, Version 2.0 (the "License");
 * you may not use this file except in compliance with the License.
 * You may obtain a copy of the License at
 *
 *      http://www.apache.org/licenses/LICENSE-2.0
 *
 * Unless required by applicable law or agreed to in writing, software
 * distributed under the License is distributed on an "AS IS" BASIS,
 * WITHOUT WARRANTIES OR CONDITIONS OF ANY KIND, either express or implied.
 * See the License for the specific language governing permissions and
 * limitations under the License.
 */

package androidx.camera.camera2.pipe.graph

import android.hardware.camera2.CaptureResult
import androidx.annotation.GuardedBy
import androidx.camera.camera2.pipe.FrameMetadata
import androidx.camera.camera2.pipe.FrameNumber
import androidx.camera.camera2.pipe.RequestNumber
import androidx.camera.camera2.pipe.Result3A
import kotlinx.coroutines.CompletableDeferred
import kotlinx.coroutines.Deferred

/**
 * Given a map of keys and a list of acceptable values for each key, this checks if the given
 * [CaptureResult] has all of those keys and for every key the value for that key is one of the
 * acceptable values. If the key set is empty then the [update] method returns true. This is helpful
 * for use cases where the value in the [CaptureResult] might not be exactly equal to the value
 * requested via a capture request. In those cases, just knowing that the correct request was
 * submitted and that at least one capture result for that request was received via the [update]
 * method should suffice to confirm that the desired key value pairs were applied by the camera
 * device.
 *
 * This update method can be called multiple times as we get newer [CaptureResult]s from the camera
 * device. This class also exposes a [Deferred] to query the status of desired state.
 */
internal interface Result3AStateListener : GraphLoop.Listener {
    fun onRequestSequenceCreated(requestNumber: RequestNumber)

    fun update(requestNumber: RequestNumber, frameMetadata: FrameMetadata): Boolean
<<<<<<< HEAD

    fun onRequestSequenceStopped()
=======
>>>>>>> 3d4510a6
}

internal class Result3AStateListenerImpl(
    private val exitCondition: (FrameMetadata) -> Boolean,
    private val frameLimit: Int? = null,
    private val timeLimitNs: Long? = null
) : Result3AStateListener {

    internal constructor(
        exitConditionForKeys: Map<CaptureResult.Key<*>, List<Any>>,
        frameLimit: Int? = null,
        timeLimitNs: Long? = null
    ) : this(
        exitCondition = exitConditionForKeys.toConditionChecker(),
        frameLimit = frameLimit,
        timeLimitNs = timeLimitNs,
    )

    private val _result = CompletableDeferred<Result3A>()
    val result: Deferred<Result3A>
        get() = _result

    @Volatile private var frameNumberOfFirstUpdate: FrameNumber? = null

    @Volatile private var timestampOfFirstUpdateNs: Long? = null

    @GuardedBy("this") private var initialRequestNumber: RequestNumber? = null

    override fun onRequestSequenceCreated(requestNumber: RequestNumber) {
        synchronized(this) {
            if (initialRequestNumber == null) {
                initialRequestNumber = requestNumber
            }
        }
    }

    override fun update(requestNumber: RequestNumber, frameMetadata: FrameMetadata): Boolean {
        // Save some compute if the task is already complete or has been canceled.
        if (_result.isCompleted || _result.isCancelled) {
            return true
        }

        // Ignore the update if the update is from a previously submitted request.
        synchronized(this) {
            val initialRequestNumber = initialRequestNumber
            if (initialRequestNumber == null || requestNumber.value < initialRequestNumber.value) {
                return false
            }
        }

        val currentTimestampNs: Long? = frameMetadata.get(CaptureResult.SENSOR_TIMESTAMP)
        val currentFrameNumber = frameMetadata.frameNumber

        if (currentTimestampNs != null && timestampOfFirstUpdateNs == null) {
            timestampOfFirstUpdateNs = currentTimestampNs
        }

        val timestampOfFirstUpdateNs = timestampOfFirstUpdateNs
        if (
            timeLimitNs != null &&
                timestampOfFirstUpdateNs != null &&
                currentTimestampNs != null &&
                currentTimestampNs - timestampOfFirstUpdateNs > timeLimitNs
        ) {
            _result.complete(Result3A(Result3A.Status.TIME_LIMIT_REACHED, frameMetadata))
            return true
        }

        if (frameNumberOfFirstUpdate == null) {
            frameNumberOfFirstUpdate = currentFrameNumber
        }

        val frameNumberOfFirstUpdate = frameNumberOfFirstUpdate
        if (
            frameNumberOfFirstUpdate != null &&
                frameLimit != null &&
                currentFrameNumber.value - frameNumberOfFirstUpdate.value > frameLimit
        ) {
            _result.complete(Result3A(Result3A.Status.FRAME_LIMIT_REACHED, frameMetadata))
            return true
        }

        if (!exitCondition(frameMetadata)) {
            return false
        }
        _result.complete(Result3A(Result3A.Status.OK, frameMetadata))
        return true
    }

    override fun onStopRepeating() {
        _result.complete(Result3A(Result3A.Status.SUBMIT_CANCELLED))
    }

    override fun onGraphStopped() {
        _result.complete(Result3A(Result3A.Status.SUBMIT_CANCELLED))
    }

    override fun onGraphShutdown() {
        _result.complete(Result3A(Result3A.Status.SUBMIT_CANCELLED))
    }
}

internal fun Map<CaptureResult.Key<*>, List<Any>>.toConditionChecker(): (FrameMetadata) -> Boolean {
    return conditionChecker@{ frameMetadata ->
        for ((k, v) in this) {
            val valueInCaptureResult = frameMetadata[k]
            if (!v.contains(valueInCaptureResult)) {
                return@conditionChecker false
            }
        }
        return@conditionChecker true
    }
}<|MERGE_RESOLUTION|>--- conflicted
+++ resolved
@@ -42,11 +42,6 @@
     fun onRequestSequenceCreated(requestNumber: RequestNumber)
 
     fun update(requestNumber: RequestNumber, frameMetadata: FrameMetadata): Boolean
-<<<<<<< HEAD
-
-    fun onRequestSequenceStopped()
-=======
->>>>>>> 3d4510a6
 }
 
 internal class Result3AStateListenerImpl(
