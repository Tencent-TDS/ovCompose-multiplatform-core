--- conflicted
+++ resolved
@@ -37,12 +37,6 @@
  * makes behavior that depends on [CameraMetadata] easier to test and reason about.
  */
 @RestrictTo(RestrictTo.Scope.LIBRARY_GROUP)
-<<<<<<< HEAD
-interface CameraMetadata : Metadata, UnsafeWrapper {
-    operator fun <T> get(key: CameraCharacteristics.Key<T>): T?
-
-    fun <T> getOrDefault(key: CameraCharacteristics.Key<T>, default: T): T
-=======
 public interface CameraMetadata : Metadata, UnsafeWrapper {
     public operator fun <T> get(key: CameraCharacteristics.Key<T>): T?
 
@@ -59,7 +53,6 @@
     public val physicalCameraIds: Set<CameraId>
     public val physicalRequestKeys: Set<CaptureRequest.Key<*>>
     public val supportedExtensions: Set<Int>
->>>>>>> 3d4510a6
 
     public suspend fun getPhysicalMetadata(cameraId: CameraId): CameraMetadata
 
@@ -67,17 +60,7 @@
 
     public suspend fun getExtensionMetadata(extension: Int): CameraExtensionMetadata
 
-<<<<<<< HEAD
-    suspend fun getPhysicalMetadata(cameraId: CameraId): CameraMetadata
-
-    fun awaitPhysicalMetadata(cameraId: CameraId): CameraMetadata
-
-    suspend fun getExtensionMetadata(extension: Int): CameraExtensionMetadata
-
-    fun awaitExtensionMetadata(extension: Int): CameraExtensionMetadata
-=======
     public fun awaitExtensionMetadata(extension: Int): CameraExtensionMetadata
->>>>>>> 3d4510a6
 
     public companion object {
         /**
