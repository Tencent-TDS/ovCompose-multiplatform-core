/*
 * Copyright 2020 The Android Open Source Project
 *
 * Licensed under the Apache License, Version 2.0 (the "License");
 * you may not use this file except in compliance with the License.
 * You may obtain a copy of the License at
 *
 *      http://www.apache.org/licenses/LICENSE-2.0
 *
 * Unless required by applicable law or agreed to in writing, software
 * distributed under the License is distributed on an "AS IS" BASIS,
 * WITHOUT WARRANTIES OR CONDITIONS OF ANY KIND, either express or implied.
 * See the License for the specific language governing permissions and
 * limitations under the License.
 */

@file:Suppress("NOTHING_TO_INLINE")

package androidx.camera.camera2.pipe

import androidx.annotation.RestrictTo
import kotlinx.coroutines.Deferred
import kotlinx.coroutines.flow.Flow
import kotlinx.coroutines.flow.flow

@JvmDefaultWithCompatibility
@RestrictTo(RestrictTo.Scope.LIBRARY_GROUP)
/** Methods for querying, iterating, and selecting the Cameras that are available on the device. */
public interface CameraDevices {
    /**
     * Read the list of currently openable [CameraId]s from the provided CameraBackend, suspending
     * if needed. By default this will load the list of openable [CameraId]s from the default
     * backend.
     */
    public suspend fun getCameraIds(cameraBackendId: CameraBackendId? = null): List<CameraId>?

    /**
     * Read the list of currently openable [CameraId]s from the provided CameraBackend, blocking the
     * thread if needed. By default this will load the list of openable [CameraId]s from the default
     * backend.
     */
    public fun awaitCameraIds(cameraBackendId: CameraBackendId? = null): List<CameraId>?

    /**
     * Read the set of [CameraId] sets that can be operated concurrently from the provided
     * CameraBackend, suspending if needed. By default this will load the set of [CameraId] sets
     * from the default backend.
     */
    public suspend fun getConcurrentCameraIds(
        cameraBackendId: CameraBackendId? = null
    ): Set<Set<CameraId>>?

    /**
     * Read the set of [CameraId] sets that can be operated concurrently from the provided
     * CameraBackend, blocking the thread if needed. By default this will load the set of [CameraId]
     * sets from the default backend.
     */
    public fun awaitConcurrentCameraIds(
        cameraBackendId: CameraBackendId? = null
    ): Set<Set<CameraId>>?

    /**
     * Read metadata for a specific camera id, suspending if needed. By default, this method will
     * query metadata from the default backend if one is not specified.
     */
    public suspend fun getCameraMetadata(
        cameraId: CameraId,
        cameraBackendId: CameraBackendId? = null
    ): CameraMetadata?

    /**
     * Read metadata for a specific camera id, blocking if needed. By default, this method will
     * query metadata from the default backend if one is not specified.
     */
    public fun awaitCameraMetadata(
        cameraId: CameraId,
        cameraBackendId: CameraBackendId? = null
    ): CameraMetadata?

    /**
     * Opens the camera device indicated by the cameraId, so that any subsequent open calls will
     * potentially have a better latency.
     */
<<<<<<< HEAD
    fun prewarm(cameraId: CameraId, cameraBackendId: CameraBackendId? = null)

    /** Non blocking operation that disconnects the underlying active Camera. */
    fun disconnect(cameraId: CameraId, cameraBackendId: CameraBackendId? = null)
=======
    public fun prewarm(cameraId: CameraId, cameraBackendId: CameraBackendId? = null)

    /** Non blocking operation that disconnects the underlying active Camera. */
    public fun disconnect(cameraId: CameraId, cameraBackendId: CameraBackendId? = null)
>>>>>>> 3d4510a6

    /**
     * Disconnects the underlying active Camera. Once fully closed, the returned [Deferred] should
     * be completed. It is synchronous with the other operations within this class.
     */
<<<<<<< HEAD
    fun disconnectAsync(
=======
    public fun disconnectAsync(
>>>>>>> 3d4510a6
        cameraId: CameraId,
        cameraBackendId: CameraBackendId? = null
    ): Deferred<Unit>

    /** Non blocking operation that disconnects all active Cameras. */
<<<<<<< HEAD
    fun disconnectAll(cameraBackendId: CameraBackendId? = null)
=======
    public fun disconnectAll(cameraBackendId: CameraBackendId? = null)
>>>>>>> 3d4510a6

    /**
     * Non blocking operation that disconnects all active Cameras. Once all connections are fully
     * closed, the returned [Deferred] should be completed. It is synchronous with the other
     * operations within this class.
     */
<<<<<<< HEAD
    fun disconnectAllAsync(cameraBackendId: CameraBackendId? = null): Deferred<Unit>
=======
    public fun disconnectAllAsync(cameraBackendId: CameraBackendId? = null): Deferred<Unit>
>>>>>>> 3d4510a6

    /**
     * Iterate and return a list of CameraId's on the device that are capable of being opened. Some
     * camera devices may be hidden or un-openable if they are included as part of a logical camera
     * group.
     */
    @Deprecated(
        message = "findAll() is not able to specify a specific CameraBackendId to query.",
        replaceWith = ReplaceWith("awaitCameraIds"),
        level = DeprecationLevel.WARNING
    )
    public fun findAll(): List<CameraId>

    /**
     * Load the list of CameraIds from the Camera2 CameraManager, suspending if the list of
     * CameraIds has not yet been loaded.
     */
    @Deprecated(
        message = "ids() is not able to specify a specific CameraBackendId to query.",
        replaceWith = ReplaceWith("getCameraIds"),
        level = DeprecationLevel.WARNING
    )
    public suspend fun ids(): List<CameraId>

    /**
     * Load CameraMetadata for a specific CameraId. Loading CameraMetadata can take a non-zero
     * amount of time to execute. If CameraMetadata is not already cached this function will suspend
     * until CameraMetadata can be loaded.
     */
    @Deprecated(
        message = "getMetadata() is not able to specify a specific CameraBackendId to query.",
        replaceWith = ReplaceWith("getCameraMetadata"),
        level = DeprecationLevel.WARNING
    )
    public suspend fun getMetadata(camera: CameraId): CameraMetadata

    /**
     * Load CameraMetadata for a specific CameraId and block the calling thread until the result is
     * available.
     */
    @Deprecated(
        message = "awaitMetadata() is not able to specify a specific CameraBackendId to query.",
        replaceWith = ReplaceWith("awaitCameraMetadata"),
        level = DeprecationLevel.WARNING
    )
    public fun awaitMetadata(camera: CameraId): CameraMetadata
}

/** CameraId represents a typed identifier for a camera represented as a non-blank String. */
@RestrictTo(RestrictTo.Scope.LIBRARY_GROUP)
@JvmInline
public value class CameraId(public val value: String) {
    init {
        require(value.isNotBlank()) { "CameraId cannot be null or blank!" }
    }

<<<<<<< HEAD
    companion object {
        inline fun fromCamera2Id(value: String): CameraId = CameraId(value)

        inline fun fromCamera1Id(value: Int): CameraId = CameraId("$value")
=======
    public companion object {
        public inline fun fromCamera2Id(value: String): CameraId = CameraId(value)

        public inline fun fromCamera1Id(value: Int): CameraId = CameraId("$value")
>>>>>>> 3d4510a6
    }

    /**
     * Attempt to parse an camera1 id from a camera2 id.
     *
     * @return The parsed Camera1 id, or null if the value cannot be parsed as a Camera1 id.
     */
<<<<<<< HEAD
    inline fun toCamera1Id(): Int? = value.toIntOrNull()
=======
    public inline fun toCamera1Id(): Int? = value.toIntOrNull()
>>>>>>> 3d4510a6

    override fun toString(): String = "CameraId-$value"
}

/**
 * Produce a [Flow]<[CameraMetadata]>, optionally expanding the list to include the physical
 * metadata of cameras that are otherwise hidden. Metadata for hidden cameras are always returned
 * last.
 */
@RestrictTo(RestrictTo.Scope.LIBRARY_GROUP)
public fun CameraDevices.find(
    cameraBackendId: CameraBackendId? = null,
    includePhysicalCameraMetadata: Boolean = false
): Flow<CameraMetadata> = flow {
    val cameraIds = this@find.getCameraIds() ?: return@flow

    val visited = mutableSetOf<CameraId>()
    val emitted = mutableSetOf<CameraMetadata>()
    for (cameraId in cameraIds) {
        if (visited.add(cameraId)) {
            val metadata = this@find.getCameraMetadata(cameraId, cameraBackendId)
            if (metadata != null) {
                emitted.add(metadata)
                emit(metadata)
            }
        }
    }

    if (includePhysicalCameraMetadata) {
        for (metadata in emitted) {
            for (physicalId in metadata.physicalCameraIds) {
                if (!visited.contains(physicalId)) {
                    val physicalMetadata = this@find.getCameraMetadata(physicalId, cameraBackendId)
                    if (
                        physicalMetadata != null &&
                            physicalMetadata.camera == physicalId &&
                            visited.add(physicalId)
                    ) {
                        emit(physicalMetadata)
                    }
                }
            }
        }
    }
}<|MERGE_RESOLUTION|>--- conflicted
+++ resolved
@@ -81,48 +81,29 @@
      * Opens the camera device indicated by the cameraId, so that any subsequent open calls will
      * potentially have a better latency.
      */
-<<<<<<< HEAD
-    fun prewarm(cameraId: CameraId, cameraBackendId: CameraBackendId? = null)
-
-    /** Non blocking operation that disconnects the underlying active Camera. */
-    fun disconnect(cameraId: CameraId, cameraBackendId: CameraBackendId? = null)
-=======
     public fun prewarm(cameraId: CameraId, cameraBackendId: CameraBackendId? = null)
 
     /** Non blocking operation that disconnects the underlying active Camera. */
     public fun disconnect(cameraId: CameraId, cameraBackendId: CameraBackendId? = null)
->>>>>>> 3d4510a6
 
     /**
      * Disconnects the underlying active Camera. Once fully closed, the returned [Deferred] should
      * be completed. It is synchronous with the other operations within this class.
      */
-<<<<<<< HEAD
-    fun disconnectAsync(
-=======
     public fun disconnectAsync(
->>>>>>> 3d4510a6
         cameraId: CameraId,
         cameraBackendId: CameraBackendId? = null
     ): Deferred<Unit>
 
     /** Non blocking operation that disconnects all active Cameras. */
-<<<<<<< HEAD
-    fun disconnectAll(cameraBackendId: CameraBackendId? = null)
-=======
     public fun disconnectAll(cameraBackendId: CameraBackendId? = null)
->>>>>>> 3d4510a6
 
     /**
      * Non blocking operation that disconnects all active Cameras. Once all connections are fully
      * closed, the returned [Deferred] should be completed. It is synchronous with the other
      * operations within this class.
      */
-<<<<<<< HEAD
-    fun disconnectAllAsync(cameraBackendId: CameraBackendId? = null): Deferred<Unit>
-=======
     public fun disconnectAllAsync(cameraBackendId: CameraBackendId? = null): Deferred<Unit>
->>>>>>> 3d4510a6
 
     /**
      * Iterate and return a list of CameraId's on the device that are capable of being opened. Some
@@ -179,17 +160,10 @@
         require(value.isNotBlank()) { "CameraId cannot be null or blank!" }
     }
 
-<<<<<<< HEAD
-    companion object {
-        inline fun fromCamera2Id(value: String): CameraId = CameraId(value)
-
-        inline fun fromCamera1Id(value: Int): CameraId = CameraId("$value")
-=======
     public companion object {
         public inline fun fromCamera2Id(value: String): CameraId = CameraId(value)
 
         public inline fun fromCamera1Id(value: Int): CameraId = CameraId("$value")
->>>>>>> 3d4510a6
     }
 
     /**
@@ -197,11 +171,7 @@
      *
      * @return The parsed Camera1 id, or null if the value cannot be parsed as a Camera1 id.
      */
-<<<<<<< HEAD
-    inline fun toCamera1Id(): Int? = value.toIntOrNull()
-=======
     public inline fun toCamera1Id(): Int? = value.toIntOrNull()
->>>>>>> 3d4510a6
 
     override fun toString(): String = "CameraId-$value"
 }
