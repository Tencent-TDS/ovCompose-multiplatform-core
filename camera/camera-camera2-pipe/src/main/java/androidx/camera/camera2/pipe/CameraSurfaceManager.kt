/*
 * Copyright 2022 The Android Open Source Project
 *
 * Licensed under the Apache License, Version 2.0 (the "License");
 * you may not use this file except in compliance with the License.
 * You may obtain a copy of the License at
 *
 *      http://www.apache.org/licenses/LICENSE-2.0
 *
 * Unless required by applicable law or agreed to in writing, software
 * distributed under the License is distributed on an "AS IS" BASIS,
 * WITHOUT WARRANTIES OR CONDITIONS OF ANY KIND, either express or implied.
 * See the License for the specific language governing permissions and
 * limitations under the License.
 */

package androidx.camera.camera2.pipe

import android.view.Surface
import androidx.annotation.GuardedBy
import androidx.annotation.RestrictTo
import androidx.camera.camera2.pipe.CameraSurfaceManager.SurfaceListener
import androidx.camera.camera2.pipe.CameraSurfaceManager.SurfaceToken
import androidx.camera.camera2.pipe.core.Log
import kotlinx.atomicfu.atomic

/**
 * CameraSurfaceManager is a utility class that manages the lifetime of [Surface]s being used in
 * CameraPipe. It is a singleton, and has the same lifetime of CameraPipe, meaning that it manages
 * the lifetime of [Surface]s across multiple [CameraGraph] instances.
 *
 * Users of CameraSurfaceManager would register a [SurfaceListener] to receive updates when a
 * [Surface] is in use ("active") or no longer in use ("inactive") at CameraPipe.
 *
 * These callbacks are managed by acquiring and closing "usage tokens" for a given Surface.
 * acquiring the first token causes [SurfaceListener.onSurfaceActive] to be invoked on all
 * registered listeners. When a surface is no longer being used, the [SurfaceToken] must be closed.
 * After all outstanding tokens have been closed, the listeners receive
 * SurfaceListener.onSurfaceInactive] for that surface.
 *
 * If the same [Surface] is used in a subsequent [CameraGraph], it will be issued a different token.
 * Essentially each token means a single use on a [Surface].
 */
@RestrictTo(RestrictTo.Scope.LIBRARY_GROUP)
<<<<<<< HEAD
class CameraSurfaceManager {
=======
public class CameraSurfaceManager {
>>>>>>> 3d4510a6

    private val lock = Any()

    @GuardedBy("lock") private val useCountMap: MutableMap<Surface, Int> = mutableMapOf()

    @GuardedBy("lock") private val listeners: MutableSet<SurfaceListener> = mutableSetOf()

    /**
     * A new [SurfaceToken] is issued when a [Surface] is registered in CameraSurfaceManager. When
     * all [SurfaceToken]s issued for a [Surface] is closed, the [Surface] is considered "inactive".
     */
    public inner class SurfaceToken(internal val surface: Surface) : AutoCloseable {
        private val debugId = surfaceTokenDebugIds.incrementAndGet()
        private val closed = atomic(false)

        override fun close() {
            if (closed.compareAndSet(expect = false, update = true)) {
                Log.debug { "SurfaceToken $this closed" }
                onTokenClosed(this)
            }
        }

        override fun toString(): String = "SurfaceToken-$debugId"
    }

    public interface SurfaceListener {
        /**
         * Called when a [Surface] is in use by a [CameraGraph]. Calling [CameraGraph.setSurface]
         * will cause [onSurfaceActive] to be called on any currently registered listener. The
         * surface will remain active until the [CameraGraph] is closed AND any underlying usage has
         * been released (Normally this means that it will remain in use until the camera device is
         * closed, or until the CaptureSession that uses it is replaced).
         */
        public fun onSurfaceActive(surface: Surface)

        /**
         * Called when a [Surface] is considered "inactive" and no longer in use by [CameraGraph].
         * This can happen under a few different scenarios:
         * 1. A [Surface] is unset or replaced in a [CameraGraph].
         * 2. A CaptureSession is closed or fails to configure and the [CameraGraph] has been
         *    closed.
         * 3. [CameraGraph] is closed, and the [Surface] isn't not in use by some other camera
         *    subsystem.
         */
        public fun onSurfaceInactive(surface: Surface)
    }

    /**
     * Adds a [SurfaceListener] to receive [Surface] lifetime updates. When a listener is added, it
     * will receive [SurfaceListener.onSurfaceActive] for all active Surfaces.
     */
    public fun addListener(listener: SurfaceListener) {
        val activeSurfaces =
            synchronized(lock) {
                listeners.add(listener)
                useCountMap.filter { it.value > 0 }.keys
            }

        activeSurfaces.forEach { listener.onSurfaceActive(it) }
    }

    /** Removes a [SurfaceListener] to stop receiving [Surface] lifetime updates. */
    public fun removeListener(listener: SurfaceListener) {
        synchronized(lock) { listeners.remove(listener) }
    }

    internal fun registerSurface(surface: Surface): AutoCloseable {
        if (!surface.isValid) {
            Log.warn { "registerSurface: Surface $surface isn't valid!" }
        }
        val surfaceToken: SurfaceToken
        var listenersToInvoke: List<SurfaceListener>? = null

        synchronized(lock) {
            surfaceToken = SurfaceToken(surface)
            val newUseCount = (useCountMap[surface] ?: 0) + 1
            useCountMap[surface] = newUseCount
            if (DEBUG) {
                Log.debug {
                    "registerSurface: surface=$surface, " +
                        "surfaceToken=$surfaceToken, newUseCount=$newUseCount" +
                        (if (DEBUG) " from ${Log.readStackTrace()}" else "")
                }
            }

            if (newUseCount == 1) {
                Log.debug { "$surface for $surfaceToken is active" }
                listenersToInvoke = listeners.toList()
            }
        }

        listenersToInvoke?.forEach { it.onSurfaceActive(surface) }
        return surfaceToken
    }

    internal fun onTokenClosed(surfaceToken: SurfaceToken) {
        val surface: Surface
        var listenersToInvoke: List<SurfaceListener>? = null

        synchronized(lock) {
            surface = surfaceToken.surface
            val useCount = useCountMap[surface]
            checkNotNull(useCount) { "Surface $surface ($surfaceToken) has no use count" }
            val newUseCount = useCount - 1
            useCountMap[surface] = newUseCount

            if (DEBUG) {
                Log.debug {
                    "onTokenClosed: surface=$surface, " +
                        "surfaceToken=$surfaceToken, newUseCount=$newUseCount" +
                        (if (DEBUG) " from ${Log.readStackTrace()}" else "")
                }
            }
            if (newUseCount == 0) {
                Log.debug { "$surface for $surfaceToken is inactive" }
                listenersToInvoke = listeners.toList()
                useCountMap.remove(surface)
            }
        }

        listenersToInvoke?.forEach { it.onSurfaceInactive(surface) }
    }

    public companion object {
        public const val DEBUG: Boolean = false

        internal val surfaceTokenDebugIds = atomic(0)
    }
}<|MERGE_RESOLUTION|>--- conflicted
+++ resolved
@@ -42,11 +42,7 @@
  * Essentially each token means a single use on a [Surface].
  */
 @RestrictTo(RestrictTo.Scope.LIBRARY_GROUP)
-<<<<<<< HEAD
-class CameraSurfaceManager {
-=======
 public class CameraSurfaceManager {
->>>>>>> 3d4510a6
 
     private val lock = Any()
 
