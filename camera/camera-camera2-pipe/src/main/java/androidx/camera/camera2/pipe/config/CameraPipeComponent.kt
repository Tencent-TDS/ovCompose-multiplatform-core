--- conflicted
+++ resolved
@@ -161,8 +161,6 @@
             return CameraBackendsImpl(defaultBackendId, allBackends, cameraPipeContext, threads)
         }
 
-<<<<<<< HEAD
-=======
         @Provides
         fun configureImageSources(
             imageReaderImageSources: ImageReaderImageSources,
@@ -174,7 +172,6 @@
             return imageReaderImageSources
         }
 
->>>>>>> 3d4510a6
         @Singleton @Provides fun provideCameraSurfaceManager() = CameraSurfaceManager()
 
         @Singleton
