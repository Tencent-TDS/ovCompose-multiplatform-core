--- conflicted
+++ resolved
@@ -32,13 +32,9 @@
  * A [RequestNumber] is an artificial identifier that is created for each request that is submitted
  * to the Camera.
  */
-<<<<<<< HEAD
-@RestrictTo(RestrictTo.Scope.LIBRARY_GROUP) @JvmInline value class RequestNumber(val value: Long)
-=======
 @RestrictTo(RestrictTo.Scope.LIBRARY_GROUP)
 @JvmInline
 public value class RequestNumber(public val value: Long)
->>>>>>> 3d4510a6
 
 /**
  * A [Request] is an immutable package of outputs and parameters needed to issue a [CaptureRequest]
@@ -58,19 +54,6 @@
  * @param streams The list of streams to submit. Each request *must* have 1 or more valid streams.
  */
 @RestrictTo(RestrictTo.Scope.LIBRARY_GROUP)
-<<<<<<< HEAD
-class Request(
-    val streams: List<StreamId>,
-    val parameters: Map<CaptureRequest.Key<*>, Any> = emptyMap(),
-    val extras: Map<Metadata.Key<*>, Any> = emptyMap(),
-    val listeners: List<Listener> = emptyList(),
-    val template: RequestTemplate? = null,
-    val inputRequest: InputRequest? = null
-) {
-    operator fun <T> get(key: CaptureRequest.Key<T>): T? = getUnchecked(key)
-
-    operator fun <T> get(key: Metadata.Key<T>): T? = getUnchecked(key)
-=======
 public class Request(
     public val streams: List<StreamId>,
     public val parameters: Map<CaptureRequest.Key<*>, Any> = emptyMap(),
@@ -82,7 +65,6 @@
     public operator fun <T> get(key: CaptureRequest.Key<T>): T? = getUnchecked(key)
 
     public operator fun <T> get(key: Metadata.Key<T>): T? = getUnchecked(key)
->>>>>>> 3d4510a6
 
     /**
      * This listener is used to observe the state and progress of a [Request] that has been issued
@@ -125,8 +107,6 @@
             frameNumber: FrameNumber,
             captureResult: FrameMetadata
         ) {}
-<<<<<<< HEAD
-=======
 
         /**
          * This event provides clients with an estimate of the post-processing progress of a capture
@@ -146,7 +126,6 @@
          *   android.hardware.camera2.CameraExtensionSession.ExtensionCaptureCallback.onCaptureProcessProgressed
          */
         public fun onCaptureProgress(requestMetadata: RequestMetadata, progress: Int) {}
->>>>>>> 3d4510a6
 
         /**
          * This event indicates that all of the metadata associated with this frame has been
@@ -209,11 +188,7 @@
          * @param timestamp the android timestamp in nanos at the start of camera data readout.
          * @see android.hardware.camera2.CameraCaptureSession.CaptureCallback.onReadoutStarted
          */
-<<<<<<< HEAD
-        fun onReadoutStarted(
-=======
         public fun onReadoutStarted(
->>>>>>> 3d4510a6
             requestMetadata: RequestMetadata,
             frameNumber: FrameNumber,
             timestamp: SensorTimestamp
@@ -318,17 +293,6 @@
  * prevents directly creating an instance of it.
  */
 @RestrictTo(RestrictTo.Scope.LIBRARY_GROUP)
-<<<<<<< HEAD
-interface RequestFailure : UnsafeWrapper {
-    /** Metadata about the request that has failed. */
-    val requestMetadata: RequestMetadata
-
-    /** The Camera [FrameNumber] for the request that has failed. */
-    val frameNumber: FrameNumber
-
-    /** Indicates the reason the particular request failed, see [CaptureFailure] for details. */
-    val reason: Int
-=======
 public interface RequestFailure : UnsafeWrapper {
     /** Metadata about the request that has failed. */
     public val requestMetadata: RequestMetadata
@@ -338,18 +302,13 @@
 
     /** Indicates the reason the particular request failed, see [CaptureFailure] for details. */
     public val reason: Int
->>>>>>> 3d4510a6
 
     /**
      * Indicates if images were still captured for this request. If this is true, the camera should
      * invoke [Request.Listener.onBufferLost] individually for each output that failed. If this is
      * false, these outputs will never arrive, and the individual callbacks will not be invoked.
      */
-<<<<<<< HEAD
-    val wasImageCaptured: Boolean
-=======
     public val wasImageCaptured: Boolean
->>>>>>> 3d4510a6
 }
 
 /**
@@ -379,11 +338,7 @@
  * reprocessing.
  */
 @RestrictTo(RestrictTo.Scope.LIBRARY_GROUP)
-<<<<<<< HEAD
-data class InputRequest(val image: ImageWrapper, val frameInfo: FrameInfo)
-=======
 public data class InputRequest(val image: ImageWrapper, val frameInfo: FrameInfo)
->>>>>>> 3d4510a6
 
 /**
  * RequestMetadata wraps together all of the information about a specific CaptureRequest that was
@@ -394,17 +349,10 @@
  * different) from the request that was used to create the Camera2 [CaptureRequest].
  */
 @RestrictTo(RestrictTo.Scope.LIBRARY_GROUP)
-<<<<<<< HEAD
-interface RequestMetadata : Metadata, UnsafeWrapper {
-    operator fun <T> get(key: CaptureRequest.Key<T>): T?
-
-    fun <T> getOrDefault(key: CaptureRequest.Key<T>, default: T): T
-=======
 public interface RequestMetadata : Metadata, UnsafeWrapper {
     public operator fun <T> get(key: CaptureRequest.Key<T>): T?
 
     public fun <T> getOrDefault(key: CaptureRequest.Key<T>, default: T): T
->>>>>>> 3d4510a6
 
     /** The actual Camera2 template that was used when creating this [CaptureRequest] */
     public val template: RequestTemplate
@@ -437,24 +385,14 @@
  * operate based on a real-time clock, while audio/visual systems commonly operate based on a
  * monotonic clock.
  */
-<<<<<<< HEAD
-@RestrictTo(RestrictTo.Scope.LIBRARY_GROUP) @JvmInline value class CameraTimestamp(val value: Long)
+@RestrictTo(RestrictTo.Scope.LIBRARY_GROUP)
+@JvmInline
+public value class CameraTimestamp(public val value: Long)
 
 /**
  * This is a timestamp happen at start of readout for a regular request, or the timestamp at the
  * input image's start of readout for a reprocess request, in nanoseconds.
  */
-@RestrictTo(RestrictTo.Scope.LIBRARY_GROUP) @JvmInline value class SensorTimestamp(val value: Long)
-=======
-@RestrictTo(RestrictTo.Scope.LIBRARY_GROUP)
-@JvmInline
-public value class CameraTimestamp(public val value: Long)
->>>>>>> 3d4510a6
-
-/**
- * This is a timestamp happen at start of readout for a regular request, or the timestamp at the
- * input image's start of readout for a reprocess request, in nanoseconds.
- */
 @RestrictTo(RestrictTo.Scope.LIBRARY_GROUP)
 @JvmInline
 public value class SensorTimestamp(public val value: Long)
@@ -463,12 +401,8 @@
 public fun <T> Request.getOrDefault(key: Metadata.Key<T>, default: T): T = this[key] ?: default
 
 @RestrictTo(RestrictTo.Scope.LIBRARY_GROUP)
-<<<<<<< HEAD
-fun <T> Request.getOrDefault(key: CaptureRequest.Key<T>, default: T): T = this[key] ?: default
-=======
 public fun <T> Request.getOrDefault(key: CaptureRequest.Key<T>, default: T): T =
     this[key] ?: default
->>>>>>> 3d4510a6
 
 @RestrictTo(RestrictTo.Scope.LIBRARY_GROUP)
 public fun Request.formatForLogs(): String = "Request($streams)@${Integer.toHexString(hashCode())}"
