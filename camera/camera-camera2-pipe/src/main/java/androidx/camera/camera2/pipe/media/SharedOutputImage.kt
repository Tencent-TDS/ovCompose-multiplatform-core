/*
 * Copyright 2023 The Android Open Source Project
 *
 * Licensed under the Apache License, Version 2.0 (the "License");
 * you may not use this file except in compliance with the License.
 * You may obtain a copy of the License at
 *
 *      http://www.apache.org/licenses/LICENSE-2.0
 *
 * Unless required by applicable law or agreed to in writing, software
 * distributed under the License is distributed on an "AS IS" BASIS,
 * WITHOUT WARRANTIES OR CONDITIONS OF ANY KIND, either express or implied.
 * See the License for the specific language governing permissions and
 * limitations under the License.
 */

package androidx.camera.camera2.pipe.media

import android.media.Image
import kotlin.reflect.KClass
import kotlinx.atomicfu.atomic

/**
 * A SharedOutputImage is an [OutputImage] that can be shared between multiple consumers.
 *
 * Use [acquire] or [acquireOrNull] to create a new shared reference to the image. Use
 * [setFinalizer] to get access to the underlying image once all outstanding references have been
 * closed.
 */
<<<<<<< HEAD
interface SharedOutputImage : OutputImage {
=======
public interface SharedOutputImage : OutputImage {
>>>>>>> 3d4510a6
    /**
     * Create a new [SharedOutputImage] copy that can be independently managed or closed. Throws an
     * exception if this reference is already closed.
     */
    public fun acquire(): SharedOutputImage

    /**
     * Create a new [SharedOutputImage] copy that can be independently managed or closed. Returns
     * null if this image has already been finalized.
     */
    public fun acquireOrNull(): SharedOutputImage?

    /**
     * Set a finalizer that is responsible for closing the underlying [OutputImage] when all
     * outstanding [SharedOutputImage] instances have been closed. If multiple finalizers are set,
     * the previous finalizer will receive [Finalizer.finalize] with null to indicate it will not
     * receive the [OutputImage].
     */
    public fun setFinalizer(finalizer: Finalizer<OutputImage>)

    public companion object {

        /** Create a new [SharedOutputImage] from an [OutputImage] */
        public fun from(image: OutputImage): SharedOutputImage {
            if (image is SharedOutputImage) {
                return image.acquire()
            }

            // This attempts to unwrap the OutputImage as a SharedOutputImage. This avoids
            // creating layers of reference counted objects.
            val shared = image.unwrapAs(SharedOutputImage::class)
            if (shared != null) {
                return shared.acquire()
            }

            // By default, create the SharedReference with a ClosingFinalizer, which will simply
            // close the underlying image when it is no longer in use.
            val sharedReference = SharedReference(image, ClosingFinalizer)
            return SharedOutputImageImpl(image, sharedReference)
        }

        private class SharedOutputImageImpl(
            private val outputImage: OutputImage,
            private val sharedReference: SharedReference<OutputImage>
        ) : OutputImage by outputImage, SharedOutputImage {
            private val closed = atomic(false)

            override fun acquire(): SharedOutputImage = checkNotNull(acquireOrNull())

            override fun acquireOrNull(): SharedOutputImage? {
                if (closed.value) {
                    return null
                }
                return sharedReference.acquireOrNull()?.let {
                    SharedOutputImageImpl(outputImage, sharedReference)
                }
            }

            override fun setFinalizer(finalizer: Finalizer<OutputImage>) {
                if (closed.value) {
                    finalizer.finalize(null)
                } else {
                    sharedReference.setFinalizer(finalizer)
                }
            }

            @Suppress("UNCHECKED_CAST")
            override fun <T : Any> unwrapAs(type: KClass<T>): T? {
                return if (closed.value) {
                    null
                } else {
                    when (type) {
                        SharedOutputImage::class -> this as T?
                        OutputImage::class -> this as T?
                        ImageWrapper::class -> this as T?

                        // WARNING: Do not allow shared images to be directly unwrapped as a
                        // android.media.Image to avoid circumventing the finalizer protection
                        // methods. This restriction may be removed in the future if there is a
                        // compelling use case.
                        Image::class ->
                            throw UnsupportedOperationException(
                                "Cannot unwrap $this as android.media.Image. Use setFinalizer" +
                                    "instead and close all outstanding references."
                            )
                        else -> null
                    }
                }
            }

            override fun close() {
                if (closed.compareAndSet(expect = false, update = true)) {
                    // WARNING: This method should NOT call super.close(), sharedReference is
                    // responsible for handling the lifetime of the underlying object.

                    // Decrement the shared reference once and only once.
                    sharedReference.decrement()
                }
            }
        }
    }
}<|MERGE_RESOLUTION|>--- conflicted
+++ resolved
@@ -27,11 +27,7 @@
  * [setFinalizer] to get access to the underlying image once all outstanding references have been
  * closed.
  */
-<<<<<<< HEAD
-interface SharedOutputImage : OutputImage {
-=======
 public interface SharedOutputImage : OutputImage {
->>>>>>> 3d4510a6
     /**
      * Create a new [SharedOutputImage] copy that can be independently managed or closed. Throws an
      * exception if this reference is already closed.
