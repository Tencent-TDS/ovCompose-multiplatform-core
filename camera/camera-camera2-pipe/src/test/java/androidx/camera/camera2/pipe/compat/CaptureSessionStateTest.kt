--- conflicted
+++ resolved
@@ -64,13 +64,8 @@
     private val timeSource = SystemTimeSource()
     private val cameraGraphFlags =
         CameraGraph.Flags(
-<<<<<<< HEAD
-            quirkFinalizeSessionOnCloseBehavior = FinalizeSessionOnCloseBehavior.OFF,
-            quirkCloseCaptureSessionOnDisconnect = false,
-=======
             finalizeSessionOnCloseBehavior = FinalizeSessionOnCloseBehavior.OFF,
             closeCaptureSessionOnDisconnect = false,
->>>>>>> 3d4510a6
         )
 
     private val surface1: Surface = Surface(SurfaceTexture(1))
