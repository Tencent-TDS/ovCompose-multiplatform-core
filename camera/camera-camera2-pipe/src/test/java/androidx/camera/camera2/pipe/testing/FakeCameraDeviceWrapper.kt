/*
 * Copyright 2021 The Android Open Source Project
 *
 * Licensed under the Apache License, Version 2.0 (the "License");
 * you may not use this file except in compliance with the License.
 * You may obtain a copy of the License at
 *
 *      http://www.apache.org/licenses/LICENSE-2.0
 *
 * Unless required by applicable law or agreed to in writing, software
 * distributed under the License is distributed on an "AS IS" BASIS,
 * WITHOUT WARRANTIES OR CONDITIONS OF ANY KIND, either express or implied.
 * See the License for the specific language governing permissions and
 * limitations under the License.
 */

package androidx.camera.camera2.pipe.testing

import android.hardware.camera2.CameraDevice
import android.hardware.camera2.CaptureRequest
import android.hardware.camera2.TotalCaptureResult
import android.hardware.camera2.params.InputConfiguration
import android.os.Build
import android.view.Surface
import androidx.annotation.RequiresApi
import androidx.camera.camera2.pipe.AudioRestrictionMode
import androidx.camera.camera2.pipe.CameraId
import androidx.camera.camera2.pipe.RequestTemplate
import androidx.camera.camera2.pipe.compat.Api23Compat
import androidx.camera.camera2.pipe.compat.CameraCaptureSessionWrapper
import androidx.camera.camera2.pipe.compat.CameraDeviceWrapper
import androidx.camera.camera2.pipe.compat.CameraExtensionSessionWrapper
import androidx.camera.camera2.pipe.compat.ExtensionSessionConfigData
import androidx.camera.camera2.pipe.compat.InputConfigData
import androidx.camera.camera2.pipe.compat.OutputConfigurationWrapper
import androidx.camera.camera2.pipe.compat.SessionConfigData
import kotlin.reflect.KClass

/** Fake implementation of [CameraDeviceWrapper] for tests. */
internal class FakeCameraDeviceWrapper(val fakeCamera: RobolectricCameras.FakeCamera) :
    CameraDeviceWrapper {
    override val cameraId: CameraId
        get() = fakeCamera.cameraId

    var currentStateCallback: CameraCaptureSessionWrapper.StateCallback? = null
    var currentExtensionStateCallback: CameraExtensionSessionWrapper.StateCallback? = null
    var currentSession: FakeCaptureSessionWrapper? = null

    override fun createCaptureRequest(template: RequestTemplate): CaptureRequest.Builder {
        return fakeCamera.cameraDevice.createCaptureRequest(template.value)
    }

    override fun createReprocessCaptureRequest(
        inputResult: TotalCaptureResult
    ): CaptureRequest.Builder {
        if (Build.VERSION.SDK_INT >= Build.VERSION_CODES.M) {
            return Api23Compat.createReprocessCaptureRequest(fakeCamera.cameraDevice, inputResult)
        }
        throw UnsupportedOperationException(
            "createReprocessCaptureRequest is not supported below API 23"
        )
    }

    override fun createCaptureSession(
        outputs: List<Surface>,
        stateCallback: CameraCaptureSessionWrapper.StateCallback
    ): Boolean {
        createFakeCaptureSession(stateCallback)
        return true
    }

    override fun createCaptureSession(config: SessionConfigData): Boolean {
        createFakeCaptureSession(config.stateCallback)
        return true
    }

    override fun createReprocessableCaptureSession(
        input: InputConfiguration,
        outputs: List<Surface>,
        stateCallback: CameraCaptureSessionWrapper.StateCallback
    ): Boolean {
        createFakeCaptureSession(stateCallback)
        return true
    }

    override fun createConstrainedHighSpeedCaptureSession(
        outputs: List<Surface>,
        stateCallback: CameraCaptureSessionWrapper.StateCallback
    ): Boolean {
        createFakeCaptureSession(stateCallback)
        return true
    }

    override fun createCaptureSessionByOutputConfigurations(
        outputConfigurations: List<OutputConfigurationWrapper>,
        stateCallback: CameraCaptureSessionWrapper.StateCallback
    ): Boolean {
        createFakeCaptureSession(stateCallback)
        return true
    }

    override fun createReprocessableCaptureSessionByConfigurations(
        inputConfig: InputConfigData,
        outputs: List<OutputConfigurationWrapper>,
        stateCallback: CameraCaptureSessionWrapper.StateCallback
    ): Boolean {
        createFakeCaptureSession(stateCallback)
        return true
    }

    override fun createExtensionSession(config: ExtensionSessionConfigData): Boolean {
        createFakeExtensionSession(config.extensionStateCallback)
        return true
    }

<<<<<<< HEAD
    @RequiresApi(Build.VERSION_CODES.R)
=======
    @RequiresApi(30)
>>>>>>> 3d4510a6
    override fun getCameraAudioRestriction(): AudioRestrictionMode {
        return AudioRestrictionMode(fakeCamera.cameraDevice.cameraAudioRestriction)
    }

<<<<<<< HEAD
    @RequiresApi(Build.VERSION_CODES.R)
=======
    @RequiresApi(30)
>>>>>>> 3d4510a6
    override fun onCameraAudioRestrictionUpdated(mode: AudioRestrictionMode) {
        fakeCamera.cameraDevice.cameraAudioRestriction = mode.value
    }

    override fun onDeviceClosed() {
        currentStateCallback?.onSessionFinalized()
        currentExtensionStateCallback?.onSessionFinalized()
    }

    fun createFakeCaptureSession(
        stateCallback: CameraCaptureSessionWrapper.StateCallback? = null
    ): FakeCaptureSessionWrapper {
        val nextSession = FakeCaptureSessionWrapper(this)
        currentSession = nextSession
        currentStateCallback = stateCallback
        return nextSession
    }

    private fun createFakeExtensionSession(
        stateCallback: CameraExtensionSessionWrapper.StateCallback? = null
    ): FakeCaptureSessionWrapper {
        val nextSession = FakeCaptureSessionWrapper(this)
        currentSession = nextSession
        currentExtensionStateCallback = stateCallback
        return nextSession
    }

    @Suppress("UNCHECKED_CAST")
    override fun <T : Any> unwrapAs(type: KClass<T>): T? =
        when (type) {
            CameraDevice::class -> fakeCamera.cameraDevice as T
            else -> null
        }
}<|MERGE_RESOLUTION|>--- conflicted
+++ resolved
@@ -113,20 +113,12 @@
         return true
     }
 
-<<<<<<< HEAD
-    @RequiresApi(Build.VERSION_CODES.R)
-=======
     @RequiresApi(30)
->>>>>>> 3d4510a6
     override fun getCameraAudioRestriction(): AudioRestrictionMode {
         return AudioRestrictionMode(fakeCamera.cameraDevice.cameraAudioRestriction)
     }
 
-<<<<<<< HEAD
-    @RequiresApi(Build.VERSION_CODES.R)
-=======
     @RequiresApi(30)
->>>>>>> 3d4510a6
     override fun onCameraAudioRestrictionUpdated(mode: AudioRestrictionMode) {
         fakeCamera.cameraDevice.cameraAudioRestriction = mode.value
     }
