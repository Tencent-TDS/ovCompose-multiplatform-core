--- conflicted
+++ resolved
@@ -24,11 +24,7 @@
 import androidx.camera.camera2.pipe.StreamGraph
 import androidx.camera.camera2.pipe.StreamId
 
-<<<<<<< HEAD
-internal class FakeCameraController : CameraController {
-=======
 internal class FakeCameraController(override val cameraGraphId: CameraGraphId) : CameraController {
->>>>>>> 3d4510a6
     var started = false
     var closed = false
     var surfaceMap: Map<StreamId, Surface>? = null
