--- conflicted
+++ resolved
@@ -47,10 +47,6 @@
     var closed = false
         private set
 
-<<<<<<< HEAD
-    var repeatingRequest: Request? = null
-        private set
-=======
     private var _repeatingRequest: Request? = null
     override var repeatingRequest: Request?
         get() = _repeatingRequest
@@ -60,7 +56,6 @@
                 graphListener3A.onStopRepeating()
             }
         }
->>>>>>> 3d4510a6
 
     val requestQueue: List<List<Request>>
         get() = _requestQueue
