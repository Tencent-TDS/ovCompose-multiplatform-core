--- conflicted
+++ resolved
@@ -128,21 +128,6 @@
         val result = controller3A.setTorchOn()
 
         launch {
-<<<<<<< HEAD
-            listener3A.onRequestSequenceCreated(
-                FakeRequestMetadata(requestNumber = RequestNumber(1))
-            )
-            listener3A.onPartialCaptureResult(
-                FakeRequestMetadata(requestNumber = RequestNumber(1)),
-                FrameNumber(101L),
-                FakeFrameMetadata(
-                    frameNumber = FrameNumber(101L),
-                    resultMetadata =
-                        mapOf(
-                            CaptureResult.CONTROL_AE_MODE to CaptureResult.CONTROL_AE_MODE_ON,
-                            CaptureResult.FLASH_MODE to CaptureResult.FLASH_MODE_OFF
-                        )
-=======
                 listener3A.onRequestSequenceCreated(
                     FakeRequestMetadata(requestNumber = RequestNumber(1))
                 )
@@ -154,7 +139,6 @@
                         resultMetadata =
                             mapOf(CaptureResult.FLASH_MODE to CaptureResult.FLASH_MODE_TORCH)
                     )
->>>>>>> 3d4510a6
                 )
             }
             .join()
@@ -199,15 +183,7 @@
                 FrameNumber(101L),
                 FakeFrameMetadata(
                     frameNumber = FrameNumber(101L),
-<<<<<<< HEAD
-                    resultMetadata =
-                        mapOf(
-                            CaptureResult.CONTROL_AE_MODE to CaptureResult.CONTROL_AE_MODE_OFF,
-                            CaptureResult.FLASH_MODE to CaptureResult.FLASH_MODE_TORCH
-                        )
-=======
                     resultMetadata = mapOf(CaptureResult.FLASH_MODE to CaptureResult.FLASH_MODE_OFF)
->>>>>>> 3d4510a6
                 )
             )
         }
