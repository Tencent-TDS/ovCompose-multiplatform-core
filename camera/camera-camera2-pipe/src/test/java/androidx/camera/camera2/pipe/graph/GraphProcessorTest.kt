--- conflicted
+++ resolved
@@ -93,221 +93,6 @@
     }
 
     @Test
-<<<<<<< HEAD
-    fun graphProcessorSubmitsRequests() = runTest {
-        val graphProcessor =
-            GraphProcessorImpl(
-                FakeThreads.fromTestScope(this),
-                CameraGraphId.nextId(),
-                FakeGraphConfigs.graphConfig,
-                graphState3A,
-                this,
-                arrayListOf(globalListener)
-            )
-        graphProcessor.onGraphStarted(graphRequestProcessor1)
-        graphProcessor.submit(request1)
-        advanceUntilIdle()
-
-        // Make sure the requests get submitted to the request processor
-        val event = fakeProcessor1.nextEvent()
-        assertThat(event.requestSequence!!.captureRequestList).containsExactly(request1)
-        assertThat(event.requestSequence!!.requiredParameters)
-            .containsEntry(CaptureRequest.JPEG_THUMBNAIL_QUALITY, 42)
-    }
-
-    @Test
-    fun graphProcessorSubmitsRequestsToMostRecentProcessor() = runTest {
-        val graphProcessor =
-            GraphProcessorImpl(
-                FakeThreads.fromTestScope(this),
-                CameraGraphId.nextId(),
-                FakeGraphConfigs.graphConfig,
-                graphState3A,
-                this,
-                arrayListOf(globalListener)
-            )
-
-        graphProcessor.onGraphStarted(graphRequestProcessor1)
-        graphProcessor.onGraphStarted(graphRequestProcessor2)
-        graphProcessor.submit(request1)
-
-        val event1 = fakeProcessor1.nextEvent()
-        assertThat(event1.close).isTrue()
-
-        val event2 = fakeProcessor2.nextEvent()
-        assertThat(event2.submit).isTrue()
-        assertThat(event2.requestSequence!!.captureRequestList).containsExactly(request1)
-    }
-
-    @Test
-    fun graphProcessorSubmitsQueuedRequests() = runTest {
-        val graphProcessor =
-            GraphProcessorImpl(
-                FakeThreads.fromTestScope(this),
-                CameraGraphId.nextId(),
-                FakeGraphConfigs.graphConfig,
-                graphState3A,
-                this,
-                arrayListOf(globalListener)
-            )
-
-        graphProcessor.submit(request1)
-        graphProcessor.submit(request2)
-
-        // Request1 and 2 should be queued and will be submitted even when the request
-        // processor is set after the requests are submitted.
-        graphProcessor.onGraphStarted(graphRequestProcessor1)
-
-        val event1 = fakeProcessor1.awaitEvent(request = request1) { it.submit }
-        assertThat(event1.requestSequence!!.captureRequestList).hasSize(1)
-        assertThat(event1.requestSequence!!.captureRequestList).contains(request1)
-
-        val event2 = fakeProcessor1.nextEvent()
-        assertThat(event2.requestSequence!!.captureRequestList).hasSize(1)
-        assertThat(event2.requestSequence!!.captureRequestList).contains(request2)
-    }
-
-    @Test
-    fun graphProcessorSubmitsBurstsOfRequestsTogetherWithExtras() = runTest {
-        val graphProcessor =
-            GraphProcessorImpl(
-                FakeThreads.fromTestScope(this),
-                CameraGraphId.nextId(),
-                FakeGraphConfigs.graphConfig,
-                graphState3A,
-                this,
-                arrayListOf(globalListener)
-            )
-
-        graphProcessor.submit(listOf(request1, request2))
-        graphProcessor.onGraphStarted(graphRequestProcessor1)
-        val event = fakeProcessor1.awaitEvent(request = request1) { it.submit }
-        assertThat(event.requestSequence!!.captureRequestList).hasSize(2)
-        assertThat(event.requestSequence!!.captureRequestList).contains(request1)
-        assertThat(event.requestSequence!!.captureRequestList).contains(request2)
-    }
-
-    @Test
-    fun graphProcessorDoesNotForgetRejectedRequests() = runTest {
-        val graphProcessor =
-            GraphProcessorImpl(
-                FakeThreads.fromTestScope(this),
-                CameraGraphId.nextId(),
-                FakeGraphConfigs.graphConfig,
-                graphState3A,
-                this,
-                arrayListOf(globalListener)
-            )
-
-        fakeProcessor1.rejectRequests = true
-        graphProcessor.onGraphStarted(graphRequestProcessor1)
-
-        graphProcessor.submit(request1)
-        val event1 = fakeProcessor1.nextEvent()
-        assertThat(event1.rejected).isTrue()
-        assertThat(event1.requestSequence!!.captureRequestList[0]).isSameInstanceAs(request1)
-
-        graphProcessor.submit(request2)
-        val event2 = fakeProcessor1.nextEvent()
-        assertThat(event2.rejected).isTrue()
-        assertThat(event2.requestSequence!!.captureRequestList[0]).isSameInstanceAs(request1)
-
-        graphProcessor.onGraphStarted(graphRequestProcessor2)
-        assertThat(fakeProcessor2.nextEvent().requestSequence!!.captureRequestList[0])
-            .isSameInstanceAs(request1)
-        assertThat(fakeProcessor2.nextEvent().requestSequence!!.captureRequestList[0])
-            .isSameInstanceAs(request2)
-    }
-
-    @Test
-    fun graphProcessorContinuesSubmittingRequestsWhenFirstRequestIsRejected() = runTest {
-        val graphProcessor =
-            GraphProcessorImpl(
-                FakeThreads.fromTestScope(this),
-                CameraGraphId.nextId(),
-                FakeGraphConfigs.graphConfig,
-                graphState3A,
-                this,
-                arrayListOf(globalListener)
-            )
-
-        // Note: setting the requestProcessor, and calling submit() can both trigger a call
-        // to submit a request.
-        fakeProcessor1.rejectRequests = true
-        graphProcessor.onGraphStarted(graphRequestProcessor1)
-        graphProcessor.submit(request1)
-
-        // Check to make sure that submit is called at least once, and that request1 is rejected
-        // from the request processor.
-        fakeProcessor1.awaitEvent(request = request1) { it.rejected }
-
-        // Stop rejecting requests
-        fakeProcessor1.rejectRequests = false
-
-        graphProcessor.submit(request2)
-        // Cycle events until we get a submitted event with request1
-        val event2 = fakeProcessor1.awaitEvent(request = request1) { it.submit }
-        assertThat(event2.rejected).isFalse()
-
-        // Assert that immediately after we get a successfully submitted request, the
-        //  next request is also submitted.
-        val event3 = fakeProcessor1.nextEvent()
-        assertThat(event3.requestSequence!!.captureRequestList).contains(request2)
-        assertThat(event3.submit).isTrue()
-        assertThat(event3.rejected).isFalse()
-    }
-
-    @Test
-    fun graphProcessorSetsRepeatingRequest() = runTest {
-        val graphProcessor =
-            GraphProcessorImpl(
-                FakeThreads.fromTestScope(this),
-                CameraGraphId.nextId(),
-                FakeGraphConfigs.graphConfig,
-                graphState3A,
-                this,
-                arrayListOf(globalListener)
-            )
-
-        graphProcessor.onGraphStarted(graphRequestProcessor1)
-        graphProcessor.startRepeating(request1)
-        graphProcessor.startRepeating(request2)
-        advanceUntilIdle()
-
-        val event =
-            fakeProcessor1.awaitEvent(request = request2) {
-                it.submit && it.requestSequence?.repeating == true
-            }
-        assertThat(event.requestSequence!!.requiredParameters)
-            .containsEntry(CaptureRequest.JPEG_THUMBNAIL_QUALITY, 42)
-    }
-
-    @Test
-    fun graphProcessorDoesNotForgetRejectedRepeatingRequests() = runTest {
-        val graphProcessor =
-            GraphProcessorImpl(
-                FakeThreads.fromTestScope(this),
-                CameraGraphId.nextId(),
-                FakeGraphConfigs.graphConfig,
-                graphState3A,
-                this,
-                arrayListOf(globalListener)
-            )
-
-        fakeProcessor1.rejectRequests = true
-        graphProcessor.onGraphStarted(graphRequestProcessor1)
-
-        graphProcessor.startRepeating(request1)
-        val event1 = fakeProcessor1.nextEvent()
-        assertThat(event1.rejected).isTrue()
-        assertThat(event1.requestSequence!!.captureRequestList[0]).isSameInstanceAs(request1)
-
-        graphProcessor.startRepeating(request2)
-        val event2 = fakeProcessor1.nextEvent()
-        assertThat(event2.rejected).isTrue()
-        fakeProcessor1.awaitEvent(request = request2) {
-            !it.submit && it.requestSequence?.repeating == true
-=======
     fun graphProcessorSubmitsRequests() =
         testScope.runTest {
             graphProcessor.onGraphStarted(grp1)
@@ -428,7 +213,6 @@
             assertThat(csp1.events[1].requests).containsExactly(request1)
             assertThat(csp1.events[2].isCapture).isTrue()
             assertThat(csp1.events[2].requests).containsExactly(request2)
->>>>>>> 3d4510a6
         }
 
     @Test
@@ -447,25 +231,6 @@
         }
 
     @Test
-<<<<<<< HEAD
-    fun graphProcessorTracksRepeatingRequest() = runTest {
-        val graphProcessor =
-            GraphProcessorImpl(
-                FakeThreads.fromTestScope(this),
-                CameraGraphId.nextId(),
-                FakeGraphConfigs.graphConfig,
-                graphState3A,
-                this,
-                arrayListOf(globalListener)
-            )
-
-        graphProcessor.onGraphStarted(graphRequestProcessor1)
-        graphProcessor.startRepeating(request1)
-        advanceUntilIdle()
-
-        fakeProcessor1.awaitEvent(request = request1) {
-            it.submit && it.requestSequence?.repeating == true
-=======
     fun graphProcessorDoesNotForgetRejectedRepeatingRequests() =
         testScope.runTest {
             csp1.rejectSubmit = true
@@ -491,7 +256,6 @@
             assertThat(csp1.events.size).isEqualTo(3)
             assertThat(csp1.events[2].isRepeating).isTrue()
             assertThat(csp1.events[2].requests).containsExactly(request2)
->>>>>>> 3d4510a6
         }
 
     @Test
@@ -514,27 +278,6 @@
         }
 
     @Test
-<<<<<<< HEAD
-    fun graphProcessorTracksRejectedRepeatingRequests() = runTest {
-        val graphProcessor =
-            GraphProcessorImpl(
-                FakeThreads.fromTestScope(this),
-                CameraGraphId.nextId(),
-                FakeGraphConfigs.graphConfig,
-                graphState3A,
-                this,
-                arrayListOf(globalListener)
-            )
-
-        fakeProcessor1.rejectRequests = true
-        graphProcessor.onGraphStarted(graphRequestProcessor1)
-        graphProcessor.startRepeating(request1)
-        fakeProcessor1.awaitEvent(request = request1) { it.rejected }
-
-        graphProcessor.onGraphStarted(graphRequestProcessor2)
-        fakeProcessor2.awaitEvent(request = request1) {
-            it.submit && it.requestSequence?.repeating == true
-=======
     fun graphProcessorTracksRejectedRepeatingRequests() =
         testScope.runTest {
             csp1.rejectSubmit = true
@@ -552,58 +295,9 @@
             assertThat(csp2.events.size).isEqualTo(1)
             assertThat(csp2.events[0].isRepeating).isTrue()
             assertThat(csp2.events[0].requests).containsExactly(request1)
->>>>>>> 3d4510a6
-        }
-
-    @Test
-<<<<<<< HEAD
-    fun graphProcessorSubmitsRepeatingRequestAndQueuedRequests() = runTest {
-        val graphProcessor =
-            GraphProcessorImpl(
-                FakeThreads.fromTestScope(this),
-                CameraGraphId.nextId(),
-                FakeGraphConfigs.graphConfig,
-                graphState3A,
-                this,
-                arrayListOf(globalListener)
-            )
-
-        graphProcessor.startRepeating(request1)
-        graphProcessor.submit(request2)
-        delay(50)
-
-        graphProcessor.onGraphStarted(graphRequestProcessor1)
-
-        var hasRequest1Event = false
-        var hasRequest2Event = false
-
-        // Loop until we see at least one repeating request, and one submit event.
-        launch {
-                while (!hasRequest1Event && !hasRequest2Event) {
-                    val event = fakeProcessor1.nextEvent()
-                    hasRequest1Event =
-                        hasRequest1Event ||
-                            event.requestSequence?.captureRequestList?.contains(request1) ?: false
-                    hasRequest2Event =
-                        hasRequest2Event ||
-                            event.requestSequence?.captureRequestList?.contains(request2) ?: false
-                }
-            }
-            .join()
-    }
-
-    @Test
-    fun graphProcessorAbortsQueuedRequests() = runTest {
-        val graphProcessor =
-            GraphProcessorImpl(
-                FakeThreads.fromTestScope(this),
-                CameraGraphId.nextId(),
-                FakeGraphConfigs.graphConfig,
-                graphState3A,
-                this,
-                arrayListOf(globalListener)
-            )
-=======
+        }
+
+    @Test
     fun graphProcessorSubmitsRepeatingRequestAndQueuedRequests() =
         testScope.runTest {
             graphProcessor.repeatingRequest = request1
@@ -625,7 +319,6 @@
         testScope.runTest {
             graphProcessor.repeatingRequest = request1
             graphProcessor.submit(request2)
->>>>>>> 3d4510a6
 
             // Abort queued and in-flight requests.
             graphProcessor.abort()
@@ -645,52 +338,6 @@
         }
 
     @Test
-<<<<<<< HEAD
-    fun closingGraphProcessorAbortsSubsequentRequests() = runTest {
-        val graphProcessor =
-            GraphProcessorImpl(
-                FakeThreads.fromTestScope(this),
-                CameraGraphId.nextId(),
-                FakeGraphConfigs.graphConfig,
-                graphState3A,
-                this,
-                arrayListOf(globalListener)
-            )
-        graphProcessor.close()
-
-        // Abort queued and in-flight requests.
-        graphProcessor.onGraphStarted(graphRequestProcessor1)
-        graphProcessor.startRepeating(request1)
-        graphProcessor.submit(request2)
-
-        val abortEvent1 =
-            withTimeoutOrNull(timeMillis = 50L) { requestListener1.onAbortedFlow.firstOrNull() }
-        val abortEvent2 = requestListener2.onAbortedFlow.first()
-        assertThat(abortEvent1).isNull()
-        assertThat(abortEvent2.request).isSameInstanceAs(request2)
-
-        assertThat(fakeProcessor1.nextEvent().close).isTrue()
-    }
-
-    @Test
-    fun graphProcessorResubmitsParametersAfterGraphStarts() = runTest {
-        val graphProcessor =
-            GraphProcessorImpl(
-                FakeThreads.fromTestScope(this),
-                CameraGraphId.nextId(),
-                FakeGraphConfigs.graphConfig,
-                graphState3A,
-                this,
-                arrayListOf(globalListener)
-            )
-
-        // Submit a repeating request first to make sure we have one in progress.
-        graphProcessor.startRepeating(request1)
-        advanceUntilIdle()
-
-        val result = async {
-            graphProcessor.trySubmit(mapOf<CaptureRequest.Key<*>, Any>(CONTROL_AE_LOCK to false))
-=======
     fun closingGraphProcessorAbortsSubsequentRequests() =
         testScope.runTest {
             graphProcessor.close()
@@ -723,25 +370,11 @@
             assertThat(csp1.events[1].isCapture).isTrue()
             assertThat(csp1.events[1].requests).containsExactly(request1)
             assertThat(csp1.events[1].requiredParameters).containsEntry(CONTROL_AE_LOCK, false)
->>>>>>> 3d4510a6
-        }
-
-    @Test
-<<<<<<< HEAD
-    fun graphProcessorSubmitsLatestParametersWhenSubmittedTwiceBeforeGraphStarts() = runTest {
-        val graphProcessor =
-            GraphProcessorImpl(
-                FakeThreads.fromTestScope(this),
-                CameraGraphId.nextId(),
-                FakeGraphConfigs.graphConfig,
-                graphState3A,
-                this,
-                arrayListOf(globalListener)
-            )
-=======
+        }
+
+    @Test
     fun graphProcessorSubmitsLatestParametersWhenSubmittedTwiceBeforeGraphStarts() =
         testScope.runTest {
->>>>>>> 3d4510a6
 
             // Submit a repeating request first to make sure we have one in progress.
             graphProcessor.repeatingRequest = request1
@@ -756,18 +389,9 @@
             assertThat(csp1.events[0].isRepeating).isTrue()
             assertThat(csp1.events[0].requests).containsExactly(request1)
 
-<<<<<<< HEAD
-        val event1 = fakeProcessor1.nextEvent()
-        assertThat(event1.requestSequence?.repeating).isTrue()
-        val event2 = fakeProcessor1.nextEvent()
-        assertThat(event2.requestSequence?.repeating).isFalse()
-        assertThat(event2.requestSequence?.requestMetadata?.get(request1)?.get(CONTROL_AE_LOCK))
-            .isTrue()
-=======
             assertThat(csp1.events[1].isCapture).isTrue()
             assertThat(csp1.events[1].requests).containsExactly(request1)
             assertThat(csp1.events[1].requiredParameters).containsEntry(CONTROL_AE_LOCK, false)
->>>>>>> 3d4510a6
 
             assertThat(csp1.events[2].isCapture).isTrue()
             assertThat(csp1.events[2].requests).containsExactly(request1)
@@ -775,23 +399,10 @@
         }
 
     @Test
-<<<<<<< HEAD
-    fun trySubmitShouldReturnFalseWhenNoRepeatingRequestIsQueued() = runTest {
-        val graphProcessor =
-            GraphProcessorImpl(
-                FakeThreads.fromTestScope(this),
-                CameraGraphId.nextId(),
-                FakeGraphConfigs.graphConfig,
-                graphState3A,
-                this,
-                arrayListOf(globalListener)
-            )
-=======
     fun trySubmitShouldReturnFalseWhenNoRepeatingRequestIsQueued() =
         testScope.runTest {
             graphProcessor.onGraphStarted(grp1)
             advanceUntilIdle()
->>>>>>> 3d4510a6
 
             assertThrows<IllegalStateException> {
                 graphProcessor.submit(mapOf<CaptureRequest.Key<*>, Any>(CONTROL_AE_LOCK to true))
@@ -799,23 +410,9 @@
         }
 
     @Test
-<<<<<<< HEAD
-    fun graphProcessorChangesGraphStateOnError() = runTest {
-        val graphProcessor =
-            GraphProcessorImpl(
-                FakeThreads.fromTestScope(this),
-                CameraGraphId.nextId(),
-                FakeGraphConfigs.graphConfig,
-                graphState3A,
-                this,
-                arrayListOf(globalListener)
-            )
-        assertThat(graphProcessor.graphState.value).isEqualTo(GraphStateStopped)
-=======
     fun graphProcessorChangesGraphStateOnError() =
         testScope.runTest {
             assertThat(graphProcessor.graphState.value).isEqualTo(GraphStateStopped)
->>>>>>> 3d4510a6
 
             graphProcessor.onGraphStarted(grp1)
             graphProcessor.onGraphError(
@@ -825,23 +422,9 @@
         }
 
     @Test
-<<<<<<< HEAD
-    fun graphProcessorDropsStaleErrors() = runTest {
-        val graphProcessor =
-            GraphProcessorImpl(
-                FakeThreads.fromTestScope(this),
-                CameraGraphId.nextId(),
-                FakeGraphConfigs.graphConfig,
-                graphState3A,
-                this,
-                arrayListOf(globalListener)
-            )
-        assertThat(graphProcessor.graphState.value).isEqualTo(GraphStateStopped)
-=======
     fun graphProcessorDropsStaleErrors() =
         testScope.runTest {
             assertThat(graphProcessor.graphState.value).isEqualTo(GraphStateStopped)
->>>>>>> 3d4510a6
 
             graphProcessor.onGraphError(
                 GraphStateError(CameraError.ERROR_CAMERA_DEVICE, willAttemptRetry = true)
