--- conflicted
+++ resolved
@@ -22,7 +22,6 @@
 import android.graphics.ImageFormat;
 import android.os.Build;
 
-import androidx.annotation.DoNotInline;
 import androidx.annotation.NonNull;
 import androidx.annotation.RequiresApi;
 import androidx.camera.core.ImageCaptureException;
@@ -67,10 +66,6 @@
 
     @RequiresApi(34)
     private static class Api34Impl {
-<<<<<<< HEAD
-        @DoNotInline
-=======
->>>>>>> 3d4510a6
         static boolean hasGainmap(@NonNull Bitmap bitmap) {
             return bitmap.hasGainmap();
         }
