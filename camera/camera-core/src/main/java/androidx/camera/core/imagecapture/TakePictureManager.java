--- conflicted
+++ resolved
@@ -16,20 +16,6 @@
 
 package androidx.camera.core.imagecapture;
 
-<<<<<<< HEAD
-import static androidx.camera.core.ImageCapture.ERROR_CAMERA_CLOSED;
-import static androidx.camera.core.ImageCapture.ERROR_CAPTURE_FAILED;
-import static androidx.camera.core.impl.utils.Threads.checkMainThread;
-import static androidx.camera.core.impl.utils.executor.CameraXExecutors.directExecutor;
-import static androidx.camera.core.impl.utils.executor.CameraXExecutors.mainThreadExecutor;
-import static androidx.core.util.Preconditions.checkState;
-
-import static java.util.Objects.requireNonNull;
-
-import android.util.Log;
-
-=======
->>>>>>> 3d4510a6
 import androidx.annotation.MainThread;
 import androidx.annotation.NonNull;
 import androidx.annotation.Nullable;
@@ -38,10 +24,6 @@
 import androidx.camera.core.ImageCaptureException;
 
 import com.google.auto.value.AutoValue;
-<<<<<<< HEAD
-import com.google.common.util.concurrent.ListenableFuture;
-=======
->>>>>>> 3d4510a6
 
 import java.util.List;
 
@@ -59,40 +41,7 @@
  *
  * <p>The thread safety is guaranteed by using the main thread.
  */
-<<<<<<< HEAD
-public class TakePictureManager implements OnImageCloseListener, TakePictureRequest.RetryControl {
-
-    private static final String TAG = "TakePictureManager";
-
-    // Queue of new requests that have not been sent to the pipeline/camera.
-    @VisibleForTesting
-    final Deque<TakePictureRequest> mNewRequests = new ArrayDeque<>();
-    final ImageCaptureControl mImageCaptureControl;
-    ImagePipeline mImagePipeline;
-
-    // The current request being processed by the camera. Only one request can be processed by
-    // the camera at the same time. Null if the camera is idle.
-    @Nullable
-    private RequestWithCallback mCapturingRequest;
-    // The current requests that have not received a result or an error.
-    private final List<RequestWithCallback> mIncompleteRequests;
-
-    // Once paused, the class waits until the class is resumed to handle new requests.
-    boolean mPaused = false;
-
-    /**
-     * @param imageCaptureControl for controlling {@link ImageCapture}
-     */
-    @MainThread
-    public TakePictureManager(@NonNull ImageCaptureControl imageCaptureControl) {
-        checkMainThread();
-        mImageCaptureControl = imageCaptureControl;
-        mIncompleteRequests = new ArrayList<>();
-    }
-
-=======
 public interface TakePictureManager {
->>>>>>> 3d4510a6
     /**
      * Sets the {@link ImagePipeline} for building capture requests and post-processing camera
      * output.
@@ -142,67 +91,9 @@
     /**
      * Returns the requests that have not received a result or an error yet.
      */
-<<<<<<< HEAD
-    @MainThread
-    private ListenableFuture<Void> submitCameraRequest(
-            @NonNull CameraRequest cameraRequest) {
-        checkMainThread();
-        mImageCaptureControl.lockFlashMode();
-        ListenableFuture<Void> captureRequestFuture =
-                mImageCaptureControl.submitStillCaptureRequests(cameraRequest.getCaptureConfigs());
-        Futures.addCallback(captureRequestFuture, new FutureCallback<Void>() {
-            @Override
-            public void onSuccess(@Nullable Void result) {
-                mImageCaptureControl.unlockFlashMode();
-            }
-
-            @Override
-            public void onFailure(@NonNull Throwable throwable) {
-                if (cameraRequest.isAborted()) {
-                    // When the pipeline is recreated, the in-flight request is aborted and
-                    // retried. On legacy devices, the camera may return CancellationException
-                    // for the aborted request which causes the retried request to fail. Return
-                    // early if the request has been aborted.
-                    return;
-                } else {
-                    int requestId = cameraRequest.getCaptureConfigs().get(0).getId();
-                    if (throwable instanceof ImageCaptureException) {
-                        mImagePipeline.notifyCaptureError(
-                                CaptureError.of(requestId, (ImageCaptureException) throwable));
-                    } else {
-                        mImagePipeline.notifyCaptureError(
-                                CaptureError.of(requestId, new ImageCaptureException(
-                                        ERROR_CAPTURE_FAILED,
-                                        "Failed to submit capture request",
-                                        throwable)));
-                    }
-                }
-                mImageCaptureControl.unlockFlashMode();
-            }
-        }, mainThreadExecutor());
-        return captureRequestFuture;
-    }
-
-    @VisibleForTesting
-    boolean hasCapturingRequest() {
-        return mCapturingRequest != null;
-    }
-
-    @VisibleForTesting
-    @Nullable
-    public RequestWithCallback getCapturingRequest() {
-        return mCapturingRequest;
-    }
-
-    @VisibleForTesting
-    List<RequestWithCallback> getIncompleteRequests() {
-        return mIncompleteRequests;
-    }
-=======
     @NonNull
     @VisibleForTesting
     List<RequestWithCallback> getIncompleteRequests();
->>>>>>> 3d4510a6
 
     /**
      * Returns the {@link ImagePipeline} instance used under the hood.
@@ -238,18 +129,4 @@
         @NonNull
         TakePictureManager newInstance(@NonNull ImageCaptureControl imageCaptureControl);
     }
-
-    @AutoValue
-    abstract static class CaptureError {
-        abstract int getRequestId();
-
-        @NonNull
-        abstract ImageCaptureException getImageCaptureException();
-
-        static CaptureError of(int requestId,
-                @NonNull ImageCaptureException imageCaptureException) {
-            return new AutoValue_TakePictureManager_CaptureError(requestId, imageCaptureException);
-        }
-    }
-
 }