--- conflicted
+++ resolved
@@ -101,13 +101,9 @@
 
     private final Size mResolution;
 
-<<<<<<< HEAD
-    @Nullable
-=======
     @NonNull
     private final DynamicRange mDynamicRange;
 
->>>>>>> fdff00cc
     private final Range<Integer> mExpectedFrameRate;
     private final CameraInternal mCamera;
 
@@ -143,47 +139,30 @@
 
     /**
      * Creates a new surface request with the given resolution and {@link Camera}.
-<<<<<<< HEAD
-     *
-     * @hide
-=======
->>>>>>> fdff00cc
      */
     @RestrictTo(RestrictTo.Scope.LIBRARY_GROUP)
     public SurfaceRequest(
             @NonNull Size resolution,
             @NonNull CameraInternal camera,
             @NonNull Runnable onInvalidated) {
-<<<<<<< HEAD
-        this(resolution, camera, /*expectedFrameRate=*/null, onInvalidated);
-=======
         this(resolution, camera, DynamicRange.SDR, FRAME_RATE_RANGE_UNSPECIFIED, onInvalidated);
->>>>>>> fdff00cc
     }
 
     /**
      * Creates a new surface request with the given resolution, {@link Camera}, dynamic range, and
      * expected frame rate.
-<<<<<<< HEAD
-     *
-     * @hide
-=======
->>>>>>> fdff00cc
      */
     @RestrictTo(RestrictTo.Scope.LIBRARY_GROUP)
     public SurfaceRequest(
             @NonNull Size resolution,
             @NonNull CameraInternal camera,
-<<<<<<< HEAD
-            @Nullable Range<Integer> expectedFrameRate,
-=======
             @NonNull DynamicRange dynamicRange,
             @NonNull Range<Integer> expectedFrameRate,
->>>>>>> fdff00cc
             @NonNull Runnable onInvalidated) {
         super();
         mResolution = resolution;
         mCamera = camera;
+        mDynamicRange = dynamicRange;
         mExpectedFrameRate = expectedFrameRate;
 
         // To ensure concurrency and ordering, operations are chained. Completion can only be
@@ -307,11 +286,6 @@
     /**
      * Returns the {@link DeferrableSurface} instance used to track usage of the surface that
      * fulfills this request.
-<<<<<<< HEAD
-     *
-     * @hide
-=======
->>>>>>> fdff00cc
      */
     @NonNull
     @RestrictTo(RestrictTo.Scope.LIBRARY_GROUP)
@@ -325,11 +299,6 @@
      * <p>A surface request is considered serviced if
      * {@link #provideSurface(Surface, Executor, Consumer)} or {@link #willNotProvideSurface()}
      * has been called.
-<<<<<<< HEAD
-     *
-     * @hide
-=======
->>>>>>> fdff00cc
      */
     @RestrictTo(RestrictTo.Scope.LIBRARY_GROUP)
     public boolean isServiced() {
@@ -354,8 +323,6 @@
     }
 
     /**
-<<<<<<< HEAD
-=======
      * Returns the dynamic range expected to be used with the requested surface.
      *
      * <p>The dynamic range may have implications for which surface type is returned. Special
@@ -373,7 +340,6 @@
     }
 
     /**
->>>>>>> fdff00cc
      * Returns the expected rate at which frames will be produced into the provided {@link Surface}.
      *
      * <p>This information can be used to configure components that can be optimized by knowing
@@ -390,14 +356,8 @@
      * the frame rate can be determined. In this case, no assumptions should be made about what
      * the actual frame rate will be.
      *
-<<<<<<< HEAD
-     * @return The expected frame rate range or {@code null} if no frame rate information is
-     * available.
-     * @hide
-=======
      * @return The expected frame rate range or {@link #FRAME_RATE_RANGE_UNSPECIFIED} if no frame
      * rate information is available.
->>>>>>> fdff00cc
      */
     @RestrictTo(RestrictTo.Scope.LIBRARY_GROUP)
     @NonNull
@@ -407,11 +367,6 @@
 
     /**
      * Returns the {@link Camera} which is requesting a {@link Surface}.
-<<<<<<< HEAD
-     *
-     * @hide
-=======
->>>>>>> fdff00cc
      */
     @NonNull
     @RestrictTo(RestrictTo.Scope.LIBRARY_GROUP)
@@ -618,11 +573,6 @@
 
     /**
      * Updates the {@link TransformationInfo} associated with this {@link SurfaceRequest}.
-<<<<<<< HEAD
-     *
-     * @hide
-=======
->>>>>>> fdff00cc
      */
     @RestrictTo(RestrictTo.Scope.LIBRARY_GROUP)
     public void updateTransformationInfo(@NonNull TransformationInfo transformationInfo) {
@@ -722,11 +672,6 @@
 
         /**
          * Possible result codes.
-<<<<<<< HEAD
-         *
-         * @hide
-=======
->>>>>>> fdff00cc
          */
         @IntDef({RESULT_SURFACE_USED_SUCCESSFULLY, RESULT_REQUEST_CANCELLED, RESULT_INVALID_SURFACE,
                 RESULT_SURFACE_ALREADY_PROVIDED, RESULT_WILL_NOT_PROVIDE_SURFACE})
@@ -938,7 +883,6 @@
          * which means targetRotation is not specified for Preview, the user should always get
          * up-to-date display rotation and re-calculate the rotationDegrees to correct the display.
          *
-         * @hide
          * @see CameraCharacteristics#SENSOR_ORIENTATION
          */
         @ImageOutputConfig.OptionalRotationValue
@@ -963,7 +907,6 @@
          * </ul>
          *
          * @return true if the producer writes the camera transformation to the {@link Surface}.
-         * @hide
          */
         @RestrictTo(RestrictTo.Scope.LIBRARY_GROUP)
         public abstract boolean hasCameraTransform();
@@ -999,11 +942,6 @@
          * Creates new {@link TransformationInfo}
          *
          * <p> Internally public to be used in view artifact tests.
-<<<<<<< HEAD
-         *
-         * @hide
-=======
->>>>>>> fdff00cc
          */
         @RestrictTo(RestrictTo.Scope.LIBRARY_GROUP)
         @NonNull
