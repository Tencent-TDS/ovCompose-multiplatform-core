/*
 * Copyright 2022 The Android Open Source Project
 *
 * Licensed under the Apache License, Version 2.0 (the "License");
 * you may not use this file except in compliance with the License.
 * You may obtain a copy of the License at
 *
 *      http://www.apache.org/licenses/LICENSE-2.0
 *
 * Unless required by applicable law or agreed to in writing, software
 * distributed under the License is distributed on an "AS IS" BASIS,
 * WITHOUT WARRANTIES OR CONDITIONS OF ANY KIND, either express or implied.
 * See the License for the specific language governing permissions and
 * limitations under the License.
 */

package androidx.camera.core.imagecapture;

import static android.graphics.ImageFormat.JPEG;
import static android.graphics.ImageFormat.RAW_SENSOR;
import static android.graphics.ImageFormat.YUV_420_888;

import static androidx.camera.core.ImageCapture.ERROR_UNKNOWN;
import static androidx.camera.core.impl.utils.executor.CameraXExecutors.mainThreadExecutor;
import static androidx.camera.core.internal.utils.ImageUtil.isJpegFormats;
<<<<<<< HEAD
=======
import static androidx.camera.core.internal.utils.ImageUtil.isRawFormats;
>>>>>>> 3d4510a6
import static androidx.core.util.Preconditions.checkArgument;
import static androidx.core.util.Preconditions.checkState;

import static java.util.Objects.requireNonNull;

import android.graphics.Bitmap;
import android.graphics.ImageFormat;
<<<<<<< HEAD
=======
import android.hardware.camera2.CameraCharacteristics;
>>>>>>> 3d4510a6

import androidx.annotation.NonNull;
import androidx.annotation.Nullable;
import androidx.annotation.VisibleForTesting;
import androidx.annotation.WorkerThread;
import androidx.camera.core.ImageCapture;
import androidx.camera.core.ImageCaptureException;
import androidx.camera.core.ImageProxy;
import androidx.camera.core.Logger;
import androidx.camera.core.impl.Quirks;
import androidx.camera.core.impl.utils.executor.CameraXExecutors;
import androidx.camera.core.internal.compat.quirk.DeviceQuirks;
import androidx.camera.core.internal.compat.quirk.IncorrectJpegMetadataQuirk;
import androidx.camera.core.internal.compat.quirk.LowMemoryQuirk;
import androidx.camera.core.processing.Edge;
import androidx.camera.core.processing.InternalImageProcessor;
import androidx.camera.core.processing.Node;
import androidx.camera.core.processing.Operation;
import androidx.camera.core.processing.Packet;

import com.google.auto.value.AutoValue;

import java.util.concurrent.Executor;

/**
 * Processes a single image and invokes {@link TakePictureCallback}.
 *
 * <p>This node performs operations that runs on a single image, such as cropping, format
 * conversion, effects and/or saving to disk.
 */
public class ProcessingNode implements Node<ProcessingNode.In, Void> {
    private static final String TAG = "ProcessingNode";
    @NonNull
    final Executor mBlockingExecutor;
    @Nullable
    final InternalImageProcessor mImageProcessor;

    @Nullable
    private final CameraCharacteristics mCameraCharacteristics;

    private ProcessingNode.In mInputEdge;
    private Operation<InputPacket, Packet<ImageProxy>> mInput2Packet;
    private Operation<Image2JpegBytes.In, Packet<byte[]>> mImage2JpegBytes;
    private Operation<Bitmap2JpegBytes.In, Packet<byte[]>> mBitmap2JpegBytes;
    private Operation<JpegBytes2Disk.In, ImageCapture.OutputFileResults> mJpegBytes2Disk;
    private Operation<Packet<byte[]>, Packet<Bitmap>> mJpegBytes2CroppedBitmap;
    private Operation<Packet<ImageProxy>, ImageProxy> mJpegImage2Result;
    private Operation<Packet<byte[]>, Packet<ImageProxy>> mJpegBytes2Image;
    private Operation<Packet<ImageProxy>, Bitmap> mImage2Bitmap;
    private Operation<Packet<Bitmap>, Packet<Bitmap>> mBitmapEffect;
    private final Quirks mQuirks;
    private final boolean mHasIncorrectJpegMetadataQuirk;

    /**
     * @param blockingExecutor a executor that can be blocked by long running tasks. e.g.
     *                         {@link CameraXExecutors#ioExecutor()}
     */
    @VisibleForTesting
<<<<<<< HEAD
    ProcessingNode(@NonNull Executor blockingExecutor) {
        this(blockingExecutor, /*imageProcessor=*/null, DeviceQuirks.getAll());
    }

    @VisibleForTesting
    ProcessingNode(@NonNull Executor blockingExecutor, @NonNull Quirks quirks) {
        this(blockingExecutor, /*imageProcessor=*/null, quirks);
    }

    ProcessingNode(@NonNull Executor blockingExecutor,
            @Nullable InternalImageProcessor imageProcessor) {
        this(blockingExecutor, imageProcessor, DeviceQuirks.getAll());
=======
    ProcessingNode(@NonNull Executor blockingExecutor,
            @Nullable CameraCharacteristics cameraCharacteristics) {
        this(blockingExecutor, cameraCharacteristics,
                /*imageProcessor=*/null, DeviceQuirks.getAll());
    }

    @VisibleForTesting
    ProcessingNode(@NonNull Executor blockingExecutor,
            @NonNull Quirks quirks,
            @Nullable CameraCharacteristics cameraCharacteristics) {
        this(blockingExecutor, cameraCharacteristics, /*imageProcessor=*/null, quirks);
    }

    ProcessingNode(@NonNull Executor blockingExecutor,
            @Nullable CameraCharacteristics cameraCharacteristics,
            @Nullable InternalImageProcessor imageProcessor) {
        this(blockingExecutor, cameraCharacteristics, imageProcessor, DeviceQuirks.getAll());
>>>>>>> 3d4510a6
    }

    /**
     * @param blockingExecutor a executor that can be blocked by long running tasks. e.g.
     *                         {@link CameraXExecutors#ioExecutor()}
     * @param imageProcessor   external effect for post-processing.
     */
    ProcessingNode(@NonNull Executor blockingExecutor,
<<<<<<< HEAD
=======
            @Nullable CameraCharacteristics cameraCharacteristics,
>>>>>>> 3d4510a6
            @Nullable InternalImageProcessor imageProcessor,
            @NonNull Quirks quirks) {
        boolean isLowMemoryDevice = DeviceQuirks.get(LowMemoryQuirk.class) != null;
        if (isLowMemoryDevice) {
            mBlockingExecutor = CameraXExecutors.newSequentialExecutor(blockingExecutor);
        } else {
            mBlockingExecutor = blockingExecutor;
        }
        mImageProcessor = imageProcessor;
<<<<<<< HEAD
=======
        mCameraCharacteristics = cameraCharacteristics;
>>>>>>> 3d4510a6
        mQuirks = quirks;
        mHasIncorrectJpegMetadataQuirk = quirks.contains(IncorrectJpegMetadataQuirk.class);
    }

    @NonNull
    @Override
    public Void transform(@NonNull ProcessingNode.In inputEdge) {
        mInputEdge = inputEdge;
        // Listen to the input edge.
        inputEdge.getEdge().setListener(
                inputPacket -> {
                    if (inputPacket.getProcessingRequest().isAborted()) {
                        // No-ops if the request is aborted.
                        inputPacket.getImageProxy().close();
                        return;
                    }
                    mBlockingExecutor.execute(() -> processInputPacket(inputPacket));
                });
        inputEdge.getPostviewEdge().setListener(
                inputPacket ->  {
                    if (inputPacket.getProcessingRequest().isAborted()) {
                        // No-ops if the request is aborted.
                        inputPacket.getImageProxy().close();
                        return;
                    }
                    mBlockingExecutor.execute(() -> processPostviewInputPacket(inputPacket));
                }
        );

        mInput2Packet = new ProcessingInput2Packet();
        mImage2JpegBytes = new Image2JpegBytes(mQuirks);
        mJpegBytes2CroppedBitmap = new JpegBytes2CroppedBitmap();
        mBitmap2JpegBytes = new Bitmap2JpegBytes();
        mJpegBytes2Disk = new JpegBytes2Disk();
        mJpegImage2Result = new JpegImage2Result();
        mImage2Bitmap = new Image2Bitmap();
        if (inputEdge.getInputFormat() == YUV_420_888 || mImageProcessor != null
                || mHasIncorrectJpegMetadataQuirk) {
            // Convert JPEG bytes to ImageProxy for:
            // - YUV input: YUV -> JPEG -> ImageProxy
            // - Effects: JPEG -> Bitmap -> effect -> Bitmap -> JPEG -> ImageProxy
            mJpegBytes2Image = new JpegBytes2Image();
        }
        if (mImageProcessor != null) {
            mBitmapEffect = new BitmapEffect(mImageProcessor);
        }
        // No output. The request callback will be invoked to deliver the final result.
        return null;
    }

    @Override
    public void release() {
    }

    /**
     * Processes an {@link InputPacket} and delivers the result to {@link TakePictureManager}.
     */
    @WorkerThread
    void processInputPacket(@NonNull InputPacket inputPacket) {
        ProcessingRequest request = inputPacket.getProcessingRequest();
        try {
            if (inputPacket.getProcessingRequest().isInMemoryCapture()) {
                ImageProxy result = processInMemoryCapture(inputPacket);
                mainThreadExecutor().execute(() -> request.onFinalResult(result));
            } else {
                ImageCapture.OutputFileResults result = processOnDiskCapture(inputPacket);
                mainThreadExecutor().execute(() -> request.onFinalResult(result));
            }
        } catch (ImageCaptureException e) {
            sendError(request, e);
        } catch (OutOfMemoryError e) {
            sendError(request, new ImageCaptureException(
                    ERROR_UNKNOWN, "Processing failed due to low memory.", e));
        } catch (RuntimeException e) {
            // For unexpected exceptions, throw an ERROR_UNKNOWN ImageCaptureException.
            sendError(request, new ImageCaptureException(ERROR_UNKNOWN, "Processing failed.", e));
        }
    }

    @WorkerThread
    void processPostviewInputPacket(@NonNull InputPacket inputPacket) {
        int format = mInputEdge.getOutputFormat();
        checkArgument(format == YUV_420_888 || format == JPEG,
                String.format("Postview only support YUV and JPEG output formats. "
                        + "Output format: %s", format));
        ProcessingRequest request = inputPacket.getProcessingRequest();
        try {
            Packet<ImageProxy> image = mInput2Packet.apply(inputPacket);
            Bitmap bitmap = mImage2Bitmap.apply(image);
            mainThreadExecutor().execute(() -> request.onPostviewBitmapAvailable(bitmap));
        } catch (Exception e) {
            inputPacket.getImageProxy().close();
            Logger.e(TAG, "process postview input packet failed.", e);
        }
    }

    @NonNull
    @WorkerThread
    ImageCapture.OutputFileResults processOnDiskCapture(@NonNull InputPacket inputPacket)
            throws ImageCaptureException {
        int format = mInputEdge.getOutputFormat();
<<<<<<< HEAD
        checkArgument(isJpegFormats(format), String.format("On-disk capture only support JPEG and"
                + " JPEG/R output formats. Output format: %s", format));
=======
        checkArgument(isJpegFormats(format)
                || isRawFormats(format),
                String.format("On-disk capture only support JPEG and"
                + " JPEG/R and RAW output formats. Output format: %s", format));
>>>>>>> 3d4510a6
        ProcessingRequest request = inputPacket.getProcessingRequest();
        Packet<ImageProxy> originalImage = mInput2Packet.apply(inputPacket);

        switch (format) {
            case RAW_SENSOR:
                DngImage2Disk dngImage2Disk = new DngImage2Disk(
                        requireNonNull(mCameraCharacteristics),
                        originalImage.getCameraCaptureResult().getCaptureResult());
                return dngImage2Disk.apply(DngImage2Disk.In.of(
                        originalImage.getData(),
                        originalImage.getRotationDegrees(),
                        requireNonNull(request.getOutputFileOptions())));
            case JPEG:
            default:
                Packet<byte[]> jpegBytes = mImage2JpegBytes.apply(
                        Image2JpegBytes.In.of(originalImage, request.getJpegQuality()));
                if (jpegBytes.hasCropping() || mBitmapEffect != null) {
                    jpegBytes = cropAndMaybeApplyEffect(jpegBytes, request.getJpegQuality());
                }
                return mJpegBytes2Disk.apply(
                        JpegBytes2Disk.In.of(jpegBytes,
                                requireNonNull(request.getOutputFileOptions())));
        }
    }

    @NonNull
    @WorkerThread
    ImageProxy processInMemoryCapture(@NonNull InputPacket inputPacket)
            throws ImageCaptureException {
        ProcessingRequest request = inputPacket.getProcessingRequest();
        Packet<ImageProxy> image = mInput2Packet.apply(inputPacket);
        // TODO(b/322311893): Update to handle JPEG/R as output format in the if-statement when YUV
        //  to JPEG/R and effect with JPEG/R are supported.
        if ((image.getFormat() == YUV_420_888 || mBitmapEffect != null
                || mHasIncorrectJpegMetadataQuirk)
                && mInputEdge.getOutputFormat() == JPEG) {
            Packet<byte[]> jpegBytes = mImage2JpegBytes.apply(
                    Image2JpegBytes.In.of(image, request.getJpegQuality()));
            if (mBitmapEffect != null) {
                jpegBytes = cropAndMaybeApplyEffect(jpegBytes, request.getJpegQuality());
            }
            image = mJpegBytes2Image.apply(jpegBytes);
        }
        return mJpegImage2Result.apply(image);
    }

    /**
     * Crops JPEG byte array and apply effect if present.
     */
    private Packet<byte[]> cropAndMaybeApplyEffect(Packet<byte[]> jpegPacket, int jpegQuality)
            throws ImageCaptureException {
        checkState(isJpegFormats(jpegPacket.getFormat()));
        Packet<Bitmap> bitmapPacket = mJpegBytes2CroppedBitmap.apply(jpegPacket);
        if (mBitmapEffect != null) {
            // Apply effect if present.
            bitmapPacket = mBitmapEffect.apply(bitmapPacket);
        }
        return mBitmap2JpegBytes.apply(
                Bitmap2JpegBytes.In.of(bitmapPacket, jpegQuality));
    }

    /**
     * Sends {@link ImageCaptureException} to {@link TakePictureManager}.
     */
    private static void sendError(@NonNull ProcessingRequest request,
            @NonNull ImageCaptureException e) {
        mainThreadExecutor().execute(() -> request.onProcessFailure(e));
    }

    /**
     * Input packet which is a combination of camera frame and processing request.
     */
    @AutoValue
    abstract static class InputPacket {

        @NonNull
        abstract ProcessingRequest getProcessingRequest();

        @NonNull
        abstract ImageProxy getImageProxy();

        static InputPacket of(@NonNull ProcessingRequest processingRequest,
                @NonNull ImageProxy imageProxy) {
            return new AutoValue_ProcessingNode_InputPacket(processingRequest, imageProxy);
        }
    }

    /**
     * Input edges of {@link ProcessingNode}.
     */
    @AutoValue
    abstract static class In {

        /**
         * Get the main input edge that contains a {@link InputPacket} flow.
         */
        abstract Edge<InputPacket> getEdge();


        /**
         * Get the postview input edge.
         */
        abstract Edge<InputPacket> getPostviewEdge();

        /**
         * Gets the format of the image in {@link InputPacket}.
         */
        abstract int getInputFormat();

        /**
         * The output format of the pipeline.
         *
         * <p> For public users, only {@link ImageFormat#JPEG} and {@link ImageFormat#JPEG_R} are
         * supported. Other formats are only used by in-memory capture in tests.
         */
        abstract int getOutputFormat();

        static In of(int inputFormat, int outputFormat) {
            return new AutoValue_ProcessingNode_In(new Edge<>(), new Edge<>(),
                    inputFormat, outputFormat);
        }
    }

    @VisibleForTesting
    void injectProcessingInput2Packet(
            @NonNull Operation<InputPacket, Packet<ImageProxy>> input2Packet) {
        mInput2Packet = input2Packet;
    }
}<|MERGE_RESOLUTION|>--- conflicted
+++ resolved
@@ -23,10 +23,7 @@
 import static androidx.camera.core.ImageCapture.ERROR_UNKNOWN;
 import static androidx.camera.core.impl.utils.executor.CameraXExecutors.mainThreadExecutor;
 import static androidx.camera.core.internal.utils.ImageUtil.isJpegFormats;
-<<<<<<< HEAD
-=======
 import static androidx.camera.core.internal.utils.ImageUtil.isRawFormats;
->>>>>>> 3d4510a6
 import static androidx.core.util.Preconditions.checkArgument;
 import static androidx.core.util.Preconditions.checkState;
 
@@ -34,10 +31,7 @@
 
 import android.graphics.Bitmap;
 import android.graphics.ImageFormat;
-<<<<<<< HEAD
-=======
 import android.hardware.camera2.CameraCharacteristics;
->>>>>>> 3d4510a6
 
 import androidx.annotation.NonNull;
 import androidx.annotation.Nullable;
@@ -96,20 +90,6 @@
      *                         {@link CameraXExecutors#ioExecutor()}
      */
     @VisibleForTesting
-<<<<<<< HEAD
-    ProcessingNode(@NonNull Executor blockingExecutor) {
-        this(blockingExecutor, /*imageProcessor=*/null, DeviceQuirks.getAll());
-    }
-
-    @VisibleForTesting
-    ProcessingNode(@NonNull Executor blockingExecutor, @NonNull Quirks quirks) {
-        this(blockingExecutor, /*imageProcessor=*/null, quirks);
-    }
-
-    ProcessingNode(@NonNull Executor blockingExecutor,
-            @Nullable InternalImageProcessor imageProcessor) {
-        this(blockingExecutor, imageProcessor, DeviceQuirks.getAll());
-=======
     ProcessingNode(@NonNull Executor blockingExecutor,
             @Nullable CameraCharacteristics cameraCharacteristics) {
         this(blockingExecutor, cameraCharacteristics,
@@ -127,7 +107,6 @@
             @Nullable CameraCharacteristics cameraCharacteristics,
             @Nullable InternalImageProcessor imageProcessor) {
         this(blockingExecutor, cameraCharacteristics, imageProcessor, DeviceQuirks.getAll());
->>>>>>> 3d4510a6
     }
 
     /**
@@ -136,10 +115,7 @@
      * @param imageProcessor   external effect for post-processing.
      */
     ProcessingNode(@NonNull Executor blockingExecutor,
-<<<<<<< HEAD
-=======
             @Nullable CameraCharacteristics cameraCharacteristics,
->>>>>>> 3d4510a6
             @Nullable InternalImageProcessor imageProcessor,
             @NonNull Quirks quirks) {
         boolean isLowMemoryDevice = DeviceQuirks.get(LowMemoryQuirk.class) != null;
@@ -149,10 +125,7 @@
             mBlockingExecutor = blockingExecutor;
         }
         mImageProcessor = imageProcessor;
-<<<<<<< HEAD
-=======
         mCameraCharacteristics = cameraCharacteristics;
->>>>>>> 3d4510a6
         mQuirks = quirks;
         mHasIncorrectJpegMetadataQuirk = quirks.contains(IncorrectJpegMetadataQuirk.class);
     }
@@ -254,15 +227,10 @@
     ImageCapture.OutputFileResults processOnDiskCapture(@NonNull InputPacket inputPacket)
             throws ImageCaptureException {
         int format = mInputEdge.getOutputFormat();
-<<<<<<< HEAD
-        checkArgument(isJpegFormats(format), String.format("On-disk capture only support JPEG and"
-                + " JPEG/R output formats. Output format: %s", format));
-=======
         checkArgument(isJpegFormats(format)
                 || isRawFormats(format),
                 String.format("On-disk capture only support JPEG and"
                 + " JPEG/R and RAW output formats. Output format: %s", format));
->>>>>>> 3d4510a6
         ProcessingRequest request = inputPacket.getProcessingRequest();
         Packet<ImageProxy> originalImage = mInput2Packet.apply(inputPacket);
 
