/*
 * Copyright (C) 2019 The Android Open Source Project
 *
 * Licensed under the Apache License, Version 2.0 (the "License");
 * you may not use this file except in compliance with the License.
 * You may obtain a copy of the License at
 *
 *      http://www.apache.org/licenses/LICENSE-2.0
 *
 * Unless required by applicable law or agreed to in writing, software
 * distributed under the License is distributed on an "AS IS" BASIS,
 * WITHOUT WARRANTIES OR CONDITIONS OF ANY KIND, either express or implied.
 * See the License for the specific language governing permissions and
 * limitations under the License.
 */

package androidx.camera.core;

import android.app.Application;
import android.os.Handler;
import android.util.Log;

import androidx.annotation.IntRange;
import androidx.annotation.NonNull;
import androidx.annotation.Nullable;
import androidx.annotation.OptIn;
import androidx.annotation.RestrictTo;
import androidx.annotation.RestrictTo.Scope;
import androidx.camera.core.impl.CameraDeviceSurfaceManager;
import androidx.camera.core.impl.CameraFactory;
import androidx.camera.core.impl.Config;
import androidx.camera.core.impl.MutableConfig;
import androidx.camera.core.impl.MutableOptionsBundle;
import androidx.camera.core.impl.OptionsBundle;
import androidx.camera.core.impl.QuirkSettings;
import androidx.camera.core.impl.UseCaseConfigFactory;
import androidx.camera.core.internal.TargetConfig;

import java.util.Objects;
import java.util.UUID;
import java.util.concurrent.Executor;

/**
 * A configuration for adding implementation and user-specific behavior to CameraX.
 *
 * <p>CameraXConfig provides customizable options for camera provider instances that persist for
 * the lifetime of the provider.
 *
 * <p>An implementation of CameraXConfig can be provided by subclassing the
 * {@link Application} object and implementing {@link CameraXConfig.Provider}. Alternatively,
 * other methods configuration exist such as
 * {@link androidx.camera.lifecycle.ProcessCameraProvider#configureInstance(CameraXConfig)}.
 * {@linkplain androidx.camera.lifecycle.ProcessCameraProvider#getInstance(android.content.Context)
 * Examples} of how this is used can be found in the {@link androidx.camera.lifecycle} package.
 *
 * <p>Applications can create and use {@linkplain androidx.camera.camera2.Camera2Config the
 * implementation} of CameraXConfig provided in {@link androidx.camera.camera2}.
 *
 * @see androidx.camera.lifecycle.ProcessCameraProvider#configureInstance(CameraXConfig)
 * @see CameraXConfig.Builder
 */
@SuppressWarnings("HiddenSuperclass")
public final class CameraXConfig implements TargetConfig<CameraX> {

    /**
     * An interface which can be implemented to provide the configuration for CameraX.
     *
     * <p>When implemented by an {@link Application}, this can provide on-demand initialization
     * of CameraX.
     *
     * <p>{@linkplain
     * androidx.camera.lifecycle.ProcessCameraProvider#getInstance(android.content.Context)
     * Examples} of how this is used can be found in the {@link androidx.camera.lifecycle} package.
     */
    public interface Provider {
        /** Returns the configuration to use for initializing an instance of CameraX. */
        @NonNull
        CameraXConfig getCameraXConfig();
    }

    // Option Declarations:
    // *********************************************************************************************

    static final Option<CameraFactory.Provider> OPTION_CAMERA_FACTORY_PROVIDER =
            Option.create("camerax.core.appConfig.cameraFactoryProvider",
                    CameraFactory.Provider.class);
    static final Option<CameraDeviceSurfaceManager.Provider>
            OPTION_DEVICE_SURFACE_MANAGER_PROVIDER =
            Option.create(
                    "camerax.core.appConfig.deviceSurfaceManagerProvider",
                    CameraDeviceSurfaceManager.Provider.class);
    static final Option<UseCaseConfigFactory.Provider> OPTION_USECASE_CONFIG_FACTORY_PROVIDER =
            Option.create(
                    "camerax.core.appConfig.useCaseConfigFactoryProvider",
                    UseCaseConfigFactory.Provider.class);
    static final Option<Executor> OPTION_CAMERA_EXECUTOR =
            Option.create(
                    "camerax.core.appConfig.cameraExecutor",
                    Executor.class);
    static final Option<Handler> OPTION_SCHEDULER_HANDLER =
            Option.create(
                    "camerax.core.appConfig.schedulerHandler",
                    Handler.class);
    static final Option<Integer> OPTION_MIN_LOGGING_LEVEL =
            Option.create(
                    "camerax.core.appConfig.minimumLoggingLevel",
                    int.class);
    static final Option<CameraSelector> OPTION_AVAILABLE_CAMERAS_LIMITER =
            Option.create(
                    "camerax.core.appConfig.availableCamerasLimiter",
                    CameraSelector.class);

    static final Option<Long> OPTION_CAMERA_OPEN_RETRY_MAX_TIMEOUT_IN_MILLIS_WHILE_RESUMING =
            Option.create(
                    "camerax.core.appConfig.cameraOpenRetryMaxTimeoutInMillisWhileResuming",
                    long.class);

    @OptIn(markerClass = ExperimentalRetryPolicy.class)
    static final Option<RetryPolicy> OPTION_CAMERA_PROVIDER_INIT_RETRY_POLICY =
            Option.create(
                    "camerax.core.appConfig.cameraProviderInitRetryPolicy",
                    RetryPolicy.class);

    static final long DEFAULT_OPTION_CAMERA_OPEN_RETRY_MAX_TIMEOUT_IN_MILLIS_WHILE_RESUMING = -1L;

    static final Option<QuirkSettings> OPTION_QUIRK_SETTINGS =
            Option.create(
                    "camerax.core.appConfig.quirksSettings",
                    QuirkSettings.class);

    // *********************************************************************************************

    private final OptionsBundle mConfig;

    CameraXConfig(OptionsBundle options) {
        mConfig = options;
    }

    /**
     * Returns the {@link CameraFactory} implementation for the application.
     *
     */
    @RestrictTo(Scope.LIBRARY_GROUP)
    @Nullable
    public CameraFactory.Provider getCameraFactoryProvider(
            @Nullable CameraFactory.Provider valueIfMissing) {
        return mConfig.retrieveOption(OPTION_CAMERA_FACTORY_PROVIDER, valueIfMissing);
    }

    /**
     * Returns the {@link CameraDeviceSurfaceManager} implementation for the application.
     *
     */
    @RestrictTo(Scope.LIBRARY_GROUP)
    @Nullable
    public CameraDeviceSurfaceManager.Provider getDeviceSurfaceManagerProvider(
            @Nullable CameraDeviceSurfaceManager.Provider valueIfMissing) {
        return mConfig.retrieveOption(OPTION_DEVICE_SURFACE_MANAGER_PROVIDER, valueIfMissing);
    }

    /**
     * Returns the {@link UseCaseConfigFactory} implementation for the application.
     *
     * <p>This factory should produce all default configurations for the application's use cases.
     *
     */
    @RestrictTo(Scope.LIBRARY_GROUP)
    @Nullable
    public UseCaseConfigFactory.Provider getUseCaseConfigFactoryProvider(
            @Nullable UseCaseConfigFactory.Provider valueIfMissing) {
        return mConfig.retrieveOption(OPTION_USECASE_CONFIG_FACTORY_PROVIDER, valueIfMissing);
    }

    /**
     * Returns the camera executor which CameraX will use to drive the camera stack.
     *
     * @see Builder#setCameraExecutor(Executor)
     */
    @Nullable
    public Executor getCameraExecutor(@Nullable Executor valueIfMissing) {
        return mConfig.retrieveOption(OPTION_CAMERA_EXECUTOR, valueIfMissing);
    }

    /**
     * Returns the scheduling handler that CameraX will use internally for scheduling future tasks.
     *
     * @see Builder#setSchedulerHandler(Handler)
     */
    @Nullable
    public Handler getSchedulerHandler(@Nullable Handler valueIfMissing) {
        return mConfig.retrieveOption(OPTION_SCHEDULER_HANDLER, valueIfMissing);
    }

    /**
     * Returns the minimum logging level to be used for CameraX logs.
     *
     * @see Builder#setMinimumLoggingLevel(int)
     */
    public int getMinimumLoggingLevel() {
        return mConfig.retrieveOption(OPTION_MIN_LOGGING_LEVEL, Logger.DEFAULT_MIN_LOG_LEVEL);
    }

    /**
     * Returns the {@link CameraSelector} used to determine the available cameras.
     *
     * @see Builder#setAvailableCamerasLimiter(CameraSelector)
     */
    @Nullable
    public CameraSelector getAvailableCamerasLimiter(@Nullable CameraSelector valueIfMissing) {
        return mConfig.retrieveOption(OPTION_AVAILABLE_CAMERAS_LIMITER, valueIfMissing);
    }

    /**
     * Returns the camera open retry maximum timeout in milliseconds when in active resuming mode.
     *
     * <p>If this value is not set, -1L will be returned by default.
     *
     * @see Builder#setCameraOpenRetryMaxTimeoutInMillisWhileResuming(long)
     */
    public long getCameraOpenRetryMaxTimeoutInMillisWhileResuming() {
        return mConfig.retrieveOption(OPTION_CAMERA_OPEN_RETRY_MAX_TIMEOUT_IN_MILLIS_WHILE_RESUMING,
                DEFAULT_OPTION_CAMERA_OPEN_RETRY_MAX_TIMEOUT_IN_MILLIS_WHILE_RESUMING);
    }

    /**
     * Retrieves the {@link RetryPolicy} for the CameraProvider initialization. This policy
     * determines whether to retry the CameraProvider initialization if it fails.
     *
     * @return The {@link RetryPolicy} to be used for the CameraProvider initialization. If not
     * explicitly set, it defaults to {@link RetryPolicy#DEFAULT}.
     *
     * @see Builder#setCameraProviderInitRetryPolicy(RetryPolicy)
     */
    @NonNull
    @ExperimentalRetryPolicy
    public RetryPolicy getCameraProviderInitRetryPolicy() {
        return Objects.requireNonNull(
                mConfig.retrieveOption(OPTION_CAMERA_PROVIDER_INIT_RETRY_POLICY,
                        RetryPolicy.DEFAULT));
    }

<<<<<<< HEAD
=======
    /**
     * Returns the quirk settings.
     *
     * <p>If this value is not set, a default quirk settings will be returned.
     *
     * @return the quirk settings.
     *
     * @see Builder#setQuirkSettings(QuirkSettings)
     */
    @RestrictTo(Scope.LIBRARY_GROUP)
    @Nullable
    public QuirkSettings getQuirkSettings() {
        return mConfig.retrieveOption(OPTION_QUIRK_SETTINGS, null);
    }

>>>>>>> 3d4510a6
    @RestrictTo(Scope.LIBRARY_GROUP)
    @NonNull
    @Override
    public Config getConfig() {
        return mConfig;
    }

    /** A builder for generating {@link CameraXConfig} objects. */
    @SuppressWarnings({"ObjectToString", "HiddenSuperclass"})
    public static final class Builder
            implements TargetConfig.Builder<CameraX, CameraXConfig.Builder> {

        private final MutableOptionsBundle mMutableConfig;

        /**
         * Creates a new Builder object.
         *
         */
        @RestrictTo(Scope.LIBRARY_GROUP)
        public Builder() {
            this(MutableOptionsBundle.create());
        }

        private Builder(MutableOptionsBundle mutableConfig) {
            mMutableConfig = mutableConfig;

            Class<?> oldConfigClass =
                    mutableConfig.retrieveOption(TargetConfig.OPTION_TARGET_CLASS, null);
            if (oldConfigClass != null && !oldConfigClass.equals(CameraX.class)) {
                throw new IllegalArgumentException(
                        "Invalid target class configuration for "
                                + CameraXConfig.Builder.this
                                + ": "
                                + oldConfigClass);
            }

            setTargetClass(CameraX.class);
        }

        /**
         * Generates a Builder from another {@link CameraXConfig} object
         *
         * @param configuration An immutable configuration to pre-populate this builder.
         * @return The new Builder.
         */
        @NonNull
        public static Builder fromConfig(@NonNull CameraXConfig configuration) {
            return new Builder(MutableOptionsBundle.from(configuration));
        }

        /**
         * Sets the {@link CameraFactory} implementation for the application.
         *
         */
        @RestrictTo(Scope.LIBRARY_GROUP)
        @NonNull
        public Builder setCameraFactoryProvider(@NonNull CameraFactory.Provider cameraFactory) {
            getMutableConfig().insertOption(OPTION_CAMERA_FACTORY_PROVIDER, cameraFactory);
            return this;
        }

        /**
         * Sets the {@link CameraDeviceSurfaceManager} implementation for the application.
         *
         */
        @RestrictTo(Scope.LIBRARY_GROUP)
        @NonNull
        public Builder setDeviceSurfaceManagerProvider(
                @NonNull CameraDeviceSurfaceManager.Provider surfaceManagerProvider) {
            getMutableConfig().insertOption(OPTION_DEVICE_SURFACE_MANAGER_PROVIDER,
                    surfaceManagerProvider);
            return this;
        }

        /**
         * Sets the {@link UseCaseConfigFactory} implementation for the application.
         *
         * <p>This factory should produce all default configurations for the application's use
         * cases.
         *
         */
        @RestrictTo(Scope.LIBRARY_GROUP)
        @NonNull
        public Builder setUseCaseConfigFactoryProvider(
                @NonNull UseCaseConfigFactory.Provider configFactoryProvider) {
            getMutableConfig().insertOption(OPTION_USECASE_CONFIG_FACTORY_PROVIDER,
                    configFactoryProvider);
            return this;
        }

        /**
         * Sets an executor which CameraX will use to drive the camera stack.
         *
         * <p>This option can be used to override the default internal executor created by
         * CameraX, and will be used by the implementation to drive all cameras.
         *
         * <p>It is not necessary to set an executor for normal use, and should only be used in
         * applications with very specific threading requirements. If not set, CameraX will
         * create and use an optimized default internal executor.
         */
        @NonNull
        public Builder setCameraExecutor(@NonNull Executor executor) {
            getMutableConfig().insertOption(OPTION_CAMERA_EXECUTOR, executor);
            return this;
        }

        /**
         * Sets a handler that CameraX will use internally for scheduling future tasks.
         *
         * <p>This scheduler may also be used for legacy APIs which require a {@link Handler}. Tasks
         * that are scheduled with this handler will always be executed by the camera executor. No
         * business logic will be executed directly by this handler.
         *
         * <p>It is not necessary to set a scheduler handler for normal use, and should only be
         * used in applications with very specific threading requirements. If not set, CameraX
         * will create and use an optimized default internal handler.
         *
         * @see #setCameraExecutor(Executor)
         */
        @NonNull
        public Builder setSchedulerHandler(@NonNull Handler handler) {
            getMutableConfig().insertOption(OPTION_SCHEDULER_HANDLER, handler);
            return this;
        }

        /**
         * Sets the minimum logging level to be used for CameraX logs.
         * <p>
         * The logging level should be one of the following: {@link Log#DEBUG}, {@link Log#INFO},
         * {@link Log#WARN} or {@link Log#ERROR}.
         * <p>
         * When not specified, the default minimum logging level used inside CameraX is
         * {@link Log#DEBUG}.
         * <p>
         * For apps that want to reduce the logs produced by CameraX, set it to {@link Log#ERROR}
         * to avoid all logs except for error.
         *
         * @param logLevel The minimum logging level, which should be {@link Log#DEBUG},
         *                 {@link Log#INFO}, {@link Log#WARN} or {@link Log#ERROR}.
         * @return This {@link Builder} instance.
         */
        @NonNull
        public Builder setMinimumLoggingLevel(
                @IntRange(from = Log.DEBUG, to = Log.ERROR) int logLevel) {
            getMutableConfig().insertOption(OPTION_MIN_LOGGING_LEVEL, logLevel);
            return this;
        }

        /**
         * Sets a {@link CameraSelector} to determine the available cameras, thus defining which
         * cameras can be used in the application.
         *
         * <p>Only cameras selected by this CameraSelector can be used in the application. If the
         * application binds use cases with a CameraSelector that selects an unavailable camera,
         * an {@link IllegalArgumentException} will be thrown.
         *
         * <p>This configuration can help CameraX optimize the latency of CameraX initialization.
         * The tasks CameraX initialization performs include enumerating cameras, querying
         * camera characteristics and retrieving properties in preparation for resolution
         * determination. On some low end devices, these tasks could take a significant amount of
         * time. Using this method can avoid the initialization of unnecessary cameras and speed
         * up the time for camera start-up. For example, if the application uses only back facing
         * cameras, it can set this configuration with {@link CameraSelector#DEFAULT_BACK_CAMERA}
         * and then CameraX will avoid initializing front facing cameras to reduce the latency.
         */
        @NonNull
        public Builder setAvailableCamerasLimiter(
                @NonNull CameraSelector availableCameraSelector) {
            getMutableConfig().insertOption(OPTION_AVAILABLE_CAMERAS_LIMITER,
                    availableCameraSelector);
            return this;
        }

        /**
         * Sets the camera open retry maximum timeout in milliseconds. This is only needed when
         * users don't want to retry camera opening for a long time.
         *
         * <p>When {@link androidx.lifecycle.LifecycleOwner} is in ON_RESUME state, CameraX will
         * actively retry opening the camera periodically to resume, until there is
         * non-recoverable errors happening and then move to pending open state waiting for the
         * next camera available after timeout.
         *
         * <p>When in active resuming mode, it will periodically retry opening the
         * camera regardless of the camera availability.
         * Elapsed time <= 2 minutes -> retry once per 1 second.
         * Elapsed time 2 to 5 minutes -> retry once per 2 seconds.
         * Elapsed time > 5 minutes -> retry once per 4 seconds.
         * Retry will stop after 30 minutes.
         *
         * <p>When not in active resuming mode, the camera will be attempted to be opened every
         * 700ms for 10 seconds. This value cannot currently be changed.
         *
         * @param maxTimeoutInMillis The max timeout in milliseconds.
         * @return this builder.
         */
        @NonNull
        public Builder setCameraOpenRetryMaxTimeoutInMillisWhileResuming(long maxTimeoutInMillis) {
            getMutableConfig().insertOption(
                    OPTION_CAMERA_OPEN_RETRY_MAX_TIMEOUT_IN_MILLIS_WHILE_RESUMING,
                    maxTimeoutInMillis);
            return this;
        }

        /**
         * Sets the {@link RetryPolicy} for the CameraProvider initialization. This policy
         * determines whether to retry the CameraProvider initialization if it fails.
         *
         * <p>If not set, a default retry policy {@link RetryPolicy#DEFAULT} will be applied.
         *
         * @param retryPolicy The {@link RetryPolicy} to use for retrying the CameraProvider
         *                    initialization.
         * @return this builder.
         */
        @NonNull
        @ExperimentalRetryPolicy
        public Builder setCameraProviderInitRetryPolicy(@NonNull RetryPolicy retryPolicy) {
            getMutableConfig().insertOption(
                    OPTION_CAMERA_PROVIDER_INIT_RETRY_POLICY,
                    retryPolicy);
            return this;
        }

<<<<<<< HEAD
=======
        /**
         * Sets the quirk settings.
         *
         * @param quirkSettings the quirk settings.
         * @return this builder.
         */
        @RestrictTo(Scope.LIBRARY_GROUP)
        @NonNull
        public Builder setQuirkSettings(@NonNull QuirkSettings quirkSettings) {
            getMutableConfig().insertOption(OPTION_QUIRK_SETTINGS, quirkSettings);
            return this;
        }

>>>>>>> 3d4510a6
        @NonNull
        private MutableConfig getMutableConfig() {
            return mMutableConfig;
        }

        /**
         * Builds an immutable {@link CameraXConfig} from the current state.
         *
         * @return A {@link CameraXConfig} populated with the current state.
         */
        @NonNull
        public CameraXConfig build() {
            return new CameraXConfig(OptionsBundle.from(mMutableConfig));
        }

        // Implementations of TargetConfig.Builder default methods

        @RestrictTo(Scope.LIBRARY_GROUP)
        @Override
        @NonNull
        public Builder setTargetClass(@NonNull Class<CameraX> targetClass) {
            getMutableConfig().insertOption(OPTION_TARGET_CLASS, targetClass);

            // If no name is set yet, then generate a unique name
            if (null == getMutableConfig().retrieveOption(OPTION_TARGET_NAME, null)) {
                String targetName = targetClass.getCanonicalName() + "-" + UUID.randomUUID();
                setTargetName(targetName);
            }

            return this;
        }

        @RestrictTo(Scope.LIBRARY_GROUP)
        @Override
        @NonNull
        public Builder setTargetName(@NonNull String targetName) {
            getMutableConfig().insertOption(OPTION_TARGET_NAME, targetName);
            return this;
        }
    }
}<|MERGE_RESOLUTION|>--- conflicted
+++ resolved
@@ -239,8 +239,6 @@
                         RetryPolicy.DEFAULT));
     }
 
-<<<<<<< HEAD
-=======
     /**
      * Returns the quirk settings.
      *
@@ -256,7 +254,6 @@
         return mConfig.retrieveOption(OPTION_QUIRK_SETTINGS, null);
     }
 
->>>>>>> 3d4510a6
     @RestrictTo(Scope.LIBRARY_GROUP)
     @NonNull
     @Override
@@ -479,8 +476,6 @@
             return this;
         }
 
-<<<<<<< HEAD
-=======
         /**
          * Sets the quirk settings.
          *
@@ -494,7 +489,6 @@
             return this;
         }
 
->>>>>>> 3d4510a6
         @NonNull
         private MutableConfig getMutableConfig() {
             return mMutableConfig;
