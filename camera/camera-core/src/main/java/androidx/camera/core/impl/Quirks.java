/*
 * Copyright 2020 The Android Open Source Project
 *
 * Licensed under the Apache License, Version 2.0 (the "License");
 * you may not use this file except in compliance with the License.
 * You may obtain a copy of the License at
 *
 *      http://www.apache.org/licenses/LICENSE-2.0
 *
 * Unless required by applicable law or agreed to in writing, software
 * distributed under the License is distributed on an "AS IS" BASIS,
 * WITHOUT WARRANTIES OR CONDITIONS OF ANY KIND, either express or implied.
 * See the License for the specific language governing permissions and
 * limitations under the License.
 */

package androidx.camera.core.impl;

import androidx.annotation.NonNull;
import androidx.annotation.Nullable;
import androidx.annotation.VisibleForTesting;

import java.util.ArrayList;
import java.util.List;

/**
 * Wraps a list of {@link Quirk}s, allowing to easily retrieve a {@link Quirk} instance by its
 * class.
 */
public class Quirks {

    @NonNull
    private final List<Quirk> mQuirks;

    /** Wraps the provided list of quirks. */
    public Quirks(@NonNull final List<Quirk> quirks) {
        mQuirks = new ArrayList<>(quirks);
    }

    /**
     * Retrieves a {@link Quirk} instance given its type.
     *
     * <p>Unlike {@link #contains(Class)}, a quirk can only be retrieved by the exact class. If a
     * superclass or superinterface is provided, {@code null} will be returned, even if a quirk
     * with the provided superclass or superinterface exists in this collection.
     *
     * @param quirkClass The type of quirk to retrieve.
     * @return A {@link Quirk} instance of the provided type, or {@code null} if it isn't found.
     */
    @SuppressWarnings("unchecked")
    @Nullable
    public <T extends Quirk> T get(@NonNull final Class<T> quirkClass) {
        for (final Quirk quirk : mQuirks) {
            if (quirk.getClass() == quirkClass) {
                return (T) quirk;
            }
        }
        return null;
    }

    /**
     * Retrieves all {@link Quirk}s of the same or inherited type as the given type.
     *
     * <p>Unlike {@link #get(Class)}, a quirk can only be retrieved by the exact class. If a
     * superclass or superinterface is provided, all the inherited classes will be returned.
     *
     * @param quirkClass The super type of quirk to retrieve.
     * @return A {@link Quirk} list of the provided type. An empty list is returned if it isn't
     * found.
     */
    @SuppressWarnings("unchecked")
    @NonNull
    public <T extends Quirk> List<T> getAll(@NonNull Class<T> quirkClass) {
        List<T> list = new ArrayList<>();
        for (Quirk quirk : mQuirks) {
            if (quirkClass.isAssignableFrom(quirk.getClass())) {
                list.add((T) quirk);
            }
        }
        return list;
    }

    /**
     * Returns whether this collection of quirks contains a quirk with the provided type.
     *
     * <p>This checks whether the provided quirk type is the exact class, a superclass, or a
     * superinterface of any of the contained quirks, and will return true in all cases.
     * @param quirkClass The type of quirk to check for existence in this container.
     * @return {@code true} if this container contains a quirk with the given type, {@code false}
     * otherwise.
     */
    public boolean contains(@NonNull Class<? extends Quirk> quirkClass) {
        for (Quirk quirk : mQuirks) {
            if (quirkClass.isAssignableFrom(quirk.getClass())) {
                return true;
            }
        }

        return false;
    }

    /** Adds an extra quirk. */
    @VisibleForTesting
    public void addQuirkForTesting(@NonNull Quirk quirk) {
        mQuirks.add(quirk);
    }
<<<<<<< HEAD
=======

    /**
     * Converts a Quirks into a human-readable string representation.
     *
     * @param quirks The Quirks to convert.
     * @return A pipe-separated string containing the simple class names of each Quirk.
     */
    @NonNull
    public static String toString(@NonNull Quirks quirks) {
        List<String> quirkNames = new ArrayList<>();
        for (Quirk quirk : quirks.mQuirks) {
            quirkNames.add(quirk.getClass().getSimpleName());
        }
        return String.join(" | ", quirkNames);
    }
>>>>>>> 3d4510a6
}<|MERGE_RESOLUTION|>--- conflicted
+++ resolved
@@ -104,8 +104,6 @@
     public void addQuirkForTesting(@NonNull Quirk quirk) {
         mQuirks.add(quirk);
     }
-<<<<<<< HEAD
-=======
 
     /**
      * Converts a Quirks into a human-readable string representation.
@@ -121,5 +119,4 @@
         }
         return String.join(" | ", quirkNames);
     }
->>>>>>> 3d4510a6
 }