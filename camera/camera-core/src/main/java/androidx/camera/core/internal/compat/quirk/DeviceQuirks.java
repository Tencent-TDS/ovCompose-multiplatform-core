/*
 * Copyright 2020 The Android Open Source Project
 *
 * Licensed under the Apache License, Version 2.0 (the "License");
 * you may not use this file except in compliance with the License.
 * You may obtain a copy of the License at
 *
 *      http://www.apache.org/licenses/LICENSE-2.0
 *
 * Unless required by applicable law or agreed to in writing, software
 * distributed under the License is distributed on an "AS IS" BASIS,
 * WITHOUT WARRANTIES OR CONDITIONS OF ANY KIND, either express or implied.
 * See the License for the specific language governing permissions and
 * limitations under the License.
 */

package androidx.camera.core.internal.compat.quirk;

import static androidx.camera.core.impl.utils.executor.CameraXExecutors.directExecutor;

import androidx.annotation.NonNull;
import androidx.annotation.Nullable;
<<<<<<< HEAD
=======
import androidx.camera.core.Logger;
>>>>>>> 3d4510a6
import androidx.camera.core.impl.Quirk;
import androidx.camera.core.impl.QuirkSettingsHolder;
import androidx.camera.core.impl.Quirks;

/**
 * Provider of device specific quirks, which are used for device specific workarounds.
 * <p>
 * Device specific quirks depend on device properties, including the manufacturer
 * ({@link android.os.Build#MANUFACTURER}), model ({@link android.os.Build#MODEL}) and OS
 * level ({@link android.os.Build.VERSION#SDK_INT}).
 * <p>
 * Device specific quirks are lazily loaded, i.e. They are loaded the first time they're needed.
 */
public class DeviceQuirks {
    private static final String TAG = "DeviceQuirks";

    /** @noinspection NotNullFieldNotInitialized*/
    @NonNull
    private static volatile Quirks sQuirks;

    static {
        // Direct executor will initialize quirks immediately, guaranteeing it's never null.
        QuirkSettingsHolder.instance().observe(directExecutor(), quirkSettings -> {
            sQuirks = new Quirks(DeviceQuirksLoader.loadQuirks(quirkSettings));
            Logger.d(TAG, "core DeviceQuirks = " + Quirks.toString(sQuirks));
        });
    }

    private DeviceQuirks() {
    }

    /** Returns all device specific quirks loaded on the current device. */
    @NonNull
    public static Quirks getAll() {
<<<<<<< HEAD
        return QUIRKS;
=======
        return sQuirks;
>>>>>>> 3d4510a6
    }

    /**
     * Retrieves a specific device {@link Quirk} instance given its type.
     *
     * @param quirkClass The type of device quirk to retrieve.
     * @return A device {@link Quirk} instance of the provided type, or {@code null} if it isn't
     * found.
     */
    @Nullable
    public static <T extends Quirk> T get(@NonNull final Class<T> quirkClass) {
        return sQuirks.get(quirkClass);
    }
}<|MERGE_RESOLUTION|>--- conflicted
+++ resolved
@@ -20,10 +20,7 @@
 
 import androidx.annotation.NonNull;
 import androidx.annotation.Nullable;
-<<<<<<< HEAD
-=======
 import androidx.camera.core.Logger;
->>>>>>> 3d4510a6
 import androidx.camera.core.impl.Quirk;
 import androidx.camera.core.impl.QuirkSettingsHolder;
 import androidx.camera.core.impl.Quirks;
@@ -58,11 +55,7 @@
     /** Returns all device specific quirks loaded on the current device. */
     @NonNull
     public static Quirks getAll() {
-<<<<<<< HEAD
-        return QUIRKS;
-=======
         return sQuirks;
->>>>>>> 3d4510a6
     }
 
     /**
