--- conflicted
+++ resolved
@@ -88,11 +88,7 @@
     private CameraFactory mCameraFactory;
     private CameraDeviceSurfaceManager mSurfaceManager;
     private UseCaseConfigFactory mDefaultConfigFactory;
-<<<<<<< HEAD
-    private RetryPolicy mRetryPolicy;
-=======
     private final RetryPolicy mRetryPolicy;
->>>>>>> 3d4510a6
     private final ListenableFuture<Void> mInitInternalFuture;
 
     @GuardedBy("mInitializeLock")
@@ -344,10 +340,7 @@
             @NonNull Context context,
             @NonNull CallbackToFutureAdapter.Completer<Void> completer) {
         cameraExecutor.execute(() -> {
-<<<<<<< HEAD
-=======
             Trace.beginSection("CX:initAndRetryRecursively");
->>>>>>> 3d4510a6
             Context appContext = ContextUtil.getApplicationContext(context);
             try {
                 CameraFactory.Provider cameraFactoryProvider =
@@ -408,16 +401,11 @@
                 completer.set(null);
             } catch (CameraIdListIncorrectException | InitializationException
                      | RuntimeException e) {
-<<<<<<< HEAD
-                RetryPolicy.RetryConfig retryConfig = mRetryPolicy.onRetryDecisionRequested(
-                        new CameraProviderExecutionState(startMs, attemptCount, e));
-=======
                 RetryPolicy.ExecutionState executionState =
                         new CameraProviderExecutionState(startMs, attemptCount, e);
                 RetryPolicy.RetryConfig retryConfig = mRetryPolicy.onRetryDecisionRequested(
                         executionState);
                 traceExecutionState(executionState);
->>>>>>> 3d4510a6
                 if (retryConfig.shouldRetry() && attemptCount < Integer.MAX_VALUE) {
                     Logger.w(TAG, "Retry init. Start time " + startMs + " current time "
                             + SystemClock.elapsedRealtime(), e);
