/*
 * Copyright 2021 The Android Open Source Project
 *
 * Licensed under the Apache License, Version 2.0 (the "License");
 * you may not use this file except in compliance with the License.
 * You may obtain a copy of the License at
 *
 *      http://www.apache.org/licenses/LICENSE-2.0
 *
 * Unless required by applicable law or agreed to in writing, software
 * distributed under the License is distributed on an "AS IS" BASIS,
 * WITHOUT WARRANTIES OR CONDITIONS OF ANY KIND, either express or implied.
 * See the License for the specific language governing permissions and
 * limitations under the License.
 */

package androidx.camera.core.impl.utils;

import android.app.Application;
import android.content.Context;
import android.content.ContextWrapper;
import android.os.Build;

import androidx.annotation.NonNull;
import androidx.annotation.Nullable;
import androidx.annotation.RequiresApi;

import java.util.Objects;

/**
 * Utility class for {@link Context} related operations.
 */
public final class ContextUtil {
    /**
     * Gets the application context and preserves the attribution tag and device id.
     */
    @NonNull
    public static Context getApplicationContext(@NonNull Context context) {
        Context resultContext  = context.getApplicationContext();
        if (Build.VERSION.SDK_INT >= Build.VERSION_CODES.UPSIDE_DOWN_CAKE) {
            int deviceIdContext = Api34Impl.getDeviceId(context);
            int deviceIdResultContext = Api34Impl.getDeviceId(resultContext);
            if (deviceIdContext != deviceIdResultContext) {
                resultContext = Api34Impl.createDeviceContext(resultContext, deviceIdContext);
            }
        }
        if (Build.VERSION.SDK_INT >= Build.VERSION_CODES.R) {
            String attributeTagContext = Api30Impl.getAttributionTag(context);
            String attributeTagResultContext = Api30Impl.getAttributionTag(resultContext);
            if (!Objects.equals(attributeTagContext, attributeTagResultContext)) {
                resultContext = Api30Impl.createAttributionContext(
                        resultContext, attributeTagContext);
            }
        }
        return resultContext;
    }


    /**
     * Attempts to retrieve an {@link Application} object from the provided {@link Context}.
     *
     * <p>Because the contract does not specify that {@code Context.getApplicationContext()} must
     * return an {@code Application} object, this method will attempt to retrieve the
     * {@code Application} by unwrapping the context via {@link ContextWrapper#getBaseContext()} if
     * {@code Context.getApplicationContext()}} does not succeed.
     *
     * <p>Since the purpose of this method is to retrieve the {@link Application} instance, it is
     * not necessary to keep the attribution and device id info and also invoking
     * {@link Context#createAttributionContext(String)} or {@link Context#createDeviceContext(int)}
     * will create a non-ContextWrapper instance which could fail to invoke
     * {@link ContextWrapper#getBaseContext()}.
     */
    @Nullable
    public static Application getApplicationFromContext(@NonNull Context context) {
        Application application = null;
        Context appContext = getApplicationContext(context);
        while (appContext instanceof ContextWrapper) {
            if (appContext instanceof Application) {
                application = (Application) appContext;
                break;
            } else {
                appContext = ((ContextWrapper) appContext).getBaseContext();
            }
        }
        return application;
    }

    private ContextUtil() {
    }

    /**
     * Nested class to avoid verification errors for methods introduced in Android 11 (API 30).
     */
    @RequiresApi(30)
    private static class Api30Impl {

        private Api30Impl() {
        }

        @NonNull
        static Context createAttributionContext(@NonNull Context context,
                @Nullable String attributeTag) {
            return context.createAttributionContext(attributeTag);
        }

        @Nullable
        static String getAttributionTag(@NonNull Context context) {
            return context.getAttributionTag();
        }
    }

    @RequiresApi(34)
    private static class Api34Impl {
        private Api34Impl() {
        }

<<<<<<< HEAD
        @DoNotInline
=======
>>>>>>> 3d4510a6
        @NonNull
        static Context createDeviceContext(@NonNull Context context, int deviceId) {
            return context.createDeviceContext(deviceId);
        }

<<<<<<< HEAD
        @DoNotInline
=======
>>>>>>> 3d4510a6
        static int getDeviceId(@NonNull Context context) {
            return context.getDeviceId();
        }
    }
}<|MERGE_RESOLUTION|>--- conflicted
+++ resolved
@@ -114,19 +114,11 @@
         private Api34Impl() {
         }
 
-<<<<<<< HEAD
-        @DoNotInline
-=======
->>>>>>> 3d4510a6
         @NonNull
         static Context createDeviceContext(@NonNull Context context, int deviceId) {
             return context.createDeviceContext(deviceId);
         }
 
-<<<<<<< HEAD
-        @DoNotInline
-=======
->>>>>>> 3d4510a6
         static int getDeviceId(@NonNull Context context) {
             return context.getDeviceId();
         }
