--- conflicted
+++ resolved
@@ -23,10 +23,7 @@
 import static androidx.camera.core.DynamicRange.ENCODING_SDR;
 import static androidx.camera.core.DynamicRange.ENCODING_UNSPECIFIED;
 import static androidx.camera.core.ImageCapture.OUTPUT_FORMAT_JPEG_ULTRA_HDR;
-<<<<<<< HEAD
-=======
 import static androidx.camera.core.ImageCapture.OUTPUT_FORMAT_RAW;
->>>>>>> 3d4510a6
 import static androidx.camera.core.impl.ImageCaptureConfig.OPTION_OUTPUT_FORMAT;
 import static androidx.camera.core.impl.UseCaseConfig.OPTION_CAPTURE_TYPE;
 import static androidx.camera.core.impl.utils.TransformUtils.rectToSize;
@@ -59,10 +56,7 @@
 import androidx.camera.core.CameraEffect;
 import androidx.camera.core.CameraInfo;
 import androidx.camera.core.CameraSelector;
-<<<<<<< HEAD
-=======
 import androidx.camera.core.CompositionSettings;
->>>>>>> 3d4510a6
 import androidx.camera.core.DynamicRange;
 import androidx.camera.core.ImageCapture;
 import androidx.camera.core.Logger;
@@ -118,11 +112,8 @@
 public final class CameraUseCaseAdapter implements Camera {
     @NonNull
     private final CameraInternal mCameraInternal;
-<<<<<<< HEAD
-=======
     @Nullable
     private final CameraInternal mSecondaryCameraInternal;
->>>>>>> 3d4510a6
     private final CameraDeviceSurfaceManager mCameraDeviceSurfaceManager;
     private final UseCaseConfigFactory mUseCaseConfigFactory;
 
@@ -179,7 +170,17 @@
     private final RestrictedCameraControl mAdapterCameraControl;
     @NonNull
     private final RestrictedCameraInfo mAdapterCameraInfo;
-<<<<<<< HEAD
+
+    @Nullable
+    private final RestrictedCameraInfo mAdapterSecondaryCameraInfo;
+
+    @NonNull
+    private final CompositionSettings mCompositionSettings;
+    @NonNull
+    private final CompositionSettings mSecondaryCompositionSettings;
+    private final StreamSharingForceEnabler mStreamSharingForceEnabler =
+            new StreamSharingForceEnabler();
+
     /**
      * Create a new {@link CameraUseCaseAdapter} instance.
      *
@@ -191,53 +192,6 @@
      *                                   each UseCase.
      */
     public CameraUseCaseAdapter(@NonNull CameraInternal camera,
-            @NonNull CameraCoordinator cameraCoordinator,
-            @NonNull CameraDeviceSurfaceManager cameraDeviceSurfaceManager,
-            @NonNull UseCaseConfigFactory useCaseConfigFactory) {
-        this(camera,
-                new RestrictedCameraInfo(camera.getCameraInfoInternal(),
-                        CameraConfigs.defaultConfig()),
-                cameraCoordinator,
-                cameraDeviceSurfaceManager,
-                useCaseConfigFactory);
-    }
-=======
-
-    @Nullable
-    private final RestrictedCameraInfo mAdapterSecondaryCameraInfo;
-
-    @NonNull
-    private final CompositionSettings mCompositionSettings;
-    @NonNull
-    private final CompositionSettings mSecondaryCompositionSettings;
-    private final StreamSharingForceEnabler mStreamSharingForceEnabler =
-            new StreamSharingForceEnabler();
->>>>>>> 3d4510a6
-
-    /**
-     * Create a new {@link CameraUseCaseAdapter} instance.
-     *
-     * @param camera                     The camera that is wrapped.
-<<<<<<< HEAD
-     * @param restrictedCameraInfo       The {@link RestrictedCameraInfo} that contains the extra
-     *                                   information to configure the {@link CameraInternal} when
-     *                                   attaching the uses cases of this adapter to the camera.
-=======
->>>>>>> 3d4510a6
-     * @param cameraCoordinator          Camera coordinator that exposes concurrent camera mode.
-     * @param cameraDeviceSurfaceManager A class that checks for whether a specific camera
-     *                                   can support the set of Surface with set resolutions.
-     * @param useCaseConfigFactory       UseCase config factory that exposes configuration for
-     *                                   each UseCase.
-     */
-    public CameraUseCaseAdapter(@NonNull CameraInternal camera,
-<<<<<<< HEAD
-            @NonNull RestrictedCameraInfo restrictedCameraInfo,
-            @NonNull CameraCoordinator cameraCoordinator,
-            @NonNull CameraDeviceSurfaceManager cameraDeviceSurfaceManager,
-            @NonNull UseCaseConfigFactory useCaseConfigFactory) {
-        mCameraInternal = camera;
-=======
             @NonNull CameraCoordinator cameraCoordinator,
             @NonNull CameraDeviceSurfaceManager cameraDeviceSurfaceManager,
             @NonNull UseCaseConfigFactory useCaseConfigFactory) {
@@ -286,7 +240,6 @@
         mSecondaryCameraInternal = secondaryCamera;
         mCompositionSettings = compositionSettings;
         mSecondaryCompositionSettings = secondaryCompositionSettings;
->>>>>>> 3d4510a6
         mCameraCoordinator = cameraCoordinator;
         mCameraDeviceSurfaceManager = cameraDeviceSurfaceManager;
         mUseCaseConfigFactory = useCaseConfigFactory;
@@ -296,23 +249,14 @@
         mAdapterCameraControl = new RestrictedCameraControl(
                 mCameraInternal.getCameraControlInternal(), sessionProcessor);
         mAdapterCameraInfo = restrictedCameraInfo;
-<<<<<<< HEAD
-        mId = generateCameraId(mAdapterCameraInfo);
-=======
         mAdapterSecondaryCameraInfo = secondaryRestrictedCameraInfo;
         mId = generateCameraId(restrictedCameraInfo, secondaryRestrictedCameraInfo);
->>>>>>> 3d4510a6
     }
 
     /**
      * Generate a identifier for the {@link RestrictedCameraInfo}.
      */
     @NonNull
-<<<<<<< HEAD
-    public static CameraId generateCameraId(@NonNull RestrictedCameraInfo cameraInfo) {
-        return CameraId.create(cameraInfo.getCameraId(),
-                cameraInfo.getCameraConfig().getCompatibilityId());
-=======
     public static CameraId generateCameraId(
             @NonNull RestrictedCameraInfo primaryCameraInfo,
             @Nullable RestrictedCameraInfo secondaryCameraInfo) {
@@ -320,7 +264,6 @@
                 primaryCameraInfo.getCameraId()
                         + (secondaryCameraInfo == null ? "" : secondaryCameraInfo.getCameraId()),
                 primaryCameraInfo.getCameraConfig().getCompatibilityId());
->>>>>>> 3d4510a6
     }
 
     /**
@@ -366,12 +309,9 @@
         synchronized (mLock) {
             // Configure the CameraConfig when binding
             mCameraInternal.setExtendedConfig(mCameraConfig);
-<<<<<<< HEAD
-=======
             if (mSecondaryCameraInternal != null) {
                 mSecondaryCameraInternal.setExtendedConfig(mCameraConfig);
             }
->>>>>>> 3d4510a6
             Set<UseCase> appUseCases = new LinkedHashSet<>(mAppUseCases);
             //TODO(b/266641900): must be LinkedHashSet otherwise ExistingActivityLifecycleTest
             // fails due to a camera-pipe integration bug.
@@ -423,13 +363,8 @@
             // Force enable StreamSharing for Extensions to support VideoCapture. This means that
             // applyStreamSharing is set to true when the use case combination contains
             // VideoCapture and Extensions is enabled.
-<<<<<<< HEAD
-            if (!applyStreamSharing && hasExtension() && hasVideoCapture(appUseCases)) {
-                updateUseCases(appUseCases, /*applyStreamSharing*/true);
-=======
             if (!applyStreamSharing && shouldForceEnableStreamSharing(appUseCases)) {
                 updateUseCases(appUseCases, /*applyStreamSharing*/true, isDualCamera);
->>>>>>> 3d4510a6
                 return;
             }
 
@@ -781,12 +716,9 @@
                 // Ensure the current opening camera has the right camera config.
                 if (!mCameraUseCases.isEmpty()) {
                     mCameraInternal.setExtendedConfig(mCameraConfig);
-<<<<<<< HEAD
-=======
                     if (mSecondaryCameraInternal != null) {
                         mSecondaryCameraInternal.setExtendedConfig(mCameraConfig);
                     }
->>>>>>> 3d4510a6
                 }
                 mCameraInternal.attachUseCases(mCameraUseCases);
                 if (mSecondaryCameraInternal != null) {
@@ -1100,19 +1032,6 @@
         // TODO(b/309900490): since there are other places (e.g. SupportedSurfaceCombination in
         //  camera2) that feature combination constraints are enforced, it would be nice if they
         //  followed a similar pattern for checking constraints.
-<<<<<<< HEAD
-        if (hasExtension() && hasNonSdrConfig(useCases)) {
-            throw new IllegalArgumentException("Extensions are only supported for use with "
-                    + "standard dynamic range.");
-        }
-
-        // TODO(b/322311893): throw exception to block feature combination of effect with Ultra
-        //  HDR, until ImageProcessor and SurfaceProcessor can support JPEG/R format.
-        synchronized (mLock) {
-            if (!mEffects.isEmpty() && hasUltraHdrImageCapture(useCases)) {
-                throw new IllegalArgumentException("Ultra HDR image capture does not support for "
-                        + "use with CameraEffect.");
-=======
         if (hasExtension()) {
             if (hasNonSdrConfig(useCases)) {
                 throw new IllegalArgumentException("Extensions are only supported for use with "
@@ -1164,7 +1083,6 @@
         for (UseCase useCase : useCases) {
             if (!isImageCapture(useCase)) {
                 continue;
->>>>>>> 3d4510a6
             }
 
             UseCaseConfig<?> config = useCase.getCurrentConfig();
@@ -1174,37 +1092,19 @@
             }
 
         }
-<<<<<<< HEAD
-    }
-
-    private static boolean hasNonSdrConfig(@NonNull Collection<UseCase> useCases) {
-        for (UseCase useCase : useCases) {
-            DynamicRange dynamicRange = useCase.getCurrentConfig().getDynamicRange();
-            if (isNotSdr(dynamicRange)) {
-                return true;
-            }
-        }
         return false;
     }
 
-    private static boolean isNotSdr(@NonNull DynamicRange dynamicRange) {
-        boolean is10Bit = dynamicRange.getBitDepth() == BIT_DEPTH_10_BIT;
-        boolean isHdr = dynamicRange.getEncoding() != ENCODING_SDR
-                && dynamicRange.getEncoding() != ENCODING_UNSPECIFIED;
-
-        return is10Bit || isHdr;
-    }
-
-    @OptIn(markerClass = androidx.camera.core.ExperimentalImageCaptureOutputFormat.class)
-    private static boolean hasUltraHdrImageCapture(@NonNull Collection<UseCase> useCases) {
+    private static boolean hasRawImageCapture(@NonNull Collection<UseCase> useCases) {
         for (UseCase useCase : useCases) {
             if (!isImageCapture(useCase)) {
                 continue;
             }
 
             UseCaseConfig<?> config = useCase.getCurrentConfig();
-            if (config.containsOption(OPTION_OUTPUT_FORMAT) && checkNotNull(
-                    config.retrieveOption(OPTION_OUTPUT_FORMAT)) == OUTPUT_FORMAT_JPEG_ULTRA_HDR) {
+            if (config.containsOption(OPTION_OUTPUT_FORMAT)
+                    && (checkNotNull(config.retrieveOption(OPTION_OUTPUT_FORMAT))
+                    == OUTPUT_FORMAT_RAW)) {
                 return true;
             }
 
@@ -1227,43 +1127,6 @@
                 @NonNull Identifier cameraConfigId) {
             return new AutoValue_CameraUseCaseAdapter_CameraId(cameraIdString, cameraConfigId);
         }
-=======
-        return false;
-    }
-
-    private static boolean hasRawImageCapture(@NonNull Collection<UseCase> useCases) {
-        for (UseCase useCase : useCases) {
-            if (!isImageCapture(useCase)) {
-                continue;
-            }
-
-            UseCaseConfig<?> config = useCase.getCurrentConfig();
-            if (config.containsOption(OPTION_OUTPUT_FORMAT)
-                    && (checkNotNull(config.retrieveOption(OPTION_OUTPUT_FORMAT))
-                    == OUTPUT_FORMAT_RAW)) {
-                return true;
-            }
-
-        }
-        return false;
-    }
-
-    /**
-     * An identifier for a {@link CameraUseCaseAdapter}.
-     *
-     * <p>This identifies the actual camera instances that are wrapped by the
-     * CameraUseCaseAdapter and is used to determine if 2 different instances of
-     * CameraUseCaseAdapter are actually equivalent.
-     */
-    @AutoValue
-    public abstract static class CameraId {
-        /** Creates a identifier for a {@link CameraUseCaseAdapter}. */
-        @NonNull
-        public static CameraId create(@NonNull String cameraIdString,
-                @NonNull Identifier cameraConfigId) {
-            return new AutoValue_CameraUseCaseAdapter_CameraId(cameraIdString, cameraConfigId);
-        }
->>>>>>> 3d4510a6
 
         /** Gets the camera ID string. */
         @NonNull
@@ -1305,14 +1168,11 @@
         return mAdapterCameraInfo;
     }
 
-<<<<<<< HEAD
-=======
     @Nullable
     public CameraInfo getSecondaryCameraInfo() {
         return mAdapterSecondaryCameraInfo;
     }
 
->>>>>>> 3d4510a6
     @Override
     @NonNull
     public CameraConfig getExtendedConfig() {
