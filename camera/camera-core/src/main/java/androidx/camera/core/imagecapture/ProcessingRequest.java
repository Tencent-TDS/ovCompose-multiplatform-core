/*
 * Copyright 2022 The Android Open Source Project
 *
 * Licensed under the Apache License, Version 2.0 (the "License");
 * you may not use this file except in compliance with the License.
 * You may obtain a copy of the License at
 *
 *      http://www.apache.org/licenses/LICENSE-2.0
 *
 * Unless required by applicable law or agreed to in writing, software
 * distributed under the License is distributed on an "AS IS" BASIS,
 * WITHOUT WARRANTIES OR CONDITIONS OF ANY KIND, either express or implied.
 * See the License for the specific language governing permissions and
 * limitations under the License.
 */

package androidx.camera.core.imagecapture;

import static java.util.Objects.requireNonNull;

import android.graphics.Bitmap;
import android.graphics.Matrix;
import android.graphics.Rect;

import androidx.annotation.MainThread;
import androidx.annotation.NonNull;
import androidx.annotation.Nullable;
import androidx.camera.core.ImageCapture;
import androidx.camera.core.ImageCaptureException;
import androidx.camera.core.ImageProxy;
import androidx.camera.core.impl.CaptureBundle;
import androidx.camera.core.impl.CaptureStage;

import com.google.common.util.concurrent.ListenableFuture;

import java.util.ArrayList;
import java.util.List;

/**
 * A post-processing request and its callback.
 */
class ProcessingRequest {
    private final int mRequestId;
    @Nullable
    private final ImageCapture.OutputFileOptions mOutputFileOptions;
    @NonNull
    private final Rect mCropRect;
    private final int mRotationDegrees;
    private final int mJpegQuality;
    @NonNull
    private final Matrix mSensorToBufferTransform;
    @NonNull
    private final TakePictureCallback mCallback;
    @NonNull
    private final String mTagBundleKey;
    @NonNull
    private final List<Integer> mStageIds;

    @NonNull final ListenableFuture<Void> mCaptureFuture;
    static final int PROGRESS_NOT_RECEIVED = -1;
    private int mLastCaptureProcessProgressed = PROGRESS_NOT_RECEIVED;

    ProcessingRequest(
            @NonNull CaptureBundle captureBundle,
            @Nullable ImageCapture.OutputFileOptions outputFileOptions,
            @NonNull Rect cropRect,
            int rotationDegrees,
            int jpegQuality,
            @NonNull Matrix sensorToBufferTransform,
            @NonNull TakePictureCallback callback,
            @NonNull ListenableFuture<Void> captureFuture) {
        this(captureBundle, outputFileOptions, cropRect, rotationDegrees, jpegQuality,
                sensorToBufferTransform, callback, captureFuture, 0);
    }
    ProcessingRequest(
            @NonNull CaptureBundle captureBundle,
            @Nullable ImageCapture.OutputFileOptions outputFileOptions,
            @NonNull Rect cropRect,
            int rotationDegrees,
            int jpegQuality,
            @NonNull Matrix sensorToBufferTransform,
            @NonNull TakePictureCallback callback,
            @NonNull ListenableFuture<Void> captureFuture,
            int requestId) {
        mRequestId = requestId;
        mOutputFileOptions = outputFileOptions;
        mJpegQuality = jpegQuality;
        mRotationDegrees = rotationDegrees;
        mCropRect = cropRect;
        mSensorToBufferTransform = sensorToBufferTransform;
        mCallback = callback;
        mTagBundleKey = String.valueOf(captureBundle.hashCode());
        mStageIds = new ArrayList<>();
        for (CaptureStage captureStage : requireNonNull(captureBundle.getCaptureStages())) {
            mStageIds.add(captureStage.getId());
        }
        mCaptureFuture = captureFuture;
    }

    @NonNull
    String getTagBundleKey() {
        return mTagBundleKey;
    }

    @NonNull
    List<Integer> getStageIds() {
        return mStageIds;
    }

    public int getRequestId() {
        return mRequestId;
    }

    @Nullable
    ImageCapture.OutputFileOptions getOutputFileOptions() {
        return mOutputFileOptions;
    }

    @NonNull
    Rect getCropRect() {
        return mCropRect;
    }

    int getRotationDegrees() {
        return mRotationDegrees;
    }

    int getJpegQuality() {
        return mJpegQuality;
    }

    @NonNull
    Matrix getSensorToBufferTransform() {
        return mSensorToBufferTransform;
    }

    boolean isInMemoryCapture() {
        return getOutputFileOptions() == null;
    }

    /**
     * @see TakePictureCallback#onCaptureStarted()
     */
    @MainThread
    void onCaptureStarted() {
        mCallback.onCaptureStarted();
    }

    @MainThread
    void onCaptureProcessProgressed(int progress) {
<<<<<<< HEAD
        mCallback.onCaptureProcessProgressed(progress);
=======
        if (mLastCaptureProcessProgressed != progress) {
            mLastCaptureProcessProgressed = progress;
            mCallback.onCaptureProcessProgressed(progress);
        }
>>>>>>> 3d4510a6
    }

    /**
     * @see TakePictureCallback#onImageCaptured()
     */
    @MainThread
    void onImageCaptured() {
        // If process progress has ever been sent, ensure progress 100 is sent before image sent.
        if (mLastCaptureProcessProgressed != PROGRESS_NOT_RECEIVED) {
            onCaptureProcessProgressed(100);
        }

        mCallback.onImageCaptured();
    }

    /**
     * @see TakePictureCallback#onFinalResult
     */
    @MainThread
    void onFinalResult(@NonNull ImageCapture.OutputFileResults outputFileResults) {
        mCallback.onFinalResult(outputFileResults);
    }

    void onPostviewBitmapAvailable(@NonNull Bitmap bitmap) {
        mCallback.onPostviewBitmapAvailable(bitmap);
    }

    /**
     * @see TakePictureCallback#onFinalResult
     */
    @MainThread
    void onFinalResult(@NonNull ImageProxy imageProxy) {
        mCallback.onFinalResult(imageProxy);
    }

    /**
     * @see TakePictureCallback#onProcessFailure
     */
    @MainThread
    void onProcessFailure(@NonNull ImageCaptureException imageCaptureException) {
        mCallback.onProcessFailure(imageCaptureException);
    }

    /**
     * @see TakePictureCallback#onCaptureFailure
     */
    @MainThread
    void onCaptureFailure(@NonNull ImageCaptureException imageCaptureException) {
        mCallback.onCaptureFailure(imageCaptureException);
    }

    /**
     * Returns true if the request has been aborted by the app/lifecycle.
     */
    boolean isAborted() {
        return mCallback.isAborted();
    }

    @NonNull
    ListenableFuture<Void> getCaptureFuture() {
        return mCaptureFuture;
    }
}<|MERGE_RESOLUTION|>--- conflicted
+++ resolved
@@ -148,14 +148,10 @@
 
     @MainThread
     void onCaptureProcessProgressed(int progress) {
-<<<<<<< HEAD
-        mCallback.onCaptureProcessProgressed(progress);
-=======
         if (mLastCaptureProcessProgressed != progress) {
             mLastCaptureProcessProgressed = progress;
             mCallback.onCaptureProcessProgressed(progress);
         }
->>>>>>> 3d4510a6
     }
 
     /**
