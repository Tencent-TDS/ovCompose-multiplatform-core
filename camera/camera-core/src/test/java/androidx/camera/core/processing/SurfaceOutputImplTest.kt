/*
 * Copyright 2022 The Android Open Source Project
 *
 * Licensed under the Apache License, Version 2.0 (the "License");
 * you may not use this file except in compliance with the License.
 * You may obtain a copy of the License at
 *
 *      http://www.apache.org/licenses/LICENSE-2.0
 *
 * Unless required by applicable law or agreed to in writing, software
 * distributed under the License is distributed on an "AS IS" BASIS,
 * WITHOUT WARRANTIES OR CONDITIONS OF ANY KIND, either express or implied.
 * See the License for the specific language governing permissions and
 * limitations under the License.
 */

package androidx.camera.core.processing

import android.graphics.SurfaceTexture
import android.opengl.Matrix
import android.os.Build
import android.os.Looper
import android.util.Size
import android.view.Surface
import androidx.camera.core.CameraEffect
import androidx.camera.core.CameraSelector.LENS_FACING_FRONT
import androidx.camera.core.SurfaceOutput
import androidx.camera.core.impl.ImageFormatConstants.INTERNAL_DEFINED_IMAGE_FORMAT_PRIVATE
import androidx.camera.core.impl.utils.TransformUtils.sizeToRect
import androidx.camera.core.impl.utils.executor.CameraXExecutors.mainThreadExecutor
import androidx.camera.testing.fakes.FakeCamera
import androidx.camera.testing.fakes.FakeCameraInfoInternal
import com.google.common.truth.Truth.assertThat
import org.junit.After
import org.junit.Before
import org.junit.Test
import org.junit.runner.RunWith
import org.robolectric.RobolectricTestRunner
import org.robolectric.Shadows.shadowOf
import org.robolectric.annotation.Config
import org.robolectric.annotation.internal.DoNotInstrument

/** Unit tests for [SurfaceOutputImpl]. */
@RunWith(RobolectricTestRunner::class)
@DoNotInstrument
@Config(minSdk = Build.VERSION_CODES.LOLLIPOP)
class SurfaceOutputImplTest {

    companion object {
        private const val TARGET = CameraEffect.PREVIEW
        private val OUTPUT_SIZE = Size(640, 480)
        private val INPUT_SIZE = Size(640, 480)
    }

    private lateinit var fakeSurface: Surface
    private lateinit var fakeSurfaceTexture: SurfaceTexture
    private val surfacesToCleanup = mutableListOf<SurfaceEdge>()
    private val surfaceOutputsToCleanup = mutableListOf<SurfaceOutputImpl>()

    @Before
    fun setUp() {
        fakeSurfaceTexture = SurfaceTexture(0)
        fakeSurface = Surface(fakeSurfaceTexture)
    }

    @After
    fun tearDown() {
        fakeSurfaceTexture.release()
        fakeSurface.release()
        surfacesToCleanup.forEach { it.close() }
        surfaceOutputsToCleanup.forEach { it.close() }
    }

    @Test
    fun closeSurface_closeFutureIsDone() {
        // Arrange.
        val surfaceOutImpl = createFakeSurfaceOutputImpl()
        // Act: close the SurfaceOutput.
        surfaceOutImpl.close()
        shadowOf(Looper.getMainLooper()).idle()
        // Assert:
        assertThat(surfaceOutImpl.closeFuture.isDone).isTrue()
    }

    @Test
    fun requestClose_receivesOnCloseRequested() {
        // Arrange.
        val surfaceOutImpl = createFakeSurfaceOutputImpl()
        var hasRequestedClose = false
        surfaceOutImpl.getSurface(mainThreadExecutor()) { hasRequestedClose = true }
        // Act.
        surfaceOutImpl.requestClose()
        shadowOf(Looper.getMainLooper()).idle()
        // Assert.
        assertThat(hasRequestedClose).isTrue()
    }

    @Test
    fun updateMatrixWithFrontCamera_mirrored() {
        // Arrange.
        val cameraInfo = FakeCameraInfoInternal(180, LENS_FACING_FRONT)
        val camera = FakeCamera(null, cameraInfo)
        val surfaceOut = createFakeSurfaceOutputImpl(camera)
        val input = FloatArray(16).also { Matrix.setIdentityM(it, 0) }

        // Act.
        val result = FloatArray(16)
        surfaceOut.updateTransformMatrix(result, input)

        // Assert: the result contains the flipping for OpenGL.
        val expected = floatArrayOf(-1F, 0F, 0F, 0F, 0F, 1F, 0F, 0F, 0F, 0F, 1F, 0F, 1F, 0F, 0F, 1F)
        assertThat(result).usingTolerance(1E-4).containsExactly(expected)
    }

    @Test
    fun updateMatrixWithoutCameraTransform_noCameraTransform() {
        // Arrange.
        val surfaceOut = createFakeSurfaceOutputImpl(null)
        val input = FloatArray(16).also { Matrix.setIdentityM(it, 0) }

        // Act.
        val result = FloatArray(16)
        surfaceOut.updateTransformMatrix(result, input)

        // Assert: the result contains the flipping for OpenGL.
        val expected =
            floatArrayOf(-1F, 0F, 0F, 0F, 0F, -1F, 0F, 0F, 0F, 0F, 1F, 0F, 1F, 1F, 0F, 1F)
        assertThat(result).usingTolerance(1E-4).containsExactly(expected)
    }

    @Test
    fun updateMatrixOnNonIdentityTransform_transformAppliedOnTopOfInput() {
        // Arrange.
        val surfaceOut = createFakeSurfaceOutputImpl()
        val input =
            FloatArray(16).also {
                Matrix.setIdentityM(it, 0)
                Matrix.rotateM(it, 0, 180F, 0F, 0F, 1F)
            }

        // Act.
        val result = FloatArray(16)
        surfaceOut.updateTransformMatrix(result, input)

        // Assert: the result contains the flipping for OpenGL.
        val expected =
            floatArrayOf(1F, 0F, 0F, 0F, 0F, 1F, 0F, 0F, 0F, 0F, 1F, 0F, -1F, -1F, 0F, 1F)
        assertThat(result).usingTolerance(1E-4).containsExactly(expected)
    }

    @Test
    fun closedSurface_noLongerReceivesCloseRequest() {
        // Arrange.
        val surfaceOutImpl = createFakeSurfaceOutputImpl()
        var hasRequestedClose = false
        surfaceOutImpl.getSurface(mainThreadExecutor()) { hasRequestedClose = true }

        // Act.
        surfaceOutImpl.close()
        surfaceOutImpl.requestClose()
        shadowOf(Looper.getMainLooper()).idle()

        // Assert.
        assertThat(hasRequestedClose).isFalse()
    }

    private fun createFakeSurfaceOutputImpl(camera: FakeCamera? = FakeCamera()) =
        SurfaceOutputImpl(
                fakeSurface,
                TARGET,
                INTERNAL_DEFINED_IMAGE_FORMAT_PRIVATE,
                OUTPUT_SIZE,
<<<<<<< HEAD
                INPUT_SIZE,
                sizeToRect(INPUT_SIZE),
                /*rotationDegrees=*/ 180,
                /*mirroring=*/ false,
                camera,
=======
                SurfaceOutput.CameraInputInfo.of(
                    INPUT_SIZE,
                    sizeToRect(INPUT_SIZE),
                    camera,
                    /*rotationDegrees=*/ 180,
                    /*mirroring=*/ false
                ),
                null,
>>>>>>> 3d4510a6
                android.graphics.Matrix()
            )
            .apply { surfaceOutputsToCleanup.add(this) }
}<|MERGE_RESOLUTION|>--- conflicted
+++ resolved
@@ -170,13 +170,6 @@
                 TARGET,
                 INTERNAL_DEFINED_IMAGE_FORMAT_PRIVATE,
                 OUTPUT_SIZE,
-<<<<<<< HEAD
-                INPUT_SIZE,
-                sizeToRect(INPUT_SIZE),
-                /*rotationDegrees=*/ 180,
-                /*mirroring=*/ false,
-                camera,
-=======
                 SurfaceOutput.CameraInputInfo.of(
                     INPUT_SIZE,
                     sizeToRect(INPUT_SIZE),
@@ -185,7 +178,6 @@
                     /*mirroring=*/ false
                 ),
                 null,
->>>>>>> 3d4510a6
                 android.graphics.Matrix()
             )
             .apply { surfaceOutputsToCleanup.add(this) }
