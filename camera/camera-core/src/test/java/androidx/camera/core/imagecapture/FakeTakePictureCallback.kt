/*
 * Copyright 2022 The Android Open Source Project
 *
 * Licensed under the Apache License, Version 2.0 (the "License");
 * you may not use this file except in compliance with the License.
 * You may obtain a copy of the License at
 *
 *      http://www.apache.org/licenses/LICENSE-2.0
 *
 * Unless required by applicable law or agreed to in writing, software
 * distributed under the License is distributed on an "AS IS" BASIS,
 * WITHOUT WARRANTIES OR CONDITIONS OF ANY KIND, either express or implied.
 * See the License for the specific language governing permissions and
 * limitations under the License.
 */

package androidx.camera.core.imagecapture

import android.graphics.Bitmap
import androidx.camera.core.ImageCapture.OutputFileResults
import androidx.camera.core.ImageCaptureException
import androidx.camera.core.ImageProxy

/** Fake [TakePictureCallback] that tracks method invocations. */
internal class FakeTakePictureCallback : TakePictureCallback {

    var onCaptureStarted = false
    var onImageCapturedCalled = false
    var inMemoryResult: ImageProxy? = null
    var captureFailure: ImageCaptureException? = null
    var processFailure: ImageCaptureException? = null
    var onDiskResult: OutputFileResults? = null
<<<<<<< HEAD
    var captureProcessProgress = -1
=======
    var captureProcessProgressList: MutableList<Int> = mutableListOf()
>>>>>>> 3d4510a6
    var onPostviewBitmapAvailable: Bitmap? = null

    var aborted = false

    override fun onCaptureStarted() {
        onCaptureStarted = true
    }

    override fun onImageCaptured() {
        onImageCapturedCalled = true
    }

    override fun onFinalResult(outputFileResults: OutputFileResults) {
        onDiskResult = outputFileResults
    }

    override fun onFinalResult(imageProxy: ImageProxy) {
        inMemoryResult = imageProxy
    }

    override fun onCaptureFailure(imageCaptureException: ImageCaptureException) {
        captureFailure = imageCaptureException
    }

    override fun onProcessFailure(imageCaptureException: ImageCaptureException) {
        processFailure = imageCaptureException
    }

    override fun isAborted(): Boolean {
        return aborted
    }

    override fun onCaptureProcessProgressed(progress: Int) {
<<<<<<< HEAD
        captureProcessProgress = progress
=======
        captureProcessProgressList.add(progress)
>>>>>>> 3d4510a6
    }

    override fun onPostviewBitmapAvailable(bitmap: Bitmap) {
        onPostviewBitmapAvailable = bitmap
    }
}<|MERGE_RESOLUTION|>--- conflicted
+++ resolved
@@ -30,11 +30,7 @@
     var captureFailure: ImageCaptureException? = null
     var processFailure: ImageCaptureException? = null
     var onDiskResult: OutputFileResults? = null
-<<<<<<< HEAD
-    var captureProcessProgress = -1
-=======
     var captureProcessProgressList: MutableList<Int> = mutableListOf()
->>>>>>> 3d4510a6
     var onPostviewBitmapAvailable: Bitmap? = null
 
     var aborted = false
@@ -68,11 +64,7 @@
     }
 
     override fun onCaptureProcessProgressed(progress: Int) {
-<<<<<<< HEAD
-        captureProcessProgress = progress
-=======
         captureProcessProgressList.add(progress)
->>>>>>> 3d4510a6
     }
 
     override fun onPostviewBitmapAvailable(bitmap: Bitmap) {
