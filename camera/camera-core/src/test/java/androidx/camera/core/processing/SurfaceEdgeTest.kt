--- conflicted
+++ resolved
@@ -664,12 +664,6 @@
     private fun createSurfaceOutputFuture(surfaceEdge: SurfaceEdge) =
         surfaceEdge.createSurfaceOutputFuture(
             INTERNAL_DEFINED_IMAGE_FORMAT_PRIVATE,
-<<<<<<< HEAD
-            sizeToRect(INPUT_SIZE),
-            /*rotationDegrees=*/ 0,
-            /*mirroring=*/ false,
-            FakeCamera()
-=======
             SurfaceOutput.CameraInputInfo.of(
                 INPUT_SIZE,
                 sizeToRect(INPUT_SIZE),
@@ -678,6 +672,5 @@
                 /*mirroring=*/ false
             ),
             null
->>>>>>> 3d4510a6
         )
 }