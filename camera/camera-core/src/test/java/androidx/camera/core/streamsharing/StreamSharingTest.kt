/*
 * Copyright 2023 The Android Open Source Project
 *
 * Licensed under the Apache License, Version 2.0 (the "License");
 * you may not use this file except in compliance with the License.
 * You may obtain a copy of the License at
 *
 *      http://www.apache.org/licenses/LICENSE-2.0
 *
 * Unless required by applicable law or agreed to in writing, software
 * distributed under the License is distributed on an "AS IS" BASIS,
 * WITHOUT WARRANTIES OR CONDITIONS OF ANY KIND, either express or implied.
 * See the License for the specific language governing permissions and
 * limitations under the License.
 */

package androidx.camera.core.streamsharing

import android.content.Context
import android.graphics.ImageFormat
import android.graphics.Rect
import android.graphics.SurfaceTexture
import android.hardware.camera2.CameraCaptureSession
import android.hardware.camera2.CameraDevice
import android.hardware.camera2.CameraDevice.TEMPLATE_PREVIEW
import android.hardware.camera2.CameraDevice.TEMPLATE_RECORD
import android.os.Build
import android.os.Looper.getMainLooper
import android.util.Size
import android.view.Surface
import androidx.annotation.RequiresApi
import androidx.camera.camera2.impl.Camera2ImplConfig
import androidx.camera.camera2.internal.Camera2UseCaseConfigFactory
import androidx.camera.camera2.interop.Camera2Interop
import androidx.camera.core.CameraEffect
import androidx.camera.core.CameraEffect.IMAGE_CAPTURE
import androidx.camera.core.CameraEffect.PREVIEW
import androidx.camera.core.CameraEffect.VIDEO_CAPTURE
import androidx.camera.core.CameraSelector.LENS_FACING_FRONT
import androidx.camera.core.CompositionSettings
import androidx.camera.core.DynamicRange
import androidx.camera.core.DynamicRange.HLG_10_BIT
import androidx.camera.core.DynamicRange.SDR
import androidx.camera.core.ImageCapture
import androidx.camera.core.ImageCapture.CAPTURE_MODE_MINIMIZE_LATENCY
import androidx.camera.core.ImageProxy
import androidx.camera.core.Preview
import androidx.camera.core.SurfaceRequest
import androidx.camera.core.impl.CameraCaptureCallback
import androidx.camera.core.impl.CameraCaptureResult
import androidx.camera.core.impl.CaptureConfig
import androidx.camera.core.impl.DeferrableSurface
import androidx.camera.core.impl.MutableOptionsBundle
import androidx.camera.core.impl.SessionConfig
import androidx.camera.core.impl.StreamSpec
import androidx.camera.core.impl.UseCaseConfig
import androidx.camera.core.impl.UseCaseConfigFactory
import androidx.camera.core.impl.UseCaseConfigFactory.CaptureType
import androidx.camera.core.impl.stabilization.StabilizationMode
import androidx.camera.core.impl.utils.executor.CameraXExecutors.directExecutor
import androidx.camera.core.impl.utils.executor.CameraXExecutors.mainThreadExecutor
import androidx.camera.core.impl.utils.futures.Futures
import androidx.camera.core.internal.TargetConfig.OPTION_TARGET_CLASS
import androidx.camera.core.internal.TargetConfig.OPTION_TARGET_NAME
import androidx.camera.core.processing.DefaultSurfaceProcessor
import androidx.camera.core.processing.SurfaceProcessorWithExecutor
import androidx.camera.testing.fakes.FakeCamera
import androidx.camera.testing.fakes.FakeCameraInfoInternal
import androidx.camera.testing.impl.fakes.FakeCameraCaptureResult
import androidx.camera.testing.impl.fakes.FakeSurfaceEffect
import androidx.camera.testing.impl.fakes.FakeSurfaceProcessorInternal
import androidx.camera.testing.impl.fakes.FakeUseCase
import androidx.camera.testing.impl.fakes.FakeUseCaseConfig
import androidx.camera.testing.impl.fakes.FakeUseCaseConfigFactory
import androidx.camera.video.Recorder
import androidx.camera.video.VideoCapture
import androidx.test.core.app.ApplicationProvider
import com.google.common.truth.Truth.assertThat
import com.google.common.util.concurrent.ListenableFuture
import kotlinx.coroutines.CompletableDeferred
import kotlinx.coroutines.Deferred
import kotlinx.coroutines.ExperimentalCoroutinesApi
import org.junit.After
import org.junit.Before
import org.junit.Test
import org.junit.runner.RunWith
import org.mockito.Mockito
import org.mockito.Mockito.mock
import org.robolectric.RobolectricTestRunner
import org.robolectric.Shadows.shadowOf
import org.robolectric.annotation.Config
import org.robolectric.annotation.internal.DoNotInstrument

/** Unit tests for [StreamSharing]. */
@RunWith(RobolectricTestRunner::class)
@DoNotInstrument
@Config(minSdk = Build.VERSION_CODES.LOLLIPOP)
class StreamSharingTest {

    companion object {
        private const val SENSOR_ROTATION = 270
    }

    private val context = ApplicationProvider.getApplicationContext<Context>()

    private val child1 =
        FakeUseCase(FakeUseCaseConfig.Builder().setSurfaceOccupancyPriority(1).useCaseConfig)
    private val child2 =
        FakeUseCase(FakeUseCaseConfig.Builder().setSurfaceOccupancyPriority(2).useCaseConfig)
    private val useCaseConfigFactory = FakeUseCaseConfigFactory()
    private val camera = FakeCamera()
    private val secondaryCamera = FakeCamera()
    private val frontCamera =
        FakeCamera(null, FakeCameraInfoInternal(SENSOR_ROTATION, LENS_FACING_FRONT))
    private lateinit var streamSharing: StreamSharing
    private val size = Size(800, 600)
    private val cropRect = Rect(150, 100, 750, 500)
    private lateinit var defaultConfig: UseCaseConfig<*>
    private lateinit var effectProcessor: FakeSurfaceProcessorInternal
    private lateinit var sharingProcessor: FakeSurfaceProcessorInternal
    private lateinit var effect: CameraEffect
    private val testImplementationOption: androidx.camera.core.impl.Config.Option<Int> =
        androidx.camera.core.impl.Config.Option.create(
            "test.testOption",
            Int::class.javaPrimitiveType!!
        )
    private val testImplementationOptionValue = 5

    @Before
    fun setUp() {
        sharingProcessor = FakeSurfaceProcessorInternal(mainThreadExecutor())
        DefaultSurfaceProcessor.Factory.setSupplier { sharingProcessor }
        streamSharing =
            StreamSharing(
                camera,
                secondaryCamera,
                CompositionSettings.DEFAULT,
                CompositionSettings.DEFAULT,
                setOf(child1, child2),
                useCaseConfigFactory
            )
        defaultConfig = streamSharing.getDefaultConfig(true, useCaseConfigFactory)!!
        effectProcessor = FakeSurfaceProcessorInternal(mainThreadExecutor())
        effect = FakeSurfaceEffect(PREVIEW or VIDEO_CAPTURE, effectProcessor)
    }

    @After
    fun tearDown() {
        if (streamSharing.camera != null) {
            streamSharing.unbindFromCamera(streamSharing.camera!!)
        }
        effectProcessor.release()
        sharingProcessor.cleanUp()
        effectProcessor.cleanUp()
        shadowOf(getMainLooper()).idle()
    }

    @Test
    fun effectHandleSharing_effectUsedAsSharingNode() {
        // Arrange: create an effect that handles sharing.
        effect =
            FakeSurfaceEffect(
                PREVIEW or VIDEO_CAPTURE,
                CameraEffect.TRANSFORMATION_CAMERA_AND_SURFACE_ROTATION,
                CameraEffect.OUTPUT_OPTION_ONE_FOR_EACH_TARGET,
                effectProcessor
            )
        val preview = Preview.Builder().build()
        val videoCapture = VideoCapture.Builder(Recorder.Builder().build()).build()
        streamSharing =
<<<<<<< HEAD
            StreamSharing(frontCamera, setOf(preview, videoCapture), useCaseConfigFactory)
=======
            StreamSharing(
                frontCamera,
                secondaryCamera,
                CompositionSettings.DEFAULT,
                CompositionSettings.DEFAULT,
                setOf(preview, videoCapture),
                useCaseConfigFactory
            )
>>>>>>> 3d4510a6
        streamSharing.setViewPortCropRect(cropRect)
        streamSharing.effect = effect

        // Act: Bind effect and get sharing input edge.
<<<<<<< HEAD
        streamSharing.bindToCamera(frontCamera, null, defaultConfig)
        streamSharing.onSuggestedStreamSpecUpdated(StreamSpec.builder(size).build())
=======
        streamSharing.bindToCamera(frontCamera, null, null, defaultConfig)
        streamSharing.onSuggestedStreamSpecUpdated(StreamSpec.builder(size).build(), null)
>>>>>>> 3d4510a6

        // Assert: the sharing node is built with the effect's processor
        val sharingProcessor =
            (streamSharing.sharingNode!!.surfaceProcessor as SurfaceProcessorWithExecutor).processor
        assertThat(sharingProcessor).isEqualTo(effectProcessor)
        assertThat(streamSharing.sharingInputEdge).isEqualTo(streamSharing.cameraEdge)
        assertThat(streamSharing.virtualCameraAdapter.mChildrenEdges[preview]!!.targets)
            .isEqualTo(PREVIEW)
        assertThat(streamSharing.virtualCameraAdapter.mChildrenEdges[videoCapture]!!.targets)
            .isEqualTo(VIDEO_CAPTURE)
    }

    @Test
    fun effectHandleRotationAndMirroring_remainingTransformationIsEmpty() {
        // Arrange: create an effect that handles rotation.
        effect =
            FakeSurfaceEffect(
                PREVIEW or VIDEO_CAPTURE,
                CameraEffect.TRANSFORMATION_CAMERA_AND_SURFACE_ROTATION,
                effectProcessor
            )
<<<<<<< HEAD
        streamSharing = StreamSharing(frontCamera, setOf(child1), useCaseConfigFactory)
        streamSharing.setViewPortCropRect(cropRect)
        streamSharing.effect = effect
        // Act: Bind effect and get sharing input edge.
        streamSharing.bindToCamera(frontCamera, null, defaultConfig)
        streamSharing.onSuggestedStreamSpecUpdated(StreamSpec.builder(size).build())
=======
        streamSharing =
            StreamSharing(
                frontCamera,
                secondaryCamera,
                CompositionSettings.DEFAULT,
                CompositionSettings.DEFAULT,
                setOf(child1),
                useCaseConfigFactory
            )
        streamSharing.setViewPortCropRect(cropRect)
        streamSharing.effect = effect
        // Act: Bind effect and get sharing input edge.
        streamSharing.bindToCamera(frontCamera, null, null, defaultConfig)
        streamSharing.onSuggestedStreamSpecUpdated(StreamSpec.builder(size).build(), null)
>>>>>>> 3d4510a6
        // Assert: no remaining rotation because it's handled by the effect.
        assertThat(streamSharing.sharingInputEdge!!.rotationDegrees).isEqualTo(0)
        assertThat(streamSharing.sharingInputEdge!!.cropRect).isEqualTo(Rect(100, 50, 500, 650))
        assertThat(streamSharing.sharingInputEdge!!.isMirroring).isEqualTo(false)
    }

    @Test
    fun effectDoNotHandleRotationAndMirroring_remainingTransformationIsNotEmpty() {
        // Arrange: create an effect that does not handle rotation.
<<<<<<< HEAD
        streamSharing = StreamSharing(camera, setOf(child1), useCaseConfigFactory)
        streamSharing.setViewPortCropRect(cropRect)
        streamSharing.effect = effect
        // Act: bind effect.
        streamSharing.bindToCamera(frontCamera, null, defaultConfig)
        streamSharing.onSuggestedStreamSpecUpdated(StreamSpec.builder(size).build())
=======
        streamSharing =
            StreamSharing(
                camera,
                secondaryCamera,
                CompositionSettings.DEFAULT,
                CompositionSettings.DEFAULT,
                setOf(child1),
                useCaseConfigFactory
            )
        streamSharing.setViewPortCropRect(cropRect)
        streamSharing.effect = effect
        // Act: bind effect.
        streamSharing.bindToCamera(frontCamera, null, null, defaultConfig)
        streamSharing.onSuggestedStreamSpecUpdated(StreamSpec.builder(size).build(), null)
>>>>>>> 3d4510a6
        // Assert: the remaining rotation still exists because the effect doesn't handle it. It will
        // be handled by downstream pipeline.
        assertThat(streamSharing.sharingInputEdge!!.rotationDegrees).isEqualTo(SENSOR_ROTATION)
        assertThat(streamSharing.sharingInputEdge!!.cropRect).isEqualTo(Rect(0, 0, 600, 400))
        assertThat(streamSharing.sharingInputEdge!!.isMirroring).isEqualTo(true)
    }

    @Test
    fun effectWithTransformationPassthrough_surfaceProcessorIsNotApplied() {
        // Arrange: create an effect with passthrough transformation.
        effect =
            FakeSurfaceEffect(
                PREVIEW or VIDEO_CAPTURE,
                CameraEffect.TRANSFORMATION_PASSTHROUGH,
                effectProcessor
            )
<<<<<<< HEAD
        streamSharing = StreamSharing(camera, setOf(child1), useCaseConfigFactory)
        streamSharing.effect = effect
        // Act: bind effect.
        streamSharing.bindToCamera(frontCamera, null, defaultConfig)
        streamSharing.onSuggestedStreamSpecUpdated(StreamSpec.builder(size).build())
=======
        streamSharing =
            StreamSharing(
                camera,
                secondaryCamera,
                CompositionSettings.DEFAULT,
                CompositionSettings.DEFAULT,
                setOf(child1),
                useCaseConfigFactory
            )
        streamSharing.effect = effect
        // Act: bind effect.
        streamSharing.bindToCamera(frontCamera, null, null, defaultConfig)
        streamSharing.onSuggestedStreamSpecUpdated(StreamSpec.builder(size).build(), null)
>>>>>>> 3d4510a6
        // Assert: surface processor is not applied, the sharing input edge is the camera edge.
        assertThat(streamSharing.sharingInputEdge).isEqualTo(streamSharing.cameraEdge)
    }

    @Test
    @RequiresApi(Build.VERSION_CODES.TIRAMISU)
    fun invokeParentSessionCaptureCallbacks_receivedByChildren() {
        // Arrange.
        val streamUseCaseIntDef = 3L
        val sessionConfig = extendChildAndReturnParentSessionConfig {
            it.setStreamUseCase(streamUseCaseIntDef)
        }

        // Assert: the repeating callback has size 2 (VirtualCamera callback and the child callback)
        assertThat(
                sessionConfig.implementationOptions.retrieveOption(
                    Camera2ImplConfig.STREAM_USE_CASE_OPTION
                )
            )
            .isEqualTo(streamUseCaseIntDef)
    }

    @Test
    fun configureChildWithSessionCaptureCallback_verifyParentSessionCaptureCallbacksCounts() {
        // Arrange.
        val childSessionCaptureCallback = FakeSessionCaptureCallback()
        val sessionConfig = extendChildAndReturnParentSessionConfig {
            it.setSessionCaptureCallback(childSessionCaptureCallback)
        }

        // Assert: the repeating callback has size 2 (VirtualCamera callback and the child callback)
        assertThat(sessionConfig.repeatingCameraCaptureCallbacks).hasSize(2)
        // Assert: the single callback has size of 1 (the child callback)
        assertThat(sessionConfig.singleCameraCaptureCallbacks).hasSize(1)
    }

    @Test
    fun invokeParentSessionStateCallbacks_receivedByChildren() {
        // Arrange.
        val childSessionStateCallback = FakeSessionStateCallback()
        val sessionConfig = extendChildAndReturnParentSessionConfig {
            it.setSessionStateCallback(childSessionStateCallback)
        }

        // Act: invoke the parent camera's callbacks.
        val parentCallback = sessionConfig.sessionStateCallbacks.single()
        parentCallback.onActive(mock(CameraCaptureSession::class.java))
        parentCallback.onClosed(mock(CameraCaptureSession::class.java))
        parentCallback.onConfigureFailed(mock(CameraCaptureSession::class.java))
        parentCallback.onConfigured(mock(CameraCaptureSession::class.java))
        parentCallback.onReady(mock(CameraCaptureSession::class.java))

        // Assert: the child receives the callbacks.
        assertThat(childSessionStateCallback.onActiveCalled).isTrue()
        assertThat(childSessionStateCallback.onClosedCalled).isTrue()
        assertThat(childSessionStateCallback.onConfigureFailedCalled).isTrue()
        assertThat(childSessionStateCallback.onConfiguredCalled).isTrue()
        assertThat(childSessionStateCallback.onReadyCalled).isTrue()
    }

    @Test
    fun invokeParentCameraStateCallbacks_receivedByChildren() {
        // Arrange: create child with DeviceStateCallback
        val childCameraStateCallback = FakeCameraStateCallback()
        val sessionConfig = extendChildAndReturnParentSessionConfig {
            it.setDeviceStateCallback(childCameraStateCallback)
        }

        // Act: invoke the parent camera's callbacks.
        val parentCallback = sessionConfig.deviceStateCallbacks.single()
        parentCallback.onOpened(Mockito.mock(CameraDevice::class.java))
        parentCallback.onError(Mockito.mock(CameraDevice::class.java), 0)
        parentCallback.onDisconnected(Mockito.mock(CameraDevice::class.java))

        // Assert: the child receives the callbacks.
        assertThat(childCameraStateCallback.onOpenedCalled).isTrue()
        assertThat(childCameraStateCallback.onDisconnectedCalled).isTrue()
        assertThat(childCameraStateCallback.onErrorCalled).isTrue()
    }

    @Test
    fun childTakingPicture_getJpegQuality() {
        // Arrange: set up StreamSharing with min latency ImageCapture as child
        val imageCapture =
            ImageCapture.Builder().setCaptureMode(CAPTURE_MODE_MINIMIZE_LATENCY).build()
<<<<<<< HEAD
        streamSharing = StreamSharing(camera, setOf(child1, imageCapture), useCaseConfigFactory)
        streamSharing.bindToCamera(camera, null, defaultConfig)
        streamSharing.onSuggestedStreamSpecUpdated(StreamSpec.builder(size).build())
=======
        streamSharing =
            StreamSharing(
                camera,
                secondaryCamera,
                CompositionSettings.DEFAULT,
                CompositionSettings.DEFAULT,
                setOf(child1, imageCapture),
                useCaseConfigFactory
            )
        streamSharing.bindToCamera(camera, null, null, defaultConfig)
        streamSharing.onSuggestedStreamSpecUpdated(StreamSpec.builder(size).build(), null)
>>>>>>> 3d4510a6
        imageCapture.targetRotation = Surface.ROTATION_90

        // Act: the child takes a picture.
        imageCapture.takePicture(
            directExecutor(),
            object : ImageCapture.OnImageCapturedCallback() {
                override fun onCaptureSuccess(image: ImageProxy) {}
            }
        )
        shadowOf(getMainLooper()).idle()

        // Assert: the jpeg quality of min latency capture is 95.
        assertThat(sharingProcessor.jpegQuality).isEqualTo(95)
        assertThat(sharingProcessor.rotationDegrees).isEqualTo(270)
    }

    @Test
    fun getParentSurfacePriority_isHighestChildrenPriority() {
        assertThat(
                streamSharing
                    .mergeConfigs(
                        camera.cameraInfoInternal, /*extendedConfig*/
                        null, /*cameraDefaultConfig*/
                        null
                    )
                    .surfaceOccupancyPriority
            )
            .isEqualTo(2)
    }

    @Test
    fun getParentDynamicRange_isIntersectionOfChildrenDynamicRanges() {
        val unspecifiedChild =
            FakeUseCase(
                FakeUseCaseConfig.Builder()
                    .setSurfaceOccupancyPriority(1)
                    .setDynamicRange(DynamicRange.UNSPECIFIED)
                    .useCaseConfig
            )
        val hdrChild =
            FakeUseCase(
                FakeUseCaseConfig.Builder()
                    .setSurfaceOccupancyPriority(2)
                    .setDynamicRange(HLG_10_BIT)
                    .useCaseConfig
            )
        streamSharing =
            StreamSharing(
                camera,
                secondaryCamera,
                CompositionSettings.DEFAULT,
                CompositionSettings.DEFAULT,
                setOf(unspecifiedChild, hdrChild),
                useCaseConfigFactory
            )
        assertThat(
                streamSharing
                    .mergeConfigs(
                        camera.cameraInfoInternal, /*extendedConfig*/
                        null, /*cameraDefaultConfig*/
                        null
                    )
                    .dynamicRange
            )
            .isEqualTo(HLG_10_BIT)
    }

    @Test(expected = IllegalArgumentException::class)
    fun getParentDynamicRange_exception_whenChildrenDynamicRangesConflict() {
        val sdrChild =
            FakeUseCase(
                FakeUseCaseConfig.Builder()
                    .setSurfaceOccupancyPriority(1)
                    .setDynamicRange(SDR)
                    .useCaseConfig
            )
        val hdrChild =
            FakeUseCase(
                FakeUseCaseConfig.Builder()
                    .setSurfaceOccupancyPriority(2)
                    .setDynamicRange(HLG_10_BIT)
                    .useCaseConfig
            )
<<<<<<< HEAD
        streamSharing = StreamSharing(camera, setOf(sdrChild, hdrChild), useCaseConfigFactory)
=======
        streamSharing =
            StreamSharing(
                camera,
                secondaryCamera,
                CompositionSettings.DEFAULT,
                CompositionSettings.DEFAULT,
                setOf(sdrChild, hdrChild),
                useCaseConfigFactory
            )
>>>>>>> 3d4510a6
        streamSharing.mergeConfigs(
            camera.cameraInfoInternal, /*extendedConfig*/
            null, /*cameraDefaultConfig*/
            null
        )
    }

    @Test
    fun verifySupportedEffects() {
        assertThat(streamSharing.isEffectTargetsSupported(PREVIEW or VIDEO_CAPTURE)).isTrue()
        assertThat(
                streamSharing.isEffectTargetsSupported(PREVIEW or VIDEO_CAPTURE or IMAGE_CAPTURE)
            )
            .isTrue()
        assertThat(streamSharing.isEffectTargetsSupported(IMAGE_CAPTURE)).isFalse()
        assertThat(streamSharing.isEffectTargetsSupported(PREVIEW)).isFalse()
        assertThat(streamSharing.isEffectTargetsSupported(VIDEO_CAPTURE)).isFalse()
    }

    @Test
    fun hasEffect_createEffectNode() {
        // Arrange: set an effect on StreamSharing.
        streamSharing.bindToCamera(frontCamera, null, null, defaultConfig)
        streamSharing.effect = effect
        // Act: create pipeline
        streamSharing.onSuggestedStreamSpecUpdated(StreamSpec.builder(size).build(), null)
        shadowOf(getMainLooper()).idle()
        // Assert: processors received input and output Surfaces.
        assertThat(effectProcessor.surfaceRequest).isNotNull()
        assertThat(effectProcessor.surfaceOutputs).isNotEmpty()
        assertThat(sharingProcessor.surfaceRequest).isNotNull()
        // Assert: effect implementation receives correct transformation.
        var transformationInfo: SurfaceRequest.TransformationInfo? = null
        effectProcessor.surfaceRequest!!.setTransformationInfoListener(mainThreadExecutor()) {
            transformationInfo = it
        }
        shadowOf(getMainLooper()).idle()
        assertThat(transformationInfo).isNotNull()
        assertThat(transformationInfo!!.rotationDegrees).isEqualTo(SENSOR_ROTATION)
        assertThat(transformationInfo!!.isMirroring).isTrue()
        // Act: unbind StreamSharing.
        streamSharing.unbindFromCamera(frontCamera)
        shadowOf(getMainLooper()).idle()
        // Assert: the processors received signals to release the Surfaces.
        assertThat(effectProcessor.isInputSurfaceReleased).isTrue()
        assertThat(effectProcessor.isOutputSurfaceRequestedToClose.values.single()).isTrue()
        assertThat(sharingProcessor.isInputSurfaceReleased).isTrue()
    }

    @OptIn(ExperimentalCoroutinesApi::class)
    @Test
    fun feedMetadataToParent_propagatesToChildren() {
        // Arrange: set tag bundle in children SessionConfig.
        val key = "key"
        val value = "value"
        val result1 = child1.setTagBundleOnSessionConfigAsync(key, value)
        val result2 = child2.setTagBundleOnSessionConfigAsync(key, value)
        streamSharing.bindToCamera(camera, null, null, defaultConfig)
        streamSharing.onSuggestedStreamSpecUpdated(StreamSpec.builder(size).build(), null)

        // Act: feed metadata to the parent.
        streamSharing.sessionConfig.repeatingCameraCaptureCallbacks
            .single()
            .onCaptureCompleted(CaptureConfig.DEFAULT_ID, FakeCameraCaptureResult())

        // Assert: children receives the metadata with the tag bundle overridden.
        assertThat(result1.getCompleted().tagBundle.getTag(key)).isEqualTo(value)
        assertThat(result2.getCompleted().tagBundle.getTag(key)).isEqualTo(value)
    }

    @Test
    fun sessionConfigHasStreamSpecImplementationOptions_whenCreatePipeline() {
        // Arrange: set up StreamSharing with ImageCapture as child
        val imageCapture = ImageCapture.Builder().build()
        streamSharing =
            StreamSharing(
                camera,
                secondaryCamera,
                CompositionSettings.DEFAULT,
                CompositionSettings.DEFAULT,
                setOf(child1, imageCapture),
                useCaseConfigFactory
            )
        streamSharing.bindToCamera(camera, null, null, defaultConfig)

        // Act: update stream specification.
        val streamSpecOptions = MutableOptionsBundle.create()
        streamSpecOptions.insertOption(testImplementationOption, testImplementationOptionValue)
        streamSharing.onSuggestedStreamSpecUpdated(
            StreamSpec.builder(size).setImplementationOptions(streamSpecOptions).build(),
            null
        )

        // Assert: the session config gets the correct implementation options from stream
        // specification.
        assertThat(
                streamSharing.sessionConfig.implementationOptions.retrieveOption(
                    testImplementationOption
                )
            )
            .isEqualTo(testImplementationOptionValue)
    }

    @Test
    fun sessionConfigHasStreamSpecImplementationOptions_whenUpdateStreamSpecImplOptions() {
        // Arrange: set up StreamSharing with ImageCapture as child with initial stream
        // specification implementation options.
        val imageCapture = ImageCapture.Builder().build()
        streamSharing =
            StreamSharing(
                camera,
                secondaryCamera,
                CompositionSettings.DEFAULT,
                CompositionSettings.DEFAULT,
                setOf(child1, imageCapture),
                useCaseConfigFactory
            )
        streamSharing.bindToCamera(camera, null, null, defaultConfig)
        var streamSpecOptions = MutableOptionsBundle.create()
        streamSpecOptions.insertOption(testImplementationOption, testImplementationOptionValue)
        streamSharing.updateSuggestedStreamSpec(
            StreamSpec.builder(size).setImplementationOptions(streamSpecOptions).build(),
            null
        )

        // Act: update stream specification implementation options.
        val newImplementationOptionValue = 6
        streamSpecOptions = MutableOptionsBundle.create()
        streamSpecOptions.insertOption(testImplementationOption, newImplementationOptionValue)
        streamSharing.updateSuggestedStreamSpecImplementationOptions(streamSpecOptions)

        // Assert: the session config gets the correct implementation options from stream
        // specification.
        assertThat(
                streamSharing.sessionConfig.implementationOptions.retrieveOption(
                    testImplementationOption
                )
<<<<<<< HEAD
            )
            .isEqualTo(newImplementationOptionValue)
    }

    @Test
    fun sessionConfigIsSdr_whenUpdateStreamSpecWithDefaultDynamicRangeSettings() {
        // Arrange.
        streamSharing = StreamSharing(camera, setOf(child1), useCaseConfigFactory)
        streamSharing.bindToCamera(camera, null, defaultConfig)

        // Act: update stream specification.
        streamSharing.onSuggestedStreamSpecUpdated(StreamSpec.builder(size).build())
=======
            )
            .isEqualTo(newImplementationOptionValue)
    }

    @Test
    fun sessionConfigIsSdr_whenUpdateStreamSpecWithDefaultDynamicRangeSettings() {
        // Arrange.
        streamSharing =
            StreamSharing(
                camera,
                secondaryCamera,
                CompositionSettings.DEFAULT,
                CompositionSettings.DEFAULT,
                setOf(child1),
                useCaseConfigFactory
            )
        streamSharing.bindToCamera(camera, null, null, defaultConfig)

        // Act: update stream specification.
        streamSharing.onSuggestedStreamSpecUpdated(StreamSpec.builder(size).build(), null)
>>>>>>> 3d4510a6

        // Assert: the session config gets the correct dynamic range.
        val outputConfigs = streamSharing.sessionConfig.outputConfigs
        assertThat(outputConfigs).hasSize(1)
        assertThat(outputConfigs[0].dynamicRange).isEqualTo(SDR)
    }

    @Test
    fun sessionConfigIsHdr_whenUpdateStreamSpecWithHdr() {
        // Arrange.
<<<<<<< HEAD
        streamSharing = StreamSharing(camera, setOf(child1), useCaseConfigFactory)
        streamSharing.bindToCamera(camera, null, defaultConfig)

        // Act: update stream specification.
        streamSharing.onSuggestedStreamSpecUpdated(
            StreamSpec.builder(size).setDynamicRange(HLG_10_BIT).build()
=======
        streamSharing =
            StreamSharing(
                camera,
                secondaryCamera,
                CompositionSettings.DEFAULT,
                CompositionSettings.DEFAULT,
                setOf(child1),
                useCaseConfigFactory
            )
        streamSharing.bindToCamera(camera, null, null, defaultConfig)

        // Act: update stream specification.
        streamSharing.onSuggestedStreamSpecUpdated(
            StreamSpec.builder(size).setDynamicRange(HLG_10_BIT).build(),
            null
>>>>>>> 3d4510a6
        )

        // Assert: the session config gets the correct dynamic range.
        val outputConfigs = streamSharing.sessionConfig.outputConfigs
        assertThat(outputConfigs).hasSize(1)
        assertThat(outputConfigs[0].dynamicRange).isEqualTo(HLG_10_BIT)
    }

    private fun extendChildAndReturnParentSessionConfig(
        extender: (Camera2Interop.Extender<Preview>) -> Unit
    ): SessionConfig {
        val previewBuilder = Preview.Builder().apply { extender(Camera2Interop.Extender(this)) }
        streamSharing =
            StreamSharing(
                camera,
                secondaryCamera,
                CompositionSettings.DEFAULT,
                CompositionSettings.DEFAULT,
                setOf(previewBuilder.build()),
                Camera2UseCaseConfigFactory(context)
            )
        streamSharing.bindToCamera(camera, null, null, defaultConfig)
        streamSharing.onSuggestedStreamSpecUpdated(StreamSpec.builder(size).build(), null)
        return streamSharing.sessionConfig
    }

    private fun FakeUseCase.setTagBundleOnSessionConfigAsync(
        key: String,
        value: String
    ): Deferred<CameraCaptureResult> {
        val deferredResult = CompletableDeferred<CameraCaptureResult>()
        this.setSessionConfigSupplier {
            val builder = SessionConfig.Builder()
            builder.addTag(key, value)
            builder.addRepeatingCameraCaptureCallback(
                object : CameraCaptureCallback() {
                    override fun onCaptureCompleted(
                        captureConfig: Int,
                        cameraCaptureResult: CameraCaptureResult
                    ) {
                        deferredResult.complete(cameraCaptureResult)
                    }
                }
            )
            builder.build()
        }
        return deferredResult
    }

    private fun FakeUseCase.setSurfaceOnSessionConfig(surface: Surface) {
        this.setSessionConfigSupplier {
            SessionConfig.Builder()
                .addSurface(
                    object : DeferrableSurface(size, ImageFormat.PRIVATE) {
                        override fun provideSurface(): ListenableFuture<Surface> {
                            return Futures.immediateFuture(surface)
                        }
                    }
                )
                .build()
        }
    }

    @Test
    fun updateStreamSpec_propagatesToChildren() {
        // Arrange: bind StreamSharing to the camera.
        streamSharing.bindToCamera(camera, null, null, defaultConfig)

        // Act: update suggested specs.
        streamSharing.onSuggestedStreamSpecUpdated(StreamSpec.builder(size).build(), null)

        // Assert: StreamSharing pipeline created.
        val node = streamSharing.sharingNode!!
        val cameraEdge = streamSharing.cameraEdge!!
        assertThat(streamSharing.cameraEdge).isNotNull()
        assertThat(streamSharing.sharingNode).isNotNull()
        assertThat(streamSharing.sessionConfig.repeatingCameraCaptureCallbacks).isNotEmpty()
        // Assert: specs propagated to children.
        assertThat(child1.attachedStreamSpec).isNotNull()
        assertThat(child2.attachedStreamSpec).isNotNull()

        // Act: unbind StreamSharing.
        streamSharing.unbindFromCamera(camera)

        // Assert: pipeline is cleared.
        assertThat(streamSharing.cameraEdge).isNull()
        assertThat(streamSharing.sharingNode).isNull()
        assertThat((node.surfaceProcessor as FakeSurfaceProcessorInternal).isReleased).isTrue()
        assertThat(cameraEdge.isClosed).isTrue()
        assertThat(child1.attachedStreamSpec).isNull()
        assertThat(child2.attachedStreamSpec).isNull()
    }

    @Test
    fun onError_restartsPipeline() {
        // Arrange: bind stream sharing and update specs.
        streamSharing.bindToCamera(camera, null, null, defaultConfig)
        streamSharing.onSuggestedStreamSpecUpdated(StreamSpec.builder(size).build(), null)
        val cameraEdge = streamSharing.cameraEdge
        val node = streamSharing.sharingNode
        // Arrange: given children new Surfaces.
        val surfaceTexture1 = SurfaceTexture(0)
        val surface1 = Surface(surfaceTexture1)
        child1.notifyActiveForTesting()
        child1.setSurfaceOnSessionConfig(surface1)
        val surfaceTexture2 = SurfaceTexture(0)
        val surface2 = Surface(surfaceTexture2)
        child2.notifyActiveForTesting()
        child2.setSurfaceOnSessionConfig(surface2)

        // Act: send error to StreamSharing
        val sessionConfig = streamSharing.sessionConfig
<<<<<<< HEAD
        sessionConfig.errorListeners
            .single()
            .onError(sessionConfig, SessionConfig.SessionError.SESSION_ERROR_SURFACE_NEEDS_RESET)
=======
        sessionConfig.errorListener!!.onError(
            sessionConfig,
            SessionConfig.SessionError.SESSION_ERROR_SURFACE_NEEDS_RESET
        )
>>>>>>> 3d4510a6
        shadowOf(getMainLooper()).idle()

        // Assert: StreamSharing and children pipeline are recreated.
        assertThat(streamSharing.cameraEdge).isNotSameInstanceAs(cameraEdge)
        assertThat(streamSharing.sharingNode).isNotSameInstanceAs(node)
        assertThat(child1.pipelineCreationCount).isEqualTo(2)
        assertThat(child2.pipelineCreationCount).isEqualTo(2)
        shadowOf(getMainLooper()).idle()
        // Assert: child Surface are propagated to StreamSharing.
        val child1Surface =
            streamSharing.virtualCameraAdapter.mChildrenEdges[child1]!!
                .deferrableSurfaceForTesting
                .surface
        assertThat(child1Surface.isDone).isTrue()
        assertThat(child1Surface.get()).isEqualTo(surface1)
        val child2Surface =
            streamSharing.virtualCameraAdapter.mChildrenEdges[child2]!!
                .deferrableSurfaceForTesting
                .surface
        assertThat(child2Surface.isDone).isTrue()
        assertThat(child2Surface.get()).isEqualTo(surface2)

        // Cleanup.
        surfaceTexture1.release()
        surface1.release()
        surfaceTexture2.release()
        surface2.release()
    }

    @Test
    fun bindChildToCamera_virtualCameraHasNoTransform() {
        // Act.
        streamSharing.bindToCamera(camera, null, null, null)
        // Assert.
        assertThat(child1.camera!!.hasTransform).isFalse()
        assertThat(child2.camera!!.hasTransform).isFalse()
    }

    @Test
    fun bindChildToCamera_virtualCameraHasNoRotationDegrees() {
        // Act.
<<<<<<< HEAD
        streamSharing.bindToCamera(frontCamera, null, null)
=======
        streamSharing.bindToCamera(frontCamera, null, null, null)
>>>>>>> 3d4510a6
        // Assert.
        assertThat(child1.camera!!.cameraInfoInternal.getSensorRotationDegrees(Surface.ROTATION_0))
            .isEqualTo(0)
        assertThat(child2.camera!!.cameraInfoInternal.getSensorRotationDegrees(Surface.ROTATION_0))
            .isEqualTo(0)
    }

    @Test
    fun bindAndUnbindParent_propagatesToChildren() {
        // Assert: children not bound to camera by default.
        assertThat(child1.camera).isNull()
        assertThat(child2.camera).isNull()
        // Act: bind to camera.
        streamSharing.bindToCamera(camera, null, null, null)
        // Assert: children bound to the virtual camera.
        assertThat(child1.camera).isInstanceOf(VirtualCamera::class.java)
        assertThat(child1.mergedConfigRetrieved).isTrue()
        assertThat(child2.camera).isInstanceOf(VirtualCamera::class.java)
        assertThat(child2.mergedConfigRetrieved).isTrue()
        // Act: unbind.
        streamSharing.unbindFromCamera(camera)
        // Assert: children not bound.
        assertThat(child1.camera).isNull()
        assertThat(child2.camera).isNull()
    }

    @Test
    fun attachAndDetachParent_propagatesToChildren() {
        // Assert: children not attached by default.
        assertThat(child1.stateAttachedCount).isEqualTo(0)
        assertThat(child2.stateAttachedCount).isEqualTo(0)
        // Act: attach.
        streamSharing.onStateAttached()
        // Assert: children attached.
        assertThat(child1.stateAttachedCount).isEqualTo(1)
        assertThat(child2.stateAttachedCount).isEqualTo(1)
        // Act: detach.
        streamSharing.onStateDetached()
        // Assert: children not attached.
        assertThat(child1.stateAttachedCount).isEqualTo(0)
        assertThat(child2.stateAttachedCount).isEqualTo(0)
    }

    @Test
    fun getDefaultConfig_usesVideoCaptureType() {
        val config = streamSharing.getDefaultConfig(true, useCaseConfigFactory)!!

        assertThat(useCaseConfigFactory.lastRequestedCaptureType)
            .isEqualTo(UseCaseConfigFactory.CaptureType.STREAM_SHARING)
        assertThat(config.retrieveOption(OPTION_TARGET_CLASS, null))
            .isEqualTo(StreamSharing::class.java)
        assertThat(config.retrieveOption(OPTION_TARGET_NAME, null))
            .startsWith("androidx.camera.core.streamsharing.StreamSharing-")
    }

    @Test
    fun getDefaultConfig_getCaptureTypes() {
        val config: StreamSharingConfig =
            (streamSharing.getDefaultConfig(true, useCaseConfigFactory) as StreamSharingConfig?)!!
        assertThat(config.captureTypes.size).isEqualTo(2)
        assertThat(config.captureTypes[0]).isEqualTo(CaptureType.PREVIEW)
        assertThat(config.captureTypes[1]).isEqualTo(CaptureType.PREVIEW)
    }

    @Test
    fun getParentPreviewStabilizationMode_isPreviewChildMode() {
        val preview = Preview.Builder().setPreviewStabilizationEnabled(true).build()
        val videoCapture =
            VideoCapture.Builder(Recorder.Builder().build())
                .setVideoStabilizationEnabled(false)
                .build()

<<<<<<< HEAD
        streamSharing = StreamSharing(camera, setOf(preview, videoCapture), useCaseConfigFactory)
=======
        streamSharing =
            StreamSharing(
                camera,
                secondaryCamera,
                CompositionSettings.DEFAULT,
                CompositionSettings.DEFAULT,
                setOf(preview, videoCapture),
                useCaseConfigFactory
            )
>>>>>>> 3d4510a6
        assertThat(
                streamSharing
                    .mergeConfigs(
                        camera.cameraInfoInternal, /*extendedConfig*/
                        null, /*cameraDefaultConfig*/
                        null
                    )
                    .previewStabilizationMode
            )
            .isEqualTo(StabilizationMode.ON)
    }

    @Test
    fun getParentVideoStabilizationMode_isVideoCaptureChildMode() {
        val preview = Preview.Builder().setPreviewStabilizationEnabled(false).build()
        val videoCapture =
            VideoCapture.Builder(Recorder.Builder().build())
                .setVideoStabilizationEnabled(true)
                .build()

<<<<<<< HEAD
        streamSharing = StreamSharing(camera, setOf(preview, videoCapture), useCaseConfigFactory)
=======
        streamSharing =
            StreamSharing(
                camera,
                secondaryCamera,
                CompositionSettings.DEFAULT,
                CompositionSettings.DEFAULT,
                setOf(preview, videoCapture),
                useCaseConfigFactory
            )
>>>>>>> 3d4510a6
        assertThat(
                streamSharing
                    .mergeConfigs(
                        camera.cameraInfoInternal, /*extendedConfig*/
                        null, /*cameraDefaultConfig*/
                        null
                    )
                    .videoStabilizationMode
            )
            .isEqualTo(StabilizationMode.ON)
<<<<<<< HEAD
=======
    }

    @Test
    fun propagateChildrenTemplate_noVideoCapture() {
        // Arrange.
        val preview = Preview.Builder().build()
        val imageCapture = ImageCapture.Builder().build()
        streamSharing =
            StreamSharing(
                camera,
                secondaryCamera,
                CompositionSettings.DEFAULT,
                CompositionSettings.DEFAULT,
                setOf(preview, imageCapture),
                useCaseConfigFactory
            )
        streamSharing.bindToCamera(camera, null, null, defaultConfig)

        // Act: update stream specification.
        streamSharing.onSuggestedStreamSpecUpdated(StreamSpec.builder(size).build(), null)

        // Assert:
        assertThat(streamSharing.sessionConfig.templateType).isEqualTo(TEMPLATE_PREVIEW)
    }

    @Test
    fun propagateChildrenTemplate_hasVideoCapture() {
        // Arrange.
        val preview = Preview.Builder().build()
        val imageCapture = ImageCapture.Builder().build()
        val videoCapture = VideoCapture.withOutput(Recorder.Builder().build())
        streamSharing =
            StreamSharing(
                camera,
                secondaryCamera,
                CompositionSettings.DEFAULT,
                CompositionSettings.DEFAULT,
                setOf(preview, imageCapture, videoCapture),
                useCaseConfigFactory
            )
        streamSharing.bindToCamera(camera, null, null, defaultConfig)

        // Act: update stream specification.
        streamSharing.onSuggestedStreamSpecUpdated(StreamSpec.builder(size).build(), null)

        // Assert:
        assertThat(streamSharing.sessionConfig.templateType).isEqualTo(TEMPLATE_RECORD)
>>>>>>> 3d4510a6
    }
}<|MERGE_RESOLUTION|>--- conflicted
+++ resolved
@@ -168,9 +168,6 @@
         val preview = Preview.Builder().build()
         val videoCapture = VideoCapture.Builder(Recorder.Builder().build()).build()
         streamSharing =
-<<<<<<< HEAD
-            StreamSharing(frontCamera, setOf(preview, videoCapture), useCaseConfigFactory)
-=======
             StreamSharing(
                 frontCamera,
                 secondaryCamera,
@@ -179,18 +176,12 @@
                 setOf(preview, videoCapture),
                 useCaseConfigFactory
             )
->>>>>>> 3d4510a6
         streamSharing.setViewPortCropRect(cropRect)
         streamSharing.effect = effect
 
         // Act: Bind effect and get sharing input edge.
-<<<<<<< HEAD
-        streamSharing.bindToCamera(frontCamera, null, defaultConfig)
-        streamSharing.onSuggestedStreamSpecUpdated(StreamSpec.builder(size).build())
-=======
         streamSharing.bindToCamera(frontCamera, null, null, defaultConfig)
         streamSharing.onSuggestedStreamSpecUpdated(StreamSpec.builder(size).build(), null)
->>>>>>> 3d4510a6
 
         // Assert: the sharing node is built with the effect's processor
         val sharingProcessor =
@@ -212,14 +203,6 @@
                 CameraEffect.TRANSFORMATION_CAMERA_AND_SURFACE_ROTATION,
                 effectProcessor
             )
-<<<<<<< HEAD
-        streamSharing = StreamSharing(frontCamera, setOf(child1), useCaseConfigFactory)
-        streamSharing.setViewPortCropRect(cropRect)
-        streamSharing.effect = effect
-        // Act: Bind effect and get sharing input edge.
-        streamSharing.bindToCamera(frontCamera, null, defaultConfig)
-        streamSharing.onSuggestedStreamSpecUpdated(StreamSpec.builder(size).build())
-=======
         streamSharing =
             StreamSharing(
                 frontCamera,
@@ -234,7 +217,6 @@
         // Act: Bind effect and get sharing input edge.
         streamSharing.bindToCamera(frontCamera, null, null, defaultConfig)
         streamSharing.onSuggestedStreamSpecUpdated(StreamSpec.builder(size).build(), null)
->>>>>>> 3d4510a6
         // Assert: no remaining rotation because it's handled by the effect.
         assertThat(streamSharing.sharingInputEdge!!.rotationDegrees).isEqualTo(0)
         assertThat(streamSharing.sharingInputEdge!!.cropRect).isEqualTo(Rect(100, 50, 500, 650))
@@ -244,14 +226,6 @@
     @Test
     fun effectDoNotHandleRotationAndMirroring_remainingTransformationIsNotEmpty() {
         // Arrange: create an effect that does not handle rotation.
-<<<<<<< HEAD
-        streamSharing = StreamSharing(camera, setOf(child1), useCaseConfigFactory)
-        streamSharing.setViewPortCropRect(cropRect)
-        streamSharing.effect = effect
-        // Act: bind effect.
-        streamSharing.bindToCamera(frontCamera, null, defaultConfig)
-        streamSharing.onSuggestedStreamSpecUpdated(StreamSpec.builder(size).build())
-=======
         streamSharing =
             StreamSharing(
                 camera,
@@ -266,7 +240,6 @@
         // Act: bind effect.
         streamSharing.bindToCamera(frontCamera, null, null, defaultConfig)
         streamSharing.onSuggestedStreamSpecUpdated(StreamSpec.builder(size).build(), null)
->>>>>>> 3d4510a6
         // Assert: the remaining rotation still exists because the effect doesn't handle it. It will
         // be handled by downstream pipeline.
         assertThat(streamSharing.sharingInputEdge!!.rotationDegrees).isEqualTo(SENSOR_ROTATION)
@@ -283,13 +256,6 @@
                 CameraEffect.TRANSFORMATION_PASSTHROUGH,
                 effectProcessor
             )
-<<<<<<< HEAD
-        streamSharing = StreamSharing(camera, setOf(child1), useCaseConfigFactory)
-        streamSharing.effect = effect
-        // Act: bind effect.
-        streamSharing.bindToCamera(frontCamera, null, defaultConfig)
-        streamSharing.onSuggestedStreamSpecUpdated(StreamSpec.builder(size).build())
-=======
         streamSharing =
             StreamSharing(
                 camera,
@@ -303,7 +269,6 @@
         // Act: bind effect.
         streamSharing.bindToCamera(frontCamera, null, null, defaultConfig)
         streamSharing.onSuggestedStreamSpecUpdated(StreamSpec.builder(size).build(), null)
->>>>>>> 3d4510a6
         // Assert: surface processor is not applied, the sharing input edge is the camera edge.
         assertThat(streamSharing.sharingInputEdge).isEqualTo(streamSharing.cameraEdge)
     }
@@ -389,11 +354,6 @@
         // Arrange: set up StreamSharing with min latency ImageCapture as child
         val imageCapture =
             ImageCapture.Builder().setCaptureMode(CAPTURE_MODE_MINIMIZE_LATENCY).build()
-<<<<<<< HEAD
-        streamSharing = StreamSharing(camera, setOf(child1, imageCapture), useCaseConfigFactory)
-        streamSharing.bindToCamera(camera, null, defaultConfig)
-        streamSharing.onSuggestedStreamSpecUpdated(StreamSpec.builder(size).build())
-=======
         streamSharing =
             StreamSharing(
                 camera,
@@ -405,7 +365,6 @@
             )
         streamSharing.bindToCamera(camera, null, null, defaultConfig)
         streamSharing.onSuggestedStreamSpecUpdated(StreamSpec.builder(size).build(), null)
->>>>>>> 3d4510a6
         imageCapture.targetRotation = Surface.ROTATION_90
 
         // Act: the child takes a picture.
@@ -489,9 +448,6 @@
                     .setDynamicRange(HLG_10_BIT)
                     .useCaseConfig
             )
-<<<<<<< HEAD
-        streamSharing = StreamSharing(camera, setOf(sdrChild, hdrChild), useCaseConfigFactory)
-=======
         streamSharing =
             StreamSharing(
                 camera,
@@ -501,7 +457,6 @@
                 setOf(sdrChild, hdrChild),
                 useCaseConfigFactory
             )
->>>>>>> 3d4510a6
         streamSharing.mergeConfigs(
             camera.cameraInfoInternal, /*extendedConfig*/
             null, /*cameraDefaultConfig*/
@@ -639,7 +594,6 @@
                 streamSharing.sessionConfig.implementationOptions.retrieveOption(
                     testImplementationOption
                 )
-<<<<<<< HEAD
             )
             .isEqualTo(newImplementationOptionValue)
     }
@@ -647,33 +601,19 @@
     @Test
     fun sessionConfigIsSdr_whenUpdateStreamSpecWithDefaultDynamicRangeSettings() {
         // Arrange.
-        streamSharing = StreamSharing(camera, setOf(child1), useCaseConfigFactory)
-        streamSharing.bindToCamera(camera, null, defaultConfig)
+        streamSharing =
+            StreamSharing(
+                camera,
+                secondaryCamera,
+                CompositionSettings.DEFAULT,
+                CompositionSettings.DEFAULT,
+                setOf(child1),
+                useCaseConfigFactory
+            )
+        streamSharing.bindToCamera(camera, null, null, defaultConfig)
 
         // Act: update stream specification.
-        streamSharing.onSuggestedStreamSpecUpdated(StreamSpec.builder(size).build())
-=======
-            )
-            .isEqualTo(newImplementationOptionValue)
-    }
-
-    @Test
-    fun sessionConfigIsSdr_whenUpdateStreamSpecWithDefaultDynamicRangeSettings() {
-        // Arrange.
-        streamSharing =
-            StreamSharing(
-                camera,
-                secondaryCamera,
-                CompositionSettings.DEFAULT,
-                CompositionSettings.DEFAULT,
-                setOf(child1),
-                useCaseConfigFactory
-            )
-        streamSharing.bindToCamera(camera, null, null, defaultConfig)
-
-        // Act: update stream specification.
-        streamSharing.onSuggestedStreamSpecUpdated(StreamSpec.builder(size).build(), null)
->>>>>>> 3d4510a6
+        streamSharing.onSuggestedStreamSpecUpdated(StreamSpec.builder(size).build(), null)
 
         // Assert: the session config gets the correct dynamic range.
         val outputConfigs = streamSharing.sessionConfig.outputConfigs
@@ -684,14 +624,6 @@
     @Test
     fun sessionConfigIsHdr_whenUpdateStreamSpecWithHdr() {
         // Arrange.
-<<<<<<< HEAD
-        streamSharing = StreamSharing(camera, setOf(child1), useCaseConfigFactory)
-        streamSharing.bindToCamera(camera, null, defaultConfig)
-
-        // Act: update stream specification.
-        streamSharing.onSuggestedStreamSpecUpdated(
-            StreamSpec.builder(size).setDynamicRange(HLG_10_BIT).build()
-=======
         streamSharing =
             StreamSharing(
                 camera,
@@ -707,7 +639,6 @@
         streamSharing.onSuggestedStreamSpecUpdated(
             StreamSpec.builder(size).setDynamicRange(HLG_10_BIT).build(),
             null
->>>>>>> 3d4510a6
         )
 
         // Assert: the session config gets the correct dynamic range.
@@ -820,16 +751,10 @@
 
         // Act: send error to StreamSharing
         val sessionConfig = streamSharing.sessionConfig
-<<<<<<< HEAD
-        sessionConfig.errorListeners
-            .single()
-            .onError(sessionConfig, SessionConfig.SessionError.SESSION_ERROR_SURFACE_NEEDS_RESET)
-=======
         sessionConfig.errorListener!!.onError(
             sessionConfig,
             SessionConfig.SessionError.SESSION_ERROR_SURFACE_NEEDS_RESET
         )
->>>>>>> 3d4510a6
         shadowOf(getMainLooper()).idle()
 
         // Assert: StreamSharing and children pipeline are recreated.
@@ -871,11 +796,7 @@
     @Test
     fun bindChildToCamera_virtualCameraHasNoRotationDegrees() {
         // Act.
-<<<<<<< HEAD
-        streamSharing.bindToCamera(frontCamera, null, null)
-=======
         streamSharing.bindToCamera(frontCamera, null, null, null)
->>>>>>> 3d4510a6
         // Assert.
         assertThat(child1.camera!!.cameraInfoInternal.getSensorRotationDegrees(Surface.ROTATION_0))
             .isEqualTo(0)
@@ -948,9 +869,6 @@
                 .setVideoStabilizationEnabled(false)
                 .build()
 
-<<<<<<< HEAD
-        streamSharing = StreamSharing(camera, setOf(preview, videoCapture), useCaseConfigFactory)
-=======
         streamSharing =
             StreamSharing(
                 camera,
@@ -960,7 +878,6 @@
                 setOf(preview, videoCapture),
                 useCaseConfigFactory
             )
->>>>>>> 3d4510a6
         assertThat(
                 streamSharing
                     .mergeConfigs(
@@ -981,9 +898,6 @@
                 .setVideoStabilizationEnabled(true)
                 .build()
 
-<<<<<<< HEAD
-        streamSharing = StreamSharing(camera, setOf(preview, videoCapture), useCaseConfigFactory)
-=======
         streamSharing =
             StreamSharing(
                 camera,
@@ -993,7 +907,6 @@
                 setOf(preview, videoCapture),
                 useCaseConfigFactory
             )
->>>>>>> 3d4510a6
         assertThat(
                 streamSharing
                     .mergeConfigs(
@@ -1004,8 +917,6 @@
                     .videoStabilizationMode
             )
             .isEqualTo(StabilizationMode.ON)
-<<<<<<< HEAD
-=======
     }
 
     @Test
@@ -1053,6 +964,5 @@
 
         // Assert:
         assertThat(streamSharing.sessionConfig.templateType).isEqualTo(TEMPLATE_RECORD)
->>>>>>> 3d4510a6
     }
 }