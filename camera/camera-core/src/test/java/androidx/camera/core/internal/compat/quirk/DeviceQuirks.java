/*
 * Copyright 2020 The Android Open Source Project
 *
 * Licensed under the Apache License, Version 2.0 (the "License");
 * you may not use this file except in compliance with the License.
 * You may obtain a copy of the License at
 *
 *      http://www.apache.org/licenses/LICENSE-2.0
 *
 * Unless required by applicable law or agreed to in writing, software
 * distributed under the License is distributed on an "AS IS" BASIS,
 * WITHOUT WARRANTIES OR CONDITIONS OF ANY KIND, either express or implied.
 * See the License for the specific language governing permissions and
 * limitations under the License.
 */

package androidx.camera.core.internal.compat.quirk;

import androidx.annotation.NonNull;
import androidx.annotation.Nullable;
import androidx.camera.core.impl.Quirk;
<<<<<<< HEAD
=======
import androidx.camera.core.impl.QuirkSettingsHolder;
>>>>>>> 3d4510a6
import androidx.camera.core.impl.Quirks;

import java.util.List;

/**
 * Tests version of main/.../DeviceQuirks.java, which provides device specific quirks, used for
 * device specific workarounds.
 * <p>
 * In main/.../DeviceQuirks, Device quirks are loaded the first time a device workaround is
 * encountered, and remain in memory until the process is killed. When running tests, this means
 * that the same device quirks are used for all the tests. This causes an issue when tests modify
 * device properties (using Robolectric for instance). Instead of force-reloading the device
 * quirks in every test that uses a device workaround, this class internally reloads the quirks
 * every time a device workaround is needed.
 */
public class DeviceQuirks {

    private DeviceQuirks() {
    }

    /** Returns all device specific quirks loaded on the current device. */
    @NonNull
    public static Quirks getAll() {
<<<<<<< HEAD
        return new Quirks(DeviceQuirksLoader.loadQuirks());
=======
        return new Quirks(DeviceQuirksLoader.loadQuirks(QuirkSettingsHolder.DEFAULT));
>>>>>>> 3d4510a6
    }

    /**
     * Retrieves a specific device {@link Quirk} instance given its type.
     *
     * @param quirkClass The type of device quirk to retrieve.
     * @return A device {@link Quirk} instance of the provided type, or {@code null} if it isn't
     * found.
     */
    @SuppressWarnings("unchecked")
    @Nullable
    public static <T extends Quirk> T get(@NonNull final Class<T> quirkClass) {
        final List<Quirk> quirks = DeviceQuirksLoader.loadQuirks(QuirkSettingsHolder.DEFAULT);
        for (final Quirk quirk : quirks) {
            if (quirk.getClass() == quirkClass) {
                return (T) quirk;
            }
        }
        return null;
    }
}<|MERGE_RESOLUTION|>--- conflicted
+++ resolved
@@ -19,10 +19,7 @@
 import androidx.annotation.NonNull;
 import androidx.annotation.Nullable;
 import androidx.camera.core.impl.Quirk;
-<<<<<<< HEAD
-=======
 import androidx.camera.core.impl.QuirkSettingsHolder;
->>>>>>> 3d4510a6
 import androidx.camera.core.impl.Quirks;
 
 import java.util.List;
@@ -46,11 +43,7 @@
     /** Returns all device specific quirks loaded on the current device. */
     @NonNull
     public static Quirks getAll() {
-<<<<<<< HEAD
-        return new Quirks(DeviceQuirksLoader.loadQuirks());
-=======
         return new Quirks(DeviceQuirksLoader.loadQuirks(QuirkSettingsHolder.DEFAULT));
->>>>>>> 3d4510a6
     }
 
     /**
