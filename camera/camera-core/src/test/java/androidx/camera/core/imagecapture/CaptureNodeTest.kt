--- conflicted
+++ resolved
@@ -166,8 +166,6 @@
         assertThat(imagePropagated.get(0).imageInfo.tagBundle.getTag(tagBundleKeyB)).isEqualTo(2)
     }
 
-<<<<<<< HEAD
-=======
     @Test
     fun requestNoProgressSent_ensureProgress100IsNotInvoked() {
         // Arrange: Configure the CaptureNode and submit fake request.
@@ -268,7 +266,6 @@
         assertThat(takePictureCallback.captureProcessProgressList).containsExactly(100)
     }
 
->>>>>>> 3d4510a6
     private fun FakeImageReaderProxy.triggerImageAvailableSync(
         tagBundle: TagBundle,
     ): FakeImageProxy {
