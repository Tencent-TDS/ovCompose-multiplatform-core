/*
 * Copyright 2022 The Android Open Source Project
 *
 * Licensed under the Apache License, Version 2.0 (the "License");
 * you may not use this file except in compliance with the License.
 * You may obtain a copy of the License at
 *
 *      http://www.apache.org/licenses/LICENSE-2.0
 *
 * Unless required by applicable law or agreed to in writing, software
 * distributed under the License is distributed on an "AS IS" BASIS,
 * WITHOUT WARRANTIES OR CONDITIONS OF ANY KIND, either express or implied.
 * See the License for the specific language governing permissions and
 * limitations under the License.
 */

package androidx.camera.core.internal

import android.graphics.ImageFormat.JPEG
import android.graphics.ImageFormat.JPEG_R
<<<<<<< HEAD
=======
import android.graphics.ImageFormat.RAW_SENSOR
>>>>>>> 3d4510a6
import android.graphics.Matrix
import android.graphics.Rect
import android.os.Build
import android.util.Range
import android.util.Rational
import android.util.Size
import android.view.Surface
import androidx.annotation.RequiresApi
import androidx.camera.camera2.impl.Camera2ImplConfig
import androidx.camera.core.CameraEffect
import androidx.camera.core.CameraEffect.PREVIEW
import androidx.camera.core.CameraEffect.VIDEO_CAPTURE
<<<<<<< HEAD
=======
import androidx.camera.core.CompositionSettings
>>>>>>> 3d4510a6
import androidx.camera.core.DynamicRange.HDR_UNSPECIFIED_10_BIT
import androidx.camera.core.FocusMeteringAction
import androidx.camera.core.FocusMeteringAction.FLAG_AE
import androidx.camera.core.FocusMeteringAction.FLAG_AF
import androidx.camera.core.FocusMeteringAction.FLAG_AWB
import androidx.camera.core.ImageAnalysis
import androidx.camera.core.ImageCapture
import androidx.camera.core.Preview
import androidx.camera.core.SurfaceOrientedMeteringPointFactory
import androidx.camera.core.TorchState
import androidx.camera.core.UseCase
import androidx.camera.core.ViewPort
import androidx.camera.core.concurrent.CameraCoordinator
import androidx.camera.core.impl.CameraConfig
import androidx.camera.core.impl.CameraConfigs
import androidx.camera.core.impl.CameraInfoInternal
import androidx.camera.core.impl.CameraInternal
import androidx.camera.core.impl.Config
import androidx.camera.core.impl.Identifier
import androidx.camera.core.impl.ImageFormatConstants.INTERNAL_DEFINED_IMAGE_FORMAT_PRIVATE
import androidx.camera.core.impl.MutableOptionsBundle
import androidx.camera.core.impl.OptionsBundle
import androidx.camera.core.impl.PreviewConfig
import androidx.camera.core.impl.RestrictedCameraControl
import androidx.camera.core.impl.RestrictedCameraInfo
import androidx.camera.core.impl.SessionProcessor
import androidx.camera.core.impl.StreamSpec
import androidx.camera.core.impl.UseCaseConfigFactory
import androidx.camera.core.impl.UseCaseConfigFactory.CaptureType
import androidx.camera.core.impl.utils.executor.CameraXExecutors.mainThreadExecutor
import androidx.camera.core.internal.CameraUseCaseAdapter.CameraException
import androidx.camera.core.internal.TargetConfig.OPTION_TARGET_NAME
import androidx.camera.core.processing.DefaultSurfaceProcessor
import androidx.camera.core.streamsharing.StreamSharing
import androidx.camera.testing.fakes.FakeCamera
import androidx.camera.testing.fakes.FakeCameraControl
import androidx.camera.testing.fakes.FakeCameraInfoInternal
import androidx.camera.testing.impl.fakes.FakeCameraConfig
import androidx.camera.testing.impl.fakes.FakeCameraCoordinator
import androidx.camera.testing.impl.fakes.FakeCameraDeviceSurfaceManager
import androidx.camera.testing.impl.fakes.FakeSessionProcessor
import androidx.camera.testing.impl.fakes.FakeSurfaceEffect
import androidx.camera.testing.impl.fakes.FakeSurfaceProcessorInternal
import androidx.camera.testing.impl.fakes.FakeUseCase
import androidx.camera.testing.impl.fakes.FakeUseCaseConfig
import androidx.camera.testing.impl.fakes.FakeUseCaseConfigFactory
import androidx.camera.testing.impl.fakes.GrayscaleImageEffect
import androidx.concurrent.futures.await
import androidx.testutils.assertThrows
import com.google.common.truth.Truth.assertThat
import java.util.concurrent.ExecutorService
import java.util.concurrent.Executors
import kotlinx.coroutines.runBlocking
import org.junit.After
import org.junit.Before
import org.junit.Test
import org.junit.runner.RunWith
import org.mockito.ArgumentMatchers.any
import org.mockito.ArgumentMatchers.eq
import org.mockito.ArgumentMatchers.isNull
import org.mockito.Mockito.spy
import org.mockito.Mockito.verify
import org.robolectric.RobolectricTestRunner
import org.robolectric.annotation.internal.DoNotInstrument

private const val CAMERA_ID = "0"
private const val SECONDARY_CAMERA_ID = "1"

/** Unit tests for [CameraUseCaseAdapter]. */
@RunWith(RobolectricTestRunner::class)
@DoNotInstrument
@org.robolectric.annotation.Config(
    minSdk = Build.VERSION_CODES.LOLLIPOP,
    instrumentedPackages = ["androidx.camera.core"]
)
class CameraUseCaseAdapterTest {
    private lateinit var effects: List<CameraEffect>
    private lateinit var executor: ExecutorService
    private lateinit var fakeCameraDeviceSurfaceManager: FakeCameraDeviceSurfaceManager
    private lateinit var fakeCamera: FakeCamera
    private lateinit var fakeSecondaryCamera: FakeCamera
    private lateinit var useCaseConfigFactory: UseCaseConfigFactory
    private lateinit var previewEffect: FakeSurfaceEffect
    private lateinit var videoEffect: FakeSurfaceEffect
    private lateinit var sharedEffect: FakeSurfaceEffect
    private lateinit var cameraCoordinator: CameraCoordinator
    private lateinit var surfaceProcessorInternal: FakeSurfaceProcessorInternal
    private lateinit var fakeCameraControl: FakeCameraControl
    private lateinit var fakeCameraInfo: FakeCameraInfoInternal
    private lateinit var adapter: CameraUseCaseAdapter
    private val imageEffect = GrayscaleImageEffect()
    private val preview = Preview.Builder().build()
    private val video = createFakeVideoCaptureUseCase()
    private val image = ImageCapture.Builder().build()
    private val analysis = ImageAnalysis.Builder().build()
    private val adaptersToDetach = mutableListOf<CameraUseCaseAdapter>()

    @Before
    fun setUp() {
        fakeCameraDeviceSurfaceManager = FakeCameraDeviceSurfaceManager()
        fakeCameraControl = FakeCameraControl()
        fakeCameraInfo = FakeCameraInfoInternal()
        fakeCamera = FakeCamera(CAMERA_ID, fakeCameraControl, fakeCameraInfo)
        fakeSecondaryCamera = FakeCamera(SECONDARY_CAMERA_ID, fakeCameraControl, fakeCameraInfo)
        cameraCoordinator = FakeCameraCoordinator()
        useCaseConfigFactory = FakeUseCaseConfigFactory()
        executor = Executors.newSingleThreadExecutor()
        surfaceProcessorInternal = FakeSurfaceProcessorInternal(mainThreadExecutor())
        previewEffect = FakeSurfaceEffect(PREVIEW, surfaceProcessorInternal)
        videoEffect = FakeSurfaceEffect(VIDEO_CAPTURE, surfaceProcessorInternal)
        sharedEffect = FakeSurfaceEffect(PREVIEW or VIDEO_CAPTURE, surfaceProcessorInternal)
        effects = listOf(previewEffect, imageEffect, videoEffect)
        adapter = createCameraUseCaseAdapter(fakeCamera)
        DefaultSurfaceProcessor.Factory.setSupplier { surfaceProcessorInternal }
    }

    @After
    fun tearDown() {
        surfaceProcessorInternal.cleanUp()
        executor.shutdown()
        for (adapter in adaptersToDetach) {
            adapter.updateUseCases(emptySet())
        }
    }

    @Test(expected = CameraException::class)
    fun attachTwoPreviews_streamSharingNotEnabled() {
        // Arrange: bind 2 previews with an ImageCapture. Request fails without enabling
        // StreamSharing because StreamSharing only allows one use case per type.
        val preview2 = Preview.Builder().build()
        adapter.addUseCases(setOf(preview, preview2, image))
    }

    @Test
    fun attachOneVideoCapture_streamSharingNotEnabled() {
        adapter.addUseCases(setOf(video, image))
        // Assert: StreamSharing is not bound.
        adapter.cameraUseCases.hasExactTypes(FakeUseCase::class.java, ImageCapture::class.java)
    }

    @Test(expected = CameraException::class)
    fun attachTwoVideoCaptures_streamSharingNotEnabled() {
        // Arrange: bind 2 videos with an ImageCapture. Request fails without enabling StreamSharing
        // because StreamSharing only allows one use case per type.
        val video2 = createFakeVideoCaptureUseCase()
        adapter.addUseCases(setOf(video, video2, image))
    }

    @Test
    fun attachAndDetachUseCases_cameraUseCasesAttachedAndDetached() {
        // Arrange: bind UseCases that requires sharing.
        adapter.addUseCases(setOf(preview, video, image))
        val streamSharing = adapter.getStreamSharing()
        // Act: attach use cases.
        adapter.attachUseCases()
        // Assert: StreamSharing and image are attached.
        assertThat(fakeCamera.attachedUseCases).containsExactly(image, streamSharing)
        // Act: detach.
        adapter.detachUseCases()
        // Assert: use cases are detached.
        assertThat(fakeCamera.attachedUseCases).isEmpty()
    }

    @Test
    fun addUseCases_cameraConfigIsConfigured() {
        // Arrange: Prepare two sets of CameraConfig and CameraUseCaseAdapter.
        val cameraConfig = FakeCameraConfig()
        val adapter = createCameraUseCaseAdapter(fakeCamera, cameraConfig)

        // Act: Add use cases.
        adapter.addUseCases(setOf(preview, video, image))

        // Assert:  CameraConfig is configured to the underlying CameraInternal.
        assertThat(fakeCamera.extendedConfig).isSameInstanceAs(cameraConfig)
    }

    @Test
<<<<<<< HEAD
=======
    fun addUseCases_notUpdateExistingUseCasesIfOptionNotChanged() {
        // Arrange.
        adapter.addUseCases(setOf(preview))
        adapter.attachUseCases()

        // Act.
        adapter.addUseCases(setOf(video))

        // Assert.
        assertThat(fakeCamera.useCaseUpdateHistory).doesNotContain(preview)
    }

    @Test
    fun addUseCases_updateExistingUseCasesWhenOptionChanged() {
        // Arrange.
        adapter.addUseCases(setOf(preview))
        adapter.attachUseCases()

        // Intentionally modify the implementation options for preview so that an update of use case
        // will be triggered.
        val optionsBundle = MutableOptionsBundle.create()
        optionsBundle.insertOption(OPTION_TARGET_NAME, "fakeName")
        fakeCameraDeviceSurfaceManager.setSuggestedStreamSpec(
            CAMERA_ID,
            PreviewConfig::class.java,
            StreamSpec.builder(Size(1920, 1080))
                .setImplementationOptions(Camera2ImplConfig(optionsBundle))
                .build()
        )

        // Act.
        adapter.addUseCases(setOf(video))

        // Assert.
        assertThat(fakeCamera.useCaseUpdateHistory).containsExactly(preview)
    }

    @Test
>>>>>>> 3d4510a6
    fun attachUseCases_cameraConfigIsConfigured() {
        // Arrange: Prepare two sets of CameraConfig and CameraUseCaseAdapter.
        val cameraConfig1 = FakeCameraConfig()
        val adapter1 = createCameraUseCaseAdapter(fakeCamera, cameraConfig1)
        val cameraConfig2 = FakeCameraConfig()
        val adapter2 = createCameraUseCaseAdapter(fakeCamera, cameraConfig2)
        val preview2 = Preview.Builder().build()
        val video2 = createFakeVideoCaptureUseCase()
        val image2 = ImageCapture.Builder().build()

        // Act:  bind adapter1 and attach to camera, bind adapter 2 and attach to camera, and then
        // switch back to adapter1 to attach to camera (without unbinding).
        adapter1.detachUseCases()
        adapter1.addUseCases(setOf(preview, video, image))
        adapter1.attachUseCases()

        adapter1.detachUseCases()
        adapter2.detachUseCases()
        adapter2.addUseCases(setOf(preview2, video2, image2))
        adapter2.attachUseCases()

        adapter2.detachUseCases()
        adapter1.attachUseCases()

        // Assert: CameraConfig1 is configured because adapter1 is active (attached to camera)
        assertThat(fakeCamera.extendedConfig).isSameInstanceAs(cameraConfig1)
    }

    @RequiresApi(33) // 10-bit HDR only supported on API 33+
    @Test
    fun canUseHdrWithoutExtensions() {
        // Act: add UseCase that uses HDR.
        val hdrUseCase = FakeUseCaseConfig.Builder().setDynamicRange(HDR_UNSPECIFIED_10_BIT).build()
        adapter.addUseCases(setOf(hdrUseCase))
        // Assert: UseCase is added.
        adapter.cameraUseCases.hasExactTypes(
            FakeUseCase::class.java,
        )
    }

    @RequiresApi(33) // 10-bit HDR only supported on API 33+
    @Test(expected = CameraException::class)
    fun useHDRWithExtensions_throwsException() {
        // Arrange: enable extensions.
        val adapter =
            createCameraUseCaseAdapter(
                fakeCamera,
                createCoexistingRequiredRuleCameraConfig(FakeSessionProcessor())
            )
        // Act: add UseCase that uses HDR.
        val hdrUseCase = FakeUseCaseConfig.Builder().setDynamicRange(HDR_UNSPECIFIED_10_BIT).build()
        adapter.addUseCases(setOf(hdrUseCase))
    }

    @RequiresApi(34) // Ultra HDR only supported on API 34+
    @Test(expected = CameraException::class)
    fun useUltraHdrWithExtensions_throwsException() {
        // Arrange: enable extensions.
        val extensionsConfig = createCoexistingRequiredRuleCameraConfig(FakeSessionProcessor())
        val cameraId = "fakeCameraId"
        val fakeManager = FakeCameraDeviceSurfaceManager()
        fakeManager.setValidSurfaceCombos(
            setOf(listOf(INTERNAL_DEFINED_IMAGE_FORMAT_PRIVATE, JPEG_R))
        )
        val fakeCamera = FakeCamera(cameraId)
        val adapter =
            CameraUseCaseAdapter(
                fakeCamera,
<<<<<<< HEAD
                RestrictedCameraInfo(fakeCamera.cameraInfoInternal, extensionsConfig),
=======
                null,
                RestrictedCameraInfo(fakeCamera.cameraInfoInternal, extensionsConfig),
                null,
                CompositionSettings.DEFAULT,
                CompositionSettings.DEFAULT,
>>>>>>> 3d4510a6
                FakeCameraCoordinator(),
                fakeManager,
                FakeUseCaseConfigFactory(),
            )

        // Act: add ImageCapture that sets Ultra HDR.
        val imageCapture =
            ImageCapture.Builder()
                .setOutputFormat(ImageCapture.OUTPUT_FORMAT_JPEG_ULTRA_HDR)
                .build()
        adapter.addUseCases(setOf(imageCapture))
    }

<<<<<<< HEAD
=======
    @RequiresApi(23)
    @Test(expected = CameraException::class)
    fun useRawWithExtensions_throwsException() {
        // Arrange: enable extensions.
        val extensionsConfig = createCoexistingRequiredRuleCameraConfig(FakeSessionProcessor())
        val cameraId = "fakeCameraId"
        val fakeManager = FakeCameraDeviceSurfaceManager()
        fakeManager.setValidSurfaceCombos(
            setOf(listOf(INTERNAL_DEFINED_IMAGE_FORMAT_PRIVATE, RAW_SENSOR))
        )
        val fakeCamera = FakeCamera(cameraId)
        val adapter =
            CameraUseCaseAdapter(
                fakeCamera,
                null,
                RestrictedCameraInfo(fakeCamera.cameraInfoInternal, extensionsConfig),
                null,
                CompositionSettings.DEFAULT,
                CompositionSettings.DEFAULT,
                FakeCameraCoordinator(),
                fakeManager,
                FakeUseCaseConfigFactory(),
            )

        // Act: add ImageCapture that sets Ultra HDR.
        val imageCapture =
            ImageCapture.Builder().setOutputFormat(ImageCapture.OUTPUT_FORMAT_RAW).build()
        adapter.addUseCases(setOf(imageCapture))
    }

>>>>>>> 3d4510a6
    @RequiresApi(34) // Ultra HDR only supported on API 34+
    @Test(expected = CameraException::class)
    fun useUltraHdrWithCameraEffect_throwsException() {
        // Arrange: add an image effect.
        val cameraId = "fakeCameraId"
        val fakeManager = FakeCameraDeviceSurfaceManager()
        fakeManager.setValidSurfaceCombos(
            setOf(listOf(INTERNAL_DEFINED_IMAGE_FORMAT_PRIVATE, JPEG_R))
        )
        val adapter =
            CameraUseCaseAdapter(
                FakeCamera(cameraId),
                FakeCameraCoordinator(),
                fakeManager,
                FakeUseCaseConfigFactory(),
            )
        adapter.setEffects(listOf(imageEffect))

        // Act: add ImageCapture that sets Ultra HDR.
        val imageCapture =
            ImageCapture.Builder()
                .setOutputFormat(ImageCapture.OUTPUT_FORMAT_JPEG_ULTRA_HDR)
                .build()
        adapter.addUseCases(setOf(imageCapture))
    }

<<<<<<< HEAD
=======
    @Test(expected = CameraException::class)
    fun useRawWithCameraEffect_throwsException() {
        // Arrange: add an image effect.
        val cameraId = "fakeCameraId"
        val fakeManager = FakeCameraDeviceSurfaceManager()
        fakeManager.setValidSurfaceCombos(
            setOf(listOf(INTERNAL_DEFINED_IMAGE_FORMAT_PRIVATE, RAW_SENSOR))
        )
        val adapter =
            CameraUseCaseAdapter(
                FakeCamera(cameraId),
                FakeCameraCoordinator(),
                fakeManager,
                FakeUseCaseConfigFactory(),
            )
        adapter.setEffects(listOf(imageEffect))

        // Act: add ImageCapture that sets Ultra HDR.
        val imageCapture =
            ImageCapture.Builder().setOutputFormat(ImageCapture.OUTPUT_FORMAT_RAW).build()
        adapter.addUseCases(setOf(imageCapture))
    }

>>>>>>> 3d4510a6
    @Test(expected = CameraException::class)
    fun addStreamSharing_throwsException() {
        val streamSharing =
            StreamSharing(
                fakeCamera,
                null,
                CompositionSettings.DEFAULT,
                CompositionSettings.DEFAULT,
                setOf(preview, video),
                useCaseConfigFactory
            )
        // Act: add use cases that can only be supported with StreamSharing
        adapter.addUseCases(setOf(streamSharing, video, image))
    }

    @Test
    fun invalidUseCaseCombo_streamSharingOn() {
        // Act: add use cases that can only be supported with StreamSharing
        adapter.addUseCases(setOf(preview, video, image))
        // Assert: StreamSharing is connected to camera.
        adapter.cameraUseCases.hasExactTypes(StreamSharing::class.java, ImageCapture::class.java)
        // Assert: StreamSharing children are bound
        assertThat(preview.camera).isNotNull()
        assertThat(video.camera).isNotNull()
    }

    @Test
    fun validUseCaseCombo_streamSharingOff() {
        // Act: add use cases that do not need StreamSharing
        adapter.addUseCases(setOf(preview, video))
        // Assert: the app UseCase are connected to camera.
        adapter.cameraUseCases.hasExactTypes(Preview::class.java, FakeUseCase::class.java)
    }

    @Test
    fun isUseCasesCombinationSupported_returnTrueWhenSupported() {
        // Assert
        assertThat(adapter.isUseCasesCombinationSupported(preview, image)).isTrue()
    }

    @Test
    fun isUseCasesCombinationSupported_returnFalseWhenNotSupported() {
        // Arrange
        val preview2 = Preview.Builder().build()
        // Assert: double preview use cases should not be supported even with stream sharing.
        assertThat(adapter.isUseCasesCombinationSupported(preview, preview2, video, image))
            .isFalse()
    }

    @Test
    fun isUseCasesCombinationSupportedByFramework_returnTrueWhenSupported() {
        // Assert
        assertThat(adapter.isUseCasesCombinationSupportedByFramework(preview, image)).isTrue()
    }

    @Test
    fun isUseCasesCombinationSupportedByFramework_returnFalseWhenNotSupported() {
        // Assert
        assertThat(adapter.isUseCasesCombinationSupportedByFramework(preview, video, image))
            .isFalse()
    }

    @Test
    fun isUseCasesCombinationSupported_withStreamSharing() {
        // preview, video, image should not be supported if stream sharing is not enabled.
        assertThat(
                adapter.isUseCasesCombinationSupported(
                    /*withStreamSharing=*/ false,
                    preview,
                    video,
                    image
                )
            )
            .isFalse()

        // preview, video, image should be supported if stream sharing is enabled.
        assertThat(
                adapter.isUseCasesCombinationSupported(
                    /*withStreamSharing=*/ true,
                    preview,
                    video,
                    image
                )
            )
            .isTrue()
    }

    @Test(expected = CameraException::class)
    fun invalidUseCaseComboCantBeFixedByStreamSharing_throwsException() {
        // Arrange: create a camera that only support one JPEG stream.
        fakeCameraDeviceSurfaceManager.setValidSurfaceCombos(setOf(listOf(JPEG)))
        // Act: add PRIVATE and JPEG streams.
        adapter.addUseCases(setOf(preview, image))
    }

    @Test
    fun addChildThatRequiresStreamSharing_streamSharingOn() {
        // Act: add UseCase that do not need StreamSharing
        adapter.addUseCases(setOf(video, image))
        // Assert.
        adapter.cameraUseCases.hasExactTypes(FakeUseCase::class.java, ImageCapture::class.java)
        // Act: add a new UseCase that needs StreamSharing
        adapter.addUseCases(setOf(preview))
        // Assert: StreamSharing is created.
        adapter.cameraUseCases.hasExactTypes(StreamSharing::class.java, ImageCapture::class.java)
        // Assert: StreamSharing children are bound
        assertThat(preview.camera).isNotNull()
        assertThat(video.camera).isNotNull()
        assertThat(image.camera).isNotNull()
    }

    @Test
    fun removeChildThatRequiresStreamSharing_streamSharingOff() {
        // Act: add UseCases that need StreamSharing.
        adapter.addUseCases(setOf(preview, video, image))
        // Assert: StreamSharing exists and bound.
        adapter.cameraUseCases.hasExactTypes(StreamSharing::class.java, ImageCapture::class.java)
        val streamSharing = adapter.getStreamSharing()
        assertThat(streamSharing.camera).isNotNull()
        // Act: remove UseCase so that StreamSharing is no longer needed
        adapter.removeUseCases(setOf(video))
        // Assert: StreamSharing removed and unbound.
        adapter.cameraUseCases.hasExactTypes(Preview::class.java, ImageCapture::class.java)
        assertThat(streamSharing.camera).isNull()
    }

    @RequiresApi(23)
    @Test
    fun extensionEnabledAndVideoCaptureExisted_streamSharingOn() {
        // Arrange: enable extensions.
        val adapter =
            createCameraUseCaseAdapter(
                fakeCamera,
                createCoexistingRequiredRuleCameraConfig(FakeSessionProcessor())
            )
        // Act: add UseCases that require StreamSharing.
        adapter.addUseCases(setOf(preview, video, image))
        // Assert: StreamSharing exists and bound.
        adapter.cameraUseCases.hasExactTypes(StreamSharing::class.java, ImageCapture::class.java)
        val streamSharing = adapter.getStreamSharing()
        assertThat(streamSharing.camera).isNotNull()
    }

    @RequiresApi(23)
    @Test
    fun extensionEnabledAndOnlyVideoCaptureAttached_streamSharingOn() {
        // Arrange: enable extensions.
        val adapter =
            createCameraUseCaseAdapter(
                fakeCamera,
                createCoexistingRequiredRuleCameraConfig(FakeSessionProcessor())
            )
        // Act: add UseCases that require StreamSharing.
        adapter.addUseCases(setOf(video))
        // Assert: StreamSharing exists and bound.
        adapter.cameraUseCases.hasExactTypes(
            StreamSharing::class.java,
            ImageCapture::class.java // Placeholder
        )
        val streamSharing = adapter.getStreamSharing()
        assertThat(streamSharing.camera).isNotNull()
    }

    @Test
    fun addAdditionalUseCase_streamSharingReused() {
        // Act: add UseCases that require StreamSharing
        adapter.addUseCases(setOf(preview, video, image))
        // Assert: StreamSharing is used.
        val streamSharing = adapter.getStreamSharing()
        adapter.cameraUseCases.hasExactTypes(StreamSharing::class.java, ImageCapture::class.java)
        // Act: add another UseCase
        adapter.addUseCases(setOf(analysis))
        // Assert: the same StreamSharing instance is kept.
        assertThat(adapter.getStreamSharing()).isSameInstanceAs(streamSharing)
        adapter.cameraUseCases.hasExactTypes(
            StreamSharing::class.java,
            ImageCapture::class.java,
            ImageAnalysis::class.java
        )
    }

    private fun CameraUseCaseAdapter.getStreamSharing(): StreamSharing {
        return this.cameraUseCases.filterIsInstance(StreamSharing::class.java).single()
    }

    private fun Collection<UseCase>.hasExactTypes(vararg classTypes: Any) {
        assertThat(classTypes.size).isEqualTo(size)
        classTypes.forEach { assertThat(filterIsInstance(it as Class<*>)).hasSize(1) }
    }

    @Test
    fun detachUseCases() {
        val fakeUseCase = FakeUseCase()
        adapter.addUseCases(listOf(fakeUseCase))
        adapter.removeUseCases(listOf(fakeUseCase))
        assertThat(fakeUseCase.camera).isNull()
    }

    @Test
    fun attachUseCases_restoreInteropConfig() {
        // Set an config to CameraControl.
        val option = Config.Option.create<Int>("OPTION_ID_1", Int::class.java)
        val value = 1
        val originalConfig = MutableOptionsBundle.create()
        originalConfig.insertOption(option, value)
        fakeCamera.cameraControlInternal.addInteropConfig(originalConfig)
        val cameraUseCaseAdapter1 = createCameraUseCaseAdapter(fakeCamera)
        val cameraUseCaseAdapter2 = createCameraUseCaseAdapter(fakeCamera)

        // This caches the original config and clears it from CameraControl internally.
        cameraUseCaseAdapter1.detachUseCases()

        // Set a different config.
        val newConfig = MutableOptionsBundle.create()
        newConfig.insertOption(Config.Option.create("OPTION_ID_2", Int::class.java), 2)
        fakeCamera.cameraControlInternal.addInteropConfig(newConfig)

        // This caches the second config and clears it from CameraControl internally.
        cameraUseCaseAdapter2.detachUseCases()

        // This restores the cached config to CameraControl.
        cameraUseCaseAdapter1.attachUseCases()
        val finalConfig: Config = fakeCamera.cameraControlInternal.interopConfig
        // Check the final config in CameraControl has the same value as the original config.
        assertThat(finalConfig.listOptions().containsAll(originalConfig.listOptions())).isTrue()
        assertThat(finalConfig.retrieveOption(option)).isEqualTo(value)
        // Check the final config doesn't contain the options set before it's attached again.
        assertThat(finalConfig.listOptions().containsAll(newConfig.listOptions())).isFalse()
    }

    @Test
    fun detachUseCases_clearInteropConfig() {
        // Set an config to CameraControl.
        val config: Config = MutableOptionsBundle.create()
        fakeCamera.cameraControlInternal.addInteropConfig(config)

        // This caches the original config and clears it from CameraControl internally.
        adapter.detachUseCases()

        // Check the config in CameraControl is empty.
        assertThat(fakeCamera.cameraControlInternal.interopConfig.listOptions()).isEmpty()
    }

    @Test
    fun closeCameraUseCaseAdapter() {
        val fakeUseCase = FakeUseCase()
        adapter.addUseCases(listOf(fakeUseCase))
        adapter.detachUseCases()
        assertThat(fakeUseCase.camera).isEqualTo(fakeCamera)
        assertThat(fakeCamera.attachedUseCases).isEmpty()
    }

    @Test
    fun cameraIdEquals() {
        val otherCameraId = createCameraUseCaseAdapter(fakeCamera).cameraId
        assertThat(adapter.cameraId == otherCameraId).isTrue()
    }

    @Test
    fun cameraEquivalent() {
        val cameraUseCaseAdapter = createCameraUseCaseAdapter(fakeCamera)
        val otherCameraUseCaseAdapter = createCameraUseCaseAdapter(fakeCamera)
        assertThat(cameraUseCaseAdapter.isEquivalent(otherCameraUseCaseAdapter)).isTrue()
    }

    @Test
    fun useCase_onAttach() {
        val fakeUseCase = spy(FakeUseCase())
        adapter.addUseCases(listOf(fakeUseCase))
        verify(fakeUseCase)
<<<<<<< HEAD
            .bindToCamera(eq(fakeCamera), isNull(), any(FakeUseCaseConfig::class.java))
=======
            .bindToCamera(eq(fakeCamera), isNull(), isNull(), any(FakeUseCaseConfig::class.java))
>>>>>>> 3d4510a6
    }

    @Test
    fun useCase_onDetach() {
        val fakeUseCase = spy(FakeUseCase())
        adapter.addUseCases(listOf(fakeUseCase))
        adapter.removeUseCases(listOf(fakeUseCase))
        verify(fakeUseCase).unbindFromCamera(fakeCamera)
    }

    @Test
    fun addExistingUseCase_viewPortUpdated() {
        val aspectRatio1 = Rational(1, 1)
        val aspectRatio2 = Rational(2, 1)

        // Arrange: set up adapter with aspect ratio 1.
        adapter.setViewPort(ViewPort.Builder(aspectRatio1, Surface.ROTATION_0).build())
        val fakeUseCase = spy(FakeUseCase())
        adapter.addUseCases(listOf(fakeUseCase))
        // Use case gets aspect ratio 1
        assertThat(fakeUseCase.viewPortCropRect).isNotNull()
        assertThat(
                Rational(
                    fakeUseCase.viewPortCropRect!!.width(),
                    fakeUseCase.viewPortCropRect!!.height()
                )
            )
            .isEqualTo(aspectRatio1)

        // Act: set aspect ratio 2 and attach the same use case.
        adapter.setViewPort(ViewPort.Builder(aspectRatio2, Surface.ROTATION_0).build())
        adapter.addUseCases(listOf(fakeUseCase))

        // Assert: the viewport has aspect ratio 2.
        assertThat(fakeUseCase.viewPortCropRect).isNotNull()
        assertThat(
                Rational(
                    fakeUseCase.viewPortCropRect!!.width(),
                    fakeUseCase.viewPortCropRect!!.height()
                )
            )
            .isEqualTo(aspectRatio2)
    }

    @Test
    fun addExistingUseCase_setSensorToBufferMatrix() {
        val aspectRatio = Rational(1, 1)

        // Arrange: set up adapter with aspect ratio 1.
        // The sensor size is 4032x3024 defined in FakeCameraDeviceSurfaceManager
        fakeCameraDeviceSurfaceManager.setSuggestedStreamSpec(
            CAMERA_ID,
            FakeUseCaseConfig::class.java,
            StreamSpec.builder(Size(4032, 3022)).build()
        )
        /*         Sensor to Buffer                 Crop on Buffer
         *        0               4032
         *      0 |-----------------|            0    505  3527  4032
         *      1 |-----------------|          0 |-----------------|
         *        |   Crop Inside   |            |     |Crop|      |
         *   3023 |-----------------|       3022 |-----------------|
         *   3024 |-----------------|
         */
        adapter.setViewPort(ViewPort.Builder(aspectRatio, Surface.ROTATION_0).build())
        val fakeUseCase = FakeUseCase()
        adapter.addUseCases(listOf(fakeUseCase))
        assertThat(fakeUseCase.viewPortCropRect).isEqualTo(Rect(505, 0, 3527, 3022))
        assertThat(fakeUseCase.sensorToBufferTransformMatrix)
            .isEqualTo(
                Matrix().apply {
                    // From 4032x3024 to 4032x3022 with Crop Inside, no scale and Y shift 1.
                    setValues(
                        floatArrayOf(
                            /*scaleX=*/ 1f,
                            0f,
                            /*translateX=*/ 0f,
                            0f,
                            /*scaleY=*/ 1f,
                            /*translateY=*/ -1f,
                            0f,
                            0f,
                            1f
                        )
                    )
                }
            )
    }

    @Test
    fun noExtraUseCase_whenBindEmptyUseCaseList() {
        val cameraUseCaseAdapter =
            createCameraUseCaseAdapter(fakeCamera, createCoexistingRequiredRuleCameraConfig())
        cameraUseCaseAdapter.addUseCases(emptyList())
        val useCases = cameraUseCaseAdapter.useCases
        assertThat(useCases.size).isEqualTo(0)
    }

    @Test
    fun addExtraImageCapture_whenOnlyBindPreview() {
        val cameraUseCaseAdapter =
            createCameraUseCaseAdapter(fakeCamera, createCoexistingRequiredRuleCameraConfig())
        val preview = Preview.Builder().build()

        // Adds a Preview only
        cameraUseCaseAdapter.addUseCases(listOf(preview))

        // Checks whether an extra ImageCapture is added.
        assertThat(containsImageCapture(cameraUseCaseAdapter.cameraUseCases)).isTrue()
    }

    @Test
    fun removeExtraImageCapture_afterBindImageCapture() {
        val cameraUseCaseAdapter =
            createCameraUseCaseAdapter(fakeCamera, createCoexistingRequiredRuleCameraConfig())
        val preview = Preview.Builder().build()

        // Adds a Preview only
        cameraUseCaseAdapter.addUseCases(listOf(preview))

        // Checks whether an extra ImageCapture is added.
        assertThat(containsImageCapture(cameraUseCaseAdapter.cameraUseCases)).isTrue()
        val imageCapture = ImageCapture.Builder().build()

        // Adds an ImageCapture
        cameraUseCaseAdapter.addUseCases(listOf(imageCapture))

        // Checks the preview and the added imageCapture contained in the CameraUseCaseAdapter
        assertThat(cameraUseCaseAdapter.useCases).containsExactly(preview, imageCapture)
    }

    @Test
    fun addExtraImageCapture_whenUnbindImageCapture() {
        val cameraUseCaseAdapter =
            createCameraUseCaseAdapter(fakeCamera, createCoexistingRequiredRuleCameraConfig())
        val useCases = mutableListOf<UseCase>()
        val preview = Preview.Builder().build()
        val imageCapture = ImageCapture.Builder().build()
        useCases.add(preview)
        useCases.add(imageCapture)

        // Adds both Preview and ImageCapture
        cameraUseCaseAdapter.addUseCases(useCases)

        // Checks whether exactly two use cases contained in the CameraUseCaseAdapter
        assertThat(cameraUseCaseAdapter.useCases.size).isEqualTo(2)

        // Removes the ImageCapture
        cameraUseCaseAdapter.removeUseCases(listOf(imageCapture))

        // Checks whether an extra ImageCapture is added.
        assertThat(containsImageCapture(cameraUseCaseAdapter.cameraUseCases)).isTrue()
    }

    @Test
    fun addExtraPreview_whenOnlyBindImageCapture() {
        val cameraUseCaseAdapter =
            createCameraUseCaseAdapter(fakeCamera, createCoexistingRequiredRuleCameraConfig())
        val imageCapture = ImageCapture.Builder().build()

        // Adds an ImageCapture only
        cameraUseCaseAdapter.addUseCases(listOf(imageCapture))

        // Checks whether an extra Preview is added.
        assertThat(containsPreview(cameraUseCaseAdapter.cameraUseCases)).isTrue()
    }

    @Test
    fun removeExtraPreview_afterBindPreview() {
        val cameraUseCaseAdapter =
            createCameraUseCaseAdapter(fakeCamera, createCoexistingRequiredRuleCameraConfig())
        val imageCapture = ImageCapture.Builder().build()

        // Adds a ImageCapture only
        cameraUseCaseAdapter.addUseCases(listOf(imageCapture))

        // Checks whether an extra Preview is added.
        assertThat(containsPreview(cameraUseCaseAdapter.cameraUseCases)).isTrue()
        val preview = Preview.Builder().build()

        // Adds an Preview
        cameraUseCaseAdapter.addUseCases(listOf(preview))
        // Checks the imageCapture and the added preview contained in the CameraUseCaseAdapter
        assertThat(cameraUseCaseAdapter.useCases).containsExactly(imageCapture, preview)
    }

    @Test
    fun addExtraPreview_whenUnbindPreview() {
        val cameraUseCaseAdapter =
            createCameraUseCaseAdapter(fakeCamera, createCoexistingRequiredRuleCameraConfig())
        val useCases = mutableListOf<UseCase>()
        val preview = Preview.Builder().build()
        val imageCapture = ImageCapture.Builder().build()
        useCases.add(preview)
        useCases.add(imageCapture)

        // Adds both Preview and ImageCapture
        cameraUseCaseAdapter.addUseCases(useCases)

        // Checks whether exactly two use cases contained in the CameraUseCaseAdapter
        assertThat(cameraUseCaseAdapter.useCases.size).isEqualTo(2)

        // Removes the Preview
        cameraUseCaseAdapter.removeUseCases(listOf(preview))

        // Checks whether an extra Preview is added.
        assertThat(containsPreview(cameraUseCaseAdapter.cameraUseCases)).isTrue()
    }

    @Test
    fun noExtraUseCase_whenUnbindBothPreviewAndImageCapture() {
        val cameraUseCaseAdapter =
            createCameraUseCaseAdapter(fakeCamera, createCoexistingRequiredRuleCameraConfig())
        val useCases = mutableListOf<UseCase>()
        val preview = Preview.Builder().build()
        val imageCapture = ImageCapture.Builder().build()
        useCases.add(preview)
        useCases.add(imageCapture)

        // Adds both Preview and ImageCapture
        cameraUseCaseAdapter.addUseCases(useCases)

        // Checks whether exactly two use cases contained in the CameraUseCaseAdapter
        assertThat(cameraUseCaseAdapter.useCases.size).isEqualTo(2)

        // Removes all use cases
        cameraUseCaseAdapter.removeUseCases(useCases)

        // Checks whether any extra use cases is added
        assertThat(cameraUseCaseAdapter.useCases.size).isEqualTo(0)
    }

    @Test
    fun noExtraImageCapture_whenOnlyBindPreviewWithoutRule() {
        val preview = Preview.Builder().build()

        // Adds a Preview only
        adapter.addUseCases(listOf(preview))

        // Checks that no extra use case is added.
        assertThat(adapter.useCases.size).isEqualTo(1)
    }

    @Test
    fun noExtraPreview_whenOnlyBindImageCaptureWithoutRule() {
        val imageCapture = ImageCapture.Builder().build()

        // Adds an ImageCapture only
        adapter.addUseCases(listOf(imageCapture))

        // Checks that no extra use case is added.
        assertThat(adapter.useCases.size).isEqualTo(1)
    }

    @Test(expected = IllegalStateException::class)
    fun updateEffectsWithDuplicateTargets_throwsException() {
        CameraUseCaseAdapter.updateEffects(
            listOf(previewEffect, previewEffect),
            listOf(preview),
            emptyList()
        )
    }

    @Test
    fun hasSharedEffect_enableStreamSharing() {
        // Arrange: add a shared effect and an image effect
        adapter.setEffects(listOf(sharedEffect, imageEffect))

        // Act: update use cases.
        adapter.updateUseCases(listOf(preview, video, image, analysis))

        // Assert: StreamSharing wraps preview and video with the shared effect.
        val streamSharing = adapter.getStreamSharing()
        assertThat(streamSharing.children).containsExactly(preview, video)
        assertThat(streamSharing.effect).isEqualTo(sharedEffect)
        assertThat(preview.effect).isNull()
        assertThat(video.effect).isNull()
        assertThat(analysis.effect).isNull()
        assertThat(image.effect).isEqualTo(imageEffect)
    }

    @Test
    fun hasSharedEffectButOnlyOneChild_theEffectIsEnabledOnTheChild() {
        // Arrange: add a shared effect.
        adapter.setEffects(listOf(sharedEffect))

        // Act: update use cases.
        adapter.updateUseCases(listOf(preview))

        // Assert: no StreamSharing and preview gets the shared effect.
        assertThat(adapter.cameraUseCases.filterIsInstance(StreamSharing::class.java)).isEmpty()
        assertThat(preview.effect).isEqualTo(sharedEffect)
    }

    @Test
    fun updateEffects_effectsAddedAndRemoved() {
        // Arrange.
        val useCases = listOf(preview, video, image)

        // Act: update use cases with effects.
        CameraUseCaseAdapter.updateEffects(effects, useCases, emptyList())
        // Assert: UseCase have effects
        assertThat(preview.effect).isEqualTo(previewEffect)
        assertThat(image.effect).isEqualTo(imageEffect)
        assertThat(video.effect).isEqualTo(videoEffect)

        // Act: update again with no effects.
        CameraUseCaseAdapter.updateEffects(listOf(), useCases, emptyList())
        // Assert: use cases no longer has effects.
        assertThat(preview.effect).isNull()
        assertThat(image.effect).isNull()
        assertThat(video.effect).isNull()
    }

    @RequiresApi(23)
    private fun createAdapterWithSupportedCameraOperations(
        @RestrictedCameraInfo.CameraOperation supportedOps: Set<Int>
    ): CameraUseCaseAdapter {
        val fakeSessionProcessor = FakeSessionProcessor()
        // no camera operations are supported.
        fakeSessionProcessor.restrictedCameraOperations = supportedOps
        val cameraConfig: CameraConfig = FakeCameraConfig(fakeSessionProcessor)

        return createCameraUseCaseAdapter(fakeCamera, cameraConfig)
    }

    @org.robolectric.annotation.Config(minSdk = 23)
    @Test
    fun cameraControlFailed_whenNoCameraOperationsSupported(): Unit = runBlocking {
        // 1. Arrange
        val cameraUseCaseAdapter =
            createAdapterWithSupportedCameraOperations(supportedOps = emptySet())

        // 2. Act && Assert
        assertThrows<IllegalStateException> {
            cameraUseCaseAdapter.cameraControl.setZoomRatio(1.0f).await()
        }
        assertThrows<IllegalStateException> {
            cameraUseCaseAdapter.cameraControl.setLinearZoom(1.0f).await()
        }
        assertThrows<IllegalStateException> {
            cameraUseCaseAdapter.cameraControl.enableTorch(true).await()
        }
        assertThrows<IllegalStateException> {
            cameraUseCaseAdapter.cameraControl
                .startFocusAndMetering(getFocusMeteringAction())
                .await()
        }
        assertThrows<IllegalStateException> {
            cameraUseCaseAdapter.cameraControl.setExposureCompensationIndex(0).await()
        }
    }

    private fun getFocusMeteringAction(
        meteringMode: Int = FLAG_AF or FLAG_AE or FLAG_AWB
    ): FocusMeteringAction {
        val pointFactory = SurfaceOrientedMeteringPointFactory(1f, 1f)
        return FocusMeteringAction.Builder(pointFactory.createPoint(0.5f, 0.5f), meteringMode)
            .build()
    }

    @org.robolectric.annotation.Config(minSdk = 23)
    @Test
    fun zoomEnabled_whenZoomOperationsSupported(): Unit = runBlocking {
        // 1. Arrange
        val cameraUseCaseAdapter =
            createAdapterWithSupportedCameraOperations(
                supportedOps = setOf(RestrictedCameraInfo.CAMERA_OPERATION_ZOOM)
            )

        // 2. Act && Assert
        cameraUseCaseAdapter.cameraControl.setZoomRatio(2.0f).await()
        assertThat(fakeCameraControl.zoomRatio).isEqualTo(2.0f)
        cameraUseCaseAdapter.cameraControl.setLinearZoom(1.0f).await()
        assertThat(fakeCameraControl.linearZoom).isEqualTo(1.0f)
    }

    @org.robolectric.annotation.Config(minSdk = 23)
    @Test
    fun torchEnabled_whenTorchOperationSupported(): Unit = runBlocking {
        // 1. Arrange
        val cameraUseCaseAdapter =
            createAdapterWithSupportedCameraOperations(
                supportedOps = setOf(RestrictedCameraInfo.CAMERA_OPERATION_TORCH)
            )

        // 2. Act
        cameraUseCaseAdapter.cameraControl.enableTorch(true).await()

        // 3. Assert
        assertThat(fakeCameraControl.torchEnabled).isEqualTo(true)
    }

    @org.robolectric.annotation.Config(minSdk = 23)
    @Test
    fun focusMetering_afEnabled_whenAfOperationSupported(): Unit = runBlocking {
        // 1. Arrange
        val cameraUseCaseAdapter =
            createAdapterWithSupportedCameraOperations(
                supportedOps =
                    setOf(
                        RestrictedCameraInfo.CAMERA_OPERATION_AUTO_FOCUS,
                        RestrictedCameraInfo.CAMERA_OPERATION_AF_REGION,
                    )
            )

        // 2. Act
        cameraUseCaseAdapter.cameraControl.startFocusAndMetering(getFocusMeteringAction()).await()

        // 3. Assert
        // Only AF point remains, AE/AWB points removed.
        assertThat(fakeCameraControl.lastSubmittedFocusMeteringAction?.meteringPointsAf?.size)
            .isEqualTo(1)
        assertThat(fakeCameraControl.lastSubmittedFocusMeteringAction?.meteringPointsAe).isEmpty()
        assertThat(fakeCameraControl.lastSubmittedFocusMeteringAction?.meteringPointsAwb).isEmpty()
    }

    @org.robolectric.annotation.Config(minSdk = 23)
    @Test
    fun focusMetering_aeEnabled_whenAeOperationsSupported(): Unit = runBlocking {
        // 1. Arrange
        val cameraUseCaseAdapter =
            createAdapterWithSupportedCameraOperations(
                supportedOps =
                    setOf(
                        RestrictedCameraInfo.CAMERA_OPERATION_AE_REGION,
                    )
            )

        // 2. Act
        cameraUseCaseAdapter.cameraControl.startFocusAndMetering(getFocusMeteringAction()).await()

        // 3. Assert
        // Only AE point remains, AF/AWB points removed.
        assertThat(fakeCameraControl.lastSubmittedFocusMeteringAction?.meteringPointsAe?.size)
            .isEqualTo(1)
        assertThat(fakeCameraControl.lastSubmittedFocusMeteringAction?.meteringPointsAf).isEmpty()
        assertThat(fakeCameraControl.lastSubmittedFocusMeteringAction?.meteringPointsAwb).isEmpty()
    }

    @org.robolectric.annotation.Config(minSdk = 23)
    @Test
    fun focusMetering_awbEnabled_whenAwbOperationsSupported(): Unit = runBlocking {
        // 1. Arrange
        val cameraUseCaseAdapter =
            createAdapterWithSupportedCameraOperations(
                supportedOps =
                    setOf(
                        RestrictedCameraInfo.CAMERA_OPERATION_AWB_REGION,
                    )
            )

        // 2. Act
        cameraUseCaseAdapter.cameraControl.startFocusAndMetering(getFocusMeteringAction()).await()

        // 3. Assert
        // Only AWB point remains, AF/AE points removed.
        assertThat(fakeCameraControl.lastSubmittedFocusMeteringAction?.meteringPointsAwb?.size)
            .isEqualTo(1)
        assertThat(fakeCameraControl.lastSubmittedFocusMeteringAction?.meteringPointsAf).isEmpty()
        assertThat(fakeCameraControl.lastSubmittedFocusMeteringAction?.meteringPointsAe).isEmpty()
    }

    @org.robolectric.annotation.Config(minSdk = 23)
    @Test
    fun focusMetering_disabled_whenNoneIsSupported(): Unit = runBlocking {
        // 1. Arrange
        val cameraUseCaseAdapter =
            createAdapterWithSupportedCameraOperations(
                supportedOps =
                    setOf(
                        RestrictedCameraInfo.CAMERA_OPERATION_AE_REGION,
                    )
            )

        // 2. Act && Assert
        assertThrows<IllegalStateException> {
            cameraUseCaseAdapter.cameraControl
                .startFocusAndMetering(getFocusMeteringAction(FLAG_AF or FLAG_AWB))
                .await()
        }
        assertThat(fakeCameraControl.lastSubmittedFocusMeteringAction).isNull()
    }

    @org.robolectric.annotation.Config(minSdk = 23)
    @Test
    fun exposureEnabled_whenExposureOperationSupported(): Unit = runBlocking {
        // 1. Arrange
        val cameraUseCaseAdapter =
            createAdapterWithSupportedCameraOperations(
                supportedOps = setOf(RestrictedCameraInfo.CAMERA_OPERATION_EXPOSURE_COMPENSATION)
            )

        // 2. Act
        cameraUseCaseAdapter.cameraControl.setExposureCompensationIndex(0).await()

        // 3. Assert
        assertThat(fakeCameraControl.exposureCompensationIndex).isEqualTo(0)
    }

    @org.robolectric.annotation.Config(minSdk = 23)
    @Test
    fun cameraInfo_returnsDisabledState_AllOpsDisabled(): Unit = runBlocking {
        // 1. Arrange
        val cameraUseCaseAdapter =
            createAdapterWithSupportedCameraOperations(supportedOps = emptySet())

        // 2. Act && Assert
        // Zoom is disabled
        val zoomState = cameraUseCaseAdapter.cameraInfo.zoomState.value!!
        assertThat(zoomState.minZoomRatio).isEqualTo(1f)
        assertThat(zoomState.maxZoomRatio).isEqualTo(1f)
        assertThat(zoomState.zoomRatio).isEqualTo(1f)
        assertThat(zoomState.linearZoom).isEqualTo(0f)

        // Flash is disabled
        assertThat(cameraUseCaseAdapter.cameraInfo.hasFlashUnit()).isFalse()

        // Torch is disabled.
        assertThat(cameraUseCaseAdapter.cameraInfo.torchState.value).isEqualTo(TorchState.OFF)

        // FocusMetering is disabled.
        assertThat(
                cameraUseCaseAdapter.cameraInfo.isFocusMeteringSupported(getFocusMeteringAction())
            )
            .isFalse()

        // ExposureCompensation is disabled.
        assertThat(cameraUseCaseAdapter.cameraInfo.exposureState.isExposureCompensationSupported)
            .isFalse()
        assertThat(cameraUseCaseAdapter.cameraInfo.exposureState.exposureCompensationRange)
            .isEqualTo(Range(0, 0))
        assertThat(cameraUseCaseAdapter.cameraInfo.exposureState.exposureCompensationStep)
            .isEqualTo(Rational.ZERO)
        assertThat(cameraUseCaseAdapter.cameraInfo.exposureState.exposureCompensationIndex)
            .isEqualTo(0)
    }

    @org.robolectric.annotation.Config(minSdk = 23)
    @Test
    fun cameraInfo_zoomEnabled(): Unit = runBlocking {
        // 1. Arrange
        val cameraUseCaseAdapter =
            createAdapterWithSupportedCameraOperations(
                supportedOps = setOf(RestrictedCameraInfo.CAMERA_OPERATION_ZOOM)
            )
        fakeCameraInfo.setZoom(10f, 0.6f, 10f, 1f)

        // 2. Act
        val zoomState = cameraUseCaseAdapter.cameraInfo.zoomState.value!!

        // 3. Assert
        val fakeZoomState = fakeCameraInfo.zoomState.value!!
        assertThat(zoomState.zoomRatio).isEqualTo(fakeZoomState.zoomRatio)
        assertThat(zoomState.minZoomRatio).isEqualTo(fakeZoomState.minZoomRatio)
        assertThat(zoomState.maxZoomRatio).isEqualTo(fakeZoomState.maxZoomRatio)
        assertThat(zoomState.linearZoom).isEqualTo(fakeZoomState.linearZoom)
    }

    @org.robolectric.annotation.Config(minSdk = 23)
    @Test
    fun cameraInfo_torchEnabled(): Unit = runBlocking {
        // 1. Arrange
        val cameraUseCaseAdapter =
            createAdapterWithSupportedCameraOperations(
                supportedOps = setOf(RestrictedCameraInfo.CAMERA_OPERATION_TORCH)
            )
        fakeCameraInfo.setTorch(TorchState.ON)

        // 2. Act && Assert
        assertThat(cameraUseCaseAdapter.cameraInfo.torchState.value)
            .isEqualTo(fakeCameraInfo.torchState.value)
    }

    @org.robolectric.annotation.Config(minSdk = 23)
    @Test
    fun cameraInfo_afEnabled(): Unit = runBlocking {
        // 1. Arrange
        val cameraUseCaseAdapter =
            createAdapterWithSupportedCameraOperations(
                supportedOps =
                    setOf(
                        RestrictedCameraInfo.CAMERA_OPERATION_AUTO_FOCUS,
                        RestrictedCameraInfo.CAMERA_OPERATION_AF_REGION
                    )
            )
        fakeCameraInfo.setIsFocusMeteringSupported(true)

        // 2. Act && Assert
        assertThat(
                cameraUseCaseAdapter.cameraInfo.isFocusMeteringSupported(getFocusMeteringAction())
            )
            .isTrue()
    }

    @org.robolectric.annotation.Config(minSdk = 23)
    @Test
    fun cameraInfo_exposureExposureEnabled(): Unit = runBlocking {
        // 1. Arrange
        val cameraUseCaseAdapter =
            createAdapterWithSupportedCameraOperations(
                supportedOps =
                    setOf(
                        RestrictedCameraInfo.CAMERA_OPERATION_EXPOSURE_COMPENSATION,
                    )
            )
        fakeCameraInfo.setExposureState(2, Range.create(0, 10), Rational(1, 1), true)

        // 2. Act && Assert
        assertThat(cameraUseCaseAdapter.cameraInfo.exposureState.exposureCompensationIndex)
            .isEqualTo(fakeCameraInfo.exposureState.exposureCompensationIndex)
        assertThat(cameraUseCaseAdapter.cameraInfo.exposureState.exposureCompensationRange)
            .isEqualTo(fakeCameraInfo.exposureState.exposureCompensationRange)
        assertThat(cameraUseCaseAdapter.cameraInfo.exposureState.exposureCompensationStep)
            .isEqualTo(fakeCameraInfo.exposureState.exposureCompensationStep)
        assertThat(cameraUseCaseAdapter.cameraInfo.exposureState.isExposureCompensationSupported)
            .isEqualTo(fakeCameraInfo.exposureState.isExposureCompensationSupported)
    }

    @org.robolectric.annotation.Config(minSdk = 23)
    @Test
    fun cameraInfo_flashEnabled(): Unit = runBlocking {
        // 1. Arrange
        val cameraUseCaseAdapter =
            createAdapterWithSupportedCameraOperations(
                supportedOps = setOf(RestrictedCameraInfo.CAMERA_OPERATION_FLASH)
            )

        // 2. Act && Assert
        assertThat(cameraUseCaseAdapter.cameraInfo.hasFlashUnit())
            .isEqualTo(fakeCameraInfo.hasFlashUnit())
    }

    @Test
    fun cameraInfo_postviewSupported(): Unit = runBlocking {
        // 1. Arrange
        val cameraUseCaseAdapter =
            createCameraUseCaseAdapter(fakeCamera, FakeCameraConfig(postviewSupported = true))
        val cameraInfoInternal = cameraUseCaseAdapter.cameraInfo as CameraInfoInternal
        // 2. Act && Assert
        assertThat(cameraInfoInternal.isPostviewSupported).isTrue()
    }

    @Test
    fun cameraInfo_captureProcessProgressSupported(): Unit = runBlocking {
        // 1. Arrange
        val cameraUseCaseAdapter =
            createCameraUseCaseAdapter(
                fakeCamera,
                FakeCameraConfig(captureProcessProgressSupported = true)
            )
        val cameraInfoInternal = cameraUseCaseAdapter.cameraInfo as CameraInfoInternal

        // 2. Act && Assert
        assertThat(cameraInfoInternal.isCaptureProcessProgressSupported).isTrue()
    }

    @RequiresApi(23)
    @Test
    fun returnsCorrectSessionProcessorFromRestrictedCameraControl() {
        val fakeSessionProcessor = FakeSessionProcessor()
        val cameraUseCaseAdapter =
            createCameraUseCaseAdapter(fakeCamera, FakeCameraConfig(fakeSessionProcessor))

        val cameraControl = cameraUseCaseAdapter.cameraControl
        assertThat(cameraControl).isInstanceOf(RestrictedCameraControl::class.java)
        assertThat((cameraControl as RestrictedCameraControl).sessionProcessor)
            .isSameInstanceAs(fakeSessionProcessor)
    }

<<<<<<< HEAD
=======
    @Test
    fun generateCameraId_isDualCameraRecording() {
        val cameraUseCaseAdapter1 = createCameraUseCaseAdapter(fakeCamera)
        val cameraUseCaseAdapter2 =
            createCameraUseCaseAdapter(fakeCamera, secondaryCamera = fakeSecondaryCamera)
        assertThat(cameraUseCaseAdapter1.cameraId).isNotEqualTo(cameraUseCaseAdapter2.cameraId)
    }

    @Test
    fun generateCameraId_isNotDualCameraRecording() {
        val cameraUseCaseAdapter1 = createCameraUseCaseAdapter(fakeCamera)
        val cameraUseCaseAdapter2 = createCameraUseCaseAdapter(fakeCamera, secondaryCamera = null)
        assertThat(cameraUseCaseAdapter1.cameraId).isEqualTo(cameraUseCaseAdapter2.cameraId)
    }

>>>>>>> 3d4510a6
    private fun createFakeVideoCaptureUseCase(): FakeUseCase {
        return FakeUseCaseConfig.Builder()
            .setCaptureType(CaptureType.VIDEO_CAPTURE)
            .setSurfaceOccupancyPriority(0)
            .build()
            .apply { this.supportedEffectTargets = setOf(VIDEO_CAPTURE) }
    }

    private fun createCoexistingRequiredRuleCameraConfig(
        sessionProcessor: FakeSessionProcessor? = null
    ): CameraConfig {
        return object : CameraConfig {
            private val useCaseConfigFactory = UseCaseConfigFactory { _, _ -> null }
            private val identifier = Identifier.create(Any())

            override fun getUseCaseConfigFactory(): UseCaseConfigFactory {
                return useCaseConfigFactory
            }

            override fun getCompatibilityId(): Identifier {
                return identifier
            }

            override fun getConfig(): Config {
                return OptionsBundle.emptyBundle()
            }

            override fun getUseCaseCombinationRequiredRule(): Int {
                return CameraConfig.REQUIRED_RULE_COEXISTING_PREVIEW_AND_IMAGE_CAPTURE
            }

            override fun getSessionProcessor(valueIfMissing: SessionProcessor?): SessionProcessor? {
                return sessionProcessor ?: valueIfMissing
            }

            override fun getSessionProcessor(): SessionProcessor {
                return sessionProcessor!!
            }
        }
    }

    private fun containsPreview(useCases: Collection<UseCase>): Boolean {
        for (useCase in useCases) {
            if (useCase is Preview) {
                return true
            }
        }
        return false
    }

    private fun containsImageCapture(useCases: Collection<UseCase>): Boolean {
        for (useCase in useCases) {
            if (useCase is ImageCapture) {
                return true
            }
        }
        return false
    }

    /**
     * Creates a [CameraUseCaseAdapter] with the given parameters and adds it to the list of
     * adapters to detach.
     */
    private fun createCameraUseCaseAdapter(
<<<<<<< HEAD
        cameraInternal: CameraInternal,
        cameraConfig: CameraConfig = CameraConfigs.defaultConfig()
    ): CameraUseCaseAdapter {
        val adapter =
            CameraUseCaseAdapter(
                cameraInternal,
                RestrictedCameraInfo(cameraInternal.cameraInfoInternal, cameraConfig),
=======
        camera: CameraInternal,
        cameraConfig: CameraConfig = CameraConfigs.defaultConfig(),
        secondaryCamera: CameraInternal? = null
    ): CameraUseCaseAdapter {
        val adapter =
            CameraUseCaseAdapter(
                camera,
                secondaryCamera,
                RestrictedCameraInfo(camera.cameraInfoInternal, cameraConfig),
                if (secondaryCamera == null) null
                else RestrictedCameraInfo(secondaryCamera.cameraInfoInternal, cameraConfig),
                CompositionSettings.DEFAULT,
                CompositionSettings.DEFAULT,
>>>>>>> 3d4510a6
                cameraCoordinator,
                fakeCameraDeviceSurfaceManager,
                useCaseConfigFactory
            )
        adaptersToDetach.add(adapter)
        return adapter
    }
}<|MERGE_RESOLUTION|>--- conflicted
+++ resolved
@@ -18,10 +18,7 @@
 
 import android.graphics.ImageFormat.JPEG
 import android.graphics.ImageFormat.JPEG_R
-<<<<<<< HEAD
-=======
 import android.graphics.ImageFormat.RAW_SENSOR
->>>>>>> 3d4510a6
 import android.graphics.Matrix
 import android.graphics.Rect
 import android.os.Build
@@ -34,10 +31,7 @@
 import androidx.camera.core.CameraEffect
 import androidx.camera.core.CameraEffect.PREVIEW
 import androidx.camera.core.CameraEffect.VIDEO_CAPTURE
-<<<<<<< HEAD
-=======
 import androidx.camera.core.CompositionSettings
->>>>>>> 3d4510a6
 import androidx.camera.core.DynamicRange.HDR_UNSPECIFIED_10_BIT
 import androidx.camera.core.FocusMeteringAction
 import androidx.camera.core.FocusMeteringAction.FLAG_AE
@@ -215,8 +209,6 @@
     }
 
     @Test
-<<<<<<< HEAD
-=======
     fun addUseCases_notUpdateExistingUseCasesIfOptionNotChanged() {
         // Arrange.
         adapter.addUseCases(setOf(preview))
@@ -255,7 +247,6 @@
     }
 
     @Test
->>>>>>> 3d4510a6
     fun attachUseCases_cameraConfigIsConfigured() {
         // Arrange: Prepare two sets of CameraConfig and CameraUseCaseAdapter.
         val cameraConfig1 = FakeCameraConfig()
@@ -324,15 +315,11 @@
         val adapter =
             CameraUseCaseAdapter(
                 fakeCamera,
-<<<<<<< HEAD
-                RestrictedCameraInfo(fakeCamera.cameraInfoInternal, extensionsConfig),
-=======
                 null,
                 RestrictedCameraInfo(fakeCamera.cameraInfoInternal, extensionsConfig),
                 null,
                 CompositionSettings.DEFAULT,
                 CompositionSettings.DEFAULT,
->>>>>>> 3d4510a6
                 FakeCameraCoordinator(),
                 fakeManager,
                 FakeUseCaseConfigFactory(),
@@ -346,8 +333,6 @@
         adapter.addUseCases(setOf(imageCapture))
     }
 
-<<<<<<< HEAD
-=======
     @RequiresApi(23)
     @Test(expected = CameraException::class)
     fun useRawWithExtensions_throwsException() {
@@ -378,7 +363,6 @@
         adapter.addUseCases(setOf(imageCapture))
     }
 
->>>>>>> 3d4510a6
     @RequiresApi(34) // Ultra HDR only supported on API 34+
     @Test(expected = CameraException::class)
     fun useUltraHdrWithCameraEffect_throwsException() {
@@ -405,8 +389,6 @@
         adapter.addUseCases(setOf(imageCapture))
     }
 
-<<<<<<< HEAD
-=======
     @Test(expected = CameraException::class)
     fun useRawWithCameraEffect_throwsException() {
         // Arrange: add an image effect.
@@ -430,7 +412,6 @@
         adapter.addUseCases(setOf(imageCapture))
     }
 
->>>>>>> 3d4510a6
     @Test(expected = CameraException::class)
     fun addStreamSharing_throwsException() {
         val streamSharing =
@@ -701,11 +682,7 @@
         val fakeUseCase = spy(FakeUseCase())
         adapter.addUseCases(listOf(fakeUseCase))
         verify(fakeUseCase)
-<<<<<<< HEAD
-            .bindToCamera(eq(fakeCamera), isNull(), any(FakeUseCaseConfig::class.java))
-=======
             .bindToCamera(eq(fakeCamera), isNull(), isNull(), any(FakeUseCaseConfig::class.java))
->>>>>>> 3d4510a6
     }
 
     @Test
@@ -1375,8 +1352,6 @@
             .isSameInstanceAs(fakeSessionProcessor)
     }
 
-<<<<<<< HEAD
-=======
     @Test
     fun generateCameraId_isDualCameraRecording() {
         val cameraUseCaseAdapter1 = createCameraUseCaseAdapter(fakeCamera)
@@ -1392,7 +1367,6 @@
         assertThat(cameraUseCaseAdapter1.cameraId).isEqualTo(cameraUseCaseAdapter2.cameraId)
     }
 
->>>>>>> 3d4510a6
     private fun createFakeVideoCaptureUseCase(): FakeUseCase {
         return FakeUseCaseConfig.Builder()
             .setCaptureType(CaptureType.VIDEO_CAPTURE)
@@ -1457,15 +1431,6 @@
      * adapters to detach.
      */
     private fun createCameraUseCaseAdapter(
-<<<<<<< HEAD
-        cameraInternal: CameraInternal,
-        cameraConfig: CameraConfig = CameraConfigs.defaultConfig()
-    ): CameraUseCaseAdapter {
-        val adapter =
-            CameraUseCaseAdapter(
-                cameraInternal,
-                RestrictedCameraInfo(cameraInternal.cameraInfoInternal, cameraConfig),
-=======
         camera: CameraInternal,
         cameraConfig: CameraConfig = CameraConfigs.defaultConfig(),
         secondaryCamera: CameraInternal? = null
@@ -1479,7 +1444,6 @@
                 else RestrictedCameraInfo(secondaryCamera.cameraInfoInternal, cameraConfig),
                 CompositionSettings.DEFAULT,
                 CompositionSettings.DEFAULT,
->>>>>>> 3d4510a6
                 cameraCoordinator,
                 fakeCameraDeviceSurfaceManager,
                 useCaseConfigFactory
