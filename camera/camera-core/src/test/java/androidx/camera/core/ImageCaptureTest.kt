/*
 * Copyright 2020 The Android Open Source Project
 *
 * Licensed under the Apache License, Version 2.0 (the "License");
 * you may not use this file except in compliance with the License.
 * You may obtain a copy of the License at
 *
 *      http://www.apache.org/licenses/LICENSE-2.0
 *
 * Unless required by applicable law or agreed to in writing, software
 * distributed under the License is distributed on an "AS IS" BASIS,
 * WITHOUT WARRANTIES OR CONDITIONS OF ANY KIND, either express or implied.
 * See the License for the specific language governing permissions and
 * limitations under the License.
 */

package androidx.camera.core

import android.content.Context
import android.graphics.ImageFormat
import android.graphics.Rect
import android.os.Build
import android.os.Handler
import android.os.HandlerThread
import android.os.Looper.getMainLooper
import android.util.Pair
import android.util.Rational
import android.util.Size
import android.view.Surface
import androidx.annotation.RequiresApi
import androidx.camera.core.CameraEffect.IMAGE_CAPTURE
import androidx.camera.core.CameraEffect.PREVIEW
import androidx.camera.core.CameraEffect.VIDEO_CAPTURE
import androidx.camera.core.ImageCapture.OUTPUT_FORMAT_JPEG
import androidx.camera.core.ImageCapture.OUTPUT_FORMAT_JPEG_ULTRA_HDR
import androidx.camera.core.MirrorMode.MIRROR_MODE_ON_FRONT_ONLY
import androidx.camera.core.MirrorMode.MIRROR_MODE_UNSPECIFIED
import androidx.camera.core.impl.CameraFactory
import androidx.camera.core.impl.CaptureConfig
import androidx.camera.core.impl.ImageCaptureConfig
import androidx.camera.core.impl.ImageFormatConstants.INTERNAL_DEFINED_IMAGE_FORMAT_PRIVATE
import androidx.camera.core.impl.MutableOptionsBundle
import androidx.camera.core.impl.SessionConfig
import androidx.camera.core.impl.SessionProcessor
import androidx.camera.core.impl.StreamSpec
import androidx.camera.core.impl.TagBundle
import androidx.camera.core.impl.UseCaseConfig
import androidx.camera.core.impl.utils.executor.CameraXExecutors
import androidx.camera.core.impl.utils.executor.CameraXExecutors.mainThreadExecutor
import androidx.camera.core.internal.CameraUseCaseAdapter
import androidx.camera.core.internal.ScreenFlashWrapper
import androidx.camera.core.internal.utils.SizeUtil
import androidx.camera.core.resolutionselector.AspectRatioStrategy
import androidx.camera.core.resolutionselector.ResolutionSelector
import androidx.camera.testing.fakes.FakeAppConfig
import androidx.camera.testing.fakes.FakeCamera
import androidx.camera.testing.fakes.FakeCameraControl
import androidx.camera.testing.fakes.FakeCameraInfoInternal
import androidx.camera.testing.impl.CameraUtil
import androidx.camera.testing.impl.CameraXUtil
import androidx.camera.testing.impl.fakes.FakeCameraConfig
import androidx.camera.testing.impl.fakes.FakeCameraCoordinator
import androidx.camera.testing.impl.fakes.FakeCameraDeviceSurfaceManager
import androidx.camera.testing.impl.fakes.FakeCameraFactory
import androidx.camera.testing.impl.fakes.FakeImageReaderProxy
import androidx.camera.testing.impl.fakes.FakeSessionProcessor
import androidx.camera.testing.impl.fakes.FakeUseCaseConfigFactory
import androidx.camera.testing.impl.mocks.MockScreenFlash
import androidx.camera.testing.impl.mocks.MockScreenFlashListener
import androidx.test.core.app.ApplicationProvider
import com.google.common.truth.Truth.assertThat
import java.io.File
import java.util.Collections
import java.util.concurrent.ExecutionException
import java.util.concurrent.Executor
import org.junit.After
import org.junit.Assert.assertThrows
import org.junit.Before
import org.junit.Test
import org.junit.runner.RunWith
import org.mockito.ArgumentMatchers.any
import org.mockito.Mockito.mock
import org.mockito.Mockito.verify
import org.robolectric.RobolectricTestRunner
import org.robolectric.Shadows.shadowOf
import org.robolectric.annotation.Config
import org.robolectric.annotation.internal.DoNotInstrument
import org.robolectric.shadow.api.Shadow
import org.robolectric.shadows.ShadowLooper

/** Unit tests for [ImageCapture]. */
@RunWith(RobolectricTestRunner::class)
@DoNotInstrument
@Config(minSdk = Build.VERSION_CODES.LOLLIPOP)
class ImageCaptureTest {
    private val resolution = Size(640, 480)

    private lateinit var callbackHandler: Handler
    private lateinit var callbackThread: HandlerThread
    private lateinit var executor: Executor
    private lateinit var camera: FakeCamera
    private lateinit var cameraFront: FakeCamera
    private var fakeImageReaderProxy: FakeImageReaderProxy? = null
    private var capturedImage: ImageProxy? = null
    private var captureError: Exception? = null
    private lateinit var cameraUseCaseAdapter: CameraUseCaseAdapter
    private val onImageCapturedCallback =
        object : ImageCapture.OnImageCapturedCallback() {
            override fun onCaptureSuccess(image: ImageProxy) {
                capturedImage = image
            }

            override fun onError(exception: ImageCaptureException) {
                captureError = exception
            }
        }
    private val testImplementationOption: androidx.camera.core.impl.Config.Option<Int> =
        androidx.camera.core.impl.Config.Option.create(
            "test.testOption",
            Int::class.javaPrimitiveType!!
        )
    private val testImplementationOptionValue = 5

    @Before
    @Throws(ExecutionException::class, InterruptedException::class)
    fun setUp() {
        val cameraInfo = FakeCameraInfoInternal().apply { isPrivateReprocessingSupported = true }

        camera = FakeCamera("0", null, cameraInfo)
        cameraFront =
            FakeCamera("1", null, FakeCameraInfoInternal("1", CameraSelector.LENS_FACING_FRONT))

        val cameraFactoryProvider =
            CameraFactory.Provider { _, _, _, _ ->
                val cameraFactory = FakeCameraFactory()
                cameraFactory.insertDefaultBackCamera(camera.cameraInfoInternal.cameraId) { camera }
                cameraFactory.insertDefaultFrontCamera(cameraFront.cameraInfoInternal.cameraId) {
                    cameraFront
                }
                cameraFactory
            }
        val cameraXConfig =
            CameraXConfig.Builder.fromConfig(FakeAppConfig.create())
                .setCameraFactoryProvider(cameraFactoryProvider)
                .build()
        val context = ApplicationProvider.getApplicationContext<Context>()
        CameraXUtil.initialize(context, cameraXConfig).get()
        callbackThread = HandlerThread("Callback")
        callbackThread.start()
        // Explicitly pause callback thread since we will control execution manually in tests
        shadowOf(callbackThread.looper).pause()
        callbackHandler = Handler(callbackThread.looper)
        executor = CameraXExecutors.newHandlerExecutor(callbackHandler)

        capturedImage = null
        captureError = null
    }

    @After
    @Throws(ExecutionException::class, InterruptedException::class)
    fun tearDown() {
        capturedImage?.close()
        CameraXUtil.shutdown().get()
        fakeImageReaderProxy = null
        callbackThread.quitSafely()
    }

    @Test
    fun virtualCamera_canRecreatePipeline() {
        // Arrange
        camera.hasTransform = false
        val imageCapture =
            bindImageCapture(
                bufferFormat = ImageFormat.JPEG,
            )
        // Act: pipeline can be recreated without crashing.
        imageCapture.updateSuggestedStreamSpec(StreamSpec.builder(resolution).build(), null)
    }

    @Test
    fun virtualCamera_imagePipelineExpectsNoMetadata() {
        // Arrange.
        camera.hasTransform = false

        // Act.
        val imageCapture =
            bindImageCapture(
                bufferFormat = ImageFormat.JPEG,
            )

        // Assert.
        assertThat(imageCapture.imagePipeline!!.expectsMetadata()).isFalse()
    }

    @Test
    fun verifySupportedEffects() {
        val imageCapture = ImageCapture.Builder().build()
        assertThat(imageCapture.isEffectTargetsSupported(IMAGE_CAPTURE)).isTrue()
        assertThat(imageCapture.isEffectTargetsSupported(PREVIEW or IMAGE_CAPTURE)).isTrue()
        assertThat(imageCapture.isEffectTargetsSupported(PREVIEW or VIDEO_CAPTURE or IMAGE_CAPTURE))
            .isTrue()
        assertThat(imageCapture.isEffectTargetsSupported(PREVIEW)).isFalse()
        assertThat(imageCapture.isEffectTargetsSupported(VIDEO_CAPTURE)).isFalse()
        assertThat(imageCapture.isEffectTargetsSupported(PREVIEW or VIDEO_CAPTURE)).isFalse()
    }

    @Test
    fun defaultMirrorModeIsOff() {
        val imageCapture = ImageCapture.Builder().build()
        assertThat(imageCapture.mirrorModeInternal).isEqualTo(MIRROR_MODE_UNSPECIFIED)
    }

    @Test(expected = UnsupportedOperationException::class)
    fun setMirrorMode_throwException() {
        ImageCapture.Builder().setMirrorMode(MIRROR_MODE_ON_FRONT_ONLY)
    }

    @Test
    fun metadataNotSet_createsNewMetadataInstance() {
        val options = ImageCapture.OutputFileOptions.Builder(File("fake_path")).build()
        options.metadata.isReversedHorizontal = true

        val anotherOption = ImageCapture.OutputFileOptions.Builder(File("fake_path")).build()

        assertThat(anotherOption.metadata.isReversedHorizontal).isFalse()
    }

    @Test
    fun reverseHorizontalIsSet_flagReturnsTrue() {
        val metadata = ImageCapture.Metadata()
        assertThat(metadata.isReversedHorizontalSet).isFalse()

        metadata.isReversedHorizontal = false
        assertThat(metadata.isReversedHorizontalSet).isTrue()
    }

    @Test
    fun takePictureToImageWithoutBinding_receiveOnError() {
        // Arrange.
        val imageCapture = createImageCapture()
        val onImageCapturedCallback = mock(ImageCapture.OnImageCapturedCallback::class.java)

        // Act.
        imageCapture.takePicture(executor, onImageCapturedCallback)
        shadowOf(getMainLooper()).idle()
        flushHandler(callbackHandler)

        // Assert.
        verify(onImageCapturedCallback).onError(any())
    }

    @Test
    fun takePictureToFileWithoutBinding_receiveOnError() {
        // Arrange.
        val imageCapture = createImageCapture()
        val options = ImageCapture.OutputFileOptions.Builder(File("fake_path")).build()
        val onImageSavedCallback = mock(ImageCapture.OnImageSavedCallback::class.java)

        // Act.
        imageCapture.takePicture(options, executor, onImageSavedCallback)
        shadowOf(getMainLooper()).idle()
        flushHandler(callbackHandler)

        // Assert.
        verify(onImageSavedCallback).onError(any())
    }

    @Test
    fun onError_surfaceIsRecreated() {
        // Arrange: create ImageCapture and get the Surface
        val imageCapture =
            bindImageCapture(
                bufferFormat = ImageFormat.JPEG,
            )
        val oldSurface = imageCapture.sessionConfig.surfaces.single().surface.get()
        assertTakePictureManagerHasTheSameSurface(imageCapture)

        // Act: invoke onError callback.
<<<<<<< HEAD
        imageCapture.sessionConfig.errorListeners
            .single()
            .onError(
                imageCapture.sessionConfig,
                SessionConfig.SessionError.SESSION_ERROR_SURFACE_NEEDS_RESET
            )
=======
        imageCapture.sessionConfig.errorListener!!.onError(
            imageCapture.sessionConfig,
            SessionConfig.SessionError.SESSION_ERROR_SURFACE_NEEDS_RESET
        )
>>>>>>> 3d4510a6

        // Assert: the surface has been recreated.
        val newSurface = imageCapture.sessionConfig.surfaces.single().surface.get()
        assertThat(newSurface).isNotEqualTo(oldSurface)
        assertTakePictureManagerHasTheSameSurface(imageCapture)
    }

    private fun assertTakePictureManagerHasTheSameSurface(imageCapture: ImageCapture) {
        val takePictureManagerSurface =
            imageCapture.takePictureManager.imagePipeline
                .createSessionConfigBuilder(resolution)
                .build()
                .surfaces
                .single()
                .surface
                .get()
        val useCaseSurface = imageCapture.sessionConfig.surfaces.single().surface.get()
        assertThat(takePictureManagerSurface).isEqualTo(useCaseSurface)
    }

    @Test
    fun detachWithoutAttach_doesNotCrash() {
        ImageCapture.Builder().build().onUnbind()
    }

    @Test
    fun captureImageWithViewPort_isSet() {
        // Arrange
        val imageCapture =
            bindImageCapture(
                ImageCapture.CAPTURE_MODE_MINIMIZE_LATENCY,
                ViewPort.Builder(Rational(1, 1), Surface.ROTATION_0).build(),
                imageReaderProxyProvider = getFakeImageReaderProxyProvider()
            )

        // Act
        imageCapture.takePicture(mainThreadExecutor(), onImageCapturedCallback)
        // Send fake image.
        fakeImageReaderProxy?.triggerImageAvailable(TagBundle.create(Pair("TagBundleKey", 0)), 0)
        shadowOf(getMainLooper()).idle()

        // Assert.
        // The expected value is based on fitting the 1:1 view port into a rect with the size of
        // the ImageReader.
        val expectedPadding = (fakeImageReaderProxy!!.width - fakeImageReaderProxy!!.height) / 2
        assertThat(capturedImage!!.cropRect)
            .isEqualTo(
                Rect(
                    expectedPadding,
                    0,
                    fakeImageReaderProxy!!.width - expectedPadding,
                    fakeImageReaderProxy!!.height
                )
            )
    }

    @Test
    fun capturedImageValidAfterRemoved() {
        // Arrange
        val imageCapture =
            bindImageCapture(
                ImageCapture.CAPTURE_MODE_MINIMIZE_LATENCY,
                ViewPort.Builder(Rational(1, 1), Surface.ROTATION_0).build()
            )

        // Act
        imageCapture.takePicture(executor, onImageCapturedCallback)
        // Send fake image.
        fakeImageReaderProxy?.triggerImageAvailable(TagBundle.create(Pair("TagBundleKey", 0)), 0)
        flushHandler(callbackHandler)
        cameraUseCaseAdapter.removeUseCases(
            Collections.singleton(imageCapture) as Collection<UseCase>
        )

        // Assert.
        // The captured image should still be valid even if the ImageCapture has been unbound. It
        // is the consumer of the ImageProxy who determines when the ImageProxy will be closed.
        capturedImage?.format
    }

    @Test
    fun capturedImageSize_isEqualToSurfaceSize() {
        // Act/arrange.
        val imageCapture =
            bindImageCapture(
                ImageCapture.CAPTURE_MODE_MINIMIZE_LATENCY,
                imageReaderProxyProvider = getFakeImageReaderProxyProvider()
            )

        // Act
        imageCapture.takePicture(mainThreadExecutor(), onImageCapturedCallback)
        // Send fake image.
        fakeImageReaderProxy?.triggerImageAvailable(TagBundle.create(Pair("TagBundleKey", 0)), 0)
        shadowOf(getMainLooper()).idle()

        // Assert.
        assertThat(capturedImage!!.width).isEqualTo(fakeImageReaderProxy?.width)
        assertThat(capturedImage!!.height).isEqualTo(fakeImageReaderProxy?.height)
    }

    @Test
    fun sessionConfigSurfaceFormat_isInputFormat() {
        // Act/arrange.
        val imageCapture =
            bindImageCapture(
                bufferFormat = ImageFormat.YUV_420_888,
                imageReaderProxyProvider = { width, height, _, queueDepth, usage ->
                    // Create a JPEG ImageReader that is of different format from buffer/input
                    // format.
                    fakeImageReaderProxy =
                        FakeImageReaderProxy.newInstance(
                            width,
                            height,
                            ImageFormat.JPEG,
                            queueDepth,
                            usage
                        )
                    fakeImageReaderProxy!!
                }
            )

        // Verify.
        assertThat(imageCapture.sessionConfig.surfaces[0].prescribedStreamFormat)
            .isEqualTo(ImageFormat.YUV_420_888)
    }

    @Test
    fun canGetSupportedOutputFormats_whenCameraDoNotSupportUltraHdr() {
        val cameraInfo = FakeCameraInfoInternal()
        cameraInfo.setSupportedResolutions(ImageFormat.JPEG, listOf())

        // Verify.
        val capabilities = ImageCapture.getImageCaptureCapabilities(cameraInfo)
        assertThat(capabilities.supportedOutputFormats)
            .containsExactlyElementsIn(listOf(OUTPUT_FORMAT_JPEG))
    }

    @Config(minSdk = 34)
    @Test
    fun canGetSupportedOutputFormats_whenCameraSupportsUltraHdr() {
        val cameraInfo = FakeCameraInfoInternal()
        cameraInfo.setSupportedResolutions(ImageFormat.JPEG, listOf())
        cameraInfo.setSupportedResolutions(ImageFormat.JPEG_R, listOf())

        // Verify.
        val capabilities = ImageCapture.getImageCaptureCapabilities(cameraInfo)
        assertThat(capabilities.supportedOutputFormats)
            .containsExactlyElementsIn(listOf(OUTPUT_FORMAT_JPEG, OUTPUT_FORMAT_JPEG_ULTRA_HDR))
    }

    @Test
    fun outputFormat_isDefaultAsJpeg_whenNotSet() {
        val imageCapture = ImageCapture.Builder().build()

        // Verify.
        assertThat(imageCapture.outputFormat).isEqualTo(OUTPUT_FORMAT_JPEG)
    }

    @Test
    fun canSetOutputFormatAsJpeg() {
        val imageCapture = ImageCapture.Builder().setOutputFormat(OUTPUT_FORMAT_JPEG).build()

        // Verify.
        assertThat(imageCapture.outputFormat).isEqualTo(OUTPUT_FORMAT_JPEG)
    }

    @Config(minSdk = 34)
    @Test
    fun canSetOutputFormatAsUltraHdr() {
        val imageCapture =
            ImageCapture.Builder().setOutputFormat(OUTPUT_FORMAT_JPEG_ULTRA_HDR).build()

        // Verify.
        assertThat(imageCapture.outputFormat).isEqualTo(OUTPUT_FORMAT_JPEG_ULTRA_HDR)
    }

    @Config(minSdk = 34)
    @Test
    fun sessionConfigSurfaceFormat_isJpegR_whenOutputFormatIsSetAsUltraHdr() {
        // Arrange.
        val imageCapture =
            ImageCapture.Builder().setOutputFormat(OUTPUT_FORMAT_JPEG_ULTRA_HDR).build()

        // Act.
        val cameraId = "fakeCameraId"
        val fakeManager = FakeCameraDeviceSurfaceManager()
        fakeManager.setValidSurfaceCombos(
            setOf(listOf(INTERNAL_DEFINED_IMAGE_FORMAT_PRIVATE, ImageFormat.JPEG_R))
        )
        val adapter =
            CameraUseCaseAdapter(
                FakeCamera(cameraId),
                FakeCameraCoordinator(),
                fakeManager,
                FakeUseCaseConfigFactory()
            )
        adapter.addUseCases(listOf(imageCapture))

        // Verify.
        assertThat(imageCapture.sessionConfig.surfaces[0].prescribedStreamFormat)
            .isEqualTo(ImageFormat.JPEG_R)
    }

    @Config(maxSdk = 22)
    @Test
    fun bindImageCaptureWithZslUnsupportedSdkVersion_notAddZslConfig() {
        bindImageCapture(
            ImageCapture.CAPTURE_MODE_ZERO_SHUTTER_LAG,
            ViewPort.Builder(Rational(1, 1), Surface.ROTATION_0).build()
        )

        assertThat(camera.cameraControlInternal).isInstanceOf(FakeCameraControl::class.java)
        val cameraControl = camera.cameraControlInternal as FakeCameraControl
        assertThat(cameraControl.isZslConfigAdded).isFalse()
    }

    @Config(minSdk = 23)
    @Test
    fun bindImageCaptureInRegularCaptureModeWithZslSupportedSdkVersion_notAddZslConfig() {
        bindImageCapture(
            ImageCapture.CAPTURE_MODE_MINIMIZE_LATENCY,
            ViewPort.Builder(Rational(1, 1), Surface.ROTATION_0).build()
        )

        assertThat(camera.cameraControlInternal).isInstanceOf(FakeCameraControl::class.java)
        val cameraControl = camera.cameraControlInternal as FakeCameraControl
        assertThat(cameraControl.isZslConfigAdded).isFalse()
    }

    @Config(minSdk = 23)
    @Test
    fun bindImageCaptureInZslCaptureModeWithZslSupportedSdkVersion_addZslConfig() {
        bindImageCapture(
            ImageCapture.CAPTURE_MODE_ZERO_SHUTTER_LAG,
            ViewPort.Builder(Rational(1, 1), Surface.ROTATION_0).build()
        )

        assertThat(camera.cameraControlInternal).isInstanceOf(FakeCameraControl::class.java)
        val cameraControl = camera.cameraControlInternal as FakeCameraControl
        assertThat(cameraControl.isZslConfigAdded).isTrue()
    }

    @Test
    fun sessionConfigHasStreamSpecImplementationOptions_whenUpdateStreamSpecImplOptions() {
        val imageCapture =
            bindImageCapture(
                bufferFormat = ImageFormat.JPEG,
            )
        val newImplementationOptionValue = 6
        val streamSpecOptions = MutableOptionsBundle.create()
        streamSpecOptions.insertOption(testImplementationOption, newImplementationOptionValue)
        imageCapture.updateSuggestedStreamSpecImplementationOptions(streamSpecOptions)
        assertThat(
                imageCapture.sessionConfig.implementationOptions.retrieveOption(
                    testImplementationOption
                )
            )
            .isEqualTo(newImplementationOptionValue)
    }

    @Suppress("DEPRECATION") // test for legacy resolution API
    @Test
    fun throwException_whenSetBothTargetResolutionAndAspectRatio() {
        assertThrows(IllegalArgumentException::class.java) {
            ImageCapture.Builder()
                .setTargetResolution(SizeUtil.RESOLUTION_VGA)
                .setTargetAspectRatio(AspectRatio.RATIO_4_3)
                .build()
        }
    }

    @Suppress("DEPRECATION") // test for legacy resolution API
    @Test
    fun throwException_whenSetTargetResolutionWithResolutionSelector() {
        assertThrows(IllegalArgumentException::class.java) {
            ImageCapture.Builder()
                .setTargetResolution(SizeUtil.RESOLUTION_VGA)
                .setResolutionSelector(ResolutionSelector.Builder().build())
                .build()
        }
    }

    @Suppress("DEPRECATION") // test for legacy resolution API
    @Test
    fun throwException_whenSetTargetAspectRatioWithResolutionSelector() {
        assertThrows(IllegalArgumentException::class.java) {
            ImageCapture.Builder()
                .setTargetAspectRatio(AspectRatio.RATIO_4_3)
                .setResolutionSelector(ResolutionSelector.Builder().build())
                .build()
        }
    }

    @Test
    fun throwExceptionWhileBuilding_whenFlashModeScreenSetWithoutScreenFlashInstanceSet() {
        assertThrows(IllegalArgumentException::class.java) {
            ImageCapture.Builder().setFlashMode(ImageCapture.FLASH_MODE_SCREEN).build()
        }
    }

    @Test
    fun throwException_whenFlashModeScreenSetWithoutScreenFlashInstanceSet() {
        val imageCapture = ImageCapture.Builder().build()

        assertThrows(IllegalArgumentException::class.java) {
            imageCapture.flashMode = ImageCapture.FLASH_MODE_SCREEN
        }
    }

    @Test
    fun throwException_whenTakePictureWithFlashModeScreenButNoScreenFlashInstance() {
        val imageCapture = ImageCapture.Builder().build()
        imageCapture.screenFlash = MockScreenFlash()
        imageCapture.flashMode = ImageCapture.FLASH_MODE_SCREEN
        imageCapture.screenFlash = null

        assertThrows(IllegalArgumentException::class.java) {
            imageCapture.takePicture(executor, onImageCapturedCallback)
        }
    }

    @Test
    fun throwException_whenFlashModeScreenSetToBackCamera() {
        val imageCapture = bindImageCapture(cameraSelector = CameraSelector.DEFAULT_BACK_CAMERA)
        imageCapture.screenFlash = MockScreenFlash()

        assertThrows(IllegalArgumentException::class.java) {
            imageCapture.flashMode = ImageCapture.FLASH_MODE_SCREEN
        }
    }

    @Test
    fun canSetFlashModeScreen_whenFrontCameraAndScreenFlashSet() {
        val imageCapture = bindImageCapture(cameraSelector = CameraSelector.DEFAULT_FRONT_CAMERA)

        imageCapture.screenFlash = MockScreenFlash()
        imageCapture.flashMode = ImageCapture.FLASH_MODE_SCREEN
    }

    @Test
    fun throwException_whenSwitchToBackCameraAfterFlashModeScreenSetToFrontCamera() {
        val imageCapture = bindImageCapture(cameraSelector = CameraSelector.DEFAULT_FRONT_CAMERA)
        imageCapture.screenFlash = MockScreenFlash()
        imageCapture.flashMode = ImageCapture.FLASH_MODE_SCREEN

        assertThrows(CameraUseCaseAdapter.CameraException::class.java) {
            val cameraUseCaseAdapter =
                CameraUtil.createCameraUseCaseAdapter(
                    ApplicationProvider.getApplicationContext(),
                    CameraSelector.DEFAULT_BACK_CAMERA
                )
            cameraUseCaseAdapter.addUseCases(Collections.singleton<UseCase>(imageCapture))
        }
    }

    @Test
    fun screenFlashSetToCameraControl_whenSetInImageCapture() {
        val imageCapture = bindImageCapture(cameraSelector = CameraSelector.DEFAULT_FRONT_CAMERA)
        imageCapture.screenFlash = MockScreenFlash()

        assertThat((cameraFront.cameraControl as FakeCameraControl).screenFlash).isNotNull()
    }

    @Test
    fun screenFlashClearedFromCameraControl_whenImageCaptureUnbound() {
        val imageCapture = bindImageCapture(cameraSelector = CameraSelector.DEFAULT_FRONT_CAMERA)
        imageCapture.screenFlash = MockScreenFlash()

        cameraUseCaseAdapter.removeUseCases(listOf(imageCapture))

        assertThat((cameraFront.cameraControl as FakeCameraControl).screenFlash).isNull()
    }

    @Test
    fun screenFlashSetToCameraControl_whenUnboundAndBoundAgain() {
        val imageCapture = bindImageCapture(cameraSelector = CameraSelector.DEFAULT_FRONT_CAMERA)
        imageCapture.screenFlash = MockScreenFlash()

        cameraUseCaseAdapter.removeUseCases(listOf(imageCapture))
        cameraUseCaseAdapter.addUseCases(listOf(imageCapture))

        assertThat((cameraFront.cameraControl as FakeCameraControl).screenFlash).isNotNull()
    }

    @Test
    fun canCaptureScreenFlashImage() {
        val imageCapture =
            bindImageCapture(
                cameraSelector = CameraSelector.DEFAULT_FRONT_CAMERA,
                imageReaderProxyProvider = getFakeImageReaderProxyProvider(),
            )

        imageCapture.screenFlash = MockScreenFlash()
        imageCapture.flashMode = ImageCapture.FLASH_MODE_SCREEN

        // TODO: check why mainThreadExecutor() is needed here, instead of just any executor
        imageCapture.takePicture(mainThreadExecutor(), onImageCapturedCallback)

        provideFakeImageData()
        assertThat(capturedImage).isNotNull()
    }

    @Test
    fun screenFlashSetToImageCapture_cameraControlGetsWrapperScreenFlash() {
        val imageCapture =
            bindImageCapture(
                cameraSelector = CameraSelector.DEFAULT_FRONT_CAMERA,
                imageReaderProxyProvider = getFakeImageReaderProxyProvider(),
            )

        imageCapture.screenFlash = MockScreenFlash()

        val fakeCameraControl = cameraFront.cameraControl as FakeCameraControl

        assertThat(fakeCameraControl.screenFlash).isInstanceOf(ScreenFlashWrapper::class.java)
    }

    @Test
    fun cameraControlWrapperScreenFlash_hasImageCaptureScreenFlashInternally() {
        val imageCapture =
            bindImageCapture(
                cameraSelector = CameraSelector.DEFAULT_FRONT_CAMERA,
                imageReaderProxyProvider = getFakeImageReaderProxyProvider(),
            )

        imageCapture.screenFlash = MockScreenFlash()

        val fakeCameraControl = cameraFront.cameraControl as FakeCameraControl
        val screenFlashWrapper = fakeCameraControl.screenFlash as ScreenFlashWrapper

        assertThat(screenFlashWrapper.getBaseScreenFlash()).isEqualTo(imageCapture.screenFlash)
    }

    @Test
    fun imageCaptureUnbound_screenFlashClearNotInvoked_whenApplyWasNotInvokedBefore() {
        val imageCapture =
            bindImageCapture(
                cameraSelector = CameraSelector.DEFAULT_FRONT_CAMERA,
                imageReaderProxyProvider = getFakeImageReaderProxyProvider(),
            )
        imageCapture.screenFlash = MockScreenFlash()

        cameraUseCaseAdapter.removeUseCases(listOf(imageCapture))

        assertThat((imageCapture.screenFlash as MockScreenFlash).screenFlashEvents).isEmpty()
    }

    @Test
    fun imageCaptureUnbound_screenFlashClearInvoked_whenApplyWasInvokedBefore() {
        val imageCapture =
            bindImageCapture(
                cameraSelector = CameraSelector.DEFAULT_FRONT_CAMERA,
                imageReaderProxyProvider = getFakeImageReaderProxyProvider(),
            )
        imageCapture.screenFlash = MockScreenFlash()

        (cameraFront.cameraControl as FakeCameraControl)
            .screenFlash
            ?.apply(0L, MockScreenFlashListener())
        imageCapture.unbindFromCamera(cameraFront)

        assertThat((imageCapture.screenFlash as MockScreenFlash).screenFlashEvents)
            .contains(MockScreenFlash.CLEAR)
    }

    @Test
    fun imageCaptureUnbound_noScreenFlashEventIsDuplicate_whenApplyAndClearWasInvokedBefore() {
        val imageCapture =
            bindImageCapture(
                cameraSelector = CameraSelector.DEFAULT_FRONT_CAMERA,
                imageReaderProxyProvider = getFakeImageReaderProxyProvider(),
            )
        imageCapture.screenFlash = MockScreenFlash()

        (cameraFront.cameraControl as FakeCameraControl)
            .screenFlash
            ?.apply(0L, MockScreenFlashListener())
        (cameraFront.cameraControl as FakeCameraControl).screenFlash?.clear()
        imageCapture.unbindFromCamera(cameraFront)

        assertThat((imageCapture.screenFlash as MockScreenFlash).screenFlashEvents)
            .containsNoDuplicates()
    }

    @Test
    fun cameraControlScreenFlashListenerCompleted_whenImageCaptureListenerIsCompleted() {
        val listener = MockScreenFlashListener()
        val imageCapture =
            bindImageCapture(
                cameraSelector = CameraSelector.DEFAULT_FRONT_CAMERA,
                imageReaderProxyProvider = getFakeImageReaderProxyProvider(),
            )
        imageCapture.screenFlash = MockScreenFlash().apply { setApplyCompletedInstantly(false) }

        (cameraFront.cameraControl as FakeCameraControl).screenFlash?.apply(0L, listener)
        (imageCapture.screenFlash as MockScreenFlash).lastApplyListener?.onCompleted()

        listener.awaitComplete(3000)
        assertThat(listener.getCompleteCount()).isEqualTo(1)
    }

    @Test
    fun imageCaptureUnboundWithoutCompletion_cameraControlScreenFlashListenerCompleted() {
        val listener = MockScreenFlashListener()
        val imageCapture =
            bindImageCapture(
                cameraSelector = CameraSelector.DEFAULT_FRONT_CAMERA,
                imageReaderProxyProvider = getFakeImageReaderProxyProvider(),
            )
        imageCapture.screenFlash = MockScreenFlash().apply { setApplyCompletedInstantly(false) }

        (cameraFront.cameraControl as FakeCameraControl).screenFlash?.apply(0L, listener)
        imageCapture.unbindFromCamera(cameraFront)

        listener.awaitComplete(3000)
        assertThat(listener.getCompleteCount()).isEqualTo(1)
    }

    @Test
    fun imageCaptureUnboundAndListenerCompleted_cameraControlListenerCompletedOnlyOnce() {
        val listener = MockScreenFlashListener()
        val imageCapture =
            bindImageCapture(
                cameraSelector = CameraSelector.DEFAULT_FRONT_CAMERA,
                imageReaderProxyProvider = getFakeImageReaderProxyProvider(),
            )
        imageCapture.screenFlash = MockScreenFlash().apply { setApplyCompletedInstantly(false) }

        (cameraFront.cameraControl as FakeCameraControl).screenFlash?.apply(0L, listener)
        imageCapture.unbindFromCamera(cameraFront)
        (imageCapture.screenFlash as MockScreenFlash).lastApplyListener?.onCompleted()

        listener.awaitComplete(3000)
        assertThat(listener.getCompleteCount()).isEqualTo(1)
    }

    @Test
    fun canSetPostviewEnabled() {
        val imageCapture = ImageCapture.Builder().setPostviewEnabled(true).build()

        assertThat((imageCapture.currentConfig as ImageCaptureConfig).isPostviewEnabled).isTrue()
    }

    @Test
    fun canSetPostviewResolutionSelector() {
        val resolutionSelector = ResolutionSelector.Builder().build()
        val imageCapture =
            ImageCapture.Builder().setPostviewResolutionSelector(resolutionSelector).build()

        assertThat((imageCapture.currentConfig as ImageCaptureConfig).postviewResolutionSelector)
            .isSameInstanceAs(resolutionSelector)
    }

    @RequiresApi(23)
    @Test
    fun useMaximumSize_whenNotSettingPostviewResolutioSelector() {
        val imageCapture = ImageCapture.Builder().setPostviewEnabled(true).build()

        cameraUseCaseAdapter =
            CameraUtil.createCameraUseCaseAdapter(
                ApplicationProvider.getApplicationContext(),
                CameraSelector.DEFAULT_BACK_CAMERA,
                FakeCameraConfig(
                    sessionProcessor =
                        FakeSessionProcessor(
                            postviewSupportedSizes =
                                mapOf(ImageFormat.JPEG to listOf(Size(1920, 1080), Size(640, 480)))
                        )
                )
            )
        cameraUseCaseAdapter.addUseCases(listOf(imageCapture))
        assertThat(imageCapture.imagePipeline!!.postviewSize).isEqualTo(Size(1920, 1080))
    }

    @RequiresApi(23)
    @Test
    fun postviewResolutioSelectorCanWork() {
        val resolutionSelector =
            ResolutionSelector.Builder()
                .setAspectRatioStrategy(AspectRatioStrategy.RATIO_16_9_FALLBACK_AUTO_STRATEGY)
                .build()

        val imageCapture =
            ImageCapture.Builder()
                .setPostviewEnabled(true)
                .setPostviewResolutionSelector(resolutionSelector)
                .build()

        cameraUseCaseAdapter =
            CameraUtil.createCameraUseCaseAdapter(
                ApplicationProvider.getApplicationContext(),
                CameraSelector.DEFAULT_BACK_CAMERA,
                FakeCameraConfig(
                    sessionProcessor =
                        FakeSessionProcessor(
                            postviewSupportedSizes =
                                mapOf(
                                    ImageFormat.JPEG to listOf(Size(4000, 3000), Size(1920, 1080))
                                )
                        )
                )
            )

        cameraUseCaseAdapter.addUseCases(listOf(imageCapture))
        assertThat(imageCapture.imagePipeline!!.postviewSize).isEqualTo(Size(1920, 1080))
    }

    @RequiresApi(23)
    @Test
    fun throwException_whenPostviewResolutionSelectorCannotSelectSize() {
        val resolutionSelector =
            ResolutionSelector.Builder().setResolutionFilter({ _, _ -> emptyList() }).build()
        val imageCapture =
            ImageCapture.Builder()
                .setPostviewEnabled(true)
                .setPostviewResolutionSelector(resolutionSelector)
                .build()

        cameraUseCaseAdapter =
            CameraUtil.createCameraUseCaseAdapter(
                ApplicationProvider.getApplicationContext(),
                CameraSelector.DEFAULT_BACK_CAMERA,
                FakeCameraConfig(
                    sessionProcessor =
                        FakeSessionProcessor(
                            postviewSupportedSizes =
                                mapOf(ImageFormat.JPEG to listOf(Size(1920, 1080)))
                        )
                )
            )

        // the CameraException will be converted to IllegalArgumentException in camera-lifecycle.
        assertThrows(CameraUseCaseAdapter.CameraException::class.java) {
            cameraUseCaseAdapter.addUseCases(listOf(imageCapture))
        }
    }

    private fun bindImageCapture(
        captureMode: Int = ImageCapture.CAPTURE_MODE_MINIMIZE_LATENCY,
        viewPort: ViewPort? = null,
        // Set non jpg format so it doesn't trigger the exif code path.
        bufferFormat: Int = ImageFormat.YUV_420_888,
        imageReaderProxyProvider: ImageReaderProxyProvider? = null,
        sessionProcessor: SessionProcessor? = null,
        cameraSelector: CameraSelector = CameraSelector.DEFAULT_BACK_CAMERA,
    ): ImageCapture {
        // Arrange.
        val imageCapture =
            createImageCapture(
                captureMode,
                bufferFormat,
                imageReaderProxyProvider,
            )

        val cameraConfig = FakeCameraConfig(sessionProcessor = sessionProcessor)
        cameraUseCaseAdapter =
            CameraUtil.createCameraUseCaseAdapter(
                ApplicationProvider.getApplicationContext(),
                cameraSelector,
                cameraConfig
            )

        cameraUseCaseAdapter.setViewPort(viewPort)
        cameraUseCaseAdapter.addUseCases(Collections.singleton<UseCase>(imageCapture))
        return imageCapture
    }

    private fun createImageCapture(
        captureMode: Int = ImageCapture.CAPTURE_MODE_MINIMIZE_LATENCY,
        // Set non jpg format by default so it doesn't trigger the exif code path.
        bufferFormat: Int = ImageFormat.YUV_420_888,
        imageReaderProxyProvider: ImageReaderProxyProvider? = null
    ): ImageCapture {
        val builder =
            ImageCapture.Builder()
                .setTargetRotation(Surface.ROTATION_0)
                .setCaptureMode(captureMode)
                .setFlashMode(ImageCapture.FLASH_MODE_OFF)
                .setIoExecutor(mainThreadExecutor())
                .setCaptureOptionUnpacker { _: UseCaseConfig<*>?, _: CaptureConfig.Builder? -> }
                .setSessionOptionUnpacker { _: Size, _: UseCaseConfig<*>?, _: SessionConfig.Builder?
                    ->
                }

        builder.setBufferFormat(bufferFormat)
        if (imageReaderProxyProvider != null) {
            builder.setImageReaderProxyProvider(imageReaderProxyProvider)
        }
        return builder.build()
    }

    private fun getFakeImageReaderProxyProvider(): ImageReaderProxyProvider {
        return ImageReaderProxyProvider { width, height, imageFormat, queueDepth, usage ->
            fakeImageReaderProxy =
                FakeImageReaderProxy.newInstance(width, height, imageFormat, queueDepth, usage)
            fakeImageReaderProxy!!
        }
    }

    private fun flushHandler(handler: Handler?) {
        (Shadow.extract<Any>(handler!!.looper) as ShadowLooper).idle()
    }

    private fun provideFakeImageData() {
        // Send fake image.
        fakeImageReaderProxy?.triggerImageAvailable(TagBundle.create(Pair("TagBundleKey", 0)), 0)
        flushAll()
    }

    private fun flushAll() {
        flushHandler(callbackHandler)
        shadowOf(getMainLooper()).idle()
    }
}<|MERGE_RESOLUTION|>--- conflicted
+++ resolved
@@ -276,19 +276,10 @@
         assertTakePictureManagerHasTheSameSurface(imageCapture)
 
         // Act: invoke onError callback.
-<<<<<<< HEAD
-        imageCapture.sessionConfig.errorListeners
-            .single()
-            .onError(
-                imageCapture.sessionConfig,
-                SessionConfig.SessionError.SESSION_ERROR_SURFACE_NEEDS_RESET
-            )
-=======
         imageCapture.sessionConfig.errorListener!!.onError(
             imageCapture.sessionConfig,
             SessionConfig.SessionError.SESSION_ERROR_SURFACE_NEEDS_RESET
         )
->>>>>>> 3d4510a6
 
         // Assert: the surface has been recreated.
         val newSurface = imageCapture.sessionConfig.surfaces.single().surface.get()
