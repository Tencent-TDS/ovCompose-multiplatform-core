/*
 * Copyright 2020 The Android Open Source Project
 *
 * Licensed under the Apache License, Version 2.0 (the "License");
 * you may not use this file except in compliance with the License.
 * You may obtain a copy of the License at
 *
 *      http://www.apache.org/licenses/LICENSE-2.0
 *
 * Unless required by applicable law or agreed to in writing, software
 * distributed under the License is distributed on an "AS IS" BASIS,
 * WITHOUT WARRANTIES OR CONDITIONS OF ANY KIND, either express or implied.
 * See the License for the specific language governing permissions and
 * limitations under the License.
 */

package androidx.camera.core

import android.content.Context
import android.graphics.Matrix
import android.graphics.Rect
import android.graphics.SurfaceTexture
import android.os.Build
import android.os.Handler
import android.os.HandlerThread
import android.os.Looper.getMainLooper
import android.util.Range
import android.util.Rational
import android.util.Size
import android.view.Surface
import android.view.Surface.ROTATION_90
import androidx.camera.core.CameraEffect.IMAGE_CAPTURE
import androidx.camera.core.CameraEffect.PREVIEW
import androidx.camera.core.CameraEffect.VIDEO_CAPTURE
import androidx.camera.core.CameraSelector.LENS_FACING_FRONT
import androidx.camera.core.MirrorMode.MIRROR_MODE_OFF
import androidx.camera.core.MirrorMode.MIRROR_MODE_ON
import androidx.camera.core.MirrorMode.MIRROR_MODE_ON_FRONT_ONLY
import androidx.camera.core.Preview.SurfaceProvider
import androidx.camera.core.SurfaceRequest.TransformationInfo
import androidx.camera.core.impl.CameraFactory
import androidx.camera.core.impl.CameraThreadConfig
import androidx.camera.core.impl.MutableOptionsBundle
import androidx.camera.core.impl.SessionConfig
import androidx.camera.core.impl.StreamSpec
import androidx.camera.core.impl.UseCaseConfig
import androidx.camera.core.impl.utils.executor.CameraXExecutors
import androidx.camera.core.impl.utils.executor.CameraXExecutors.directExecutor
import androidx.camera.core.impl.utils.executor.CameraXExecutors.mainThreadExecutor
import androidx.camera.core.internal.CameraUseCaseAdapter
import androidx.camera.core.internal.utils.SizeUtil
import androidx.camera.core.resolutionselector.ResolutionSelector
import androidx.camera.testing.fakes.FakeAppConfig
import androidx.camera.testing.fakes.FakeCamera
import androidx.camera.testing.fakes.FakeCameraInfoInternal
import androidx.camera.testing.impl.CameraUtil
import androidx.camera.testing.impl.CameraXUtil
import androidx.camera.testing.impl.fakes.FakeCameraDeviceSurfaceManager
import androidx.camera.testing.impl.fakes.FakeCameraFactory
import androidx.camera.testing.impl.fakes.FakeSurfaceEffect
import androidx.camera.testing.impl.fakes.FakeSurfaceProcessorInternal
import androidx.camera.testing.impl.fakes.FakeUseCase
import androidx.test.core.app.ApplicationProvider
import com.google.common.truth.Truth.assertThat
import java.util.Collections
import java.util.concurrent.ExecutionException
import java.util.concurrent.Semaphore
import java.util.concurrent.TimeUnit
import org.junit.After
import org.junit.Assert
import org.junit.Before
import org.junit.Test
import org.junit.runner.RunWith
import org.robolectric.RobolectricTestRunner
import org.robolectric.Shadows.shadowOf
import org.robolectric.annotation.Config
import org.robolectric.annotation.internal.DoNotInstrument

private val TEST_CAMERA_SELECTOR = CameraSelector.DEFAULT_BACK_CAMERA

/** Unit tests for [Preview]. */
@RunWith(RobolectricTestRunner::class)
@DoNotInstrument
@Config(minSdk = Build.VERSION_CODES.LOLLIPOP)
// Option Declarations:
// *********************************************************************************************
class PreviewTest {

    companion object {
        val FRAME_RATE_RANGE = Range(30, 60)
    }

    private var cameraUseCaseAdapter: CameraUseCaseAdapter? = null

    private lateinit var appSurface: Surface
    private lateinit var appSurfaceTexture: SurfaceTexture
    private lateinit var backCamera: FakeCamera
    private lateinit var frontCamera: FakeCamera
    private lateinit var cameraXConfig: CameraXConfig
    private lateinit var context: Context
    private lateinit var previewToDetach: Preview
    private lateinit var processor: FakeSurfaceProcessorInternal
    private lateinit var effect: CameraEffect

    private val handlersToRelease = mutableListOf<Handler>()

    private val sensorToBufferTransform = Matrix().apply { setScale(1f, 2f) }

    private val testImplementationOption: androidx.camera.core.impl.Config.Option<Int> =
        androidx.camera.core.impl.Config.Option.create(
            "test.testOption",
            Int::class.javaPrimitiveType!!
        )
    private val testImplementationOptionValue = 5

    @Before
    @Throws(ExecutionException::class, InterruptedException::class)
    fun setUp() {
        appSurfaceTexture = SurfaceTexture(0)
        appSurface = Surface(appSurfaceTexture)
        backCamera = FakeCamera("back")
        frontCamera = FakeCamera("front", null, FakeCameraInfoInternal(0, LENS_FACING_FRONT))

        val cameraFactoryProvider =
            CameraFactory.Provider {
                _: Context?,
                _: CameraThreadConfig?,
                _: CameraSelector?,
                _: Long? ->
                val cameraFactory = FakeCameraFactory()
                cameraFactory.insertDefaultBackCamera(backCamera.cameraInfoInternal.cameraId) {
                    backCamera
                }
                cameraFactory.insertDefaultFrontCamera(frontCamera.cameraInfoInternal.cameraId) {
                    frontCamera
                }
                cameraFactory
            }
        cameraXConfig =
            CameraXConfig.Builder.fromConfig(FakeAppConfig.create())
                .setCameraFactoryProvider(cameraFactoryProvider)
                .build()
        context = ApplicationProvider.getApplicationContext<Context>()
        CameraXUtil.initialize(context, cameraXConfig).get()
        processor = FakeSurfaceProcessorInternal(mainThreadExecutor())
        effect = FakeSurfaceEffect(processor)
    }

    @After
    @Throws(ExecutionException::class, InterruptedException::class)
    fun tearDown() {
        appSurfaceTexture.release()
        appSurface.release()
        with(cameraUseCaseAdapter) { this?.removeUseCases(useCases) }
        cameraUseCaseAdapter = null
        if (::previewToDetach.isInitialized) {
            previewToDetach.onUnbind()
        }
        processor.release()
        CameraXUtil.shutdown().get()
        for (handler in handlersToRelease) {
            handler.looper.quitSafely()
        }
    }

    @Test
    fun attachPreview_receiveTransformationInfoOnlyOnce() {
        // Arrange.
        val semaphore = Semaphore(0)

        // Act: create preview and listen to transformation info.
        createPreview(
            surfaceProvider = {
                it.setTransformationInfoListener(directExecutor()) { semaphore.release() }
            }
        )

        // Assert: only receive transformation info once.
        assertThat(semaphore.tryAcquire(1, 1, TimeUnit.SECONDS)).isTrue()
        assertThat(semaphore.tryAcquire(2, 1, TimeUnit.SECONDS)).isFalse()
    }

    @Test
    fun createPreview_sessionConfigMatchesStreamSpec() {
        // Act: Create a preview use case.
        val preview = createPreview()
        // Assert: The session config matches the stream spec.
        val sessionConfig = preview.sessionConfig
        assertThat(sessionConfig.expectedFrameRateRange).isEqualTo(FRAME_RATE_RANGE)
        assertThat(sessionConfig.implementationOptions.retrieveOption(testImplementationOption))
            .isEqualTo(testImplementationOptionValue)
    }

    @Test
    fun createPreview_deferrableSurfaceIsTheSurfaceRequestSurface() {
        // Act: Create a preview use case.
        val preview = createPreview()
        // Assert: The preview's deferrable surface is the surface request surface.
        assertThat(preview.sessionConfig.surfaces.single())
            .isEqualTo(preview.mCurrentSurfaceRequest!!.deferrableSurface)
    }

    @Test
    fun verifySupportedEffects() {
        val preview = Preview.Builder().build()
        assertThat(preview.isEffectTargetsSupported(PREVIEW)).isTrue()
        assertThat(preview.isEffectTargetsSupported(PREVIEW or VIDEO_CAPTURE)).isTrue()
        assertThat(preview.isEffectTargetsSupported(PREVIEW or VIDEO_CAPTURE or IMAGE_CAPTURE))
            .isTrue()
        assertThat(preview.isEffectTargetsSupported(VIDEO_CAPTURE)).isFalse()
        assertThat(preview.isEffectTargetsSupported(IMAGE_CAPTURE)).isFalse()
        assertThat(preview.isEffectTargetsSupported(IMAGE_CAPTURE or VIDEO_CAPTURE)).isFalse()
    }

    @Test
    fun viewPortSet_cropRectIsBasedOnViewPort() {
        val transformationInfo =
            bindToLifecycleAndGetTransformationInfo(
                ViewPort.Builder(Rational(1, 1), Surface.ROTATION_0).build()
            )
        // The expected value is based on fitting the 1:1 view port into a rect with the size of
        // FakeCameraDeviceSurfaceManager.MAX_OUTPUT_SIZE.
        val expectedPadding =
            (FakeCameraDeviceSurfaceManager.MAX_OUTPUT_SIZE.width -
                FakeCameraDeviceSurfaceManager.MAX_OUTPUT_SIZE.height) / 2
        assertThat(transformationInfo.cropRect)
            .isEqualTo(
                Rect(
                    expectedPadding,
                    0,
                    FakeCameraDeviceSurfaceManager.MAX_OUTPUT_SIZE.width - expectedPadding,
                    FakeCameraDeviceSurfaceManager.MAX_OUTPUT_SIZE.height
                )
            )
    }

    @Test
    fun viewPortNotSet_cropRectIsFullSurface() {
        val transformationInfo = bindToLifecycleAndGetTransformationInfo(null)

        assertThat(transformationInfo.cropRect)
            .isEqualTo(
                Rect(
                    0,
                    0,
                    FakeCameraDeviceSurfaceManager.MAX_OUTPUT_SIZE.width,
                    FakeCameraDeviceSurfaceManager.MAX_OUTPUT_SIZE.height
                )
            )
    }

    @Test
    fun surfaceRequestSize_isSurfaceSize() {
        assertThat(bindToLifecycleAndGetSurfaceRequest().resolution)
            .isEqualTo(
                Size(
                    FakeCameraDeviceSurfaceManager.MAX_OUTPUT_SIZE.width,
                    FakeCameraDeviceSurfaceManager.MAX_OUTPUT_SIZE.height
                )
            )
    }

    @Test
    fun surfaceRequestFrameRateRange_isUnspecified() {
        // Target frame rate range isn't specified, so SurfaceRequest
        // expected frame rate range should be unspecified.
        assertThat(bindToLifecycleAndGetSurfaceRequest().expectedFrameRate)
            .isEqualTo(SurfaceRequest.FRAME_RATE_RANGE_UNSPECIFIED)
    }

    @Test
    fun defaultMirrorModeIsOnFrontOnly() {
        val preview = Preview.Builder().build()
        assertThat(preview.mirrorModeInternal).isEqualTo(MIRROR_MODE_ON_FRONT_ONLY)
    }

    @Config(minSdk = 33)
    @Test
    fun setMirrorMode_OnFrontOnly() {
        val preview = createPreview()
        assertThat(preview.mirrorModeInternal).isEqualTo(MIRROR_MODE_ON_FRONT_ONLY)

        val sessionConfig = preview.sessionConfig
        assertThat(sessionConfig.outputConfigs[0].mirrorMode).isEqualTo(MIRROR_MODE_ON_FRONT_ONLY)
    }

    @Config(minSdk = 33)
    @Test
    fun setMirrorMode_On() {
        val preview = createPreview(mirrorMode = MIRROR_MODE_ON)
        assertThat(preview.mirrorModeInternal).isEqualTo(MIRROR_MODE_ON)

        val sessionConfig = preview.sessionConfig
        assertThat(sessionConfig.outputConfigs[0].mirrorMode).isEqualTo(MIRROR_MODE_ON)
    }

    @Config(minSdk = 33)
    @Test
    fun setMirrorMode_Off() {
        val preview = createPreview(mirrorMode = MIRROR_MODE_OFF)
        assertThat(preview.mirrorModeInternal).isEqualTo(MIRROR_MODE_OFF)

        val sessionConfig = preview.sessionConfig
        assertThat(sessionConfig.outputConfigs[0].mirrorMode).isEqualTo(MIRROR_MODE_OFF)
    }

    @Test
    fun setTargetRotation_rotationIsChanged() {
        // Arrange.
        val preview = Preview.Builder().setTargetRotation(Surface.ROTATION_0).build()

        // Act: set target rotation.
        preview.targetRotation = Surface.ROTATION_180

        // Assert: target rotation is updated.
        assertThat(preview.targetRotation).isEqualTo(Surface.ROTATION_180)
    }

    @Test
    fun setTargetRotation_rotationIsPropagated() {
        // Arrange: create preview and wait for transformation info.
        val preview = createPreview()
        var transformationInfo: TransformationInfo? = null
        preview.mCurrentSurfaceRequest!!.setTransformationInfoListener(mainThreadExecutor()) {
            newValue: TransformationInfo ->
            transformationInfo = newValue
        }

        // Act: set target rotation.
        preview.targetRotation = Surface.ROTATION_180
        shadowOf(getMainLooper()).idle()

        // Assert: target rotation is updated.
        assertThat(transformationInfo!!.targetRotation).isEqualTo(Surface.ROTATION_180)
    }

    // @Test TODO re-enable once b/284336967 is done.
    fun attachUseCase_transformationInfoUpdates() {
        // Arrange: attach Preview without a SurfaceProvider.
        // Build and bind use case.
        val sessionOptionUnpacker = { _: Size, _: UseCaseConfig<*>?, _: SessionConfig.Builder? -> }
        val preview =
            Preview.Builder()
                .setTargetRotation(Surface.ROTATION_0)
                .setSessionOptionUnpacker(sessionOptionUnpacker)
                .build()
        cameraUseCaseAdapter =
            CameraUtil.createCameraUseCaseAdapter(
                ApplicationProvider.getApplicationContext(),
                TEST_CAMERA_SELECTOR
            )
        val rational1 = Rational(1, 1)
        cameraUseCaseAdapter!!.setViewPort(ViewPort.Builder(rational1, Surface.ROTATION_0).build())
        cameraUseCaseAdapter!!.addUseCases(Collections.singleton<UseCase>(preview))

        // Set SurfaceProvider
        var receivedTransformationInfo: TransformationInfo? = null
        preview.setSurfaceProvider { request ->
            request.setTransformationInfoListener(
                CameraXExecutors.directExecutor(),
                SurfaceRequest.TransformationInfoListener { receivedTransformationInfo = it }
            )
        }
        shadowOf(getMainLooper()).idle()
        assertThat(receivedTransformationInfo!!.cropRect.getAspectRatio()).isEqualTo(rational1)

        // Act: bind another use case with a different viewport.
        val fakeUseCase = FakeUseCase()
        val rational2 = Rational(2, 1)
        cameraUseCaseAdapter!!.setViewPort(ViewPort.Builder(rational2, Surface.ROTATION_0).build())
        cameraUseCaseAdapter!!.addUseCases(listOf(preview, fakeUseCase))
        shadowOf(getMainLooper()).idle()

        // Assert: received viewport's aspect ratio is the latest one.
        assertThat(receivedTransformationInfo!!.cropRect.getAspectRatio()).isEqualTo(rational2)
    }

    private fun Rect.getAspectRatio(): Rational {
        return Rational(width(), height())
    }

    @Test
    fun createSurfaceRequestWithProcessor_noCameraTransform() {
        // Arrange: attach Preview without a SurfaceProvider.
        var transformationInfo: TransformationInfo? = null

        // Act: create pipeline in Preview and provide Surface.
        val preview = createPreview(effect)
        preview.mCurrentSurfaceRequest!!.setTransformationInfoListener(mainThreadExecutor()) {
            transformationInfo = it
        }
        shadowOf(getMainLooper()).idle()

        // Get pending SurfaceRequest created by pipeline.
        assertThat(transformationInfo!!.hasCameraTransform()).isFalse()
    }

    @Test
    fun createSurfaceRequestWithoutProcessor_hasCameraTransform() {
        // Arrange: attach Preview without a SurfaceProvider.
        var transformationInfo: TransformationInfo? = null

        // Act: create pipeline in Preview and provide Surface.
        val preview = createPreview()
        preview.mCurrentSurfaceRequest!!.setTransformationInfoListener(mainThreadExecutor()) {
            transformationInfo = it
        }
        shadowOf(getMainLooper()).idle()

        // Get pending SurfaceRequest created by pipeline.
        assertThat(transformationInfo!!.hasCameraTransform()).isTrue()
        assertThat(transformationInfo!!.sensorToBufferTransform).isEqualTo(sensorToBufferTransform)
    }

    @Test
    fun backCameraWithProcessor_notMirrored() {
        // Act: create pipeline
        val preview = createPreview(effect, backCamera)
        // Assert
        assertThat(preview.cameraEdge.isMirroring).isFalse()
    }

    @Test
    fun frontCameraWithProcessor_mirrored() {
        // Act: create pipeline
        val preview = createPreview(effect, frontCamera)
        // Assert
        assertThat(preview.cameraEdge.isMirroring).isTrue()
    }

    @Test
    fun setTargetRotationWithProcessor_rotationChangesOnSurfaceEdge() {
        // Act: create pipeline
        val preview = createPreview(effect)
        // Act: update target rotation
        preview.targetRotation = Surface.ROTATION_0
        shadowOf(getMainLooper()).idle()
        // Assert that the rotation of the SettableFuture is updated based on ROTATION_0.
        assertThat(preview.cameraEdge.rotationDegrees).isEqualTo(0)

        // Act: update target rotation again.
        preview.targetRotation = Surface.ROTATION_180
        shadowOf(getMainLooper()).idle()
        // Assert: the rotation of the SettableFuture is updated based on ROTATION_90.
        assertThat(preview.cameraEdge.rotationDegrees).isEqualTo(180)
    }

    @Test
    fun setTargetRotationWithProcessorOnBackground_rotationChangesOnSurfaceEdge() {
        // Act: create pipeline
        val preview = createPreview(effect)
        // Act: update target rotation
        preview.targetRotation = Surface.ROTATION_0
        shadowOf(getMainLooper()).idle()
        // Assert that the rotation of the SettableFuture is updated based on ROTATION_0.
        assertThat(preview.cameraEdge.rotationDegrees).isEqualTo(0)

        // Act: update target rotation again.
        val backgroundHandler = createBackgroundHandler()
        backgroundHandler.post { preview.targetRotation = Surface.ROTATION_180 }
        shadowOf(backgroundHandler.looper).idle()
        shadowOf(getMainLooper()).idle()
        // Assert: the rotation of the SettableFuture is updated based on ROTATION_90.
        assertThat(preview.cameraEdge.rotationDegrees).isEqualTo(180)
    }

    @Test
    fun invalidateAppSurfaceRequestWithProcessing_cameraReset() {
        // Arrange: create Preview with processing.
        val surfaceRequest = createPreview(effect).mCurrentSurfaceRequest
        // Act: invalidate.
        surfaceRequest!!.invalidate()
        shadowOf(getMainLooper()).idle()
        // Assert: preview is not reset.
        assertThat(backCamera.useCaseResetHistory).containsExactly(previewToDetach)
    }

    @Test
    fun invalidateNodeSurfaceRequest_cameraReset() {
        // Arrange: create Preview with processing.
        val preview = createPreview(effect)
        // Act: invalidate.
        processor.surfaceRequest!!.invalidate()
        shadowOf(getMainLooper()).idle()
        // Assert: preview is reset.
        assertThat(backCamera.useCaseResetHistory).containsExactly(preview)
    }

    @Test
    fun invalidateAppSurfaceRequestWithoutProcessing_cameraReset() {
        // Arrange: create Preview without processing.
        val preview = createPreview()
        val surfaceRequest = preview.mCurrentSurfaceRequest
        // Act: invalidate
        surfaceRequest!!.invalidate()
        shadowOf(getMainLooper()).idle()
        // Assert: preview is reset.
        assertThat(backCamera.useCaseResetHistory).containsExactly(preview)
    }

    @Test
    fun invalidateWhenDetached_deferrableSurfaceClosed() {
        // Arrange: create Preview with processing then detach.
        val preview = createPreview(effect)
        val surfaceRequest = processor.surfaceRequest!!
        preview.unbindFromCamera(backCamera)
        // Act: invalidate.
        surfaceRequest.invalidate()
        shadowOf(getMainLooper()).idle()
        // Assert: preview is not reset and the DeferrableSurface is closed.
        assertThat(backCamera.useCaseResetHistory).isEmpty()
        assertThat(surfaceRequest.deferrableSurface.isClosed).isTrue()
    }

    @Test
    fun hasCameraTransform_rotationDegreesNotFlipped() {
        // Act: create preview with hasCameraTransform == true
        val preview = createPreview(effect, frontCamera, targetRotation = ROTATION_90)
        assertThat(preview.cameraEdge.hasCameraTransform()).isTrue()
        // Assert: rotationDegrees is not flipped.
        assertThat(preview.cameraEdge.rotationDegrees).isEqualTo(90)
    }

    @Test
    fun setNoCameraTransform_propagatesToCameraEdge() {
        // Act: create preview with hasCameraTransform == false
        frontCamera.hasTransform = false
        val preview = createPreview(effect, frontCamera, targetRotation = ROTATION_90)
        // Assert
        assertThat(preview.cameraEdge.hasCameraTransform()).isFalse()
        assertThat(preview.cameraEdge.isMirroring).isFalse()
    }

    @Test
    fun frontCameraWithoutCameraTransform_noMirroring() {
        // Act: create preview with hasCameraTransform == false
        frontCamera.hasTransform = false
        val preview = createPreview(effect, frontCamera, targetRotation = ROTATION_90)
        // Assert
        assertThat(preview.cameraEdge.isMirroring).isFalse()
    }

    @Test
    fun cameraEdgeHasTransformByDefault() {
        assertThat(createPreview(effect).cameraEdge.hasCameraTransform()).isTrue()
    }

    @Test
    fun bindAndUnbindPreview_surfacesPropagated() {
        // Act: create pipeline in Preview and provide Surface.
        val preview = createPreview(effect)
        val surfaceRequest = preview.mCurrentSurfaceRequest!!
        var appSurfaceReadyToRelease = false
        surfaceRequest.provideSurface(appSurface, mainThreadExecutor()) {
            appSurfaceReadyToRelease = true
        }
        shadowOf(getMainLooper()).idle()

        // Assert: surfaceOutput received.
        assertThat(processor.surfaceOutputs).hasSize(1)
        assertThat(processor.isReleased).isFalse()
        assertThat(processor.isOutputSurfaceRequestedToClose[PREVIEW]).isNull()
        assertThat(processor.isInputSurfaceReleased).isFalse()
        assertThat(appSurfaceReadyToRelease).isFalse()
        // processor surface is provided to camera.
        assertThat(preview.sessionConfig.surfaces[0].surface.get())
            .isEqualTo(processor.inputSurface)

        // Act: unbind Preview.
        preview.onUnbind()
        shadowOf(getMainLooper()).idle()

        // Assert: processor and processor surface is released.
        assertThat(processor.isReleased).isTrue()
        assertThat(processor.isOutputSurfaceRequestedToClose[PREVIEW]).isTrue()
        assertThat(processor.isInputSurfaceReleased).isTrue()
        assertThat(appSurfaceReadyToRelease).isTrue()
    }

    @Test
    fun invokedErrorListener_recreatePipeline() {
        // Arrange: create pipeline and get a reference of the SessionConfig.
        val preview = createPreview(effect)
        val originalSessionConfig = preview.sessionConfig

        // Act: invoke the error listener.
<<<<<<< HEAD
        preview.sessionConfig.errorListeners[0].onError(
=======
        preview.sessionConfig.errorListener!!.onError(
>>>>>>> 3d4510a6
            preview.sessionConfig,
            SessionConfig.SessionError.SESSION_ERROR_UNKNOWN
        )
        shadowOf(getMainLooper()).idle()

        // Assert: the SessionConfig changed.
        assertThat(preview.sessionConfig).isNotEqualTo(originalSessionConfig)
    }

    @Test
    fun setTargetRotation_transformationInfoUpdated() {
        // Arrange: set up preview and verify target rotation in TransformationInfo.
        val sessionOptionUnpacker = { _: Size, _: UseCaseConfig<*>?, _: SessionConfig.Builder? -> }
        val preview =
            Preview.Builder()
                .setTargetRotation(Surface.ROTATION_0)
                .setSessionOptionUnpacker(sessionOptionUnpacker)
                .build()
        cameraUseCaseAdapter =
            CameraUtil.createCameraUseCaseAdapter(
                ApplicationProvider.getApplicationContext(),
                TEST_CAMERA_SELECTOR
            )
        cameraUseCaseAdapter!!.addUseCases(Collections.singleton<UseCase>(preview))
        var receivedTransformationInfo: TransformationInfo? = null
        preview.setSurfaceProvider { request ->
            request.setTransformationInfoListener(
                CameraXExecutors.directExecutor(),
                SurfaceRequest.TransformationInfoListener { receivedTransformationInfo = it }
            )
        }
        shadowOf(getMainLooper()).idle()
        assertThat(receivedTransformationInfo!!.targetRotation).isEqualTo(Surface.ROTATION_0)

        // Act: set target rotation to a different value.
        preview.targetRotation = Surface.ROTATION_180
        shadowOf(getMainLooper()).idle()

        // Assert: target rotation changed.
        assertThat(receivedTransformationInfo!!.targetRotation).isEqualTo(Surface.ROTATION_180)
    }

    @Test
    fun setSurfaceProviderAfterAttachment_receivesSurfaceProviderCallbacks() {
        // Arrange: attach Preview without a SurfaceProvider.
        val sessionOptionUnpacker = { _: Size, _: UseCaseConfig<*>?, _: SessionConfig.Builder? -> }
        val preview =
            Preview.Builder()
                .setTargetRotation(Surface.ROTATION_0)
                .setSessionOptionUnpacker(sessionOptionUnpacker)
                .build()
        val cameraUseCaseAdapter =
            CameraUtil.createCameraUseCaseAdapter(
                ApplicationProvider.getApplicationContext(),
                TEST_CAMERA_SELECTOR
            )
        cameraUseCaseAdapter.addUseCases(Collections.singleton<UseCase>(preview))

        // Get pending SurfaceRequest created by pipeline.
        val pendingSurfaceRequest = preview.mCurrentSurfaceRequest
        var receivedSurfaceRequest: SurfaceRequest? = null
        var receivedTransformationInfo: TransformationInfo? = null

        // Act: set a SurfaceProvider after attachment.
        preview.setSurfaceProvider { request ->
            request.setTransformationInfoListener(
                CameraXExecutors.directExecutor(),
                SurfaceRequest.TransformationInfoListener { receivedTransformationInfo = it }
            )
            receivedSurfaceRequest = request
        }
        shadowOf(getMainLooper()).idle()

        // Assert: received SurfaceRequest is not the pending SurfaceRequest.
        assertThat(receivedSurfaceRequest).isNotSameInstanceAs(pendingSurfaceRequest)
        assertThat(receivedTransformationInfo).isNotNull()

        // Act: set a different SurfaceProvider.
        preview.setSurfaceProvider { request ->
            request.setTransformationInfoListener(
                CameraXExecutors.directExecutor(),
                SurfaceRequest.TransformationInfoListener { receivedTransformationInfo = it }
            )
            receivedSurfaceRequest = request
        }
        shadowOf(getMainLooper()).idle()

        // Assert: received a different SurfaceRequest.
        assertThat(receivedSurfaceRequest).isNotSameInstanceAs(pendingSurfaceRequest)
    }

    @Test
    fun setSurfaceProviderAfterDetach_receivesSurfaceRequestAfterAttach() {
        // Arrange: attach Preview without a SurfaceProvider.
        val sessionOptionUnpacker = { _: Size, _: UseCaseConfig<*>?, _: SessionConfig.Builder? -> }
        val preview =
            Preview.Builder()
                .setTargetRotation(Surface.ROTATION_0)
                .setSessionOptionUnpacker(sessionOptionUnpacker)
                .build()
        cameraUseCaseAdapter =
            CameraUtil.createCameraUseCaseAdapter(
                ApplicationProvider.getApplicationContext(),
                TEST_CAMERA_SELECTOR
            )
        // Attach
        cameraUseCaseAdapter!!.addUseCases(Collections.singleton<UseCase>(preview))
        // Detach
        cameraUseCaseAdapter!!.removeUseCases(Collections.singleton<UseCase>(preview))

        // Act: set a SurfaceProvider after detaching
        var receivedSurfaceRequest = false
        preview.setSurfaceProvider { receivedSurfaceRequest = true }
        shadowOf(getMainLooper()).idle()

        val receivedWhileDetached = receivedSurfaceRequest

        // Attach
        cameraUseCaseAdapter!!.addUseCases(Collections.singleton<UseCase>(preview))
        shadowOf(getMainLooper()).idle()

        val receivedAfterAttach = receivedSurfaceRequest

        // Assert: received a SurfaceRequest.
        assertThat(receivedWhileDetached).isFalse()
        assertThat(receivedAfterAttach).isTrue()
    }

    @Test
    fun sessionConfigHasStreamSpecImplementationOptions_whenCreatePipeline() {
        val preview = createPreview(effect)
        assertThat(
                preview.sessionConfig.implementationOptions.retrieveOption(testImplementationOption)
            )
            .isEqualTo(testImplementationOptionValue)
    }

    @Test
    fun sessionConfigHasStreamSpecImplementationOptions_whenUpdateStreamSpecImplOptions() {
        val preview = createPreview(effect)
        val newImplementationOptionValue = 6
        val streamSpecOptions = MutableOptionsBundle.create()
        streamSpecOptions.insertOption(testImplementationOption, newImplementationOptionValue)
        preview.updateSuggestedStreamSpecImplementationOptions(streamSpecOptions)
        assertThat(
                preview.sessionConfig.implementationOptions.retrieveOption(testImplementationOption)
            )
            .isEqualTo(newImplementationOptionValue)
    }

    @Suppress("DEPRECATION") // test for legacy resolution API
    @Test
    fun throwException_whenSetBothTargetResolutionAndAspectRatio() {
        Assert.assertThrows(IllegalArgumentException::class.java) {
            Preview.Builder()
                .setTargetResolution(SizeUtil.RESOLUTION_VGA)
                .setTargetAspectRatio(AspectRatio.RATIO_4_3)
                .build()
        }
    }

    @Suppress("DEPRECATION") // test for legacy resolution API
    @Test
    fun throwException_whenSetTargetResolutionWithResolutionSelector() {
        Assert.assertThrows(IllegalArgumentException::class.java) {
            Preview.Builder()
                .setTargetResolution(SizeUtil.RESOLUTION_VGA)
                .setResolutionSelector(ResolutionSelector.Builder().build())
                .build()
        }
    }

    @Suppress("DEPRECATION") // test for legacy resolution API
    @Test
    fun throwException_whenSetTargetAspectRatioWithResolutionSelector() {
        Assert.assertThrows(IllegalArgumentException::class.java) {
            Preview.Builder()
                .setTargetAspectRatio(AspectRatio.RATIO_4_3)
                .setResolutionSelector(ResolutionSelector.Builder().build())
                .build()
        }
    }

    @Test
    fun canSetTargetFrameRate() {
        val preview = Preview.Builder().setTargetFrameRate(Range(15, 30)).build()
        assertThat(preview.targetFrameRate).isEqualTo(Range(15, 30))
    }

    @Test
    fun canSetPreviewStabilization() {
        val preview = Preview.Builder().setPreviewStabilizationEnabled(true).build()
        assertThat(preview.isPreviewStabilizationEnabled).isTrue()
    }

    @Test
    fun canSetDynamicRange() {
        // Use an unspecified dynamic range that isn't the default, UNSPECIFIED.
        val preview = Preview.Builder().setDynamicRange(DynamicRange.HDR_UNSPECIFIED_10_BIT).build()

        assertThat(preview.dynamicRange).isEqualTo(DynamicRange.HDR_UNSPECIFIED_10_BIT)
    }

    @Test
    fun defaultDynamicRange_isUnspecified() {
        val preview = Preview.Builder().build()

        assertThat(preview.dynamicRange).isEqualTo(DynamicRange.UNSPECIFIED)
    }

    private fun bindToLifecycleAndGetSurfaceRequest(): SurfaceRequest {
        return bindToLifecycleAndGetResult(null).first
    }

    private fun bindToLifecycleAndGetTransformationInfo(viewPort: ViewPort?): TransformationInfo {
        return bindToLifecycleAndGetResult(viewPort).second
    }

    private fun bindToLifecycleAndGetResult(
        viewPort: ViewPort?
    ): Pair<SurfaceRequest, TransformationInfo> {
        // Arrange.
        val sessionOptionUnpacker = { _: Size, _: UseCaseConfig<*>?, _: SessionConfig.Builder? -> }
        val preview =
            Preview.Builder()
                .setTargetRotation(Surface.ROTATION_0)
                .setSessionOptionUnpacker(sessionOptionUnpacker)
                .build()
        var surfaceRequest: SurfaceRequest? = null
        var transformationInfo: TransformationInfo? = null
        preview.setSurfaceProvider { request ->
            request.setTransformationInfoListener(
                CameraXExecutors.directExecutor(),
                SurfaceRequest.TransformationInfoListener { transformationInfo = it }
            )
            surfaceRequest = request
        }

        // Act.
        cameraUseCaseAdapter =
            CameraUtil.createCameraUseCaseAdapter(
                ApplicationProvider.getApplicationContext(),
                TEST_CAMERA_SELECTOR
            )
        cameraUseCaseAdapter!!.setViewPort(viewPort)
        cameraUseCaseAdapter!!.addUseCases(Collections.singleton<UseCase>(preview))
        shadowOf(getMainLooper()).idle()
        return Pair(surfaceRequest!!, transformationInfo!!)
    }

    private fun createPreview(
        effect: CameraEffect? = null,
        camera: FakeCamera = backCamera,
        targetRotation: Int = ROTATION_90,
        surfaceProvider: SurfaceProvider = SurfaceProvider {},
        mirrorMode: Int = MirrorMode.MIRROR_MODE_UNSPECIFIED
    ): Preview {
        previewToDetach =
            Preview.Builder().setMirrorMode(mirrorMode).setTargetRotation(targetRotation).build()
        previewToDetach.effect = effect
        previewToDetach.setSurfaceProvider(directExecutor(), surfaceProvider)
        previewToDetach.bindToCamera(
            camera,
            null,
<<<<<<< HEAD
=======
            null,
>>>>>>> 3d4510a6
            previewToDetach.getDefaultConfig(
                true,
                cameraXConfig.getUseCaseConfigFactoryProvider(null)!!.newInstance(context)
            )
        )

        val streamSpecOptions = MutableOptionsBundle.create()
        streamSpecOptions.insertOption(testImplementationOption, testImplementationOptionValue)
        val streamSpec =
            StreamSpec.builder(Size(640, 480))
                .setExpectedFrameRateRange(FRAME_RATE_RANGE)
                .setImplementationOptions(streamSpecOptions)
                .build()
        previewToDetach.sensorToBufferTransformMatrix = sensorToBufferTransform
        previewToDetach.updateSuggestedStreamSpec(streamSpec, null)
        return previewToDetach
    }

    private fun createBackgroundHandler(): Handler {
        val handler =
            Handler(
                HandlerThread("PreviewTest").run {
                    start()
                    looper
                }
            )
        handlersToRelease.add(handler)
        return handler
    }
}<|MERGE_RESOLUTION|>--- conflicted
+++ resolved
@@ -584,11 +584,7 @@
         val originalSessionConfig = preview.sessionConfig
 
         // Act: invoke the error listener.
-<<<<<<< HEAD
-        preview.sessionConfig.errorListeners[0].onError(
-=======
         preview.sessionConfig.errorListener!!.onError(
->>>>>>> 3d4510a6
             preview.sessionConfig,
             SessionConfig.SessionError.SESSION_ERROR_UNKNOWN
         )
@@ -853,10 +849,7 @@
         previewToDetach.bindToCamera(
             camera,
             null,
-<<<<<<< HEAD
-=======
             null,
->>>>>>> 3d4510a6
             previewToDetach.getDefaultConfig(
                 true,
                 cameraXConfig.getUseCaseConfigFactoryProvider(null)!!.newInstance(context)
