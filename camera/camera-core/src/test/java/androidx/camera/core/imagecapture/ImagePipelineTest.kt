--- conflicted
+++ resolved
@@ -60,10 +60,7 @@
 import androidx.camera.testing.impl.TestImageUtil.createJpegFakeImageProxy
 import androidx.camera.testing.impl.TestImageUtil.createJpegrBytes
 import androidx.camera.testing.impl.TestImageUtil.createJpegrFakeImageProxy
-<<<<<<< HEAD
-=======
 import androidx.camera.testing.impl.TestImageUtil.createRawFakeImageProxy
->>>>>>> 3d4510a6
 import androidx.camera.testing.impl.TestImageUtil.createYuvFakeImageProxy
 import androidx.camera.testing.impl.fakes.FakeImageInfo
 import androidx.camera.testing.impl.fakes.FakeImageReaderProxy
@@ -101,12 +98,8 @@
     @Before
     fun setUp() {
         imageCaptureConfig = createImageCaptureConfig()
-<<<<<<< HEAD
-        imagePipeline = ImagePipeline(imageCaptureConfig, SIZE)
-=======
         cameraCharacteristics = mock(CameraCharacteristics::class.java)
         imagePipeline = ImagePipeline(imageCaptureConfig, SIZE, cameraCharacteristics)
->>>>>>> 3d4510a6
     }
 
     @After
@@ -145,10 +138,7 @@
             ImagePipeline(
                 imageCaptureConfig,
                 SIZE,
-<<<<<<< HEAD
-=======
                 cameraCharacteristics,
->>>>>>> 3d4510a6
                 /*cameraEffect=*/ null,
                 /*isVirtualCamera=*/ true
             )
@@ -165,9 +155,6 @@
     @Test
     fun createPipelineWithEffect_processingNodeContainsEffect() {
         assertThat(
-<<<<<<< HEAD
-                ImagePipeline(imageCaptureConfig, SIZE, GrayscaleImageEffect(), false)
-=======
                 ImagePipeline(
                         imageCaptureConfig,
                         SIZE,
@@ -175,7 +162,6 @@
                         GrayscaleImageEffect(),
                         false
                     )
->>>>>>> 3d4510a6
                     .processingNode
                     .mImageProcessor
             )
@@ -200,9 +186,6 @@
     fun createRequests_verifyCameraRequest_whenFormatIsJpegr() {
         // Arrange.
         imageCaptureConfig = createImageCaptureConfig(inputFormat = ImageFormat.JPEG_R)
-<<<<<<< HEAD
-        imagePipeline = ImagePipeline(imageCaptureConfig, SIZE)
-=======
         imagePipeline = ImagePipeline(imageCaptureConfig, SIZE, cameraCharacteristics)
         val captureInput = imagePipeline.captureNode.inputEdge
 
@@ -219,7 +202,6 @@
         // Arrange.
         imageCaptureConfig = createImageCaptureConfig(inputFormat = ImageFormat.RAW_SENSOR)
         imagePipeline = ImagePipeline(imageCaptureConfig, SIZE, cameraCharacteristics)
->>>>>>> 3d4510a6
         val captureInput = imagePipeline.captureNode.inputEdge
 
         // Act: create requests
@@ -290,10 +272,7 @@
             ImagePipeline(
                 imageCaptureConfig,
                 SIZE,
-<<<<<<< HEAD
-=======
                 cameraCharacteristics,
->>>>>>> 3d4510a6
                 null,
                 false,
                 postviewSize,
@@ -316,9 +295,6 @@
         // Arrange.
         val postviewSize = Size(640, 480)
         imagePipeline =
-<<<<<<< HEAD
-            ImagePipeline(imageCaptureConfig, SIZE, null, false, postviewSize, ImageFormat.JPEG)
-=======
             ImagePipeline(
                 imageCaptureConfig,
                 SIZE,
@@ -328,7 +304,6 @@
                 postviewSize,
                 ImageFormat.JPEG
             )
->>>>>>> 3d4510a6
 
         // Act: create SessionConfig
         val sessionConfig = imagePipeline.createSessionConfigBuilder(SIZE).build()
@@ -349,10 +324,7 @@
             ImagePipeline(
                 imageCaptureConfig,
                 SIZE,
-<<<<<<< HEAD
-=======
                 cameraCharacteristics,
->>>>>>> 3d4510a6
                 null,
                 false,
                 postviewSize,
@@ -421,11 +393,7 @@
         builder.mutableConfig.insertOption(OPTION_BUFFER_FORMAT, ImageFormat.YUV_420_888)
         builder.mutableConfig.insertOption(OPTION_IO_EXECUTOR, mainThreadExecutor())
         builder.mutableConfig.insertOption(ImageInputConfig.OPTION_INPUT_FORMAT, ImageFormat.JPEG)
-<<<<<<< HEAD
-        val pipeline = ImagePipeline(builder.useCaseConfig, SIZE)
-=======
         val pipeline = ImagePipeline(builder.useCaseConfig, SIZE, cameraCharacteristics)
->>>>>>> 3d4510a6
 
         // Arrange & act.
         sendInMemoryRequest(pipeline, ImageFormat.YUV_420_888)
@@ -441,25 +409,6 @@
         // Assert: the image is received by TakePictureCallback.
         assertThat(image.format).isEqualTo(ImageFormat.JPEG)
         assertThat(CALLBACK.inMemoryResult!!.format).isEqualTo(ImageFormat.JPEG)
-<<<<<<< HEAD
-        assertThat(CALLBACK.inMemoryResult!!.planes).isEqualTo(image.planes)
-    }
-
-    @Config(minSdk = 34)
-    @Test
-    fun sendInMemoryRequest_receivesImageProxy_whenFormatIsJpegr() {
-        // Arrange & act.
-        imageCaptureConfig = createImageCaptureConfig(inputFormat = ImageFormat.JPEG_R)
-        imagePipeline = ImagePipeline(imageCaptureConfig, SIZE)
-        val image = sendInMemoryRequest(imagePipeline, ImageFormat.JPEG_R)
-
-        // Assert: the image is received by TakePictureCallback.
-        assertThat(image.format).isEqualTo(ImageFormat.JPEG_R)
-        assertThat(CALLBACK.inMemoryResult!!.format).isEqualTo(ImageFormat.JPEG_R)
-        assertThat(CALLBACK.inMemoryResult!!.planes).isEqualTo(image.planes)
-    }
-
-=======
         assertThat(CALLBACK.inMemoryResult!!.planes).isEqualTo(image.planes)
     }
 
@@ -490,7 +439,6 @@
         assertThat(CALLBACK.inMemoryResult!!.planes).isEqualTo(image.planes)
     }
 
->>>>>>> 3d4510a6
     /** Creates a ImageProxy and sends it to the pipeline. */
     private fun sendInMemoryRequest(
         pipeline: ImagePipeline,
@@ -518,12 +466,9 @@
                     val jpegBytes = createJpegrBytes(WIDTH, HEIGHT)
                     createJpegrFakeImageProxy(imageInfo, jpegBytes)
                 }
-<<<<<<< HEAD
-=======
                 ImageFormat.RAW_SENSOR -> {
                     createRawFakeImageProxy(imageInfo, WIDTH, HEIGHT)
                 }
->>>>>>> 3d4510a6
                 else -> {
                     val jpegBytes = createJpegBytes(WIDTH, HEIGHT)
                     createJpegFakeImageProxy(imageInfo, jpegBytes)
