/*
 * Copyright 2022 The Android Open Source Project
 *
 * Licensed under the Apache License, Version 2.0 (the "License");
 * you may not use this file except in compliance with the License.
 * You may obtain a copy of the License at
 *
 *      http://www.apache.org/licenses/LICENSE-2.0
 *
 * Unless required by applicable law or agreed to in writing, software
 * distributed under the License is distributed on an "AS IS" BASIS,
 * WITHOUT WARRANTIES OR CONDITIONS OF ANY KIND, either express or implied.
 * See the License for the specific language governing permissions and
 * limitations under the License.
 */

package androidx.camera.effects.stillportrait;

import android.os.Build;

import androidx.annotation.NonNull;
import androidx.annotation.RequiresApi;
import androidx.annotation.RestrictTo;
import androidx.camera.core.CameraEffect;
import androidx.camera.core.SurfaceProcessor;
import androidx.camera.core.UseCase;

import java.util.concurrent.Executor;

/**
 * Provides a portrait post-processing effect.
<<<<<<< HEAD
 *
 * @hide
=======
>>>>>>> fdff00cc
 */
@RequiresApi(api = Build.VERSION_CODES.LOLLIPOP)
@RestrictTo(RestrictTo.Scope.LIBRARY_GROUP)
public class StillPortrait extends CameraEffect {

    /**
     * @param targets           the target {@link UseCase} to which this effect should be applied.
     * @param processorExecutor the {@link Executor} on which the processor will be invoked.
     * @param surfaceProcessor  a {@link SurfaceProcessor} implementation.
     */
    protected StillPortrait(int targets,
            @NonNull Executor processorExecutor,
            @NonNull SurfaceProcessor surfaceProcessor) {
        super(targets, processorExecutor, surfaceProcessor, throwable -> {
        });
        // TODO: implement this.
    }
}<|MERGE_RESOLUTION|>--- conflicted
+++ resolved
@@ -29,11 +29,6 @@
 
 /**
  * Provides a portrait post-processing effect.
-<<<<<<< HEAD
- *
- * @hide
-=======
->>>>>>> fdff00cc
  */
 @RequiresApi(api = Build.VERSION_CODES.LOLLIPOP)
 @RestrictTo(RestrictTo.Scope.LIBRARY_GROUP)
