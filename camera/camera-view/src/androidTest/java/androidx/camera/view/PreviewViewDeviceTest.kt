/*
 * Copyright 2022 The Android Open Source Project
 *
 * Licensed under the Apache License, Version 2.0 (the "License");
 * you may not use this file except in compliance with the License.
 * You may obtain a copy of the License at
 *
 *      http://www.apache.org/licenses/LICENSE-2.0
 *
 * Unless required by applicable law or agreed to in writing, software
 * distributed under the License is distributed on an "AS IS" BASIS,
 * WITHOUT WARRANTIES OR CONDITIONS OF ANY KIND, either express or implied.
 * See the License for the specific language governing permissions and
 * limitations under the License.
 */
package androidx.camera.view

import android.content.Context
import android.graphics.Bitmap
import android.graphics.Matrix
import android.graphics.Rect
import android.graphics.drawable.ColorDrawable
import android.os.Build
import android.util.Size
import android.view.LayoutInflater
import android.view.MotionEvent
import android.view.Surface
import android.view.SurfaceView
import android.view.TextureView
import android.view.View
import android.view.ViewConfiguration
import android.widget.FrameLayout
import androidx.annotation.GuardedBy
import androidx.camera.camera2.Camera2Config
import androidx.camera.camera2.pipe.integration.CameraPipeConfig
import androidx.camera.core.Camera
import androidx.camera.core.CameraInfo
import androidx.camera.core.CameraSelector
import androidx.camera.core.CameraXConfig
import androidx.camera.core.MeteringPoint
import androidx.camera.core.MeteringPointFactory
import androidx.camera.core.Preview
import androidx.camera.core.SurfaceRequest
import androidx.camera.core.ViewPort
import androidx.camera.core.impl.CameraInfoInternal
import androidx.camera.core.impl.utils.futures.Futures
import androidx.camera.lifecycle.ProcessCameraProvider
import androidx.camera.testing.fakes.FakeCamera
import androidx.camera.testing.fakes.FakeCameraInfoInternal
import androidx.camera.testing.impl.CameraPipeConfigTestRule
import androidx.camera.testing.impl.CameraUtil
import androidx.camera.testing.impl.CameraUtil.PreTestCameraIdList
import androidx.camera.testing.impl.CoreAppTestUtil
import androidx.camera.testing.impl.fakes.FakeActivity
import androidx.camera.view.PreviewView.ImplementationMode
import androidx.camera.view.internal.compat.quirk.DeviceQuirks
import androidx.camera.view.internal.compat.quirk.SurfaceViewNotCroppedByParentQuirk
import androidx.camera.view.internal.compat.quirk.SurfaceViewStretchedQuirk
import androidx.camera.view.test.R
import androidx.core.content.ContextCompat
import androidx.test.core.app.ActivityScenario
import androidx.test.core.app.ApplicationProvider
import androidx.test.filters.LargeTest
import androidx.test.filters.SdkSuppress
import androidx.test.platform.app.InstrumentationRegistry
import androidx.test.uiautomator.UiDevice
import androidx.test.uiautomator.UiSelector
import com.google.common.truth.Truth
import com.google.common.truth.Truth.assertThat
import com.google.common.util.concurrent.ListenableFuture
import java.util.concurrent.CountDownLatch
import java.util.concurrent.Executor
import java.util.concurrent.Semaphore
import java.util.concurrent.TimeUnit
import java.util.concurrent.atomic.AtomicReference
import org.junit.After
import org.junit.Assume
import org.junit.Before
import org.junit.Rule
import org.junit.Test
import org.junit.runner.RunWith
import org.junit.runners.Parameterized
import org.mockito.Mockito

/** Instrumented tests for [PreviewView]. */
@LargeTest
@RunWith(Parameterized::class)
@SdkSuppress(minSdkVersion = 21)
class PreviewViewDeviceTest(private val implName: String, private val cameraConfig: CameraXConfig) {
    @get:Rule
    val cameraPipeConfigTestRule =
        CameraPipeConfigTestRule(
            active = implName == CameraPipeConfig::class.simpleName,
        )

    @get:Rule
    val useCamera =
        CameraUtil.grantCameraPermissionAndPreTestAndPostTest(PreTestCameraIdList(cameraConfig))

    private val instrumentation = InstrumentationRegistry.getInstrumentation()
    private var activityScenario: ActivityScenario<FakeActivity>? = null
    private val context = ApplicationProvider.getApplicationContext<Context>()
    private var cameraProvider: ProcessCameraProvider? = null
    private val surfaceRequestList: MutableList<SurfaceRequest> = ArrayList()
    private var mMeteringPointFactory: MeteringPointFactory? = null
    private val uiDevice = UiDevice.getInstance(instrumentation)

    @Before
    fun setUp() {
        CoreAppTestUtil.prepareDeviceUI(instrumentation)
        activityScenario = ActivityScenario.launch(FakeActivity::class.java)
        ProcessCameraProvider.configureInstance(cameraConfig)
        cameraProvider = ProcessCameraProvider.getInstance(context)[10000, TimeUnit.MILLISECONDS]
    }

    @After
    fun tearDown() {
        for (surfaceRequest in surfaceRequestList) {
            surfaceRequest.willNotProvideSurface()
            // Ensure all successful requests have their returned future finish.
            surfaceRequest.deferrableSurface.close()
        }
        if (cameraProvider != null) {
            cameraProvider!!.shutdownAsync()[10000, TimeUnit.MILLISECONDS]
        }
    }

    @Test
    fun previewViewSetScaleType_controllerRebinds() {
        // Arrange.
        val countDownLatch = CountDownLatch(1)
        val fitTypeSemaphore = Semaphore(0)
        val fakeController: CameraController =
            object : CameraController(context) {
                override fun attachPreviewSurface(
                    surfaceProvider: Preview.SurfaceProvider,
                    viewPort: ViewPort
                ) {
                    if (viewPort.scaleType == ViewPort.FIT) {
                        fitTypeSemaphore.release()
                    }
                }

                override fun startCamera(): Camera? {
                    return null
                }
            }
        val previewViewAtomicReference = AtomicReference<PreviewView>()
        instrumentation.runOnMainSync {
            val previewView = PreviewView(context)
            previewViewAtomicReference.set(previewView)
            previewView.implementationMode = ImplementationMode.COMPATIBLE
            notifyLatchWhenLayoutReady(previewView, countDownLatch)
            setContentView(previewView)
        }
        // Wait for layout ready
        Truth.assertThat(countDownLatch.await(TIMEOUT_SECONDS.toLong(), TimeUnit.SECONDS)).isTrue()

        // Act: set controller then change the scale type.
        instrumentation.runOnMainSync {
            previewViewAtomicReference.get().controller = fakeController
            previewViewAtomicReference.get().scaleType = PreviewView.ScaleType.FIT_CENTER
        }

        // Assert: cameraController receives a fit type ViewPort.
        Truth.assertThat(fitTypeSemaphore.tryAcquire(TIMEOUT_SECONDS.toLong(), TimeUnit.SECONDS))
            .isTrue()
    }

    @Test
    fun receiveSurfaceRequest_transformIsValid() {
        // Arrange: set up PreviewView.
        val previewView = AtomicReference<PreviewView>()
        val countDownLatch = CountDownLatch(1)
        instrumentation.runOnMainSync {
            previewView.set(PreviewView(context))
            setContentView(previewView.get())
            // Feed the PreviewView with a fake SurfaceRequest
            val cameraInfo = createCameraInfo(CameraInfo.IMPLEMENTATION_TYPE_CAMERA2)
            previewView.get().surfaceProvider.onSurfaceRequested(createSurfaceRequest(cameraInfo))
            notifyLatchWhenLayoutReady(previewView.get(), countDownLatch)
        }
        updateCropRectAndWaitForIdle(DEFAULT_CROP_RECT)

        // Assert: OutputTransform is not null.
        Truth.assertThat(countDownLatch.await(TIMEOUT_SECONDS.toLong(), TimeUnit.SECONDS)).isTrue()
        instrumentation.runOnMainSync {
            Truth.assertThat(previewView.get().outputTransform).isNotNull()
            Truth.assertThat(previewView.get().sensorToViewTransform).isNotNull()
        }
    }

    @Test
    fun noSurfaceRequest_transformIsInvalid() {
        // Arrange: set up PreviewView.
        val previewView = AtomicReference<PreviewView>()
        val countDownLatch = CountDownLatch(1)
        instrumentation.runOnMainSync {
            previewView.set(PreviewView(context))
            setContentView(previewView.get())
            notifyLatchWhenLayoutReady(previewView.get(), countDownLatch)
        }

        // Assert: OutputTransform is null.
        Truth.assertThat(countDownLatch.await(TIMEOUT_SECONDS.toLong(), TimeUnit.SECONDS)).isTrue()
        instrumentation.runOnMainSync {
            Truth.assertThat(previewView.get().outputTransform).isNull()
            Truth.assertThat(previewView.get().sensorToViewTransform).isNull()
        }
    }

    @Test
    fun previewViewPinched_pinchToZoomInvokedOnController() {
        // TODO(b/169058735): investigate and enable on Cuttlefish.
        Assume.assumeFalse(
            "Skip Cuttlefish until further investigation.",
            Build.MODEL.contains("Cuttlefish")
        )

        // Arrange.
        val countDownLatch = CountDownLatch(1)
        val semaphore = Semaphore(0)
        val fakeController: CameraController =
            object : CameraController(context) {
                public override fun onPinchToZoom(pinchToZoomScale: Float) {
                    semaphore.release()
                }

                public override fun startCamera(): Camera? {
                    return null
                }
            }
        instrumentation.runOnMainSync {
            val previewView = PreviewView(context)
            previewView.controller = fakeController
            previewView.implementationMode = ImplementationMode.COMPATIBLE
            notifyLatchWhenLayoutReady(previewView, countDownLatch)
            setContentView(previewView)
        }
        // Wait for layout ready
        Truth.assertThat(countDownLatch.await(TIMEOUT_SECONDS.toLong(), TimeUnit.SECONDS)).isTrue()

        // Act: pinch-in 80% in 100 steps.
        uiDevice.findObject(UiSelector().index(0)).pinchIn(80, 100)

        // Assert: pinch-to-zoom is called.
        Truth.assertThat(semaphore.tryAcquire(TIMEOUT_SECONDS.toLong(), TimeUnit.SECONDS)).isTrue()
    }

    @Test
    fun previewViewClicked_tapToFocusInvokedOnController() {
        // Arrange.
        val countDownLatch = CountDownLatch(1)
        val semaphore = Semaphore(0)
        val fakeController: CameraController =
            object : CameraController(context) {
                public override fun onTapToFocus(
                    meteringPointFactory: MeteringPointFactory,
                    x: Float,
                    y: Float
                ) {
                    semaphore.release()
                }

                public override fun startCamera(): Camera? {
                    return null
                }
            }

        var clickEventHelper: ClickEventHelper? = null

        instrumentation.runOnMainSync {
            val previewView = PreviewView(context)
            // Specifies the content description and uses it to find the view to click
            previewView.contentDescription = previewView.hashCode().toString()
            clickEventHelper = ClickEventHelper(previewView)
            previewView.setOnTouchListener(clickEventHelper)
            previewView.controller = fakeController
            notifyLatchWhenLayoutReady(previewView, countDownLatch)
            setContentView(previewView)
        }
        // Wait for layout ready
        Truth.assertThat(countDownLatch.await(TIMEOUT_SECONDS.toLong(), TimeUnit.SECONDS)).isTrue()

        // Act: click on PreviewView
        clickEventHelper!!.performSingleClick(uiDevice, 3)

        // Assert: tap-to-focus is invoked.
        Truth.assertThat(semaphore.tryAcquire(TIMEOUT_SECONDS.toLong(), TimeUnit.SECONDS)).isTrue()
    }

    /**
     * A helper to perform single click
     *
     * Some devices might have incorrect [MotionEvent#getEventTime()] and
     * [MotionEvent#getDownTime()] info when issuing click event via UiDevice in the first time. The
     * system time only occupies around 100ms but the event time difference is around 1000ms and
     * then the click event is incorrectly recognized as long-click. The issue is caused by RPC
     * operation handling timing issue. The issue causes [PreviewView] to ignore the click operation
     * and then onTapToFocus event can't be received. The issue might be recovered in the new
     * UiDevice click actions.
     *
     * This helper will help to perform the click operation and monitor the motion events to retry
     * if a long click result is detected.
     */
    private class ClickEventHelper constructor(private val targetView: View) :
        View.OnTouchListener {
        private val lock = Any()

        @GuardedBy("lock") private var isPerformingClick = false
        private var uiDevice: UiDevice? = null
        private var limitedRetryCount = 0
        private var retriedCounter = 0

        override fun onTouch(view: View, event: MotionEvent): Boolean {
            if (view != targetView) {
                return false
            }

            if (event.action == MotionEvent.ACTION_UP) {
                val longPressTimeout = ViewConfiguration.getLongPressTimeout()

                // Retries the click action if the UP event forms a incorrect long click operation
                // and retry counter is still under the limited retry count.
                if (
                    event.eventTime - event.downTime > longPressTimeout &&
                        retriedCounter < limitedRetryCount
                ) {
                    retriedCounter++
                    performSingleClickInternal()
                    return false
                }

                // Resets member variables if incorrect long click operation is not detected or
                // retry is not allowed any more.
                uiDevice = null
                limitedRetryCount = 0
                retriedCounter = 0
<<<<<<< HEAD
                executor?.shutdown()
=======
>>>>>>> 3d4510a6
                synchronized(lock) { isPerformingClick = false }
            }

            return false
        }

        /**
         * Perform single click action with UiDevice and will retry with the specified count when
         * incorrect long click operation is detected.
         *
         * New single click request will be ignored if the previous request is still performing.
         */
        fun performSingleClick(uiDevice: UiDevice, retryCount: Int = 0) {
            synchronized(lock) {
                if (isPerformingClick) {
                    return
                } else {
                    isPerformingClick = true
                }
            }

            limitedRetryCount = retryCount
            retriedCounter = 0
            this.uiDevice = uiDevice
            performSingleClickInternal()
        }

<<<<<<< HEAD
        private fun performSingleClickInternal() {
            executor!!.execute {
                var needClearContentDescription = false
                val originalContentDescription = targetView.contentDescription

                if (originalContentDescription == null || originalContentDescription.isEmpty()) {
                    needClearContentDescription = true
                    targetView.contentDescription = targetView.hashCode().toString()
                }

                uiDevice!!
                    .findObject(
                        UiSelector().descriptionContains(targetView.contentDescription.toString())
                    )
                    .click()

                if (needClearContentDescription) {
                    targetView.contentDescription = originalContentDescription
                }
            }
        }
=======
        private fun performSingleClickInternal() =
            uiDevice!!
                .findObject(UiSelector().descriptionContains(targetView.hashCode().toString()))
                .click()
>>>>>>> 3d4510a6
    }

    @Test
    fun previewView_onClickListenerWorks() {
        // Arrange.
        val semaphore = Semaphore(0)
        val countDownLatch = CountDownLatch(1)
        instrumentation.runOnMainSync {
            val previewView = PreviewView(context)
            previewView.setOnClickListener { semaphore.release() }
            notifyLatchWhenLayoutReady(previewView, countDownLatch)
            setContentView(previewView)
        }
        // Wait for layout ready
        Truth.assertThat(countDownLatch.await(TIMEOUT_SECONDS.toLong(), TimeUnit.SECONDS)).isTrue()

        // Act: click on PreviewView.
        uiDevice.findObject(UiSelector().index(0)).click()

        // Assert: view is clicked.
        Truth.assertThat(semaphore.tryAcquire(TIMEOUT_SECONDS.toLong(), TimeUnit.SECONDS)).isTrue()
    }

    @Test
    fun clearCameraController_controllerIsNull() =
        instrumentation.runOnMainSync {
            // Arrange.
            val previewView = PreviewView(context)
            setContentView(previewView)
            val cameraController: CameraController = LifecycleCameraController(context)
            previewView.controller = cameraController
            Truth.assertThat(previewView.controller).isEqualTo(cameraController)

            // Act and Assert.
            previewView.controller = null

            // Assert
            Truth.assertThat(previewView.controller).isNull()
        }

    @Test
    fun setNewCameraController_oldControllerIsCleared() {
        instrumentation.runOnMainSync {
            // Arrange.
            val previewView = PreviewView(context)
            setContentView(previewView)
            val previewClearSemaphore = Semaphore(0)
            val oldController: CameraController =
                object : CameraController(context) {
                    public override fun startCamera(): Camera? {
                        return null
                    }

                    public override fun clearPreviewSurface() {
                        previewClearSemaphore.release()
                    }
                }
            previewView.controller = oldController
            Truth.assertThat(previewView.controller).isEqualTo(oldController)
            val newController: CameraController = LifecycleCameraController(context)

            // Act and Assert.
            previewView.controller = newController

            // Assert
            Truth.assertThat(previewView.controller).isEqualTo(newController)
            Truth.assertThat(
                    previewClearSemaphore.tryAcquire(TIMEOUT_SECONDS.toLong(), TimeUnit.SECONDS)
                )
                .isTrue()
        }
    }

    @Test
    fun usesTextureView_whenLegacyDevice() {
        instrumentation.runOnMainSync {
            val cameraInfo = createCameraInfo(CameraInfo.IMPLEMENTATION_TYPE_CAMERA2_LEGACY)
            val previewView = PreviewView(context)
            setContentView(previewView)
            previewView.implementationMode = ImplementationMode.PERFORMANCE
            val surfaceProvider = previewView.surfaceProvider
            surfaceProvider.onSurfaceRequested(createSurfaceRequest(cameraInfo))
            Truth.assertThat(previewView.mImplementation)
                .isInstanceOf(TextureViewImplementation::class.java)
        }
    }

    @Test
    fun usesTextureView_whenAPILevelNotNewerThanN() {
        instrumentation.runOnMainSync {
            Assume.assumeTrue(Build.VERSION.SDK_INT <= 24)
            val cameraInfo = createCameraInfo(CameraInfo.IMPLEMENTATION_TYPE_CAMERA2)
            val previewView = PreviewView(context)
            setContentView(previewView)
            previewView.implementationMode = ImplementationMode.PERFORMANCE
            val surfaceProvider = previewView.surfaceProvider
            surfaceProvider.onSurfaceRequested(createSurfaceRequest(cameraInfo))
            Truth.assertThat(previewView.mImplementation)
                .isInstanceOf(TextureViewImplementation::class.java)
        }
    }

    @Test
    fun usesSurfaceView_whenNonLegacyDevice_andAPILevelNewerThanN() {
        instrumentation.runOnMainSync {
            Assume.assumeTrue(Build.VERSION.SDK_INT > 24)
            Assume.assumeFalse(hasSurfaceViewQuirk())
            val cameraInfo = createCameraInfo(CameraInfo.IMPLEMENTATION_TYPE_CAMERA2)
            val previewView = PreviewView(context)
            setContentView(previewView)
            previewView.implementationMode = ImplementationMode.PERFORMANCE
            val surfaceProvider = previewView.surfaceProvider
            surfaceProvider.onSurfaceRequested(createSurfaceRequest(cameraInfo))
            Truth.assertThat(previewView.mImplementation)
                .isInstanceOf(SurfaceViewImplementation::class.java)
        }
    }

    @Test
    fun usesTextureView_whenNonLegacyDevice_andImplModeIsTextureView() {
        instrumentation.runOnMainSync {
            val cameraInfo = createCameraInfo(CameraInfo.IMPLEMENTATION_TYPE_CAMERA2)
            val previewView = PreviewView(context)
            setContentView(previewView)
            previewView.implementationMode = ImplementationMode.COMPATIBLE
            val surfaceProvider = previewView.surfaceProvider
            surfaceProvider.onSurfaceRequested(createSurfaceRequest(cameraInfo))
            Truth.assertThat(previewView.mImplementation)
                .isInstanceOf(TextureViewImplementation::class.java)
        }
    }

    @Test
    fun reuseImpl_whenImplModeIsSurfaceView_andSurfaceRequestCompatibleWithSurfaceView() {
        instrumentation.runOnMainSync {
            // Arrange.
            Assume.assumeTrue(Build.VERSION.SDK_INT > 24)
            Assume.assumeFalse(hasSurfaceViewQuirk())
            val cameraInfo = createCameraInfo(CameraInfo.IMPLEMENTATION_TYPE_CAMERA2)
            val previewView = PreviewView(context)
            setContentView(previewView)

            // Act.
            previewView.implementationMode = ImplementationMode.PERFORMANCE
            val surfaceProvider = previewView.surfaceProvider
            surfaceProvider.onSurfaceRequested(createSurfaceRequest(cameraInfo))
            val previousImplementation = previewView.mImplementation
            assertThat(previousImplementation).isInstanceOf(SurfaceViewImplementation::class.java)
            surfaceProvider.onSurfaceRequested(createSurfaceRequest(cameraInfo))

            // Assert.
            val newImplementation = previewView.mImplementation
            assertThat(newImplementation).isEqualTo(previousImplementation)
        }
    }

    @Test
    fun notReuseImpl_whenImplIsTextureView() {
        instrumentation.runOnMainSync {
            // Arrange.
            val cameraInfo = createCameraInfo(CameraInfo.IMPLEMENTATION_TYPE_CAMERA2)
            val previewView = PreviewView(context)
            setContentView(previewView)

            // Act.
            previewView.implementationMode = ImplementationMode.COMPATIBLE
            val surfaceProvider = previewView.surfaceProvider
            surfaceProvider.onSurfaceRequested(createSurfaceRequest(cameraInfo))
            val previousImplementation = previewView.mImplementation
            assertThat(previousImplementation).isInstanceOf(TextureViewImplementation::class.java)
            surfaceProvider.onSurfaceRequested(createSurfaceRequest(cameraInfo))

            // Assert.
            val newImplementation = previewView.mImplementation
            assertThat(newImplementation).isNotEqualTo(previousImplementation)
        }
    }

    @Test
    fun canCreateValidMeteringPoint() {
        val cameraInfo =
            createCameraInfo(
                90,
                CameraInfo.IMPLEMENTATION_TYPE_CAMERA2,
                CameraSelector.LENS_FACING_BACK
            )
        val countDownLatch = CountDownLatch(1)
        lateinit var previewView: PreviewView
        instrumentation.runOnMainSync {
            previewView = PreviewView(context)
            notifyLatchWhenLayoutReady(previewView, countDownLatch)
            setContentView(previewView)
            val surfaceProvider = previewView.surfaceProvider
            surfaceProvider.onSurfaceRequested(createSurfaceRequest(cameraInfo))
        }
        // Wait for layout ready
        Truth.assertThat(countDownLatch.await(TIMEOUT_SECONDS.toLong(), TimeUnit.SECONDS)).isTrue()
        updateCropRectAndWaitForIdle(DEFAULT_CROP_RECT)
        instrumentation.runOnMainSync {
            val factory = previewView.meteringPointFactory
            val point = factory.createPoint(100f, 100f)
            assertPointIsValid(point)
        }
    }

    private fun assertPointIsValid(point: MeteringPoint) {
        Truth.assertThat(point.x in 0f..1.0f).isTrue()
        Truth.assertThat(point.y in 0f..1.0f).isTrue()
    }

    @Test
    fun meteringPointFactoryAutoAdjusted_whenViewSizeChange() {
        val cameraInfo =
            createCameraInfo(
                90,
                CameraInfo.IMPLEMENTATION_TYPE_CAMERA2,
                CameraSelector.LENS_FACING_BACK
            )
        lateinit var previewView: PreviewView
        instrumentation.runOnMainSync {
            previewView = PreviewView(context)
            mMeteringPointFactory = previewView.meteringPointFactory
            setContentView(previewView)
            val surfaceProvider = previewView.surfaceProvider
            surfaceProvider.onSurfaceRequested(createSurfaceRequest(cameraInfo))
        }
        updateCropRectAndWaitForIdle(DEFAULT_CROP_RECT)
        changeViewSize(previewView, 1000, 1000)
        val point1 = mMeteringPointFactory!!.createPoint(100f, 100f)
        changeViewSize(previewView, 500, 400)
        val point2 = mMeteringPointFactory!!.createPoint(100f, 100f)
        assertPointIsValid(point1)
        assertPointIsValid(point2)
        // These points should be different because the layout is changed.
        assertPointsAreDifferent(point1, point2)
    }

    private fun changeViewSize(previewView: PreviewView?, newWidth: Int, newHeight: Int) {
        val latchToWaitForLayoutChange = CountDownLatch(1)
        instrumentation.runOnMainSync {
            previewView!!.addOnLayoutChangeListener(
                object : View.OnLayoutChangeListener {
                    override fun onLayoutChange(
                        v: View,
                        left: Int,
                        top: Int,
                        right: Int,
                        bottom: Int,
                        oldLeft: Int,
                        oldTop: Int,
                        oldRight: Int,
                        oldBottom: Int
                    ) {
                        if (previewView.width == newWidth && previewView.height == newHeight) {
                            latchToWaitForLayoutChange.countDown()
                            previewView.removeOnLayoutChangeListener(this)
                        }
                    }
                }
            )
            previewView.layoutParams = FrameLayout.LayoutParams(newWidth, newHeight)
        }

        // Wait until the new layout is changed.
        Truth.assertThat(
                latchToWaitForLayoutChange.await(TIMEOUT_SECONDS.toLong(), TimeUnit.SECONDS)
            )
            .isTrue()
    }

    @Test
    fun meteringPointFactoryAutoAdjusted_whenScaleTypeChanged() {
        val cameraInfo =
            createCameraInfo(
                90,
                CameraInfo.IMPLEMENTATION_TYPE_CAMERA2,
                CameraSelector.LENS_FACING_BACK
            )
        lateinit var previewView: PreviewView
        instrumentation.runOnMainSync {
            previewView = PreviewView(context)
            mMeteringPointFactory = previewView.meteringPointFactory
            setContentView(previewView)
            val surfaceProvider = previewView.surfaceProvider
            surfaceProvider.onSurfaceRequested(createSurfaceRequest(cameraInfo))
        }
        updateCropRectAndWaitForIdle(DEFAULT_CROP_RECT)

        // Surface resolution is 640x480 , set a different size for PreviewView.
        changeViewSize(previewView, 800, 700)
        instrumentation.runOnMainSync { previewView.scaleType = PreviewView.ScaleType.FILL_CENTER }
        val point1 = mMeteringPointFactory!!.createPoint(100f, 100f)
        instrumentation.runOnMainSync { previewView.scaleType = PreviewView.ScaleType.FIT_START }
        val point2 = mMeteringPointFactory!!.createPoint(100f, 100f)
        assertPointIsValid(point1)
        assertPointIsValid(point2)
        // These points should be different
        assertPointsAreDifferent(point1, point2)
    }

    @Test
    fun meteringPointFactoryAutoAdjusted_whenTransformationInfoChanged() {
        val cameraInfo1 =
            createCameraInfo(
                90,
                CameraInfo.IMPLEMENTATION_TYPE_CAMERA2,
                CameraSelector.LENS_FACING_BACK
            )
        val cameraInfo2 =
            createCameraInfo(
                270,
                CameraInfo.IMPLEMENTATION_TYPE_CAMERA2,
                CameraSelector.LENS_FACING_FRONT
            )

        lateinit var previewView: PreviewView
        instrumentation.runOnMainSync {
            previewView = PreviewView(context)
            mMeteringPointFactory = previewView.meteringPointFactory
            setContentView(previewView)
            val surfaceProvider = previewView.surfaceProvider
            surfaceProvider.onSurfaceRequested(createSurfaceRequest(cameraInfo1))
        }
        changeViewSize(previewView, 1000, 1000)
        updateCropRectAndWaitForIdle(DEFAULT_CROP_RECT)

        // get a MeteringPoint from a non-center point.
        val point1 = mMeteringPointFactory!!.createPoint(100f, 120f)
        instrumentation.runOnMainSync {
            setContentView(previewView)
            val surfaceProvider = previewView.surfaceProvider
            surfaceProvider.onSurfaceRequested(createSurfaceRequest(cameraInfo2))
        }
        updateCropRectAndWaitForIdle(SMALLER_CROP_RECT)
        val point2 = mMeteringPointFactory!!.createPoint(100f, 120f)
        assertPointIsValid(point1)
        assertPointIsValid(point2)
        // These points should be different
        assertPointsAreDifferent(point1, point2)
    }

    private fun assertPointsAreDifferent(point1: MeteringPoint, point2: MeteringPoint) {
        Truth.assertThat(point1.x != point2.x || point1.y != point2.y).isTrue()
    }

    private fun notifyLatchWhenLayoutReady(
        previewView: PreviewView,
        countDownLatch: CountDownLatch
    ) {
        previewView.addOnLayoutChangeListener(
            object : View.OnLayoutChangeListener {
                override fun onLayoutChange(
                    v: View,
                    left: Int,
                    top: Int,
                    right: Int,
                    bottom: Int,
                    oldLeft: Int,
                    oldTop: Int,
                    oldRight: Int,
                    oldBottom: Int
                ) {
                    if (v.width > 0 && v.height > 0) {
                        countDownLatch.countDown()
                        previewView.removeOnLayoutChangeListener(this)
                    }
                }
            }
        )
    }

    @Test
    fun meteringPointInvalid_whenPreviewViewWidthOrHeightIs0() {
        instrumentation.runOnMainSync {
            val cameraInfo =
                createCameraInfo(
                    90,
                    CameraInfo.IMPLEMENTATION_TYPE_CAMERA2,
                    CameraSelector.LENS_FACING_BACK
                )
            val previewView = PreviewView(context)
            val surfaceProvider = previewView.surfaceProvider
            surfaceProvider.onSurfaceRequested(createSurfaceRequest(cameraInfo))
            val factory = previewView.meteringPointFactory

            // Width and height is 0,  but surface is requested,
            // verifying the factory only creates invalid points.
            val point = factory.createPoint(100f, 100f)
            assertPointIsInvalid(point)
        }
    }

    private fun assertPointIsInvalid(point: MeteringPoint) {
        Truth.assertThat(point.x < 0f || point.x > 1.0f).isTrue()
        Truth.assertThat(point.y < 0f || point.y > 1.0f).isTrue()
    }

    @Test
    fun meteringPointInvalid_beforeCreatingSurfaceProvider() {
        instrumentation.runOnMainSync {
            val previewView = PreviewView(context)
            // make PreviewView.getWidth() getHeight not 0.
            setContentView(previewView)
            val factory = previewView.meteringPointFactory

            // verifying the factory only creates invalid points.
            val point = factory.createPoint(100f, 100f)
            assertPointIsInvalid(point)
        }
    }

    @Test
    fun getsImplementationMode() {
        instrumentation.runOnMainSync {
            val previewView = PreviewView(context)
            previewView.implementationMode = ImplementationMode.PERFORMANCE
            Truth.assertThat(previewView.implementationMode)
                .isEqualTo(ImplementationMode.PERFORMANCE)
        }
    }

    @Test
    fun getsScaleTypeProgrammatically() {
        instrumentation.runOnMainSync {
            val previewView = PreviewView(context)
            previewView.scaleType = PreviewView.ScaleType.FIT_END
            Truth.assertThat(previewView.scaleType).isEqualTo(PreviewView.ScaleType.FIT_END)
        }
    }

    @Test
    fun getsScaleTypeFromXMLLayout() {
        instrumentation.runOnMainSync {
            val previewView =
                LayoutInflater.from(context).inflate(R.layout.preview_view_scale_type_fit_end, null)
                    as PreviewView
            Truth.assertThat(previewView.scaleType).isEqualTo(PreviewView.ScaleType.FIT_END)
        }
    }

    @Test
    fun defaultImplementationMode_isPerformance() {
        instrumentation.runOnMainSync {
            val previewView = PreviewView(context)
            Truth.assertThat(previewView.implementationMode)
                .isEqualTo(ImplementationMode.PERFORMANCE)
        }
    }

    @Test
    fun getsImplementationModeFromXmlLayout() {
        instrumentation.runOnMainSync {
            val previewView =
                LayoutInflater.from(context)
                    .inflate(R.layout.preview_view_implementation_mode_compatible, null)
                    as PreviewView
            Truth.assertThat(previewView.implementationMode)
                .isEqualTo(ImplementationMode.COMPATIBLE)
        }
    }

    @Test
    fun redrawsPreview_whenScaleTypeChanges() {
        instrumentation.runOnMainSync {
            val previewView = PreviewView(context)
            val implementation: PreviewViewImplementation =
                Mockito.mock(TestPreviewViewImplementation::class.java)
            previewView.mImplementation = implementation
            previewView.scaleType = PreviewView.ScaleType.FILL_START
            Mockito.verify(implementation, Mockito.times(1)).redrawPreview()
        }
    }

    @Test
    fun redrawsPreview_whenLayoutResized() {
        val previewView = AtomicReference<PreviewView>()
        val container = AtomicReference<FrameLayout>()
        val implementation: PreviewViewImplementation =
            Mockito.mock(TestPreviewViewImplementation::class.java)
        activityScenario!!.onActivity {
            previewView.set(PreviewView(context))
            previewView.get().mImplementation = implementation
            container.set(FrameLayout(context))
            container.get().addView(previewView.get())
            setContentView(container.get())

            // Resize container in order to trigger PreviewView's onLayoutChanged listener.
            val params = container.get().layoutParams as FrameLayout.LayoutParams
            params.width = params.width / 2
            container.get().requestLayout()
        }
        Mockito.verify(implementation, Mockito.timeout(1000).times(1)).redrawPreview()
    }

    @Test
    fun doesNotRedrawPreview_whenDetachedFromWindow() {
        val previewView = AtomicReference<PreviewView>()
        val container = AtomicReference<FrameLayout>()
        val implementation: PreviewViewImplementation =
            Mockito.mock(TestPreviewViewImplementation::class.java)
        activityScenario!!.onActivity {
            previewView.set(PreviewView(context))
            previewView.get().mImplementation = implementation
            container.set(FrameLayout(context))
            container.get().addView(previewView.get())
            setContentView(container.get())
            container.get().removeView(previewView.get())

            // Resize container
            val params = container.get().layoutParams as FrameLayout.LayoutParams
            params.width = params.width / 2
            container.get().requestLayout()
        }
        Mockito.verify(implementation, Mockito.never()).redrawPreview()
    }

    @Test
    fun redrawsPreview_whenReattachedToWindow() {
        val previewView = AtomicReference<PreviewView>()
        val container = AtomicReference<FrameLayout>()
        val implementation: PreviewViewImplementation =
            Mockito.mock(TestPreviewViewImplementation::class.java)
        activityScenario!!.onActivity {
            previewView.set(PreviewView(context))
            previewView.get().mImplementation = implementation
            container.set(FrameLayout(context))
            container.get().addView(previewView.get())
            setContentView(container.get())
            container.get().removeView(previewView.get())
            container.get().addView(previewView.get())
        }
        Mockito.verify(implementation, Mockito.timeout(1000).times(1)).redrawPreview()
    }

    @Test
    fun setsDefaultBackground_whenBackgroundNotExplicitlySet() {
        instrumentation.runOnMainSync {
            val previewView = PreviewView(context)
            Truth.assertThat(previewView.background).isInstanceOf(ColorDrawable::class.java)
            val actualBackground = previewView.background as ColorDrawable
            val expectedBackground =
                ContextCompat.getColor(context, PreviewView.DEFAULT_BACKGROUND_COLOR)
            Truth.assertThat(actualBackground.color).isEqualTo(expectedBackground)
        }
    }

    @Test
    fun overridesDefaultBackground_whenBackgroundExplicitlySet_programmatically() {
        instrumentation.runOnMainSync {
            val previewView = PreviewView(context)
            val backgroundColor = ContextCompat.getColor(context, android.R.color.white)
            previewView.setBackgroundColor(backgroundColor)
            Truth.assertThat(previewView.background).isInstanceOf(ColorDrawable::class.java)
            val actualBackground = previewView.background as ColorDrawable
            Truth.assertThat(actualBackground.color).isEqualTo(backgroundColor)
        }
    }

    @Test
    fun overridesDefaultBackground_whenBackgroundExplicitlySet_xml() {
        instrumentation.runOnMainSync {
            val previewView =
                LayoutInflater.from(context).inflate(R.layout.preview_view_background_white, null)
                    as PreviewView
            Truth.assertThat(previewView.background).isInstanceOf(ColorDrawable::class.java)
            val actualBackground = previewView.background as ColorDrawable
            val expectedBackground = ContextCompat.getColor(context, android.R.color.white)
            Truth.assertThat(actualBackground.color).isEqualTo(expectedBackground)
        }
    }

    @Test
    fun doNotRemovePreview_whenCreatingNewSurfaceProvider() {
        instrumentation.runOnMainSync {
            val previewView = PreviewView(context)
            setContentView(previewView)

            // Start a preview stream
            val surfaceProvider = previewView.surfaceProvider
            val cameraInfo = createCameraInfo(CameraInfo.IMPLEMENTATION_TYPE_CAMERA2)
            surfaceProvider.onSurfaceRequested(createSurfaceRequest(cameraInfo))

            // Create a new surfaceProvider
            previewView.surfaceProvider

            // Assert PreviewView doesn't remove the current preview TextureView/SurfaceView
            var wasPreviewRemoved = true
            for (i in 0 until previewView.childCount) {
                if (
                    previewView.getChildAt(i) is TextureView ||
                        previewView.getChildAt(i) is SurfaceView
                ) {
                    wasPreviewRemoved = false
                    break
                }
            }
            Truth.assertThat(wasPreviewRemoved).isFalse()
        }
    }

    @Test
    fun canSetFrameUpdateListener() {
        lateinit var previewView: PreviewView
        activityScenario!!.onActivity { activity ->
            previewView = PreviewView(context)
            previewView.implementationMode = ImplementationMode.COMPATIBLE
            activity.setContentView(previewView)
            val preview = Preview.Builder().build()
            preview.setSurfaceProvider(previewView.surfaceProvider)
            cameraProvider!!.bindToLifecycle(activity, CameraSelector.DEFAULT_BACK_CAMERA, preview)
        }

        var executedOnExecutor = false
        val executor = Executor {
            it.run()
            executedOnExecutor = true
        }

        val frameUpdateCountDownLatch = CountDownLatch(5)
        previewView.setFrameUpdateListener(executor) { frameUpdateCountDownLatch.countDown() }

        assertThat(frameUpdateCountDownLatch.await(5, TimeUnit.SECONDS)).isTrue()
        assertThat(executedOnExecutor).isTrue()
    }

    private fun setContentView(view: View?) {
        activityScenario!!.onActivity { activity: FakeActivity -> activity.setContentView(view) }
    }

    private fun createSurfaceRequest(
        cameraInfo: CameraInfoInternal,
    ): SurfaceRequest {
        val fakeCamera = FakeCamera(/* cameraControl= */ null, cameraInfo)
        val surfaceRequest = SurfaceRequest(DEFAULT_SURFACE_SIZE, fakeCamera) {}
        surfaceRequestList.add(surfaceRequest)
        return surfaceRequest
    }

    private fun createCameraInfo(implementationType: String): CameraInfoInternal {
        val cameraInfoInternal = FakeCameraInfoInternal()
        cameraInfoInternal.implementationType = implementationType
        return cameraInfoInternal
    }

    private fun createCameraInfo(
        rotationDegrees: Int,
        implementationType: String,
        @CameraSelector.LensFacing lensFacing: Int
    ): CameraInfoInternal {
        val cameraInfoInternal = FakeCameraInfoInternal(rotationDegrees, lensFacing)
        cameraInfoInternal.implementationType = implementationType
        return cameraInfoInternal
    }

    private fun updateCropRectAndWaitForIdle(cropRect: Rect) {
        for (surfaceRequest in surfaceRequestList) {
            surfaceRequest.updateTransformationInfo(
                SurfaceRequest.TransformationInfo.of(
                    cropRect,
                    0,
                    Surface.ROTATION_0,
                    /*hasCameraTransform=*/ true,
                    /*sensorToBufferTransform=*/ Matrix(),
                    /*mirroring=*/ false
                )
            )
        }
        instrumentation.waitForIdleSync()
    }

    private fun hasSurfaceViewQuirk(): Boolean {
        return DeviceQuirks.get(SurfaceViewStretchedQuirk::class.java) != null ||
            DeviceQuirks.get(SurfaceViewNotCroppedByParentQuirk::class.java) != null
    }

    /**
     * An empty implementation of [PreviewViewImplementation] used for testing. It allows mocking
     * [PreviewViewImplementation] since the latter is package private.
     */
    internal open class TestPreviewViewImplementation
    constructor(parent: FrameLayout, previewTransform: PreviewTransformation) :
        PreviewViewImplementation(parent, previewTransform) {
        override fun initializePreview() {}

        override fun getPreview(): View? {
            return null
        }

        override fun onSurfaceRequested(
            surfaceRequest: SurfaceRequest,
            onSurfaceNotInUseListener: OnSurfaceNotInUseListener?
        ) {}

        public override fun redrawPreview() {}

        public override fun onAttachedToWindow() {}

        public override fun onDetachedFromWindow() {}

        public override fun waitForNextFrame(): ListenableFuture<Void> {
            return Futures.immediateFuture(null)
        }

        public override fun getPreviewBitmap(): Bitmap? {
            return null
        }
    }

    companion object {
        private val DEFAULT_SURFACE_SIZE: Size by lazy { Size(640, 480) }
        private val DEFAULT_CROP_RECT = Rect(0, 0, 640, 480)
        private val SMALLER_CROP_RECT = Rect(20, 20, 600, 400)
        private const val TIMEOUT_SECONDS = 10

        @JvmStatic
        @Parameterized.Parameters(name = "{0}")
        fun data() =
            listOf(
                arrayOf(Camera2Config::class.simpleName, Camera2Config.defaultConfig()),
                arrayOf(CameraPipeConfig::class.simpleName, CameraPipeConfig.defaultConfig())
            )
    }
}<|MERGE_RESOLUTION|>--- conflicted
+++ resolved
@@ -336,10 +336,6 @@
                 uiDevice = null
                 limitedRetryCount = 0
                 retriedCounter = 0
-<<<<<<< HEAD
-                executor?.shutdown()
-=======
->>>>>>> 3d4510a6
                 synchronized(lock) { isPerformingClick = false }
             }
 
@@ -367,34 +363,10 @@
             performSingleClickInternal()
         }
 
-<<<<<<< HEAD
-        private fun performSingleClickInternal() {
-            executor!!.execute {
-                var needClearContentDescription = false
-                val originalContentDescription = targetView.contentDescription
-
-                if (originalContentDescription == null || originalContentDescription.isEmpty()) {
-                    needClearContentDescription = true
-                    targetView.contentDescription = targetView.hashCode().toString()
-                }
-
-                uiDevice!!
-                    .findObject(
-                        UiSelector().descriptionContains(targetView.contentDescription.toString())
-                    )
-                    .click()
-
-                if (needClearContentDescription) {
-                    targetView.contentDescription = originalContentDescription
-                }
-            }
-        }
-=======
         private fun performSingleClickInternal() =
             uiDevice!!
                 .findObject(UiSelector().descriptionContains(targetView.hashCode().toString()))
                 .click()
->>>>>>> 3d4510a6
     }
 
     @Test
