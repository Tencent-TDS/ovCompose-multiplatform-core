/*
 * Copyright 2023 The Android Open Source Project
 *
 * Licensed under the Apache License, Version 2.0 (the "License");
 * you may not use this file except in compliance with the License.
 * You may obtain a copy of the License at
 *
 *      http://www.apache.org/licenses/LICENSE-2.0
 *
 * Unless required by applicable law or agreed to in writing, software
 * distributed under the License is distributed on an "AS IS" BASIS,
 * WITHOUT WARRANTIES OR CONDITIONS OF ANY KIND, either express or implied.
 * See the License for the specific language governing permissions and
 * limitations under the License.
 */

package androidx.camera.view;

import static androidx.camera.core.ImageCapture.FLASH_MODE_SCREEN;
import static androidx.camera.core.impl.utils.Threads.checkMainThread;

import android.animation.Animator;
import android.animation.ValueAnimator;
import android.app.Activity;
import android.content.Context;
import android.graphics.Color;
import android.util.AttributeSet;
import android.view.View;
import android.view.Window;
import android.view.WindowManager;

import androidx.annotation.NonNull;
import androidx.annotation.Nullable;
<<<<<<< HEAD
=======
import androidx.annotation.RestrictTo;
>>>>>>> 3d4510a6
import androidx.annotation.UiThread;
import androidx.camera.core.ImageCapture;
import androidx.camera.core.ImageCapture.ScreenFlash;
import androidx.camera.core.Logger;
import androidx.camera.view.internal.ScreenFlashUiInfo;
import androidx.fragment.app.Fragment;

/**
 * Custom View that implements a basic UI for screen flash photo capture.
 *
 * <p> This class provides an {@link ScreenFlash} implementation with
 * {@link #getScreenFlash()} for the
 * {@link ImageCapture#setScreenFlash(ImageCapture.ScreenFlash)} API. If a
 * {@link CameraController} is used for CameraX operations,{@link #setController(CameraController)}
 * should be used to set the controller to this view. Normally, this view is kept fully
 * transparent. It becomes fully visible for the duration of screen flash photo capture. The
 * screen brightness is also maximized for that duration.
 *
 * <p> The default color of the view is {@link Color#WHITE}, but it can be changed with
 * {@link View#setBackgroundColor(int)} API. The elevation of this view is always set to
 * {@link Float#MAX_VALUE} so that it always appears on top in its view hierarchy during screen
 * flash.
 *
 * <p> This view is also used internally in {@link PreviewView}, so may not be required if user
 * is already using {@link PreviewView}. However, note that the internal instance of
 * {@link PreviewView} has the same dimensions as {@link PreviewView}. So if the
 * {@link PreviewView} does not encompass the full screen, users may want to use this view
 * separately so that whole screen can be encompassed during screen flash operation.
 *
 * @see #getScreenFlash
 * @see ImageCapture#FLASH_MODE_SCREEN
<<<<<<< HEAD
 * @see PreviewView#getScreenFlash
=======
>>>>>>> 3d4510a6
 */
public final class ScreenFlashView extends View {
    private static final String TAG = "ScreenFlashView";
    private CameraController mCameraController;
    private Window mScreenFlashWindow;
    private ImageCapture.ScreenFlash mScreenFlash;
<<<<<<< HEAD
=======

    /** The timeout in seconds for the visibility animation at {@link ScreenFlash#apply}. */
    private static final long ANIMATION_DURATION_MILLIS = 1000;
>>>>>>> 3d4510a6

    @UiThread
    public ScreenFlashView(@NonNull Context context) {
        this(context, null);
    }

    @UiThread
    public ScreenFlashView(@NonNull Context context, @Nullable AttributeSet attrs) {
        this(context, attrs, 0);
    }

    @UiThread
    public ScreenFlashView(@NonNull Context context, @Nullable AttributeSet attrs,
            int defStyleAttr) {
        this(context, attrs, defStyleAttr, 0);
    }

    @UiThread
    public ScreenFlashView(@NonNull Context context, @Nullable AttributeSet attrs, int defStyleAttr,
            int defStyleRes) {
        super(context, attrs, defStyleAttr, defStyleRes);

        setBackgroundColor(Color.WHITE);
        setAlpha(0f);
        setElevation(Float.MAX_VALUE);
    }

    /**
     * Sets the {@link CameraController}.
     *
     * <p> Once set, the controller will use the {@code ScreenFlashView} for screen flash related UI
     * operations.
     *
     * @throws IllegalStateException If {@link ImageCapture#FLASH_MODE_SCREEN} is set to the
     *                               {@link CameraController}, but a non-null {@link Window}
     *                               instance has not been set with {@link #setScreenFlashWindow}.
     * @see CameraController
     */
    @UiThread
    public void setController(@Nullable CameraController cameraController) {
        checkMainThread();

        if (mCameraController != null && mCameraController != cameraController) {
            // If already bound to a different controller, remove the ScreenFlash instance from the
            // old controller.
            setScreenFlashUiInfo(null);
        }
        mCameraController = cameraController;

        if (cameraController == null) {
            return;
        }

        if (cameraController.getImageCaptureFlashMode() == FLASH_MODE_SCREEN
                && mScreenFlashWindow == null) {
            throw new IllegalStateException(
                    "No window set despite setting FLASH_MODE_SCREEN in CameraController");
        }

        setScreenFlashUiInfo(getScreenFlash());
    }

    private void setScreenFlashUiInfo(ImageCapture.ScreenFlash control) {
        if (mCameraController == null) {
            Logger.d(TAG, "setScreenFlashUiInfo: mCameraController is null!");
            return;
        }
        mCameraController.setScreenFlashUiInfo(new ScreenFlashUiInfo(
                ScreenFlashUiInfo.ProviderType.SCREEN_FLASH_VIEW, control));
    }

    /**
     * Sets a {@link Window} instance for subsequent photo capture requests with
     * {@link ImageCapture} use case when {@link ImageCapture#FLASH_MODE_SCREEN} is set.
     *
     * <p>The calling of this API will take effect for {@code ImageCapture#FLASH_MODE_SCREEN} only
     * and the {@code Window} will be ignored for other flash modes. During screen flash photo
     * capture, the window is used for the purpose of changing screen brightness.
     *
     * <p> If the implementation provided by the user is no longer valid (e.g. due to any
     * {@link android.app.Activity} or {@link android.view.View} reference used in the
     * implementation becoming invalid), user needs to re-set a new valid window or clear the
     * previous one with {@code setScreenFlashWindow(null)}, whichever appropriate.
     *
     * <p>For most app scenarios, a {@code Window} instance can be obtained from
     * {@link Activity#getWindow()}. In case of a fragment, {@link Fragment#getActivity()} can
     * first be used to get the activity instance.
     *
     * @param screenFlashWindow A {@link Window} instance that is used to change the brightness
     *                          during screen flash photo capture.
     */
    @UiThread
    public void setScreenFlashWindow(@Nullable Window screenFlashWindow) {
        checkMainThread();
        updateScreenFlash(screenFlashWindow);
        mScreenFlashWindow = screenFlashWindow;
        setScreenFlashUiInfo(getScreenFlash());
    }

    /** Update {@link #mScreenFlash} if required. */
    private void updateScreenFlash(Window window) {
        if (mScreenFlashWindow != window) {
            mScreenFlash = window == null ? null : new ScreenFlash() {
                private float mPreviousBrightness;
                private ValueAnimator mAnimator;

                @Override
                public void apply(long expirationTimeMillis,
                        @NonNull ImageCapture.ScreenFlashListener screenFlashListener) {
                    Logger.d(TAG, "ScreenFlash#apply");
<<<<<<< HEAD

                    setAlpha(1f);
=======
>>>>>>> 3d4510a6

                    mPreviousBrightness = getBrightness();
                    setBrightness(1.0f);

<<<<<<< HEAD
                    screenFlashListener.onCompleted();
=======
                    if (mAnimator != null) {
                        mAnimator.cancel();
                    }
                    mAnimator = animateToFullOpacity(screenFlashListener::onCompleted);
>>>>>>> 3d4510a6
                }

                @Override
                public void clear() {
                    Logger.d(TAG, "ScreenFlash#clearScreenFlashUi");
<<<<<<< HEAD
=======

                    if (mAnimator != null) {
                        mAnimator.cancel();
                        mAnimator = null;
                    }
>>>>>>> 3d4510a6

                    setAlpha(0f);

                    // Restore screen brightness
                    setBrightness(mPreviousBrightness);
                }
            };
        }
    }

    private ValueAnimator animateToFullOpacity(@Nullable Runnable onAnimationEnd) {
        Logger.d(TAG, "animateToFullOpacity");

        ValueAnimator animator = ValueAnimator.ofFloat(0F, 1F);

        // TODO: b/355168952 - Allow users to overwrite the animation duration.
        animator.setDuration(getVisibilityRampUpAnimationDurationMillis());

        animator.addUpdateListener(animation -> {
            Logger.d(TAG, "animateToFullOpacity: value = " + (float) animation.getAnimatedValue());
            setAlpha((float) animation.getAnimatedValue());
        });

        animator.addListener(new Animator.AnimatorListener() {
            @Override
            public void onAnimationStart(@NonNull Animator animation) {

            }

            @Override
            public void onAnimationEnd(@NonNull Animator animation) {
                Logger.d(TAG, "ScreenFlash#apply: onAnimationEnd");
                if (onAnimationEnd != null) {
                    onAnimationEnd.run();
                }
            }

            @Override
            public void onAnimationCancel(@NonNull Animator animation) {

            }

            @Override
            public void onAnimationRepeat(@NonNull Animator animation) {

            }
        });

        animator.start();

        return animator;
    }

    private float getBrightness() {
        if (mScreenFlashWindow == null) {
            Logger.e(TAG, "setBrightness: mScreenFlashWindow is null!");
            return Float.NaN;
        }

        WindowManager.LayoutParams layoutParam = mScreenFlashWindow.getAttributes();
        return layoutParam.screenBrightness;
    }

    private void setBrightness(float value) {
        if (mScreenFlashWindow == null) {
            Logger.e(TAG, "setBrightness: mScreenFlashWindow is null!");
            return;
        }

        if (Float.isNaN(value)) {
            Logger.e(TAG, "setBrightness: value is NaN!");
            return;
        }

        WindowManager.LayoutParams layoutParam = mScreenFlashWindow.getAttributes();
        layoutParam.screenBrightness = value;
        mScreenFlashWindow.setAttributes(layoutParam);
        Logger.d(TAG, "Brightness set to " + layoutParam.screenBrightness);
    }

    /**
     * Returns an {@link ScreenFlash} implementation based on the {@link Window} instance
     * set via {@link #setScreenFlashWindow(Window)}.
     *
     * <p> When {@link ScreenFlash#apply(long, ImageCapture.ScreenFlashListener)} is invoked,
<<<<<<< HEAD
     * this view becomes fully visible and screen brightness is maximized using the provided
     * {@code Window}. The default color of the overlay view is {@link Color#WHITE}. To change
=======
     * this view becomes fully visible gradually with an animation and screen brightness is
     * maximized using the provided {@code Window}. Since brightness change of the display happens
     * asynchronously and may take some time to be completed, the animation to ramp up visibility
     * may require a duration of sufficient delay (decided internally) before
     * {@link ImageCapture.ScreenFlashListener#onCompleted()} is invoked.
     *
     * <p> The default color of the overlay view is {@link Color#WHITE}. To change
>>>>>>> 3d4510a6
     * the color, use {@link #setBackgroundColor(int)}.
     *
     * <p> When {@link ScreenFlash#clear()} is invoked, the view
     * becomes transparent and screen brightness is restored.
     *
     * <p> The {@code Window} instance parameter can usually be provided from the activity using
     * the {@link PreviewView}, see {@link Activity#getWindow()} for details. If a null {@code
     * Window} is set or none set at all, a null value will be returned by this method.
     *
     * @return A simple {@link ScreenFlash} implementation, or null value if a non-null
<<<<<<< HEAD
     *         {@code Window} instance hasn't been set.
=======
     * {@code Window} instance hasn't been set.
>>>>>>> 3d4510a6
     */
    @UiThread
    @Nullable
    public ScreenFlash getScreenFlash() {
        return mScreenFlash;
<<<<<<< HEAD
=======
    }

    /**
     * Returns the duration of the visibility ramp-up animation.
     *
     * <p> This is currently used in {@link ScreenFlash#apply}.
     *
     * @see #getScreenFlash()
     */
    @RestrictTo(RestrictTo.Scope.LIBRARY_GROUP)
    public long getVisibilityRampUpAnimationDurationMillis() {
        return ANIMATION_DURATION_MILLIS;
>>>>>>> 3d4510a6
    }
}<|MERGE_RESOLUTION|>--- conflicted
+++ resolved
@@ -31,10 +31,7 @@
 
 import androidx.annotation.NonNull;
 import androidx.annotation.Nullable;
-<<<<<<< HEAD
-=======
 import androidx.annotation.RestrictTo;
->>>>>>> 3d4510a6
 import androidx.annotation.UiThread;
 import androidx.camera.core.ImageCapture;
 import androidx.camera.core.ImageCapture.ScreenFlash;
@@ -66,22 +63,15 @@
  *
  * @see #getScreenFlash
  * @see ImageCapture#FLASH_MODE_SCREEN
-<<<<<<< HEAD
- * @see PreviewView#getScreenFlash
-=======
->>>>>>> 3d4510a6
  */
 public final class ScreenFlashView extends View {
     private static final String TAG = "ScreenFlashView";
     private CameraController mCameraController;
     private Window mScreenFlashWindow;
     private ImageCapture.ScreenFlash mScreenFlash;
-<<<<<<< HEAD
-=======
 
     /** The timeout in seconds for the visibility animation at {@link ScreenFlash#apply}. */
     private static final long ANIMATION_DURATION_MILLIS = 1000;
->>>>>>> 3d4510a6
 
     @UiThread
     public ScreenFlashView(@NonNull Context context) {
@@ -192,36 +182,24 @@
                 public void apply(long expirationTimeMillis,
                         @NonNull ImageCapture.ScreenFlashListener screenFlashListener) {
                     Logger.d(TAG, "ScreenFlash#apply");
-<<<<<<< HEAD
-
-                    setAlpha(1f);
-=======
->>>>>>> 3d4510a6
 
                     mPreviousBrightness = getBrightness();
                     setBrightness(1.0f);
 
-<<<<<<< HEAD
-                    screenFlashListener.onCompleted();
-=======
                     if (mAnimator != null) {
                         mAnimator.cancel();
                     }
                     mAnimator = animateToFullOpacity(screenFlashListener::onCompleted);
->>>>>>> 3d4510a6
                 }
 
                 @Override
                 public void clear() {
                     Logger.d(TAG, "ScreenFlash#clearScreenFlashUi");
-<<<<<<< HEAD
-=======
 
                     if (mAnimator != null) {
                         mAnimator.cancel();
                         mAnimator = null;
                     }
->>>>>>> 3d4510a6
 
                     setAlpha(0f);
 
@@ -307,10 +285,6 @@
      * set via {@link #setScreenFlashWindow(Window)}.
      *
      * <p> When {@link ScreenFlash#apply(long, ImageCapture.ScreenFlashListener)} is invoked,
-<<<<<<< HEAD
-     * this view becomes fully visible and screen brightness is maximized using the provided
-     * {@code Window}. The default color of the overlay view is {@link Color#WHITE}. To change
-=======
      * this view becomes fully visible gradually with an animation and screen brightness is
      * maximized using the provided {@code Window}. Since brightness change of the display happens
      * asynchronously and may take some time to be completed, the animation to ramp up visibility
@@ -318,7 +292,6 @@
      * {@link ImageCapture.ScreenFlashListener#onCompleted()} is invoked.
      *
      * <p> The default color of the overlay view is {@link Color#WHITE}. To change
->>>>>>> 3d4510a6
      * the color, use {@link #setBackgroundColor(int)}.
      *
      * <p> When {@link ScreenFlash#clear()} is invoked, the view
@@ -329,18 +302,12 @@
      * Window} is set or none set at all, a null value will be returned by this method.
      *
      * @return A simple {@link ScreenFlash} implementation, or null value if a non-null
-<<<<<<< HEAD
-     *         {@code Window} instance hasn't been set.
-=======
      * {@code Window} instance hasn't been set.
->>>>>>> 3d4510a6
      */
     @UiThread
     @Nullable
     public ScreenFlash getScreenFlash() {
         return mScreenFlash;
-<<<<<<< HEAD
-=======
     }
 
     /**
@@ -353,6 +320,5 @@
     @RestrictTo(RestrictTo.Scope.LIBRARY_GROUP)
     public long getVisibilityRampUpAnimationDurationMillis() {
         return ANIMATION_DURATION_MILLIS;
->>>>>>> 3d4510a6
     }
 }