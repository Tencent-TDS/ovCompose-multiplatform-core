--- conflicted
+++ resolved
@@ -264,11 +264,7 @@
     private fun createFakeUseCase() =
         object : FakeUseCase(FakeUseCaseConfig.Builder().setTargetName("UseCase").useCaseConfig) {
             fun setupSessionConfig(sessionConfig: SessionConfig) {
-<<<<<<< HEAD
-                updateSessionConfig(sessionConfig)
-=======
                 updateSessionConfig(listOf(sessionConfig))
->>>>>>> 3d4510a6
                 notifyActive()
             }
         }
