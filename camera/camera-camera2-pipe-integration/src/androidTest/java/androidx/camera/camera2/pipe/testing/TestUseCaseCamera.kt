--- conflicted
+++ resolved
@@ -19,10 +19,6 @@
 import android.content.Context
 import android.hardware.camera2.CameraCharacteristics
 import android.hardware.camera2.CameraDevice
-<<<<<<< HEAD
-import android.hardware.camera2.CaptureRequest
-=======
->>>>>>> 3d4510a6
 import androidx.camera.camera2.pipe.CameraGraph
 import androidx.camera.camera2.pipe.CameraId
 import androidx.camera.camera2.pipe.CameraPipe
@@ -102,10 +98,6 @@
                 requestListener,
                 cameraConfig,
                 cameraQuirks,
-<<<<<<< HEAD
-                null,
-=======
->>>>>>> 3d4510a6
                 ZslControlNoOpImpl(),
                 NoOpTemplateParamsOverride,
             )
@@ -151,10 +143,7 @@
                         templateParamsOverride = NoOpTemplateParamsOverride,
                     ),
                 useCaseGraphConfig = useCaseCameraGraphConfig,
-<<<<<<< HEAD
-=======
                 threads = threads,
->>>>>>> 3d4510a6
             )
             .apply {
                 SessionConfigAdapter(useCases).getValidSessionConfigOrNull()?.let { sessionConfig ->
@@ -179,26 +168,6 @@
                     )
                 }
             }
-<<<<<<< HEAD
-
-    override var runningUseCases = useCases.toSet()
-
-    override fun <T> setParameterAsync(
-        key: CaptureRequest.Key<T>,
-        value: T,
-        priority: Config.OptionPriority
-    ): Deferred<Unit> {
-        throw NotImplementedError("Not implemented")
-    }
-
-    override fun setParametersAsync(
-        values: Map<CaptureRequest.Key<*>, Any>,
-        priority: Config.OptionPriority
-    ): Deferred<Unit> {
-        throw NotImplementedError("Not implemented")
-    }
-=======
->>>>>>> 3d4510a6
 
     override fun close(): Job {
         return threads.scope.launch {
