--- conflicted
+++ resolved
@@ -35,14 +35,10 @@
     public val minZoomRatio: Float
     public val maxZoomRatio: Float
 
-<<<<<<< HEAD
-    fun applyAsync(zoomRatio: Float, camera: UseCaseCamera): Deferred<Unit>
-=======
     public fun applyAsync(
         zoomRatio: Float,
         requestControl: UseCaseCameraRequestControl
     ): Deferred<Unit>
->>>>>>> 3d4510a6
 
     /**
      * Returns the current crop sensor region which should be used for converting
@@ -91,14 +87,10 @@
 
     private var currentCropRect: Rect? = null
 
-<<<<<<< HEAD
-    override fun applyAsync(zoomRatio: Float, camera: UseCaseCamera): Deferred<Unit> {
-=======
     override fun applyAsync(
         zoomRatio: Float,
         requestControl: UseCaseCameraRequestControl
     ): Deferred<Unit> {
->>>>>>> 3d4510a6
         val sensorRect =
             cameraProperties.metadata[CameraCharacteristics.SENSOR_INFO_ACTIVE_ARRAY_SIZE]!!
         currentCropRect = computeCropRect(sensorRect, zoomRatio)
@@ -107,11 +99,7 @@
         )
     }
 
-<<<<<<< HEAD
-    override fun getCropSensorRegion() =
-=======
     override fun getCropSensorRegion(): Rect =
->>>>>>> 3d4510a6
         currentCropRect
             ?: cameraProperties.metadata[CameraCharacteristics.SENSOR_INFO_ACTIVE_ARRAY_SIZE]!!
 
@@ -149,14 +137,10 @@
     override val maxZoomRatio: Float
         get() = range.upper
 
-<<<<<<< HEAD
-    override fun applyAsync(zoomRatio: Float, camera: UseCaseCamera): Deferred<Unit> {
-=======
     override fun applyAsync(
         zoomRatio: Float,
         requestControl: UseCaseCameraRequestControl
     ): Deferred<Unit> {
->>>>>>> 3d4510a6
         require(zoomRatio in minZoomRatio..maxZoomRatio)
         val parameters: MutableMap<CaptureRequest.Key<*>, Any> =
             mutableMapOf(CaptureRequest.CONTROL_ZOOM_RATIO to zoomRatio)
