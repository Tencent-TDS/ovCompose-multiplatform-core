--- conflicted
+++ resolved
@@ -33,11 +33,7 @@
  * @param outputSizesCorrector [OutputSizesCorrector] class to perform correction on sizes.
  */
 @CameraScope
-<<<<<<< HEAD
-class StreamConfigurationMapCompat
-=======
 public class StreamConfigurationMapCompat
->>>>>>> 3d4510a6
 @Inject
 constructor(map: StreamConfigurationMap?, private val outputSizesCorrector: OutputSizesCorrector) {
     private val tag = "StreamConfigurationMapCompat"
@@ -65,11 +61,7 @@
      * @see [ImageFormat]
      * @see [PixelFormat]
      */
-<<<<<<< HEAD
-    fun getOutputFormats(): Array<Int>? {
-=======
     public fun getOutputFormats(): Array<Int>? {
->>>>>>> 3d4510a6
         return impl.getOutputFormats()
     }
 
@@ -157,11 +149,7 @@
     }
 
     /** Returns the [StreamConfigurationMap] represented by this object. */
-<<<<<<< HEAD
-    fun toStreamConfigurationMap(): StreamConfigurationMap? {
-=======
     public fun toStreamConfigurationMap(): StreamConfigurationMap? {
->>>>>>> 3d4510a6
         return impl.unwrap()
     }
 
