--- conflicted
+++ resolved
@@ -16,15 +16,8 @@
 
 package androidx.camera.camera2.pipe.integration.impl
 
-<<<<<<< HEAD
-interface UseCaseCameraControl {
-    var useCaseCamera: UseCaseCamera?
-
-    fun reset()
-=======
 public interface UseCaseCameraControl {
     public var requestControl: UseCaseCameraRequestControl?
 
     public fun reset()
->>>>>>> 3d4510a6
 }