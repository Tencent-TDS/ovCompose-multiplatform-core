--- conflicted
+++ resolved
@@ -20,21 +20,12 @@
 import androidx.camera.camera2.pipe.integration.compat.quirk.ExtraSupportedSurfaceCombinationsQuirk
 import androidx.camera.core.impl.SurfaceCombination
 
-<<<<<<< HEAD
-class ExtraSupportedSurfaceCombinationsContainer {
-=======
 public class ExtraSupportedSurfaceCombinationsContainer {
->>>>>>> 3d4510a6
     private val quirk: ExtraSupportedSurfaceCombinationsQuirk? =
         DeviceQuirks[ExtraSupportedSurfaceCombinationsQuirk::class.java]
 
     /** Retrieves the extra surface combinations which can be supported on the device. */
-<<<<<<< HEAD
-    operator fun get(cameraId: String, hardwareLevel: Int): List<SurfaceCombination> {
-        return quirk?.getExtraSupportedSurfaceCombinations(cameraId, hardwareLevel) ?: listOf()
-=======
     public operator fun get(cameraId: String): List<SurfaceCombination> {
         return quirk?.getExtraSupportedSurfaceCombinations(cameraId) ?: listOf()
->>>>>>> 3d4510a6
     }
 }