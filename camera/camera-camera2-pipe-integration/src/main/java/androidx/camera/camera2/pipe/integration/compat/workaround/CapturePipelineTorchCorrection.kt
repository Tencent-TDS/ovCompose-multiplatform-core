--- conflicted
+++ resolved
@@ -16,12 +16,8 @@
 
 package androidx.camera.camera2.pipe.integration.compat.workaround
 
-import android.hardware.camera2.CameraCharacteristics
 import android.hardware.camera2.CameraDevice
-<<<<<<< HEAD
-=======
 import androidx.camera.camera2.pipe.CameraMetadata.Companion.isHardwareLevelLegacy
->>>>>>> 3d4510a6
 import androidx.camera.camera2.pipe.RequestTemplate
 import androidx.camera.camera2.pipe.core.Log
 import androidx.camera.camera2.pipe.integration.adapter.CaptureConfigAdapter.Companion.getStillCaptureTemplate
@@ -50,11 +46,7 @@
  * OFF then ON after the capturing.
  */
 @UseCaseCameraScope
-<<<<<<< HEAD
-class CapturePipelineTorchCorrection
-=======
 public class CapturePipelineTorchCorrection
->>>>>>> 3d4510a6
 @Inject
 constructor(
     cameraProperties: CameraProperties,
@@ -62,13 +54,7 @@
     private val threads: UseCaseThreads,
     private val torchControl: TorchControl,
 ) : CapturePipeline {
-<<<<<<< HEAD
-    private val isLegacyDevice =
-        cameraProperties.metadata[CameraCharacteristics.INFO_SUPPORTED_HARDWARE_LEVEL] ==
-            CameraCharacteristics.INFO_SUPPORTED_HARDWARE_LEVEL_LEGACY
-=======
     private val isLegacyDevice = cameraProperties.metadata.isHardwareLevelLegacy
->>>>>>> 3d4510a6
 
     override suspend fun submitStillCaptures(
         configs: List<CaptureConfig>,
@@ -129,13 +115,8 @@
 
     private fun isTorchOn() = torchControl.torchStateLiveData.value == TorchState.ON
 
-<<<<<<< HEAD
-    companion object {
-        val isEnabled = DeviceQuirks[TorchIsClosedAfterImageCapturingQuirk::class.java] != null
-=======
     public companion object {
         public val isEnabled: Boolean =
             DeviceQuirks[TorchIsClosedAfterImageCapturingQuirk::class.java] != null
->>>>>>> 3d4510a6
     }
 }