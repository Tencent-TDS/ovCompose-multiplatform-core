/*
 * Copyright 2020 The Android Open Source Project
 *
 * Licensed under the Apache License, Version 2.0 (the "License");
 * you may not use this file except in compliance with the License.
 * You may obtain a copy of the License at
 *
 *      http://www.apache.org/licenses/LICENSE-2.0
 *
 * Unless required by applicable law or agreed to in writing, software
 * distributed under the License is distributed on an "AS IS" BASIS,
 * WITHOUT WARRANTIES OR CONDITIONS OF ANY KIND, either express or implied.
 * See the License for the specific language governing permissions and
 * limitations under the License.
 */

package androidx.camera.camera2.pipe.integration.adapter

import androidx.camera.camera2.pipe.integration.internal.ZoomMath.getLinearZoomFromZoomRatio
import androidx.camera.camera2.pipe.integration.internal.ZoomMath.getZoomRatioFromLinearZoom
import androidx.camera.core.ZoomState

/** Immutable adaptor to the ZoomState interface. */
<<<<<<< HEAD
data class ZoomValue(
=======
public data class ZoomValue(
>>>>>>> 3d4510a6
    private val zoomRatio: Float,
    private val minZoomRatio: Float,
    private val maxZoomRatio: Float,
) : ZoomState {
    private var linearZoom: Float? = null

    /**
     * ZoomValue should be created with either zoomRatio or linearZoom and the other value should be
     * calculated. If both are allowed to be set from outside, it becomes confusing regarding which
     * value to use if the values don't align with conversion values. Secondary constructor with a
     * LinearZoom value wrapper class is used for this purpose.
     */
<<<<<<< HEAD
    data class LinearZoom(val value: Float)

    constructor(
=======
    public data class LinearZoom(val value: Float)

    public constructor(
>>>>>>> 3d4510a6
        linearZoom: LinearZoom,
        minZoomRatio: Float,
        maxZoomRatio: Float,
    ) : this(
        getZoomRatioFromLinearZoom(
            linearZoom = linearZoom.value,
            minZoomRatio = minZoomRatio,
            maxZoomRatio = maxZoomRatio
        ),
        minZoomRatio,
        maxZoomRatio
    ) {
        this.linearZoom = linearZoom.value
    }

    override fun getZoomRatio(): Float = zoomRatio

    override fun getMaxZoomRatio(): Float = maxZoomRatio

    override fun getMinZoomRatio(): Float = minZoomRatio

<<<<<<< HEAD
    override fun getLinearZoom() =
=======
    override fun getLinearZoom(): Float =
>>>>>>> 3d4510a6
        linearZoom
            ?: getLinearZoomFromZoomRatio(
                zoomRatio = zoomRatio,
                minZoomRatio = minZoomRatio,
                maxZoomRatio = maxZoomRatio
            )
}<|MERGE_RESOLUTION|>--- conflicted
+++ resolved
@@ -21,11 +21,7 @@
 import androidx.camera.core.ZoomState
 
 /** Immutable adaptor to the ZoomState interface. */
-<<<<<<< HEAD
-data class ZoomValue(
-=======
 public data class ZoomValue(
->>>>>>> 3d4510a6
     private val zoomRatio: Float,
     private val minZoomRatio: Float,
     private val maxZoomRatio: Float,
@@ -38,15 +34,9 @@
      * value to use if the values don't align with conversion values. Secondary constructor with a
      * LinearZoom value wrapper class is used for this purpose.
      */
-<<<<<<< HEAD
-    data class LinearZoom(val value: Float)
-
-    constructor(
-=======
     public data class LinearZoom(val value: Float)
 
     public constructor(
->>>>>>> 3d4510a6
         linearZoom: LinearZoom,
         minZoomRatio: Float,
         maxZoomRatio: Float,
@@ -68,11 +58,7 @@
 
     override fun getMinZoomRatio(): Float = minZoomRatio
 
-<<<<<<< HEAD
-    override fun getLinearZoom() =
-=======
     override fun getLinearZoom(): Float =
->>>>>>> 3d4510a6
         linearZoom
             ?: getLinearZoomFromZoomRatio(
                 zoomRatio = zoomRatio,
