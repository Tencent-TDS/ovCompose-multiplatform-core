/*
 * Copyright 2023 The Android Open Source Project
 *
 * Licensed under the Apache License, Version 2.0 (the "License");
 * you may not use this file except in compliance with the License.
 * You may obtain a copy of the License at
 *
 *      http://www.apache.org/licenses/LICENSE-2.0
 *
 * Unless required by applicable law or agreed to in writing, software
 * distributed under the License is distributed on an "AS IS" BASIS,
 * WITHOUT WARRANTIES OR CONDITIONS OF ANY KIND, either express or implied.
 * See the License for the specific language governing permissions and
 * limitations under the License.
 */

package androidx.camera.camera2.pipe.integration.compat.quirk

import android.annotation.SuppressLint
import android.os.Build
<<<<<<< HEAD
=======
import androidx.camera.camera2.pipe.integration.compat.quirk.Device.isMotorolaDevice
import androidx.camera.camera2.pipe.integration.compat.quirk.Device.isSamsungDevice
import androidx.camera.camera2.pipe.integration.compat.quirk.Device.isXiaomiDevice
>>>>>>> 3d4510a6
import androidx.camera.core.internal.compat.quirk.OnePixelShiftQuirk

/**
 * QuirkSummary
 * - Bug Id: 184229033
 * - Description: On certain devices, one pixel shifted when the HAL layer converts RGB data to YUV
 *   data. It leads to the leftmost column degradation when converting YUV to RGB in applications.
 * - Device(s): Motorola MotoG3, Samsung SM-G532F/SM-J700F/SM-J415F/SM-920F, Xiaomi Mi A1
 */
<<<<<<< HEAD
@SuppressLint("CameraXQuirksClassDetector") // TODO(b/270421716): enable when kotlin is supported.
class YuvImageOnePixelShiftQuirk : OnePixelShiftQuirk {
    companion object {
        fun isEnabled() =
=======
@SuppressLint("CameraXQuirksClassDetector")
// TODO(b/270421716): enable when kotlin is supported.
public class YuvImageOnePixelShiftQuirk : OnePixelShiftQuirk {
    public companion object {
        public fun isEnabled(): Boolean =
>>>>>>> 3d4510a6
            isMotorolaMotoG3() ||
                isSamsungSMG532F() ||
                isSamsungSMJ700F() ||
                isSamsungSMA920F() ||
                isSamsungSMJ415F() ||
                isXiaomiMiA1()

        private fun isMotorolaMotoG3() =
            isMotorolaDevice() && "MotoG3".equals(Build.MODEL, ignoreCase = true)

        private fun isSamsungSMG532F() =
            isSamsungDevice() && "SM-G532F".equals(Build.MODEL, ignoreCase = true)

        private fun isSamsungSMJ700F() =
<<<<<<< HEAD
            "samsung".equals(Build.BRAND, ignoreCase = true) &&
                "SM-J700F".equals(Build.MODEL, ignoreCase = true)

        private fun isSamsungSMJ415F() =
            "samsung".equals(Build.BRAND, ignoreCase = true) &&
                "SM-J415F".equals(Build.MODEL, ignoreCase = true)

        private fun isSamsungSMA920F() =
            "samsung".equals(Build.BRAND, ignoreCase = true) &&
                "SM-A920F".equals(Build.MODEL, ignoreCase = true)

        private fun isXiaomiMiA1() =
            "xiaomi".equals(Build.BRAND, ignoreCase = true) &&
                "Mi A1".equals(Build.MODEL, ignoreCase = true)
=======
            isSamsungDevice() && "SM-J700F".equals(Build.MODEL, ignoreCase = true)

        private fun isSamsungSMJ415F() =
            isSamsungDevice() && "SM-J415F".equals(Build.MODEL, ignoreCase = true)

        private fun isSamsungSMA920F() =
            isSamsungDevice() && "SM-A920F".equals(Build.MODEL, ignoreCase = true)

        private fun isXiaomiMiA1() =
            isXiaomiDevice() && "Mi A1".equals(Build.MODEL, ignoreCase = true)
>>>>>>> 3d4510a6
    }
}<|MERGE_RESOLUTION|>--- conflicted
+++ resolved
@@ -18,12 +18,9 @@
 
 import android.annotation.SuppressLint
 import android.os.Build
-<<<<<<< HEAD
-=======
 import androidx.camera.camera2.pipe.integration.compat.quirk.Device.isMotorolaDevice
 import androidx.camera.camera2.pipe.integration.compat.quirk.Device.isSamsungDevice
 import androidx.camera.camera2.pipe.integration.compat.quirk.Device.isXiaomiDevice
->>>>>>> 3d4510a6
 import androidx.camera.core.internal.compat.quirk.OnePixelShiftQuirk
 
 /**
@@ -33,18 +30,11 @@
  *   data. It leads to the leftmost column degradation when converting YUV to RGB in applications.
  * - Device(s): Motorola MotoG3, Samsung SM-G532F/SM-J700F/SM-J415F/SM-920F, Xiaomi Mi A1
  */
-<<<<<<< HEAD
-@SuppressLint("CameraXQuirksClassDetector") // TODO(b/270421716): enable when kotlin is supported.
-class YuvImageOnePixelShiftQuirk : OnePixelShiftQuirk {
-    companion object {
-        fun isEnabled() =
-=======
 @SuppressLint("CameraXQuirksClassDetector")
 // TODO(b/270421716): enable when kotlin is supported.
 public class YuvImageOnePixelShiftQuirk : OnePixelShiftQuirk {
     public companion object {
         public fun isEnabled(): Boolean =
->>>>>>> 3d4510a6
             isMotorolaMotoG3() ||
                 isSamsungSMG532F() ||
                 isSamsungSMJ700F() ||
@@ -59,22 +49,6 @@
             isSamsungDevice() && "SM-G532F".equals(Build.MODEL, ignoreCase = true)
 
         private fun isSamsungSMJ700F() =
-<<<<<<< HEAD
-            "samsung".equals(Build.BRAND, ignoreCase = true) &&
-                "SM-J700F".equals(Build.MODEL, ignoreCase = true)
-
-        private fun isSamsungSMJ415F() =
-            "samsung".equals(Build.BRAND, ignoreCase = true) &&
-                "SM-J415F".equals(Build.MODEL, ignoreCase = true)
-
-        private fun isSamsungSMA920F() =
-            "samsung".equals(Build.BRAND, ignoreCase = true) &&
-                "SM-A920F".equals(Build.MODEL, ignoreCase = true)
-
-        private fun isXiaomiMiA1() =
-            "xiaomi".equals(Build.BRAND, ignoreCase = true) &&
-                "Mi A1".equals(Build.MODEL, ignoreCase = true)
-=======
             isSamsungDevice() && "SM-J700F".equals(Build.MODEL, ignoreCase = true)
 
         private fun isSamsungSMJ415F() =
@@ -85,6 +59,5 @@
 
         private fun isXiaomiMiA1() =
             isXiaomiDevice() && "Mi A1".equals(Build.MODEL, ignoreCase = true)
->>>>>>> 3d4510a6
     }
 }