--- conflicted
+++ resolved
@@ -17,10 +17,7 @@
 package androidx.camera.camera2.pipe.integration.impl
 
 import androidx.annotation.VisibleForTesting
-<<<<<<< HEAD
-=======
 import androidx.camera.camera2.pipe.integration.adapter.propagateTo
->>>>>>> 3d4510a6
 import androidx.camera.core.impl.utils.executor.CameraXExecutors
 import java.util.concurrent.Executor
 import kotlinx.coroutines.CompletableDeferred
@@ -33,18 +30,6 @@
 import kotlinx.coroutines.launch
 
 /** Collection of threads and scope(s) that have been configured and tuned. */
-<<<<<<< HEAD
-class UseCaseThreads(
-    val scope: CoroutineScope,
-    val backgroundExecutor: Executor,
-    val backgroundDispatcher: CoroutineDispatcher,
-) {
-    val sequentialExecutor = CameraXExecutors.newSequentialExecutor(backgroundExecutor)
-    private val sequentialDispatcher = sequentialExecutor.asCoroutineDispatcher()
-    var sequentialScope: CoroutineScope =
-        CoroutineScope(scope.coroutineContext + SupervisorJob() + sequentialDispatcher)
-        @VisibleForTesting set
-=======
 public class UseCaseThreads(
     public val scope: CoroutineScope,
     public val backgroundExecutor: Executor,
@@ -154,5 +139,4 @@
     // TODO - Add convenience function like confineAsync to mimic scope.async while still following
     //  the above pattern when being used for thread confinement. This will keep things clear if we
     //  want to replace sequentialScope with something else in future for thread confinement.
->>>>>>> 3d4510a6
 }