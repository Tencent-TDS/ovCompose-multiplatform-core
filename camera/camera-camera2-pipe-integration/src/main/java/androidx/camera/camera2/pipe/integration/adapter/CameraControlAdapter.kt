/*
 * Copyright 2020 The Android Open Source Project
 *
 * Licensed under the Apache License, Version 2.0 (the "License");
 * you may not use this file except in compliance with the License.
 * You may obtain a copy of the License at
 *
 *      http://www.apache.org/licenses/LICENSE-2.0
 *
 * Unless required by applicable law or agreed to in writing, software
 * distributed under the License is distributed on an "AS IS" BASIS,
 * WITHOUT WARRANTIES OR CONDITIONS OF ANY KIND, either express or implied.
 * See the License for the specific language governing permissions and
 * limitations under the License.
 */

package androidx.camera.camera2.pipe.integration.adapter

import android.annotation.SuppressLint
import android.graphics.Rect
import android.hardware.camera2.CameraCharacteristics
import androidx.arch.core.util.Function
import androidx.camera.camera2.pipe.CameraPipe
import androidx.camera.camera2.pipe.core.Log.warn
import androidx.camera.camera2.pipe.integration.config.CameraScope
import androidx.camera.camera2.pipe.integration.impl.CameraProperties
import androidx.camera.camera2.pipe.integration.impl.EvCompControl
import androidx.camera.camera2.pipe.integration.impl.FlashControl
import androidx.camera.camera2.pipe.integration.impl.FocusMeteringControl
import androidx.camera.camera2.pipe.integration.impl.StillCaptureRequestControl
import androidx.camera.camera2.pipe.integration.impl.TorchControl
import androidx.camera.camera2.pipe.integration.impl.UseCaseCamera
import androidx.camera.camera2.pipe.integration.impl.ZoomControl
import androidx.camera.camera2.pipe.integration.interop.Camera2CameraControl
import androidx.camera.camera2.pipe.integration.interop.CaptureRequestOptions
import androidx.camera.camera2.pipe.integration.interop.ExperimentalCamera2Interop
import androidx.camera.core.FocusMeteringAction
import androidx.camera.core.FocusMeteringResult
import androidx.camera.core.ImageCapture
import androidx.camera.core.ImageCapture.FLASH_MODE_AUTO
import androidx.camera.core.ImageCapture.FLASH_MODE_ON
import androidx.camera.core.impl.CameraControlInternal
import androidx.camera.core.impl.CaptureConfig
import androidx.camera.core.impl.Config
import androidx.camera.core.impl.SessionConfig
import androidx.camera.core.impl.utils.executor.CameraXExecutors
import androidx.camera.core.impl.utils.futures.FutureChain
import androidx.camera.core.impl.utils.futures.Futures
import com.google.common.util.concurrent.ListenableFuture
import javax.inject.Inject
import kotlinx.coroutines.CompletableDeferred
import kotlinx.coroutines.ExperimentalCoroutinesApi

/**
 * Adapt the [CameraControlInternal] interface to [CameraPipe].
 *
 * This controller class maintains state as use-cases are attached / detached from the camera as
 * well as providing access to other utility methods. The primary purpose of this class it to
 * forward these interactions to the currently configured [UseCaseCamera].
 */
@SuppressLint("UnsafeOptInUsageError")
@CameraScope
@OptIn(ExperimentalCoroutinesApi::class, ExperimentalCamera2Interop::class)
<<<<<<< HEAD
class CameraControlAdapter
=======
public class CameraControlAdapter
>>>>>>> 3d4510a6
@Inject
constructor(
    private val cameraProperties: CameraProperties,
    private val evCompControl: EvCompControl,
    private val flashControl: FlashControl,
    private val focusMeteringControl: FocusMeteringControl,
    private val stillCaptureRequestControl: StillCaptureRequestControl,
    private val torchControl: TorchControl,
    private val zoomControl: ZoomControl,
    private val zslControl: ZslControl,
<<<<<<< HEAD
    val camera2cameraControl: Camera2CameraControl,
=======
    public val camera2cameraControl: Camera2CameraControl,
>>>>>>> 3d4510a6
) : CameraControlInternal {
    override fun getSensorRect(): Rect {
        return cameraProperties.metadata[CameraCharacteristics.SENSOR_INFO_ACTIVE_ARRAY_SIZE]!!
    }

    override fun addInteropConfig(config: Config) {
        camera2cameraControl.addCaptureRequestOptions(
            CaptureRequestOptions.Builder.from(config).build()
        )
    }

    override fun clearInteropConfig() {
        camera2cameraControl.clearCaptureRequestOptions()
    }

    override fun getInteropConfig(): Config {
        return camera2cameraControl.getCaptureRequestOptions()
    }

    override fun enableTorch(torch: Boolean): ListenableFuture<Void> =
        Futures.nonCancellationPropagating(
            FutureChain.from(torchControl.setTorchAsync(torch).asListenableFuture())
                .transform(
                    Function {
                        return@Function null
                    },
                    CameraXExecutors.directExecutor()
                )
        )

    override fun startFocusAndMetering(
        action: FocusMeteringAction
    ): ListenableFuture<FocusMeteringResult> =
        Futures.nonCancellationPropagating(focusMeteringControl.startFocusAndMetering(action))

    override fun cancelFocusAndMetering(): ListenableFuture<Void> {
        return Futures.nonCancellationPropagating(
<<<<<<< HEAD
            threads.sequentialScope
                .async {
                    focusMeteringControl.cancelFocusAndMeteringAsync().join()
                    // Convert to null once the task is done, ignore the results.
                    return@async null
=======
            CompletableDeferred<Void?>()
                .also {
                    // Convert to null once the task is done, ignore the results.
                    focusMeteringControl.cancelFocusAndMeteringAsync().propagateTo(it) { null }
>>>>>>> 3d4510a6
                }
                .asListenableFuture()
        )
    }

    override fun setZoomRatio(ratio: Float): ListenableFuture<Void> =
        zoomControl.setZoomRatio(ratio)

    override fun setLinearZoom(linearZoom: Float): ListenableFuture<Void> =
        zoomControl.setLinearZoom(linearZoom)

    override fun getFlashMode(): Int {
        return flashControl.flashMode
    }

    override fun setFlashMode(@ImageCapture.FlashMode flashMode: Int) {
        flashControl.setFlashAsync(flashMode)
        zslControl.setZslDisabledByFlashMode(
            flashMode == FLASH_MODE_ON || flashMode == FLASH_MODE_AUTO
        )
    }

    override fun setScreenFlash(screenFlash: ImageCapture.ScreenFlash?) {
        flashControl.setScreenFlash(screenFlash)
    }

    override fun setExposureCompensationIndex(exposure: Int): ListenableFuture<Int> =
        Futures.nonCancellationPropagating(evCompControl.updateAsync(exposure).asListenableFuture())

    override fun setZslDisabledByUserCaseConfig(disabled: Boolean) {
        zslControl.setZslDisabledByUserCaseConfig(disabled)
    }

    override fun isZslDisabledByByUserCaseConfig(): Boolean {
        return zslControl.isZslDisabledByUserCaseConfig()
    }

    override fun addZslConfig(sessionConfigBuilder: SessionConfig.Builder) {
        zslControl.addZslConfig(sessionConfigBuilder)
    }

    override fun submitStillCaptureRequests(
        captureConfigs: List<CaptureConfig>,
        @ImageCapture.CaptureMode captureMode: Int,
        @ImageCapture.FlashType flashType: Int,
<<<<<<< HEAD
    ) = stillCaptureRequestControl.issueCaptureRequests(captureConfigs, captureMode, flashType)
=======
    ): ListenableFuture<List<Void?>> =
        stillCaptureRequestControl.issueCaptureRequests(captureConfigs, captureMode, flashType)
>>>>>>> 3d4510a6

    override fun getSessionConfig(): SessionConfig {
        warn { "TODO: getSessionConfig is not yet supported" }
        return SessionConfig.defaultEmptySessionConfig()
    }
}<|MERGE_RESOLUTION|>--- conflicted
+++ resolved
@@ -61,11 +61,7 @@
 @SuppressLint("UnsafeOptInUsageError")
 @CameraScope
 @OptIn(ExperimentalCoroutinesApi::class, ExperimentalCamera2Interop::class)
-<<<<<<< HEAD
-class CameraControlAdapter
-=======
 public class CameraControlAdapter
->>>>>>> 3d4510a6
 @Inject
 constructor(
     private val cameraProperties: CameraProperties,
@@ -76,11 +72,7 @@
     private val torchControl: TorchControl,
     private val zoomControl: ZoomControl,
     private val zslControl: ZslControl,
-<<<<<<< HEAD
-    val camera2cameraControl: Camera2CameraControl,
-=======
     public val camera2cameraControl: Camera2CameraControl,
->>>>>>> 3d4510a6
 ) : CameraControlInternal {
     override fun getSensorRect(): Rect {
         return cameraProperties.metadata[CameraCharacteristics.SENSOR_INFO_ACTIVE_ARRAY_SIZE]!!
@@ -118,18 +110,10 @@
 
     override fun cancelFocusAndMetering(): ListenableFuture<Void> {
         return Futures.nonCancellationPropagating(
-<<<<<<< HEAD
-            threads.sequentialScope
-                .async {
-                    focusMeteringControl.cancelFocusAndMeteringAsync().join()
-                    // Convert to null once the task is done, ignore the results.
-                    return@async null
-=======
             CompletableDeferred<Void?>()
                 .also {
                     // Convert to null once the task is done, ignore the results.
                     focusMeteringControl.cancelFocusAndMeteringAsync().propagateTo(it) { null }
->>>>>>> 3d4510a6
                 }
                 .asListenableFuture()
         )
@@ -175,12 +159,8 @@
         captureConfigs: List<CaptureConfig>,
         @ImageCapture.CaptureMode captureMode: Int,
         @ImageCapture.FlashType flashType: Int,
-<<<<<<< HEAD
-    ) = stillCaptureRequestControl.issueCaptureRequests(captureConfigs, captureMode, flashType)
-=======
     ): ListenableFuture<List<Void?>> =
         stillCaptureRequestControl.issueCaptureRequests(captureConfigs, captureMode, flashType)
->>>>>>> 3d4510a6
 
     override fun getSessionConfig(): SessionConfig {
         warn { "TODO: getSessionConfig is not yet supported" }
