/*
 * Copyright 2023 The Android Open Source Project
 *
 * Licensed under the Apache License, Version 2.0 (the "License");
 * you may not use this file except in compliance with the License.
 * You may obtain a copy of the License at
 *
 *      http://www.apache.org/licenses/LICENSE-2.0
 *
 * Unless required by applicable law or agreed to in writing, software
 * distributed under the License is distributed on an "AS IS" BASIS,
 * WITHOUT WARRANTIES OR CONDITIONS OF ANY KIND, either express or implied.
 * See the License for the specific language governing permissions and
 * limitations under the License.
 */

package androidx.camera.camera2.pipe.integration.compat.workaround

import android.util.Size
import androidx.camera.camera2.pipe.integration.compat.quirk.DeviceQuirks
import androidx.camera.camera2.pipe.integration.compat.quirk.ExtraCroppingQuirk
import androidx.camera.core.impl.SurfaceConfig

/** Helper class that overrides the maximum preview size used in surface combination check. */
<<<<<<< HEAD
class MaxPreviewSize
=======
public class MaxPreviewSize
>>>>>>> 3d4510a6
constructor(
    private val extraCroppingQuirk: ExtraCroppingQuirk? =
        DeviceQuirks[ExtraCroppingQuirk::class.java]
) {

    /**
     * Gets the max preview resolution based on the default preview max resolution.
     *
     * If select resolution is larger than the default resolution, return the select resolution. The
     * select resolution has been manually tested on the device. Otherwise, return the default max
     * resolution.
     */
    public fun getMaxPreviewResolution(defaultMaxPreviewResolution: Size): Size {
        if (extraCroppingQuirk == null) {
            return defaultMaxPreviewResolution
        }
        val selectResolution: Size =
            extraCroppingQuirk.getVerifiedResolution(SurfaceConfig.ConfigType.PRIV)
                ?: return defaultMaxPreviewResolution
        val isSelectResolutionLarger =
            (selectResolution.width * selectResolution.height >
                defaultMaxPreviewResolution.width * defaultMaxPreviewResolution.height)
        return if (isSelectResolutionLarger) selectResolution else defaultMaxPreviewResolution
    }
}<|MERGE_RESOLUTION|>--- conflicted
+++ resolved
@@ -22,11 +22,7 @@
 import androidx.camera.core.impl.SurfaceConfig
 
 /** Helper class that overrides the maximum preview size used in surface combination check. */
-<<<<<<< HEAD
-class MaxPreviewSize
-=======
 public class MaxPreviewSize
->>>>>>> 3d4510a6
 constructor(
     private val extraCroppingQuirk: ExtraCroppingQuirk? =
         DeviceQuirks[ExtraCroppingQuirk::class.java]
