--- conflicted
+++ resolved
@@ -30,10 +30,7 @@
 import androidx.annotation.VisibleForTesting
 import androidx.camera.camera2.pipe.CameraGraph
 import androidx.camera.camera2.pipe.CameraGraph.OperatingMode
-<<<<<<< HEAD
-=======
 import androidx.camera.camera2.pipe.CameraGraph.RepeatingRequestRequirementsBeforeCapture.CompletionBehavior.AT_LEAST
->>>>>>> 3d4510a6
 import androidx.camera.camera2.pipe.CameraId
 import androidx.camera.camera2.pipe.CameraPipe
 import androidx.camera.camera2.pipe.CameraStream
@@ -55,24 +52,14 @@
 import androidx.camera.camera2.pipe.integration.compat.quirk.CloseCaptureSessionOnVideoQuirk
 import androidx.camera.camera2.pipe.integration.compat.quirk.DeviceQuirks
 import androidx.camera.camera2.pipe.integration.compat.quirk.DisableAbortCapturesOnStopWithSessionProcessorQuirk
-<<<<<<< HEAD
-=======
 import androidx.camera.camera2.pipe.integration.compat.quirk.FinalizeSessionOnCloseQuirk
 import androidx.camera.camera2.pipe.integration.compat.quirk.QuickSuccessiveImageCaptureFailsRepeatingRequestQuirk
->>>>>>> 3d4510a6
 import androidx.camera.camera2.pipe.integration.compat.workaround.TemplateParamsOverride
 import androidx.camera.camera2.pipe.integration.config.CameraConfig
 import androidx.camera.camera2.pipe.integration.config.CameraScope
 import androidx.camera.camera2.pipe.integration.config.UseCaseCameraComponent
 import androidx.camera.camera2.pipe.integration.config.UseCaseCameraConfig
 import androidx.camera.camera2.pipe.integration.config.UseCaseGraphConfig
-<<<<<<< HEAD
-import androidx.camera.camera2.pipe.integration.interop.Camera2CameraControl
-import androidx.camera.camera2.pipe.integration.interop.ExperimentalCamera2Interop
-import androidx.camera.core.DynamicRange
-import androidx.camera.core.MirrorMode
-import androidx.camera.core.UseCase
-=======
 import androidx.camera.camera2.pipe.integration.internal.DynamicRangeResolver
 import androidx.camera.camera2.pipe.integration.interop.Camera2CameraControl
 import androidx.camera.camera2.pipe.integration.interop.ExperimentalCamera2Interop
@@ -83,7 +70,6 @@
 import androidx.camera.core.UseCase
 import androidx.camera.core.concurrent.CameraCoordinator
 import androidx.camera.core.impl.AttachedSurfaceInfo
->>>>>>> 3d4510a6
 import androidx.camera.core.impl.CameraControlInternal
 import androidx.camera.core.impl.CameraInfoInternal
 import androidx.camera.core.impl.CameraInternal
@@ -95,27 +81,17 @@
 import androidx.camera.core.impl.SessionConfig.OutputConfig.SURFACE_GROUP_ID_NONE
 import androidx.camera.core.impl.SessionConfig.ValidatingBuilder
 import androidx.camera.core.impl.SessionProcessor
-<<<<<<< HEAD
-=======
 import androidx.camera.core.impl.SurfaceConfig
->>>>>>> 3d4510a6
 import androidx.camera.core.impl.stabilization.StabilizationMode
 import androidx.camera.core.streamsharing.StreamSharing
 import androidx.camera.core.streamsharing.StreamSharingConfig
 import javax.inject.Inject
 import javax.inject.Provider
-<<<<<<< HEAD
-import kotlinx.coroutines.ExperimentalCoroutinesApi
-import kotlinx.coroutines.Job
-import kotlinx.coroutines.joinAll
-import kotlinx.coroutines.runBlocking
-=======
 import kotlinx.coroutines.Deferred
 import kotlinx.coroutines.Job
 import kotlinx.coroutines.joinAll
 import kotlinx.coroutines.runBlocking
 import org.jetbrains.annotations.TestOnly
->>>>>>> 3d4510a6
 
 /**
  * This class keeps track of the currently attached and active [UseCase]'s for a specific camera. A
@@ -144,11 +120,7 @@
  */
 @OptIn(ExperimentalCamera2Interop::class)
 @CameraScope
-<<<<<<< HEAD
-class UseCaseManager
-=======
 public class UseCaseManager
->>>>>>> 3d4510a6
 @Inject
 constructor(
     private val cameraPipe: CameraPipe,
@@ -194,11 +166,8 @@
     @GuardedBy("lock") private var deferredUseCaseManagerConfig: UseCaseManagerConfig? = null
 
     @GuardedBy("lock") private var pendingSessionProcessorInitialization = false
-<<<<<<< HEAD
-=======
 
     @GuardedBy("lock") private var isPrimary = true
->>>>>>> 3d4510a6
 
     @GuardedBy("lock")
     private val pendingUseCasesToNotifyCameraControlReady = mutableSetOf<UseCase>()
@@ -215,13 +184,6 @@
         )
     }
 
-<<<<<<< HEAD
-    @Volatile private var _activeComponent: UseCaseCameraComponent? = null
-    val camera: UseCaseCamera?
-        get() = _activeComponent?.getUseCaseCamera()
-
-    val useCaseGraphConfig: UseCaseGraphConfig?
-=======
     private val dynamicRangeResolver = DynamicRangeResolver(cameraProperties.metadata)
 
     @Volatile private var _activeComponent: UseCaseCameraComponent? = null
@@ -229,7 +191,6 @@
         get() = _activeComponent?.getUseCaseCamera()
 
     public val useCaseGraphConfig: UseCaseGraphConfig?
->>>>>>> 3d4510a6
         get() = _activeComponent?.getUseCaseGraphConfig()
 
     private val closingCameraJobs = mutableListOf<Job>()
@@ -254,11 +215,7 @@
      * changes are identified (i.e., a new use case is added), the subsequent actions would trigger
      * a recreation of the current CameraGraph if there is one.
      */
-<<<<<<< HEAD
-    fun attach(useCases: List<UseCase>): Unit =
-=======
     public fun attach(useCases: List<UseCase>): Unit =
->>>>>>> 3d4510a6
         synchronized(lock) {
             if (useCases.isEmpty()) {
                 Log.warn { "Attach [] from $this (Ignored)" }
@@ -296,11 +253,7 @@
      * changes are identified (i.e., an existing use case is removed), the subsequent actions would
      * trigger a recreation of the current CameraGraph.
      */
-<<<<<<< HEAD
-    fun detach(useCases: List<UseCase>): Unit =
-=======
     public fun detach(useCases: List<UseCase>): Unit =
->>>>>>> 3d4510a6
         synchronized(lock) {
             if (useCases.isEmpty()) {
                 Log.warn { "Detaching [] from $this (Ignored)" }
@@ -345,11 +298,7 @@
      * latest set of "running" (attached and active) use cases, which will in turn trigger actions
      * for SessionConfig updates.
      */
-<<<<<<< HEAD
-    fun activate(useCase: UseCase) =
-=======
     public fun activate(useCase: UseCase): Unit =
->>>>>>> 3d4510a6
         synchronized(lock) {
             if (activeUseCases.add(useCase)) {
                 refreshRunningUseCases()
@@ -362,48 +311,27 @@
      * latest set of "running" (attached and active) use cases, which will in turn trigger actions
      * for SessionConfig updates.
      */
-<<<<<<< HEAD
-    fun deactivate(useCase: UseCase) =
-=======
     public fun deactivate(useCase: UseCase): Unit =
->>>>>>> 3d4510a6
         synchronized(lock) {
             if (activeUseCases.remove(useCase)) {
                 refreshRunningUseCases()
             }
         }
 
-<<<<<<< HEAD
-    fun update(useCase: UseCase) =
-=======
     public fun update(useCase: UseCase): Unit =
->>>>>>> 3d4510a6
         synchronized(lock) {
             if (attachedUseCases.contains(useCase)) {
                 refreshRunningUseCases()
             }
         }
 
-<<<<<<< HEAD
-    fun reset(useCase: UseCase) =
-=======
     public fun reset(useCase: UseCase): Unit =
->>>>>>> 3d4510a6
         synchronized(lock) {
             if (attachedUseCases.contains(useCase)) {
                 refreshAttachedUseCases(attachedUseCases)
             }
         }
 
-<<<<<<< HEAD
-    fun setActiveResumeMode(enabled: Boolean) =
-        synchronized(lock) {
-            activeResumeEnabled = enabled
-            camera?.setActiveResumeMode(enabled)
-        }
-
-    suspend fun close() {
-=======
     public fun setPrimary(isPrimary: Boolean) {
         synchronized(lock) { this.isPrimary = isPrimary }
     }
@@ -415,7 +343,6 @@
         }
 
     public suspend fun close() {
->>>>>>> 3d4510a6
         val closingJobs =
             synchronized(lock) {
                 if (attachedUseCases.isNotEmpty()) {
@@ -455,9 +382,6 @@
         }
     }
 
-<<<<<<< HEAD
-    @OptIn(ExperimentalCoroutinesApi::class)
-=======
     private fun UseCaseCamera.updateRepeatingRequests(
         isPrimary: Boolean,
         runningUseCases: Set<UseCase>
@@ -497,7 +421,6 @@
             sessionConfig = sessionConfig,
         )
 
->>>>>>> 3d4510a6
     @GuardedBy("lock")
     private fun refreshAttachedUseCases(newUseCases: Set<UseCase>) {
         val useCases = newUseCases.toList()
@@ -543,11 +466,7 @@
             //    resume UseCaseManager successfully
             // - And/or, the UseCaseManager is ready to be resumed under concurrent camera settings.
             for (control in allControls) {
-<<<<<<< HEAD
-                control.useCaseCamera = null
-=======
                 control.requestControl = null
->>>>>>> 3d4510a6
             }
         }
 
@@ -586,8 +505,7 @@
                     }
             return
         } else {
-<<<<<<< HEAD
-            val sessionConfigAdapter = SessionConfigAdapter(useCases)
+            val sessionConfigAdapter = SessionConfigAdapter(useCases, isPrimary = isPrimary)
             val streamConfigMap = mutableMapOf<CameraStream.Config, DeferrableSurface>()
             val graphConfig = createCameraGraphConfig(sessionConfigAdapter, streamConfigMap)
 
@@ -597,18 +515,6 @@
         }
     }
 
-=======
-            val sessionConfigAdapter = SessionConfigAdapter(useCases, isPrimary = isPrimary)
-            val streamConfigMap = mutableMapOf<CameraStream.Config, DeferrableSurface>()
-            val graphConfig = createCameraGraphConfig(sessionConfigAdapter, streamConfigMap)
-
-            val useCaseManagerConfig =
-                UseCaseManagerConfig(useCases, sessionConfigAdapter, graphConfig, streamConfigMap)
-            this.tryResumeUseCaseManager(useCaseManagerConfig)
-        }
-    }
-
->>>>>>> 3d4510a6
     @VisibleForTesting
     @GuardedBy("lock")
     internal fun tryResumeUseCaseManager(useCaseManagerConfig: UseCaseManagerConfig) {
@@ -711,11 +617,7 @@
             return activeSurfaces > 0 &&
                 with(attachedUseCases.withoutMetering()) {
                     (onlyVideoCapture() || requireMeteringRepeating()) &&
-<<<<<<< HEAD
-                        supportMeteringCombination()
-=======
                         isMeteringCombinationSupported()
->>>>>>> 3d4510a6
                 }
         }
         return false
@@ -737,11 +639,7 @@
             return activeSurfaces == 0 ||
                 with(attachedUseCases.withoutMetering()) {
                     !(onlyVideoCapture() || requireMeteringRepeating()) ||
-<<<<<<< HEAD
-                        !supportMeteringCombination()
-=======
                         !isMeteringCombinationSupported()
->>>>>>> 3d4510a6
                 }
         }
         return false
@@ -766,10 +664,6 @@
             requestListener,
             cameraConfig,
             cameraQuirks,
-<<<<<<< HEAD
-            cameraGraphFlags,
-=======
->>>>>>> 3d4510a6
             zslControl,
             templateParamsOverride,
             isExtensions,
@@ -795,20 +689,6 @@
             return false
         }
 
-<<<<<<< HEAD
-    private fun isCombinationSupported(currentUseCases: Collection<UseCase>): Boolean {
-        val surfaceConfigs =
-            currentUseCases.map { useCase ->
-                // TODO: Test with correct Camera Mode when concurrent mode / ultra high resolution
-                // is
-                //  implemented.
-                supportedSurfaceCombination.transformSurfaceConfig(
-                    CameraMode.DEFAULT,
-                    useCase.imageFormat,
-                    useCase.attachedSurfaceResolution!!
-                )
-            }
-=======
         val sessionSurfacesConfigs = getSessionSurfacesConfigs()
 
         return supportedSurfaceCombination
@@ -895,7 +775,6 @@
                 )
             }
         }
->>>>>>> 3d4510a6
 
     private fun UseCase.getCaptureTypes() =
         if (this is StreamSharing) {
@@ -927,21 +806,11 @@
             }
         }
 
-<<<<<<< HEAD
-        return supportedSurfaceCombination.checkSupported(
-            SupportedSurfaceCombination.FeatureSettings(
-                CameraMode.DEFAULT,
-                DynamicRange.BIT_DEPTH_8_BIT,
-                isPreviewStabilizationOn
-            ),
-            surfaceConfigs
-=======
     private fun createMeteringRepeatingSurfaceConfig() =
         supportedSurfaceCombination.transformSurfaceConfig(
             getCameraMode(),
             meteringRepeating.imageFormat,
             meteringRepeating.attachedSurfaceResolution!!
->>>>>>> 3d4510a6
         )
 
     private fun Collection<UseCase>.surfaceCount(): Int =
@@ -1018,10 +887,6 @@
             requestListener: ComboRequestListener,
             cameraConfig: CameraConfig,
             cameraQuirks: CameraQuirks,
-<<<<<<< HEAD
-            cameraGraphFlags: CameraGraph.Flags?,
-=======
->>>>>>> 3d4510a6
             zslControl: ZslControl,
             templateParamsOverride: TemplateParamsOverride,
             isExtensions: Boolean = false,
@@ -1120,56 +985,8 @@
                     }
                 }
             }
-<<<<<<< HEAD
-            val shouldCloseCaptureSessionOnDisconnect =
-                if (isExtensions) {
-                    true
-                } else if (CameraQuirks.isImmediateSurfaceReleaseAllowed()) {
-                    // If we can release Surfaces immediately, we'll finalize the session when the
-                    // camera graph is closed (through FinalizeSessionOnCloseQuirk), and thus we
-                    // won't
-                    // need to explicitly close the capture session.
-                    false
-                } else {
-                    if (
-                        cameraQuirks.quirks.contains(CloseCaptureSessionOnVideoQuirk::class.java) &&
-                            containsVideo
-                    ) {
-                        true
-                    } else {
-                        DeviceQuirks[CloseCaptureSessionOnDisconnectQuirk::class.java] != null
-                    }
-                }
-            val shouldCloseCameraDeviceOnClose =
-                DeviceQuirks[CloseCameraDeviceOnCameraGraphCloseQuirk::class.java] != null
-            val shouldAbortCapturesOnStop =
-                if (
-                    isExtensions &&
-                        DeviceQuirks[
-                            DisableAbortCapturesOnStopWithSessionProcessorQuirk::class.java] != null
-                ) {
-                    false
-                } else {
-                    /** @see [CameraGraph.Flags.abortCapturesOnStop] */
-                    Build.VERSION.SDK_INT >= Build.VERSION_CODES.R
-                }
-
-            val combinedFlags =
-                cameraGraphFlags?.copy(
-                    abortCapturesOnStop = shouldAbortCapturesOnStop,
-                    quirkCloseCaptureSessionOnDisconnect = shouldCloseCaptureSessionOnDisconnect,
-                    quirkCloseCameraDeviceOnClose = shouldCloseCameraDeviceOnClose,
-                )
-                    ?: CameraGraph.Flags(
-                        abortCapturesOnStop = shouldAbortCapturesOnStop,
-                        quirkCloseCaptureSessionOnDisconnect =
-                            shouldCloseCaptureSessionOnDisconnect,
-                        quirkCloseCameraDeviceOnClose = shouldCloseCameraDeviceOnClose,
-                    )
-=======
 
             val combinedFlags = createCameraGraphFlags(cameraQuirks, containsVideo, isExtensions)
->>>>>>> 3d4510a6
 
             // Set video stabilization mode to capture request
             var videoStabilizationMode = CameraCharacteristics.CONTROL_VIDEO_STABILIZATION_MODE_OFF
@@ -1192,11 +1009,8 @@
                 }
             }
 
-<<<<<<< HEAD
-=======
             // Set fps range to capture request
             val targetFpsRange = sessionConfigAdapter.getExpectedFrameRateRange()
->>>>>>> 3d4510a6
             val defaultParameters =
                 buildMap<Any, Any?> {
                     if (isExtensions) {
@@ -1207,9 +1021,6 @@
                         CameraPipeKeys.camera2CaptureRequestTag,
                         "android.hardware.camera2.CaptureRequest.setTag.CX"
                     )
-<<<<<<< HEAD
-                }
-=======
                     targetFpsRange?.let {
                         set(CaptureRequest.CONTROL_AE_TARGET_FPS_RANGE, targetFpsRange)
                     }
@@ -1217,7 +1028,6 @@
             targetFpsRange?.let {
                 sessionParameters[CaptureRequest.CONTROL_AE_TARGET_FPS_RANGE] = targetFpsRange
             }
->>>>>>> 3d4510a6
 
             // TODO: b/327517884 - Add a quirk to not abort captures on stop for certain OEMs during
             //   extension sessions.
