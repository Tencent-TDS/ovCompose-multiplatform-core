/*
 * Copyright 2023 The Android Open Source Project
 *
 * Licensed under the Apache License, Version 2.0 (the "License");
 * you may not use this file except in compliance with the License.
 * You may obtain a copy of the License at
 *
 *      http://www.apache.org/licenses/LICENSE-2.0
 *
 * Unless required by applicable law or agreed to in writing, software
 * distributed under the License is distributed on an "AS IS" BASIS,
 * WITHOUT WARRANTIES OR CONDITIONS OF ANY KIND, either express or implied.
 * See the License for the specific language governing permissions and
 * limitations under the License.
 */

package androidx.camera.camera2.pipe.integration.compat.quirk

import android.annotation.SuppressLint
import android.hardware.camera2.CameraCharacteristics
import android.hardware.camera2.params.StreamConfigurationMap
import android.util.Size
import androidx.camera.camera2.pipe.CameraMetadata
import androidx.camera.camera2.pipe.CameraMetadata.Companion.isHardwareLevelLegacy
import androidx.camera.camera2.pipe.core.Log
import androidx.camera.camera2.pipe.integration.adapter.EncoderProfilesProviderAdapter
import androidx.camera.camera2.pipe.integration.compat.StreamConfigurationMapCompat
import androidx.camera.core.impl.ImageFormatConstants
import androidx.camera.core.impl.Quirk

/**
 * Quirk that should validate the video resolution of [EncoderProfilesProviderAdapter] on legacy
 * camera.
 *
 * QuirkSummary
 * - Bug Id: 180819729
 * - Description: When using the Camera 2 API in `LEGACY` mode (i.e. when
 *   [CameraCharacteristics.INFO_SUPPORTED_HARDWARE_LEVEL] is set to
 *   [CameraCharacteristics.INFO_SUPPORTED_HARDWARE_LEVEL_LEGACY]),
 *   [EncoderProfilesProviderAdapter.hasProfile] may return `true` for unsupported resolutions. To
 *   ensure a given resolution is supported in LEGACY mode, the configuration given in
 *   [CameraCharacteristics.SCALER_STREAM_CONFIGURATION_MAP] must contain the resolution in the
 *   supported output sizes. The recommended way to check this is with
 *   [StreamConfigurationMap.getOutputSizes] with the class of the desired recording endpoint, and
 *   check that the desired resolution is contained in the list returned.
 * - Device(s): All legacy devices
 *
 * TODO: enable CameraXQuirksClassDetector lint check when kotlin is supported.
 */
@SuppressLint("CameraXQuirksClassDetector")
<<<<<<< HEAD
class CamcorderProfileResolutionQuirk(
=======
public class CamcorderProfileResolutionQuirk(
>>>>>>> 3d4510a6
    private val streamConfigurationMapCompat: StreamConfigurationMapCompat
) : Quirk {

    private val supportedResolution: List<Size> by lazy {
        val sizes =
            streamConfigurationMapCompat.getOutputSizes(
                ImageFormatConstants.INTERNAL_DEFINED_IMAGE_FORMAT_PRIVATE
            )

        val result: List<Size> = sizes?.asList() ?: emptyList()
        Log.debug { "supportedResolutions = $result" }
        result
    }

    /** Returns the supported video resolutions. */
<<<<<<< HEAD
    fun getSupportedResolutions(): List<Size> {
=======
    public fun getSupportedResolutions(): List<Size> {
>>>>>>> 3d4510a6
        return supportedResolution.toList()
    }

    public companion object {
        public fun isEnabled(cameraMetadata: CameraMetadata): Boolean =
            cameraMetadata.isHardwareLevelLegacy
    }
}<|MERGE_RESOLUTION|>--- conflicted
+++ resolved
@@ -48,11 +48,7 @@
  * TODO: enable CameraXQuirksClassDetector lint check when kotlin is supported.
  */
 @SuppressLint("CameraXQuirksClassDetector")
-<<<<<<< HEAD
-class CamcorderProfileResolutionQuirk(
-=======
 public class CamcorderProfileResolutionQuirk(
->>>>>>> 3d4510a6
     private val streamConfigurationMapCompat: StreamConfigurationMapCompat
 ) : Quirk {
 
@@ -68,11 +64,7 @@
     }
 
     /** Returns the supported video resolutions. */
-<<<<<<< HEAD
-    fun getSupportedResolutions(): List<Size> {
-=======
     public fun getSupportedResolutions(): List<Size> {
->>>>>>> 3d4510a6
         return supportedResolution.toList()
     }
 
