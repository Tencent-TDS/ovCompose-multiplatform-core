/*
 * Copyright 2023 The Android Open Source Project
 *
 * Licensed under the Apache License, Version 2.0 (the "License");
 * you may not use this file except in compliance with the License.
 * You may obtain a copy of the License at
 *
 *      http://www.apache.org/licenses/LICENSE-2.0
 *
 * Unless required by applicable law or agreed to in writing, software
 * distributed under the License is distributed on an "AS IS" BASIS,
 * WITHOUT WARRANTIES OR CONDITIONS OF ANY KIND, either express or implied.
 * See the License for the specific language governing permissions and
 * limitations under the License.
 */

package androidx.camera.camera2.pipe.integration.compat.quirk

import android.annotation.SuppressLint
import android.hardware.camera2.CameraCharacteristics
import android.util.Range
import androidx.camera.camera2.pipe.CameraMetadata
import androidx.camera.camera2.pipe.CameraMetadata.Companion.isHardwareLevelLegacy
import androidx.camera.core.impl.Quirk

/**
 * QuirkSummary
 * - Bug Id: b/167425305
 * - Description: Quirk required to maintain good exposure on legacy devices by specifying a proper
 *   [android.hardware.camera2.CaptureRequest.CONTROL_AE_TARGET_FPS_RANGE]. Legacy devices set the
 *   AE target FPS range to [30, 30]. This can potentially cause underexposure issues.
 *   [androidx.camera.camera2.internal.compat.workaround.AeFpsRange] contains a workaround that is
 *   used on legacy devices to set a AE FPS range whose upper bound is 30, which guarantees a smooth
 *   frame rate, and whose lower bound is as small as possible to properly expose frames in low
 *   light conditions. The default behavior on non legacy devices does not add the AE FPS range
 *   option.
 * - Device(s): All legacy devices
 *
 * TODO(b/270421716): enable CameraXQuirksClassDetector lint check when kotlin is supported.
 */
@SuppressLint("CameraXQuirksClassDetector")
<<<<<<< HEAD
class AeFpsRangeLegacyQuirk(cameraMetadata: CameraMetadata) : Quirk {
=======
public class AeFpsRangeLegacyQuirk(cameraMetadata: CameraMetadata) : Quirk {
>>>>>>> 3d4510a6
    /**
     * Returns the fps range whose upper is 30 and whose lower is the smallest, or null if no range
     * has an upper equal to 30. The rationale is:
     * - Range upper is always 30 so that a smooth frame rate is guaranteed.
     * - Range lower contains the smallest supported value so that it can adapt as much as possible
     *   to low light conditions.
     */
    public val range: Range<Int>? by lazy {
        val availableFpsRanges: Array<out Range<Int>>? =
            cameraMetadata[CameraCharacteristics.CONTROL_AE_AVAILABLE_TARGET_FPS_RANGES]
        pickSuitableFpsRange(availableFpsRanges)
    }

    private fun pickSuitableFpsRange(availableFpsRanges: Array<out Range<Int>>?): Range<Int>? {
        if (availableFpsRanges.isNullOrEmpty()) {
            return null
        }
        var pickedRange: Range<Int>? = null
        for (fpsRangeBeforeCorrection in availableFpsRanges) {
            val fpsRange = getCorrectedFpsRange(fpsRangeBeforeCorrection)
            if (fpsRange.upper != 30) {
                continue
            }
            if (pickedRange == null) {
                pickedRange = fpsRange
            } else {
                if (fpsRange.lower < pickedRange.lower) {
                    pickedRange = fpsRange
                }
            }
        }
        return pickedRange
    }

    /**
     * On android 5.0/5.1, [CameraCharacteristics.CONTROL_AE_AVAILABLE_TARGET_FPS_RANGES] returns
     * wrong ranges whose values were multiplied by 1000. So we need to convert them to the correct
     * values.
     */
    private fun getCorrectedFpsRange(fpsRange: Range<Int>): Range<Int> {
        var newUpper = fpsRange.upper
        var newLower = fpsRange.lower
        if (fpsRange.upper >= 1000) {
            newUpper = fpsRange.upper / 1000
        }
        if (fpsRange.lower >= 1000) {
            newLower = fpsRange.lower / 1000
        }
        return Range(newLower, newUpper)
    }

    public companion object {
        public fun isEnabled(cameraMetadata: CameraMetadata): Boolean =
            cameraMetadata.isHardwareLevelLegacy
    }
}<|MERGE_RESOLUTION|>--- conflicted
+++ resolved
@@ -39,11 +39,7 @@
  * TODO(b/270421716): enable CameraXQuirksClassDetector lint check when kotlin is supported.
  */
 @SuppressLint("CameraXQuirksClassDetector")
-<<<<<<< HEAD
-class AeFpsRangeLegacyQuirk(cameraMetadata: CameraMetadata) : Quirk {
-=======
 public class AeFpsRangeLegacyQuirk(cameraMetadata: CameraMetadata) : Quirk {
->>>>>>> 3d4510a6
     /**
      * Returns the fps range whose upper is 30 and whose lower is the smallest, or null if no range
      * has an upper equal to 30. The rationale is:
