--- conflicted
+++ resolved
@@ -35,11 +35,7 @@
  *   checking.
  * @see FlashAvailabilityBufferUnderflowQuirk
  */
-<<<<<<< HEAD
-fun CameraProperties.isFlashAvailable(allowRethrowOnError: Boolean = false): Boolean {
-=======
 public fun CameraProperties.isFlashAvailable(allowRethrowOnError: Boolean = false): Boolean {
->>>>>>> 3d4510a6
     val flashAvailable =
         try {
             metadata[CameraCharacteristics.FLASH_INFO_AVAILABLE]
