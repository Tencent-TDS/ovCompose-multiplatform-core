--- conflicted
+++ resolved
@@ -25,13 +25,8 @@
 import androidx.camera.core.impl.CameraThreadConfig
 
 /** Convenience class for generating a pre-populated CameraPipe based [CameraXConfig]. */
-<<<<<<< HEAD
-class CameraPipeConfig private constructor() {
-    companion object {
-=======
 public class CameraPipeConfig private constructor() {
     public companion object {
->>>>>>> 3d4510a6
         /** Creates a [CameraXConfig] containing a default CameraPipe implementation for CameraX. */
         @JvmStatic
         public fun defaultConfig(): CameraXConfig {
