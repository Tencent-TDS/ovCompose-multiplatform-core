--- conflicted
+++ resolved
@@ -24,11 +24,8 @@
 import androidx.annotation.RequiresApi
 import androidx.camera.camera2.pipe.integration.adapter.SessionConfigAdapter
 import androidx.camera.camera2.pipe.integration.adapter.propagateTo
-<<<<<<< HEAD
-=======
 import androidx.camera.camera2.pipe.integration.compat.workaround.AeFpsRange
 import androidx.camera.camera2.pipe.integration.compat.workaround.AutoFlashAEModeDisabler
->>>>>>> fdff00cc
 import androidx.camera.camera2.pipe.integration.config.CameraScope
 import androidx.camera.core.CameraControl
 import androidx.camera.core.ImageCapture
@@ -47,11 +44,8 @@
 @RequiresApi(21) // TODO(b/200306659): Remove and replace with annotation on package-info.java
 class State3AControl @Inject constructor(
     val cameraProperties: CameraProperties,
-<<<<<<< HEAD
-=======
     private val aeModeDisabler: AutoFlashAEModeDisabler,
     private val aeFpsRange: AeFpsRange
->>>>>>> fdff00cc
 ) : UseCaseCameraControl, UseCaseCamera.RunningUseCasesChangeListener {
     private var _useCaseCamera: UseCaseCamera? = null
     override var useCaseCamera: UseCaseCamera?
@@ -130,11 +124,9 @@
         val preferAeMode = preferredAeMode ?: when (flashMode) {
             ImageCapture.FLASH_MODE_OFF -> CaptureRequest.CONTROL_AE_MODE_ON
             ImageCapture.FLASH_MODE_ON -> CaptureRequest.CONTROL_AE_MODE_ON_ALWAYS_FLASH
-            ImageCapture.FLASH_MODE_AUTO -> CaptureRequest.CONTROL_AE_MODE_ON_AUTO_FLASH
-            // TODO(b/209383160): porting the Quirk for AEModeDisabler
-            //      mAutoFlashAEModeDisabler.getCorrectedAeMode(
-            //      CaptureRequest.CONTROL_AE_MODE_ON_AUTO_FLASH
-            //    )
+            ImageCapture.FLASH_MODE_AUTO -> aeModeDisabler.getCorrectedAeMode(
+                CaptureRequest.CONTROL_AE_MODE_ON_AUTO_FLASH
+            )
             else -> CaptureRequest.CONTROL_AE_MODE_ON
         }
 
