--- conflicted
+++ resolved
@@ -154,13 +154,9 @@
      * @return The stored value or `valueIfMissing` if the value does not exist in this
      *   configuration.
      */
-<<<<<<< HEAD
-    fun getSessionCaptureCallback(valueIfMissing: CaptureCallback? = null): CaptureCallback? {
-=======
     public fun getSessionCaptureCallback(
         valueIfMissing: CaptureCallback? = null
     ): CaptureCallback? {
->>>>>>> 3d4510a6
         return config.retrieveOption(SESSION_CAPTURE_CALLBACK_OPTION, valueIfMissing)
     }
 
@@ -204,11 +200,7 @@
         }
 
         /** Inserts new capture request option with specific [CaptureRequest.Key] setting. */
-<<<<<<< HEAD
-        fun <ValueT> setCaptureRequestOption(
-=======
         public fun <ValueT> setCaptureRequestOption(
->>>>>>> 3d4510a6
             key: CaptureRequest.Key<ValueT>,
             value: ValueT
         ): Builder {
@@ -281,11 +273,7 @@
 }
 
 /** Convert the Config to the CaptureRequest key-value map. */
-<<<<<<< HEAD
-fun Config.toParameters(): Map<CaptureRequest.Key<*>, Any> {
-=======
 public fun Config.toParameters(): Map<CaptureRequest.Key<*>, Any> {
->>>>>>> 3d4510a6
     val parameters = mutableMapOf<CaptureRequest.Key<*>, Any>()
     for (configOption in listOptions()) {
         val requestKey = configOption.token as? CaptureRequest.Key<*> ?: continue
