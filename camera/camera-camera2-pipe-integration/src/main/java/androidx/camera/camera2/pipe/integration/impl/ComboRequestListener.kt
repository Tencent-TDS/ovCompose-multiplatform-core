/*
 * Copyright 2021 The Android Open Source Project
 *
 * Licensed under the Apache License, Version 2.0 (the "License");
 * you may not use this file except in compliance with the License.
 * You may obtain a copy of the License at
 *
 *      http://www.apache.org/licenses/LICENSE-2.0
 *
 * Unless required by applicable law or agreed to in writing, software
 * distributed under the License is distributed on an "AS IS" BASIS,
 * WITHOUT WARRANTIES OR CONDITIONS OF ANY KIND, either express or implied.
 * See the License for the specific language governing permissions and
 * limitations under the License.
 */

package androidx.camera.camera2.pipe.integration.impl

import androidx.camera.camera2.pipe.CameraTimestamp
import androidx.camera.camera2.pipe.FrameInfo
import androidx.camera.camera2.pipe.FrameMetadata
import androidx.camera.camera2.pipe.FrameNumber
import androidx.camera.camera2.pipe.Request
import androidx.camera.camera2.pipe.RequestFailure
import androidx.camera.camera2.pipe.RequestMetadata
import androidx.camera.camera2.pipe.StreamId
import androidx.camera.camera2.pipe.integration.config.CameraScope
import androidx.camera.core.impl.TagBundle
import java.util.concurrent.Executor
import javax.inject.Inject

/**
 * A ComboRequestListener which contains a set of [Request.Listener]s. The primary purpose of this
 * class is to receive the capture result from the currently configured [UseCaseCamera] and
 * propagate to the registered [Request.Listener]s.
 */
@CameraScope
public class ComboRequestListener @Inject constructor() : Request.Listener {
    private val requestListeners = mutableMapOf<Request.Listener, Executor>()

    @Volatile private var listeners: Map<Request.Listener, Executor> = mapOf()

    public fun addListener(listener: Request.Listener, executor: Executor) {
        check(!listeners.contains(listener)) { "$listener was already registered!" }
        synchronized(requestListeners) {
            requestListeners[listener] = executor
            listeners = requestListeners.toMap()
        }
    }

    public fun removeListener(listener: Request.Listener) {
        synchronized(requestListeners) {
            requestListeners.remove(listener)
            listeners = requestListeners.toMap()
        }
    }

    override fun onAborted(request: Request) {
        listeners.forEach { (listener, executor) ->
            executor.execute { listener.onAborted(request) }
        }
    }

    override fun onBufferLost(
        requestMetadata: RequestMetadata,
        frameNumber: FrameNumber,
        stream: StreamId
    ) {
        listeners.forEach { (listener, executor) ->
            executor.execute { listener.onBufferLost(requestMetadata, frameNumber, stream) }
        }
    }

    override fun onComplete(
        requestMetadata: RequestMetadata,
        frameNumber: FrameNumber,
        result: FrameInfo
    ) {
        listeners.forEach { (listener, executor) ->
            executor.execute { listener.onComplete(requestMetadata, frameNumber, result) }
        }
    }

    override fun onFailed(
        requestMetadata: RequestMetadata,
        frameNumber: FrameNumber,
        requestFailure: RequestFailure
    ) {
        listeners.forEach { (listener, executor) ->
            executor.execute { listener.onFailed(requestMetadata, frameNumber, requestFailure) }
        }
    }

    override fun onPartialCaptureResult(
        requestMetadata: RequestMetadata,
        frameNumber: FrameNumber,
        captureResult: FrameMetadata
    ) {
        listeners.forEach { (listener, executor) ->
            executor.execute {
                listener.onPartialCaptureResult(requestMetadata, frameNumber, captureResult)
            }
        }
    }

    override fun onRequestSequenceAborted(requestMetadata: RequestMetadata) {
        listeners.forEach { (listener, executor) ->
            executor.execute { listener.onRequestSequenceAborted(requestMetadata) }
        }
    }

    override fun onRequestSequenceCompleted(
        requestMetadata: RequestMetadata,
        frameNumber: FrameNumber
    ) {
        listeners.forEach { (listener, executor) ->
            executor.execute { listener.onRequestSequenceCompleted(requestMetadata, frameNumber) }
        }
    }

    override fun onRequestSequenceCreated(requestMetadata: RequestMetadata) {
        listeners.forEach { (listener, executor) ->
            executor.execute { listener.onRequestSequenceCreated(requestMetadata) }
        }
    }

    override fun onRequestSequenceSubmitted(requestMetadata: RequestMetadata) {
        listeners.forEach { (listener, executor) ->
            executor.execute { listener.onRequestSequenceSubmitted(requestMetadata) }
        }
    }

    override fun onStarted(
        requestMetadata: RequestMetadata,
        frameNumber: FrameNumber,
        timestamp: CameraTimestamp
    ) {
        listeners.forEach { (listener, executor) ->
            executor.execute { listener.onStarted(requestMetadata, frameNumber, timestamp) }
        }
    }

    override fun onTotalCaptureResult(
        requestMetadata: RequestMetadata,
        frameNumber: FrameNumber,
        totalCaptureResult: FrameInfo
    ) {
        listeners.forEach { (listener, executor) ->
            executor.execute {
                listener.onTotalCaptureResult(requestMetadata, frameNumber, totalCaptureResult)
            }
        }
    }
}

<<<<<<< HEAD
fun RequestMetadata.containsTag(tagKey: String, tagValue: Any): Boolean =
=======
public fun RequestMetadata.containsTag(tagKey: String, tagValue: Any): Boolean =
>>>>>>> 3d4510a6
    getOrDefault(CAMERAX_TAG_BUNDLE, TagBundle.emptyBundle()).getTag(tagKey).let {
        return it == tagValue
    }<|MERGE_RESOLUTION|>--- conflicted
+++ resolved
@@ -153,11 +153,7 @@
     }
 }
 
-<<<<<<< HEAD
-fun RequestMetadata.containsTag(tagKey: String, tagValue: Any): Boolean =
-=======
 public fun RequestMetadata.containsTag(tagKey: String, tagValue: Any): Boolean =
->>>>>>> 3d4510a6
     getOrDefault(CAMERAX_TAG_BUNDLE, TagBundle.emptyBundle()).getTag(tagKey).let {
         return it == tagValue
     }