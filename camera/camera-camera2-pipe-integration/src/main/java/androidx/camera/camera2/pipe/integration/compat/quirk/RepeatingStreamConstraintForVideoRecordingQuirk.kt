--- conflicted
+++ resolved
@@ -18,10 +18,7 @@
 
 import android.annotation.SuppressLint
 import android.os.Build
-<<<<<<< HEAD
-=======
 import androidx.camera.camera2.pipe.integration.compat.quirk.Device.isHuaweiDevice
->>>>>>> 3d4510a6
 import androidx.camera.core.impl.Quirk
 
 /**
@@ -32,16 +29,6 @@
  *   video recording output. It requires an extra repeating stream in at least 320x240.
  * - Device(s): Huawei Mate 9
  */
-<<<<<<< HEAD
-@SuppressLint("CameraXQuirksClassDetector") // TODO(b/270421716): enable when kotlin is supported.
-class RepeatingStreamConstraintForVideoRecordingQuirk : Quirk {
-    companion object {
-        fun isEnabled() = isHuaweiMate9()
-
-        private fun isHuaweiMate9() =
-            "Huawei".equals(Build.BRAND, ignoreCase = true) &&
-                "mha-l29".equals(Build.MODEL, ignoreCase = true)
-=======
 @SuppressLint("CameraXQuirksClassDetector")
 // TODO(b/270421716): enable when kotlin is supported.
 public class RepeatingStreamConstraintForVideoRecordingQuirk : Quirk {
@@ -50,6 +37,5 @@
 
         private fun isHuaweiMate9() =
             isHuaweiDevice() && "mha-l29".equals(Build.MODEL, ignoreCase = true)
->>>>>>> 3d4510a6
     }
 }