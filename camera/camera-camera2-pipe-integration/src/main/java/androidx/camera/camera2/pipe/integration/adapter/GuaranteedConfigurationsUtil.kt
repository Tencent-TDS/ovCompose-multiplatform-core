/*
 * Copyright 2022 The Android Open Source Project
 *
 * Licensed under the Apache License, Version 2.0 (the "License");
 * you may not use this file except in compliance with the License.
 * You may obtain a copy of the License at
 *
 *      http://www.apache.org/licenses/LICENSE-2.0
 *
 * Unless required by applicable law or agreed to in writing, software
 * distributed under the License is distributed on an "AS IS" BASIS,
 * WITHOUT WARRANTIES OR CONDITIONS OF ANY KIND, either express or implied.
 * See the License for the specific language governing permissions and
 * limitations under the License.
 */

package androidx.camera.camera2.pipe.integration.adapter

import android.hardware.camera2.CameraCharacteristics
import android.hardware.camera2.CameraMetadata
import android.os.Build
import androidx.annotation.RequiresApi
import androidx.camera.core.impl.SurfaceCombination
import androidx.camera.core.impl.SurfaceConfig
import androidx.camera.core.impl.SurfaceConfig.ConfigSize
import androidx.camera.core.impl.SurfaceConfig.ConfigType

<<<<<<< HEAD
object GuaranteedConfigurationsUtil {
=======
public object GuaranteedConfigurationsUtil {
>>>>>>> 3d4510a6
    @JvmStatic
    public fun getLegacySupportedCombinationList(): List<SurfaceCombination> {
        val combinationList: MutableList<SurfaceCombination> = ArrayList()

        // (PRIV, MAXIMUM)
        SurfaceCombination()
            .apply { addSurfaceConfig(SurfaceConfig.create(ConfigType.PRIV, ConfigSize.MAXIMUM)) }
            .also { combinationList.add(it) }
        // (JPEG, MAXIMUM)
        SurfaceCombination()
            .apply { addSurfaceConfig(SurfaceConfig.create(ConfigType.JPEG, ConfigSize.MAXIMUM)) }
            .also { combinationList.add(it) }
        // (YUV, MAXIMUM)
        SurfaceCombination()
            .apply { addSurfaceConfig(SurfaceConfig.create(ConfigType.YUV, ConfigSize.MAXIMUM)) }
            .also { combinationList.add(it) }
        // Below two combinations are all supported in the combination
        // (PRIV, PREVIEW) + (JPEG, MAXIMUM)
        SurfaceCombination()
            .apply {
                addSurfaceConfig(SurfaceConfig.create(ConfigType.PRIV, ConfigSize.PREVIEW))
                addSurfaceConfig(SurfaceConfig.create(ConfigType.JPEG, ConfigSize.MAXIMUM))
            }
            .also { combinationList.add(it) }
        // (YUV, PREVIEW) + (JPEG, MAXIMUM)
        SurfaceCombination()
            .apply {
                addSurfaceConfig(SurfaceConfig.create(ConfigType.YUV, ConfigSize.PREVIEW))
                addSurfaceConfig(SurfaceConfig.create(ConfigType.JPEG, ConfigSize.MAXIMUM))
            }
            .also { combinationList.add(it) }
        // (PRIV, PREVIEW) + (PRIV, PREVIEW)
        SurfaceCombination()
            .apply {
                addSurfaceConfig(SurfaceConfig.create(ConfigType.PRIV, ConfigSize.PREVIEW))
                addSurfaceConfig(SurfaceConfig.create(ConfigType.PRIV, ConfigSize.PREVIEW))
            }
            .also { combinationList.add(it) }
        // (PRIV, PREVIEW) + (YUV, PREVIEW)
        SurfaceCombination()
            .apply {
                addSurfaceConfig(SurfaceConfig.create(ConfigType.PRIV, ConfigSize.PREVIEW))
                addSurfaceConfig(SurfaceConfig.create(ConfigType.YUV, ConfigSize.PREVIEW))
            }
            .also { combinationList.add(it) }
        // (PRIV, PREVIEW) + (PRIV, PREVIEW) + (JPEG, MAXIMUM)
        SurfaceCombination()
            .apply {
                addSurfaceConfig(SurfaceConfig.create(ConfigType.PRIV, ConfigSize.PREVIEW))
                addSurfaceConfig(SurfaceConfig.create(ConfigType.YUV, ConfigSize.PREVIEW))

                addSurfaceConfig(SurfaceConfig.create(ConfigType.JPEG, ConfigSize.MAXIMUM))
            }
            .also { combinationList.add(it) }
        return combinationList
    }

    @JvmStatic
    public fun getLimitedSupportedCombinationList(): List<SurfaceCombination> {
        val combinationList: MutableList<SurfaceCombination> = ArrayList()

        // (PRIV, PREVIEW) + (PRIV, RECORD)
        SurfaceCombination()
            .apply {
                addSurfaceConfig(SurfaceConfig.create(ConfigType.PRIV, ConfigSize.PREVIEW))
                addSurfaceConfig(SurfaceConfig.create(ConfigType.PRIV, ConfigSize.RECORD))
            }
            .also { combinationList.add(it) }
        // (PRIV, PREVIEW) + (YUV, RECORD)
        SurfaceCombination()
            .apply {
                addSurfaceConfig(SurfaceConfig.create(ConfigType.PRIV, ConfigSize.PREVIEW))
                addSurfaceConfig(SurfaceConfig.create(ConfigType.YUV, ConfigSize.RECORD))
            }
            .also { combinationList.add(it) }
        // (YUV, PREVIEW) + (YUV, RECORD)
        SurfaceCombination()
            .apply {
                addSurfaceConfig(SurfaceConfig.create(ConfigType.YUV, ConfigSize.PREVIEW))
                addSurfaceConfig(SurfaceConfig.create(ConfigType.YUV, ConfigSize.RECORD))
            }
            .also { combinationList.add(it) }
        // (PRIV, PREVIEW) + (PRIV, RECORD) + (JPEG, RECORD)
        SurfaceCombination()
            .apply {
                addSurfaceConfig(SurfaceConfig.create(ConfigType.PRIV, ConfigSize.PREVIEW))
                addSurfaceConfig(SurfaceConfig.create(ConfigType.PRIV, ConfigSize.RECORD))

                addSurfaceConfig(SurfaceConfig.create(ConfigType.JPEG, ConfigSize.RECORD))
            }
            .also { combinationList.add(it) }
        // (PRIV, PREVIEW) + (YUV, RECORD) + (JPEG, RECORD)
        SurfaceCombination()
            .apply {
                addSurfaceConfig(SurfaceConfig.create(ConfigType.PRIV, ConfigSize.PREVIEW))
                addSurfaceConfig(SurfaceConfig.create(ConfigType.YUV, ConfigSize.RECORD))

                addSurfaceConfig(SurfaceConfig.create(ConfigType.JPEG, ConfigSize.RECORD))
            }
            .also { combinationList.add(it) }
        // (YUV, PREVIEW) + (YUV, PREVIEW) + (JPEG, MAXIMUM)
        SurfaceCombination()
            .apply {
                addSurfaceConfig(SurfaceConfig.create(ConfigType.YUV, ConfigSize.PREVIEW))
                addSurfaceConfig(SurfaceConfig.create(ConfigType.YUV, ConfigSize.PREVIEW))

                addSurfaceConfig(SurfaceConfig.create(ConfigType.JPEG, ConfigSize.MAXIMUM))
            }
            .also { combinationList.add(it) }
        return combinationList
    }

    @JvmStatic
    public fun getFullSupportedCombinationList(): List<SurfaceCombination> {
        val combinationList: MutableList<SurfaceCombination> = ArrayList()

        // (PRIV, PREVIEW) + (PRIV, MAXIMUM)
        SurfaceCombination()
            .apply {
                addSurfaceConfig(SurfaceConfig.create(ConfigType.PRIV, ConfigSize.PREVIEW))
                addSurfaceConfig(SurfaceConfig.create(ConfigType.PRIV, ConfigSize.MAXIMUM))
            }
            .also { combinationList.add(it) }
        // (PRIV, PREVIEW) + (YUV, MAXIMUM)
        SurfaceCombination()
            .apply {
                addSurfaceConfig(SurfaceConfig.create(ConfigType.PRIV, ConfigSize.PREVIEW))
                addSurfaceConfig(SurfaceConfig.create(ConfigType.YUV, ConfigSize.MAXIMUM))
            }
            .also { combinationList.add(it) }
        // (YUV, PREVIEW) + (YUV, MAXIMUM)
        SurfaceCombination()
            .apply {
                addSurfaceConfig(SurfaceConfig.create(ConfigType.YUV, ConfigSize.PREVIEW))
                addSurfaceConfig(SurfaceConfig.create(ConfigType.YUV, ConfigSize.MAXIMUM))
            }
            .also { combinationList.add(it) }
        // (PRIV, PREVIEW) + (PRIV, PREVIEW) + (JPEG, MAXIMUM)
        SurfaceCombination()
            .apply {
                addSurfaceConfig(SurfaceConfig.create(ConfigType.PRIV, ConfigSize.PREVIEW))
                addSurfaceConfig(SurfaceConfig.create(ConfigType.PRIV, ConfigSize.PREVIEW))

                addSurfaceConfig(SurfaceConfig.create(ConfigType.JPEG, ConfigSize.MAXIMUM))
            }
            .also { combinationList.add(it) }
        // (YUV, VGA) + (PRIV, PREVIEW) + (YUV, MAXIMUM)
        SurfaceCombination()
            .apply {
                addSurfaceConfig(SurfaceConfig.create(ConfigType.YUV, ConfigSize.VGA))
                addSurfaceConfig(SurfaceConfig.create(ConfigType.PRIV, ConfigSize.PREVIEW))

                addSurfaceConfig(SurfaceConfig.create(ConfigType.YUV, ConfigSize.MAXIMUM))
            }
            .also { combinationList.add(it) }
        // (YUV, VGA) + (YUV, PREVIEW) + (YUV, MAXIMUM)
        SurfaceCombination()
            .apply {
                addSurfaceConfig(SurfaceConfig.create(ConfigType.YUV, ConfigSize.VGA))
                addSurfaceConfig(SurfaceConfig.create(ConfigType.YUV, ConfigSize.PREVIEW))

                addSurfaceConfig(SurfaceConfig.create(ConfigType.YUV, ConfigSize.MAXIMUM))
            }
            .also { combinationList.add(it) }
        return combinationList
    }

    @JvmStatic
    public fun getRAWSupportedCombinationList(): List<SurfaceCombination> {
        val combinationList: MutableList<SurfaceCombination> = ArrayList()

        // (RAW, MAXIMUM)
        SurfaceCombination()
            .apply { addSurfaceConfig(SurfaceConfig.create(ConfigType.RAW, ConfigSize.MAXIMUM)) }
            .also { combinationList.add(it) }
        // (PRIV, PREVIEW) + (RAW, MAXIMUM)
        SurfaceCombination()
            .apply {
                addSurfaceConfig(SurfaceConfig.create(ConfigType.PRIV, ConfigSize.PREVIEW))
                addSurfaceConfig(SurfaceConfig.create(ConfigType.RAW, ConfigSize.MAXIMUM))
            }
            .also { combinationList.add(it) }
        // (YUV, PREVIEW) + (RAW, MAXIMUM)
        SurfaceCombination()
            .apply {
                addSurfaceConfig(SurfaceConfig.create(ConfigType.YUV, ConfigSize.PREVIEW))
                addSurfaceConfig(SurfaceConfig.create(ConfigType.RAW, ConfigSize.MAXIMUM))
            }
            .also { combinationList.add(it) }
        // (PRIV, PREVIEW) + (PRIV, PREVIEW) + (RAW, MAXIMUM)
        SurfaceCombination()
            .apply {
                addSurfaceConfig(SurfaceConfig.create(ConfigType.PRIV, ConfigSize.PREVIEW))
                addSurfaceConfig(SurfaceConfig.create(ConfigType.PRIV, ConfigSize.PREVIEW))
                addSurfaceConfig(SurfaceConfig.create(ConfigType.RAW, ConfigSize.MAXIMUM))
            }
            .also { combinationList.add(it) }
        // (PRIV, PREVIEW) + (YUV, PREVIEW) + (RAW, MAXIMUM)
        SurfaceCombination()
            .apply {
                addSurfaceConfig(SurfaceConfig.create(ConfigType.PRIV, ConfigSize.PREVIEW))
                addSurfaceConfig(SurfaceConfig.create(ConfigType.YUV, ConfigSize.PREVIEW))
                addSurfaceConfig(SurfaceConfig.create(ConfigType.RAW, ConfigSize.MAXIMUM))
            }
            .also { combinationList.add(it) }
        // (YUV, PREVIEW) + (YUV, PREVIEW) + (RAW, MAXIMUM)
        SurfaceCombination()
            .apply {
                addSurfaceConfig(SurfaceConfig.create(ConfigType.YUV, ConfigSize.PREVIEW))
                addSurfaceConfig(SurfaceConfig.create(ConfigType.YUV, ConfigSize.PREVIEW))
                addSurfaceConfig(SurfaceConfig.create(ConfigType.RAW, ConfigSize.MAXIMUM))
            }
            .also { combinationList.add(it) }
        // (PRIV, PREVIEW) + (JPEG, MAXIMUM) + (RAW, MAXIMUM)
        SurfaceCombination()
            .apply {
                addSurfaceConfig(SurfaceConfig.create(ConfigType.PRIV, ConfigSize.PREVIEW))
                addSurfaceConfig(SurfaceConfig.create(ConfigType.JPEG, ConfigSize.MAXIMUM))
                addSurfaceConfig(SurfaceConfig.create(ConfigType.RAW, ConfigSize.MAXIMUM))
            }
            .also { combinationList.add(it) }
        // (YUV, PREVIEW) + (JPEG, MAXIMUM) + (RAW, MAXIMUM)
        SurfaceCombination()
            .apply {
                addSurfaceConfig(SurfaceConfig.create(ConfigType.YUV, ConfigSize.PREVIEW))
                addSurfaceConfig(SurfaceConfig.create(ConfigType.JPEG, ConfigSize.MAXIMUM))
                addSurfaceConfig(SurfaceConfig.create(ConfigType.RAW, ConfigSize.MAXIMUM))
            }
            .also { combinationList.add(it) }
        return combinationList
    }

    @JvmStatic
    public fun getBurstSupportedCombinationList(): List<SurfaceCombination> {
        val combinationList: MutableList<SurfaceCombination> = ArrayList()
        // (PRIV, PREVIEW) + (PRIV, MAXIMUM)
        SurfaceCombination()
            .apply {
                addSurfaceConfig(SurfaceConfig.create(ConfigType.PRIV, ConfigSize.PREVIEW))
                addSurfaceConfig(SurfaceConfig.create(ConfigType.PRIV, ConfigSize.MAXIMUM))
            }
            .also { combinationList.add(it) }
        // (PRIV, PREVIEW) + (YUV, MAXIMUM)
        SurfaceCombination()
            .apply {
                addSurfaceConfig(SurfaceConfig.create(ConfigType.PRIV, ConfigSize.PREVIEW))
                addSurfaceConfig(SurfaceConfig.create(ConfigType.YUV, ConfigSize.MAXIMUM))
            }
            .also { combinationList.add(it) }
        // (YUV, PREVIEW) + (YUV, MAXIMUM)
        SurfaceCombination()
            .apply {
                addSurfaceConfig(SurfaceConfig.create(ConfigType.YUV, ConfigSize.PREVIEW))
                addSurfaceConfig(SurfaceConfig.create(ConfigType.YUV, ConfigSize.MAXIMUM))
            }
            .also { combinationList.add(it) }
        return combinationList
    }

    @JvmStatic
    public fun getLevel3SupportedCombinationList(): List<SurfaceCombination> {
        val combinationList: MutableList<SurfaceCombination> = ArrayList()
        // (PRIV, PREVIEW) + (PRIV, VGA) + (YUV, MAXIMUM) + (RAW, MAXIMUM)
        SurfaceCombination()
            .apply {
                addSurfaceConfig(SurfaceConfig.create(ConfigType.PRIV, ConfigSize.PREVIEW))
                addSurfaceConfig(SurfaceConfig.create(ConfigType.PRIV, ConfigSize.VGA))
                addSurfaceConfig(SurfaceConfig.create(ConfigType.YUV, ConfigSize.MAXIMUM))
                addSurfaceConfig(SurfaceConfig.create(ConfigType.RAW, ConfigSize.MAXIMUM))
            }
            .also { combinationList.add(it) }
        // (PRIV, PREVIEW) + (PRIV, VGA) + (JPEG, MAXIMUM) + (RAW, MAXIMUM)
        SurfaceCombination()
            .apply {
                addSurfaceConfig(SurfaceConfig.create(ConfigType.PRIV, ConfigSize.PREVIEW))
                addSurfaceConfig(SurfaceConfig.create(ConfigType.PRIV, ConfigSize.VGA))
                addSurfaceConfig(SurfaceConfig.create(ConfigType.JPEG, ConfigSize.MAXIMUM))
                addSurfaceConfig(SurfaceConfig.create(ConfigType.RAW, ConfigSize.MAXIMUM))
            }
            .also { combinationList.add(it) }
        return combinationList
    }

    @JvmStatic
    public fun getUltraHighResolutionSupportedCombinationList(): List<SurfaceCombination> {
        val combinationList: MutableList<SurfaceCombination> = ArrayList()

        // (YUV, ULTRA_MAXIMUM) + (PRIV, PREVIEW) + (PRIV, RECORD)
        // Covers (YUV, ULTRA_MAXIMUM) + (PRIV, PREVIEW) in the guaranteed table.
        SurfaceCombination()
            .apply {
                addSurfaceConfig(SurfaceConfig.create(ConfigType.YUV, ConfigSize.ULTRA_MAXIMUM))
                addSurfaceConfig(SurfaceConfig.create(ConfigType.PRIV, ConfigSize.PREVIEW))
                addSurfaceConfig(SurfaceConfig.create(ConfigType.PRIV, ConfigSize.RECORD))
            }
            .also { combinationList.add(it) }

        // (JPEG, ULTRA_MAXIMUM) + (PRIV, PREVIEW) + (PRIV, RECORD)
        // Covers (JPEG, ULTRA_MAXIMUM) + (PRIV, PREVIEW) in the guaranteed table.
        SurfaceCombination()
            .apply {
                addSurfaceConfig(SurfaceConfig.create(ConfigType.JPEG, ConfigSize.ULTRA_MAXIMUM))
                addSurfaceConfig(SurfaceConfig.create(ConfigType.PRIV, ConfigSize.PREVIEW))
                addSurfaceConfig(SurfaceConfig.create(ConfigType.PRIV, ConfigSize.RECORD))
            }
            .also { combinationList.add(it) }

        // (RAW, ULTRA_MAXIMUM) + (PRIV, PREVIEW) + (PRIV, RECORD)
        // Covers (RAW, ULTRA_MAXIMUM) + (PRIV, PREVIEW) in the guaranteed table.
        SurfaceCombination()
            .apply {
                addSurfaceConfig(SurfaceConfig.create(ConfigType.RAW, ConfigSize.ULTRA_MAXIMUM))
                addSurfaceConfig(SurfaceConfig.create(ConfigType.PRIV, ConfigSize.PREVIEW))
                addSurfaceConfig(SurfaceConfig.create(ConfigType.PRIV, ConfigSize.RECORD))
            }
            .also { combinationList.add(it) }

        // (YUV, ULTRA_MAXIMUM) + (PRIV, PREVIEW) + (JPEG, MAXIMUM)
        SurfaceCombination()
            .apply {
                addSurfaceConfig(SurfaceConfig.create(ConfigType.YUV, ConfigSize.ULTRA_MAXIMUM))
                addSurfaceConfig(SurfaceConfig.create(ConfigType.PRIV, ConfigSize.PREVIEW))
                addSurfaceConfig(SurfaceConfig.create(ConfigType.JPEG, ConfigSize.MAXIMUM))
            }
            .also { combinationList.add(it) }

        // (JPEG, ULTRA_MAXIMUM) + (PRIV, PREVIEW) + (JPEG, MAXIMUM)
        SurfaceCombination()
            .apply {
                addSurfaceConfig(SurfaceConfig.create(ConfigType.JPEG, ConfigSize.ULTRA_MAXIMUM))
                addSurfaceConfig(SurfaceConfig.create(ConfigType.PRIV, ConfigSize.PREVIEW))
                addSurfaceConfig(SurfaceConfig.create(ConfigType.JPEG, ConfigSize.MAXIMUM))
            }
            .also { combinationList.add(it) }

        // (RAW, ULTRA_MAXIMUM) + (PRIV, PREVIEW) + (JPEG, MAXIMUM)
        SurfaceCombination()
            .apply {
                addSurfaceConfig(SurfaceConfig.create(ConfigType.RAW, ConfigSize.ULTRA_MAXIMUM))
                addSurfaceConfig(SurfaceConfig.create(ConfigType.PRIV, ConfigSize.PREVIEW))
                addSurfaceConfig(SurfaceConfig.create(ConfigType.JPEG, ConfigSize.MAXIMUM))
            }
            .also { combinationList.add(it) }

        // (YUV, ULTRA_MAXIMUM) + (PRIV, PREVIEW) + (YUV, MAXIMUM)
        // Covers (YUV, ULTRA_MAXIMUM) + (PRIV, PREVIEW) + (YUV, RECORD) in the guaranteed table.
        SurfaceCombination()
            .apply {
                addSurfaceConfig(SurfaceConfig.create(ConfigType.YUV, ConfigSize.ULTRA_MAXIMUM))
                addSurfaceConfig(SurfaceConfig.create(ConfigType.PRIV, ConfigSize.PREVIEW))
                addSurfaceConfig(SurfaceConfig.create(ConfigType.YUV, ConfigSize.MAXIMUM))
            }
            .also { combinationList.add(it) }

        // (JPEG, ULTRA_MAXIMUM) + (PRIV, PREVIEW) + (YUV, MAXIMUM)
        // Covers (JPEG, ULTRA_MAXIMUM) + (PRIV, PREVIEW) + (YUV, RECORD) in the guaranteed table.
        SurfaceCombination()
            .apply {
                addSurfaceConfig(SurfaceConfig.create(ConfigType.JPEG, ConfigSize.ULTRA_MAXIMUM))
                addSurfaceConfig(SurfaceConfig.create(ConfigType.PRIV, ConfigSize.PREVIEW))
                addSurfaceConfig(SurfaceConfig.create(ConfigType.YUV, ConfigSize.MAXIMUM))
            }
            .also { combinationList.add(it) }

        // (RAW, ULTRA_MAXIMUM) + (PRIV, PREVIEW) + (YUV, MAXIMUM)
        // Covers (RAW, ULTRA_MAXIMUM) + (PRIV, PREVIEW) + (YUV, RECORD) in the guaranteed table.
        SurfaceCombination()
            .apply {
                addSurfaceConfig(SurfaceConfig.create(ConfigType.RAW, ConfigSize.ULTRA_MAXIMUM))
                addSurfaceConfig(SurfaceConfig.create(ConfigType.PRIV, ConfigSize.PREVIEW))
                addSurfaceConfig(SurfaceConfig.create(ConfigType.YUV, ConfigSize.MAXIMUM))
            }
            .also { combinationList.add(it) }

        // (YUV, ULTRA_MAXIMUM) + (PRIV, PREVIEW) + (RAW, MAXIMUM)
        SurfaceCombination()
            .apply {
                addSurfaceConfig(SurfaceConfig.create(ConfigType.YUV, ConfigSize.ULTRA_MAXIMUM))
                addSurfaceConfig(SurfaceConfig.create(ConfigType.PRIV, ConfigSize.PREVIEW))
                addSurfaceConfig(SurfaceConfig.create(ConfigType.RAW, ConfigSize.MAXIMUM))
            }
            .also { combinationList.add(it) }

        // (JPEG, ULTRA_MAXIMUM) + (PRIV, PREVIEW) + (RAW, MAXIMUM)
        SurfaceCombination()
            .apply {
                addSurfaceConfig(SurfaceConfig.create(ConfigType.JPEG, ConfigSize.ULTRA_MAXIMUM))
                addSurfaceConfig(SurfaceConfig.create(ConfigType.PRIV, ConfigSize.PREVIEW))
                addSurfaceConfig(SurfaceConfig.create(ConfigType.RAW, ConfigSize.MAXIMUM))
            }
            .also { combinationList.add(it) }

        // (RAW, ULTRA_MAXIMUM) + (PRIV, PREVIEW) + (RAW, MAXIMUM)
        SurfaceCombination()
            .apply {
                addSurfaceConfig(SurfaceConfig.create(ConfigType.RAW, ConfigSize.ULTRA_MAXIMUM))
                addSurfaceConfig(SurfaceConfig.create(ConfigType.PRIV, ConfigSize.PREVIEW))
                addSurfaceConfig(SurfaceConfig.create(ConfigType.RAW, ConfigSize.MAXIMUM))
            }
            .also { combinationList.add(it) }
<<<<<<< HEAD
=======

        return combinationList
    }

    /** Returns the minimally guaranteed stream combinations for Ultra HDR. */
    @JvmStatic
    public fun getUltraHdrSupportedCombinationList(): List<SurfaceCombination> {
        // Due to the unique characteristics of JPEG/R, some devices might configure an extra 8-bit
        // JPEG stream internally in addition to the 10-bit YUV stream. The 10-bit mandatory
        // stream combination table is actually not suitable for use. Adds only (PRIV, PREVIEW) +
        // (JPEG_R, MAXIMUM), which is guaranteed by CTS test, as the supported combination.

        val combinationList: MutableList<SurfaceCombination> = ArrayList()

        // (JPEG_R, MAXIMUM)
        SurfaceCombination()
            .apply { addSurfaceConfig(SurfaceConfig.create(ConfigType.JPEG_R, ConfigSize.MAXIMUM)) }
            .also { combinationList.add(it) }

        // (PRIV, PREVIEW) + (JPEG_R, MAXIMUM)
        SurfaceCombination()
            .apply {
                addSurfaceConfig(SurfaceConfig.create(ConfigType.PRIV, ConfigSize.PREVIEW))
                addSurfaceConfig(SurfaceConfig.create(ConfigType.JPEG_R, ConfigSize.MAXIMUM))
            }
            .also { combinationList.add(it) }
>>>>>>> 3d4510a6

        return combinationList
    }

    @JvmStatic
    public fun getConcurrentSupportedCombinationList(): List<SurfaceCombination> {
        val combinationList: MutableList<SurfaceCombination> = ArrayList()
        // (YUV, s1440p)
        SurfaceCombination()
            .apply { addSurfaceConfig(SurfaceConfig.create(ConfigType.YUV, ConfigSize.s1440p)) }
            .also { combinationList.add(it) }
        // (PRIV, s1440p)
        SurfaceCombination()
            .apply { addSurfaceConfig(SurfaceConfig.create(ConfigType.PRIV, ConfigSize.s1440p)) }
            .also { combinationList.add(it) }
        // (JPEG, s1440p)
        SurfaceCombination()
            .apply { addSurfaceConfig(SurfaceConfig.create(ConfigType.JPEG, ConfigSize.s1440p)) }
            .also { combinationList.add(it) }
        // (YUV, s720p) + (JPEG, s1440p)
        SurfaceCombination()
            .apply {
                addSurfaceConfig(SurfaceConfig.create(ConfigType.YUV, ConfigSize.s720p))
                addSurfaceConfig(SurfaceConfig.create(ConfigType.JPEG, ConfigSize.s1440p))
            }
            .also { combinationList.add(it) }
        // (PRIV, s720p) + (JPEG, s1440p)
        SurfaceCombination()
            .apply {
                addSurfaceConfig(SurfaceConfig.create(ConfigType.PRIV, ConfigSize.s720p))
                addSurfaceConfig(SurfaceConfig.create(ConfigType.JPEG, ConfigSize.s1440p))
            }
            .also { combinationList.add(it) }
        // (YUV, s720p) + (YUV, s1440p)
        SurfaceCombination()
            .apply {
                addSurfaceConfig(SurfaceConfig.create(ConfigType.YUV, ConfigSize.s720p))
                addSurfaceConfig(SurfaceConfig.create(ConfigType.YUV, ConfigSize.s1440p))
            }
            .also { combinationList.add(it) }
        // (YUV, s720p) + (PRIV, s1440p)
        SurfaceCombination()
            .apply {
                addSurfaceConfig(SurfaceConfig.create(ConfigType.YUV, ConfigSize.s720p))
                addSurfaceConfig(SurfaceConfig.create(ConfigType.PRIV, ConfigSize.s1440p))
            }
            .also { combinationList.add(it) }
        // (PRIV, s720p) + (YUV, s1440p)
        SurfaceCombination()
            .apply {
                addSurfaceConfig(SurfaceConfig.create(ConfigType.PRIV, ConfigSize.s720p))
                addSurfaceConfig(SurfaceConfig.create(ConfigType.YUV, ConfigSize.s1440p))
            }
            .also { combinationList.add(it) }
        // (PRIV, s720p) + (PRIV, s1440p)
        SurfaceCombination()
            .apply {
                addSurfaceConfig(SurfaceConfig.create(ConfigType.PRIV, ConfigSize.s720p))
                addSurfaceConfig(SurfaceConfig.create(ConfigType.PRIV, ConfigSize.s1440p))
            }
            .also { combinationList.add(it) }
        return combinationList
    }

    @JvmStatic
    public fun generateSupportedCombinationList(
        hardwareLevel: Int,
        isRawSupported: Boolean,
        isBurstCaptureSupported: Boolean
    ): List<SurfaceCombination> {
        val surfaceCombinations: MutableList<SurfaceCombination> = arrayListOf()
        surfaceCombinations.addAll(getLegacySupportedCombinationList())
        if (
            hardwareLevel == CameraCharacteristics.INFO_SUPPORTED_HARDWARE_LEVEL_LIMITED ||
                hardwareLevel == CameraCharacteristics.INFO_SUPPORTED_HARDWARE_LEVEL_FULL ||
                hardwareLevel == CameraCharacteristics.INFO_SUPPORTED_HARDWARE_LEVEL_3
        ) {
            surfaceCombinations.addAll(getLimitedSupportedCombinationList())
        }
        if (
            hardwareLevel == CameraCharacteristics.INFO_SUPPORTED_HARDWARE_LEVEL_FULL ||
                hardwareLevel == CameraCharacteristics.INFO_SUPPORTED_HARDWARE_LEVEL_3
        ) {
            surfaceCombinations.addAll(getFullSupportedCombinationList())
        }

        if (isRawSupported) {
            surfaceCombinations.addAll(getRAWSupportedCombinationList())
        }
        if (
            isBurstCaptureSupported &&
                hardwareLevel == CameraCharacteristics.INFO_SUPPORTED_HARDWARE_LEVEL_LIMITED
        ) {
            surfaceCombinations.addAll(getBurstSupportedCombinationList())
        }
        if (hardwareLevel == CameraCharacteristics.INFO_SUPPORTED_HARDWARE_LEVEL_3) {
            surfaceCombinations.addAll(getLevel3SupportedCombinationList())
        }
        return surfaceCombinations
    }

    /**
     * Returns the minimally guaranteed stream combinations when one or more streams are configured
     * as a 10-bit input.
     */
    @JvmStatic
    public fun get10BitSupportedCombinationList(): List<SurfaceCombination> {
        return listOf(
            // (PRIV, MAXIMUM)
            SurfaceCombination().apply {
                addSurfaceConfig(SurfaceConfig.create(ConfigType.PRIV, ConfigSize.MAXIMUM))
            },
            // (YUV, MAXIMUM)
            SurfaceCombination().apply {
                addSurfaceConfig(SurfaceConfig.create(ConfigType.YUV, ConfigSize.MAXIMUM))
            },
            // (PRIV, PREVIEW) + (JPEG, MAXIMUM)
            SurfaceCombination().apply {
                addSurfaceConfig(SurfaceConfig.create(ConfigType.PRIV, ConfigSize.PREVIEW))
                addSurfaceConfig(SurfaceConfig.create(ConfigType.JPEG, ConfigSize.MAXIMUM))
            },
            // (PRIV, PREVIEW) + (YUV, MAXIMUM)
            SurfaceCombination().apply {
                addSurfaceConfig(SurfaceConfig.create(ConfigType.PRIV, ConfigSize.PREVIEW))
                addSurfaceConfig(SurfaceConfig.create(ConfigType.YUV, ConfigSize.MAXIMUM))
            },
            // (YUV, PREVIEW) + (YUV, MAXIMUM)
            SurfaceCombination().apply {
                addSurfaceConfig(SurfaceConfig.create(ConfigType.YUV, ConfigSize.PREVIEW))
                addSurfaceConfig(SurfaceConfig.create(ConfigType.YUV, ConfigSize.MAXIMUM))
            },
            // (PRIV, PREVIEW) + (PRIV, RECORD)
            SurfaceCombination().apply {
                addSurfaceConfig(SurfaceConfig.create(ConfigType.PRIV, ConfigSize.PREVIEW))
                addSurfaceConfig(SurfaceConfig.create(ConfigType.PRIV, ConfigSize.RECORD))
            },
            // (PRIV, PREVIEW) + (PRIV, RECORD) + (YUV, RECORD)
            SurfaceCombination().apply {
                addSurfaceConfig(SurfaceConfig.create(ConfigType.PRIV, ConfigSize.PREVIEW))
                addSurfaceConfig(SurfaceConfig.create(ConfigType.PRIV, ConfigSize.RECORD))
                addSurfaceConfig(SurfaceConfig.create(ConfigType.YUV, ConfigSize.RECORD))
            },
            // (PRIV, PREVIEW) + (PRIV, RECORD) + (JPEG, RECORD)
            SurfaceCombination().apply {
                addSurfaceConfig(SurfaceConfig.create(ConfigType.PRIV, ConfigSize.PREVIEW))
                addSurfaceConfig(SurfaceConfig.create(ConfigType.PRIV, ConfigSize.RECORD))
                addSurfaceConfig(SurfaceConfig.create(ConfigType.JPEG, ConfigSize.RECORD))
            },
        )
    }

    /**
     * Returns the entire supported stream combinations for devices with Stream Use Case capability
     */
    @RequiresApi(api = Build.VERSION_CODES.TIRAMISU)
    public fun getStreamUseCaseSupportedCombinationList(): List<SurfaceCombination> {
        return listOf<SurfaceCombination>(
            // (PRIV, s1440p, PREVIEW_VIDEO_STILL)
            SurfaceCombination().apply {
                addSurfaceConfig(
                    SurfaceConfig.create(
                        ConfigType.PRIV,
                        ConfigSize.s1440p,
                        CameraMetadata.SCALER_AVAILABLE_STREAM_USE_CASES_PREVIEW_VIDEO_STILL
                            .toLong()
                    )
                )
            },
            // (YUV, s1440p, PREVIEW_VIDEO_STILL)
            SurfaceCombination().apply {
                addSurfaceConfig(
                    SurfaceConfig.create(
                        ConfigType.YUV,
                        ConfigSize.s1440p,
                        CameraMetadata.SCALER_AVAILABLE_STREAM_USE_CASES_PREVIEW_VIDEO_STILL
                            .toLong()
                    )
                )
            },
            // (PRIV, RECORD, VIDEO_RECORD)
            SurfaceCombination().apply {
                addSurfaceConfig(
                    SurfaceConfig.create(
                        ConfigType.PRIV,
                        ConfigSize.RECORD,
                        CameraMetadata.SCALER_AVAILABLE_STREAM_USE_CASES_VIDEO_RECORD.toLong()
                    )
                )
            },
            // (YUV, RECORD, VIDEO_RECORD)
            SurfaceCombination().apply {
                addSurfaceConfig(
                    SurfaceConfig.create(
                        ConfigType.YUV,
                        ConfigSize.RECORD,
                        CameraMetadata.SCALER_AVAILABLE_STREAM_USE_CASES_VIDEO_RECORD.toLong()
                    )
                )
            },
            // (JPEG, MAXIMUM, STILL_CAPTURE)
            SurfaceCombination().apply {
                addSurfaceConfig(
                    SurfaceConfig.create(
                        ConfigType.JPEG,
                        ConfigSize.MAXIMUM,
                        CameraMetadata.SCALER_AVAILABLE_STREAM_USE_CASES_STILL_CAPTURE.toLong()
                    )
                )
            },
            // (YUV, MAXIMUM, STILL_CAPTURE)
            SurfaceCombination().apply {
                addSurfaceConfig(
                    SurfaceConfig.create(
                        ConfigType.YUV,
                        ConfigSize.MAXIMUM,
                        CameraMetadata.SCALER_AVAILABLE_STREAM_USE_CASES_STILL_CAPTURE.toLong()
                    )
                )
            },
            // (PRIV, PREVIEW, PREVIEW) + (JPEG, MAXIMUM, STILL_CAPTURE)
            SurfaceCombination().apply {
                addSurfaceConfig(
                    SurfaceConfig.create(
                        ConfigType.PRIV,
                        ConfigSize.PREVIEW,
                        CameraMetadata.SCALER_AVAILABLE_STREAM_USE_CASES_PREVIEW.toLong()
                    )
                )
                addSurfaceConfig(
                    SurfaceConfig.create(
                        ConfigType.JPEG,
                        ConfigSize.MAXIMUM,
                        CameraMetadata.SCALER_AVAILABLE_STREAM_USE_CASES_STILL_CAPTURE.toLong()
                    )
                )
            },
            // (PRIV, PREVIEW, PREVIEW) + (YUV, MAXIMUM, STILL_CAPTURE)
            SurfaceCombination().apply {
                addSurfaceConfig(
                    SurfaceConfig.create(
                        ConfigType.PRIV,
                        ConfigSize.PREVIEW,
                        CameraMetadata.SCALER_AVAILABLE_STREAM_USE_CASES_PREVIEW.toLong()
                    )
                )
                addSurfaceConfig(
                    SurfaceConfig.create(
                        ConfigType.YUV,
                        ConfigSize.MAXIMUM,
                        CameraMetadata.SCALER_AVAILABLE_STREAM_USE_CASES_STILL_CAPTURE.toLong()
                    )
                )
            },
            // (PRIV, PREVIEW, PREVIEW) + (PRIV, RECORD, VIDEO_RECORD)
            SurfaceCombination().apply {
                addSurfaceConfig(
                    SurfaceConfig.create(
                        ConfigType.PRIV,
                        ConfigSize.PREVIEW,
                        CameraMetadata.SCALER_AVAILABLE_STREAM_USE_CASES_PREVIEW.toLong()
                    )
                )
                addSurfaceConfig(
                    SurfaceConfig.create(
                        ConfigType.PRIV,
                        ConfigSize.RECORD,
                        CameraMetadata.SCALER_AVAILABLE_STREAM_USE_CASES_VIDEO_RECORD.toLong()
                    )
                )
            },
            // (PRIV, PREVIEW, PREVIEW) + (YUV, RECORD, VIDEO_RECORD)
            SurfaceCombination().apply {
                addSurfaceConfig(
                    SurfaceConfig.create(
                        ConfigType.PRIV,
                        ConfigSize.PREVIEW,
                        CameraMetadata.SCALER_AVAILABLE_STREAM_USE_CASES_PREVIEW.toLong()
                    )
                )
                addSurfaceConfig(
                    SurfaceConfig.create(
                        ConfigType.YUV,
                        ConfigSize.RECORD,
                        CameraMetadata.SCALER_AVAILABLE_STREAM_USE_CASES_VIDEO_RECORD.toLong()
                    )
                )
            },
            // (PRIV, PREVIEW, PREVIEW) + (YUV, PREVIEW, PREVIEW)
            SurfaceCombination().apply {
                addSurfaceConfig(
                    SurfaceConfig.create(
                        ConfigType.PRIV,
                        ConfigSize.PREVIEW,
                        CameraMetadata.SCALER_AVAILABLE_STREAM_USE_CASES_PREVIEW.toLong()
                    )
                )
                addSurfaceConfig(
                    SurfaceConfig.create(
                        ConfigType.YUV,
                        ConfigSize.PREVIEW,
                        CameraMetadata.SCALER_AVAILABLE_STREAM_USE_CASES_PREVIEW.toLong()
                    )
                )
            },
            // (PRIV, PREVIEW, PREVIEW) + (PRIV, RECORD, VIDEO_RECORD) +
            // (JPEG, RECORD, STILL_CAPTURE)
            SurfaceCombination().apply {
                addSurfaceConfig(
                    SurfaceConfig.create(
                        ConfigType.PRIV,
                        ConfigSize.PREVIEW,
                        CameraMetadata.SCALER_AVAILABLE_STREAM_USE_CASES_PREVIEW.toLong()
                    )
                )
                addSurfaceConfig(
                    SurfaceConfig.create(
                        ConfigType.PRIV,
                        ConfigSize.RECORD,
                        CameraMetadata.CONTROL_CAPTURE_INTENT_VIDEO_RECORD.toLong()
                    )
                )
                addSurfaceConfig(
                    SurfaceConfig.create(
                        ConfigType.JPEG,
                        ConfigSize.RECORD,
                        CameraMetadata.SCALER_AVAILABLE_STREAM_USE_CASES_STILL_CAPTURE.toLong()
                    )
                )
            },
            // (PRIV, PREVIEW, PREVIEW) + (YUV, RECORD, VIDEO_RECORD) +
            // (JPEG, RECORD, STILL_CAPTURE)
            SurfaceCombination().apply {
                addSurfaceConfig(
                    SurfaceConfig.create(
                        ConfigType.PRIV,
                        ConfigSize.PREVIEW,
                        CameraMetadata.SCALER_AVAILABLE_STREAM_USE_CASES_PREVIEW.toLong()
                    )
                )
                addSurfaceConfig(
                    SurfaceConfig.create(
                        ConfigType.YUV,
                        ConfigSize.RECORD,
                        CameraMetadata.CONTROL_CAPTURE_INTENT_VIDEO_RECORD.toLong()
                    )
                )
                addSurfaceConfig(
                    SurfaceConfig.create(
                        ConfigType.JPEG,
                        ConfigSize.RECORD,
                        CameraMetadata.SCALER_AVAILABLE_STREAM_USE_CASES_STILL_CAPTURE.toLong()
                    )
                )
            },
            // (PRIV, PREVIEW, PREVIEW) + (YUV, PREVIEW, PREVIEW) + (JPEG, MAXIMUM, STILL_CAPTURE)
            SurfaceCombination().apply {
                addSurfaceConfig(
                    SurfaceConfig.create(
                        ConfigType.PRIV,
                        ConfigSize.PREVIEW,
                        CameraMetadata.SCALER_AVAILABLE_STREAM_USE_CASES_PREVIEW.toLong()
                    )
                )
                addSurfaceConfig(
                    SurfaceConfig.create(
                        ConfigType.YUV,
                        ConfigSize.PREVIEW,
                        CameraMetadata.SCALER_AVAILABLE_STREAM_USE_CASES_PREVIEW.toLong()
                    )
                )
                addSurfaceConfig(
                    SurfaceConfig.create(
                        ConfigType.JPEG,
                        ConfigSize.MAXIMUM,
                        CameraMetadata.SCALER_AVAILABLE_STREAM_USE_CASES_STILL_CAPTURE.toLong()
                    )
                )
            },
        )
    }

    @JvmStatic
    public fun getPreviewStabilizationSupportedCombinationList(): List<SurfaceCombination> {
        val combinationList: MutableList<SurfaceCombination> = ArrayList()
        // (PRIV, s1440p)
        SurfaceCombination()
            .apply { addSurfaceConfig(SurfaceConfig.create(ConfigType.PRIV, ConfigSize.s1440p)) }
            .also { combinationList.add(it) }
        // (YUV, s1440p)
        SurfaceCombination()
            .apply { addSurfaceConfig(SurfaceConfig.create(ConfigType.YUV, ConfigSize.s1440p)) }
            .also { combinationList.add(it) }
        // (PRIV, s1440p) + (JPEG, MAXIMUM)
        SurfaceCombination()
            .apply {
                addSurfaceConfig(SurfaceConfig.create(ConfigType.PRIV, ConfigSize.s1440p))
                addSurfaceConfig(SurfaceConfig.create(ConfigType.JPEG, ConfigSize.MAXIMUM))
            }
            .also { combinationList.add(it) }
        // (YUV, s1440p) + (JPEG, MAXIMUM)
        SurfaceCombination()
            .apply {
                addSurfaceConfig(SurfaceConfig.create(ConfigType.YUV, ConfigSize.s1440p))
                addSurfaceConfig(SurfaceConfig.create(ConfigType.JPEG, ConfigSize.MAXIMUM))
            }
            .also { combinationList.add(it) }
        // (PRIV, s1440p) + (YUV, MAXIMUM)
        SurfaceCombination()
            .apply {
                addSurfaceConfig(SurfaceConfig.create(ConfigType.PRIV, ConfigSize.s1440p))
                addSurfaceConfig(SurfaceConfig.create(ConfigType.YUV, ConfigSize.MAXIMUM))
            }
            .also { combinationList.add(it) }
        // (YUV, s1440p) + (YUV, MAXIMUM)
        SurfaceCombination()
            .apply {
                addSurfaceConfig(SurfaceConfig.create(ConfigType.YUV, ConfigSize.s1440p))
                addSurfaceConfig(SurfaceConfig.create(ConfigType.YUV, ConfigSize.MAXIMUM))
            }
            .also { combinationList.add(it) }
        // (PRIV, PREVIEW) + (PRIV, s1440)
        SurfaceCombination()
            .apply {
                addSurfaceConfig(SurfaceConfig.create(ConfigType.PRIV, ConfigSize.PREVIEW))
                addSurfaceConfig(SurfaceConfig.create(ConfigType.PRIV, ConfigSize.s1440p))
            }
            .also { combinationList.add(it) }
        // (YUV, PREVIEW) + (PRIV, s1440)
        SurfaceCombination()
            .apply {
                addSurfaceConfig(SurfaceConfig.create(ConfigType.YUV, ConfigSize.PREVIEW))
                addSurfaceConfig(SurfaceConfig.create(ConfigType.PRIV, ConfigSize.s1440p))
            }
            .also { combinationList.add(it) }
        // (PRIV, PREVIEW) + (YUV, s1440)
        SurfaceCombination()
            .apply {
                addSurfaceConfig(SurfaceConfig.create(ConfigType.PRIV, ConfigSize.PREVIEW))
                addSurfaceConfig(SurfaceConfig.create(ConfigType.YUV, ConfigSize.s1440p))
            }
            .also { combinationList.add(it) }
        // (YUV, PREVIEW) + (YUV, s1440)
        SurfaceCombination()
            .apply {
                addSurfaceConfig(SurfaceConfig.create(ConfigType.YUV, ConfigSize.PREVIEW))
                addSurfaceConfig(SurfaceConfig.create(ConfigType.YUV, ConfigSize.s1440p))
            }
            .also { combinationList.add(it) }
        return combinationList
    }
}<|MERGE_RESOLUTION|>--- conflicted
+++ resolved
@@ -25,11 +25,7 @@
 import androidx.camera.core.impl.SurfaceConfig.ConfigSize
 import androidx.camera.core.impl.SurfaceConfig.ConfigType
 
-<<<<<<< HEAD
-object GuaranteedConfigurationsUtil {
-=======
 public object GuaranteedConfigurationsUtil {
->>>>>>> 3d4510a6
     @JvmStatic
     public fun getLegacySupportedCombinationList(): List<SurfaceCombination> {
         val combinationList: MutableList<SurfaceCombination> = ArrayList()
@@ -430,8 +426,6 @@
                 addSurfaceConfig(SurfaceConfig.create(ConfigType.RAW, ConfigSize.MAXIMUM))
             }
             .also { combinationList.add(it) }
-<<<<<<< HEAD
-=======
 
         return combinationList
     }
@@ -458,7 +452,6 @@
                 addSurfaceConfig(SurfaceConfig.create(ConfigType.JPEG_R, ConfigSize.MAXIMUM))
             }
             .also { combinationList.add(it) }
->>>>>>> 3d4510a6
 
         return combinationList
     }
