/*
 * Copyright 2023 The Android Open Source Project
 *
 * Licensed under the Apache License, Version 2.0 (the "License");
 * you may not use this file except in compliance with the License.
 * You may obtain a copy of the License at
 *
 *      http://www.apache.org/licenses/LICENSE-2.0
 *
 * Unless required by applicable law or agreed to in writing, software
 * distributed under the License is distributed on an "AS IS" BASIS,
 * WITHOUT WARRANTIES OR CONDITIONS OF ANY KIND, either express or implied.
 * See the License for the specific language governing permissions and
 * limitations under the License.
 */

package androidx.camera.camera2.pipe.integration.compat.quirk

import android.annotation.SuppressLint
import androidx.camera.core.impl.Quirk

/**
 * A quirk to denote the devices may not receive
 * [android.hardware.camera2.CameraCaptureSession.StateCallback.onClosed] callback.
 *
 * QuirkSummary
 * - Bug Id: 144817309
 * - Description: On Android API 22s and lower,
 *   [android.hardware.camera2.CameraCaptureSession.StateCallback.onClosed] callback will not be
 *   triggered under some circumstances.
 * - Device(s): Devices in Android API version <= 22
 */
@SuppressLint("CameraXQuirksClassDetector")
<<<<<<< HEAD
class CaptureSessionOnClosedNotCalledQuirk : Quirk {
    companion object {
=======
public class CaptureSessionOnClosedNotCalledQuirk : Quirk {
    public companion object {
>>>>>>> 3d4510a6
        /**
         * The quirk is disabled for CameraPipe, as it intrinsically handles things without the
         * reliance on the onClosed callback. For [androidx.camera.core.impl.DeferrableSurface] that
         * does need this signal for ref-counting, CameraPipe has an extra pipeline that "finalizes"
         * the capture session when a new capture session is created or the camera device is closed.
         */
        public fun isEnabled(): Boolean = false
    }
}<|MERGE_RESOLUTION|>--- conflicted
+++ resolved
@@ -31,13 +31,8 @@
  * - Device(s): Devices in Android API version <= 22
  */
 @SuppressLint("CameraXQuirksClassDetector")
-<<<<<<< HEAD
-class CaptureSessionOnClosedNotCalledQuirk : Quirk {
-    companion object {
-=======
 public class CaptureSessionOnClosedNotCalledQuirk : Quirk {
     public companion object {
->>>>>>> 3d4510a6
         /**
          * The quirk is disabled for CameraPipe, as it intrinsically handles things without the
          * reliance on the onClosed callback. For [androidx.camera.core.impl.DeferrableSurface] that
