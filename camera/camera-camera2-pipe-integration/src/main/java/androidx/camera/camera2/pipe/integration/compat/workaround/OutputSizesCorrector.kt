/*
 * Copyright 2023 The Android Open Source Project
 *
 * Licensed under the Apache License, Version 2.0 (the "License");
 * you may not use this file except in compliance with the License.
 * You may obtain a copy of the License at
 *
 *      http://www.apache.org/licenses/LICENSE-2.0
 *
 * Unless required by applicable law or agreed to in writing, software
 * distributed under the License is distributed on an "AS IS" BASIS,
 * WITHOUT WARRANTIES OR CONDITIONS OF ANY KIND, either express or implied.
 * See the License for the specific language governing permissions and
 * limitations under the License.
 */

package androidx.camera.camera2.pipe.integration.compat.workaround

import android.hardware.camera2.params.StreamConfigurationMap
import android.util.Size
import androidx.camera.camera2.pipe.CameraMetadata
import androidx.camera.camera2.pipe.integration.compat.quirk.DeviceQuirks
import androidx.camera.camera2.pipe.integration.compat.quirk.ExcludedSupportedSizesQuirk
import androidx.camera.camera2.pipe.integration.compat.quirk.ExtraSupportedOutputSizeQuirk
import androidx.camera.camera2.pipe.integration.config.CameraScope
import androidx.camera.core.Logger
import javax.inject.Inject

/**
 * Helper class to provide the StreamConfigurationMap output sizes related correction functions.
 * 1. ExtraSupportedOutputSizeQuirk
 * 2. ExcludedSupportedSizesContainer
 */
@CameraScope
<<<<<<< HEAD
class OutputSizesCorrector
=======
public class OutputSizesCorrector
>>>>>>> 3d4510a6
@Inject
constructor(
    private val cameraMetadata: CameraMetadata?,
    private val streamConfigurationMap: StreamConfigurationMap?
) {
    private val tag = "OutputSizesCorrector"
    private val excludedSupportedSizesQuirk: ExcludedSupportedSizesQuirk? =
        DeviceQuirks[ExcludedSupportedSizesQuirk::class.java]
    private val extraSupportedOutputSizeQuirk: ExtraSupportedOutputSizeQuirk? =
        DeviceQuirks[ExtraSupportedOutputSizeQuirk::class.java]

    /** Applies the output sizes related quirks onto the input sizes array. */
<<<<<<< HEAD
    fun applyQuirks(sizes: Array<Size>, format: Int): Array<Size> {
=======
    public fun applyQuirks(sizes: Array<Size>, format: Int): Array<Size> {
>>>>>>> 3d4510a6
        val sizeList = sizes.toMutableList()
        addExtraSupportedOutputSizesByFormat(sizeList, format)
        excludeProblematicOutputSizesByFormat(sizeList, format)
        if (sizeList.isEmpty()) {
            Logger.w(tag, "Sizes array becomes empty after excluding problematic output sizes.")
        }
        return sizeList.toTypedArray()
    }

    /** Applies the output sizes related quirks onto the input sizes array. */
<<<<<<< HEAD
    fun <T> applyQuirks(sizes: Array<Size>, klass: Class<T>): Array<Size> {
=======
    public fun <T> applyQuirks(sizes: Array<Size>, klass: Class<T>): Array<Size> {
>>>>>>> 3d4510a6
        val sizeList = sizes.toMutableList()
        addExtraSupportedOutputSizesByClass(sizeList, klass)
        excludeProblematicOutputSizesByClass(sizeList, klass)
        if (sizeList.isEmpty()) {
            Logger.w(tag, "Sizes array becomes empty after excluding problematic output sizes.")
        }
        return sizeList.toTypedArray()
    }

    /**
     * Adds extra supported output sizes for the specified format by ExtraSupportedOutputSizeQuirk.
     *
     * @param sizeList the original sizes list which must be a mutable list
     * @param format the image format to apply the workaround
     */
    private fun addExtraSupportedOutputSizesByFormat(sizeList: MutableList<Size>, format: Int) {
        if (extraSupportedOutputSizeQuirk == null) {
            return
        }
        extraSupportedOutputSizeQuirk.getExtraSupportedResolutions(format).let {
            if (it.isNotEmpty()) {
                sizeList.addAll(it)
            }
        }
    }

    /**
     * Adds extra supported output sizes for the specified class by ExtraSupportedOutputSizeQuirk.
     *
     * @param sizeList the original sizes list which must be a mutable list
     * @param klass the class to apply the workaround
     */
    private fun <T> addExtraSupportedOutputSizesByClass(
        sizeList: MutableList<Size>,
        klass: Class<T>
    ) {
        if (extraSupportedOutputSizeQuirk == null) {
            return
        }
        extraSupportedOutputSizeQuirk.getExtraSupportedResolutions(klass).let {
            if (it.isNotEmpty()) {
                sizeList.addAll(it)
            }
        }
    }

    /**
     * Excludes problematic output sizes for the specified format by
     * ExcludedSupportedSizesContainer.
     *
     * @param sizeList the original sizes list which must be a mutable list
     * @param format the image format to apply the workaround
     */
    private fun excludeProblematicOutputSizesByFormat(sizeList: MutableList<Size>, format: Int) {
        if (cameraMetadata == null || excludedSupportedSizesQuirk == null) {
            return
        }
        excludedSupportedSizesQuirk.getExcludedSizes(cameraMetadata.camera.value, format).let {
            if (it.isNotEmpty()) {
                sizeList.removeAll(it)
            }
        }
    }

    /**
     * Excludes problematic output sizes for the specified class type by
     * ExcludedSupportedSizesContainer.
     *
     * @param sizeList the original sizes list which must be a mutable list
     * @param klass the class to apply the workaround
     */
    private fun <T> excludeProblematicOutputSizesByClass(
        sizeList: MutableList<Size>,
        klass: Class<T>
    ) {
        if (cameraMetadata == null || excludedSupportedSizesQuirk == null) {
            return
        }
        excludedSupportedSizesQuirk.getExcludedSizes(cameraMetadata.camera.value, klass).let {
            if (it.isNotEmpty()) {
                sizeList.removeAll(it)
            }
        }
    }
}<|MERGE_RESOLUTION|>--- conflicted
+++ resolved
@@ -32,11 +32,7 @@
  * 2. ExcludedSupportedSizesContainer
  */
 @CameraScope
-<<<<<<< HEAD
-class OutputSizesCorrector
-=======
 public class OutputSizesCorrector
->>>>>>> 3d4510a6
 @Inject
 constructor(
     private val cameraMetadata: CameraMetadata?,
@@ -49,11 +45,7 @@
         DeviceQuirks[ExtraSupportedOutputSizeQuirk::class.java]
 
     /** Applies the output sizes related quirks onto the input sizes array. */
-<<<<<<< HEAD
-    fun applyQuirks(sizes: Array<Size>, format: Int): Array<Size> {
-=======
     public fun applyQuirks(sizes: Array<Size>, format: Int): Array<Size> {
->>>>>>> 3d4510a6
         val sizeList = sizes.toMutableList()
         addExtraSupportedOutputSizesByFormat(sizeList, format)
         excludeProblematicOutputSizesByFormat(sizeList, format)
@@ -64,11 +56,7 @@
     }
 
     /** Applies the output sizes related quirks onto the input sizes array. */
-<<<<<<< HEAD
-    fun <T> applyQuirks(sizes: Array<Size>, klass: Class<T>): Array<Size> {
-=======
     public fun <T> applyQuirks(sizes: Array<Size>, klass: Class<T>): Array<Size> {
->>>>>>> 3d4510a6
         val sizeList = sizes.toMutableList()
         addExtraSupportedOutputSizesByClass(sizeList, klass)
         excludeProblematicOutputSizesByClass(sizeList, klass)
