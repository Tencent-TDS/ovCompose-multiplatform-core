--- conflicted
+++ resolved
@@ -31,11 +31,7 @@
 }
 
 @CameraScope
-<<<<<<< HEAD
-class CameraPipeCameraProperties
-=======
 public class CameraPipeCameraProperties
->>>>>>> 3d4510a6
 @Inject
 constructor(
     private val cameraConfig: CameraConfig,
