/*
 * Copyright 2023 The Android Open Source Project
 *
 * Licensed under the Apache License, Version 2.0 (the "License");
 * you may not use this file except in compliance with the License.
 * You may obtain a copy of the License at
 *
 *      http://www.apache.org/licenses/LICENSE-2.0
 *
 * Unless required by applicable law or agreed to in writing, software
 * distributed under the License is distributed on an "AS IS" BASIS,
 * WITHOUT WARRANTIES OR CONDITIONS OF ANY KIND, either express or implied.
 * See the License for the specific language governing permissions and
 * limitations under the License.
 */

package androidx.camera.camera2.pipe.integration.compat.workaround

import android.hardware.camera2.CameraCharacteristics
import android.os.Build
import android.util.Range
import androidx.annotation.RequiresApi
import androidx.camera.camera2.pipe.CameraMetadata
import androidx.camera.camera2.pipe.core.Log
import androidx.camera.camera2.pipe.integration.compat.quirk.ControlZoomRatioRangeAssertionErrorQuirk
import androidx.camera.camera2.pipe.integration.compat.quirk.DeviceQuirks
import androidx.camera.camera2.pipe.integration.internal.ZoomMath.nearZero

/**
 * Gets a [CameraCharacteristics] value with additional error handling.
 *
 * @param T the type of the characteristic value
 * @param key the [CameraCharacteristics.Key] of the characteristic
 * @return the value of the characteristic
 */
<<<<<<< HEAD
fun <T> CameraMetadata.getSafely(key: CameraCharacteristics.Key<T>): T? {
=======
public fun <T> CameraMetadata.getSafely(key: CameraCharacteristics.Key<T>): T? {
>>>>>>> 3d4510a6
    if (
        Build.VERSION.SDK_INT >= Build.VERSION_CODES.R &&
            key == CameraCharacteristics.CONTROL_ZOOM_RATIO_RANGE
    ) {
        @Suppress("UNCHECKED_CAST") // T is guaranteed to be Range<Float>
        return getControlZoomRatioRangeSafely() as T?
    }

    return get(key)
}

/**
 * Gets the value of [CameraCharacteristics.CONTROL_ZOOM_RATIO_RANGE] with additional error
 * handling.
 *
 * Some devices may throw [AssertionError] when getting the value of
 * [CameraCharacteristics.CONTROL_ZOOM_RATIO_RANGE]. Here, the error is caught and logged before
 * returning null as workaround.
 *
 * Ref: b/231701345
 *
 * @return the CONTROL_ZOOM_RATIO_RANGE characteristic value, null in case of [AssertionError].
 */
@RequiresApi(Build.VERSION_CODES.R)
<<<<<<< HEAD
fun CameraMetadata.getControlZoomRatioRangeSafely(): Range<Float>? =
=======
public fun CameraMetadata.getControlZoomRatioRangeSafely(): Range<Float>? =
>>>>>>> 3d4510a6
    try {
        var range = get(CameraCharacteristics.CONTROL_ZOOM_RATIO_RANGE)
        if (range == null) {
            Log.warn { "Failed to read CONTROL_ZOOM_RATIO_RANGE for $camera!" }
            Range(1.0f, 1.0f)
        } else {
            val lower =
                if (nearZero(range.lower) || range.lower < 0.0f) {
                    Log.warn { "Invalid lower zoom range detected: ${range.lower}" }
                    1.0f
                } else {
                    range.lower
                }
            val upper =
                if (nearZero(range.upper) || range.upper < 0.0f) {
                    Log.warn { "Invalid upper zoom range detected: ${range.upper}" }
                    1.0f
                } else {
                    range.upper
                }
            Range(lower, upper)
        }
    } catch (e: AssertionError) {
        if (DeviceQuirks[ControlZoomRatioRangeAssertionErrorQuirk::class.java] != null) {
            Log.debug {
                "Device is known to throw an exception while retrieving" +
                    " the value for CameraCharacteristics.CONTROL_ZOOM_RATIO_RANGE." +
                    " CONTROL_ZOOM_RATIO_RANGE is not supported." +
                    " [Manufacturer: ${Build.MANUFACTURER}, Model:" +
                    " ${Build.MODEL}, API Level: ${Build.VERSION.SDK_INT}]."
            }
        } else {
            Log.error(e) {
                "Exception thrown while retrieving the value for" +
                    " CameraCharacteristics.CONTROL_ZOOM_RATIO_RANGE on devices not known to " +
                    "throw exceptions during this operation. Please file an issue at " +
                    "https://issuetracker.google.com/issues/new?component=618491&template=1257717" +
                    " with this error message [Manufacturer: ${Build.MANUFACTURER}, Model:" +
                    " ${Build.MODEL}, API Level: ${Build.VERSION.SDK_INT}]." +
                    " CONTROL_ZOOM_RATIO_RANGE is not available."
            }
        }

        Log.warn(e) {
            "AssertionError: " + "failed to get CameraCharacteristics.CONTROL_ZOOM_RATIO_RANGE"
        }
        null
    }<|MERGE_RESOLUTION|>--- conflicted
+++ resolved
@@ -33,11 +33,7 @@
  * @param key the [CameraCharacteristics.Key] of the characteristic
  * @return the value of the characteristic
  */
-<<<<<<< HEAD
-fun <T> CameraMetadata.getSafely(key: CameraCharacteristics.Key<T>): T? {
-=======
 public fun <T> CameraMetadata.getSafely(key: CameraCharacteristics.Key<T>): T? {
->>>>>>> 3d4510a6
     if (
         Build.VERSION.SDK_INT >= Build.VERSION_CODES.R &&
             key == CameraCharacteristics.CONTROL_ZOOM_RATIO_RANGE
@@ -62,11 +58,7 @@
  * @return the CONTROL_ZOOM_RATIO_RANGE characteristic value, null in case of [AssertionError].
  */
 @RequiresApi(Build.VERSION_CODES.R)
-<<<<<<< HEAD
-fun CameraMetadata.getControlZoomRatioRangeSafely(): Range<Float>? =
-=======
 public fun CameraMetadata.getControlZoomRatioRangeSafely(): Range<Float>? =
->>>>>>> 3d4510a6
     try {
         var range = get(CameraCharacteristics.CONTROL_ZOOM_RATIO_RANGE)
         if (range == null) {
