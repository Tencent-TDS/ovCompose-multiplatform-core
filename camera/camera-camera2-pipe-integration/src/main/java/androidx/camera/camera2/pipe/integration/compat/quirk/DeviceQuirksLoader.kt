/*
 * Copyright 2023 The Android Open Source Project
 *
 * Licensed under the Apache License, Version 2.0 (the "License");
 * you may not use this file except in compliance with the License.
 * You may obtain a copy of the License at
 *
 *      http://www.apache.org/licenses/LICENSE-2.0
 *
 * Unless required by applicable law or agreed to in writing, software
 * distributed under the License is distributed on an "AS IS" BASIS,
 * WITHOUT WARRANTIES OR CONDITIONS OF ANY KIND, either express or implied.
 * See the License for the specific language governing permissions and
 * limitations under the License.
 */

package androidx.camera.camera2.pipe.integration.compat.quirk

import androidx.camera.core.impl.Quirk
import androidx.camera.core.impl.QuirkSettings

/** Loads all device specific quirks required for the current device. */
<<<<<<< HEAD
object DeviceQuirksLoader {
=======
public object DeviceQuirksLoader {
>>>>>>> 3d4510a6

    /**
     * Goes through all defined device-specific quirks, and returns those that should be loaded on
     * the current device.
     */
    public fun loadQuirks(quirkSettings: QuirkSettings): List<Quirk> {
        val quirks: MutableList<Quirk> = mutableListOf()

        // Load all device specific quirks, preferably in lexicographical order
        if (
            quirkSettings.shouldEnableQuirk(
                CloseCameraDeviceOnCameraGraphCloseQuirk::class.java,
                CloseCameraDeviceOnCameraGraphCloseQuirk.isEnabled()
            )
        ) {
            quirks.add(CloseCameraDeviceOnCameraGraphCloseQuirk())
        }
        if (
            quirkSettings.shouldEnableQuirk(
                CloseCaptureSessionOnDisconnectQuirk::class.java,
                CloseCaptureSessionOnDisconnectQuirk.isEnabled()
            )
        ) {
            quirks.add(CloseCaptureSessionOnDisconnectQuirk())
        }
        if (
            quirkSettings.shouldEnableQuirk(
                CrashWhenTakingPhotoWithAutoFlashAEModeQuirk::class.java,
                CrashWhenTakingPhotoWithAutoFlashAEModeQuirk.isEnabled()
            )
        ) {
            quirks.add(CrashWhenTakingPhotoWithAutoFlashAEModeQuirk())
        }
        if (
            quirkSettings.shouldEnableQuirk(
                ControlZoomRatioRangeAssertionErrorQuirk::class.java,
                ControlZoomRatioRangeAssertionErrorQuirk.isEnabled()
            )
        ) {
            quirks.add(ControlZoomRatioRangeAssertionErrorQuirk())
        }
<<<<<<< HEAD
        if (DisableAbortCapturesOnStopWithSessionProcessorQuirk.isEnabled()) {
            quirks.add(DisableAbortCapturesOnStopWithSessionProcessorQuirk())
        }
        if (FlashAvailabilityBufferUnderflowQuirk.isEnabled()) {
=======
        if (
            quirkSettings.shouldEnableQuirk(
                DisableAbortCapturesOnStopWithSessionProcessorQuirk::class.java,
                DisableAbortCapturesOnStopWithSessionProcessorQuirk.isEnabled()
            )
        ) {
            quirks.add(DisableAbortCapturesOnStopWithSessionProcessorQuirk())
        }
        if (
            quirkSettings.shouldEnableQuirk(
                FlashAvailabilityBufferUnderflowQuirk::class.java,
                FlashAvailabilityBufferUnderflowQuirk.isEnabled()
            )
        ) {
>>>>>>> 3d4510a6
            quirks.add(FlashAvailabilityBufferUnderflowQuirk())
        }
        if (
            quirkSettings.shouldEnableQuirk(
                ImageCapturePixelHDRPlusQuirk::class.java,
                ImageCapturePixelHDRPlusQuirk.isEnabled()
            )
        ) {
            quirks.add(ImageCapturePixelHDRPlusQuirk())
        }
        if (
            quirkSettings.shouldEnableQuirk(
                InvalidVideoProfilesQuirk::class.java,
                InvalidVideoProfilesQuirk.isEnabled()
            )
        ) {
            quirks.add(InvalidVideoProfilesQuirk())
        }
        if (
            quirkSettings.shouldEnableQuirk(
                ExcludedSupportedSizesQuirk::class.java,
                ExcludedSupportedSizesQuirk.isEnabled()
            )
        ) {
            quirks.add(ExcludedSupportedSizesQuirk())
        }
        if (
            quirkSettings.shouldEnableQuirk(
                ExtraCroppingQuirk::class.java,
                ExtraCroppingQuirk.isEnabled()
            )
        ) {
            quirks.add(ExtraCroppingQuirk())
        }
        if (
            quirkSettings.shouldEnableQuirk(
                ExtraSupportedOutputSizeQuirk::class.java,
                ExtraSupportedOutputSizeQuirk.isEnabled()
            )
        ) {
            quirks.add(ExtraSupportedOutputSizeQuirk())
        }
        if (
            quirkSettings.shouldEnableQuirk(
                ExtraSupportedSurfaceCombinationsQuirk::class.java,
                ExtraSupportedSurfaceCombinationsQuirk.isEnabled()
            )
        ) {
            quirks.add(ExtraSupportedSurfaceCombinationsQuirk())
        }
        if (
            quirkSettings.shouldEnableQuirk(
                Nexus4AndroidLTargetAspectRatioQuirk::class.java,
                Nexus4AndroidLTargetAspectRatioQuirk.isEnabled()
            )
        ) {
            quirks.add(Nexus4AndroidLTargetAspectRatioQuirk())
        }
        if (
            quirkSettings.shouldEnableQuirk(
                PreviewPixelHDRnetQuirk::class.java,
                PreviewPixelHDRnetQuirk.isEnabled()
            )
        ) {
            quirks.add(PreviewPixelHDRnetQuirk())
        }
        if (
            quirkSettings.shouldEnableQuirk(
                RepeatingStreamConstraintForVideoRecordingQuirk::class.java,
                RepeatingStreamConstraintForVideoRecordingQuirk.isEnabled()
            )
        ) {
            quirks.add(RepeatingStreamConstraintForVideoRecordingQuirk())
        }
        if (
            quirkSettings.shouldEnableQuirk(
                StillCaptureFlashStopRepeatingQuirk::class.java,
                StillCaptureFlashStopRepeatingQuirk.isEnabled()
            )
        ) {
            quirks.add(StillCaptureFlashStopRepeatingQuirk())
        }
        if (
            quirkSettings.shouldEnableQuirk(
                TorchIsClosedAfterImageCapturingQuirk::class.java,
                TorchIsClosedAfterImageCapturingQuirk.isEnabled()
            )
        ) {
            quirks.add(TorchIsClosedAfterImageCapturingQuirk())
        }
        if (
            quirkSettings.shouldEnableQuirk(
                SurfaceOrderQuirk::class.java,
                SurfaceOrderQuirk.isEnabled()
            )
        ) {
            quirks.add(SurfaceOrderQuirk())
        }
        if (
            quirkSettings.shouldEnableQuirk(
                CaptureSessionOnClosedNotCalledQuirk::class.java,
                CaptureSessionOnClosedNotCalledQuirk.isEnabled()
            )
        ) {
            quirks.add(CaptureSessionOnClosedNotCalledQuirk())
        }
<<<<<<< HEAD
        if (ZslDisablerQuirk.load()) {
            quirks.add(ZslDisablerQuirk())
        }
=======
        if (
            quirkSettings.shouldEnableQuirk(ZslDisablerQuirk::class.java, ZslDisablerQuirk.load())
        ) {
            quirks.add(ZslDisablerQuirk())
        }
        if (
            quirkSettings.shouldEnableQuirk(
                SmallDisplaySizeQuirk::class.java,
                SmallDisplaySizeQuirk.load()
            )
        ) {
            quirks.add(SmallDisplaySizeQuirk())
        }
>>>>>>> 3d4510a6
        return quirks
    }
}<|MERGE_RESOLUTION|>--- conflicted
+++ resolved
@@ -20,11 +20,7 @@
 import androidx.camera.core.impl.QuirkSettings
 
 /** Loads all device specific quirks required for the current device. */
-<<<<<<< HEAD
-object DeviceQuirksLoader {
-=======
 public object DeviceQuirksLoader {
->>>>>>> 3d4510a6
 
     /**
      * Goes through all defined device-specific quirks, and returns those that should be loaded on
@@ -66,12 +62,6 @@
         ) {
             quirks.add(ControlZoomRatioRangeAssertionErrorQuirk())
         }
-<<<<<<< HEAD
-        if (DisableAbortCapturesOnStopWithSessionProcessorQuirk.isEnabled()) {
-            quirks.add(DisableAbortCapturesOnStopWithSessionProcessorQuirk())
-        }
-        if (FlashAvailabilityBufferUnderflowQuirk.isEnabled()) {
-=======
         if (
             quirkSettings.shouldEnableQuirk(
                 DisableAbortCapturesOnStopWithSessionProcessorQuirk::class.java,
@@ -86,7 +76,6 @@
                 FlashAvailabilityBufferUnderflowQuirk.isEnabled()
             )
         ) {
->>>>>>> 3d4510a6
             quirks.add(FlashAvailabilityBufferUnderflowQuirk())
         }
         if (
@@ -193,11 +182,6 @@
         ) {
             quirks.add(CaptureSessionOnClosedNotCalledQuirk())
         }
-<<<<<<< HEAD
-        if (ZslDisablerQuirk.load()) {
-            quirks.add(ZslDisablerQuirk())
-        }
-=======
         if (
             quirkSettings.shouldEnableQuirk(ZslDisablerQuirk::class.java, ZslDisablerQuirk.load())
         ) {
@@ -211,7 +195,6 @@
         ) {
             quirks.add(SmallDisplaySizeQuirk())
         }
->>>>>>> 3d4510a6
         return quirks
     }
 }