--- conflicted
+++ resolved
@@ -22,14 +22,8 @@
 import androidx.camera.camera2.pipe.CameraId
 import androidx.camera.camera2.pipe.CameraPipe
 import androidx.camera.camera2.pipe.core.Log
-<<<<<<< HEAD
-import androidx.camera.camera2.pipe.integration.internal.CameraCompatibilityFilter.isBackwardCompatible
-import androidx.camera.camera2.pipe.integration.interop.Camera2CameraInfo
-import androidx.camera.camera2.pipe.integration.interop.ExperimentalCamera2Interop
-=======
 import androidx.camera.camera2.pipe.integration.adapter.CameraInfoAdapter.Companion.cameraId
 import androidx.camera.camera2.pipe.integration.internal.CameraCompatibilityFilter.isBackwardCompatible
->>>>>>> 3d4510a6
 import androidx.camera.core.CameraInfo
 import androidx.camera.core.CameraSelector
 import androidx.camera.core.InitializationException
@@ -38,23 +32,6 @@
 import androidx.camera.core.concurrent.CameraCoordinator.CameraOperatingMode
 import androidx.camera.core.impl.CameraInternal
 
-<<<<<<< HEAD
-class CameraCoordinatorAdapter(
-    private var cameraPipe: CameraPipe?,
-    cameraDevices: CameraDevices,
-) : CameraCoordinator {
-    @VisibleForTesting val cameraInternalMap = mutableMapOf<CameraId, CameraInternalAdapter>()
-
-    @VisibleForTesting var concurrentCameraIdsSet = mutableSetOf<Set<CameraId>>()
-
-    @VisibleForTesting var concurrentCameraIdMap = mutableMapOf<String, MutableList<String>>()
-
-    @VisibleForTesting var activeConcurrentCameraInfosList = mutableListOf<CameraInfo>()
-
-    @VisibleForTesting var concurrentMode: Int = CAMERA_OPERATING_MODE_UNSPECIFIED
-
-    @VisibleForTesting var concurrentModeOn = false
-=======
 public class CameraCoordinatorAdapter(
     private var cameraPipe: CameraPipe?,
     cameraDevices: CameraDevices,
@@ -73,7 +50,6 @@
     @VisibleForTesting public var concurrentMode: Int = CAMERA_OPERATING_MODE_UNSPECIFIED
 
     @VisibleForTesting public var concurrentModeOn: Boolean = false
->>>>>>> 3d4510a6
 
     init {
         val concurrentCameraIds = cameraDevices.awaitConcurrentCameraIds()!!.toMutableSet()
@@ -121,13 +97,7 @@
                     .map { cameraId ->
                         CameraSelector.Builder()
                             .addCameraFilter { cameraInfos ->
-<<<<<<< HEAD
-                                cameraInfos.filter {
-                                    cameraId.value == Camera2CameraInfo.from(it).getCameraId()
-                                }
-=======
                                 cameraInfos.filter { cameraInfo -> cameraId == cameraInfo.cameraId }
->>>>>>> 3d4510a6
                             }
                             .build()
                     }
@@ -142,17 +112,6 @@
 
     override fun setActiveConcurrentCameraInfos(cameraInfos: MutableList<CameraInfo>) {
         activeConcurrentCameraInfosList = cameraInfos
-<<<<<<< HEAD
-        val graphConfigs =
-            cameraInternalMap.values.map {
-                checkNotNull(it.getDeferredCameraGraphConfig()) {
-                    "Every CameraInternal instance is expected to have a deferred CameraGraph config " +
-                        "when the active concurrent CameraInfos are set!"
-                }
-            }
-        val cameraGraphs = checkNotNull(cameraPipe).createCameraGraphs(graphConfigs)
-        check(cameraGraphs.size == cameraInternalMap.size)
-=======
 
         val graphConfigs =
             cameraInternalMap.values
@@ -174,7 +133,6 @@
             checkNotNull(cameraPipe).createCameraGraphs(CameraGraph.ConcurrentConfig(graphConfigs))
         check(cameraGraphs.size == graphConfigs.size)
 
->>>>>>> 3d4510a6
         for ((cameraInternalAdapter, cameraGraph) in cameraInternalMap.values.zip(cameraGraphs)) {
             cameraInternalAdapter.resumeDeferredCameraGraphCreation(cameraGraph)
         }
