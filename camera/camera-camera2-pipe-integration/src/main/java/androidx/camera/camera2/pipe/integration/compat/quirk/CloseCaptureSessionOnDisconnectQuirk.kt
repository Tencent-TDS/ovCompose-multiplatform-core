--- conflicted
+++ resolved
@@ -18,10 +18,7 @@
 
 import android.annotation.SuppressLint
 import android.os.Build
-<<<<<<< HEAD
-=======
 import androidx.camera.camera2.pipe.integration.compat.quirk.Device.isInfinixDevice
->>>>>>> 3d4510a6
 import androidx.camera.core.impl.Quirk
 import java.util.Locale
 
@@ -41,11 +38,7 @@
 @SuppressLint("CameraXQuirksClassDetector")
 public class CloseCaptureSessionOnDisconnectQuirk : Quirk {
 
-<<<<<<< HEAD
-    companion object {
-=======
     public companion object {
->>>>>>> 3d4510a6
         private val androidTOrNewerSm8150Devices =
             mapOf(
                 "google" to setOf("pixel 4", "pixel 4 xl"),
