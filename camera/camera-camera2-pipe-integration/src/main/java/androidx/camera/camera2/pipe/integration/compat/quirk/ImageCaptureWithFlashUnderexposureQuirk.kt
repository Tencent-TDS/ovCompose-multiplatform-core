/*
 * Copyright 2023 The Android Open Source Project
 *
 * Licensed under the Apache License, Version 2.0 (the "License");
 * you may not use this file except in compliance with the License.
 * You may obtain a copy of the License at
 *
 *      http://www.apache.org/licenses/LICENSE-2.0
 *
 * Unless required by applicable law or agreed to in writing, software
 * distributed under the License is distributed on an "AS IS" BASIS,
 * WITHOUT WARRANTIES OR CONDITIONS OF ANY KIND, either express or implied.
 * See the License for the specific language governing permissions and
 * limitations under the License.
 */
package androidx.camera.camera2.pipe.integration.compat.quirk

import android.annotation.SuppressLint
import android.hardware.camera2.CameraCharacteristics.LENS_FACING
import android.hardware.camera2.CameraMetadata.LENS_FACING_BACK
import android.os.Build
import androidx.camera.camera2.pipe.CameraMetadata

/**
 * A quirk to denote even when the camera uses flash ON/AUTO mode, but the captured image is still
 * underexposed.
 *
 * QuirkSummary
 * - Bug Id: 228800282
 * - Description: While the flash is in ON/AUTO mode and the camera fires the flash in a dark
 *   environment, the captured photos are underexposed after continuously capturing 2 or more
 *   photos.
 * - Device(s): Samsung Galaxy A2 Core (sm-a260f), Samsung Galaxy J5 (sm-j530f), Samsung Galaxy J6
 *   (sm-j600g), Samsung Galaxy J7 Neo (sm-j701f), Samsung Galaxy J7 Prime (sm-g610f), Samsung
 *   Galaxy J7 (sm-j710mn)
 *
 * TODO(b/270421716): enable CameraXQuirksClassDetector lint check when kotlin is supported.
 */
@SuppressLint("CameraXQuirksClassDetector")
<<<<<<< HEAD
class ImageCaptureWithFlashUnderexposureQuirk : UseTorchAsFlashQuirk {
    companion object {
=======
public class ImageCaptureWithFlashUnderexposureQuirk : UseTorchAsFlashQuirk {
    public companion object {
>>>>>>> 3d4510a6
        // List of devices with the issue. See b/228800282.
        private val BUILD_MODELS =
            listOf(
                "sm-a260f", // Samsung Galaxy A2 Core
                "sm-j530f", // Samsung Galaxy J5
                "sm-j600g", // Samsung Galaxy J6
                "sm-j701f", // Samsung Galaxy J7 Neo
                "sm-g610f", // Samsung Galaxy J7 Prime
                "sm-j710mn", // Samsung Galaxy J7
            )

        public fun isEnabled(cameraMetadata: CameraMetadata): Boolean {
            return BUILD_MODELS.contains(Build.MODEL.lowercase()) &&
                cameraMetadata[LENS_FACING] == LENS_FACING_BACK
        }
    }
}<|MERGE_RESOLUTION|>--- conflicted
+++ resolved
@@ -37,13 +37,8 @@
  * TODO(b/270421716): enable CameraXQuirksClassDetector lint check when kotlin is supported.
  */
 @SuppressLint("CameraXQuirksClassDetector")
-<<<<<<< HEAD
-class ImageCaptureWithFlashUnderexposureQuirk : UseTorchAsFlashQuirk {
-    companion object {
-=======
 public class ImageCaptureWithFlashUnderexposureQuirk : UseTorchAsFlashQuirk {
     public companion object {
->>>>>>> 3d4510a6
         // List of devices with the issue. See b/228800282.
         private val BUILD_MODELS =
             listOf(
