/*
 * Copyright 2023 The Android Open Source Project
 *
 * Licensed under the Apache License, Version 2.0 (the "License");
 * you may not use this file except in compliance with the License.
 * You may obtain a copy of the License at
 *
 *      http://www.apache.org/licenses/LICENSE-2.0
 *
 * Unless required by applicable law or agreed to in writing, software
 * distributed under the License is distributed on an "AS IS" BASIS,
 * WITHOUT WARRANTIES OR CONDITIONS OF ANY KIND, either express or implied.
 * See the License for the specific language governing permissions and
 * limitations under the License.
 */

package androidx.camera.camera2.pipe.integration.compat.quirk

import android.os.Build
import androidx.camera.camera2.pipe.CameraMetadata
import androidx.camera.camera2.pipe.CameraMetadata.Companion.isHardwareLevelLegacy
import androidx.camera.camera2.pipe.integration.compat.workaround.TargetAspectRatio
import androidx.camera.core.impl.Quirk

/**
 * QuirkSummary Bug Id: b/128924712 Description: Quirk that produces stretched use cases on all the
 * legacy API 21 devices. If the device is LEGACY + Android 5.0, then return the same aspect ratio
 * as maximum JPEG resolution. The Camera2 LEGACY mode API always sends the HAL a configure call
 * with the same aspect ratio as the maximum JPEG resolution, and do the cropping/scaling before
 * returning the output. There is a bug because of a flipped scaling factor in the intermediate
 * texture transform matrix, and it was fixed in L MR1. Device(s): All the legacy API 21 devices
 *
 * @see androidx.camera.camera2.internal.compat.workaround.TargetAspectRatio
 */
<<<<<<< HEAD
class AspectRatioLegacyApi21Quirk : Quirk {
=======
public class AspectRatioLegacyApi21Quirk : Quirk {
>>>>>>> 3d4510a6
    /** Get the corrected aspect ratio. */
    @TargetAspectRatio.Ratio
    public fun getCorrectedAspectRatio(): Int {
        return TargetAspectRatio.RATIO_MAX_JPEG
    }

    public companion object {
        public fun isEnabled(cameraMetadata: CameraMetadata): Boolean =
            cameraMetadata.isHardwareLevelLegacy && Build.VERSION.SDK_INT == 21
    }
}<|MERGE_RESOLUTION|>--- conflicted
+++ resolved
@@ -32,11 +32,7 @@
  *
  * @see androidx.camera.camera2.internal.compat.workaround.TargetAspectRatio
  */
-<<<<<<< HEAD
-class AspectRatioLegacyApi21Quirk : Quirk {
-=======
 public class AspectRatioLegacyApi21Quirk : Quirk {
->>>>>>> 3d4510a6
     /** Get the corrected aspect ratio. */
     @TargetAspectRatio.Ratio
     public fun getCorrectedAspectRatio(): Int {
