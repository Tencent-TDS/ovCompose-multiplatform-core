--- conflicted
+++ resolved
@@ -20,10 +20,7 @@
 import android.hardware.camera2.params.StreamConfigurationMap
 import android.os.Build
 import android.util.Size
-<<<<<<< HEAD
-=======
 import androidx.camera.camera2.pipe.integration.compat.quirk.Device.isMotorolaDevice
->>>>>>> 3d4510a6
 import androidx.camera.core.impl.ImageFormatConstants
 import androidx.camera.core.impl.Quirk
 
@@ -36,15 +33,9 @@
  * TODO: enable CameraXQuirksClassDetector lint check when kotlin is supported.
  */
 @SuppressLint("CameraXQuirksClassDetector")
-<<<<<<< HEAD
-class ExtraSupportedOutputSizeQuirk : Quirk {
-    /** Returns the extra supported resolutions on the device. */
-    fun getExtraSupportedResolutions(format: Int): Array<Size> {
-=======
 public class ExtraSupportedOutputSizeQuirk : Quirk {
     /** Returns the extra supported resolutions on the device. */
     public fun getExtraSupportedResolutions(format: Int): Array<Size> {
->>>>>>> 3d4510a6
         return if (
             (format == ImageFormatConstants.INTERNAL_DEFINED_IMAGE_FORMAT_PRIVATE && isMotoE5Play)
         ) {
@@ -55,11 +46,7 @@
     }
 
     /** Returns the extra supported resolutions on the device. */
-<<<<<<< HEAD
-    fun <T> getExtraSupportedResolutions(klass: Class<T>): Array<Size> {
-=======
     public fun <T> getExtraSupportedResolutions(klass: Class<T>): Array<Size> {
->>>>>>> 3d4510a6
         return if (StreamConfigurationMap.isOutputSupportedFor(klass) && isMotoE5Play) {
             motoE5PlayExtraSupportedResolutions
         } else {
@@ -84,12 +71,6 @@
         }
 
         internal val isMotoE5Play: Boolean
-<<<<<<< HEAD
-            get() =
-                "motorola".equals(Build.BRAND, ignoreCase = true) &&
-                    "moto e5 play".equals(Build.MODEL, ignoreCase = true)
-=======
             get() = isMotorolaDevice() && "moto e5 play".equals(Build.MODEL, ignoreCase = true)
->>>>>>> 3d4510a6
     }
 }