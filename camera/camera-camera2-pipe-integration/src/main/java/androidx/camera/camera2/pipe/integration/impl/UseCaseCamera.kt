--- conflicted
+++ resolved
@@ -17,10 +17,6 @@
 package androidx.camera.camera2.pipe.integration.impl
 
 import android.hardware.camera2.CameraDevice
-<<<<<<< HEAD
-import android.hardware.camera2.CaptureRequest
-=======
->>>>>>> 3d4510a6
 import androidx.camera.camera2.pipe.CameraGraph
 import androidx.camera.camera2.pipe.GraphState.GraphStateError
 import androidx.camera.camera2.pipe.GraphState.GraphStateStarted
@@ -32,10 +28,6 @@
 import androidx.camera.camera2.pipe.integration.config.UseCaseGraphConfig
 import androidx.camera.core.UseCase
 import androidx.camera.core.impl.Config
-<<<<<<< HEAD
-import androidx.camera.core.impl.SessionConfig
-=======
->>>>>>> 3d4510a6
 import androidx.camera.core.impl.SessionProcessorSurface
 import dagger.Binds
 import dagger.Module
@@ -51,20 +43,8 @@
 internal val defaultOptionPriority = Config.OptionPriority.OPTIONAL
 internal const val defaultTemplate = CameraDevice.TEMPLATE_PREVIEW
 
-<<<<<<< HEAD
-interface UseCaseCamera {
-    // UseCases
-    var runningUseCases: Set<UseCase>
-
-    interface RunningUseCasesChangeListener {
-        /** Invoked when value of [UseCaseCamera.runningUseCases] has been changed. */
-        fun onRunningUseCasesChanged()
-    }
-
-=======
 @JvmDefaultWithCompatibility
 public interface UseCaseCamera {
->>>>>>> 3d4510a6
     // RequestControl of the UseCaseCamera
     public val requestControl: UseCaseCameraRequestControl
 
@@ -76,19 +56,11 @@
 
 /** API for interacting with a [CameraGraph] that has been configured with a set of [UseCase]'s */
 @UseCaseCameraScope
-<<<<<<< HEAD
-@Suppress("PLATFORM_CLASS_MAPPED_TO_KOTLIN") // Java version required for Dagger
-class UseCaseCameraImpl
-@Inject
-constructor(
-    private val controls: java.util.Set<UseCaseCameraControl>,
-=======
 @Suppress("PLATFORM_CLASS_MAPPED_TO_KOTLIN")
 // Java version required for Dagger
 public class UseCaseCameraImpl
 @Inject
 constructor(
->>>>>>> 3d4510a6
     private val useCaseGraphConfig: UseCaseGraphConfig,
     private val useCases: java.util.ArrayList<UseCase>,
     private val useCaseSurfaceManager: UseCaseSurfaceManager,
@@ -100,32 +72,6 @@
     private val debugId = useCaseCameraIds.incrementAndGet()
     private val closed = atomic(false)
 
-<<<<<<< HEAD
-    override var runningUseCases = setOf<UseCase>()
-        set(value) {
-            field = value
-
-            // Note: This may be called with the same set of values that was previously set. This
-            // is used as a signal to indicate the properties of the UseCase may have changed.
-            SessionConfigAdapter(value).getValidSessionConfigOrNull()?.let {
-                requestControl.setSessionConfigAsync(it)
-            }
-                ?: run {
-                    debug { "Unable to reset the session due to invalid config" }
-                    requestControl.setSessionConfigAsync(
-                        SessionConfig.Builder().apply { setTemplateType(defaultTemplate) }.build()
-                    )
-                }
-
-            controls.forEach { control ->
-                if (control is UseCaseCamera.RunningUseCasesChangeListener) {
-                    control.onRunningUseCasesChanged()
-                }
-            }
-        }
-
-=======
->>>>>>> 3d4510a6
     init {
         debug { "Configured $this for $useCases" }
         useCaseGraphConfig.apply { cameraStateAdapter.onGraphUpdated(graph) }
@@ -187,60 +133,10 @@
         }
     }
 
-<<<<<<< HEAD
-    override fun <T> setParameterAsync(
-        key: CaptureRequest.Key<T>,
-        value: T,
-        priority: Config.OptionPriority,
-    ): Deferred<Unit> =
-        runIfNotClosed { setParametersAsync(mapOf(key to (value as Any)), priority) }
-            ?: canceledResult
-
-    override fun setParametersAsync(
-        values: Map<CaptureRequest.Key<*>, Any>,
-        priority: Config.OptionPriority,
-    ): Deferred<Unit> =
-        runIfNotClosed {
-            requestControl.addParametersAsync(values = values, optionPriority = priority)
-        } ?: canceledResult
-
-=======
->>>>>>> 3d4510a6
     override fun setActiveResumeMode(enabled: Boolean) {
         useCaseGraphConfig.graph.isForeground = enabled
     }
 
-<<<<<<< HEAD
-    private fun UseCaseCameraRequestControl.setSessionConfigAsync(
-        sessionConfig: SessionConfig
-    ): Deferred<Unit> =
-        runIfNotClosed {
-            setConfigAsync(
-                type = UseCaseCameraRequestControl.Type.SESSION_CONFIG,
-                config = sessionConfig.implementationOptions,
-                tags = sessionConfig.repeatingCaptureConfig.tagBundle.toMap(),
-                listeners =
-                    setOf(
-                        CameraCallbackMap.createFor(
-                            sessionConfig.repeatingCameraCaptureCallbacks,
-                            threads.backgroundExecutor
-                        )
-                    ),
-                template = RequestTemplate(sessionConfig.repeatingCaptureConfig.templateType),
-                streams =
-                    useCaseGraphConfig.getStreamIdsFromSurfaces(
-                        sessionConfig.repeatingCaptureConfig.surfaces
-                    ),
-                sessionConfig = sessionConfig,
-            )
-        } ?: canceledResult
-
-    private inline fun <R> runIfNotClosed(crossinline block: () -> R): R? {
-        return if (!closed.value) block() else null
-    }
-
-=======
->>>>>>> 3d4510a6
     override fun toString(): String = "UseCaseCamera-$debugId"
 
     @Module
