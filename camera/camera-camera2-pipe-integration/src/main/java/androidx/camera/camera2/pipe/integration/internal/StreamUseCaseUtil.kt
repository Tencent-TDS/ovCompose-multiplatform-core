--- conflicted
+++ resolved
@@ -48,17 +48,10 @@
 import androidx.camera.core.streamsharing.StreamSharingConfig
 import androidx.core.util.Preconditions.checkState
 
-<<<<<<< HEAD
-object StreamUseCaseUtil {
-
-    @VisibleForTesting
-    val STREAM_USE_CASE_STREAM_SPEC_OPTION: Config.Option<Long> =
-=======
 public object StreamUseCaseUtil {
 
     @VisibleForTesting
     public val STREAM_USE_CASE_STREAM_SPEC_OPTION: Config.Option<Long> =
->>>>>>> 3d4510a6
         Config.Option.create("camera2.streamSpec.streamUseCase", Long::class.javaPrimitiveType!!)
     private val STREAM_USE_CASE_TO_ELIGIBLE_CAPTURE_TYPES_MAP: Map<Long, Set<CaptureType>> =
         buildMap {
@@ -169,13 +162,9 @@
      * Populate all implementation options needed to determine the StreamUseCase option in the
      * StreamSpec for this UseCaseConfig
      */
-<<<<<<< HEAD
-    fun getStreamSpecImplementationOptions(useCaseConfig: UseCaseConfig<*>): Camera2ImplConfig {
-=======
     public fun getStreamSpecImplementationOptions(
         useCaseConfig: UseCaseConfig<*>
     ): Camera2ImplConfig {
->>>>>>> 3d4510a6
         val optionsBundle = MutableOptionsBundle.create()
         if (useCaseConfig.containsOption(STREAM_USE_CASE_OPTION)) {
             optionsBundle.insertOption(
@@ -205,11 +194,7 @@
     }
 
     /** Return true if the given camera characteristics support stream use case */
-<<<<<<< HEAD
-    fun isStreamUseCaseSupported(cameraMetadata: CameraMetadata): Boolean {
-=======
     public fun isStreamUseCaseSupported(cameraMetadata: CameraMetadata): Boolean {
->>>>>>> 3d4510a6
         if (Build.VERSION.SDK_INT < 33) {
             return false
         }
@@ -219,11 +204,7 @@
     }
 
     /** Return true if the given feature settings is appropriate for stream use case usage. */
-<<<<<<< HEAD
-    fun shouldUseStreamUseCase(
-=======
     public fun shouldUseStreamUseCase(
->>>>>>> 3d4510a6
         featureSettings: SupportedSurfaceCombination.FeatureSettings
     ): Boolean {
         return (featureSettings.cameraMode == CameraMode.DEFAULT &&
@@ -503,11 +484,7 @@
     }
 
     /** Return true if any one of the existing or new UseCases is ZSL. */
-<<<<<<< HEAD
-    fun containsZslUseCase(
-=======
     public fun containsZslUseCase(
->>>>>>> 3d4510a6
         attachedSurfaces: List<AttachedSurfaceInfo>,
         newUseCaseConfigs: List<UseCaseConfig<*>>
     ): Boolean {
