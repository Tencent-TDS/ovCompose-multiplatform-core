/*
 * Copyright 2023 The Android Open Source Project
 *
 * Licensed under the Apache License, Version 2.0 (the "License");
 * you may not use this file except in compliance with the License.
 * You may obtain a copy of the License at
 *
 *      http://www.apache.org/licenses/LICENSE-2.0
 *
 * Unless required by applicable law or agreed to in writing, software
 * distributed under the License is distributed on an "AS IS" BASIS,
 * WITHOUT WARRANTIES OR CONDITIONS OF ANY KIND, either express or implied.
 * See the License for the specific language governing permissions and
 * limitations under the License.
 */

package androidx.camera.camera2.pipe.integration.compat.quirk

import android.annotation.SuppressLint
import androidx.camera.core.impl.Quirk

/**
 * A quirk to denote the [android.hardware.camera2.CameraCaptureSession] cannot successfully be
 * configured if the previous CameraCaptureSession doesn't finish its in-flight capture sequence.
 *
 * QuirkSummary
 * - Bug Id: 146773463
 * - Description: Opening and releasing the capture session quickly and constantly is a problem for
 *   LEGACY devices. It needs to check that all the existing capture sessions have finished the
 *   processing of their capture sequences before opening the next capture session.
 * - Device(s): Devices in LEGACY camera hardware level.
 */
@SuppressLint("CameraXQuirksClassDetector")
<<<<<<< HEAD
class CaptureSessionStuckQuirk : Quirk {
    companion object {
        /**
         * Always return false as CameraPipe handles this automatically. Please refer to
         * [androidx.camera.camera2.pipe.compat.Camera2Quirks.shouldWaitForRepeatingRequest] for the
         * conditions under which the quirk will be applied.
=======
public class CaptureSessionStuckQuirk : Quirk {
    public companion object {
        /**
         * Always return false as CameraPipe handles this automatically. Please refer to
         * [androidx.camera.camera2.pipe.compat.Camera2Quirks.shouldWaitForRepeatingRequestStartOnDisconnect]
         * for the conditions under which the quirk will be applied.
>>>>>>> 3d4510a6
         */
        public fun isEnabled(): Boolean = false
    }
}<|MERGE_RESOLUTION|>--- conflicted
+++ resolved
@@ -31,21 +31,12 @@
  * - Device(s): Devices in LEGACY camera hardware level.
  */
 @SuppressLint("CameraXQuirksClassDetector")
-<<<<<<< HEAD
-class CaptureSessionStuckQuirk : Quirk {
-    companion object {
-        /**
-         * Always return false as CameraPipe handles this automatically. Please refer to
-         * [androidx.camera.camera2.pipe.compat.Camera2Quirks.shouldWaitForRepeatingRequest] for the
-         * conditions under which the quirk will be applied.
-=======
 public class CaptureSessionStuckQuirk : Quirk {
     public companion object {
         /**
          * Always return false as CameraPipe handles this automatically. Please refer to
          * [androidx.camera.camera2.pipe.compat.Camera2Quirks.shouldWaitForRepeatingRequestStartOnDisconnect]
          * for the conditions under which the quirk will be applied.
->>>>>>> 3d4510a6
          */
         public fun isEnabled(): Boolean = false
     }
