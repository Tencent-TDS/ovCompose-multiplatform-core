/*
 * Copyright 2023 The Android Open Source Project
 *
 * Licensed under the Apache License, Version 2.0 (the "License");
 * you may not use this file except in compliance with the License.
 * You may obtain a copy of the License at
 *
 *      http://www.apache.org/licenses/LICENSE-2.0
 *
 * Unless required by applicable law or agreed to in writing, software
 * distributed under the License is distributed on an "AS IS" BASIS,
 * WITHOUT WARRANTIES OR CONDITIONS OF ANY KIND, either express or implied.
 * See the License for the specific language governing permissions and
 * limitations under the License.
 */

package androidx.camera.camera2.pipe.integration.compat.quirk

import android.annotation.SuppressLint
import android.hardware.camera2.CameraCharacteristics
import android.os.Build
import androidx.camera.camera2.pipe.CameraMetadata
import androidx.camera.camera2.pipe.integration.compat.quirk.Device.isSamsungDevice
import androidx.camera.core.impl.Quirk

/**
 * Quirk denoting Af Region is incorrectly flipped horizontally.
 *
 * QuirkSummary
 * - Bug Id: 210548792
 * - Description: Regions set in [android.hardware.camera2.CaptureRequest.CONTROL_AF_REGIONS] are
 *   incorrectly flipped horizontally when using front-facing cameras.
 * - Device(s): All Samsung devices.
 *
 * TODO(b/270421716): enable CameraXQuirksClassDetector lint check when kotlin is supported.
 */
@SuppressLint("CameraXQuirksClassDetector")
<<<<<<< HEAD
class AfRegionFlipHorizontallyQuirk : Quirk {
    companion object {
        fun isEnabled(cameraMetadata: CameraMetadata) =
            Build.BRAND.equals("SAMSUNG", ignoreCase = true) &&
=======
public class AfRegionFlipHorizontallyQuirk : Quirk {
    public companion object {
        public fun isEnabled(cameraMetadata: CameraMetadata): Boolean =
            isSamsungDevice() &&
>>>>>>> 3d4510a6
                Build.VERSION.SDK_INT < Build.VERSION_CODES.TIRAMISU && // Samsung fixed it in T.
                (cameraMetadata[CameraCharacteristics.LENS_FACING] ==
                    CameraCharacteristics.LENS_FACING_FRONT)
    }
}<|MERGE_RESOLUTION|>--- conflicted
+++ resolved
@@ -35,17 +35,10 @@
  * TODO(b/270421716): enable CameraXQuirksClassDetector lint check when kotlin is supported.
  */
 @SuppressLint("CameraXQuirksClassDetector")
-<<<<<<< HEAD
-class AfRegionFlipHorizontallyQuirk : Quirk {
-    companion object {
-        fun isEnabled(cameraMetadata: CameraMetadata) =
-            Build.BRAND.equals("SAMSUNG", ignoreCase = true) &&
-=======
 public class AfRegionFlipHorizontallyQuirk : Quirk {
     public companion object {
         public fun isEnabled(cameraMetadata: CameraMetadata): Boolean =
             isSamsungDevice() &&
->>>>>>> 3d4510a6
                 Build.VERSION.SDK_INT < Build.VERSION_CODES.TIRAMISU && // Samsung fixed it in T.
                 (cameraMetadata[CameraCharacteristics.LENS_FACING] ==
                     CameraCharacteristics.LENS_FACING_FRONT)
