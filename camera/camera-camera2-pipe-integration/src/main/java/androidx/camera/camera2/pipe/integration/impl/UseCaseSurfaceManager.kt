/*
 * Copyright 2022 The Android Open Source Project
 *
 * Licensed under the Apache License, Version 2.0 (the "License");
 * you may not use this file except in compliance with the License.
 * You may obtain a copy of the License at
 *
 *      http://www.apache.org/licenses/LICENSE-2.0
 *
 * Unless required by applicable law or agreed to in writing, software
 * distributed under the License is distributed on an "AS IS" BASIS,
 * WITHOUT WARRANTIES OR CONDITIONS OF ANY KIND, either express or implied.
 * See the License for the specific language governing permissions and
 * limitations under the License.
 */

package androidx.camera.camera2.pipe.integration.impl

import android.view.Surface
import androidx.annotation.GuardedBy
import androidx.camera.camera2.pipe.CameraGraph
import androidx.camera.camera2.pipe.CameraPipe
import androidx.camera.camera2.pipe.CameraSurfaceManager
import androidx.camera.camera2.pipe.StreamId
import androidx.camera.camera2.pipe.core.Log
import androidx.camera.camera2.pipe.integration.adapter.SessionConfigAdapter
import androidx.camera.camera2.pipe.integration.compat.workaround.InactiveSurfaceCloser
import androidx.camera.camera2.pipe.integration.config.UseCaseCameraScope
import androidx.camera.core.impl.DeferrableSurface
import androidx.camera.core.impl.DeferrableSurface.SurfaceClosedException
import androidx.camera.core.impl.DeferrableSurfaces
import androidx.camera.core.impl.utils.futures.Futures
import androidx.concurrent.futures.await
import javax.inject.Inject
import kotlinx.coroutines.CompletableDeferred
import kotlinx.coroutines.Deferred
import kotlinx.coroutines.async
import kotlinx.coroutines.isActive
import kotlinx.coroutines.withTimeoutOrNull

private const val TIMEOUT_GET_SURFACE_IN_MS = 5_000L

/** Configure the [DeferrableSurface]s to the [CameraGraph] and monitor the usage. */
@UseCaseCameraScope
<<<<<<< HEAD
class UseCaseSurfaceManager
=======
public class UseCaseSurfaceManager
>>>>>>> 3d4510a6
@Inject
constructor(
    private val threads: UseCaseThreads,
    private val cameraPipe: CameraPipe,
    private val inactiveSurfaceCloser: InactiveSurfaceCloser,
) : CameraSurfaceManager.SurfaceListener {

    private val lock = Any()

    @GuardedBy("lock") private val activeSurfaceMap = mutableMapOf<Surface, DeferrableSurface>()

    @GuardedBy("lock") private var configuredSurfaceMap: Map<Surface, DeferrableSurface>? = null

    private var setupSurfaceDeferred: Deferred<Unit>? = null

    @GuardedBy("lock") private var stopDeferred: CompletableDeferred<Unit>? = null

    @GuardedBy("lock") private var _sessionConfigAdapter: SessionConfigAdapter? = null

    /** Async set up the Surfaces to the [CameraGraph] */
<<<<<<< HEAD
    fun setupAsync(
=======
    public fun setupAsync(
>>>>>>> 3d4510a6
        graph: CameraGraph,
        sessionConfigAdapter: SessionConfigAdapter,
        surfaceToStreamMap: Map<DeferrableSurface, StreamId>,
        timeoutMillis: Long = TIMEOUT_GET_SURFACE_IN_MS,
    ): Deferred<Unit> {
        check(setupSurfaceDeferred == null)
        check(synchronized(lock) { stopDeferred == null && configuredSurfaceMap == null })

        return threads.scope
            .async {
                check(sessionConfigAdapter.isSessionConfigValid())

                sessionConfigAdapter.useDeferrableSurfaces { deferrableSurfaces ->
                    val surfaces = getSurfaces(deferrableSurfaces, timeoutMillis)
                    if (!isActive) return@async
                    if (surfaces.isEmpty()) {
                        Log.error { "Surface list is empty" }
                        return@async
                    }
                    if (surfaces.areValid()) {
                        synchronized(lock) {
                            configuredSurfaceMap =
                                deferrableSurfaces.associateBy { deferrableSurface ->
                                    surfaces[deferrableSurfaces.indexOf(deferrableSurface)]!!
                                }
                            _sessionConfigAdapter = sessionConfigAdapter
                            setSurfaceListener()
                        }

                        surfaceToStreamMap.forEach {
                            val stream = it.value
                            val surface = surfaces[deferrableSurfaces.indexOf(it.key)]
                            Log.debug { "Configured $surface for $stream" }
                            graph.setSurface(stream = stream, surface = surface)
                            inactiveSurfaceCloser.configure(stream, it.key, graph)
                        }
                    } else {
                        // Only handle the first failed Surface since subsequent calls to
                        // CameraInternal#onUseCaseReset() will handle the other failed Surfaces if
                        // there are any.
                        sessionConfigAdapter.reportSurfaceInvalid(
                            deferrableSurfaces[surfaces.indexOf(null)]
                        )
                    }
                }
            }
            .also { completeDeferred ->
                setupSurfaceDeferred = completeDeferred
                completeDeferred.invokeOnCompletion { setupSurfaceDeferred = null }
            }
    }

    /** Cancel the Surface set up and stop the monitoring of Surface usage. */
<<<<<<< HEAD
    fun stopAsync(): Deferred<Unit> {
=======
    public fun stopAsync(): Deferred<Unit> {
>>>>>>> 3d4510a6
        setupSurfaceDeferred?.cancel()

        return synchronized(lock) {
                inactiveSurfaceCloser.closeAll()
                configuredSurfaceMap = null
                stopDeferred =
                    stopDeferred
                        ?: CompletableDeferred<Unit>().apply {
                            invokeOnCompletion { synchronized(lock) { stopDeferred = null } }
                        }
                stopDeferred!!
            }
            .also { tryClearSurfaceListener() }
    }

    override fun onSurfaceActive(surface: Surface) {
        synchronized(lock) {
            configuredSurfaceMap?.get(surface)?.let {
                if (!activeSurfaceMap.containsKey(surface)) {
                    Log.debug { "SurfaceActive $it in ${this@UseCaseSurfaceManager}" }
                    activeSurfaceMap[surface] = it
                    try {
                        it.incrementUseCount()
                    } catch (e: SurfaceClosedException) {
                        Log.error(e) { "Error when $surface going to increase the use count." }
                        _sessionConfigAdapter?.reportSurfaceInvalid(e.deferrableSurface)
                    }
                }
            }
        }
    }

    override fun onSurfaceInactive(surface: Surface) {
        synchronized(lock) {
            activeSurfaceMap.remove(surface)?.let {
                Log.debug { "SurfaceInactive $it in ${this@UseCaseSurfaceManager}" }
                inactiveSurfaceCloser.onSurfaceInactive(it)
                try {
                    it.decrementUseCount()
                } catch (e: IllegalStateException) {
                    Log.error(e) { "Error when $surface going to decrease the use count." }
                }
                tryClearSurfaceListener()
            }
        }
    }

    private fun setSurfaceListener() {
        cameraPipe.cameraSurfaceManager().addListener(this)
    }

    private fun tryClearSurfaceListener() {
        synchronized(lock) {
            if (activeSurfaceMap.isEmpty() && configuredSurfaceMap == null) {
                Log.debug { "${this@UseCaseSurfaceManager} remove surface listener" }
                cameraPipe.cameraSurfaceManager().removeListener(this)
                _sessionConfigAdapter = null
                stopDeferred?.complete(Unit)
            }
        }
    }

    private suspend fun getSurfaces(
        deferrableSurfaces: List<DeferrableSurface>,
        timeoutMillis: Long,
    ): List<Surface?> {
        return withTimeoutOrNull(timeMillis = timeoutMillis) {
                Futures.successfulAsList(
                        deferrableSurfaces.map { Futures.nonCancellationPropagating(it.surface) }
                    )
                    .await()
            }
            .orEmpty()
    }

    /**
     * Set use count at the [DeferrableSurface]s when the specified function [block] is using the
     * [DeferrableSurface].
     *
     * If it cannot set the use count to the [DeferrableSurface], the [block] will not be called.
     */
    private inline fun SessionConfigAdapter.useDeferrableSurfaces(
        block: (List<DeferrableSurface>) -> Unit
    ) =
        try {
            DeferrableSurfaces.incrementAll(deferrableSurfaces)
            try {
                block(deferrableSurfaces)
            } finally {
                DeferrableSurfaces.decrementAll(deferrableSurfaces)
            }
        } catch (e: SurfaceClosedException) {
            reportSurfaceInvalid(e.deferrableSurface)
        }

    private fun List<Surface?>.areValid(): Boolean {
        // If a Surface in configuredSurfaces is null it means the
        // Surface was not retrieved from the ListenableFuture.
        return isNotEmpty() && !contains(null)
    }
}<|MERGE_RESOLUTION|>--- conflicted
+++ resolved
@@ -42,11 +42,7 @@
 
 /** Configure the [DeferrableSurface]s to the [CameraGraph] and monitor the usage. */
 @UseCaseCameraScope
-<<<<<<< HEAD
-class UseCaseSurfaceManager
-=======
 public class UseCaseSurfaceManager
->>>>>>> 3d4510a6
 @Inject
 constructor(
     private val threads: UseCaseThreads,
@@ -67,11 +63,7 @@
     @GuardedBy("lock") private var _sessionConfigAdapter: SessionConfigAdapter? = null
 
     /** Async set up the Surfaces to the [CameraGraph] */
-<<<<<<< HEAD
-    fun setupAsync(
-=======
     public fun setupAsync(
->>>>>>> 3d4510a6
         graph: CameraGraph,
         sessionConfigAdapter: SessionConfigAdapter,
         surfaceToStreamMap: Map<DeferrableSurface, StreamId>,
@@ -125,11 +117,7 @@
     }
 
     /** Cancel the Surface set up and stop the monitoring of Surface usage. */
-<<<<<<< HEAD
-    fun stopAsync(): Deferred<Unit> {
-=======
     public fun stopAsync(): Deferred<Unit> {
->>>>>>> 3d4510a6
         setupSurfaceDeferred?.cancel()
 
         return synchronized(lock) {
