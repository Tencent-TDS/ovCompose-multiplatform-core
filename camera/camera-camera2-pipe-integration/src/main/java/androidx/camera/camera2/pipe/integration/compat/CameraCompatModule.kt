--- conflicted
+++ resolved
@@ -35,10 +35,7 @@
             UseFlashModeTorchFor3aUpdate.Bindings::class,
             UseTorchAsFlash.Bindings::class,
             TemplateParamsOverride.Bindings::class,
-<<<<<<< HEAD
-=======
             Lock3ABehaviorWhenCaptureImage.Bindings::class,
->>>>>>> 3d4510a6
         ],
 )
 public abstract class CameraCompatModule