--- conflicted
+++ resolved
@@ -17,10 +17,7 @@
 
 import android.annotation.SuppressLint
 import android.os.Build
-<<<<<<< HEAD
-=======
 import androidx.camera.camera2.pipe.integration.compat.quirk.Device.isGoogleDevice
->>>>>>> 3d4510a6
 import androidx.camera.core.ImageCapture
 import androidx.camera.core.impl.Quirk
 
@@ -38,15 +35,6 @@
  * TODO: enable CameraXQuirksClassDetector lint check when kotlin is supported.
  */
 @SuppressLint("CameraXQuirksClassDetector")
-<<<<<<< HEAD
-class ImageCapturePixelHDRPlusQuirk : Quirk {
-    companion object {
-        private val BUILD_MODELS = listOf("Pixel 2", "Pixel 2 XL", "Pixel 3", "Pixel 3 XL")
-
-        fun isEnabled(): Boolean {
-            return BUILD_MODELS.contains(Build.MODEL) &&
-                "Google" == Build.MANUFACTURER &&
-=======
 public class ImageCapturePixelHDRPlusQuirk : Quirk {
     public companion object {
         private val BUILD_MODELS = listOf("Pixel 2", "Pixel 2 XL", "Pixel 3", "Pixel 3 XL")
@@ -54,7 +42,6 @@
         public fun isEnabled(): Boolean {
             return BUILD_MODELS.contains(Build.MODEL) &&
                 isGoogleDevice() &&
->>>>>>> 3d4510a6
                 Build.VERSION.SDK_INT >= Build.VERSION_CODES.O
         }
     }
