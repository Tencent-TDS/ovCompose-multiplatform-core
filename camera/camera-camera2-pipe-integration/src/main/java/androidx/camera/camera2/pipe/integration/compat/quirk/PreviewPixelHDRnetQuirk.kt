--- conflicted
+++ resolved
@@ -18,10 +18,7 @@
 
 import android.annotation.SuppressLint
 import android.os.Build
-<<<<<<< HEAD
-=======
 import androidx.camera.camera2.pipe.integration.compat.quirk.Device.isGoogleDevice
->>>>>>> 3d4510a6
 import androidx.camera.core.impl.Quirk
 import java.util.Locale
 
@@ -48,13 +45,8 @@
         /** The devices that support wysiwyg preview in 3rd party apps (go/p20-wysiwyg-hdr) */
         private val SUPPORTED_DEVICES = listOf("sunfish", "bramble", "redfin", "barbet")
 
-<<<<<<< HEAD
-        fun isEnabled(): Boolean =
-            "Google".equals(Build.MANUFACTURER, ignoreCase = true) &&
-=======
         public fun isEnabled(): Boolean =
             isGoogleDevice() &&
->>>>>>> 3d4510a6
                 SUPPORTED_DEVICES.contains(Build.DEVICE.lowercase(Locale.getDefault()))
     }
 }