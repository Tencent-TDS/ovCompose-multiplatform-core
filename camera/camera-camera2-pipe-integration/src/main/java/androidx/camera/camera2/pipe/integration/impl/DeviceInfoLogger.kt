--- conflicted
+++ resolved
@@ -22,13 +22,8 @@
 /**
  * Logs the required device info, e.g. camera hardware level required by CameraXHardwareLevelPlugin.
  */
-<<<<<<< HEAD
-object DeviceInfoLogger {
-    fun logDeviceInfo(cameraProperties: CameraProperties) {
-=======
 public object DeviceInfoLogger {
     public fun logDeviceInfo(cameraProperties: CameraProperties) {
->>>>>>> 3d4510a6
         // Extend by adding logging here as needed.
         logDeviceLevel(cameraProperties)
     }
