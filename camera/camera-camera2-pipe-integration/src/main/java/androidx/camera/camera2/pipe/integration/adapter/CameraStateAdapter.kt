--- conflicted
+++ resolved
@@ -35,11 +35,7 @@
 import javax.inject.Inject
 
 @CameraScope
-<<<<<<< HEAD
-class CameraStateAdapter @Inject constructor() {
-=======
 public class CameraStateAdapter @Inject constructor() {
->>>>>>> 3d4510a6
     private val lock = Any()
 
     internal val cameraInternalState = LiveDataObservable<CameraInternal.State>()
@@ -55,11 +51,7 @@
         postCameraState(CameraInternal.State.CLOSED)
     }
 
-<<<<<<< HEAD
-    fun onGraphUpdated(cameraGraph: CameraGraph) =
-=======
     public fun onGraphUpdated(cameraGraph: CameraGraph): Unit =
->>>>>>> 3d4510a6
         synchronized(lock) {
             Log.debug { "Camera graph updated from $currentGraph to $cameraGraph" }
             if (currentCameraInternalState != CameraInternal.State.CLOSED) {
@@ -206,11 +198,7 @@
         val error: CameraState.StateError? = null
     )
 
-<<<<<<< HEAD
-    companion object {
-=======
     public companion object {
->>>>>>> 3d4510a6
         internal fun CameraError.toCameraStateError(): CameraState.StateError =
             CameraState.StateError.create(
                 when (this) {
