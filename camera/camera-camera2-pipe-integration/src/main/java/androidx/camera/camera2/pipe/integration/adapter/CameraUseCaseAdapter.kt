/*
 * Copyright 2020 The Android Open Source Project
 *
 * Licensed under the Apache License, Version 2.0 (the "License");
 * you may not use this file except in compliance with the License.
 * You may obtain a copy of the License at
 *
 *      http://www.apache.org/licenses/LICENSE-2.0
 *
 * Unless required by applicable law or agreed to in writing, software
 * distributed under the License is distributed on an "AS IS" BASIS,
 * WITHOUT WARRANTIES OR CONDITIONS OF ANY KIND, either express or implied.
 * See the License for the specific language governing permissions and
 * limitations under the License.
 */

package androidx.camera.camera2.pipe.integration.adapter

import android.content.Context
import android.hardware.camera2.CameraCaptureSession.CaptureCallback
import android.hardware.camera2.CameraDevice
import android.util.Size
import androidx.camera.camera2.pipe.core.Log.debug
import androidx.camera.camera2.pipe.core.Log.info
import androidx.camera.camera2.pipe.integration.compat.workaround.setupHDRnet
import androidx.camera.camera2.pipe.integration.compat.workaround.toggleHDRPlus
import androidx.camera.camera2.pipe.integration.impl.Camera2ImplConfig
import androidx.camera.camera2.pipe.integration.impl.DisplayInfoManager
import androidx.camera.camera2.pipe.integration.impl.SESSION_PHYSICAL_CAMERA_ID_OPTION
import androidx.camera.camera2.pipe.integration.impl.STREAM_USE_CASE_OPTION
import androidx.camera.camera2.pipe.integration.interop.ExperimentalCamera2Interop
import androidx.camera.core.ExperimentalZeroShutterLag
import androidx.camera.core.ImageCapture
import androidx.camera.core.impl.CameraCaptureCallback
import androidx.camera.core.impl.CaptureConfig
import androidx.camera.core.impl.Config
import androidx.camera.core.impl.ImageCaptureConfig
import androidx.camera.core.impl.ImageOutputConfig
import androidx.camera.core.impl.MutableOptionsBundle
import androidx.camera.core.impl.OptionsBundle
import androidx.camera.core.impl.PreviewConfig
import androidx.camera.core.impl.SessionConfig
import androidx.camera.core.impl.UseCaseConfig
import androidx.camera.core.impl.UseCaseConfigFactory
import androidx.camera.core.impl.UseCaseConfigFactory.CaptureType

/**
 * This class builds [Config] objects for a given [UseCaseConfigFactory.CaptureType].
 *
 * This includes things like default template and session parameters, as well as maximum resolution
 * and aspect ratios for the display.
 */
@Suppress("DEPRECATION")
<<<<<<< HEAD
class CameraUseCaseAdapter(context: Context) : UseCaseConfigFactory {
=======
public class CameraUseCaseAdapter(context: Context) : UseCaseConfigFactory {
>>>>>>> 3d4510a6
    private val displayInfoManager by lazy { DisplayInfoManager(context) }

    init {
        if (context === context.applicationContext) {
            info {
                "The provided context ($context) is application scoped and will be used to infer " +
                    "the default display for computing the default preview size, orientation, " +
                    "and default aspect ratio for UseCase outputs."
            }
        }
        debug { "Created UseCaseConfigurationMap" }
    }

    // TODO: the getConfig() is not fully verified and porting. Please do verify.
    /**
     * Returns the configuration for the given capture type, or `null` if the configuration cannot
     * be produced.
     */
    @ExperimentalZeroShutterLag
    override fun getConfig(captureType: CaptureType, captureMode: Int): Config {
        debug { "Creating config for $captureType" }

        val mutableConfig = MutableOptionsBundle.create()
        val sessionBuilder = SessionConfig.Builder()
        when (captureType) {
            CaptureType.IMAGE_CAPTURE,
            CaptureType.PREVIEW,
<<<<<<< HEAD
            // Uses TEMPLATE_PREVIEW instead of TEMPLATE_RECORD for StreamSharing. Since there
            // is a issue that captured results being stretched when requested for recording on
            // some models, it would be safer to request for preview, which is also better
            // tested. More detail please see b/297167569.
=======
>>>>>>> 3d4510a6
            CaptureType.STREAM_SHARING,
            CaptureType.METERING_REPEATING,
            CaptureType.IMAGE_ANALYSIS ->
                sessionBuilder.setTemplateType(CameraDevice.TEMPLATE_PREVIEW)
            CaptureType.VIDEO_CAPTURE ->
                sessionBuilder.setTemplateType(CameraDevice.TEMPLATE_RECORD)
        }
        mutableConfig.insertOption(
            UseCaseConfig.OPTION_DEFAULT_SESSION_CONFIG,
            sessionBuilder.build()
        )
        val captureBuilder = CaptureConfig.Builder()
        when (captureType) {
            CaptureType.IMAGE_CAPTURE ->
                captureBuilder.templateType =
                    if (captureMode == ImageCapture.CAPTURE_MODE_ZERO_SHUTTER_LAG)
                        CameraDevice.TEMPLATE_ZERO_SHUTTER_LAG
                    else CameraDevice.TEMPLATE_STILL_CAPTURE
            CaptureType.PREVIEW,
            CaptureType.IMAGE_ANALYSIS,
<<<<<<< HEAD
            // Uses TEMPLATE_PREVIEW instead of TEMPLATE_RECORD for StreamSharing to align with
            // SessionConfig's setup. More detail please see b/297167569.
=======
>>>>>>> 3d4510a6
            CaptureType.STREAM_SHARING,
            CaptureType.METERING_REPEATING ->
                captureBuilder.templateType = CameraDevice.TEMPLATE_PREVIEW
            CaptureType.VIDEO_CAPTURE -> captureBuilder.templateType = CameraDevice.TEMPLATE_RECORD
        }
        mutableConfig.insertOption(
            UseCaseConfig.OPTION_DEFAULT_CAPTURE_CONFIG,
            captureBuilder.build()
        )

        // Only CAPTURE_TYPE_IMAGE_CAPTURE has its own ImageCaptureOptionUnpacker. Other
        // capture types all use the standard DefaultCaptureOptionsUnpacker.
        mutableConfig.insertOption(
            UseCaseConfig.OPTION_CAPTURE_CONFIG_UNPACKER,
            if (captureType == CaptureType.IMAGE_CAPTURE) {
                ImageCaptureOptionUnpacker.INSTANCE
            } else {
                DefaultCaptureOptionsUnpacker.INSTANCE
            }
        )
        mutableConfig.insertOption(
            UseCaseConfig.OPTION_SESSION_CONFIG_UNPACKER,
            DefaultSessionOptionsUnpacker
        )

        if (captureType == CaptureType.PREVIEW) {
            val previewSize = displayInfoManager.getPreviewSize()
            mutableConfig.insertOption(ImageOutputConfig.OPTION_MAX_RESOLUTION, previewSize)
        }

        mutableConfig.insertOption(
            ImageOutputConfig.OPTION_TARGET_ROTATION,
            displayInfoManager.defaultDisplay.rotation
        )
        return OptionsBundle.from(mutableConfig)
    }

    public open class DefaultCaptureOptionsUnpacker : CaptureConfig.OptionUnpacker {
        @OptIn(ExperimentalCamera2Interop::class)
        override fun unpack(config: UseCaseConfig<*>, builder: CaptureConfig.Builder) {
            val defaultCaptureConfig = config.getDefaultCaptureConfig(null)

            var implOptions: Config = OptionsBundle.emptyBundle()
            var templateType = CaptureConfig.defaultEmptyCaptureConfig().templateType

            // Apply/extract defaults from session config
            if (defaultCaptureConfig != null) {
                templateType = defaultCaptureConfig.templateType
                builder.addAllCameraCaptureCallbacks(defaultCaptureConfig.cameraCaptureCallbacks)
                implOptions = defaultCaptureConfig.implementationOptions

                // Also copy these info to the CaptureConfig
                builder.isUseRepeatingSurface = defaultCaptureConfig.isUseRepeatingSurface
                builder.addAllTags(defaultCaptureConfig.tagBundle)
                defaultCaptureConfig.surfaces.forEach { builder.addSurface(it) }
            }

            // Set the any additional implementation options
            builder.implementationOptions = implOptions

            // Get Camera2 extended options
            val camera2Config = Camera2ImplConfig(config)

            // Apply template type
            builder.templateType = camera2Config.getCaptureRequestTemplate(templateType)

            // Add extension callbacks
            camera2Config.getSessionCaptureCallback()?.let {
                builder.addCameraCaptureCallback(CaptureCallbackContainer.create(it))
            }

            // Copy extension keys
            builder.addImplementationOptions(camera2Config.captureRequestOptions)
        }

        public companion object {
            public val INSTANCE: DefaultCaptureOptionsUnpacker = DefaultCaptureOptionsUnpacker()
        }
    }

    public class ImageCaptureOptionUnpacker : DefaultCaptureOptionsUnpacker() {

        override fun unpack(config: UseCaseConfig<*>, builder: CaptureConfig.Builder) {
            super.unpack(config, builder)
            require(config is ImageCaptureConfig) { "config is not ImageCaptureConfig" }
            builder.addImplementationOptions(
                Camera2ImplConfig.Builder().apply { toggleHDRPlus(config) }.build()
            )
        }

        public companion object {
            public val INSTANCE: ImageCaptureOptionUnpacker = ImageCaptureOptionUnpacker()
        }
    }

    public object DefaultSessionOptionsUnpacker : SessionConfig.OptionUnpacker {
        @OptIn(ExperimentalCamera2Interop::class)
        override fun unpack(
            resolution: Size,
            config: UseCaseConfig<*>,
            builder: SessionConfig.Builder
        ) {
            val defaultSessionConfig = config.getDefaultSessionConfig(/* valueIfMissing= */ null)

            var implOptions: Config = OptionsBundle.emptyBundle()
            var templateType = SessionConfig.defaultEmptySessionConfig().templateType

            // Apply/extract defaults from session config
            if (defaultSessionConfig != null) {
                templateType = defaultSessionConfig.templateType
                builder.addAllDeviceStateCallbacks(defaultSessionConfig.deviceStateCallbacks)
                builder.addAllSessionStateCallbacks(defaultSessionConfig.sessionStateCallbacks)
                builder.addAllRepeatingCameraCaptureCallbacks(
                    defaultSessionConfig.repeatingCameraCaptureCallbacks
                )
                implOptions = defaultSessionConfig.implementationOptions
            }

            // Set any additional implementation options
            builder.setImplementationOptions(implOptions)

            if (config is PreviewConfig) {
                // Set the WYSIWYG preview for CAPTURE_TYPE_PREVIEW
                builder.setupHDRnet(resolution)
            }

            // Get Camera2 extended options
            val camera2Config = Camera2ImplConfig(config)

            // Apply template type
            builder.setTemplateType(camera2Config.getCaptureRequestTemplate(templateType))

            // Add extension callbacks
            camera2Config.getDeviceStateCallback()?.let { builder.addDeviceStateCallback(it) }
            camera2Config.getSessionStateCallback()?.let { builder.addSessionStateCallback(it) }
            camera2Config.getSessionCaptureCallback()?.let {
                builder.addCameraCaptureCallback(CaptureCallbackContainer.create(it))
            }

            builder.setPreviewStabilization(config.previewStabilizationMode)
            builder.setVideoStabilization(config.videoStabilizationMode)

            // Copy extended Camera2 configurations
            val extendedConfig =
                MutableOptionsBundle.create().apply {
                    camera2Config.getPhysicalCameraId()?.let { physicalCameraId ->
                        insertOption(SESSION_PHYSICAL_CAMERA_ID_OPTION, physicalCameraId)
                    }

                    camera2Config.getStreamUseCase()?.let { streamUseCase ->
                        insertOption(STREAM_USE_CASE_OPTION, streamUseCase)
                    }
                }
            builder.addImplementationOptions(extendedConfig)

            // Copy extension keys
            builder.addImplementationOptions(camera2Config.captureRequestOptions)
        }
    }

    /**
     * A [CameraCaptureCallback] which contains an [CaptureCallback] and doesn't handle the
     * callback.
     */
    internal class CaptureCallbackContainer
    private constructor(val captureCallback: CaptureCallback) : CameraCaptureCallback() {
        // TODO(b/192980959): Find a way to receive the CameraCaptureSession signal
        //  from the camera-pipe library and redirect to the [captureCallback].
        companion object {
            fun create(captureCallback: CaptureCallback): CaptureCallbackContainer {
                return CaptureCallbackContainer(captureCallback)
            }
        }
    }
}<|MERGE_RESOLUTION|>--- conflicted
+++ resolved
@@ -51,11 +51,7 @@
  * and aspect ratios for the display.
  */
 @Suppress("DEPRECATION")
-<<<<<<< HEAD
-class CameraUseCaseAdapter(context: Context) : UseCaseConfigFactory {
-=======
 public class CameraUseCaseAdapter(context: Context) : UseCaseConfigFactory {
->>>>>>> 3d4510a6
     private val displayInfoManager by lazy { DisplayInfoManager(context) }
 
     init {
@@ -83,13 +79,6 @@
         when (captureType) {
             CaptureType.IMAGE_CAPTURE,
             CaptureType.PREVIEW,
-<<<<<<< HEAD
-            // Uses TEMPLATE_PREVIEW instead of TEMPLATE_RECORD for StreamSharing. Since there
-            // is a issue that captured results being stretched when requested for recording on
-            // some models, it would be safer to request for preview, which is also better
-            // tested. More detail please see b/297167569.
-=======
->>>>>>> 3d4510a6
             CaptureType.STREAM_SHARING,
             CaptureType.METERING_REPEATING,
             CaptureType.IMAGE_ANALYSIS ->
@@ -110,11 +99,6 @@
                     else CameraDevice.TEMPLATE_STILL_CAPTURE
             CaptureType.PREVIEW,
             CaptureType.IMAGE_ANALYSIS,
-<<<<<<< HEAD
-            // Uses TEMPLATE_PREVIEW instead of TEMPLATE_RECORD for StreamSharing to align with
-            // SessionConfig's setup. More detail please see b/297167569.
-=======
->>>>>>> 3d4510a6
             CaptureType.STREAM_SHARING,
             CaptureType.METERING_REPEATING ->
                 captureBuilder.templateType = CameraDevice.TEMPLATE_PREVIEW
