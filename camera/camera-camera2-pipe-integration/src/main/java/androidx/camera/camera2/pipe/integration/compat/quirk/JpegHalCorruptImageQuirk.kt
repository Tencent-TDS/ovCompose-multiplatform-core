/*
 * Copyright 2023 The Android Open Source Project
 *
 * Licensed under the Apache License, Version 2.0 (the "License");
 * you may not use this file except in compliance with the License.
 * You may obtain a copy of the License at
 *
 *      http://www.apache.org/licenses/LICENSE-2.0
 *
 * Unless required by applicable law or agreed to in writing, software
 * distributed under the License is distributed on an "AS IS" BASIS,
 * WITHOUT WARRANTIES OR CONDITIONS OF ANY KIND, either express or implied.
 * See the License for the specific language governing permissions and
 * limitations under the License.
 */

package androidx.camera.camera2.pipe.integration.compat.quirk

import android.annotation.SuppressLint
import android.os.Build
import androidx.camera.core.internal.compat.quirk.SoftwareJpegEncodingPreferredQuirk

/**
 * QuirkSummary
 * - Bug Id: 159831206, 242509463
 * - Description: Corrupt images generally manifest as completely monochrome JPEGs, sometimes solid
 *   green. On the affected devices, this is easier to reproduce immediately after rebooting the
 *   device. If possible, it is preferred that CameraX produce JPEGs from some other image format
 *   rather than receiving JPEGs directly from the HAL. This issue happens on Samsung Galaxy S7. The
 *   other issue is that the Exif metadata of the captured images might be incorrect to cause
 *   IOException when using ExifInterface to save the updated attributes. Capturing the images in
 *   YUV format and then compress it to JPEG output images can produce correct Exif metadata to
 *   workaround this issue.
 * - Device(s): Samsung Galaxy S7 (SM-G930T and SM-G930V variants), Alps k61v1_basic_ref
 */
<<<<<<< HEAD
@SuppressLint("CameraXQuirksClassDetector") // TODO(b/270421716): enable when kotlin is supported.
class JpegHalCorruptImageQuirk : SoftwareJpegEncodingPreferredQuirk {
    companion object {
=======
@SuppressLint("CameraXQuirksClassDetector")
// TODO(b/270421716): enable when kotlin is supported.
public class JpegHalCorruptImageQuirk : SoftwareJpegEncodingPreferredQuirk {
    public companion object {
>>>>>>> 3d4510a6
        private val KNOWN_AFFECTED_DEVICES = listOf("heroqltevzw", "heroqltetmo", "k61v1_basic_ref")

        public fun isEnabled(): Boolean {
            return KNOWN_AFFECTED_DEVICES.contains(Build.DEVICE.lowercase())
        }
    }
}<|MERGE_RESOLUTION|>--- conflicted
+++ resolved
@@ -33,16 +33,10 @@
  *   workaround this issue.
  * - Device(s): Samsung Galaxy S7 (SM-G930T and SM-G930V variants), Alps k61v1_basic_ref
  */
-<<<<<<< HEAD
-@SuppressLint("CameraXQuirksClassDetector") // TODO(b/270421716): enable when kotlin is supported.
-class JpegHalCorruptImageQuirk : SoftwareJpegEncodingPreferredQuirk {
-    companion object {
-=======
 @SuppressLint("CameraXQuirksClassDetector")
 // TODO(b/270421716): enable when kotlin is supported.
 public class JpegHalCorruptImageQuirk : SoftwareJpegEncodingPreferredQuirk {
     public companion object {
->>>>>>> 3d4510a6
         private val KNOWN_AFFECTED_DEVICES = listOf("heroqltevzw", "heroqltetmo", "k61v1_basic_ref")
 
         public fun isEnabled(): Boolean {
