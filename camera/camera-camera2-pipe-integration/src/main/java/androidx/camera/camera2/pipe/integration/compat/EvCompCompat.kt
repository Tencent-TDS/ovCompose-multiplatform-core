/*
 * Copyright 2020 The Android Open Source Project
 *
 * Licensed under the Apache License, Version 2.0 (the "License");
 * you may not use this file except in compliance with the License.
 * You may obtain a copy of the License at
 *
 *      http://www.apache.org/licenses/LICENSE-2.0
 *
 * Unless required by applicable law or agreed to in writing, software
 * distributed under the License is distributed on an "AS IS" BASIS,
 * WITHOUT WARRANTIES OR CONDITIONS OF ANY KIND, either express or implied.
 * See the License for the specific language governing permissions and
 * limitations under the License.
 */

package androidx.camera.camera2.pipe.integration.compat

import android.hardware.camera2.CameraCharacteristics.CONTROL_AE_COMPENSATION_RANGE
import android.hardware.camera2.CameraCharacteristics.CONTROL_AE_COMPENSATION_STEP
import android.hardware.camera2.CaptureRequest.CONTROL_AE_EXPOSURE_COMPENSATION
import android.hardware.camera2.CaptureResult
import android.util.Range
import android.util.Rational
import androidx.camera.camera2.pipe.FrameInfo
import androidx.camera.camera2.pipe.FrameNumber
import androidx.camera.camera2.pipe.Request
import androidx.camera.camera2.pipe.RequestMetadata
import androidx.camera.camera2.pipe.integration.adapter.propagateTo
import androidx.camera.camera2.pipe.integration.config.CameraScope
import androidx.camera.camera2.pipe.integration.impl.CameraProperties
import androidx.camera.camera2.pipe.integration.impl.ComboRequestListener
import androidx.camera.camera2.pipe.integration.impl.UseCaseCameraRequestControl
import androidx.camera.camera2.pipe.integration.impl.UseCaseThreads
import androidx.camera.core.CameraControl
import dagger.Binds
import dagger.Module
import javax.inject.Inject
import kotlinx.coroutines.CompletableDeferred
import kotlinx.coroutines.Deferred

public interface EvCompCompat {
    public val supported: Boolean
    public val range: Range<Int>
    public val step: Rational

    public fun stopRunningTask(throwable: Throwable)

    public fun applyAsync(
        evCompIndex: Int,
        requestControl: UseCaseCameraRequestControl,
        cancelPreviousTask: Boolean,
    ): Deferred<Int>

    @Module
<<<<<<< HEAD
    abstract class Bindings {
        @Binds abstract fun bindEvCompImpl(impl: EvCompImpl): EvCompCompat
=======
    public abstract class Bindings {
        @Binds public abstract fun bindEvCompImpl(impl: EvCompImpl): EvCompCompat
>>>>>>> 3d4510a6
    }
}

internal val EMPTY_RANGE: Range<Int> = Range(0, 0)

/**
 * The implementation of the [EvCompCompat]. The [applyAsync] update the new exposure index value to
 * the camera, and wait for the exposure value of the camera reach to the new target. It receives
 * the [FrameInfo] via the [ComboRequestListener] to monitor the capture result.
 */
@CameraScope
<<<<<<< HEAD
class EvCompImpl
=======
public class EvCompImpl
>>>>>>> 3d4510a6
@Inject
constructor(
    private val cameraProperties: CameraProperties,
    private val threads: UseCaseThreads,
    private val comboRequestListener: ComboRequestListener,
) : EvCompCompat {
    override val supported: Boolean
        get() = range.upper != 0 && range.lower != 0

    override val range: Range<Int> by lazy {
        cameraProperties.metadata.getOrDefault(CONTROL_AE_COMPENSATION_RANGE, EMPTY_RANGE)
    }
    override val step: Rational
        get() =
            if (!supported) {
                Rational.ZERO
            } else {
                cameraProperties.metadata[CONTROL_AE_COMPENSATION_STEP]!!
            }

    private var updateSignal: CompletableDeferred<Int>? = null
    private var updateListener: Request.Listener? = null

    override fun stopRunningTask(throwable: Throwable) {
<<<<<<< HEAD
        threads.sequentialScope.launch { updateSignal?.completeExceptionally(throwable) }
=======
        updateSignal?.completeExceptionally(throwable)
>>>>>>> 3d4510a6
    }

    override fun applyAsync(
        evCompIndex: Int,
        requestControl: UseCaseCameraRequestControl,
        cancelPreviousTask: Boolean,
    ): Deferred<Int> {
        val signal = CompletableDeferred<Int>()

        updateSignal?.let { previousUpdateSignal ->
            if (cancelPreviousTask) {
                // Cancel the previous request signal if exist.
                previousUpdateSignal.completeExceptionally(
                    CameraControl.OperationCanceledException(
                        "Cancelled by another setExposureCompensationIndex()"
                    )
                )
            } else {
                // Propagate the result to the previous updateSignal
                signal.propagateTo(previousUpdateSignal)
            }
        }
        updateSignal = signal
        updateListener?.let {
            comboRequestListener.removeListener(it)
            updateListener = null
        }

<<<<<<< HEAD
            camera.setParameterAsync(CONTROL_AE_EXPOSURE_COMPENSATION, evCompIndex)

            // Prepare the listener to wait for the exposure value to reach the target.
            updateListener =
                object : Request.Listener {
                        override fun onComplete(
                            requestMetadata: RequestMetadata,
                            frameNumber: FrameNumber,
                            result: FrameInfo,
                        ) {
                            val state = result.metadata[CaptureResult.CONTROL_AE_STATE]
                            val evResult =
                                result.metadata[CaptureResult.CONTROL_AE_EXPOSURE_COMPENSATION]
                            if (state != null && evResult != null) {
                                when (state) {
                                    CaptureResult.CONTROL_AE_STATE_FLASH_REQUIRED,
                                    CaptureResult.CONTROL_AE_STATE_CONVERGED,
                                    CaptureResult.CONTROL_AE_STATE_LOCKED ->
                                        if (evResult == evCompIndex) {
                                            signal.complete(evCompIndex)
                                        }
                                    else -> {}
                                }
                            } else if (evResult != null && evResult == evCompIndex) {
                                // If AE state is null, only wait for the exposure result to the
                                // desired
                                // value.
                                signal.complete(evCompIndex)
=======
        requestControl.setParametersAsync(
            values = mapOf(CONTROL_AE_EXPOSURE_COMPENSATION to evCompIndex)
        )

        // Prepare the listener to wait for the exposure value to reach the target.
        updateListener =
            object : Request.Listener {
                    override fun onComplete(
                        requestMetadata: RequestMetadata,
                        frameNumber: FrameNumber,
                        result: FrameInfo,
                    ) {
                        val state = result.metadata[CaptureResult.CONTROL_AE_STATE]
                        val evResult =
                            result.metadata[CaptureResult.CONTROL_AE_EXPOSURE_COMPENSATION]
                        if (state != null && evResult != null) {
                            when (state) {
                                CaptureResult.CONTROL_AE_STATE_FLASH_REQUIRED,
                                CaptureResult.CONTROL_AE_STATE_CONVERGED,
                                CaptureResult.CONTROL_AE_STATE_LOCKED ->
                                    if (evResult == evCompIndex) {
                                        signal.complete(evCompIndex)
                                    }
                                else -> {}
>>>>>>> 3d4510a6
                            }
                        } else if (evResult != null && evResult == evCompIndex) {
                            // If AE state is null, only wait for the exposure result to the
                            // desired
                            // value.
                            signal.complete(evCompIndex)
                        }
                    }
<<<<<<< HEAD
                    .also { requestListener ->
                        comboRequestListener.addListener(
                            requestListener,
                            threads.sequentialExecutor
                        )
                        signal.invokeOnCompletion {
                            comboRequestListener.removeListener(requestListener)
                        }
                    }
        }
=======
                }
                .also { requestListener ->
                    comboRequestListener.addListener(requestListener, threads.sequentialExecutor)
                    signal.invokeOnCompletion {
                        comboRequestListener.removeListener(requestListener)
                    }
                }
>>>>>>> 3d4510a6

        return signal
    }
}<|MERGE_RESOLUTION|>--- conflicted
+++ resolved
@@ -53,13 +53,8 @@
     ): Deferred<Int>
 
     @Module
-<<<<<<< HEAD
-    abstract class Bindings {
-        @Binds abstract fun bindEvCompImpl(impl: EvCompImpl): EvCompCompat
-=======
     public abstract class Bindings {
         @Binds public abstract fun bindEvCompImpl(impl: EvCompImpl): EvCompCompat
->>>>>>> 3d4510a6
     }
 }
 
@@ -71,11 +66,7 @@
  * the [FrameInfo] via the [ComboRequestListener] to monitor the capture result.
  */
 @CameraScope
-<<<<<<< HEAD
-class EvCompImpl
-=======
 public class EvCompImpl
->>>>>>> 3d4510a6
 @Inject
 constructor(
     private val cameraProperties: CameraProperties,
@@ -100,11 +91,7 @@
     private var updateListener: Request.Listener? = null
 
     override fun stopRunningTask(throwable: Throwable) {
-<<<<<<< HEAD
-        threads.sequentialScope.launch { updateSignal?.completeExceptionally(throwable) }
-=======
         updateSignal?.completeExceptionally(throwable)
->>>>>>> 3d4510a6
     }
 
     override fun applyAsync(
@@ -133,36 +120,6 @@
             updateListener = null
         }
 
-<<<<<<< HEAD
-            camera.setParameterAsync(CONTROL_AE_EXPOSURE_COMPENSATION, evCompIndex)
-
-            // Prepare the listener to wait for the exposure value to reach the target.
-            updateListener =
-                object : Request.Listener {
-                        override fun onComplete(
-                            requestMetadata: RequestMetadata,
-                            frameNumber: FrameNumber,
-                            result: FrameInfo,
-                        ) {
-                            val state = result.metadata[CaptureResult.CONTROL_AE_STATE]
-                            val evResult =
-                                result.metadata[CaptureResult.CONTROL_AE_EXPOSURE_COMPENSATION]
-                            if (state != null && evResult != null) {
-                                when (state) {
-                                    CaptureResult.CONTROL_AE_STATE_FLASH_REQUIRED,
-                                    CaptureResult.CONTROL_AE_STATE_CONVERGED,
-                                    CaptureResult.CONTROL_AE_STATE_LOCKED ->
-                                        if (evResult == evCompIndex) {
-                                            signal.complete(evCompIndex)
-                                        }
-                                    else -> {}
-                                }
-                            } else if (evResult != null && evResult == evCompIndex) {
-                                // If AE state is null, only wait for the exposure result to the
-                                // desired
-                                // value.
-                                signal.complete(evCompIndex)
-=======
         requestControl.setParametersAsync(
             values = mapOf(CONTROL_AE_EXPOSURE_COMPENSATION to evCompIndex)
         )
@@ -187,7 +144,6 @@
                                         signal.complete(evCompIndex)
                                     }
                                 else -> {}
->>>>>>> 3d4510a6
                             }
                         } else if (evResult != null && evResult == evCompIndex) {
                             // If AE state is null, only wait for the exposure result to the
@@ -196,18 +152,6 @@
                             signal.complete(evCompIndex)
                         }
                     }
-<<<<<<< HEAD
-                    .also { requestListener ->
-                        comboRequestListener.addListener(
-                            requestListener,
-                            threads.sequentialExecutor
-                        )
-                        signal.invokeOnCompletion {
-                            comboRequestListener.removeListener(requestListener)
-                        }
-                    }
-        }
-=======
                 }
                 .also { requestListener ->
                     comboRequestListener.addListener(requestListener, threads.sequentialExecutor)
@@ -215,7 +159,6 @@
                         comboRequestListener.removeListener(requestListener)
                     }
                 }
->>>>>>> 3d4510a6
 
         return signal
     }
