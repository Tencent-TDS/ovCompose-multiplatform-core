--- conflicted
+++ resolved
@@ -38,11 +38,7 @@
  * [CameraControl.OperationCanceledException] if the camera is closed.
  */
 @CameraScope
-<<<<<<< HEAD
-class EvCompControl
-=======
 public class EvCompControl
->>>>>>> 3d4510a6
 @Inject
 constructor(
     private val compat: EvCompCompat,
@@ -52,17 +48,6 @@
             field = value
             exposureState = exposureState.updateIndex(value)
         }
-<<<<<<< HEAD
-
-    var exposureState =
-        EvCompValue(
-            compat.supported,
-            evCompIndex,
-            compat.range,
-            compat.step,
-        )
-=======
->>>>>>> 3d4510a6
 
     public var exposureState: EvCompValue =
         EvCompValue(
@@ -103,11 +88,7 @@
 
         return requestControl?.let { requestControl ->
             evCompIndex = exposureIndex
-<<<<<<< HEAD
-            compat.applyAsync(exposureIndex, camera, cancelPreviousTask)
-=======
             compat.applyAsync(exposureIndex, requestControl, cancelPreviousTask)
->>>>>>> 3d4510a6
         }
             ?: run {
                 CameraControl.OperationCanceledException("Camera is not active.").let { cancelResult
