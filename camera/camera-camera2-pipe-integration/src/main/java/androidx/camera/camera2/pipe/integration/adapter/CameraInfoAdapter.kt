/*
 * Copyright 2020 The Android Open Source Project
 *
 * Licensed under the Apache License, Version 2.0 (the "License");
 * you may not use this file except in compliance with the License.
 * You may obtain a copy of the License at
 *
 *      http://www.apache.org/licenses/LICENSE-2.0
 *
 * Unless required by applicable law or agreed to in writing, software
 * distributed under the License is distributed on an "AS IS" BASIS,
 * WITHOUT WARRANTIES OR CONDITIONS OF ANY KIND, either express or implied.
 * See the License for the specific language governing permissions and
 * limitations under the License.
 */

package androidx.camera.camera2.pipe.integration.adapter

import android.annotation.SuppressLint
import android.hardware.camera2.CameraCharacteristics
import android.hardware.camera2.CameraCharacteristics.CONTROL_VIDEO_STABILIZATION_MODE_ON
import android.hardware.camera2.CameraCharacteristics.CONTROL_VIDEO_STABILIZATION_MODE_PREVIEW_STABILIZATION
import android.hardware.camera2.params.DynamicRangeProfiles
import android.os.Build
import android.util.Range
import android.util.Size
import android.view.Surface
import androidx.camera.camera2.pipe.CameraId
<<<<<<< HEAD
=======
import androidx.camera.camera2.pipe.CameraMetadata
import androidx.camera.camera2.pipe.CameraMetadata.Companion.isHardwareLevelLegacy
>>>>>>> 3d4510a6
import androidx.camera.camera2.pipe.CameraMetadata.Companion.supportsLogicalMultiCamera
import androidx.camera.camera2.pipe.CameraMetadata.Companion.supportsPrivateReprocessing
import androidx.camera.camera2.pipe.CameraPipe
import androidx.camera.camera2.pipe.UnsafeWrapper
import androidx.camera.camera2.pipe.core.Log
import androidx.camera.camera2.pipe.integration.compat.DynamicRangeProfilesCompat
import androidx.camera.camera2.pipe.integration.compat.StreamConfigurationMapCompat
import androidx.camera.camera2.pipe.integration.compat.quirk.CameraQuirks
import androidx.camera.camera2.pipe.integration.compat.quirk.DeviceQuirks
import androidx.camera.camera2.pipe.integration.compat.quirk.ZslDisablerQuirk
import androidx.camera.camera2.pipe.integration.compat.workaround.isFlashAvailable
import androidx.camera.camera2.pipe.integration.config.CameraConfig
import androidx.camera.camera2.pipe.integration.config.CameraScope
import androidx.camera.camera2.pipe.integration.impl.CameraCallbackMap
import androidx.camera.camera2.pipe.integration.impl.CameraPipeCameraProperties
import androidx.camera.camera2.pipe.integration.impl.CameraProperties
import androidx.camera.camera2.pipe.integration.impl.DeviceInfoLogger
import androidx.camera.camera2.pipe.integration.impl.FocusMeteringControl
import androidx.camera.camera2.pipe.integration.internal.CameraFovInfo
import androidx.camera.camera2.pipe.integration.interop.Camera2CameraInfo
import androidx.camera.camera2.pipe.integration.interop.ExperimentalCamera2Interop
import androidx.camera.core.CameraInfo
import androidx.camera.core.CameraSelector
import androidx.camera.core.CameraState
import androidx.camera.core.DynamicRange
import androidx.camera.core.DynamicRange.DOLBY_VISION_10_BIT
import androidx.camera.core.DynamicRange.DOLBY_VISION_8_BIT
import androidx.camera.core.DynamicRange.HDR10_10_BIT
import androidx.camera.core.DynamicRange.HDR10_PLUS_10_BIT
import androidx.camera.core.DynamicRange.HLG_10_BIT
import androidx.camera.core.DynamicRange.SDR
import androidx.camera.core.ExposureState
import androidx.camera.core.FocusMeteringAction
import androidx.camera.core.ZoomState
import androidx.camera.core.impl.CameraCaptureCallback
import androidx.camera.core.impl.CameraInfoInternal
import androidx.camera.core.impl.DynamicRanges
import androidx.camera.core.impl.EncoderProfilesProvider
import androidx.camera.core.impl.Quirks
import androidx.camera.core.impl.Timebase
import androidx.camera.core.impl.utils.CameraOrientationUtil
import androidx.lifecycle.LiveData
import java.util.concurrent.Executor
import javax.inject.Inject
import kotlin.reflect.KClass

/** Adapt the [CameraInfoInternal] interface to [CameraPipe]. */
@SuppressLint(
    "UnsafeOptInUsageError" // Suppressed due to experimental ExposureState
)
@CameraScope
<<<<<<< HEAD
class CameraInfoAdapter
=======
public class CameraInfoAdapter
>>>>>>> 3d4510a6
@Inject
constructor(
    private val cameraProperties: CameraProperties,
    private val cameraConfig: CameraConfig,
    private val cameraStateAdapter: CameraStateAdapter,
    private val cameraControlStateAdapter: CameraControlStateAdapter,
    private val cameraCallbackMap: CameraCallbackMap,
    private val focusMeteringControl: FocusMeteringControl,
    private val cameraQuirks: CameraQuirks,
    private val encoderProfilesProviderAdapter: EncoderProfilesProviderAdapter,
    private val streamConfigurationMapCompat: StreamConfigurationMapCompat,
    private val cameraFovInfo: CameraFovInfo,
<<<<<<< HEAD
) : CameraInfoInternal {
    init {
        DeviceInfoLogger.logDeviceInfo(cameraProperties)
    }

    private val _physicalCameraInfos by lazy {
        cameraProperties.metadata.physicalCameraIds.mapTo(mutableSetOf<CameraInfo>()) {
            physicalCameraId ->
            val cameraProperties =
                CameraPipeCameraProperties(
                    CameraConfig(physicalCameraId),
                    cameraProperties.metadata.awaitPhysicalMetadata(physicalCameraId)
                )
            PhysicalCameraInfoAdapter(cameraProperties)
        }
    }

    private val isLegacyDevice by lazy {
        cameraProperties.metadata[CameraCharacteristics.INFO_SUPPORTED_HARDWARE_LEVEL] ==
            CameraCharacteristics.INFO_SUPPORTED_HARDWARE_LEVEL_LEGACY
=======
) : CameraInfoInternal, UnsafeWrapper {
    init {
        DeviceInfoLogger.logDeviceInfo(cameraProperties)
    }

    private val _physicalCameraInfos by lazy {
        cameraProperties.metadata.physicalCameraIds.mapTo(mutableSetOf<CameraInfo>()) {
            physicalCameraId ->
            val cameraProperties =
                CameraPipeCameraProperties(
                    CameraConfig(physicalCameraId),
                    cameraProperties.metadata.awaitPhysicalMetadata(physicalCameraId)
                )
            PhysicalCameraInfoAdapter(cameraProperties)
        }
>>>>>>> 3d4510a6
    }

    private val isLegacyDevice by lazy { cameraProperties.metadata.isHardwareLevelLegacy }

    @OptIn(ExperimentalCamera2Interop::class)
    internal val camera2CameraInfo: Camera2CameraInfo by lazy {
        Camera2CameraInfo.create(cameraProperties)
    }

    override fun isLogicalMultiCameraSupported(): Boolean {
        return cameraProperties.metadata.supportsLogicalMultiCamera
    }

    override fun getPhysicalCameraInfos(): Set<CameraInfo> = _physicalCameraInfos

    override fun getCameraId(): String = cameraConfig.cameraId.value

    override fun getLensFacing(): Int =
        getCameraSelectorLensFacing(cameraProperties.metadata[CameraCharacteristics.LENS_FACING]!!)

<<<<<<< HEAD
    override fun getCameraCharacteristics() =
=======
    override fun getCameraCharacteristics(): CameraCharacteristics =
>>>>>>> 3d4510a6
        cameraProperties.metadata.unwrapAs(CameraCharacteristics::class)!!

    override fun getPhysicalCameraCharacteristics(physicalCameraId: String): Any? {
        val cameraId = CameraId.fromCamera2Id(physicalCameraId)
        if (!cameraProperties.metadata.physicalCameraIds.contains(cameraId)) {
            return null
        }
        return cameraProperties.metadata
            .awaitPhysicalMetadata(cameraId)
            .unwrapAs(CameraCharacteristics::class)
    }

    private fun getCameraSelectorLensFacing(lensFacingInt: Int): @CameraSelector.LensFacing Int {
        return when (lensFacingInt) {
            CameraCharacteristics.LENS_FACING_FRONT -> CameraSelector.LENS_FACING_FRONT
            CameraCharacteristics.LENS_FACING_BACK -> CameraSelector.LENS_FACING_BACK
            CameraCharacteristics.LENS_FACING_EXTERNAL -> CameraSelector.LENS_FACING_EXTERNAL
            else ->
                throw IllegalArgumentException(
                    "The specified lens facing integer $lensFacingInt can not be recognized."
                )
        }
    }

    override fun getSensorRotationDegrees(): Int = getSensorRotationDegrees(Surface.ROTATION_0)

    override fun hasFlashUnit(): Boolean = cameraProperties.isFlashAvailable()

    override fun getSensorRotationDegrees(relativeRotation: Int): Int {
        val sensorOrientation: Int =
            cameraProperties.metadata[CameraCharacteristics.SENSOR_ORIENTATION]!!
        val relativeRotationDegrees =
            CameraOrientationUtil.surfaceRotationToDegrees(relativeRotation)
        // Currently this assumes that a back-facing camera is always opposite to the screen.
        // This may not be the case for all devices, so in the future we may need to handle that
        // scenario.
        val lensFacing = lensFacing
        val isOppositeFacingScreen = CameraSelector.LENS_FACING_BACK == lensFacing
        return CameraOrientationUtil.getRelativeImageRotation(
            relativeRotationDegrees,
            sensorOrientation,
            isOppositeFacingScreen
        )
    }

    override fun getZoomState(): LiveData<ZoomState> = cameraControlStateAdapter.zoomStateLiveData

    override fun getTorchState(): LiveData<Int> = cameraControlStateAdapter.torchStateLiveData

    @SuppressLint("UnsafeOptInUsageError")
    override fun getExposureState(): ExposureState = cameraControlStateAdapter.exposureState

    override fun getCameraState(): LiveData<CameraState> = cameraStateAdapter.cameraState

    override fun addSessionCaptureCallback(
        executor: Executor,
        callback: CameraCaptureCallback
    ): Unit = cameraCallbackMap.addCaptureCallback(callback, executor)

    override fun removeSessionCaptureCallback(callback: CameraCaptureCallback): Unit =
        cameraCallbackMap.removeCaptureCallback(callback)

    override fun getImplementationType(): String =
        if (isLegacyDevice) CameraInfo.IMPLEMENTATION_TYPE_CAMERA2_LEGACY
        else CameraInfo.IMPLEMENTATION_TYPE_CAMERA2

    override fun getEncoderProfilesProvider(): EncoderProfilesProvider {
        return encoderProfilesProviderAdapter
    }

    override fun getTimebase(): Timebase {
        val timeSource =
            cameraProperties.metadata[CameraCharacteristics.SENSOR_INFO_TIMESTAMP_SOURCE]!!
        return when (timeSource) {
            CameraCharacteristics.SENSOR_INFO_TIMESTAMP_SOURCE_REALTIME -> Timebase.REALTIME
            CameraCharacteristics.SENSOR_INFO_TIMESTAMP_SOURCE_UNKNOWN -> Timebase.UPTIME
            else -> Timebase.UPTIME
        }
    }

    override fun getSupportedOutputFormats(): Set<Int> {
        return streamConfigurationMapCompat.getOutputFormats()?.toSet() ?: emptySet()
    }

    @SuppressLint("ClassVerificationFailure")
    override fun getSupportedResolutions(format: Int): List<Size> {
        return streamConfigurationMapCompat.getOutputSizes(format)?.toList() ?: emptyList()
    }

    @SuppressLint("ClassVerificationFailure")
    override fun getSupportedHighResolutions(format: Int): List<Size> {
        return streamConfigurationMapCompat.getHighResolutionOutputSizes(format)?.toList()
            ?: emptyList()
    }

    @Suppress("UNCHECKED_CAST")
    @OptIn(ExperimentalCamera2Interop::class)
    override fun <T : Any> unwrapAs(type: KClass<T>): T? =
        when (type) {
            Camera2CameraInfo::class -> camera2CameraInfo as T
            CameraProperties::class -> cameraProperties as T
            CameraMetadata::class -> cameraProperties.metadata as T
            else -> cameraProperties.metadata.unwrapAs(type)
        }

    override fun toString(): String = "CameraInfoAdapter<$cameraConfig.cameraId>"

    override fun getCameraQuirks(): Quirks {
        return cameraQuirks.quirks
    }

    override fun isFocusMeteringSupported(action: FocusMeteringAction): Boolean =
        focusMeteringControl.isFocusMeteringSupported(action)

    override fun getSupportedFrameRateRanges(): Set<Range<Int>> =
        cameraProperties.metadata[CameraCharacteristics.CONTROL_AE_AVAILABLE_TARGET_FPS_RANGES]
            ?.toSet() ?: emptySet()

    override fun isZslSupported(): Boolean {
        return Build.VERSION.SDK_INT >= 23 &&
            isPrivateReprocessingSupported &&
            DeviceQuirks[ZslDisablerQuirk::class.java] == null
    }

    override fun isPrivateReprocessingSupported(): Boolean {
        return cameraProperties.metadata.supportsPrivateReprocessing
    }

    override fun getSupportedDynamicRanges(): Set<DynamicRange> {
        return DynamicRangeProfilesCompat.fromCameraMetaData(cameraProperties.metadata)
            .supportedDynamicRanges
    }

    override fun querySupportedDynamicRanges(
        candidateDynamicRanges: Set<DynamicRange>
    ): Set<DynamicRange> {
        return DynamicRanges.findAllPossibleMatches(candidateDynamicRanges, supportedDynamicRanges)
    }

    override fun isPreviewStabilizationSupported(): Boolean {
        val availableVideoStabilizationModes =
            cameraProperties.metadata[
                    CameraCharacteristics.CONTROL_AVAILABLE_VIDEO_STABILIZATION_MODES]
        return availableVideoStabilizationModes != null &&
            availableVideoStabilizationModes.contains(
                CONTROL_VIDEO_STABILIZATION_MODE_PREVIEW_STABILIZATION
            )
    }

    override fun isVideoStabilizationSupported(): Boolean {
        val availableVideoStabilizationModes =
            cameraProperties.metadata[
                    CameraCharacteristics.CONTROL_AVAILABLE_VIDEO_STABILIZATION_MODES]
        return availableVideoStabilizationModes != null &&
            availableVideoStabilizationModes.contains(CONTROL_VIDEO_STABILIZATION_MODE_ON)
    }

    override fun getIntrinsicZoomRatio(): Float {
        var intrinsicZoomRatio = CameraInfo.INTRINSIC_ZOOM_RATIO_UNKNOWN
        try {
            intrinsicZoomRatio =
                cameraFovInfo.getDefaultCameraDefaultViewAngleDegrees().toFloat() /
                    cameraFovInfo.getDefaultViewAngleDegrees().toFloat()
        } catch (e: Exception) {
            Log.error(e) { "Failed to get the intrinsic zoom ratio" }
        }

        return intrinsicZoomRatio
    }

    private fun profileSetToDynamicRangeSet(profileSet: Set<Long>): Set<DynamicRange> {
        return profileSet.map { profileToDynamicRange(it) }.toSet()
    }

    private fun profileToDynamicRange(profile: Long): DynamicRange {
        return checkNotNull(PROFILE_TO_DR_MAP[profile]) {
            "Dynamic range profile cannot be converted to a DynamicRange object: $profile"
        }
    }

<<<<<<< HEAD
    companion object {
=======
    public companion object {
>>>>>>> 3d4510a6
        private val PROFILE_TO_DR_MAP: Map<Long, DynamicRange> =
            mapOf(
                DynamicRangeProfiles.STANDARD to SDR,
                DynamicRangeProfiles.HLG10 to HLG_10_BIT,
                DynamicRangeProfiles.HDR10 to HDR10_10_BIT,
                DynamicRangeProfiles.HDR10_PLUS to HDR10_PLUS_10_BIT,
                DynamicRangeProfiles.DOLBY_VISION_10B_HDR_OEM to DOLBY_VISION_10_BIT,
                DynamicRangeProfiles.DOLBY_VISION_10B_HDR_OEM_PO to DOLBY_VISION_10_BIT,
                DynamicRangeProfiles.DOLBY_VISION_10B_HDR_REF to DOLBY_VISION_10_BIT,
                DynamicRangeProfiles.DOLBY_VISION_10B_HDR_REF_PO to DOLBY_VISION_10_BIT,
                DynamicRangeProfiles.DOLBY_VISION_8B_HDR_OEM to DOLBY_VISION_8_BIT,
                DynamicRangeProfiles.DOLBY_VISION_8B_HDR_OEM_PO to DOLBY_VISION_8_BIT,
                DynamicRangeProfiles.DOLBY_VISION_8B_HDR_REF to DOLBY_VISION_8_BIT,
                DynamicRangeProfiles.DOLBY_VISION_8B_HDR_REF_PO to DOLBY_VISION_8_BIT,
            )
<<<<<<< HEAD
=======

        public fun <T : Any> CameraInfo.unwrapAs(type: KClass<T>): T? =
            when (this) {
                is UnsafeWrapper -> this.unwrapAs(type)
                is CameraInfoInternal -> {
                    if (this.implementation !== this) {
                        this.implementation.unwrapAs(type)
                    } else {
                        null
                    }
                }
                else -> null
            }

        public val CameraInfo.cameraId: CameraId?
            get() = this.unwrapAs(CameraMetadata::class)?.camera
>>>>>>> 3d4510a6
    }
}<|MERGE_RESOLUTION|>--- conflicted
+++ resolved
@@ -26,11 +26,8 @@
 import android.util.Size
 import android.view.Surface
 import androidx.camera.camera2.pipe.CameraId
-<<<<<<< HEAD
-=======
 import androidx.camera.camera2.pipe.CameraMetadata
 import androidx.camera.camera2.pipe.CameraMetadata.Companion.isHardwareLevelLegacy
->>>>>>> 3d4510a6
 import androidx.camera.camera2.pipe.CameraMetadata.Companion.supportsLogicalMultiCamera
 import androidx.camera.camera2.pipe.CameraMetadata.Companion.supportsPrivateReprocessing
 import androidx.camera.camera2.pipe.CameraPipe
@@ -82,11 +79,7 @@
     "UnsafeOptInUsageError" // Suppressed due to experimental ExposureState
 )
 @CameraScope
-<<<<<<< HEAD
-class CameraInfoAdapter
-=======
 public class CameraInfoAdapter
->>>>>>> 3d4510a6
 @Inject
 constructor(
     private val cameraProperties: CameraProperties,
@@ -99,8 +92,7 @@
     private val encoderProfilesProviderAdapter: EncoderProfilesProviderAdapter,
     private val streamConfigurationMapCompat: StreamConfigurationMapCompat,
     private val cameraFovInfo: CameraFovInfo,
-<<<<<<< HEAD
-) : CameraInfoInternal {
+) : CameraInfoInternal, UnsafeWrapper {
     init {
         DeviceInfoLogger.logDeviceInfo(cameraProperties)
     }
@@ -117,28 +109,6 @@
         }
     }
 
-    private val isLegacyDevice by lazy {
-        cameraProperties.metadata[CameraCharacteristics.INFO_SUPPORTED_HARDWARE_LEVEL] ==
-            CameraCharacteristics.INFO_SUPPORTED_HARDWARE_LEVEL_LEGACY
-=======
-) : CameraInfoInternal, UnsafeWrapper {
-    init {
-        DeviceInfoLogger.logDeviceInfo(cameraProperties)
-    }
-
-    private val _physicalCameraInfos by lazy {
-        cameraProperties.metadata.physicalCameraIds.mapTo(mutableSetOf<CameraInfo>()) {
-            physicalCameraId ->
-            val cameraProperties =
-                CameraPipeCameraProperties(
-                    CameraConfig(physicalCameraId),
-                    cameraProperties.metadata.awaitPhysicalMetadata(physicalCameraId)
-                )
-            PhysicalCameraInfoAdapter(cameraProperties)
-        }
->>>>>>> 3d4510a6
-    }
-
     private val isLegacyDevice by lazy { cameraProperties.metadata.isHardwareLevelLegacy }
 
     @OptIn(ExperimentalCamera2Interop::class)
@@ -157,11 +127,7 @@
     override fun getLensFacing(): Int =
         getCameraSelectorLensFacing(cameraProperties.metadata[CameraCharacteristics.LENS_FACING]!!)
 
-<<<<<<< HEAD
-    override fun getCameraCharacteristics() =
-=======
     override fun getCameraCharacteristics(): CameraCharacteristics =
->>>>>>> 3d4510a6
         cameraProperties.metadata.unwrapAs(CameraCharacteristics::class)!!
 
     override fun getPhysicalCameraCharacteristics(physicalCameraId: String): Any? {
@@ -342,11 +308,7 @@
         }
     }
 
-<<<<<<< HEAD
-    companion object {
-=======
     public companion object {
->>>>>>> 3d4510a6
         private val PROFILE_TO_DR_MAP: Map<Long, DynamicRange> =
             mapOf(
                 DynamicRangeProfiles.STANDARD to SDR,
@@ -362,8 +324,6 @@
                 DynamicRangeProfiles.DOLBY_VISION_8B_HDR_REF to DOLBY_VISION_8_BIT,
                 DynamicRangeProfiles.DOLBY_VISION_8B_HDR_REF_PO to DOLBY_VISION_8_BIT,
             )
-<<<<<<< HEAD
-=======
 
         public fun <T : Any> CameraInfo.unwrapAs(type: KClass<T>): T? =
             when (this) {
@@ -380,6 +340,5 @@
 
         public val CameraInfo.cameraId: CameraId?
             get() = this.unwrapAs(CameraMetadata::class)?.camera
->>>>>>> 3d4510a6
     }
 }