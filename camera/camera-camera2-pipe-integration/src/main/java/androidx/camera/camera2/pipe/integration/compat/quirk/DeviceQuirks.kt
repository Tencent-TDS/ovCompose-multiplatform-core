/*
 * Copyright 2023 The Android Open Source Project
 *
 * Licensed under the Apache License, Version 2.0 (the "License");
 * you may not use this file except in compliance with the License.
 * You may obtain a copy of the License at
 *
 *      http://www.apache.org/licenses/LICENSE-2.0
 *
 * Unless required by applicable law or agreed to in writing, software
 * distributed under the License is distributed on an "AS IS" BASIS,
 * WITHOUT WARRANTIES OR CONDITIONS OF ANY KIND, either express or implied.
 * See the License for the specific language governing permissions and
 * limitations under the License.
 */

package androidx.camera.camera2.pipe.integration.compat.quirk

<<<<<<< HEAD
=======
import androidx.camera.core.Logger
>>>>>>> 3d4510a6
import androidx.camera.core.impl.Quirk
import androidx.camera.core.impl.QuirkSettingsHolder
import androidx.camera.core.impl.Quirks
import androidx.camera.core.impl.utils.executor.CameraXExecutors.directExecutor

/**
 * Provider of device specific quirks, which are used for device specific workarounds.
 *
 * Device specific quirks depend on device properties, including the manufacturer
 * ([android.os.Build.MANUFACTURER]), model ([android.os.Build.MODEL]) and OS level
 * ([android.os.Build.VERSION.SDK_INT]).
 *
 * Device specific quirks are lazily loaded, i.e. They are loaded the first time they're needed.
 */
public object DeviceQuirks {
    private const val TAG = "DeviceQuirks"

    /** Returns all device specific quirks loaded on the current device. */
    @Volatile public lateinit var all: Quirks

<<<<<<< HEAD
    /** Returns all device specific quirks loaded on the current device. */
    val all: Quirks by lazy { Quirks(DeviceQuirksLoader.loadQuirks()) }
=======
    init {
        // Direct executor will initialize quirks immediately, guaranteeing it's never null.
        QuirkSettingsHolder.instance().observe(directExecutor()) { quirkSettings ->
            all = Quirks(DeviceQuirksLoader.loadQuirks(quirkSettings))
            Logger.d(TAG, "camera2-pipe-integration DeviceQuirks = " + Quirks.toString(all))
        }
    }
>>>>>>> 3d4510a6

    /**
     * Retrieves a specific device [Quirk] instance given its type.
     *
     * @param quirkClass The type of device quirk to retrieve.
     * @return A device [Quirk] instance of the provided type, or `null` if it isn't found.
     */
    public operator fun <T : Quirk?> get(quirkClass: Class<T>): T? {
        return all.get(quirkClass)
    }
}<|MERGE_RESOLUTION|>--- conflicted
+++ resolved
@@ -16,10 +16,7 @@
 
 package androidx.camera.camera2.pipe.integration.compat.quirk
 
-<<<<<<< HEAD
-=======
 import androidx.camera.core.Logger
->>>>>>> 3d4510a6
 import androidx.camera.core.impl.Quirk
 import androidx.camera.core.impl.QuirkSettingsHolder
 import androidx.camera.core.impl.Quirks
@@ -40,10 +37,6 @@
     /** Returns all device specific quirks loaded on the current device. */
     @Volatile public lateinit var all: Quirks
 
-<<<<<<< HEAD
-    /** Returns all device specific quirks loaded on the current device. */
-    val all: Quirks by lazy { Quirks(DeviceQuirksLoader.loadQuirks()) }
-=======
     init {
         // Direct executor will initialize quirks immediately, guaranteeing it's never null.
         QuirkSettingsHolder.instance().observe(directExecutor()) { quirkSettings ->
@@ -51,7 +44,6 @@
             Logger.d(TAG, "camera2-pipe-integration DeviceQuirks = " + Quirks.toString(all))
         }
     }
->>>>>>> 3d4510a6
 
     /**
      * Retrieves a specific device [Quirk] instance given its type.
