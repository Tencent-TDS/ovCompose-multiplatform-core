--- conflicted
+++ resolved
@@ -34,11 +34,7 @@
  * @property config The config that potentially contains Camera2 capture request options.
  */
 @ExperimentalCamera2Interop
-<<<<<<< HEAD
-open class CaptureRequestOptions
-=======
 public open class CaptureRequestOptions
->>>>>>> 3d4510a6
 private constructor(private val config: Config, @Suppress("UNUSED_PARAMETER") unused: Boolean) :
     ReadableConfig {
 
@@ -84,11 +80,7 @@
     }
 
     /** Builder for creating [CaptureRequestOptions] instance. */
-<<<<<<< HEAD
-    class Builder : ExtendableBuilder<CaptureRequestOptions?> {
-=======
     public class Builder : ExtendableBuilder<CaptureRequestOptions?> {
->>>>>>> 3d4510a6
         private val mutableOptionsBundle = MutableOptionsBundle.create()
 
         public companion object {
@@ -125,11 +117,7 @@
         }
 
         /** Inserts new capture request option with specific [CaptureRequest.Key] setting. */
-<<<<<<< HEAD
-        fun <ValueT> setCaptureRequestOption(
-=======
         public fun <ValueT> setCaptureRequestOption(
->>>>>>> 3d4510a6
             key: CaptureRequest.Key<ValueT>,
             value: ValueT
         ): Builder {
@@ -139,11 +127,7 @@
         }
 
         /** Removes a capture request option with specific [CaptureRequest.Key] setting. */
-<<<<<<< HEAD
-        fun <ValueT> clearCaptureRequestOption(key: CaptureRequest.Key<ValueT>): Builder {
-=======
         public fun <ValueT> clearCaptureRequestOption(key: CaptureRequest.Key<ValueT>): Builder {
->>>>>>> 3d4510a6
             val opt = key.createCaptureRequestOption()
             mutableOptionsBundle.removeOption(opt)
             return this
