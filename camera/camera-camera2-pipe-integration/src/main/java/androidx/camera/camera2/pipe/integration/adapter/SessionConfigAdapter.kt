/*
 * Copyright 2021 The Android Open Source Project
 *
 * Licensed under the Apache License, Version 2.0 (the "License");
 * you may not use this file except in compliance with the License.
 * You may obtain a copy of the License at
 *
 *      http://www.apache.org/licenses/LICENSE-2.0
 *
 * Unless required by applicable law or agreed to in writing, software
 * distributed under the License is distributed on an "AS IS" BASIS,
 * WITHOUT WARRANTIES OR CONDITIONS OF ANY KIND, either express or implied.
 * See the License for the specific language governing permissions and
 * limitations under the License.
 */

package androidx.camera.camera2.pipe.integration.adapter

import android.hardware.camera2.CameraDevice
import android.media.MediaCodec
<<<<<<< HEAD
=======
import android.util.Range
>>>>>>> 3d4510a6
import androidx.annotation.VisibleForTesting
import androidx.camera.camera2.pipe.OutputStream
import androidx.camera.camera2.pipe.core.Log
import androidx.camera.camera2.pipe.core.Log.debug
import androidx.camera.camera2.pipe.integration.adapter.SessionConfigAdapter.Companion.getSessionConfig
import androidx.camera.camera2.pipe.integration.impl.Camera2ImplConfig
import androidx.camera.camera2.pipe.integration.impl.STREAM_USE_HINT_OPTION
import androidx.camera.camera2.pipe.integration.internal.StreamUseCaseUtil
import androidx.camera.core.ImageAnalysis
import androidx.camera.core.ImageCapture
import androidx.camera.core.Preview
import androidx.camera.core.UseCase
import androidx.camera.core.impl.DeferrableSurface
import androidx.camera.core.impl.SessionConfig
import androidx.camera.core.impl.StreamSpec
import androidx.camera.core.impl.UseCaseConfig
import androidx.camera.core.streamsharing.StreamSharing
import kotlinx.coroutines.CoroutineScope
import kotlinx.coroutines.Dispatchers
import kotlinx.coroutines.launch

/**
 * Aggregate the SessionConfig from a List of [UseCase]s, and provide a validated SessionConfig for
 * operation.
 */
public class SessionConfigAdapter(
    private val useCases: Collection<UseCase>,
    private val sessionProcessorConfig: SessionConfig? = null,
<<<<<<< HEAD
) {
    val isSessionProcessorEnabled = sessionProcessorConfig != null
    val surfaceToStreamUseCaseMap: Map<DeferrableSurface, Long> by lazy {
=======
    private val isPrimary: Boolean = true,
) {
    public val isSessionProcessorEnabled: Boolean = sessionProcessorConfig != null
    public val surfaceToStreamUseCaseMap: Map<DeferrableSurface, Long> by lazy {
>>>>>>> 3d4510a6
        val sessionConfigs = mutableListOf<SessionConfig>()
        val useCaseConfigs = mutableListOf<UseCaseConfig<*>>()
        for (useCase in useCases) {
            sessionConfigs.add(useCase.getSessionConfig(isPrimary))
            useCaseConfigs.add(useCase.currentConfig)
        }
        getSurfaceToStreamUseCaseMapping(sessionConfigs, useCaseConfigs)
    }
    public val surfaceToStreamUseHintMap: Map<DeferrableSurface, Long> by lazy {
        val sessionConfigs = useCases.map { it.getSessionConfig(isPrimary) }
        getSurfaceToStreamUseHintMapping(sessionConfigs)
    }
    private val validatingBuilder: SessionConfig.ValidatingBuilder by lazy {
        val validatingBuilder = SessionConfig.ValidatingBuilder()

        for (useCase in useCases) {
            validatingBuilder.add(useCase.getSessionConfig(isPrimary))
        }

        if (sessionProcessorConfig != null) {
            validatingBuilder.clearSurfaces()
            validatingBuilder.add(sessionProcessorConfig)
        }

        if (sessionProcessorConfig != null) {
            validatingBuilder.clearSurfaces()
            validatingBuilder.add(sessionProcessorConfig)
        }

        validatingBuilder
    }

    private val sessionConfig: SessionConfig by lazy {
        check(validatingBuilder.isValid)

        validatingBuilder.build()
    }

    public val deferrableSurfaces: List<DeferrableSurface> by lazy {
        check(validatingBuilder.isValid)

        sessionConfig.surfaces
    }

    public fun getValidSessionConfigOrNull(): SessionConfig? {
        return if (isSessionConfigValid()) sessionConfig else null
    }

    public fun isSessionConfigValid(): Boolean {
        return validatingBuilder.isValid
    }

    public fun reportSurfaceInvalid(deferrableSurface: DeferrableSurface) {
        debug { "Unavailable $deferrableSurface, notify SessionConfig invalid" }

        // Only report error to one SessionConfig, CameraInternal#onUseCaseReset()
        // will handle the other failed Surfaces if there are any.
        val sessionConfig =
            useCases
                .firstOrNull { useCase ->
<<<<<<< HEAD
                    useCase.sessionConfig.surfaces.contains(deferrableSurface)
=======
                    val sessionConfig = useCase.getSessionConfig(isPrimary)
                    sessionConfig.surfaces.contains(deferrableSurface)
>>>>>>> 3d4510a6
                }
                ?.sessionConfig

        CoroutineScope(Dispatchers.Main.immediate).launch {
            // The error listener is used to notify the UseCase to recreate the pipeline,
            // and the create pipeline task would be executed on the main thread.
            sessionConfig?.errorListener?.apply {
                onError(sessionConfig, SessionConfig.SessionError.SESSION_ERROR_SURFACE_NEEDS_RESET)
            }
        }
    }

    public fun getExpectedFrameRateRange(): Range<Int>? {
        return if (
            isSessionConfigValid() &&
                sessionConfig.expectedFrameRateRange != StreamSpec.FRAME_RATE_RANGE_UNSPECIFIED
        )
            sessionConfig.expectedFrameRateRange
        else null
    }

    /**
     * Populates the mapping between surfaces of a capture session and the Stream Use Case of their
     * associated stream.
     *
     * @param sessionConfigs collection of all session configs for this capture session
     * @return the mapping between surfaces and Stream Use Case flag
     */
    @VisibleForTesting
    public fun getSurfaceToStreamUseCaseMapping(
        sessionConfigs: Collection<SessionConfig>,
        useCaseConfigs: Collection<UseCaseConfig<*>>,
    ): Map<DeferrableSurface, Long> {
        if (sessionConfigs.any { it.templateType == CameraDevice.TEMPLATE_ZERO_SHUTTER_LAG }) {
            // If is ZSL, do not populate anything.
            Log.error { "ZSL in populateSurfaceToStreamUseCaseMapping()" }
            return emptyMap()
        }

        val mapping = mutableMapOf<DeferrableSurface, Long>()
        StreamUseCaseUtil.populateSurfaceToStreamUseCaseMapping(
            sessionConfigs,
            useCaseConfigs,
            mapping
        )

        return mapping
    }

    /**
     * Populates the mapping between surfaces of a capture session and the Stream Use Hint of their
     * associated stream.
     *
     * @param sessionConfigs collection of all session configs for this capture session
     * @return the mapping between surfaces and Stream Use Hint flag
     */
    @VisibleForTesting
    public fun getSurfaceToStreamUseHintMapping(
        sessionConfigs: Collection<SessionConfig>
    ): Map<DeferrableSurface, Long> {
        val mapping = mutableMapOf<DeferrableSurface, Long>()
        for (sessionConfig in sessionConfigs) {
            for (surface in sessionConfig.surfaces) {
                if (
                    sessionConfig.implementationOptions.containsOption(STREAM_USE_HINT_OPTION) &&
                        sessionConfig.implementationOptions.retrieveOption(
                            STREAM_USE_HINT_OPTION
                        ) != null
                ) {
                    mapping[surface] =
                        sessionConfig.implementationOptions.retrieveOption(STREAM_USE_HINT_OPTION)!!
                    continue
                }
            }
        }
        return mapping
    }

    private fun getStreamUseCaseForContainerClass(kClass: Class<*>?): Long {
        return when (kClass) {
            ImageAnalysis::class.java -> OutputStream.StreamUseCase.PREVIEW.value
            Preview::class.java -> OutputStream.StreamUseCase.PREVIEW.value
            ImageCapture::class.java -> OutputStream.StreamUseCase.STILL_CAPTURE.value
            MediaCodec::class.java -> OutputStream.StreamUseCase.VIDEO_RECORD.value
            StreamSharing::class.java -> OutputStream.StreamUseCase.VIDEO_RECORD.value
            else -> OutputStream.StreamUseCase.DEFAULT.value
        }
    }

    private fun getStreamUseHintForContainerClass(kClass: Class<*>?): Long {
        return when (kClass) {
            MediaCodec::class.java -> OutputStream.StreamUseHint.VIDEO_RECORD.value
            StreamSharing::class.java -> OutputStream.StreamUseHint.VIDEO_RECORD.value
            else -> OutputStream.StreamUseHint.DEFAULT.value
        }
    }

    public companion object {
        public fun SessionConfig.toCamera2ImplConfig(): Camera2ImplConfig {
            return Camera2ImplConfig(implementationOptions)
        }

        public fun UseCase.getSessionConfig(isPrimary: Boolean): SessionConfig {
            return if (isPrimary) sessionConfig else secondarySessionConfig
        }
    }
}<|MERGE_RESOLUTION|>--- conflicted
+++ resolved
@@ -18,10 +18,7 @@
 
 import android.hardware.camera2.CameraDevice
 import android.media.MediaCodec
-<<<<<<< HEAD
-=======
 import android.util.Range
->>>>>>> 3d4510a6
 import androidx.annotation.VisibleForTesting
 import androidx.camera.camera2.pipe.OutputStream
 import androidx.camera.camera2.pipe.core.Log
@@ -50,16 +47,10 @@
 public class SessionConfigAdapter(
     private val useCases: Collection<UseCase>,
     private val sessionProcessorConfig: SessionConfig? = null,
-<<<<<<< HEAD
-) {
-    val isSessionProcessorEnabled = sessionProcessorConfig != null
-    val surfaceToStreamUseCaseMap: Map<DeferrableSurface, Long> by lazy {
-=======
     private val isPrimary: Boolean = true,
 ) {
     public val isSessionProcessorEnabled: Boolean = sessionProcessorConfig != null
     public val surfaceToStreamUseCaseMap: Map<DeferrableSurface, Long> by lazy {
->>>>>>> 3d4510a6
         val sessionConfigs = mutableListOf<SessionConfig>()
         val useCaseConfigs = mutableListOf<UseCaseConfig<*>>()
         for (useCase in useCases) {
@@ -84,11 +75,6 @@
             validatingBuilder.add(sessionProcessorConfig)
         }
 
-        if (sessionProcessorConfig != null) {
-            validatingBuilder.clearSurfaces()
-            validatingBuilder.add(sessionProcessorConfig)
-        }
-
         validatingBuilder
     }
 
@@ -120,12 +106,8 @@
         val sessionConfig =
             useCases
                 .firstOrNull { useCase ->
-<<<<<<< HEAD
-                    useCase.sessionConfig.surfaces.contains(deferrableSurface)
-=======
                     val sessionConfig = useCase.getSessionConfig(isPrimary)
                     sessionConfig.surfaces.contains(deferrableSurface)
->>>>>>> 3d4510a6
                 }
                 ?.sessionConfig
 
