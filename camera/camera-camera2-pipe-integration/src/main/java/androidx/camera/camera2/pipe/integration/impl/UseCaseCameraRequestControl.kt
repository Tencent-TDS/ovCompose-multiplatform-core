--- conflicted
+++ resolved
@@ -19,11 +19,7 @@
 import android.hardware.camera2.CameraDevice
 import android.hardware.camera2.CaptureRequest
 import android.hardware.camera2.params.MeteringRectangle
-<<<<<<< HEAD
-import androidx.annotation.GuardedBy
-=======
 import androidx.annotation.AnyThread
->>>>>>> 3d4510a6
 import androidx.camera.camera2.pipe.AeMode
 import androidx.camera.camera2.pipe.CameraGraph
 import androidx.camera.camera2.pipe.CameraGraph.Constants3A.METERING_REGIONS_DEFAULT
@@ -53,18 +49,6 @@
 internal const val DEFAULT_REQUEST_TEMPLATE = CameraDevice.TEMPLATE_PREVIEW
 
 /**
-<<<<<<< HEAD
- * The RequestControl provides a couple of APIs to update the config of the camera, it also stores
- * the (repeating) request parameters of the configured [UseCaseCamera]. Once the parameters are
- * updated, it will trigger the update to the [UseCaseCameraState].
- *
- * The parameters can be stored for the different types of config respectively. Each type of the
- * config can be removed or overridden respectively without interfering with the other types.
- */
-interface UseCaseCameraRequestControl {
-    /** The declaration order is the ordering to merge. */
-    enum class Type {
-=======
  * Provides methods to update the configuration and parameters of the camera. It also stores the
  * repeating request parameters associated with the configured [UseCaseCamera]. When parameters are
  * updated, it triggers changes in the [UseCaseCameraState].
@@ -81,7 +65,6 @@
     /** Defines the types or categories of configuration parameters. */
     public enum class Type {
         /** Parameters related to the overall session configuration. */
->>>>>>> 3d4510a6
         SESSION_CONFIG,
         /** General, default parameters. */
         DEFAULT,
@@ -91,24 +74,6 @@
 
     // Repeating Request Parameters
     /**
-<<<<<<< HEAD
-     * Append a new option to update the repeating request.
-     *
-     * This method will: (1) Stores [values], [tags] and [listeners] by [type] respectively. The new
-     * inputs above will append to the values that store as the same [type], the existing values
-     * that don't conflict with the new inputs will not be cleared. If the [type] isn't set, it will
-     * treat the new inputs as the [Type.DEFAULT] (2) Update the repeating request by merging all
-     * the [values], [tags] and [listeners] from all the defined types.
-     *
-     * @param type the type of the input parameter, the possible value could be one of the [Type]
-     * @param values the new [CaptureRequest.Key] and value will be append to the repeating request
-     * @param optionPriority is the priority option that would be used to determine whether the new
-     *   value can override the existing value or not. This is default to
-     *   [Config.OptionPriority.OPTIONAL]
-     * @param tags the option tag that could be appended to the repeating request, its effect is
-     *   similar to the [CaptureRequest.Builder.setTag].
-     * @param listeners to receive the capture results.
-=======
      * Asynchronously sets or updates parameters for the repeating capture request.
      *
      * New values will overwrite any existing parameters with the same key for the given [type]. If
@@ -119,7 +84,6 @@
      * @param optionPriority The priority for resolving conflicts if the same parameter is set
      *   multiple times.
      * @return A [Deferred] object representing the asynchronous operation.
->>>>>>> 3d4510a6
      */
     @AnyThread
     public fun setParametersAsync(
@@ -129,24 +93,6 @@
     ): Deferred<Unit>
 
     /**
-<<<<<<< HEAD
-     * Use a new [config] to update the repeating request.
-     *
-     * This method will: (1) Stores [config], [tags] and [listeners] by [type] respectively. The new
-     * inputs above will take place of the existing value of the [type]. (2) Update the repeating
-     * request by merging all the [config], [tags] and [listeners] from all the defined types.
-     *
-     * @param type the type of the input [config]
-     * @param config the new config values will be used to update the repeating request.
-     * @param tags the option tag that could be appended to the repeating request, its effect is
-     *   similar to the [CaptureRequest.Builder.setTag].
-     * @param streams Specify a list of streams that would be updated. Leave the value in empty will
-     *   use the [streams] that is previously specified. The update can only be processed after
-     *   specifying 1 or more valid streams.
-     * @param template The [RequestTemplate] will be used for the requests. Leave the value in empty
-     *   will use the [RequestTemplate] that is previously specified.
-     * @param listeners to receive the capture results.
-=======
      * Asynchronously updates the repeating request with a new configuration.
      *
      * This method replaces any existing configuration, tags, and listeners associated with the
@@ -166,7 +112,6 @@
      * @param sessionConfig Optional [SessionConfig] to update if applicable to the configuration
      *   type.
      * @return A [Deferred] representing the asynchronous update operation.
->>>>>>> 3d4510a6
      */
     @AnyThread
     public fun setConfigAsync(
@@ -180,11 +125,6 @@
     ): Deferred<Unit>
 
     // 3A
-<<<<<<< HEAD
-    suspend fun setTorchAsync(enabled: Boolean): Deferred<Result3A>
-
-    suspend fun startFocusAndMeteringAsync(
-=======
     /**
      * Asynchronously sets the torch (flashlight) to ON state.
      *
@@ -218,7 +158,6 @@
      */
     @AnyThread
     public fun startFocusAndMeteringAsync(
->>>>>>> 3d4510a6
         aeRegions: List<MeteringRectangle>? = null,
         afRegions: List<MeteringRectangle>? = null,
         awbRegions: List<MeteringRectangle>? = null,
@@ -262,30 +201,18 @@
      *
      * @see [CameraGraph.Session.update3A]
      */
-<<<<<<< HEAD
-    suspend fun update3aRegions(
-=======
     @AnyThread
     public fun update3aRegions(
->>>>>>> 3d4510a6
         aeRegions: List<MeteringRectangle>? = null,
         afRegions: List<MeteringRectangle>? = null,
         awbRegions: List<MeteringRectangle>? = null,
     ): Deferred<Result3A>
 
-<<<<<<< HEAD
-    fun close()
-}
-
-@UseCaseCameraScope
-class UseCaseCameraRequestControlImpl
-=======
     public fun close()
 }
 
 @UseCaseCameraScope
 public class UseCaseCameraRequestControlImpl
->>>>>>> 3d4510a6
 @Inject
 constructor(
     private val capturePipeline: CapturePipeline,
@@ -310,27 +237,6 @@
         type: UseCaseCameraRequestControl.Type,
         values: Map<CaptureRequest.Key<*>, Any>,
         optionPriority: Config.OptionPriority,
-<<<<<<< HEAD
-        tags: Map<String, Any>,
-        listeners: Set<Request.Listener>
-    ): Deferred<Unit> =
-        runIfNotClosed {
-            synchronized(lock) {
-                    debug { "[$type] Add request option: $values" }
-                    infoBundleMap
-                        .getOrPut(type) { InfoBundle() }
-                        .let {
-                            it.options.addAllCaptureRequestOptionsWithPriority(
-                                values,
-                                optionPriority
-                            )
-                            it.tags.putAll(tags)
-                            it.listeners.addAll(listeners)
-                        }
-                    infoBundleMap.merge()
-                }
-                .updateCameraStateAsync()
-=======
     ): Deferred<Unit> =
         runIfNotClosed {
             threads.confineDeferred {
@@ -344,7 +250,6 @@
                     .addAllCaptureRequestOptionsWithPriority(values, optionPriority)
                 infoBundleMap.merge().updateCameraStateAsync()
             }
->>>>>>> 3d4510a6
         } ?: canceledResult
 
     override fun setConfigAsync(
@@ -357,36 +262,6 @@
         sessionConfig: SessionConfig?,
     ): Deferred<Unit> =
         runIfNotClosed {
-<<<<<<< HEAD
-            synchronized(lock) {
-                    debug { "[$type] Set config: ${config?.toParameters()}" }
-                    infoBundleMap[type] =
-                        InfoBundle(
-                            Camera2ImplConfig.Builder().apply {
-                                config?.let { insertAllOptions(it) }
-                            },
-                            tags.toMutableMap(),
-                            listeners.toMutableSet(),
-                            template,
-                        )
-                    infoBundleMap.merge()
-                }
-                .updateCameraStateAsync(
-                    streams = streams,
-                    sessionConfig = sessionConfig,
-                )
-        } ?: canceledResult
-
-    override suspend fun setTorchAsync(enabled: Boolean): Deferred<Result3A> =
-        runIfNotClosed {
-            useGraphSessionOrFailed {
-                it.setTorch(
-                    when (enabled) {
-                        true -> TorchState.ON
-                        false -> TorchState.OFF
-                    }
-                )
-=======
             threads.confineDeferred {
                 debug {
                     "UseCaseCameraRequestControlImpl#setConfigAsync:" +
@@ -413,7 +288,6 @@
             threads.confineDeferredSuspend {
                 debug { "UseCaseCameraRequestControlImpl#setTorchOnAsync" }
                 useGraphSessionOrFailed { it.setTorchOn() }
->>>>>>> 3d4510a6
             }
         } ?: submitFailedResult
 
@@ -440,34 +314,6 @@
         timeLimitNs: Long,
     ): Deferred<Result3A> =
         runIfNotClosed {
-<<<<<<< HEAD
-            useGraphSessionOrFailed {
-                it.lock3A(
-                    aeRegions = aeRegions,
-                    afRegions = afRegions,
-                    awbRegions = awbRegions,
-                    aeLockBehavior = aeLockBehavior,
-                    afLockBehavior = afLockBehavior,
-                    awbLockBehavior = awbLockBehavior,
-                    afTriggerStartAeMode = afTriggerStartAeMode,
-                    timeLimitNs = timeLimitNs,
-                )
-            }
-        } ?: submitFailedResult
-
-    override suspend fun cancelFocusAndMeteringAsync() =
-        runIfNotClosed {
-            useGraphSessionOrFailed { it.unlock3A(ae = true, af = true, awb = true) }.await()
-
-            useGraphSessionOrFailed {
-                it.update3A(
-                    aeRegions = METERING_REGIONS_DEFAULT.asList(),
-                    afRegions = METERING_REGIONS_DEFAULT.asList(),
-                    awbRegions = METERING_REGIONS_DEFAULT.asList()
-                )
-            }
-        } ?: submitFailedResult
-=======
             threads.confineDeferredSuspend {
                 debug { "UseCaseCameraRequestControlImpl#startFocusAndMeteringAsync" }
                 useGraphSessionOrFailed {
@@ -490,7 +336,6 @@
         runIfNotClosed {
             threads.confineDeferredSuspend {
                 debug { "UseCaseCameraRequestControlImpl#cancelFocusAndMeteringAsync" }
->>>>>>> 3d4510a6
 
                 useGraphSessionOrFailed { it.unlock3A(ae = true, af = true, awb = true) }.await()
 
@@ -509,16 +354,6 @@
         @ImageCapture.CaptureMode captureMode: Int,
         @ImageCapture.FlashType flashType: Int,
         @ImageCapture.FlashMode flashMode: Int,
-<<<<<<< HEAD
-    ) =
-        runIfNotClosed {
-            if (captureSequence.hasInvalidSurface()) {
-                failedResults(captureSequence.size, "Capture request failed due to invalid surface")
-            }
-
-            synchronized(lock) { infoBundleMap.merge() }
-                .let { infoBundle ->
-=======
     ): List<Deferred<Void?>> =
         runIfNotClosed {
             threads.confineDeferredListSuspend(captureSequence.size) {
@@ -532,7 +367,6 @@
                 }
 
                 infoBundleMap.merge().let { infoBundle ->
->>>>>>> 3d4510a6
                     debug {
                         "UseCaseCameraRequestControl: Submitting still captures to capture pipeline"
                     }
@@ -545,30 +379,13 @@
                         flashMode = flashMode,
                     )
                 }
-<<<<<<< HEAD
-=======
-            }
->>>>>>> 3d4510a6
+            }
         }
             ?: failedResults(
                 captureSequence.size,
                 "Capture request is cancelled on closed CameraGraph"
             )
 
-<<<<<<< HEAD
-    override suspend fun update3aRegions(
-        aeRegions: List<MeteringRectangle>?,
-        afRegions: List<MeteringRectangle>?,
-        awbRegions: List<MeteringRectangle>?
-    ) =
-        runIfNotClosed {
-            useGraphSessionOrFailed {
-                it.update3A(
-                    aeRegions = METERING_REGIONS_DEFAULT.asList(),
-                    afRegions = METERING_REGIONS_DEFAULT.asList(),
-                    awbRegions = METERING_REGIONS_DEFAULT.asList()
-                )
-=======
     override fun update3aRegions(
         aeRegions: List<MeteringRectangle>?,
         afRegions: List<MeteringRectangle>?,
@@ -584,7 +401,6 @@
                         awbRegions = awbRegions ?: METERING_REGIONS_DEFAULT.asList()
                     )
                 }
->>>>>>> 3d4510a6
             }
         } ?: submitFailedResult
 
@@ -696,11 +512,7 @@
     }
 }
 
-<<<<<<< HEAD
-fun TagBundle.toMap(): Map<String, Any> =
-=======
 public fun TagBundle.toMap(): Map<String, Any> =
->>>>>>> 3d4510a6
     mutableMapOf<String, Any>().also {
         listKeys().forEach { tagKey -> it[tagKey] = getTag(tagKey) as Any }
     }