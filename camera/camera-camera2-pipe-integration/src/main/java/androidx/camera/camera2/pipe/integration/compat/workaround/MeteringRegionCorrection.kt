--- conflicted
+++ resolved
@@ -45,20 +45,12 @@
     }
 }
 
-<<<<<<< HEAD
-object MeteringRegionQuirkCorrection : MeteringRegionCorrection {
-=======
 public object MeteringRegionQuirkCorrection : MeteringRegionCorrection {
->>>>>>> 3d4510a6
     /** Return corrected normalized point by given MeteringPoint, MeteringMode and Quirks. */
     override fun getCorrectedPoint(
         meteringPoint: MeteringPoint,
         @FocusMeteringAction.MeteringMode meteringMode: Int,
-<<<<<<< HEAD
-    ) =
-=======
     ): PointF =
->>>>>>> 3d4510a6
         when (meteringMode) {
             FocusMeteringAction.FLAG_AF -> PointF(1f - meteringPoint.x, meteringPoint.y)
             else -> PointF(meteringPoint.x, meteringPoint.y)
