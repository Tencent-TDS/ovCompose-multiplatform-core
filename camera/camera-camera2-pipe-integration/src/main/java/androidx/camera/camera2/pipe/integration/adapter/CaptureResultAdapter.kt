--- conflicted
+++ resolved
@@ -41,8 +41,7 @@
 import java.nio.BufferUnderflowException
 import kotlin.reflect.KClass
 
-<<<<<<< HEAD
-class PartialCaptureResultAdapter(
+public class PartialCaptureResultAdapter(
     private val requestMetadata: RequestMetadata,
     private val frameNumber: FrameNumber,
     private val result: FrameMetadata,
@@ -79,7 +78,7 @@
 }
 
 /** Adapts the [CameraCaptureResult] interface to [CameraPipe]. */
-class CaptureResultAdapter(
+public class CaptureResultAdapter(
     private val requestMetadata: RequestMetadata,
     private val frameNumber: FrameNumber,
     internal val result: FrameInfo
@@ -198,82 +197,9 @@
         else -> {
             Log.debug { "Unknown AWB mode ($mode) for $frameNumber!" }
             AwbMode.UNKNOWN
-=======
-public class PartialCaptureResultAdapter(
-    private val requestMetadata: RequestMetadata,
-    private val frameNumber: FrameNumber,
-    private val result: FrameMetadata,
-) : CameraCaptureResult, UnsafeWrapper {
-    override fun getAfMode(): AfMode = result.getAfMode()
-
-    override fun getAfState(): AfState = result.getAfState()
-
-    override fun getAeMode(): AeMode = result.getAeMode()
-
-    override fun getAeState(): AeState = result.getAeState()
-
-    override fun getAwbMode(): AwbMode = result.getAwbMode()
-
-    override fun getAwbState(): AwbState = result.getAwbState()
-
-    override fun getFlashState(): FlashState = result.getFlashState()
-
-    override fun getTimestamp(): Long = result.getTimestamp()
-
-    override fun getTagBundle(): TagBundle {
-        return requestMetadata.getOrDefault(CAMERAX_TAG_BUNDLE, TagBundle.emptyBundle())
-    }
-
-    override fun populateExifData(exifBuilder: ExifData.Builder) {
-        super.populateExifData(exifBuilder)
-        result.populateExifData(exifBuilder)
-    }
-
-    override fun getCaptureResult(): CaptureResult =
-        checkNotNull(unwrapAs(CaptureResult::class)) { "Failed to unwrap $this as CaptureResult" }
-
-    override fun <T : Any> unwrapAs(type: KClass<T>): T? = result.unwrapAs(type)
-}
-
-/** Adapts the [CameraCaptureResult] interface to [CameraPipe]. */
-public class CaptureResultAdapter(
-    private val requestMetadata: RequestMetadata,
-    private val frameNumber: FrameNumber,
-    internal val result: FrameInfo
-) : CameraCaptureResult, UnsafeWrapper {
-    override fun getAfMode(): AfMode = result.metadata.getAfMode()
-
-    override fun getAfState(): AfState = result.metadata.getAfState()
-
-    override fun getAeMode(): AeMode = result.metadata.getAeMode()
-
-    override fun getAeState(): AeState = result.metadata.getAeState()
-
-    override fun getAwbMode(): AwbMode = result.metadata.getAwbMode()
-
-    override fun getAwbState(): AwbState = result.metadata.getAwbState()
-
-    override fun getFlashState(): FlashState = result.metadata.getFlashState()
-
-    override fun getTimestamp(): Long = result.metadata.getTimestamp()
-
-    override fun getTagBundle(): TagBundle {
-        return requestMetadata.getOrDefault(CAMERAX_TAG_BUNDLE, TagBundle.emptyBundle())
-    }
-
-    override fun populateExifData(exifBuilder: ExifData.Builder) {
-        super.populateExifData(exifBuilder)
-        result.metadata.populateExifData(exifBuilder)
-    }
-
-    override fun getCaptureResult(): CaptureResult =
-        checkNotNull(unwrapAs(TotalCaptureResult::class)) {
-            "Failed to unwrap $this as TotalCaptureResult"
->>>>>>> 3d4510a6
-        }
-    }
-
-<<<<<<< HEAD
+        }
+    }
+
 private fun FrameMetadata.getAwbState(): AwbState =
     when (val state = this[CaptureResult.CONTROL_AWB_STATE]) {
         CaptureResult.CONTROL_AWB_STATE_INACTIVE -> AwbState.INACTIVE
@@ -345,168 +271,7 @@
         var wbMode = ExifData.WhiteBalanceMode.AUTO
         if (whiteBalanceMode == CameraMetadata.CONTROL_AWB_MODE_OFF) {
             wbMode = ExifData.WhiteBalanceMode.MANUAL
-=======
-    @Suppress("UNCHECKED_CAST")
-    override fun <T : Any> unwrapAs(type: KClass<T>): T? {
-        return when (type) {
-            FrameInfo::class -> result as T
-            else -> result.unwrapAs(type)
-        }
-    }
-}
-
-private fun FrameMetadata.getAfMode(): AfMode =
-    when (val mode = this[CaptureResult.CONTROL_AF_MODE]) {
-        CaptureResult.CONTROL_AF_MODE_OFF,
-        CaptureResult.CONTROL_AF_MODE_EDOF -> AfMode.OFF
-        CaptureResult.CONTROL_AF_MODE_AUTO,
-        CaptureResult.CONTROL_AF_MODE_MACRO -> AfMode.ON_MANUAL_AUTO
-        CaptureResult.CONTROL_AF_MODE_CONTINUOUS_PICTURE,
-        CaptureResult.CONTROL_AF_MODE_CONTINUOUS_VIDEO -> AfMode.ON_CONTINUOUS_AUTO
-        null -> AfMode.UNKNOWN
-        else -> {
-            Log.debug { "Unknown AF mode ($mode) for $frameNumber!" }
-            AfMode.UNKNOWN
-        }
-    }
-
-private fun FrameMetadata.getAfState(): AfState =
-    when (val state = this[CaptureResult.CONTROL_AF_STATE]) {
-        CaptureResult.CONTROL_AF_STATE_INACTIVE -> AfState.INACTIVE
-        CaptureResult.CONTROL_AF_STATE_ACTIVE_SCAN,
-        CaptureResult.CONTROL_AF_STATE_PASSIVE_SCAN -> AfState.SCANNING
-        CaptureResult.CONTROL_AF_STATE_FOCUSED_LOCKED -> AfState.LOCKED_FOCUSED
-        CaptureResult.CONTROL_AF_STATE_NOT_FOCUSED_LOCKED -> AfState.LOCKED_NOT_FOCUSED
-        CaptureResult.CONTROL_AF_STATE_PASSIVE_FOCUSED -> AfState.PASSIVE_FOCUSED
-        CaptureResult.CONTROL_AF_STATE_PASSIVE_UNFOCUSED -> AfState.PASSIVE_NOT_FOCUSED
-        null -> AfState.UNKNOWN
-        else -> {
-            Log.debug { "Unknown AF state ($state) for $frameNumber!" }
-            AfState.UNKNOWN
-        }
-    }
-
-private fun FrameMetadata.getAeMode(): AeMode =
-    when (val mode = this[CaptureResult.CONTROL_AE_MODE]) {
-        CaptureResult.CONTROL_AE_MODE_OFF -> AeMode.OFF
-        CaptureResult.CONTROL_AE_MODE_ON -> AeMode.ON
-        CaptureResult.CONTROL_AE_MODE_ON_AUTO_FLASH -> AeMode.ON_AUTO_FLASH
-        CaptureResult.CONTROL_AE_MODE_ON_ALWAYS_FLASH -> AeMode.ON_ALWAYS_FLASH
-        CaptureResult.CONTROL_AE_MODE_ON_AUTO_FLASH_REDEYE -> AeMode.ON_AUTO_FLASH_REDEYE
-        null -> AeMode.UNKNOWN
-        else -> {
-            Log.debug { "Unknown AE mode ($mode) for $frameNumber!" }
-            AeMode.UNKNOWN
-        }
-    }
-
-private fun FrameMetadata.getAeState(): AeState =
-    when (val state = this[CaptureResult.CONTROL_AE_STATE]) {
-        CaptureResult.CONTROL_AE_STATE_INACTIVE -> AeState.INACTIVE
-        CaptureResult.CONTROL_AE_STATE_SEARCHING,
-        CaptureResult.CONTROL_AE_STATE_PRECAPTURE -> AeState.SEARCHING
-        CaptureResult.CONTROL_AE_STATE_FLASH_REQUIRED -> AeState.FLASH_REQUIRED
-        CaptureResult.CONTROL_AE_STATE_CONVERGED -> AeState.CONVERGED
-        CaptureResult.CONTROL_AE_STATE_LOCKED -> AeState.LOCKED
-        null -> AeState.UNKNOWN
-        else -> {
-            Log.debug { "Unknown AE state ($state) for $frameNumber!" }
-            AeState.UNKNOWN
-        }
-    }
-
-private fun FrameMetadata.getAwbMode(): AwbMode =
-    when (val mode = this[CaptureResult.CONTROL_AWB_MODE]) {
-        CaptureResult.CONTROL_AWB_MODE_OFF -> AwbMode.OFF
-        CaptureResult.CONTROL_AWB_MODE_AUTO -> AwbMode.AUTO
-        CaptureResult.CONTROL_AWB_MODE_INCANDESCENT -> AwbMode.INCANDESCENT
-        CaptureResult.CONTROL_AWB_MODE_FLUORESCENT -> AwbMode.FLUORESCENT
-        CaptureResult.CONTROL_AWB_MODE_WARM_FLUORESCENT -> AwbMode.WARM_FLUORESCENT
-        CaptureResult.CONTROL_AWB_MODE_DAYLIGHT -> AwbMode.DAYLIGHT
-        CaptureResult.CONTROL_AWB_MODE_CLOUDY_DAYLIGHT -> AwbMode.CLOUDY_DAYLIGHT
-        CaptureResult.CONTROL_AWB_MODE_TWILIGHT -> AwbMode.TWILIGHT
-        CaptureResult.CONTROL_AWB_MODE_SHADE -> AwbMode.SHADE
-        null -> AwbMode.UNKNOWN
-        else -> {
-            Log.debug { "Unknown AWB mode ($mode) for $frameNumber!" }
-            AwbMode.UNKNOWN
-        }
-    }
-
-private fun FrameMetadata.getAwbState(): AwbState =
-    when (val state = this[CaptureResult.CONTROL_AWB_STATE]) {
-        CaptureResult.CONTROL_AWB_STATE_INACTIVE -> AwbState.INACTIVE
-        CaptureResult.CONTROL_AWB_STATE_SEARCHING -> AwbState.METERING
-        CaptureResult.CONTROL_AWB_STATE_CONVERGED -> AwbState.CONVERGED
-        CaptureResult.CONTROL_AWB_STATE_LOCKED -> AwbState.LOCKED
-        null -> AwbState.UNKNOWN
-        else -> {
-            Log.debug { "Unknown AWB state ($state) for $frameNumber!" }
-            AwbState.UNKNOWN
-        }
-    }
-
-private fun FrameMetadata.getFlashState(): FlashState =
-    when (val state = this[CaptureResult.FLASH_STATE]) {
-        CaptureResult.FLASH_STATE_UNAVAILABLE,
-        CaptureResult.FLASH_STATE_CHARGING -> FlashState.NONE
-        CaptureResult.FLASH_STATE_READY -> FlashState.READY
-        CaptureResult.FLASH_STATE_FIRED,
-        CaptureResult.FLASH_STATE_PARTIAL -> FlashState.FIRED
-        null -> FlashState.UNKNOWN
-        else -> {
-            Log.debug { "Unknown flash state ($state) for $frameNumber!" }
-            FlashState.UNKNOWN
-        }
-    }
-
-private fun FrameMetadata.getTimestamp(): Long = getOrDefault(CaptureResult.SENSOR_TIMESTAMP, -1L)
-
-private fun FrameMetadata.populateExifData(exifData: ExifData.Builder) {
-    // Set orientation
-    try {
-        this[CaptureResult.JPEG_ORIENTATION]?.let { jpegOrientation ->
-            exifData.setOrientationDegrees(jpegOrientation)
-        }
-    } catch (exception: BufferUnderflowException) {
-        // On certain devices, e.g. Pixel 3 XL API 31, getting JPEG orientation on YUV stream
-        // throws BufferUnderflowException. The value will be overridden in post-processing
-        // anyway, so it's safe to ignore. Please reference: b/240998057
-        // TODO: b/316233308 - Handle the exception inside in CameraPipe.
-        Log.warn { "Failed to get JPEG orientation." }
-    }
-
-    // Set exposure time
-    this[CaptureResult.SENSOR_EXPOSURE_TIME]?.let { exposureTimeNs ->
-        exifData.setExposureTimeNanos(exposureTimeNs)
-    }
-
-    // Set the aperture
-    this[CaptureResult.LENS_APERTURE]?.let { aperture -> exifData.setLensFNumber(aperture) }
-
-    // Set the ISO
-    this[CaptureResult.SENSOR_SENSITIVITY]?.let { iso ->
-        exifData.setIso(iso)
-        if (Build.VERSION.SDK_INT >= 24) {
-            this[CaptureResult.CONTROL_POST_RAW_SENSITIVITY_BOOST]?.let { postRawSensitivityBoost ->
-                exifData.setIso(iso * (postRawSensitivityBoost / 100f).toInt())
-            }
->>>>>>> 3d4510a6
         }
         exifData.setWhiteBalanceMode(wbMode)
     }
-
-    // Set the focal length
-    this[CaptureResult.LENS_FOCAL_LENGTH]?.let { focalLength ->
-        exifData.setFocalLength(focalLength)
-    }
-
-    // Set white balance MANUAL/AUTO
-    this[CaptureResult.CONTROL_AWB_MODE]?.let { whiteBalanceMode ->
-        var wbMode = ExifData.WhiteBalanceMode.AUTO
-        if (whiteBalanceMode == CameraMetadata.CONTROL_AWB_MODE_OFF) {
-            wbMode = ExifData.WhiteBalanceMode.MANUAL
-        }
-        exifData.setWhiteBalanceMode(wbMode)
-    }
 }