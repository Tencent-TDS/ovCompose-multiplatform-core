/*
 * Copyright 2023 The Android Open Source Project
 *
 * Licensed under the Apache License, Version 2.0 (the "License");
 * you may not use this file except in compliance with the License.
 * You may obtain a copy of the License at
 *
 *      http://www.apache.org/licenses/LICENSE-2.0
 *
 * Unless required by applicable law or agreed to in writing, software
 * distributed under the License is distributed on an "AS IS" BASIS,
 * WITHOUT WARRANTIES OR CONDITIONS OF ANY KIND, either express or implied.
 * See the License for the specific language governing permissions and
 * limitations under the License.
 */

package androidx.camera.camera2.pipe.integration.compat.quirk

import android.annotation.SuppressLint
import android.hardware.camera2.CameraCharacteristics
import android.os.Build
<<<<<<< HEAD
=======
import androidx.camera.camera2.pipe.integration.compat.quirk.Device.isJioDevice
import androidx.camera.camera2.pipe.integration.compat.quirk.Device.isSamsungDevice
import androidx.camera.camera2.pipe.integration.compat.quirk.Device.isVivoDevice
>>>>>>> 3d4510a6
import androidx.camera.core.impl.Quirk
import java.nio.BufferUnderflowException

/**
 * A quirk for devices that throw a [BufferUnderflowException] when querying the flash availability.
 *
 * QuirkSummary
 * - Bug Id: 231701345
 * - Description: When attempting to retrieve the [CameraCharacteristics.CONTROL_ZOOM_RATIO_RANGE]
 *   characteristic, an [AssertionError] is thrown. This is an undocumented exception on the
 *   [CameraCharacteristics.get] method, so this violates the API contract.
 * - Device(s): Jio JioPhone Next, Samsung Galaxy A02s, Vivo V2039
 *
 * @see androidx.camera.camera2.pipe.integration.compat.workaround.getControlZoomRatioRangeSafely
 */
<<<<<<< HEAD
@SuppressLint("CameraXQuirksClassDetector") // TODO(b/270421716): enable when kotlin is supported.
class ControlZoomRatioRangeAssertionErrorQuirk : Quirk {
    companion object {
        fun isEnabled() = isJioPhoneNext() || isSamsungA2s() || isVivo2039()

        private fun isJioPhoneNext() =
            Build.BRAND.equals("JIO", ignoreCase = true) &&
                Build.MODEL.startsWith("LS1542QW", ignoreCase = true)

        private fun isSamsungA2s() =
            Build.BRAND.equals("SAMSUNG", ignoreCase = true) &&
=======
@SuppressLint("CameraXQuirksClassDetector")
// TODO(b/270421716): enable when kotlin is supported.
public class ControlZoomRatioRangeAssertionErrorQuirk : Quirk {
    public companion object {
        public fun isEnabled(): Boolean = isJioPhoneNext() || isSamsungA2s() || isVivo2039()

        private fun isJioPhoneNext() =
            isJioDevice() && Build.MODEL.startsWith("LS1542QW", ignoreCase = true)

        private fun isSamsungA2s() =
            isSamsungDevice() &&
>>>>>>> 3d4510a6
                (Build.MODEL.startsWith("SM-A025", ignoreCase = true) ||
                    Build.MODEL.equals("SM-S124DL", ignoreCase = true))

        private fun isVivo2039() =
<<<<<<< HEAD
            Build.BRAND.equals("VIVO", ignoreCase = true) &&
                Build.MODEL.equals("VIVO 2039", ignoreCase = true)
=======
            isVivoDevice() && Build.MODEL.equals("VIVO 2039", ignoreCase = true)
>>>>>>> 3d4510a6
    }
}<|MERGE_RESOLUTION|>--- conflicted
+++ resolved
@@ -19,12 +19,9 @@
 import android.annotation.SuppressLint
 import android.hardware.camera2.CameraCharacteristics
 import android.os.Build
-<<<<<<< HEAD
-=======
 import androidx.camera.camera2.pipe.integration.compat.quirk.Device.isJioDevice
 import androidx.camera.camera2.pipe.integration.compat.quirk.Device.isSamsungDevice
 import androidx.camera.camera2.pipe.integration.compat.quirk.Device.isVivoDevice
->>>>>>> 3d4510a6
 import androidx.camera.core.impl.Quirk
 import java.nio.BufferUnderflowException
 
@@ -40,19 +37,6 @@
  *
  * @see androidx.camera.camera2.pipe.integration.compat.workaround.getControlZoomRatioRangeSafely
  */
-<<<<<<< HEAD
-@SuppressLint("CameraXQuirksClassDetector") // TODO(b/270421716): enable when kotlin is supported.
-class ControlZoomRatioRangeAssertionErrorQuirk : Quirk {
-    companion object {
-        fun isEnabled() = isJioPhoneNext() || isSamsungA2s() || isVivo2039()
-
-        private fun isJioPhoneNext() =
-            Build.BRAND.equals("JIO", ignoreCase = true) &&
-                Build.MODEL.startsWith("LS1542QW", ignoreCase = true)
-
-        private fun isSamsungA2s() =
-            Build.BRAND.equals("SAMSUNG", ignoreCase = true) &&
-=======
 @SuppressLint("CameraXQuirksClassDetector")
 // TODO(b/270421716): enable when kotlin is supported.
 public class ControlZoomRatioRangeAssertionErrorQuirk : Quirk {
@@ -64,16 +48,10 @@
 
         private fun isSamsungA2s() =
             isSamsungDevice() &&
->>>>>>> 3d4510a6
                 (Build.MODEL.startsWith("SM-A025", ignoreCase = true) ||
                     Build.MODEL.equals("SM-S124DL", ignoreCase = true))
 
         private fun isVivo2039() =
-<<<<<<< HEAD
-            Build.BRAND.equals("VIVO", ignoreCase = true) &&
-                Build.MODEL.equals("VIVO 2039", ignoreCase = true)
-=======
             isVivoDevice() && Build.MODEL.equals("VIVO 2039", ignoreCase = true)
->>>>>>> 3d4510a6
     }
 }