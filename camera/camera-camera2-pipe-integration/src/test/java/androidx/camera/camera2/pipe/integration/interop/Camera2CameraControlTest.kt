/*
 * Copyright 2021 The Android Open Source Project
 *
 * Licensed under the Apache License, Version 2.0 (the "License");
 * you may not use this file except in compliance with the License.
 * You may obtain a copy of the License at
 *
 *      http://www.apache.org/licenses/LICENSE-2.0
 *
 * Unless required by applicable law or agreed to in writing, software
 * distributed under the License is distributed on an "AS IS" BASIS,
 * WITHOUT WARRANTIES OR CONDITIONS OF ANY KIND, either express or implied.
 * See the License for the specific language governing permissions and
 * limitations under the License.
 */

package androidx.camera.camera2.pipe.integration.interop

import android.hardware.camera2.CaptureRequest
import android.hardware.camera2.CaptureResult
import android.os.Build
import androidx.camera.camera2.pipe.FrameNumber
import androidx.camera.camera2.pipe.RequestNumber
import androidx.camera.camera2.pipe.integration.adapter.RobolectricCameraPipeTestRunner
import androidx.camera.camera2.pipe.integration.compat.Camera2CameraControlCompatImpl
import androidx.camera.camera2.pipe.integration.impl.CAMERAX_TAG_BUNDLE
import androidx.camera.camera2.pipe.integration.impl.ComboRequestListener
import androidx.camera.camera2.pipe.integration.impl.UseCaseCameraRequestControl
import androidx.camera.camera2.pipe.integration.impl.UseCaseThreads
import androidx.camera.camera2.pipe.integration.impl.toParameters
import androidx.camera.camera2.pipe.integration.testing.FakeUseCaseCameraRequestControl
import androidx.camera.camera2.pipe.testing.FakeFrameInfo
import androidx.camera.camera2.pipe.testing.FakeFrameMetadata
import androidx.camera.camera2.pipe.testing.FakeRequestMetadata
import androidx.camera.core.impl.CameraControlInternal
import androidx.camera.core.impl.MutableTagBundle
import androidx.testutils.assertThrows
import com.google.common.truth.Truth.assertThat
import com.google.common.util.concurrent.MoreExecutors
import java.util.concurrent.ExecutionException
import java.util.concurrent.TimeUnit
import kotlinx.coroutines.CompletableDeferred
import kotlinx.coroutines.CoroutineScope
import kotlinx.coroutines.Job
import kotlinx.coroutines.asCoroutineDispatcher
import kotlinx.coroutines.runBlocking
import org.junit.Before
import org.junit.Test
import org.junit.runner.RunWith
import org.robolectric.annotation.Config

@RunWith(RobolectricCameraPipeTestRunner::class)
@Config(minSdk = Build.VERSION_CODES.LOLLIPOP)
@OptIn(ExperimentalCamera2Interop::class)
class Camera2CameraControlTest {

    private val fakeUseCaseThreads by lazy {
        val executor = MoreExecutors.directExecutor()
        val dispatcher = executor.asCoroutineDispatcher()
        val cameraScope = CoroutineScope(Job() + dispatcher)

        UseCaseThreads(
            cameraScope,
            executor,
            dispatcher,
        )
    }
    private val comboRequestListener = ComboRequestListener()
    private val fakeRequestControl = FakeUseCaseCameraRequestControl()
    private val camera2CameraControlCompatImpl = Camera2CameraControlCompatImpl()
    private lateinit var camera2CameraControl: Camera2CameraControl

    @Before
    fun setUp() {
        camera2CameraControl =
            Camera2CameraControl.create(
                compat = camera2CameraControlCompatImpl,
                threads = fakeUseCaseThreads,
                requestListener = comboRequestListener,
            )
<<<<<<< HEAD
        camera2CameraControl.useCaseCamera = fakeUseCaseCamera
=======
        camera2CameraControl.requestControl = fakeRequestControl
>>>>>>> 3d4510a6
    }

    @Test
    fun useCaseCameraUpdated_setRequestOptionResultShouldPropagate(): Unit = runBlocking {
        // Arrange.
        val completeDeferred = CompletableDeferred<Unit>()
        val fakeRequestControl =
            FakeUseCaseCameraRequestControl().apply { setConfigResult = completeDeferred }
<<<<<<< HEAD
        val fakeUseCaseCamera = FakeUseCaseCamera(requestControl = fakeRequestControl)
=======
>>>>>>> 3d4510a6

        val resultFuture =
            camera2CameraControl.setCaptureRequestOptions(
                CaptureRequestOptions.Builder()
                    .setCaptureRequestOption(
                        CaptureRequest.CONTROL_AE_MODE,
                        CaptureRequest.CONTROL_AE_MODE_OFF
                    )
                    .build()
            )

        // Act. Simulate the UseCaseCamera is recreated.
        camera2CameraControl.requestControl = fakeRequestControl
        // Simulate setRequestOption is completed in the recreated UseCaseCamera
        completeDeferred.complete(Unit)
        val requestsToCamera =
            fakeRequestControl.setConfigCalls
                .filter { it.type == UseCaseCameraRequestControl.Type.CAMERA2_CAMERA_CONTROL }
                .onEach { request ->
                    comboRequestListener.simulateRepeatingResult(
                        requests = request.config?.toParameters() ?: emptyMap(),
                        tags = request.tags,
                    )
                }

        // Assert. The setRequestOption task should be completed.
        assertThat(requestsToCamera).isNotEmpty()
        assertThat(resultFuture.get(3, TimeUnit.SECONDS)).isNull()
    }

    @Test
    fun useCaseCameraUpdated_onlyCompleteLatestRequest(): Unit = runBlocking {
        // Arrange.
        val completeDeferred = CompletableDeferred<Unit>()
        val fakeRequestControl =
            FakeUseCaseCameraRequestControl().apply { setConfigResult = completeDeferred }
<<<<<<< HEAD
        val fakeUseCaseCamera = FakeUseCaseCamera(requestControl = fakeRequestControl)
=======
>>>>>>> 3d4510a6

        val resultFuture =
            camera2CameraControl.setCaptureRequestOptions(
                CaptureRequestOptions.Builder()
                    .setCaptureRequestOption(
                        CaptureRequest.CONTROL_AE_MODE,
                        CaptureRequest.CONTROL_AE_MODE_OFF
                    )
                    .build()
            )

        // Act. Simulate the UseCaseCamera is recreated.
        camera2CameraControl.requestControl = fakeRequestControl
        // Act. Submit a new request option.
        val resultFuture2 =
            camera2CameraControl.setCaptureRequestOptions(
                CaptureRequestOptions.Builder()
                    .setCaptureRequestOption(
                        CaptureRequest.CONTROL_AE_MODE,
                        CaptureRequest.CONTROL_AE_MODE_ON_ALWAYS_FLASH
                    )
                    .build()
            )
        // Simulate setRequestOption is completed in the recreated UseCaseCamera
        completeDeferred.complete(Unit)
        val requestsToCamera =
            fakeRequestControl.setConfigCalls
                .filter { it.type == UseCaseCameraRequestControl.Type.CAMERA2_CAMERA_CONTROL }
                .onEach { request ->
                    comboRequestListener.simulateRepeatingResult(
                        requests = request.config?.toParameters() ?: emptyMap(),
                        tags = request.tags,
                    )
                }

        // Assert. The first request should be cancelled., the latest setRequestOption
        // task should be completed.
        assertThat(requestsToCamera).isNotEmpty()
        assertThrows<ExecutionException> { resultFuture.get(3, TimeUnit.SECONDS) }
        assertThat(resultFuture2.get(3, TimeUnit.SECONDS)).isNull()
    }

    @Test(expected = IllegalArgumentException::class)
    fun fromCameraControlThrows_whenNotCamera2Impl() {
        val wrongCameraControl = CameraControlInternal.DEFAULT_EMPTY_INSTANCE
        Camera2CameraControl.from(wrongCameraControl)
    }

    private fun ComboRequestListener.simulateRepeatingResult(
        requests: Map<CaptureRequest.Key<*>, Any> = emptyMap(),
        tags: Map<String, Any> = emptyMap(),
        results: Map<CaptureResult.Key<*>, Any> = emptyMap(),
        frameNumber: FrameNumber = FrameNumber(101L),
    ) {
        val requestMetadata =
            FakeRequestMetadata(
                requestParameters = requests,
                metadata =
                    mapOf(
                        CAMERAX_TAG_BUNDLE to
                            MutableTagBundle.create().also { tagBundle ->
                                tags.forEach { (tagKey, tagValue) ->
                                    tagBundle.putTag(tagKey, tagValue)
                                }
                            }
                    ),
                requestNumber = RequestNumber(1)
            )
        val resultMetaData =
            FakeFrameMetadata(
                resultMetadata = results,
                frameNumber = frameNumber,
            )
        fakeUseCaseThreads.sequentialExecutor.execute {
            onComplete(
                requestMetadata,
                frameNumber,
                FakeFrameInfo(
                    metadata = resultMetaData,
                    requestMetadata = requestMetadata,
                )
            )
        }
    }
}<|MERGE_RESOLUTION|>--- conflicted
+++ resolved
@@ -78,11 +78,7 @@
                 threads = fakeUseCaseThreads,
                 requestListener = comboRequestListener,
             )
-<<<<<<< HEAD
-        camera2CameraControl.useCaseCamera = fakeUseCaseCamera
-=======
         camera2CameraControl.requestControl = fakeRequestControl
->>>>>>> 3d4510a6
     }
 
     @Test
@@ -91,10 +87,6 @@
         val completeDeferred = CompletableDeferred<Unit>()
         val fakeRequestControl =
             FakeUseCaseCameraRequestControl().apply { setConfigResult = completeDeferred }
-<<<<<<< HEAD
-        val fakeUseCaseCamera = FakeUseCaseCamera(requestControl = fakeRequestControl)
-=======
->>>>>>> 3d4510a6
 
         val resultFuture =
             camera2CameraControl.setCaptureRequestOptions(
@@ -131,10 +123,6 @@
         val completeDeferred = CompletableDeferred<Unit>()
         val fakeRequestControl =
             FakeUseCaseCameraRequestControl().apply { setConfigResult = completeDeferred }
-<<<<<<< HEAD
-        val fakeUseCaseCamera = FakeUseCaseCamera(requestControl = fakeRequestControl)
-=======
->>>>>>> 3d4510a6
 
         val resultFuture =
             camera2CameraControl.setCaptureRequestOptions(
