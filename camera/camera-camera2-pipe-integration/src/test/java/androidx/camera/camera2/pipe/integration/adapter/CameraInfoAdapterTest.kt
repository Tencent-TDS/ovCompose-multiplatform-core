--- conflicted
+++ resolved
@@ -21,18 +21,14 @@
 import android.hardware.camera2.CameraCharacteristics.CONTROL_VIDEO_STABILIZATION_MODE_OFF
 import android.hardware.camera2.CameraCharacteristics.CONTROL_VIDEO_STABILIZATION_MODE_ON
 import android.hardware.camera2.CameraCharacteristics.CONTROL_VIDEO_STABILIZATION_MODE_PREVIEW_STABILIZATION
-import android.hardware.camera2.CameraMetadata
 import android.os.Build
 import android.util.Range
 import android.util.Size
 import android.util.SizeF
 import androidx.camera.camera2.pipe.CameraBackendId
 import androidx.camera.camera2.pipe.CameraId
-<<<<<<< HEAD
-=======
 import androidx.camera.camera2.pipe.CameraMetadata
 import androidx.camera.camera2.pipe.integration.adapter.CameraInfoAdapter.Companion.unwrapAs
->>>>>>> 3d4510a6
 import androidx.camera.camera2.pipe.integration.impl.ZoomControl
 import androidx.camera.camera2.pipe.integration.internal.DOLBY_VISION_10B_UNCONSTRAINED
 import androidx.camera.camera2.pipe.integration.internal.HLG10_UNCONSTRAINED
@@ -85,11 +81,7 @@
     private val defaultCameraId = "0"
     private val defaultCameraCharacteristics =
         mapOf(
-<<<<<<< HEAD
-            CameraCharacteristics.LENS_FACING to CameraMetadata.LENS_FACING_BACK,
-=======
             CameraCharacteristics.LENS_FACING to CameraCharacteristics.LENS_FACING_BACK,
->>>>>>> 3d4510a6
             CameraCharacteristics.LENS_INFO_AVAILABLE_FOCAL_LENGTHS to floatArrayOf(1.0f),
             CameraCharacteristics.SENSOR_ORIENTATION to 0,
             CameraCharacteristics.SENSOR_INFO_PIXEL_ARRAY_SIZE to Size(10, 10),
@@ -722,8 +714,6 @@
             )
 
         assertThat(cameraInfo.intrinsicZoomRatio).isEqualTo(CameraInfo.INTRINSIC_ZOOM_RATIO_UNKNOWN)
-<<<<<<< HEAD
-=======
     }
 
     @Test
@@ -733,6 +723,5 @@
 
         val cameraMetadata = restrictedCameraInfo.unwrapAs(CameraMetadata::class)
         assertThat(cameraMetadata).isNotNull()
->>>>>>> 3d4510a6
     }
 }