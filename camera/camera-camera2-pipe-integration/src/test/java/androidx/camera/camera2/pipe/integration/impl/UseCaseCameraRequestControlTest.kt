--- conflicted
+++ resolved
@@ -88,10 +88,7 @@
             capturePipeline = FakeCapturePipeline(),
             state = fakeUseCaseCameraState,
             useCaseGraphConfig = fakeUseCaseGraphConfig,
-<<<<<<< HEAD
-=======
             threads = useCaseThreads,
->>>>>>> 3d4510a6
         )
 
     @After
@@ -126,11 +123,7 @@
         // Act
         requestControl.setSessionConfigAsync(sessionConfigBuilder.build()).await()
         requestControl
-<<<<<<< HEAD
-            .addParametersAsync(
-=======
             .setParametersAsync(
->>>>>>> 3d4510a6
                 values = mapOf(CaptureRequest.CONTROL_AE_EXPOSURE_COMPENSATION to 5)
             )
             .await()
@@ -144,11 +137,7 @@
         // Assert
         assertThat(fakeCameraGraph.fakeCameraGraphSession.repeatingRequests.size).isEqualTo(3)
 
-<<<<<<< HEAD
-        val lastRequest = fakeCameraGraph.fakeCameraGraphSession.repeatingRequests.removeLast()
-=======
         val lastRequest = fakeCameraGraph.fakeCameraGraphSession.repeatingRequests.removeLastKt()
->>>>>>> 3d4510a6
         assertThat(lastRequest.parameters[CaptureRequest.CONTROL_AE_MODE])
             .isEqualTo(CaptureRequest.CONTROL_AE_MODE_ON)
         assertThat(lastRequest.parameters[CaptureRequest.CONTROL_AE_EXPOSURE_COMPENSATION])
@@ -158,11 +147,7 @@
         assertThat(lastRequest.parameters.size).isEqualTo(3)
 
         val secondLastRequest =
-<<<<<<< HEAD
-            fakeCameraGraph.fakeCameraGraphSession.repeatingRequests.removeLast()
-=======
             fakeCameraGraph.fakeCameraGraphSession.repeatingRequests.removeLastKt()
->>>>>>> 3d4510a6
         assertThat(secondLastRequest.parameters[CaptureRequest.CONTROL_AE_EXPOSURE_COMPENSATION])
             .isEqualTo(5)
         assertThat(secondLastRequest.parameters[CaptureRequest.CONTROL_AE_MODE])
@@ -226,12 +211,6 @@
         val testCamera2InteropTagKey = "testCamera2InteropTagKey"
         val testCamera2InteropTagValue = "testCamera2InteropTagValue"
 
-<<<<<<< HEAD
-        val testTagKey = "testTagKey"
-        val testTagValue = "testTagValue"
-
-=======
->>>>>>> 3d4510a6
         val sessionConfigBuilder =
             SessionConfig.Builder().also { sessionConfigBuilder ->
                 sessionConfigBuilder.setTemplateType(CameraDevice.TEMPLATE_PREVIEW)
@@ -251,13 +230,6 @@
                     .build(),
             tags = mapOf(testCamera2InteropTagKey to testCamera2InteropTagValue)
         )
-<<<<<<< HEAD
-        requestControl.addParametersAsync(
-            values = mapOf(CaptureRequest.CONTROL_AE_MODE to CaptureRequest.CONTROL_AE_MODE_OFF),
-            tags = mapOf(testTagKey to testTagValue)
-        )
-=======
->>>>>>> 3d4510a6
         requestControl.setSessionConfigAsync(sessionConfigBuilder.build()).await()
 
         // Assert.
@@ -272,10 +244,6 @@
     fun testMergeListener(): Unit = runBlocking {
         // Arrange
         val testRequestListener = TestRequestListener()
-<<<<<<< HEAD
-        val testRequestListener1 = TestRequestListener()
-=======
->>>>>>> 3d4510a6
         val testCaptureCallback =
             object : CameraCaptureCallback() {
                 val latch = CountDownLatch(1)
@@ -306,13 +274,6 @@
                     .build(),
             listeners = setOf(testRequestListener)
         )
-<<<<<<< HEAD
-        requestControl.addParametersAsync(
-            values = mapOf(CaptureRequest.CONTROL_AE_MODE to CaptureRequest.CONTROL_AE_MODE_OFF),
-            listeners = setOf(testRequestListener1)
-        )
-=======
->>>>>>> 3d4510a6
         requestControl.setSessionConfigAsync(sessionConfigBuilder.build()).await()
 
         // Invoke the onComplete on all the listeners.
@@ -371,11 +332,7 @@
         // Act
         requestControl.setSessionConfigAsync(sessionConfigBuilder.build()).await()
         requestControl
-<<<<<<< HEAD
-            .addParametersAsync(
-=======
             .setParametersAsync(
->>>>>>> 3d4510a6
                 values = mapOf(CaptureRequest.CONTROL_AE_EXPOSURE_COMPENSATION to 5)
             )
             .await()
@@ -388,11 +345,7 @@
 
         // Assert
         assertThat(fakeCameraGraph.fakeCameraGraphSession.repeatingRequests.size).isEqualTo(3)
-<<<<<<< HEAD
-        val lastRequest = fakeCameraGraph.fakeCameraGraphSession.repeatingRequests.removeLast()
-=======
         val lastRequest = fakeCameraGraph.fakeCameraGraphSession.repeatingRequests.removeLastKt()
->>>>>>> 3d4510a6
         assertThat(lastRequest.template!!.value)
             .isEqualTo(RequestTemplate(CameraDevice.TEMPLATE_RECORD).value)
     }
