/*
 * Copyright 2021 The Android Open Source Project
 *
 * Licensed under the Apache License, Version 2.0 (the "License");
 * you may not use this file except in compliance with the License.
 * You may obtain a copy of the License at
 *
 *      http://www.apache.org/licenses/LICENSE-2.0
 *
 * Unless required by applicable law or agreed to in writing, software
 * distributed under the License is distributed on an "AS IS" BASIS,
 * WITHOUT WARRANTIES OR CONDITIONS OF ANY KIND, either express or implied.
 * See the License for the specific language governing permissions and
 * limitations under the License.
 */

package androidx.camera.camera2.pipe.integration.impl

import android.hardware.camera2.CameraCharacteristics
import android.hardware.camera2.CaptureRequest
import android.hardware.camera2.CaptureResult
import android.os.Build
import android.util.Range
import android.util.Rational
import androidx.camera.camera2.pipe.FrameNumber
import androidx.camera.camera2.pipe.RequestNumber
import androidx.camera.camera2.pipe.integration.adapter.RobolectricCameraPipeTestRunner
import androidx.camera.camera2.pipe.integration.compat.EvCompImpl
import androidx.camera.camera2.pipe.integration.testing.FakeCameraProperties
import androidx.camera.camera2.pipe.integration.testing.FakeUseCaseCameraRequestControl
import androidx.camera.camera2.pipe.testing.FakeCameraMetadata
import androidx.camera.camera2.pipe.testing.FakeFrameInfo
import androidx.camera.camera2.pipe.testing.FakeFrameMetadata
import androidx.camera.camera2.pipe.testing.FakeRequestMetadata
import androidx.camera.core.CameraControl
import androidx.testutils.assertThrows
import com.google.common.truth.Truth.assertThat
import java.util.concurrent.Executors
import java.util.concurrent.TimeUnit
import kotlinx.coroutines.CoroutineScope
import kotlinx.coroutines.Deferred
import kotlinx.coroutines.Job
import kotlinx.coroutines.asCoroutineDispatcher
import kotlinx.coroutines.runBlocking
import kotlinx.coroutines.withTimeout
import org.junit.Before
import org.junit.Test
import org.junit.runner.RunWith
import org.robolectric.annotation.Config
import org.robolectric.annotation.internal.DoNotInstrument

@RunWith(RobolectricCameraPipeTestRunner::class)
@DoNotInstrument
@Config(minSdk = Build.VERSION_CODES.LOLLIPOP)
class EvCompControlTest {
    private val fakeUseCaseThreads by lazy {
        val executor = Executors.newSingleThreadExecutor()
        val dispatcher = executor.asCoroutineDispatcher()
        val cameraScope = CoroutineScope(Job() + dispatcher)

        UseCaseThreads(
            cameraScope,
            executor,
            dispatcher,
        )
    }
    private val metadata =
        FakeCameraMetadata(
            mapOf(
                CameraCharacteristics.CONTROL_AE_COMPENSATION_RANGE to Range.create(-4, 4),
                CameraCharacteristics.CONTROL_AE_COMPENSATION_STEP to Rational.parseRational("1/2"),
            ),
        )
    private val comboRequestListener = ComboRequestListener()
    private lateinit var exposureControl: EvCompControl

    @Before
    fun setUp() {
        exposureControl =
            EvCompControl(
                EvCompImpl(FakeCameraProperties(metadata), fakeUseCaseThreads, comboRequestListener)
            )
<<<<<<< HEAD
        exposureControl.useCaseCamera = FakeUseCaseCamera()
=======
        exposureControl.requestControl = FakeUseCaseCameraRequestControl()
>>>>>>> 3d4510a6
    }

    @Test
    fun setExposureTwice_theFirstCallShouldBeCancelled(): Unit = runBlocking {
        val deferred: Deferred<Int> = exposureControl.updateAsync(1)
        val deferred1: Deferred<Int> = exposureControl.updateAsync(2)

        // Assert. The second call should keep working.
        assertThat(deferred1.isCompleted).isFalse()
        // Assert. The first call should be cancelled with a
        // CameraControl.OperationCanceledException.
        assertThrows<CameraControl.OperationCanceledException> { deferred.awaitWithTimeout() }
    }

    @Test
    fun setExposureCancelled_theCompensationValueShouldKeepInControl() = runBlocking {
        // Arrange.
        val deferred = exposureControl.updateAsync(1)

        // Act.
        deferred.cancel()

        // Assert. The new value should be set to the exposure control even when the task fails.
        assertThat(exposureControl.exposureState.exposureCompensationIndex).isEqualTo(1)
    }

    @Test
    fun exposureControlInactive_setExposureTaskShouldCancel(): Unit = runBlocking {
        val deferred = exposureControl.updateAsync(1)

        // Act. Simulate control inactive by set useCaseCamera to null & call reset().
        exposureControl.requestControl = null
        exposureControl.reset()

        // Assert. The exposure control has been set to inactive. It should throw an exception.
        assertThrows<CameraControl.OperationCanceledException> { deferred.awaitWithTimeout() }
    }

    @Test
    fun setExposureNotInRange_shouldCompleteTheTaskWithException(): Unit = runBlocking {
        // Assert. The Exposure index 5 is not in the valid range. It should throw an exception.
        assertThrows<IllegalArgumentException> { exposureControl.updateAsync(5).awaitWithTimeout() }
    }

    @Test
    fun setExposureOnNotSupportedCamera_shouldCompleteTheTaskWithException(): Unit = runBlocking {
        // Arrange.
        val evCompCompat =
            EvCompImpl(
                // Fake CameraProperties without CONTROL_AE_COMPENSATION related properties.
                FakeCameraProperties(),
                fakeUseCaseThreads,
                comboRequestListener
            )
        exposureControl = EvCompControl(evCompCompat)
        exposureControl.requestControl = FakeUseCaseCameraRequestControl()

        // Act.
        val deferred = exposureControl.updateAsync(1)

        // Assert. This camera does not support the exposure compensation, the task should fail.
        assertThrows<IllegalArgumentException> { deferred.awaitWithTimeout() }
    }

    @Test
    fun useCaseCameraUpdated_setExposureResultShouldPropagate(): Unit = runBlocking {
        val targetEv = 1
        val deferred = exposureControl.updateAsync(targetEv)

        // Act. Simulate the UseCaseCamera is recreated.
        exposureControl.requestControl = FakeUseCaseCameraRequestControl()
        comboRequestListener.simulateAeConverge(exposureValue = targetEv)

        // Assert. The setEV task should be completed.
        assertThat(deferred.awaitWithTimeout()).isEqualTo(targetEv)
    }

    @Test
    fun useCaseCameraUpdated_onlyCompleteLatestRequest(): Unit = runBlocking {
        val targetEv = 2
        val deferred = exposureControl.updateAsync(1)

        // Act. Simulate the UseCaseCamera is recreated,
        exposureControl.requestControl = FakeUseCaseCameraRequestControl()
        // Act. Submits a new EV value.
        val deferred2 = exposureControl.updateAsync(targetEv)
        comboRequestListener.simulateAeConverge(exposureValue = targetEv)

        // Assert. The previous setEV task should be cancelled
        assertThrows<CameraControl.OperationCanceledException> { deferred.awaitWithTimeout() }
        // Assert. The latest setEV task should be completed.
        assertThat(deferred2.awaitWithTimeout()).isEqualTo(targetEv)
    }

    private suspend fun Deferred<Int>.awaitWithTimeout(
        timeMillis: Long = TimeUnit.SECONDS.toMillis(5)
    ) = withTimeout(timeMillis) { await() }

    private fun ComboRequestListener.simulateAeConverge(
        exposureValue: Int,
        frameNumber: FrameNumber = FrameNumber(101L),
    ) {
        val requestMetadata =
            FakeRequestMetadata(
                requestParameters =
                    mapOf(CaptureRequest.CONTROL_AE_EXPOSURE_COMPENSATION to exposureValue),
                requestNumber = RequestNumber(1)
            )
        val resultMetaData =
            FakeFrameMetadata(
                resultMetadata =
                    mapOf(
                        CaptureResult.CONTROL_AE_EXPOSURE_COMPENSATION to exposureValue,
                        CaptureResult.CONTROL_AE_STATE to CaptureResult.CONTROL_AE_STATE_CONVERGED,
                    ),
                frameNumber = frameNumber,
            )
        fakeUseCaseThreads.sequentialExecutor.execute {
            onComplete(
                requestMetadata,
                frameNumber,
                FakeFrameInfo(
                    metadata = resultMetaData,
                    requestMetadata = requestMetadata,
                )
            )
        }
    }
}<|MERGE_RESOLUTION|>--- conflicted
+++ resolved
@@ -80,11 +80,7 @@
             EvCompControl(
                 EvCompImpl(FakeCameraProperties(metadata), fakeUseCaseThreads, comboRequestListener)
             )
-<<<<<<< HEAD
-        exposureControl.useCaseCamera = FakeUseCaseCamera()
-=======
-        exposureControl.requestControl = FakeUseCaseCameraRequestControl()
->>>>>>> 3d4510a6
+        exposureControl.requestControl = FakeUseCaseCameraRequestControl()
     }
 
     @Test
