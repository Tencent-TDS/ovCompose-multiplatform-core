--- conflicted
+++ resolved
@@ -67,13 +67,7 @@
     @Before
     fun setUp() {
         zoomControl =
-<<<<<<< HEAD
-            ZoomControl(fakeUseCaseThreads, zoomCompat).apply {
-                useCaseCamera = FakeUseCaseCamera()
-            }
-=======
             ZoomControl(zoomCompat).apply { requestControl = FakeUseCaseCameraRequestControl() }
->>>>>>> 3d4510a6
     }
 
     @Test
