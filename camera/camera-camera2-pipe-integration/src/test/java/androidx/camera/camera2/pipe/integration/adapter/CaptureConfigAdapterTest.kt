/*
 * Copyright 2021 The Android Open Source Project
 *
 * Licensed under the Apache License, Version 2.0 (the "License");
 * you may not use this file except in compliance with the License.
 * You may obtain a copy of the License at
 *
 *      http://www.apache.org/licenses/LICENSE-2.0
 *
 * Unless required by applicable law or agreed to in writing, software
 * distributed under the License is distributed on an "AS IS" BASIS,
 * WITHOUT WARRANTIES OR CONDITIONS OF ANY KIND, either express or implied.
 * See the License for the specific language governing permissions and
 * limitations under the License.
 */

package androidx.camera.camera2.pipe.integration.adapter

import android.hardware.camera2.CameraDevice
import android.hardware.camera2.CaptureRequest
import android.os.Build
import androidx.camera.camera2.pipe.RequestTemplate
import androidx.camera.camera2.pipe.StreamId
import androidx.camera.camera2.pipe.integration.compat.quirk.ImageCaptureFailedForVideoSnapshotQuirk
import androidx.camera.camera2.pipe.integration.compat.workaround.NoOpTemplateParamsOverride
import androidx.camera.camera2.pipe.integration.compat.workaround.TemplateParamsOverride
import androidx.camera.camera2.pipe.integration.compat.workaround.TemplateParamsQuirkOverride
import androidx.camera.camera2.pipe.integration.config.UseCaseGraphConfig
import androidx.camera.camera2.pipe.integration.impl.CAMERAX_TAG_BUNDLE
import androidx.camera.camera2.pipe.integration.impl.Camera2ImplConfig
import androidx.camera.camera2.pipe.integration.impl.UseCaseThreads
import androidx.camera.camera2.pipe.integration.testing.FakeCameraGraph
import androidx.camera.camera2.pipe.integration.testing.FakeCameraProperties
import androidx.camera.camera2.pipe.integration.testing.FakeSurface
import androidx.camera.core.impl.CameraCaptureCallback
import androidx.camera.core.impl.CaptureConfig
import androidx.camera.core.impl.Quirks
import androidx.camera.core.impl.TagBundle
import androidx.testutils.assertThrows
import com.google.common.truth.Truth.assertThat
import java.util.concurrent.Executors
import kotlinx.coroutines.CompletableDeferred
import kotlinx.coroutines.CoroutineScope
import kotlinx.coroutines.Job
import kotlinx.coroutines.asCoroutineDispatcher
import kotlinx.coroutines.runBlocking
import kotlinx.coroutines.withTimeoutOrNull
import org.junit.After
import org.junit.Test
import org.junit.runner.RunWith
import org.robolectric.annotation.Config
import org.robolectric.annotation.internal.DoNotInstrument

@RunWith(RobolectricCameraPipeTestRunner::class)
@Config(minSdk = Build.VERSION_CODES.LOLLIPOP)
@DoNotInstrument
class CaptureConfigAdapterTest {
    private val fakeUseCaseThreads by lazy {
        val executor = Executors.newSingleThreadExecutor()
        val dispatcher = executor.asCoroutineDispatcher()
        val cameraScope = CoroutineScope(Job() + dispatcher)

        UseCaseThreads(
            cameraScope,
            executor,
            dispatcher,
        )
    }
    private val fakeCameraProperties = FakeCameraProperties()
    private val surface = FakeSurface()
<<<<<<< HEAD
    private val configAdapter =
        CaptureConfigAdapter(
            useCaseGraphConfig =
                UseCaseGraphConfig(
                    graph = FakeCameraGraph(),
                    surfaceToStreamMap = mapOf(surface to StreamId(0)),
                    cameraStateAdapter = CameraStateAdapter(),
                ),
            cameraProperties = fakeCameraProperties,
            zslControl = ZslControlNoOpImpl(),
            threads = fakeUseCaseThreads,
        )
=======
    private val configAdapter = createConfigAdapter()
>>>>>>> 3d4510a6

    @After
    fun tearDown() {
        surface.close()
    }

    @Test
    fun shouldFail_whenCaptureConfigHasNoSurfaces() {
        // Arrange
        val captureConfig = CaptureConfig.defaultEmptyCaptureConfig()
        val sessionConfigOptions = Camera2ImplConfig.Builder().build()

        // Act/Assert
        assertThrows<IllegalStateException> {
            configAdapter.mapToRequest(
                captureConfig,
                RequestTemplate(CameraDevice.TEMPLATE_PREVIEW),
                sessionConfigOptions
            )
        }
    }

    @Test
    fun shouldFail_whenCaptureConfigSurfaceNotRecognized() {
        // Arrange
        val fakeSurface = FakeSurface()
        val captureConfig = CaptureConfig.Builder().apply { addSurface(fakeSurface) }.build()
        val sessionConfigOptions = Camera2ImplConfig.Builder().build()

        // Act/Assert
        assertThrows<IllegalStateException> {
            configAdapter.mapToRequest(
                captureConfig,
                RequestTemplate(CameraDevice.TEMPLATE_PREVIEW),
                sessionConfigOptions
            )
        }

        // Clean up
        fakeSurface.close()
    }

    @Test
    fun shouldReturnRequestThatIncludesCaptureCallbacks() {
        // Arrange
        val callbackAborted = CompletableDeferred<Int>()
        val captureCallback =
            object : CameraCaptureCallback() {
                override fun onCaptureCancelled(captureConfigId: Int) {
                    callbackAborted.complete(captureConfigId)
                }
            }
        val expectedCaptureConfigId = 101
        val captureConfig =
            CaptureConfig.Builder()
                .apply {
                    addSurface(surface)
                    addCameraCaptureCallback(captureCallback)
                    setId(expectedCaptureConfigId)
                }
                .build()
        val sessionConfigOptions = Camera2ImplConfig.Builder().build()

        // Act
        val request =
            configAdapter.mapToRequest(
                captureConfig,
                RequestTemplate(CameraDevice.TEMPLATE_PREVIEW),
                sessionConfigOptions
            )
        request.listeners.forEach { listener -> listener.onAborted(request) }

        // Assert
        runBlocking {
            assertThat(withTimeoutOrNull(timeMillis = 5000) { callbackAborted.await() })
                .isEqualTo(expectedCaptureConfigId)
        }
    }

    @Test
    fun shouldReturnRequestThatIncludesCaptureOptions() {
        // Arrange
        val captureConfig =
            CaptureConfig.Builder()
                .apply {
                    addSurface(surface)
                    addImplementationOption(CaptureConfig.OPTION_ROTATION, 90)
                    addImplementationOption(CaptureConfig.OPTION_JPEG_QUALITY, 100)
                }
                .build()
        val sessionConfigOptions =
            Camera2ImplConfig.Builder()
                .apply {
                    setCaptureRequestOption(
                        CaptureRequest.FLASH_MODE,
                        CaptureRequest.FLASH_MODE_OFF
                    )
                }
                .build()

        // Act
        val request =
            configAdapter.mapToRequest(
                captureConfig,
                RequestTemplate(CameraDevice.TEMPLATE_PREVIEW),
                sessionConfigOptions
            )

        // Assert
        val rotation = request.parameters[CaptureRequest.JPEG_ORIENTATION]
        assertThat(rotation).isEqualTo(90)
        val quality = request.parameters[CaptureRequest.JPEG_QUALITY]
        assertThat(quality).isEqualTo(100)
        val flashMode = request.parameters[CaptureRequest.FLASH_MODE]
        assertThat(flashMode).isEqualTo(CaptureRequest.FLASH_MODE_OFF)
    }

    @Test
    fun shouldSetTagBundleToTheRequest() {
        // Arrange
        val tagKey = "testTagKey"
        val tagValue = "testTagValue"
        val captureConfig =
            CaptureConfig.Builder()
                .apply {
                    addSurface(surface)
                    addTag(tagKey, tagValue)
                }
                .build()
        val sessionConfigOptions = Camera2ImplConfig.Builder().build()

        // Act
        val request =
            configAdapter.mapToRequest(
                captureConfig,
                RequestTemplate(CameraDevice.TEMPLATE_PREVIEW),
                sessionConfigOptions
            )

        // Assert
        assertThat(request.extras).containsKey(CAMERAX_TAG_BUNDLE)
        val tagBundle = request.extras[CAMERAX_TAG_BUNDLE] as TagBundle
        assertThat(tagBundle.getTag(tagKey)).isEqualTo(tagValue)
    }

    @Test
    fun captureOptionsMergeConflict_singleCaptureOptionShouldKeep() {
        // Arrange
        val captureConfig =
            CaptureConfig.Builder()
                .apply {
                    addSurface(surface)
                    addImplementationOption(CaptureConfig.OPTION_ROTATION, 90)
                }
                .build()

        // Create a session config that includes an option that conflicts with the capture config.
        val sessionConfigOptions =
            Camera2ImplConfig.Builder()
                .apply { setCaptureRequestOption(CaptureRequest.JPEG_ORIENTATION, 100) }
                .build()

        // Act
        val request =
            configAdapter.mapToRequest(
                captureConfig,
                RequestTemplate(CameraDevice.TEMPLATE_PREVIEW),
                sessionConfigOptions
            )

        // Assert, the options of the single capture should have higher priority.
        val rotation = request.parameters[CaptureRequest.JPEG_ORIENTATION]
        assertThat(rotation).isEqualTo(90)
    }

    @Test
    fun submitStillCaptureRequests_withTemplate_templateSent(): Unit = runBlocking {
        // Arrange.
        val imageCaptureConfig =
            CaptureConfig.Builder().let {
                it.addSurface(surface)
                it.templateType = CameraDevice.TEMPLATE_MANUAL
                it.build()
            }
        val request =
            configAdapter.mapToRequest(
                imageCaptureConfig,
                RequestTemplate(CameraDevice.TEMPLATE_PREVIEW),
                Camera2ImplConfig.Builder().build(),
            )

        // Assert.
        val template = request.template
        assertThat(template).isEqualTo(RequestTemplate(CameraDevice.TEMPLATE_MANUAL))
    }

    @Test
    fun submitStillCaptureRequests_withNoTemplate_templateStillCaptureSent(): Unit = runBlocking {
        // Arrange.
        val imageCaptureConfig = CaptureConfig.Builder().apply { addSurface(surface) }.build()

        // Act.
        val request =
            configAdapter.mapToRequest(
                imageCaptureConfig,
                RequestTemplate(CameraDevice.TEMPLATE_PREVIEW),
                Camera2ImplConfig.Builder().build(),
            )

        // Assert.
        val template = request.template
        assertThat(template).isEqualTo(RequestTemplate(CameraDevice.TEMPLATE_STILL_CAPTURE))
    }

    @Test
    fun submitStillCaptureRequests_withTemplateRecord_templateVideoSnapshotSent(): Unit =
        runBlocking {
            // Arrange.
            val imageCaptureConfig =
                CaptureConfig.Builder()
                    .apply {
                        templateType = CameraDevice.TEMPLATE_STILL_CAPTURE
                        addSurface(surface)
                    }
                    .build()

            // Act.
            val request =
                configAdapter.mapToRequest(
                    imageCaptureConfig,
                    // With session template in TEMPLATE_RECORD
                    RequestTemplate(CameraDevice.TEMPLATE_RECORD),
                    Camera2ImplConfig.Builder().build(),
                )
<<<<<<< HEAD
=======

            // Assert.
            val template = request.template
            assertThat(template).isEqualTo(RequestTemplate(CameraDevice.TEMPLATE_VIDEO_SNAPSHOT))
        }

    @Test
    fun submitStillCaptureRequests_withTemplateRecord_captureIntentIsOverride(): Unit =
        runBlocking {
            // Arrange.
            val configAdapter =
                createConfigAdapter(
                    templateParamsOverride =
                        TemplateParamsQuirkOverride(
                            Quirks(listOf(ImageCaptureFailedForVideoSnapshotQuirk()))
                        )
                )
            val imageCaptureConfig =
                CaptureConfig.Builder()
                    .apply {
                        templateType = CameraDevice.TEMPLATE_STILL_CAPTURE
                        addSurface(surface)
                    }
                    .build()

            // Act.
            val request =
                configAdapter.mapToRequest(
                    imageCaptureConfig,
                    // With session template in TEMPLATE_RECORD
                    RequestTemplate(CameraDevice.TEMPLATE_RECORD),
                    Camera2ImplConfig.Builder().build(),
                )
>>>>>>> 3d4510a6

            // Assert.
            val template = request.template
            assertThat(template).isEqualTo(RequestTemplate(CameraDevice.TEMPLATE_VIDEO_SNAPSHOT))
            assertThat(request.parameters[CaptureRequest.CONTROL_CAPTURE_INTENT])
                .isEqualTo(CaptureRequest.CONTROL_CAPTURE_INTENT_STILL_CAPTURE)
        }

    private fun createConfigAdapter(
        templateParamsOverride: TemplateParamsOverride = NoOpTemplateParamsOverride
    ) =
        CaptureConfigAdapter(
            useCaseGraphConfig =
                UseCaseGraphConfig(
                    graph = FakeCameraGraph(),
                    surfaceToStreamMap = mapOf(surface to StreamId(0)),
                    cameraStateAdapter = CameraStateAdapter(),
                ),
            cameraProperties = fakeCameraProperties,
            zslControl = ZslControlNoOpImpl(),
            threads = fakeUseCaseThreads,
            templateParamsOverride = templateParamsOverride,
        )
}<|MERGE_RESOLUTION|>--- conflicted
+++ resolved
@@ -68,22 +68,7 @@
     }
     private val fakeCameraProperties = FakeCameraProperties()
     private val surface = FakeSurface()
-<<<<<<< HEAD
-    private val configAdapter =
-        CaptureConfigAdapter(
-            useCaseGraphConfig =
-                UseCaseGraphConfig(
-                    graph = FakeCameraGraph(),
-                    surfaceToStreamMap = mapOf(surface to StreamId(0)),
-                    cameraStateAdapter = CameraStateAdapter(),
-                ),
-            cameraProperties = fakeCameraProperties,
-            zslControl = ZslControlNoOpImpl(),
-            threads = fakeUseCaseThreads,
-        )
-=======
     private val configAdapter = createConfigAdapter()
->>>>>>> 3d4510a6
 
     @After
     fun tearDown() {
@@ -318,8 +303,6 @@
                     RequestTemplate(CameraDevice.TEMPLATE_RECORD),
                     Camera2ImplConfig.Builder().build(),
                 )
-<<<<<<< HEAD
-=======
 
             // Assert.
             val template = request.template
@@ -353,7 +336,6 @@
                     RequestTemplate(CameraDevice.TEMPLATE_RECORD),
                     Camera2ImplConfig.Builder().build(),
                 )
->>>>>>> 3d4510a6
 
             // Assert.
             val template = request.template
