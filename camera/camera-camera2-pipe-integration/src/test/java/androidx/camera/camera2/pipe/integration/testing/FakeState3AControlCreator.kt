--- conflicted
+++ resolved
@@ -29,11 +29,7 @@
 object FakeState3AControlCreator {
     fun createState3AControl(
         properties: CameraProperties = FakeCameraProperties(),
-<<<<<<< HEAD
-        useCaseCamera: UseCaseCamera = FakeUseCaseCamera(),
-=======
         requestControl: UseCaseCameraRequestControl = FakeUseCaseCameraRequestControl(),
->>>>>>> 3d4510a6
     ) =
         State3AControl(
                 properties,
@@ -51,9 +47,5 @@
                     )
                 ),
             )
-<<<<<<< HEAD
-            .apply { this.useCaseCamera = useCaseCamera }
-=======
             .apply { this.requestControl = requestControl }
->>>>>>> 3d4510a6
 }