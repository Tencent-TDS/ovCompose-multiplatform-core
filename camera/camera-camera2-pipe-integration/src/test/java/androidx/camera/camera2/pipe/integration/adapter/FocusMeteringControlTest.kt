/*
 * Copyright 2021 The Android Open Source Project
 *
 * Licensed under the Apache License, Version 2.0 (the "License");
 * you may not use this file except in compliance with the License.
 * You may obtain a copy of the License at
 *
 *      http://www.apache.org/licenses/LICENSE-2.0
 *
 * Unless required by applicable law or agreed to in writing, software
 * distributed under the License is distributed on an "AS IS" BASIS,
 * WITHOUT WARRANTIES OR CONDITIONS OF ANY KIND, either express or implied.
 * See the License for the specific language governing permissions and
 * limitations under the License.
 */

package androidx.camera.camera2.pipe.integration.adapter

import android.graphics.Rect
import android.hardware.camera2.CameraCharacteristics
import android.hardware.camera2.CaptureRequest
import android.hardware.camera2.CaptureResult
import android.hardware.camera2.CaptureResult.CONTROL_AF_STATE
import android.hardware.camera2.CaptureResult.CONTROL_AF_STATE_FOCUSED_LOCKED
import android.hardware.camera2.CaptureResult.CONTROL_AF_STATE_NOT_FOCUSED_LOCKED
import android.hardware.camera2.params.MeteringRectangle
import android.os.Build
import android.util.Rational
import android.util.Size
import androidx.camera.camera2.pipe.CameraGraph
import androidx.camera.camera2.pipe.CameraId
import androidx.camera.camera2.pipe.Lock3ABehavior
import androidx.camera.camera2.pipe.Result3A
import androidx.camera.camera2.pipe.integration.compat.StreamConfigurationMapCompat
import androidx.camera.camera2.pipe.integration.compat.ZoomCompat
import androidx.camera.camera2.pipe.integration.compat.quirk.CameraQuirks
import androidx.camera.camera2.pipe.integration.compat.workaround.MeteringRegionCorrection
import androidx.camera.camera2.pipe.integration.compat.workaround.NoOpMeteringRegionCorrection
import androidx.camera.camera2.pipe.integration.compat.workaround.OutputSizesCorrector
import androidx.camera.camera2.pipe.integration.impl.CameraProperties
import androidx.camera.camera2.pipe.integration.impl.FocusMeteringControl
import androidx.camera.camera2.pipe.integration.impl.State3AControl
import androidx.camera.camera2.pipe.integration.impl.UseCaseCameraRequestControl
import androidx.camera.camera2.pipe.integration.impl.UseCaseThreads
import androidx.camera.camera2.pipe.integration.testing.FakeCameraProperties
import androidx.camera.camera2.pipe.integration.testing.FakeState3AControlCreator
import androidx.camera.camera2.pipe.integration.testing.FakeUseCaseCameraRequestControl
import androidx.camera.camera2.pipe.integration.testing.FakeZoomCompat
import androidx.camera.camera2.pipe.testing.FakeCameraMetadata
import androidx.camera.camera2.pipe.testing.FakeFrameMetadata
import androidx.camera.core.CameraControl
import androidx.camera.core.FocusMeteringAction
import androidx.camera.core.FocusMeteringResult
import androidx.camera.core.MeteringPointFactory
import androidx.camera.core.Preview
import androidx.camera.core.SurfaceOrientedMeteringPointFactory
import androidx.camera.core.UseCase
import androidx.camera.core.impl.StreamSpec
import androidx.camera.core.impl.utils.executor.CameraXExecutors
import androidx.camera.testing.fakes.FakeCamera
import androidx.camera.testing.impl.SurfaceTextureProvider
import androidx.camera.testing.impl.fakes.FakeUseCase
import androidx.test.filters.MediumTest
import androidx.testutils.MainDispatcherRule
import com.google.common.truth.Truth.assertThat
import com.google.common.truth.Truth.assertWithMessage
import com.google.common.util.concurrent.FutureCallback
import com.google.common.util.concurrent.Futures
import com.google.common.util.concurrent.ListenableFuture
import java.util.concurrent.CountDownLatch
import java.util.concurrent.ExecutionException
import java.util.concurrent.Executors
import java.util.concurrent.TimeUnit
import kotlinx.coroutines.CompletableDeferred
import kotlinx.coroutines.Dispatchers
import kotlinx.coroutines.ExperimentalCoroutinesApi
import kotlinx.coroutines.asExecutor
import kotlinx.coroutines.async
import kotlinx.coroutines.cancel
import kotlinx.coroutines.delay
import kotlinx.coroutines.launch
import kotlinx.coroutines.test.StandardTestDispatcher
import kotlinx.coroutines.test.TestScope
import kotlinx.coroutines.test.advanceTimeBy
import kotlinx.coroutines.test.advanceUntilIdle
import kotlinx.coroutines.test.runTest
import kotlinx.coroutines.withContext
import org.junit.After
import org.junit.Assert.assertThrows
import org.junit.Before
import org.junit.Rule
import org.junit.Test
import org.junit.runner.RunWith
import org.robolectric.annotation.Config
import org.robolectric.annotation.internal.DoNotInstrument
import org.robolectric.shadows.StreamConfigurationMapBuilder
import org.robolectric.util.ReflectionHelpers

private const val CAMERA_ID_0 = "0" // 640x480 sensor size
private const val CAMERA_ID_1 = "1" // 1920x1080 sensor size
private const val CAMERA_ID_2 = "2" // 640x480 sensor size, not support AF_AUTO.
private const val CAMERA_ID_3 = "3" // camera that does not support 3A regions.
private const val CAMERA_ID_4 = "4" // camera 0 with LENS_FACING_FRONT
private const val CAMERA_ID_5 = "5" // camera 0 supporting AF regions only

private const val SENSOR_WIDTH = 640
private const val SENSOR_HEIGHT = 480
private const val SENSOR_WIDTH2 = 1920
private const val SENSOR_HEIGHT2 = 1080

private val AREA_WIDTH = (MeteringPointFactory.getDefaultPointSize() * SENSOR_WIDTH).toInt()
private val AREA_HEIGHT = (MeteringPointFactory.getDefaultPointSize() * SENSOR_HEIGHT).toInt()
private val AREA_WIDTH_2 = (MeteringPointFactory.getDefaultPointSize() * SENSOR_WIDTH2).toInt()
private val AREA_HEIGHT_2 = (MeteringPointFactory.getDefaultPointSize() * SENSOR_HEIGHT2).toInt()

private val M_RECT_1 = Rect(0, 0, AREA_WIDTH / 2, AREA_HEIGHT / 2)
private val M_RECT_2 = Rect(0, SENSOR_HEIGHT - AREA_HEIGHT / 2, AREA_WIDTH / 2, SENSOR_HEIGHT)
private val M_RECT_3 =
    Rect(
        SENSOR_WIDTH - AREA_WIDTH / 2,
        SENSOR_HEIGHT - AREA_HEIGHT / 2,
        SENSOR_WIDTH,
        SENSOR_HEIGHT
    )

// the following rectangles are for metering point (0, 0)
private val M_RECT_PVIEW_RATIO_16x9_SENSOR_640x480 =
    Rect(0, 60 - AREA_HEIGHT / 2, AREA_WIDTH / 2, 60 + AREA_HEIGHT / 2)
private val M_RECT_PVIEW_RATIO_4x3_SENSOR_1920x1080 =
    Rect(240 - AREA_WIDTH_2 / 2, 0, 240 + AREA_WIDTH_2 / 2, AREA_HEIGHT_2 / 2)

@OptIn(ExperimentalCoroutinesApi::class)
@RunWith(RobolectricCameraPipeTestRunner::class)
@Config(minSdk = Build.VERSION_CODES.LOLLIPOP)
@DoNotInstrument
class FocusMeteringControlTest {
    private val testScope = TestScope()
    private val testDispatcher = StandardTestDispatcher(testScope.testScheduler)

    @get:Rule val mainDispatcherRule = MainDispatcherRule(testDispatcher)

    private val fakeUseCaseThreads by lazy {
        UseCaseThreads(testScope, testDispatcher.asExecutor(), testDispatcher).apply {
            sequentialScope = testScope
        }
    }

    private val pointFactory = SurfaceOrientedMeteringPointFactory(1f, 1f)
    private lateinit var focusMeteringControl: FocusMeteringControl

    private val point1 = pointFactory.createPoint(0f, 0f)
    private val point2 = pointFactory.createPoint(0.0f, 1.0f)
    private val point3 = pointFactory.createPoint(1.0f, 1.0f)

    private val cameraPropertiesMap = mutableMapOf<String, CameraProperties>()

    private val fakeRequestControl = FakeUseCaseCameraRequestControl(testScope)
<<<<<<< HEAD
=======
    private val runningUseCases = mutableSetOf<UseCase>()
>>>>>>> 3d4510a6

    @Before
    fun setUp() {
        loadCameraProperties()
        fakeRequestControl.focusMeteringResult =
            CompletableDeferred(Result3A(status = Result3A.Status.OK))
        focusMeteringControl = initFocusMeteringControl(CAMERA_ID_0)
    }

    @After
    fun tearDown() {
        // CoroutineScope#cancel can throw exception if the scope has no job left
        try {
            for (useCase in runningUseCases) {
                useCase.onStateDetached()
                useCase.onUnbind()
            }
            // fakeUseCaseThreads may still be using Main dispatcher which sometimes
            // causes Dispatchers.resetMain() to throw an exception:
            // "IllegalStateException: Dispatchers.Main is used concurrently with setting it"
            fakeUseCaseThreads.scope.cancel()
            fakeUseCaseThreads.sequentialScope.cancel()
        } catch (_: Exception) {}
    }

    @Test
    fun meteringRegionsFromMeteringPoint_fovAspectRatioEqualToCropAspectRatio() {
        val meteringPoint = FakeMeteringPointFactory().createPoint(0.0f, 0.0f)
        val meteringRectangles =
            FocusMeteringControl.meteringRegionsFromMeteringPoints(
                listOf(meteringPoint),
                1,
                Rect(0, 0, 800, 600),
                Rational(4, 3),
                FocusMeteringAction.FLAG_AF,
                NoOpMeteringRegionCorrection,
            )
        assertThat(meteringRectangles.size).isEqualTo(1)
        // Aspect ratio of crop region is same as default aspect ratio. So no padding is needed
        // along width or height. However only the bottom right quadrant of the metering rectangle
        // will fit inside the crop region.
        val expectedMeteringRectangle =
            MeteringRectangle(0, 0, 60, 45, FocusMeteringControl.METERING_WEIGHT_DEFAULT)
        assertThat(meteringRectangles[0]).isEqualTo(expectedMeteringRectangle)

        val meteringPoint1 = FakeMeteringPointFactory().createPoint(0.5f, 0.5f)
        val meteringRectangles1 =
            FocusMeteringControl.meteringRegionsFromMeteringPoints(
                listOf(meteringPoint1),
                1,
                Rect(0, 0, 800, 600),
                Rational(4, 3),
                FocusMeteringAction.FLAG_AF or
                    FocusMeteringAction.FLAG_AE or
                    FocusMeteringAction.FLAG_AWB,
                NoOpMeteringRegionCorrection,
            )
        assertThat(meteringRectangles1.size).isEqualTo(1)
        // Aspect ratio of crop region is same as default aspect ratio. So no padding is needed
        // along width or height. The metering region will completely fit inside the crop region.
        val expectedMeteringRectangle1 =
            MeteringRectangle(340, 255, 120, 90, FocusMeteringControl.METERING_WEIGHT_DEFAULT)
        assertThat(meteringRectangles1[0]).isEqualTo(expectedMeteringRectangle1)

        val meteringPoint2 = FakeMeteringPointFactory().createPoint(1f, 1f)
        val meteringRectangles2 =
            FocusMeteringControl.meteringRegionsFromMeteringPoints(
                listOf(meteringPoint2),
                1,
                Rect(0, 0, 800, 600),
                Rational(4, 3),
                FocusMeteringAction.FLAG_AF,
                NoOpMeteringRegionCorrection,
            )
        assertThat(meteringRectangles2.size).isEqualTo(1)
        // Aspect ratio of crop region is same as default aspect ratio. So no padding is needed
        // along width or height. However only the top left quadrant of the metering rectangle
        // will fit inside the crop region.
        val expectedMeteringRectangle2 =
            MeteringRectangle(740, 555, 60, 45, FocusMeteringControl.METERING_WEIGHT_DEFAULT)
        assertThat(meteringRectangles2[0]).isEqualTo(expectedMeteringRectangle2)
    }

    @Test
    fun meteringRegionsFromMeteringPoint_fovAspectRatioGreaterThanCropAspectRatio() {
        val meteringPoint = FakeMeteringPointFactory().createPoint(0.0f, 0.0f)
        val meteringRectangles =
            FocusMeteringControl.meteringRegionsFromMeteringPoints(
                listOf(meteringPoint),
                1,
                Rect(0, 0, 400, 400),
                Rational(4, 3),
                FocusMeteringAction.FLAG_AF or
                    FocusMeteringAction.FLAG_AE or
                    FocusMeteringAction.FLAG_AWB,
                NoOpMeteringRegionCorrection,
            )
        assertThat(meteringRectangles.size).isEqualTo(1)
        // Default aspect ratio is greater than the aspect ratio of the crop region. So we need
        // to add some padding at the top.
        val expectedMeteringRectangle =
            MeteringRectangle(0, 20, 30, 60, FocusMeteringControl.METERING_WEIGHT_DEFAULT)
        assertThat(meteringRectangles[0]).isEqualTo(expectedMeteringRectangle)

        val meteringPoint1 = FakeMeteringPointFactory().createPoint(0.5f, 0.5f)
        val meteringRectangles1 =
            FocusMeteringControl.meteringRegionsFromMeteringPoints(
                listOf(meteringPoint1),
                1,
                Rect(0, 0, 400, 400),
                Rational(4, 3),
                FocusMeteringAction.FLAG_AF,
                NoOpMeteringRegionCorrection,
            )
        assertThat(meteringRectangles1.size).isEqualTo(1)
        val expectedMeteringRectangle1 =
            MeteringRectangle(170, 170, 60, 60, FocusMeteringControl.METERING_WEIGHT_DEFAULT)
        assertThat(meteringRectangles1[0]).isEqualTo(expectedMeteringRectangle1)

        val meteringPoint2 = FakeMeteringPointFactory().createPoint(1f, 1f)
        val meteringRectangles2 =
            FocusMeteringControl.meteringRegionsFromMeteringPoints(
                listOf(meteringPoint2),
                1,
                Rect(0, 0, 400, 400),
                Rational(4, 3),
                FocusMeteringAction.FLAG_AF,
                NoOpMeteringRegionCorrection,
            )
        assertThat(meteringRectangles2.size).isEqualTo(1)
        // Default aspect ratio is greater than the aspect ratio of the crop region. So we need
        // to add some padding at the bottom.
        val expectedMeteringRectangle2 =
            MeteringRectangle(370, 320, 30, 60, FocusMeteringControl.METERING_WEIGHT_DEFAULT)
        assertThat(meteringRectangles2[0]).isEqualTo(expectedMeteringRectangle2)
    }

    @Test
    fun meteringRegionsFromMeteringPoint_fovAspectRatioLessThanCropAspectRatio() {
        val meteringPoint = FakeMeteringPointFactory().createPoint(0.0f, 0.0f)
        val meteringRectangles =
            FocusMeteringControl.meteringRegionsFromMeteringPoints(
                listOf(meteringPoint),
                1,
                Rect(0, 0, 400, 400),
                Rational(3, 4),
                FocusMeteringAction.FLAG_AF,
                NoOpMeteringRegionCorrection,
            )
        assertThat(meteringRectangles.size).isEqualTo(1)
        val expectedMeteringRectangle =
            MeteringRectangle(20, 0, 60, 30, FocusMeteringControl.METERING_WEIGHT_DEFAULT)
        assertThat(meteringRectangles[0]).isEqualTo(expectedMeteringRectangle)

        val meteringPoint1 = FakeMeteringPointFactory().createPoint(0.5f, 0.5f)
        val meteringRectangles1 =
            FocusMeteringControl.meteringRegionsFromMeteringPoints(
                listOf(meteringPoint1),
                1,
                Rect(0, 0, 400, 400),
                Rational(3, 4),
                FocusMeteringAction.FLAG_AF,
                NoOpMeteringRegionCorrection,
            )
        assertThat(meteringRectangles1.size).isEqualTo(1)
        val expectedMeteringRectangle1 =
            MeteringRectangle(170, 170, 60, 60, FocusMeteringControl.METERING_WEIGHT_DEFAULT)
        assertThat(meteringRectangles1[0]).isEqualTo(expectedMeteringRectangle1)

        val meteringPoint2 = FakeMeteringPointFactory().createPoint(1f, 1f)
        val meteringRectangles2 =
            FocusMeteringControl.meteringRegionsFromMeteringPoints(
                listOf(meteringPoint2),
                1,
                Rect(0, 0, 400, 400),
                Rational(3, 4),
                FocusMeteringAction.FLAG_AF,
                NoOpMeteringRegionCorrection,
            )
        assertThat(meteringRectangles2.size).isEqualTo(1)
        val expectedMeteringRectangle2 =
            MeteringRectangle(320, 370, 60, 30, FocusMeteringControl.METERING_WEIGHT_DEFAULT)
        assertThat(meteringRectangles2[0]).isEqualTo(expectedMeteringRectangle2)
    }

    @Test
    fun startFocusAndMetering_invalidPoint() = runTest {
        val invalidPoint = pointFactory.createPoint(1f, 1.1f)

        val future =
            focusMeteringControl.startFocusAndMetering(
                FocusMeteringAction.Builder(invalidPoint).build()
            )

        assertFutureFailedWithIllegalArgumentException(future)
    }

    @Test
    fun startFocusAndMetering_defaultPoint_3ARectsAreCorrect() = runTest {
        startFocusMeteringAndAwait(FocusMeteringAction.Builder(point1).build())

        with(fakeRequestControl.focusMeteringCalls.last()) {
            assertWithMessage("Wrong number of AE regions").that(aeRegions?.size).isEqualTo(1)
            assertWithMessage("Wrong AE region").that(aeRegions?.get(0)?.rect).isEqualTo(M_RECT_1)

            assertWithMessage("Wrong number of AF regions").that(afRegions?.size).isEqualTo(1)
            assertWithMessage("Wrong AF region").that(afRegions?.get(0)?.rect).isEqualTo(M_RECT_1)

            assertWithMessage("Wrong number of AWB regions").that(awbRegions?.size).isEqualTo(1)
            assertWithMessage("Wrong AWB region").that(awbRegions?.get(0)?.rect).isEqualTo(M_RECT_1)
        }
    }

    @Test
    fun startFocusAndMetering_defaultPoint_3ALocksAreCorrect() = runTest {
        startFocusMeteringAndAwait(FocusMeteringAction.Builder(point1).build())

        with(fakeRequestControl.focusMeteringCalls.last()) {
            assertWithMessage("Wrong lock behavior for AE").that(aeLockBehavior).isNull()
            assertWithMessage("Wrong lock behavior for AF")
                .that(afLockBehavior)
                .isEqualTo(Lock3ABehavior.IMMEDIATE)
            assertWithMessage("Wrong lock behavior for AWB").that(awbLockBehavior).isNull()
        }
    }

    @Test
    fun startFocusAndMetering_multiplePoints_3ARectsAreCorrect() = runTest {
        // Camera 0 i.e. Max AF count = 3, Max AE count = 3, Max AWB count = 1
        startFocusMeteringAndAwait(
            FocusMeteringAction.Builder(point1).addPoint(point2).addPoint(point3).build()
        )

        with(fakeRequestControl.focusMeteringCalls.last()) {
            assertWithMessage("Wrong number of AE regions").that(aeRegions?.size).isEqualTo(3)
            assertWithMessage("Wrong AE region").that(aeRegions?.get(0)?.rect).isEqualTo(M_RECT_1)
            assertWithMessage("Wrong AE region").that(aeRegions?.get(1)?.rect).isEqualTo(M_RECT_2)
            assertWithMessage("Wrong AE region").that(aeRegions?.get(2)?.rect).isEqualTo(M_RECT_3)

            assertWithMessage("Wrong number of AF regions").that(afRegions?.size).isEqualTo(3)
            assertWithMessage("Wrong AF region").that(afRegions?.get(0)?.rect).isEqualTo(M_RECT_1)
            assertWithMessage("Wrong AF region").that(afRegions?.get(1)?.rect).isEqualTo(M_RECT_2)
            assertWithMessage("Wrong AF region").that(afRegions?.get(2)?.rect).isEqualTo(M_RECT_3)

            assertWithMessage("Wrong number of AWB regions").that(awbRegions?.size).isEqualTo(1)
            assertWithMessage("Wrong AWB region").that(awbRegions?.get(0)?.rect).isEqualTo(M_RECT_1)
        }
    }

    @Test
    @Config(maxSdk = 32)
    fun startFocusAndMetering_AfRegionCorrectedByQuirk() {
        ReflectionHelpers.setStaticField(Build::class.java, "BRAND", "Samsung")

        focusMeteringControl = initFocusMeteringControl(cameraId = CAMERA_ID_4)

        startFocusMeteringAndAwait(
            FocusMeteringAction.Builder(point1).addPoint(point2).addPoint(point3).build()
        )

        // after flipping horizontally, left / right will be swapped.
        val flippedRect1 =
            Rect(
                SENSOR_WIDTH - M_RECT_1.right,
                M_RECT_1.top,
                SENSOR_WIDTH - M_RECT_1.left,
                M_RECT_1.bottom
            )
        val flippedRect2 =
            Rect(
                SENSOR_WIDTH - M_RECT_2.right,
                M_RECT_2.top,
                SENSOR_WIDTH - M_RECT_2.left,
                M_RECT_2.bottom
            )
        val flippedRect3 =
            Rect(
                SENSOR_WIDTH - M_RECT_3.right,
                M_RECT_3.top,
                SENSOR_WIDTH - M_RECT_3.left,
                M_RECT_3.bottom
            )

        with(fakeRequestControl.focusMeteringCalls.last()) {
            assertWithMessage("Wrong number of AE regions").that(aeRegions?.size).isEqualTo(3)
            assertWithMessage("Wrong AE region").that(aeRegions?.get(0)?.rect).isEqualTo(M_RECT_1)
            assertWithMessage("Wrong AE region").that(aeRegions?.get(1)?.rect).isEqualTo(M_RECT_2)
            assertWithMessage("Wrong AE region").that(aeRegions?.get(2)?.rect).isEqualTo(M_RECT_3)

            assertWithMessage("Wrong number of AF regions").that(afRegions?.size).isEqualTo(3)
            assertWithMessage("Wrong AF region")
                .that(afRegions?.get(0)?.rect)
                .isEqualTo(flippedRect1)
            assertWithMessage("Wrong AF region")
                .that(afRegions?.get(1)?.rect)
                .isEqualTo(flippedRect2)
            assertWithMessage("Wrong AF region")
                .that(afRegions?.get(2)?.rect)
                .isEqualTo(flippedRect3)

            assertWithMessage("Wrong number of AWB regions").that(awbRegions?.size).isEqualTo(1)
            assertWithMessage("Wrong AWB region").that(awbRegions?.get(0)?.rect).isEqualTo(M_RECT_1)
        }
    }

    @Test
    fun startFocusAndMetering_multiplePointsVariousModes() = runTest {
        // Camera 0 i.e. Max AF count = 3, Max AE count = 3, Max AWB count = 1
        startFocusMeteringAndAwait(
            FocusMeteringAction.Builder(point1, FocusMeteringAction.FLAG_AWB)
                .addPoint(point2, FocusMeteringAction.FLAG_AF or FocusMeteringAction.FLAG_AE)
                .addPoint(
                    point3,
                    FocusMeteringAction.FLAG_AF or
                        FocusMeteringAction.FLAG_AE or
                        FocusMeteringAction.FLAG_AWB
                )
                .build()
        )

        with(fakeRequestControl.focusMeteringCalls.last()) {
            assertWithMessage("Wrong number of AE regions").that(aeRegions?.size).isEqualTo(2)
            assertWithMessage("Wrong AE region").that(aeRegions?.get(0)?.rect).isEqualTo(M_RECT_2)
            assertWithMessage("Wrong AE region").that(aeRegions?.get(1)?.rect).isEqualTo(M_RECT_3)

            assertWithMessage("Wrong number of AF regions").that(afRegions?.size).isEqualTo(2)
            assertWithMessage("Wrong AF region").that(afRegions?.get(0)?.rect).isEqualTo(M_RECT_2)
            assertWithMessage("Wrong AF region").that(afRegions?.get(1)?.rect).isEqualTo(M_RECT_3)

            assertWithMessage("Wrong number of AWB regions").that(awbRegions?.size).isEqualTo(1)
            assertWithMessage("Wrong AWB region").that(awbRegions?.get(0)?.rect).isEqualTo(M_RECT_1)
        }
    }

    @Test
    fun startFocusAndMetering_multiplePointsDistinctModes() {
        // Camera 0 i.e. Max AF count = 3, Max AE count = 3, Max AWB count = 1
        startFocusMeteringAndAwait(
            FocusMeteringAction.Builder(point1, FocusMeteringAction.FLAG_AF)
                .addPoint(point2, FocusMeteringAction.FLAG_AWB)
                .addPoint(point3, FocusMeteringAction.FLAG_AE)
                .build()
        )

        with(fakeRequestControl.focusMeteringCalls.last()) {
            assertWithMessage("Wrong number of AE regions").that(aeRegions?.size).isEqualTo(1)
            assertWithMessage("Wrong AE region").that(aeRegions?.get(0)?.rect).isEqualTo(M_RECT_3)

            assertWithMessage("Wrong number of AF regions").that(afRegions?.size).isEqualTo(1)
            assertWithMessage("Wrong AF region").that(afRegions?.get(0)?.rect).isEqualTo(M_RECT_1)

            assertWithMessage("Wrong number of AWB regions").that(awbRegions?.size).isEqualTo(1)
            assertWithMessage("Wrong AWB region").that(awbRegions?.get(0)?.rect).isEqualTo(M_RECT_2)
        }
    }

    @Test
    fun cropRegionIsSet_resultBasedOnCropRegion() {
        val cropWidth = 480
        val cropHeight = 360
        val cropRect =
            Rect(
                SENSOR_WIDTH / 2 - cropWidth / 2,
                SENSOR_HEIGHT / 2 - cropHeight / 2,
                SENSOR_WIDTH / 2 + cropWidth / 2,
                SENSOR_HEIGHT / 2 + cropHeight / 2
            )

        focusMeteringControl =
            initFocusMeteringControl(
                cameraId = CAMERA_ID_0,
                zoomCompat = FakeZoomCompat(croppedSensorArea = cropRect),
            )

        val centerPt = pointFactory.createPoint(0.5f, 0.5f)
        startFocusMeteringAndAwait(FocusMeteringAction.Builder(centerPt).build())

        val areaWidth = (MeteringPointFactory.getDefaultPointSize() * cropRect.width()).toInt()
        val areaHeight = (MeteringPointFactory.getDefaultPointSize() * cropRect.height()).toInt()
        val adjustedRect =
            Rect(
                cropRect.centerX() - areaWidth / 2,
                cropRect.centerY() - areaHeight / 2,
                cropRect.centerX() + areaWidth / 2,
                cropRect.centerY() + areaHeight / 2
            )
        with(fakeRequestControl.focusMeteringCalls.last()) {
            assertWithMessage("Wrong number of AF regions").that(afRegions?.size).isEqualTo(1)
            assertWithMessage("Wrong AF region")
                .that(afRegions?.get(0)?.rect)
                .isEqualTo(adjustedRect)
        }
    }

    @Test
    fun cropRegionIsSetTwice_resultAlwaysBasedOnCurrentCropRegion() {
        val cropWidth = 480
        val cropHeight = 360
        val cropRect =
            Rect(
                SENSOR_WIDTH / 2 - cropWidth / 2,
                SENSOR_HEIGHT / 2 - cropHeight / 2,
                SENSOR_WIDTH / 2 + cropWidth / 2,
                SENSOR_HEIGHT / 2 + cropHeight / 2
            )

        val zoomCompat = FakeZoomCompat(croppedSensorArea = Rect(0, 0, 640, 480))
        focusMeteringControl =
            initFocusMeteringControl(
                cameraId = CAMERA_ID_0,
                zoomCompat = zoomCompat,
            )

        val centerPt = pointFactory.createPoint(0.5f, 0.5f)
        startFocusMeteringAndAwait(FocusMeteringAction.Builder(centerPt).build())

        zoomCompat.croppedSensorArea = cropRect
        startFocusMeteringAndAwait(FocusMeteringAction.Builder(centerPt).build())

        val areaWidth = (MeteringPointFactory.getDefaultPointSize() * cropRect.width()).toInt()
        val areaHeight = (MeteringPointFactory.getDefaultPointSize() * cropRect.height()).toInt()
        val adjustedRect =
            Rect(
                cropRect.centerX() - areaWidth / 2,
                cropRect.centerY() - areaHeight / 2,
                cropRect.centerX() + areaWidth / 2,
                cropRect.centerY() + areaHeight / 2
            )
        with(fakeRequestControl.focusMeteringCalls.last()) {
            assertWithMessage("Wrong number of AF regions").that(afRegions?.size).isEqualTo(1)
            assertWithMessage("Wrong AF region")
                .that(afRegions?.get(0)?.rect)
                .isEqualTo(adjustedRect)
        }
    }

    @Test
    fun previewFovAdjusted_16by9_to_4by3() {
        // use 16:9 preview aspect ratio with sensor region of 4:3 (camera 0)
        focusMeteringControl =
            initFocusMeteringControl(
                cameraId = CAMERA_ID_0,
                useCases = setOf(createPreview(Size(1920, 1080))),
            )

        startFocusMeteringAndAwait(FocusMeteringAction.Builder(point1).build())

        with(fakeRequestControl.focusMeteringCalls.last()) {
            assertWithMessage("Wrong number of AF regions").that(afRegions?.size).isEqualTo(1)
            assertWithMessage("Wrong AF region")
                .that(afRegions?.get(0)?.rect)
                .isEqualTo(M_RECT_PVIEW_RATIO_16x9_SENSOR_640x480)
        }
    }

    @Test
    fun previewFovAdjusted_4by3_to_16by9() {
        // use 4:3 preview aspect ratio with sensor region of 16:9 (camera 1)
        focusMeteringControl =
            initFocusMeteringControl(
                cameraId = CAMERA_ID_1,
                useCases = setOf(createPreview(Size(640, 480))),
                zoomCompat = FakeZoomCompat(croppedSensorArea = Rect(0, 0, 1920, 1080))
            )

        startFocusMeteringAndAwait(FocusMeteringAction.Builder(point1).build())

        with(fakeRequestControl) {
            assertWithMessage("Wrong number of AF regions").that(afRegions?.size).isEqualTo(1)
            assertWithMessage("Wrong AF region")
                .that(afRegions?.get(0)?.rect)
                .isEqualTo(M_RECT_PVIEW_RATIO_4x3_SENSOR_1920x1080)
        }
    }

    @Test
    fun customFovAdjusted() {
        // 16:9 to 4:3
        val useCase = FakeUseCase()
        useCase.updateSuggestedStreamSpec(StreamSpec.builder(Size(1920, 1080)).build(), null)

        val factory = SurfaceOrientedMeteringPointFactory(1.0f, 1.0f, useCase)
        val point = factory.createPoint(0f, 0f)

        focusMeteringControl =
            initFocusMeteringControl(
                cameraId = CAMERA_ID_0,
                useCases = setOf(createPreview(Size(640, 480))),
            )

        startFocusMeteringAndAwait(FocusMeteringAction.Builder(point).build())

        with(fakeRequestControl.focusMeteringCalls.last()) {
            assertWithMessage("Wrong number of AF regions").that(afRegions?.size).isEqualTo(1)
            assertWithMessage("Wrong AF region")
                .that(afRegions?.get(0)?.rect)
                .isEqualTo(M_RECT_PVIEW_RATIO_16x9_SENSOR_640x480)
        }
    }

    @Test
    fun previewRatioNotUsed_whenPreviewUseCaseIsRemoved() {
        // add 16:9 aspect ratio Preview with sensor region of 4:3 (camera 0), then remove Preview
        focusMeteringControl =
            initFocusMeteringControl(
                CAMERA_ID_0,
                useCases = setOf(createPreview(Size(1920, 1080))),
            )
<<<<<<< HEAD
        fakeUseCaseCamera.runningUseCases = emptySet()
        focusMeteringControl.onRunningUseCasesChanged()
=======
        focusMeteringControl.onRunningUseCasesChanged(emptySet())
>>>>>>> 3d4510a6

        startFocusMeteringAndAwait(FocusMeteringAction.Builder(point1).build())

        // point1 = (0, 0) is considered as center point of metering rectangle.
        // Since previewAspectRatio is not set, it will be same as cropRegionAspectRatio
        // which is the size of SENSOR_1 in this test. So the point is not adjusted,
        // and simply M_RECT_1 (metering rectangle of point1 with SENSOR_1) should be used.
        with(fakeRequestControl.focusMeteringCalls.last()) {
            assertWithMessage("Wrong number of AF regions").that(afRegions?.size).isEqualTo(1)
            assertWithMessage("Wrong AF region").that(afRegions?.get(0)?.rect).isEqualTo(M_RECT_1)
        }
    }

    @Test
    fun meteringPointsWithSize_convertedCorrectly() {
        val point1 = pointFactory.createPoint(0.5f, 0.5f, 1.0f)
        val point2 = pointFactory.createPoint(0.5f, 0.5f, 0.5f)
        val point3 = pointFactory.createPoint(0.5f, 0.5f, 0.1f)

        startFocusMeteringAndAwait(
            FocusMeteringAction.Builder(point1).addPoint(point2).addPoint(point3).build()
        )

        with(fakeRequestControl.focusMeteringCalls.last()) {
            assertWithMessage("Wrong number of AF regions").that(afRegions?.size).isEqualTo(3)

            assertWithMessage("Wrong AF region width")
                .that(afRegions?.get(0)?.rect?.width())
                .isEqualTo((SENSOR_WIDTH * 1.0f).toInt())
            assertWithMessage("Wrong AF region height")
                .that(afRegions?.get(0)?.rect?.height())
                .isEqualTo((SENSOR_HEIGHT * 1.0f).toInt())

            assertWithMessage("Wrong AF region width")
                .that(afRegions?.get(1)?.rect?.width())
                .isEqualTo((SENSOR_WIDTH * 0.5f).toInt())
            assertWithMessage("Wrong AF region height")
                .that(afRegions?.get(1)?.rect?.height())
                .isEqualTo((SENSOR_HEIGHT * 0.5f).toInt())

            assertWithMessage("Wrong AF region width")
                .that(afRegions?.get(2)?.rect?.width())
                .isEqualTo((SENSOR_WIDTH * 0.1f).toInt())
            assertWithMessage("Wrong AF region height")
                .that(afRegions?.get(2)?.rect?.height())
                .isEqualTo((SENSOR_HEIGHT * 0.1f).toInt())
        }
    }

    @Test
    fun startFocusMetering_AfLocked_completesWithFocusTrue() = runTest {
        fakeRequestControl.focusMeteringResult =
            CompletableDeferred(
                Result3A(
                    status = Result3A.Status.OK,
                    frameMetadata =
                        FakeFrameMetadata(
                            extraMetadata =
                                mapOf(CONTROL_AF_STATE to CONTROL_AF_STATE_FOCUSED_LOCKED)
                        )
                )
            )
        val action = FocusMeteringAction.Builder(point1).build()

        val future = focusMeteringControl.startFocusAndMetering(action)

        assertFutureFocusCompleted(future, true)
    }

    @Test
    fun startFocusMetering_AfNotLocked_completesWithFocusFalse() = runTest {
        fakeRequestControl.focusMeteringResult =
            CompletableDeferred(
                Result3A(
                    status = Result3A.Status.OK,
                    frameMetadata =
                        FakeFrameMetadata(
                            extraMetadata =
                                mapOf(CONTROL_AF_STATE to CONTROL_AF_STATE_NOT_FOCUSED_LOCKED)
                        )
                )
            )
        val action = FocusMeteringAction.Builder(point1).build()

        val future = focusMeteringControl.startFocusAndMetering(action)

        assertFutureFocusCompleted(future, false)
    }

    @Test
    fun startFocusMetering_AfStateIsNull_completesWithFocusTrue() = runTest {
        fakeRequestControl.focusMeteringResult =
            CompletableDeferred(
                Result3A(
                    status = Result3A.Status.OK,
                    frameMetadata =
                        FakeFrameMetadata(extraMetadata = mapOf(CONTROL_AF_STATE to null))
                )
            )
        val action = FocusMeteringAction.Builder(point1).build()

        val result = focusMeteringControl.startFocusAndMetering(action)

        assertFutureFocusCompleted(result, true)
    }

    @Test
    fun startFocusMeteringAfRequested_CameraNotSupportAfAuto_CompletesWithTrue() = runTest {
        // Use camera which does not support AF_AUTO
        focusMeteringControl = initFocusMeteringControl(CAMERA_ID_2)
        val action = FocusMeteringAction.Builder(point1).build()

        val result = focusMeteringControl.startFocusAndMetering(action)

        assertFutureFocusCompleted(result, true)
    }

    @MediumTest
    @Test
    fun startFocusMetering_cancelledBeforeCompletion_failsWithOperationCanceledOperation() =
        runTest {
            // Arrange. Set a delay CompletableDeferred
            fakeRequestControl.focusMeteringResult =
                CompletableDeferred<Result3A>().apply {
                    async(Dispatchers.Default) {
                        delay(500)
                        complete(
                            Result3A(
                                status = Result3A.Status.OK,
                                frameMetadata =
                                    FakeFrameMetadata(
                                        extraMetadata =
                                            mapOf(
                                                CONTROL_AF_STATE to CONTROL_AF_STATE_FOCUSED_LOCKED
                                            )
                                    )
                            )
                        )
                    }
                }
            val action = FocusMeteringAction.Builder(point1).build()
            val future = focusMeteringControl.startFocusAndMetering(action)

            // Act.
            focusMeteringControl.cancelFocusAndMeteringAsync()

            // Assert.
            assertFutureFailedWithOperationCancellation(future)
        }

    @Test
    fun startThenCancelThenStart_previous2FuturesFailsWithOperationCanceled() = runTest {
        // Arrange. Set a never complete CompletableDeferred
        fakeRequestControl.focusMeteringResult = CompletableDeferred()
        fakeRequestControl.cancelFocusMeteringResult = CompletableDeferred()
        val action = FocusMeteringAction.Builder(point1).build()

        // Act.
        val result1 = focusMeteringControl.startFocusAndMetering(action)
        val result2 = focusMeteringControl.cancelFocusAndMeteringAsync().asListenableFuture()
        focusMeteringControl.startFocusAndMetering(action)

        // Assert.
        assertFutureFailedWithOperationCancellation(result1)
        assertFutureFailedWithOperationCancellation(result2)
    }

    @MediumTest
    @Test
    fun startMultipleActions_allExceptLatestAreCancelled() = runTest {
        // Arrange.
        // Set a CompletableDeferred that is completed later
        fakeRequestControl.focusMeteringResult = CompletableDeferred()

        val action = FocusMeteringAction.Builder(point1).build()
        val result1 = focusMeteringControl.startFocusAndMetering(action)
        val result2 = focusMeteringControl.startFocusAndMetering(action)
        val result3 = focusMeteringControl.startFocusAndMetering(action)

        // Simulate CompletableDeferred completion is delayed and all tasks completing before then
        testScope.launch {
            delay(500)
            fakeRequestControl.focusMeteringResult.complete(
                Result3A(
                    status = Result3A.Status.OK,
                    frameMetadata =
                        FakeFrameMetadata(
                            extraMetadata =
                                mapOf(CONTROL_AF_STATE to CONTROL_AF_STATE_FOCUSED_LOCKED)
                        )
                )
            )
        }
        advanceUntilIdle()

        assertFutureFailedWithOperationCancellation(result1)
        assertFutureFailedWithOperationCancellation(result2)
        assertFutureFocusCompleted(result3, true)
    }

    @Test
    fun startFocusMetering_focusedThenCancel_futureStillCompletes() = runTest {
        // Arrange.
        fakeRequestControl.focusMeteringResult =
            CompletableDeferred(
                Result3A(
                    status = Result3A.Status.OK,
                    frameMetadata =
                        FakeFrameMetadata(
                            extraMetadata =
                                mapOf(CONTROL_AF_STATE to CONTROL_AF_STATE_FOCUSED_LOCKED)
                        )
                )
            )
        val action = FocusMeteringAction.Builder(point1).build()

        val result =
            focusMeteringControl.startFocusAndMetering(action).apply {
                advanceUntilIdle()
                get(3, TimeUnit.SECONDS)
            }

        // Act. Cancel it and then ensure the returned ListenableFuture still completes.
        focusMeteringControl.cancelFocusAndMeteringAsync().join()

        // Assert.
        assertFutureFocusCompleted(result, true)
    }

    @Test
    fun startFocusMeteringAFAEAWB_noPointsAreSupported_failFuture() = runTest {
        val focusMeteringControl = initFocusMeteringControl(CAMERA_ID_3)
        val action =
            FocusMeteringAction.Builder(
                    point1,
                    FocusMeteringAction.FLAG_AF or
                        FocusMeteringAction.FLAG_AE or
                        FocusMeteringAction.FLAG_AWB
                )
                .build()
        val future = focusMeteringControl.startFocusAndMetering(action)

        assertFutureFailedWithIllegalArgumentException(future)
    }

    @Test
    fun startFocusMeteringAEAWB_noPointsAreSupported_failFuture() = runTest {
        val focusMeteringControl = initFocusMeteringControl(CAMERA_ID_3)
        val action =
            FocusMeteringAction.Builder(
                    point1,
                    FocusMeteringAction.FLAG_AE or FocusMeteringAction.FLAG_AWB
                )
                .build()
        val future = focusMeteringControl.startFocusAndMetering(action)

        assertFutureFailedWithIllegalArgumentException(future)
    }

    @Test
    fun startFocusMeteringAFAWB_noPointsAreSupported_failFuture() = runTest {
        val focusMeteringControl = initFocusMeteringControl(CAMERA_ID_3)
        val action =
            FocusMeteringAction.Builder(
                    point1,
                    FocusMeteringAction.FLAG_AF or FocusMeteringAction.FLAG_AWB
                )
                .build()
        val future = focusMeteringControl.startFocusAndMetering(action)

        assertFutureFailedWithIllegalArgumentException(future)
    }

    @Test
    fun startFocusMetering_morePointsThanSupported_futureCompletes() = runTest {
        // Camera 0 supports only 3 AF, 3 AE, 1 AWB regions, here we try to have 1 AE region, 2 AWB
        // regions. It should still complete the future, even though focus is not locked.
        fakeRequestControl.focusMeteringResult =
            CompletableDeferred(
                Result3A(
                    status = Result3A.Status.OK,
                    frameMetadata =
                        FakeFrameMetadata(
                            extraMetadata =
                                mapOf(CONTROL_AF_STATE to CONTROL_AF_STATE_NOT_FOCUSED_LOCKED)
                        )
                )
            )

        val action =
            FocusMeteringAction.Builder(
                    point1,
                    FocusMeteringAction.FLAG_AE or FocusMeteringAction.FLAG_AWB
                )
                .addPoint(point2, FocusMeteringAction.FLAG_AWB)
                .build()

        val future = focusMeteringControl.startFocusAndMetering(action)

        // isFocused should be false since AF shouldn't trigger for lack of AF region.
        assertFutureFocusCompleted(future, false)
    }

    @Test
    fun startFocusMetering_noPointsAreValid_failFuture() = runTest {
        val focusMeteringControl = initFocusMeteringControl(CAMERA_ID_0)

        // These will generate MeteringRectangles (width == 0 or height ==0)
        val invalidPt1 = pointFactory.createPoint(2.0f, 2.0f)
        val invalidPt2 = pointFactory.createPoint(2.0f, 0.5f)
        val invalidPt3 = pointFactory.createPoint(-1.0f, -1.0f)
        val action =
            FocusMeteringAction.Builder(invalidPt1, FocusMeteringAction.FLAG_AF)
                .addPoint(invalidPt2, FocusMeteringAction.FLAG_AE)
                .addPoint(invalidPt3, FocusMeteringAction.FLAG_AWB)
                .build()
        val future = focusMeteringControl.startFocusAndMetering(action)

        assertFutureFailedWithIllegalArgumentException(future)
    }

    @Test
    fun isFocusMeteringSupported_allSupportedPoints_shouldReturnTrue() = runTest {
        val action =
            FocusMeteringAction.Builder(
                    point1,
                    FocusMeteringAction.FLAG_AF or
                        FocusMeteringAction.FLAG_AE or
                        FocusMeteringAction.FLAG_AWB
                )
                .addPoint(point2, FocusMeteringAction.FLAG_AF or FocusMeteringAction.FLAG_AE)
                .addPoint(point2, FocusMeteringAction.FLAG_AF or FocusMeteringAction.FLAG_AE)
                .build()
        assertThat(focusMeteringControl.isFocusMeteringSupported(action)).isTrue()
    }

    @Test
    fun isFocusMeteringSupported_morePointsThanSupported_shouldReturnTrue() = runTest {
        // Camera 0 supports 3 AF, 3 AE, 1 AWB regions, here we try to have 1 AE region, 2 AWB
        // regions. But it should still be supported.
        val action =
            FocusMeteringAction.Builder(
                    point1,
                    FocusMeteringAction.FLAG_AE or FocusMeteringAction.FLAG_AWB
                )
                .addPoint(point2, FocusMeteringAction.FLAG_AWB)
                .build()
        assertThat(focusMeteringControl.isFocusMeteringSupported(action)).isTrue()
    }

    @Test
    fun isFocusMeteringSupported_noSupport3ARegion_shouldReturnFalse() = runTest {
        val action = FocusMeteringAction.Builder(point1).build()

        // No 3A regions are supported on Camera3
        val focusMeteringControl = initFocusMeteringControl(CAMERA_ID_3)
        assertThat(focusMeteringControl.isFocusMeteringSupported(action)).isFalse()
    }

    @Test
    fun isFocusMeteringSupported_allInvalidPoints_shouldReturnFalse() = runTest {
        val invalidPoint1 = pointFactory.createPoint(1.1f, 0f)
        val invalidPoint2 = pointFactory.createPoint(0f, 1.1f)
        val invalidPoint3 = pointFactory.createPoint(-0.1f, 0f)
        val invalidPoint4 = pointFactory.createPoint(0f, -0.1f)
        val action =
            FocusMeteringAction.Builder(invalidPoint1)
                .addPoint(invalidPoint2)
                .addPoint(invalidPoint3)
                .addPoint(invalidPoint4)
                .build()
        assertThat(focusMeteringControl.isFocusMeteringSupported(action)).isFalse()
    }

    @Test
    fun cancelFocusMetering_actionIsCanceledAndFutureCompletes() = runTest {
        // Arrange. Set a never complete CompletableDeferred
        fakeRequestControl.focusMeteringResult = CompletableDeferred()
        val action = FocusMeteringAction.Builder(point1).build()

        // Act.
        val actionResult = focusMeteringControl.startFocusAndMetering(action)
        val cancelResult = focusMeteringControl.cancelFocusAndMeteringAsync().asListenableFuture()

        // Assert.
        assertFutureFailedWithOperationCancellation(actionResult)
        assertThat(cancelResult[3, TimeUnit.SECONDS]?.status).isEqualTo(Result3A.Status.OK)
    }

    @MediumTest
    @Test
    fun cancelFocusAndMetering_autoCancelIsDisabled(): Unit = runTest {
        // Arrange. Set a never complete CompletableDeferred
        fakeRequestControl.focusMeteringResult = CompletableDeferred()
        val autoCancelDuration: Long = 500
        val action =
            FocusMeteringAction.Builder(point1)
                .setAutoCancelDuration(autoCancelDuration, TimeUnit.MILLISECONDS)
                .build()
        val autoFocusTimeoutDuration: Long = 1000
        focusMeteringControl.startFocusAndMetering(action, autoFocusTimeoutDuration)

        // Act. Call cancel before the auto cancel occur.
        focusMeteringControl.cancelFocusAndMeteringAsync().await()
        advanceUntilIdle()
        assertThat(fakeRequestControl.cancelFocusMeteringCallCount).isEqualTo(1)

        // Assert. cancelFocusMetering only be invoked once.
        delay(autoFocusTimeoutDuration)
        advanceUntilIdle()
        assertThat(fakeRequestControl.cancelFocusMeteringCallCount).isEqualTo(1)
    }

    @MediumTest
    @Test
    fun autoCancelDuration_completeWithIsFocusSuccessfulFalse() = runTest {
        // Arrange.
        // Set an incomplete CompletableDeferred
        fakeRequestControl.focusMeteringResult = CompletableDeferred()

        val autoCancelTimeOutDuration: Long = 500
        val action =
            FocusMeteringAction.Builder(point1)
                .setAutoCancelDuration(autoCancelTimeOutDuration, TimeUnit.MILLISECONDS)
                .build()

        // Act.
        val future = focusMeteringControl.startFocusAndMetering(action, autoCancelTimeOutDuration)

        // simulate UseCaseCamera timing out during auto focus
        fakeRequestControl.focusMeteringResult.complete(
            Result3A(status = Result3A.Status.TIME_LIMIT_REACHED)
        )

        // Assert.
        assertFutureFocusCompleted(future, false)
    }

    @MediumTest
    @Test
    fun shorterAutoCancelDuration_cancelIsCalled_completeActionFutureIsNotCalled(): Unit = runTest {
        // Arrange.
        // Set an incomplete CompletableDeferred
        fakeRequestControl.focusMeteringResult = CompletableDeferred()
        fakeRequestControl.focusAutoCompletesAfterTimeout = false // simulates manual complete
        val autoCancelDuration: Long = 500
        val action =
            FocusMeteringAction.Builder(point1)
                .setAutoCancelDuration(autoCancelDuration, TimeUnit.MILLISECONDS)
                .build()
        val autoFocusTimeoutDuration: Long = 1000

        // Act.
        val future = focusMeteringControl.startFocusAndMetering(action, autoFocusTimeoutDuration)

        // simulate UseCaseCamera timing out during auto focus
        advanceUntilIdle() // ensures all operations are triggered already
        delay(autoFocusTimeoutDuration)
        fakeRequestControl.focusMeteringResult.complete(
            Result3A(status = Result3A.Status.TIME_LIMIT_REACHED)
        )

        // Assert.
        assertFutureFailedWithOperationCancellation(future)
    }

    @MediumTest
    @Test
    fun longerAutoCancelDuration_completeWithIsFocusSuccessfulFalse() = runTest {
        // Arrange.
        // Set an incomplete CompletableDeferred
        fakeRequestControl.focusMeteringResult = CompletableDeferred()

        val autoCancelDuration: Long = 1000
        val action =
            FocusMeteringAction.Builder(point1)
                .setAutoCancelDuration(autoCancelDuration, TimeUnit.MILLISECONDS)
                .build()
        val autoFocusTimeoutDuration: Long = 500

        // Act.
        val future = focusMeteringControl.startFocusAndMetering(action, autoFocusTimeoutDuration)

        // simulate UseCaseCamera timing out during auto focus
        fakeRequestControl.focusMeteringResult.complete(
            Result3A(status = Result3A.Status.TIME_LIMIT_REACHED)
        )

        // Assert.
        assertFutureFocusCompleted(future, false)
    }

    @MediumTest
    @Test
    fun autoCancelDurationDisabled_completeAfterAutoFocusTimeoutDuration(): Unit = runTest {
        // Arrange.
        // Set an incomplete CompletableDeferred
        fakeRequestControl.focusMeteringResult = CompletableDeferred()

        val autoCancelDuration: Long = 500
        val action =
            FocusMeteringAction.Builder(point1)
                .setAutoCancelDuration(autoCancelDuration, TimeUnit.MILLISECONDS)
                .disableAutoCancel()
                .build()
        val autoFocusTimeoutTestDuration: Long = 1000

        // Act.
        val future =
            focusMeteringControl.startFocusAndMetering(action, autoFocusTimeoutTestDuration)

        // simulate UseCaseCamera timing out during auto focus
        fakeRequestControl.focusMeteringResult.complete(
            Result3A(status = Result3A.Status.TIME_LIMIT_REACHED)
        )

        // Assert.
        assertFutureFocusCompleted(future, false)
    }

    @MediumTest
    @Test
    fun defaultAutoCancelDurationAndFocusTimeout_completesWithIsFocusSuccessfulFalse() = runTest {
        // Arrange.
        // Set an incomplete CompletableDeferred
        fakeRequestControl.focusMeteringResult = CompletableDeferred()

        val action = FocusMeteringAction.Builder(point1).build()

        // Act.
        val future = focusMeteringControl.startFocusAndMetering(action)

        // Assert.
        // default focus timeout is 5s, so waiting for 6s here
        assertFutureFocusCompleted(future, false, 6)
    }

    @Test
    fun startFocusMetering_afAutoModeIsSet() = runTest {
        // Arrange.
        val action =
            FocusMeteringAction.Builder(point1, FocusMeteringAction.FLAG_AF)
                .setAutoCancelDuration(8, TimeUnit.SECONDS)
                .build()
        val state3AControl = createState3AControl(CAMERA_ID_0)
        focusMeteringControl =
            initFocusMeteringControl(
                cameraId = CAMERA_ID_0,
                useCases = setOf(createPreview(Size(1920, 1080))),
                useCaseThreads = fakeUseCaseThreads,
                state3AControl = state3AControl,
            )

        // Act.
        focusMeteringControl
            .startFocusAndMeteringAndAdvanceTestScope(
                this,
                action,
                testScopeAdvanceTimeMillis = 6000, // not cancelled yet
            )[5, TimeUnit.SECONDS]

        // Assert.
        assertThat(state3AControl.preferredFocusMode).isEqualTo(CaptureRequest.CONTROL_AF_MODE_AUTO)
    }

    @Test
    fun startFocusMetering_afModeResetAfterAutoCancel() = runTest {
        // Arrange.
        val action =
            FocusMeteringAction.Builder(point1, FocusMeteringAction.FLAG_AF)
                .setAutoCancelDuration(3, TimeUnit.SECONDS)
                .build()
        val state3AControl = createState3AControl(CAMERA_ID_0)
        focusMeteringControl =
            initFocusMeteringControl(
                cameraId = CAMERA_ID_0,
                useCases = setOf(createPreview(Size(1920, 1080))),
                useCaseThreads = fakeUseCaseThreads,
                state3AControl = state3AControl,
            )

        // Act.
        focusMeteringControl
            .startFocusAndMeteringAndAdvanceTestScope(
                this,
                action,
            )[5, TimeUnit.SECONDS]

        // Assert.
        assertThat(state3AControl.preferredFocusMode).isNull()
    }

    @Test
    fun startFocusMetering_AfNotInvolved_afAutoModeNotSet() = runTest {
        // Arrange.
        val action =
            FocusMeteringAction.Builder(
                    point1,
                    FocusMeteringAction.FLAG_AE or FocusMeteringAction.FLAG_AWB
                )
                .build()
        val state3AControl = createState3AControl(CAMERA_ID_0)
        focusMeteringControl =
            initFocusMeteringControl(
                cameraId = CAMERA_ID_0,
                useCases = setOf(createPreview(Size(1920, 1080))),
                useCaseThreads = fakeUseCaseThreads,
                state3AControl = state3AControl,
            )

        // Act.
        focusMeteringControl
            .startFocusAndMeteringAndAdvanceTestScope(this, action)[5, TimeUnit.SECONDS]

        // Assert.
        assertThat(state3AControl.preferredFocusMode).isEqualTo(null)
    }

    @Test
    fun startAndThenCancel_afAutoModeNotSet(): Unit = runTest {
        // Arrange.
        val action = FocusMeteringAction.Builder(point1, FocusMeteringAction.FLAG_AF).build()
        val state3AControl = createState3AControl(CAMERA_ID_0)
        focusMeteringControl =
            initFocusMeteringControl(
                cameraId = CAMERA_ID_0,
                useCases = setOf(createPreview(Size(1920, 1080))),
                useCaseThreads = fakeUseCaseThreads,
                state3AControl = state3AControl,
            )

        // Act.
        focusMeteringControl
            .startFocusAndMeteringAndAdvanceTestScope(
                this,
                action,
            )[5, TimeUnit.SECONDS]
        focusMeteringControl.cancelFocusAndMeteringAsync().join()

        // Assert.
        advanceUntilIdle()
        assertThat(state3AControl.preferredFocusMode).isEqualTo(null)
    }

    @Test
    fun startFocusMetering_submitFailed_failsWithOperationCanceledOperation() = runTest {
        fakeRequestControl.focusMeteringResult =
            CompletableDeferred(
                Result3A(
                    status = Result3A.Status.SUBMIT_FAILED,
                    frameMetadata = null,
                )
            )

        val result =
            focusMeteringControl.startFocusAndMetering(FocusMeteringAction.Builder(point1).build())

        assertFutureFailedWithOperationCancellation(result)
    }

    @Test
    fun startFocusMetering_noAfPoint_futureCompletesWithFocusUnsuccessful() = runTest {
        val focusMeteringControl = initFocusMeteringControl(CAMERA_ID_1)
        val action =
            FocusMeteringAction.Builder(
                    point1,
                    FocusMeteringAction.FLAG_AE or FocusMeteringAction.FLAG_AWB
                )
                .build()
        val future = focusMeteringControl.startFocusAndMetering(action)

        assertFutureFocusCompleted(future, false)
    }

    @Test
    fun startFocusMetering_frameMetadataNullWithOkStatus_futureCompletesWithFocusSuccessful() =
        runTest {
            /**
             * According to [androidx.camera.camera2.pipe.graph.Controller3A.lock3A] method
             * documentation, if the operation is not supported by the camera device, then this
             * method returns early with Result3A made of 'OK' status and 'null' metadata.
             */
            fakeRequestControl.focusMeteringResult =
                CompletableDeferred(
                    Result3A(
                        status = Result3A.Status.OK,
                        frameMetadata = null,
                    )
                )

            val focusMeteringControl = initFocusMeteringControl(CAMERA_ID_0)
            val future =
                focusMeteringControl.startFocusAndMetering(
                    FocusMeteringAction.Builder(point1).build()
                )

            assertFutureFocusCompleted(future, false)
        }

    @Test
    fun startFocusMetering_noAePoint_aeRegionsSetToDefault() = runTest {
        startFocusMeteringAndAwait(
            FocusMeteringAction.Builder(
                    point1,
                    FocusMeteringAction.FLAG_AF or FocusMeteringAction.FLAG_AWB
                )
                .build()
        )

        with(fakeRequestControl.focusMeteringCalls.last()) {
            assertWithMessage("Wrong AE regions")
                .that(aeRegions)
                .isEqualTo(CameraGraph.Constants3A.METERING_REGIONS_DEFAULT.toList())
        }
    }

    @Test
    fun startFocusMetering_noAfPoint_noFocusMeteringStart() = runTest {
        startFocusMeteringAndAwait(
            FocusMeteringAction.Builder(
                    point1,
                    FocusMeteringAction.FLAG_AE or FocusMeteringAction.FLAG_AWB
                )
                .build()
        )

        assertWithMessage("Focus metering started despite no AF point")
            .that(fakeRequestControl.focusMeteringCalls)
            .isEmpty()
    }

    @Test
    fun startFocusMetering_noAfPoint_aeAwbRegionsUpdated() = runTest {
        startFocusMeteringAndAwait(
            FocusMeteringAction.Builder(
                    point1,
                    FocusMeteringAction.FLAG_AE or FocusMeteringAction.FLAG_AWB
                )
                .build()
        )

        with(fakeRequestControl) {
            assertWithMessage("Wrong AF regions")
                .that(afRegions)
                .isEqualTo(CameraGraph.Constants3A.METERING_REGIONS_DEFAULT.toList())

            // ensuring not default, exact value checked in other tests
            assertWithMessage("Wrong AE regions")
                .that(aeRegions)
                .isNotEqualTo(CameraGraph.Constants3A.METERING_REGIONS_DEFAULT.toList())
            assertWithMessage("Wrong AWB regions")
                .that(awbRegions)
                .isNotEqualTo(CameraGraph.Constants3A.METERING_REGIONS_DEFAULT.toList())
        }
    }

    @Test
    fun startFocusMetering_noAwbPoint_awbRegionsSetToDefault() = runTest {
        startFocusMeteringAndAwait(
            FocusMeteringAction.Builder(
                    point1,
                    FocusMeteringAction.FLAG_AE or FocusMeteringAction.FLAG_AF
                )
                .build()
        )

        with(fakeRequestControl.focusMeteringCalls.last()) {
            assertWithMessage("Wrong AWB regions")
                .that(awbRegions)
                .isEqualTo(CameraGraph.Constants3A.METERING_REGIONS_DEFAULT.toList())
        }
    }

    @Test
    fun startFocusMetering_onlyAfSupported_unsupportedRegionsNotConfigured() = runTest {
        // camera 5 supports 1 AF and 0 AE/AWB regions
        focusMeteringControl = initFocusMeteringControl(cameraId = CAMERA_ID_5)

        startFocusMeteringAndAwait(
            FocusMeteringAction.Builder(
                    point1,
                    FocusMeteringAction.FLAG_AF or
                        FocusMeteringAction.FLAG_AE or
                        FocusMeteringAction.FLAG_AWB
                )
                .build()
        )

        with(fakeRequestControl.focusMeteringCalls.last()) {
            assertWithMessage("Wrong number of AE regions").that(aeRegions).isNull()
            assertWithMessage("Wrong lock behavior for AE").that(aeLockBehavior).isNull()

            assertWithMessage("Wrong number of AF regions").that(afRegions?.size).isEqualTo(1)
            assertWithMessage("Wrong lock behavior for AE")
                .that(afLockBehavior)
                .isEqualTo(Lock3ABehavior.IMMEDIATE)

            assertWithMessage("Wrong number of AWB regions").that(awbRegions).isNull()
            assertWithMessage("Wrong lock behavior for AWB").that(awbLockBehavior).isNull()
        }
    }

    private fun TestScope.assertFutureFocusCompleted(
        future: ListenableFuture<FocusMeteringResult>,
        isFocused: Boolean,
        timeoutSeconds: Long = 3
    ) {
        advanceUntilIdle()
        val focusMeteringResult = future[timeoutSeconds, TimeUnit.SECONDS]
        assertThat(focusMeteringResult.isFocusSuccessful).isEqualTo(isFocused)
    }

    private fun <T> TestScope.assertFutureFailedWithIllegalArgumentException(
        future: ListenableFuture<T>
    ) {
        advanceUntilIdle()
        assertThrows(ExecutionException::class.java) { future[3, TimeUnit.SECONDS] }
            .apply { assertThat(cause).isInstanceOf(IllegalArgumentException::class.java) }
    }

    private fun <T> assertFutureFailedWithOperationCancellation(future: ListenableFuture<T>) {
        assertThrows(ExecutionException::class.java) { future[3, TimeUnit.SECONDS] }
            .apply {
                assertThat(cause).isInstanceOf(CameraControl.OperationCanceledException::class.java)
            }
    }

    private fun <T> TestScope.assertFutureFailedWithOperationCancellation(
        future: ListenableFuture<T>
    ) {
        advanceUntilIdle()
        this@FocusMeteringControlTest.assertFutureFailedWithOperationCancellation(future)
    }

    private val focusMeteringResultCallback =
        object : FutureCallback<FocusMeteringResult?> {
            private var latch = CountDownLatch(1)

            @Volatile var successResult: FocusMeteringResult? = null

            @Volatile var failureThrowable: Throwable? = null

            override fun onSuccess(result: FocusMeteringResult?) {
                successResult = result
                latch.countDown()
            }

            override fun onFailure(t: Throwable) {
                failureThrowable = t
                latch.countDown()
            }

            fun reset() {
                latch = CountDownLatch(1)
            }

            suspend fun await(timeoutMs: Long = 10000) {
                withContext(Dispatchers.IO) { latch.await(timeoutMs, TimeUnit.MILLISECONDS) }
            }
        }

    private fun startFocusMetering(action: FocusMeteringAction) {
        focusMeteringResultCallback.reset()

        val result = focusMeteringControl.startFocusAndMetering(action)
        Futures.addCallback<FocusMeteringResult>(
            result,
            focusMeteringResultCallback,
            Executors.newSingleThreadExecutor()
        )
    }

    private fun startFocusMeteringAndAwait(action: FocusMeteringAction) = runTest {
        startFocusMetering(action)
        focusMeteringResultCallback.await()
    }

<<<<<<< HEAD
    private val fakeUseCaseCamera =
        object : UseCaseCamera {
            override var runningUseCases = setOf<UseCase>()

            override val requestControl: UseCaseCameraRequestControl
                get() = fakeRequestControl

            override fun <T> setParameterAsync(
                key: CaptureRequest.Key<T>,
                value: T,
                priority: androidx.camera.core.impl.Config.OptionPriority
            ): Deferred<Unit> {
                TODO("Not yet implemented")
            }

            override fun setParametersAsync(
                values: Map<CaptureRequest.Key<*>, Any>,
                priority: androidx.camera.core.impl.Config.OptionPriority
            ): Deferred<Unit> {
                TODO("Not yet implemented")
            }

            override fun close(): Job {
                TODO("Not yet implemented")
            }
        }

=======
>>>>>>> 3d4510a6
    private fun initFocusMeteringControl(
        cameraId: String,
        useCases: Set<UseCase> = emptySet(),
        useCaseThreads: UseCaseThreads = fakeUseCaseThreads,
        state3AControl: State3AControl = createState3AControl(cameraId),
        zoomCompat: ZoomCompat = FakeZoomCompat()
<<<<<<< HEAD
    ) =
        FocusMeteringControl(
=======
    ): FocusMeteringControl {
        runningUseCases.addAll(useCases)
        return FocusMeteringControl(
>>>>>>> 3d4510a6
                cameraPropertiesMap[cameraId]!!,
                MeteringRegionCorrection.Bindings.provideMeteringRegionCorrection(
                    CameraQuirks(
                        cameraPropertiesMap[cameraId]!!.metadata,
                        StreamConfigurationMapCompat(
                            StreamConfigurationMapBuilder.newBuilder().build(),
                            OutputSizesCorrector(
                                cameraPropertiesMap[cameraId]!!.metadata,
                                StreamConfigurationMapBuilder.newBuilder().build()
                            ),
                        )
                    )
                ),
                state3AControl,
                useCaseThreads,
                zoomCompat
            )
            .apply {
<<<<<<< HEAD
                fakeUseCaseCamera.runningUseCases = useCases
                useCaseCamera = fakeUseCaseCamera
                onRunningUseCasesChanged()
            }
=======
                requestControl = fakeRequestControl
                onRunningUseCasesChanged(useCases)
            }
    }
>>>>>>> 3d4510a6

    private fun initCameraProperties(
        cameraIdStr: String,
        characteristics: Map<CameraCharacteristics.Key<*>, Any?>
    ): FakeCameraProperties {
        val cameraId = CameraId(cameraIdStr)
        return FakeCameraProperties(
            FakeCameraMetadata(cameraId = cameraId, characteristics = characteristics),
            cameraId
        )
    }

    private fun loadCameraProperties() {
        // **** Camera 0 characteristics (640X480 sensor size)****//
        val characteristics0 =
            mapOf(
                CameraCharacteristics.SENSOR_INFO_ACTIVE_ARRAY_SIZE to
                    Rect(0, 0, SENSOR_WIDTH, SENSOR_HEIGHT),
                CameraCharacteristics.CONTROL_AF_AVAILABLE_MODES to
                    intArrayOf(
                        CaptureResult.CONTROL_AF_MODE_CONTINUOUS_VIDEO,
                        CaptureResult.CONTROL_AF_MODE_CONTINUOUS_PICTURE,
                        CaptureResult.CONTROL_AF_MODE_AUTO,
                        CaptureResult.CONTROL_AF_MODE_OFF
                    ),
                CameraCharacteristics.CONTROL_AE_AVAILABLE_MODES to
                    intArrayOf(
                        CaptureResult.CONTROL_AE_MODE_ON,
                        CaptureResult.CONTROL_AE_MODE_ON_ALWAYS_FLASH,
                        CaptureResult.CONTROL_AE_MODE_ON_AUTO_FLASH,
                        CaptureResult.CONTROL_AE_MODE_OFF
                    ),
                CameraCharacteristics.CONTROL_AWB_AVAILABLE_MODES to
                    intArrayOf(
                        CaptureResult.CONTROL_AWB_MODE_AUTO,
                        CaptureResult.CONTROL_AWB_MODE_OFF
                    ),
                CameraCharacteristics.INFO_SUPPORTED_HARDWARE_LEVEL to
                    CameraCharacteristics.INFO_SUPPORTED_HARDWARE_LEVEL_LEGACY,
                CameraCharacteristics.CONTROL_MAX_REGIONS_AF to 3,
                CameraCharacteristics.CONTROL_MAX_REGIONS_AE to 3,
                CameraCharacteristics.CONTROL_MAX_REGIONS_AWB to 1
            )

        cameraPropertiesMap[CAMERA_ID_0] = initCameraProperties(CAMERA_ID_0, characteristics0)

        // **** Camera 1 characteristics (1920x1080 sensor size) ****//
        val characteristics1 =
            mapOf(
                CameraCharacteristics.SENSOR_INFO_ACTIVE_ARRAY_SIZE to
                    Rect(0, 0, SENSOR_WIDTH2, SENSOR_HEIGHT2),
                CameraCharacteristics.INFO_SUPPORTED_HARDWARE_LEVEL to
                    CameraCharacteristics.INFO_SUPPORTED_HARDWARE_LEVEL_3,
                CameraCharacteristics.CONTROL_MAX_REGIONS_AF to 1,
                CameraCharacteristics.CONTROL_MAX_REGIONS_AE to 1,
                CameraCharacteristics.CONTROL_MAX_REGIONS_AWB to 1
            )

        cameraPropertiesMap[CAMERA_ID_1] = initCameraProperties(CAMERA_ID_1, characteristics1)

        // **** Camera 2 characteristics (640x480 sensor size, does not support AF_AUTO ****//
        val characteristics2 =
            mapOf(
                CameraCharacteristics.SENSOR_INFO_ACTIVE_ARRAY_SIZE to
                    Rect(0, 0, SENSOR_WIDTH, SENSOR_HEIGHT),
                CameraCharacteristics.INFO_SUPPORTED_HARDWARE_LEVEL to
                    CameraCharacteristics.INFO_SUPPORTED_HARDWARE_LEVEL_3,
                CameraCharacteristics.CONTROL_AF_AVAILABLE_MODES to
                    intArrayOf(CaptureResult.CONTROL_AF_MODE_OFF),
                CameraCharacteristics.CONTROL_MAX_REGIONS_AF to 1,
                CameraCharacteristics.CONTROL_MAX_REGIONS_AE to 1,
                CameraCharacteristics.CONTROL_MAX_REGIONS_AWB to 1
            )

        cameraPropertiesMap[CAMERA_ID_2] = initCameraProperties(CAMERA_ID_2, characteristics2)

        // ** Camera 3 characteristics (640x480 sensor size, does not support any 3A regions //
        val characteristics3 =
            mapOf(
                CameraCharacteristics.SENSOR_INFO_ACTIVE_ARRAY_SIZE to
                    Rect(0, 0, SENSOR_WIDTH, SENSOR_HEIGHT),
                CameraCharacteristics.INFO_SUPPORTED_HARDWARE_LEVEL to
                    CameraCharacteristics.INFO_SUPPORTED_HARDWARE_LEVEL_3,
                CameraCharacteristics.CONTROL_MAX_REGIONS_AF to 0,
                CameraCharacteristics.CONTROL_MAX_REGIONS_AE to 0,
                CameraCharacteristics.CONTROL_MAX_REGIONS_AWB to 0
            )

        cameraPropertiesMap[CAMERA_ID_3] = initCameraProperties(CAMERA_ID_3, characteristics3)

        // **** Camera 4 characteristics (same as Camera 0, but includes LENS_FACING_FRONT) **** //
        val characteristics4 =
            characteristics0 +
                mapOf(CameraCharacteristics.LENS_FACING to CameraCharacteristics.LENS_FACING_FRONT)

        cameraPropertiesMap[CAMERA_ID_4] = initCameraProperties(CAMERA_ID_4, characteristics4)

        // **** Camera 5 characteristics (same as Camera 0, but supports AF regions only) **** //
        val characteristics5 =
            characteristics0 +
                mapOf(
                    CameraCharacteristics.CONTROL_MAX_REGIONS_AF to 3,
                    CameraCharacteristics.CONTROL_MAX_REGIONS_AE to 0,
                    CameraCharacteristics.CONTROL_MAX_REGIONS_AWB to 0
                )

        cameraPropertiesMap[CAMERA_ID_5] = initCameraProperties(CAMERA_ID_5, characteristics5)
    }

    private fun createPreview(suggestedStreamSpecResolution: Size) =
        Preview.Builder()
            .setCaptureOptionUnpacker { _, _ -> }
            .setSessionOptionUnpacker { _, _, _ -> }
            .build()
            .apply {
                setSurfaceProvider(
                    CameraXExecutors.mainThreadExecutor(),
                    SurfaceTextureProvider.createSurfaceTextureProvider()
                )
            }
            .also {
<<<<<<< HEAD
                it.bindToCamera(FakeCamera("0"), null, null)
=======
                it.bindToCamera(FakeCamera("0"), null, null, null)
>>>>>>> 3d4510a6
                it.updateSuggestedStreamSpec(
                    StreamSpec.builder(suggestedStreamSpecResolution).build(),
                    null
                )
            }

    private fun createState3AControl(
        cameraId: String = CAMERA_ID_0,
        properties: CameraProperties = cameraPropertiesMap[cameraId]!!,
<<<<<<< HEAD
        useCaseCamera: UseCaseCamera = fakeUseCaseCamera,
    ) = FakeState3AControlCreator.createState3AControl(properties, useCaseCamera)
=======
        requestControl: UseCaseCameraRequestControl = fakeRequestControl,
    ) = FakeState3AControlCreator.createState3AControl(properties, requestControl)
>>>>>>> 3d4510a6

    private fun FocusMeteringControl.startFocusAndMeteringAndAdvanceTestScope(
        testScope: TestScope,
        action: FocusMeteringAction,
        autoFocusTimeoutMs: Long? = null,
        testScopeAdvanceTimeMillis: Long? = null,
    ): ListenableFuture<FocusMeteringResult> {
        val future =
            autoFocusTimeoutMs?.let { startFocusAndMetering(action, it) }
                ?: run { startFocusAndMetering(action) }
        if (testScopeAdvanceTimeMillis == null) {
            testScope.advanceUntilIdle()
        } else {
            testScope.advanceTimeBy(testScopeAdvanceTimeMillis)
        }
        return future
    }
}<|MERGE_RESOLUTION|>--- conflicted
+++ resolved
@@ -155,10 +155,7 @@
     private val cameraPropertiesMap = mutableMapOf<String, CameraProperties>()
 
     private val fakeRequestControl = FakeUseCaseCameraRequestControl(testScope)
-<<<<<<< HEAD
-=======
     private val runningUseCases = mutableSetOf<UseCase>()
->>>>>>> 3d4510a6
 
     @Before
     fun setUp() {
@@ -667,12 +664,7 @@
                 CAMERA_ID_0,
                 useCases = setOf(createPreview(Size(1920, 1080))),
             )
-<<<<<<< HEAD
-        fakeUseCaseCamera.runningUseCases = emptySet()
-        focusMeteringControl.onRunningUseCasesChanged()
-=======
         focusMeteringControl.onRunningUseCasesChanged(emptySet())
->>>>>>> 3d4510a6
 
         startFocusMeteringAndAwait(FocusMeteringAction.Builder(point1).build())
 
@@ -1550,50 +1542,15 @@
         focusMeteringResultCallback.await()
     }
 
-<<<<<<< HEAD
-    private val fakeUseCaseCamera =
-        object : UseCaseCamera {
-            override var runningUseCases = setOf<UseCase>()
-
-            override val requestControl: UseCaseCameraRequestControl
-                get() = fakeRequestControl
-
-            override fun <T> setParameterAsync(
-                key: CaptureRequest.Key<T>,
-                value: T,
-                priority: androidx.camera.core.impl.Config.OptionPriority
-            ): Deferred<Unit> {
-                TODO("Not yet implemented")
-            }
-
-            override fun setParametersAsync(
-                values: Map<CaptureRequest.Key<*>, Any>,
-                priority: androidx.camera.core.impl.Config.OptionPriority
-            ): Deferred<Unit> {
-                TODO("Not yet implemented")
-            }
-
-            override fun close(): Job {
-                TODO("Not yet implemented")
-            }
-        }
-
-=======
->>>>>>> 3d4510a6
     private fun initFocusMeteringControl(
         cameraId: String,
         useCases: Set<UseCase> = emptySet(),
         useCaseThreads: UseCaseThreads = fakeUseCaseThreads,
         state3AControl: State3AControl = createState3AControl(cameraId),
         zoomCompat: ZoomCompat = FakeZoomCompat()
-<<<<<<< HEAD
-    ) =
-        FocusMeteringControl(
-=======
     ): FocusMeteringControl {
         runningUseCases.addAll(useCases)
         return FocusMeteringControl(
->>>>>>> 3d4510a6
                 cameraPropertiesMap[cameraId]!!,
                 MeteringRegionCorrection.Bindings.provideMeteringRegionCorrection(
                     CameraQuirks(
@@ -1612,17 +1569,10 @@
                 zoomCompat
             )
             .apply {
-<<<<<<< HEAD
-                fakeUseCaseCamera.runningUseCases = useCases
-                useCaseCamera = fakeUseCaseCamera
-                onRunningUseCasesChanged()
-            }
-=======
                 requestControl = fakeRequestControl
                 onRunningUseCasesChanged(useCases)
             }
     }
->>>>>>> 3d4510a6
 
     private fun initCameraProperties(
         cameraIdStr: String,
@@ -1744,11 +1694,7 @@
                 )
             }
             .also {
-<<<<<<< HEAD
-                it.bindToCamera(FakeCamera("0"), null, null)
-=======
                 it.bindToCamera(FakeCamera("0"), null, null, null)
->>>>>>> 3d4510a6
                 it.updateSuggestedStreamSpec(
                     StreamSpec.builder(suggestedStreamSpecResolution).build(),
                     null
@@ -1758,13 +1704,8 @@
     private fun createState3AControl(
         cameraId: String = CAMERA_ID_0,
         properties: CameraProperties = cameraPropertiesMap[cameraId]!!,
-<<<<<<< HEAD
-        useCaseCamera: UseCaseCamera = fakeUseCaseCamera,
-    ) = FakeState3AControlCreator.createState3AControl(properties, useCaseCamera)
-=======
         requestControl: UseCaseCameraRequestControl = fakeRequestControl,
     ) = FakeState3AControlCreator.createState3AControl(properties, requestControl)
->>>>>>> 3d4510a6
 
     private fun FocusMeteringControl.startFocusAndMeteringAndAdvanceTestScope(
         testScope: TestScope,
