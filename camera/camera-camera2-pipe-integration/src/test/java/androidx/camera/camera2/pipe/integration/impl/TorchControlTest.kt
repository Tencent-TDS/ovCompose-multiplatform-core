--- conflicted
+++ resolved
@@ -110,17 +110,10 @@
                         NoOpAutoFlashAEModeDisabler,
                         aeFpsRange,
                     )
-<<<<<<< HEAD
-                    .apply { useCaseCamera = fakeUseCaseCamera },
-                fakeUseCaseThreads,
-            )
-        torchControl.useCaseCamera = fakeUseCaseCamera
-=======
                     .apply { requestControl = fakeUseCaseCameraRequestControl },
                 fakeUseCaseThreads,
             )
         torchControl.requestControl = fakeUseCaseCameraRequestControl
->>>>>>> 3d4510a6
     }
 
     @Test
@@ -137,17 +130,10 @@
                             NoOpAutoFlashAEModeDisabler,
                             aeFpsRange,
                         )
-<<<<<<< HEAD
-                        .apply { useCaseCamera = fakeUseCaseCamera },
-                    fakeUseCaseThreads,
-                )
-                .also { it.useCaseCamera = fakeUseCaseCamera }
-=======
                         .apply { requestControl = fakeUseCaseCameraRequestControl },
                     fakeUseCaseThreads,
                 )
                 .also { it.requestControl = fakeUseCaseCameraRequestControl }
->>>>>>> 3d4510a6
                 .setTorchAsync(true)
                 .await()
         }
@@ -166,17 +152,10 @@
                             NoOpAutoFlashAEModeDisabler,
                             aeFpsRange,
                         )
-<<<<<<< HEAD
-                        .apply { useCaseCamera = fakeUseCaseCamera },
-                    fakeUseCaseThreads,
-                )
-                .also { it.useCaseCamera = fakeUseCaseCamera }
-=======
                         .apply { requestControl = fakeUseCaseCameraRequestControl },
                     fakeUseCaseThreads,
                 )
                 .also { it.requestControl = fakeUseCaseCameraRequestControl }
->>>>>>> 3d4510a6
                 .torchStateLiveData
                 .value
 
@@ -196,11 +175,7 @@
                             NoOpAutoFlashAEModeDisabler,
                             aeFpsRange,
                         )
-<<<<<<< HEAD
-                        .apply { useCaseCamera = fakeUseCaseCamera },
-=======
                         .apply { requestControl = fakeUseCaseCameraRequestControl },
->>>>>>> 3d4510a6
                     fakeUseCaseThreads,
                 )
                 .setTorchAsync(true)
@@ -223,11 +198,7 @@
 
     @Test
     fun enableTorch_torchStateOn_whenNoFlashUnit_butFlashUnitAvailabilityIsIgnored() = runBlocking {
-<<<<<<< HEAD
-        val fakeUseCaseCamera = FakeUseCaseCamera()
-=======
         val fakeUseCaseCameraRequestControl = FakeUseCaseCameraRequestControl()
->>>>>>> 3d4510a6
         val fakeCameraProperties = FakeCameraProperties()
 
         val torchControl =
@@ -238,19 +209,11 @@
                             NoOpAutoFlashAEModeDisabler,
                             aeFpsRange,
                         )
-<<<<<<< HEAD
-                        .apply { useCaseCamera = fakeUseCaseCamera },
-                    fakeUseCaseThreads,
-                )
-                .also {
-                    it.useCaseCamera = fakeUseCaseCamera
-=======
                         .apply { requestControl = fakeUseCaseCameraRequestControl },
                     fakeUseCaseThreads,
                 )
                 .also {
                     it.requestControl = fakeUseCaseCameraRequestControl
->>>>>>> 3d4510a6
                     it.setTorchAsync(torch = true, ignoreFlashUnitAvailability = true)
                 }
 
@@ -283,14 +246,7 @@
     fun enableTorchTwice_cancelPreviousFuture(): Unit = runBlocking {
         val deferred =
             torchControl
-<<<<<<< HEAD
-                .also {
-                    it.useCaseCamera =
-                        FakeUseCaseCamera(requestControl = neverCompleteTorchRequestControl)
-                }
-=======
                 .also { it.requestControl = neverCompleteTorchRequestControl }
->>>>>>> 3d4510a6
                 .setTorchAsync(true)
 
         torchControl.setTorchAsync(true)
@@ -302,14 +258,7 @@
     fun setInActive_cancelPreviousFuture(): Unit = runBlocking {
         val deferred =
             torchControl
-<<<<<<< HEAD
-                .also {
-                    it.useCaseCamera =
-                        FakeUseCaseCamera(requestControl = neverCompleteTorchRequestControl)
-                }
-=======
                 .also { it.requestControl = neverCompleteTorchRequestControl }
->>>>>>> 3d4510a6
                 .setTorchAsync(true)
 
         // reset() will be called after all the UseCases are detached.
@@ -365,10 +314,6 @@
             FakeUseCaseCameraRequestControl().apply {
                 setTorchResult = CompletableDeferred<Result3A>()
             }
-<<<<<<< HEAD
-        val fakeUseCaseCamera = FakeUseCaseCamera(requestControl = fakeRequestControl)
-=======
->>>>>>> 3d4510a6
 
         // Act. Simulate the UseCaseCamera is recreated.
         torchControl.requestControl = fakeRequestControl
@@ -388,10 +333,6 @@
         val deferred = torchControl.setTorchAsync(true)
         val fakeRequestControl =
             FakeUseCaseCameraRequestControl().apply { setTorchResult = CompletableDeferred() }
-<<<<<<< HEAD
-        val fakeUseCaseCamera = FakeUseCaseCamera(requestControl = fakeRequestControl)
-=======
->>>>>>> 3d4510a6
 
         // Act. Simulate the UseCaseCamera is recreated.
         torchControl.requestControl = fakeRequestControl
