/*
 * Copyright 2023 The Android Open Source Project
 *
 * Licensed under the Apache License, Version 2.0 (the "License");
 * you may not use this file except in compliance with the License.
 * You may obtain a copy of the License at
 *
 *      http://www.apache.org/licenses/LICENSE-2.0
 *
 * Unless required by applicable law or agreed to in writing, software
 * distributed under the License is distributed on an "AS IS" BASIS,
 * WITHOUT WARRANTIES OR CONDITIONS OF ANY KIND, either express or implied.
 * See the License for the specific language governing permissions and
 * limitations under the License.
 */

package androidx.camera.camera2.pipe.integration.internal

import android.graphics.ImageFormat
import android.hardware.camera2.CameraCharacteristics
import android.hardware.camera2.CameraMetadata
import android.hardware.camera2.CameraMetadata.SCALER_AVAILABLE_STREAM_USE_CASES_PREVIEW_VIDEO_STILL
import android.os.Build
import android.view.Surface
import androidx.camera.camera2.pipe.CameraId
import androidx.camera.camera2.pipe.integration.adapter.SupportedSurfaceCombination
import androidx.camera.camera2.pipe.integration.impl.Camera2ImplConfig
import androidx.camera.camera2.pipe.testing.FakeCameraMetadata
import androidx.camera.core.CompositionSettings
import androidx.camera.core.DynamicRange
import androidx.camera.core.ImageCapture
import androidx.camera.core.ImageCapture.CaptureMode
import androidx.camera.core.UseCase
import androidx.camera.core.impl.AttachedSurfaceInfo
import androidx.camera.core.impl.CameraMode
import androidx.camera.core.impl.DeferrableSurface
import androidx.camera.core.impl.ImageCaptureConfig
import androidx.camera.core.impl.MutableOptionsBundle
import androidx.camera.core.impl.SessionConfig
import androidx.camera.core.impl.StreamSpec
import androidx.camera.core.impl.SurfaceConfig
import androidx.camera.core.impl.UseCaseConfig
import androidx.camera.core.impl.UseCaseConfigFactory
import androidx.camera.core.impl.UseCaseConfigFactory.CaptureType
import androidx.camera.core.internal.utils.SizeUtil
import androidx.camera.core.streamsharing.StreamSharing
import androidx.camera.testing.fakes.FakeCamera
import androidx.camera.testing.impl.fakes.FakeUseCase
import androidx.camera.testing.impl.fakes.FakeUseCaseConfig
import androidx.camera.testing.impl.fakes.FakeUseCaseConfigFactory
import androidx.concurrent.futures.ResolvableFuture
import com.google.common.truth.Truth.assertThat
import com.google.common.util.concurrent.ListenableFuture
import junit.framework.TestCase
import org.junit.After
import org.junit.Test
import org.junit.runner.RunWith
import org.robolectric.RobolectricTestRunner
import org.robolectric.annotation.Config
import org.robolectric.annotation.internal.DoNotInstrument

@Config(minSdk = 33)
@RunWith(RobolectricTestRunner::class)
@DoNotInstrument
class StreamUseCaseTest() {
    private val streamUseCaseOption: androidx.camera.core.impl.Config.Option<Long> =
        androidx.camera.core.impl.Config.Option.create(
            "camera2.cameraCaptureSession.streamUseCase",
            Long::class.javaPrimitiveType!!
        )

    private var mMockSurface1: DeferrableSurface =
        object : DeferrableSurface() {
            private val mSurfaceFuture: ListenableFuture<Surface> = ResolvableFuture.create()

            override fun provideSurface(): ListenableFuture<Surface> {
                // Return a never complete future.
                return mSurfaceFuture
            }
        }
    private var mMockSurface2: DeferrableSurface =
        object : DeferrableSurface() {
            private val mSurfaceFuture: ListenableFuture<Surface> = ResolvableFuture.create()

            override fun provideSurface(): ListenableFuture<Surface> {
                // Return a never complete future.
                return mSurfaceFuture
            }
        }

    @After
    fun tearDown() {
        mMockSurface1.close()
        mMockSurface2.close()
    }

    @Test
    fun populateSurfaceToStreamUseCaseMapping_singlePreview() {
        val streamUseCaseMap: MutableMap<DeferrableSurface, Long> = mutableMapOf()
        val optionsBundle = MutableOptionsBundle.create()
        optionsBundle.insertOption(
            StreamUseCaseUtil.STREAM_USE_CASE_STREAM_SPEC_OPTION,
            CameraMetadata.SCALER_AVAILABLE_STREAM_USE_CASES_PREVIEW.toLong()
        )
        val sessionConfig =
            SessionConfig.Builder()
                .addSurface(mMockSurface1)
                .addImplementationOptions(Camera2ImplConfig(optionsBundle))
                .build()
        val useCaseConfig =
            getFakeUseCaseConfigWithOptions(
                camera2InteropOverride = true,
                isZslDisabled = false,
                isZslCaptureMode = false,
                captureType = CaptureType.PREVIEW,
                imageFormat = ImageFormat.PRIVATE
            )
        val sessionConfigs = mutableListOf(sessionConfig)
        val useCaseConfigs = mutableListOf(useCaseConfig)
        StreamUseCaseUtil.populateSurfaceToStreamUseCaseMapping(
            sessionConfigs,
            useCaseConfigs,
            streamUseCaseMap
        )
        TestCase.assertTrue(
            streamUseCaseMap[mMockSurface1] ==
                CameraMetadata.SCALER_AVAILABLE_STREAM_USE_CASES_PREVIEW.toLong()
        )
    }

    @Test
    fun populateSurfaceToStreamUseCaseMapping_imageCaptureAndMeteringRepeat() {
        val streamUseCaseMap: MutableMap<DeferrableSurface, Long> = mutableMapOf()
        val optionsBundle = MutableOptionsBundle.create()
        optionsBundle.insertOption(
            StreamUseCaseUtil.STREAM_USE_CASE_STREAM_SPEC_OPTION,
            CameraMetadata.SCALER_AVAILABLE_STREAM_USE_CASES_STILL_CAPTURE.toLong()
        )
        val imageCaptureSessionConfig =
            SessionConfig.Builder()
                .addSurface(mMockSurface1)
                .addImplementationOptions(Camera2ImplConfig(optionsBundle))
                .build()
        val meteringRepeatingSessionConfig =
            SessionConfig.Builder().addSurface(mMockSurface2).build()
        val imageCaptureConfig =
            getFakeUseCaseConfigWithOptions(
                camera2InteropOverride = true,
                isZslDisabled = false,
                isZslCaptureMode = false,
                captureType = CaptureType.IMAGE_CAPTURE,
                imageFormat = ImageFormat.YUV_420_888
            )
        val meteringRepeatingConfig =
            getFakeUseCaseConfigWithOptions(
                camera2InteropOverride = true,
                isZslDisabled = false,
                isZslCaptureMode = false,
                captureType = CaptureType.METERING_REPEATING,
                imageFormat = ImageFormat.PRIVATE
            )
        val sessionConfigs =
            mutableListOf(imageCaptureSessionConfig, meteringRepeatingSessionConfig)
        val useCaseConfigs = mutableListOf(imageCaptureConfig, meteringRepeatingConfig)
        StreamUseCaseUtil.populateSurfaceToStreamUseCaseMapping(
            sessionConfigs,
            useCaseConfigs,
            streamUseCaseMap
        )
        TestCase.assertTrue(
            streamUseCaseMap[mMockSurface1] ==
                CameraMetadata.SCALER_AVAILABLE_STREAM_USE_CASES_STILL_CAPTURE.toLong()
        )
        TestCase.assertTrue(
            streamUseCaseMap[mMockSurface2] ==
                CameraMetadata.SCALER_AVAILABLE_STREAM_USE_CASES_PREVIEW.toLong()
        )
    }

    @Test
    fun populateSurfaceToStreamUseCaseMapping_previewAndNoSurfaceVideoCapture() {
        val streamUseCaseMap: MutableMap<DeferrableSurface, Long> = mutableMapOf()
        val previewOptionsBundle = MutableOptionsBundle.create()
        previewOptionsBundle.insertOption(
            StreamUseCaseUtil.STREAM_USE_CASE_STREAM_SPEC_OPTION,
            CameraMetadata.SCALER_AVAILABLE_STREAM_USE_CASES_PREVIEW.toLong()
        )
        val previewSessionConfig =
            SessionConfig.Builder()
                .addSurface(mMockSurface1)
                .addImplementationOptions(Camera2ImplConfig(previewOptionsBundle))
                .build()
        val videoCaptureOptionsBundle = MutableOptionsBundle.create()
        videoCaptureOptionsBundle.insertOption(
            StreamUseCaseUtil.STREAM_USE_CASE_STREAM_SPEC_OPTION,
            CameraMetadata.SCALER_AVAILABLE_STREAM_USE_CASES_VIDEO_RECORD.toLong()
        )
        // VideoCapture doesn't contain a surface
        val videoCaptureSessionConfig =
            SessionConfig.Builder()
                .addImplementationOptions(Camera2ImplConfig(videoCaptureOptionsBundle))
                .build()
        val previewConfig =
            getFakeUseCaseConfigWithOptions(
                camera2InteropOverride = true,
                isZslDisabled = false,
                isZslCaptureMode = false,
                captureType = CaptureType.PREVIEW,
                imageFormat = ImageFormat.PRIVATE
            )
        val videoCaptureConfig =
            getFakeUseCaseConfigWithOptions(
                camera2InteropOverride = true,
                isZslDisabled = false,
                isZslCaptureMode = false,
                captureType = CaptureType.VIDEO_CAPTURE,
                imageFormat = ImageFormat.PRIVATE
            )
        val sessionConfigs = mutableListOf(previewSessionConfig, videoCaptureSessionConfig)
        val useCaseConfigs = mutableListOf(previewConfig, videoCaptureConfig)
        StreamUseCaseUtil.populateSurfaceToStreamUseCaseMapping(
            sessionConfigs,
            useCaseConfigs,
            streamUseCaseMap
        )
        assertThat(streamUseCaseMap.size).isEqualTo(1)
        assertThat(streamUseCaseMap[mMockSurface1])
            .isEqualTo(CameraMetadata.SCALER_AVAILABLE_STREAM_USE_CASES_PREVIEW.toLong())
    }

    @Test
    fun getStreamSpecImplementationOptions() {
        val result: Camera2ImplConfig =
            StreamUseCaseUtil.getStreamSpecImplementationOptions(
                getFakeUseCaseConfigWithOptions(
                    camera2InteropOverride = true,
                    isZslDisabled = false,
                    isZslCaptureMode = false,
                    captureType = CaptureType.PREVIEW,
                    imageFormat = ImageFormat.PRIVATE
                )
            )
        TestCase.assertTrue(
            result.retrieveOption(streamUseCaseOption) == TEST_STREAM_USE_CASE_OPTION_VALUE
        )
        result.retrieveOption(UseCaseConfig.OPTION_ZSL_DISABLED)?.let { TestCase.assertFalse(it) }
        TestCase.assertTrue(
            (result.retrieveOption(ImageCaptureConfig.OPTION_IMAGE_CAPTURE_MODE) ==
                TEST_OPTION_IMAGE_CAPTURE_MODE_VALUE)
        )
        TestCase.assertTrue(
            (result.retrieveOption(UseCaseConfig.OPTION_INPUT_FORMAT) == ImageFormat.PRIVATE)
        )
    }

    @Test
    fun isStreamUseCaseSupported_streamUseCaseNotAvailable() {
        TestCase.assertFalse(StreamUseCaseUtil.isStreamUseCaseSupported(getCameraMetadata(true)))
    }

    @Test
    fun shouldUseStreamUseCase_cameraModeNotSupported() {
        TestCase.assertFalse(
            StreamUseCaseUtil.shouldUseStreamUseCase(
                SupportedSurfaceCombination.FeatureSettings(
                    CameraMode.CONCURRENT_CAMERA,
                    DynamicRange.BIT_DEPTH_8_BIT
                )
            )
        )
    }

    @Test
    fun shouldUseStreamUseCase_bitDepthNotSupported() {
        TestCase.assertFalse(
            StreamUseCaseUtil.shouldUseStreamUseCase(
                SupportedSurfaceCombination.FeatureSettings(
                    CameraMode.DEFAULT,
                    DynamicRange.BIT_DEPTH_10_BIT
                )
            )
        )
    }

    @Test
    fun containsZslUseCase_isZslUseCase() {
        val useCaseConfig =
            getFakeUseCaseConfigWithOptions(
                camera2InteropOverride = true,
                isZslDisabled = false,
                isZslCaptureMode = true,
                captureType = CaptureType.IMAGE_CAPTURE,
                imageFormat = ImageFormat.JPEG
            )
        val useCaseConfigList = mutableListOf(useCaseConfig)
        TestCase.assertTrue(StreamUseCaseUtil.containsZslUseCase(listOf(), useCaseConfigList))
    }

    @Test
    fun containsZslUseCase_isZslUseCase_ZslDisabled() {
        val useCaseConfig =
            getFakeUseCaseConfigWithOptions(
                camera2InteropOverride = true,
                isZslDisabled = true,
                isZslCaptureMode = true,
                captureType = CaptureType.IMAGE_CAPTURE,
                imageFormat = ImageFormat.JPEG
            )
        val useCaseConfigList = mutableListOf(useCaseConfig)
        TestCase.assertFalse(StreamUseCaseUtil.containsZslUseCase(listOf(), useCaseConfigList))
    }

    @Test
    fun containsZslUseCase_isZslSurface() {
        val attachedSurfaces =
            mutableListOf(
                getFakeAttachedSurfaceInfo(
                    camera2InteropOverride = true,
                    isZslDisabled = false,
                    isZslCaptureMode = true,
                    captureType = CaptureType.IMAGE_CAPTURE,
                    imageFormat = ImageFormat.JPEG
                )
            )
        TestCase.assertTrue(StreamUseCaseUtil.containsZslUseCase(attachedSurfaces, listOf()))
    }

    @Test
    fun containsZslUseCase_isZslSurface_ZslDisabled() {
        val attachedSurfaces =
            mutableListOf(
                getFakeAttachedSurfaceInfo(
                    camera2InteropOverride = true,
                    isZslDisabled = true,
                    isZslCaptureMode = true,
                    captureType = CaptureType.IMAGE_CAPTURE,
                    imageFormat = ImageFormat.JPEG
                )
            )
        TestCase.assertFalse(StreamUseCaseUtil.containsZslUseCase(attachedSurfaces, listOf()))
    }

    @Test
    fun populateStreamUseCaseStreamSpecOption_camera2InteropOverride_singleNewUseCase() {
        val suggestedStreamSpecMap: MutableMap<UseCaseConfig<*>, StreamSpec> = mutableMapOf()
        val useCaseConfig =
            getFakeUseCaseConfigWithOptions(
                camera2InteropOverride = true,
                isZslDisabled = false,
                isZslCaptureMode = false,
                captureType = CaptureType.PREVIEW,
                imageFormat = ImageFormat.PRIVATE
            )
        suggestedStreamSpecMap[useCaseConfig] =
            getFakeStreamSpecFromFakeUseCaseConfig(useCaseConfig)
        StreamUseCaseUtil.populateStreamUseCaseStreamSpecOptionWithInteropOverride(
            getCameraMetadata(false),
            ArrayList<AttachedSurfaceInfo>(),
            suggestedStreamSpecMap,
            mutableMapOf()
        )
        TestCase.assertTrue(
            suggestedStreamSpecMap[useCaseConfig]!!
                .implementationOptions!!
                .retrieveOption<Long>(StreamUseCaseUtil.STREAM_USE_CASE_STREAM_SPEC_OPTION) ==
                TEST_STREAM_USE_CASE_OPTION_VALUE
        )
    }

    @Test
    fun populateStreamUseCaseStreamSpecOption_camera2InteropOverride_singleSurface() {
        val attachedSurfaces: MutableList<AttachedSurfaceInfo> =
            mutableListOf(
                getFakeAttachedSurfaceInfo(
                    camera2InteropOverride = true,
                    isZslDisabled = false,
                    isZslCaptureMode = false,
                    captureType = CaptureType.PREVIEW,
                    imageFormat = ImageFormat.PRIVATE
                )
            )
        val attachedSurfaceStreamSpecMap: MutableMap<AttachedSurfaceInfo, StreamSpec> = HashMap()
        StreamUseCaseUtil.populateStreamUseCaseStreamSpecOptionWithInteropOverride(
            getCameraMetadata(false),
            attachedSurfaces,
            mutableMapOf(),
            attachedSurfaceStreamSpecMap
        )
        TestCase.assertTrue(
            attachedSurfaceStreamSpecMap[attachedSurfaces[0]]!!
                .implementationOptions!!
                .retrieveOption(StreamUseCaseUtil.STREAM_USE_CASE_STREAM_SPEC_OPTION) ==
                TEST_STREAM_USE_CASE_OPTION_VALUE
        )
    }

    @Test
    fun populateStreamUseCaseStreamSpecOption_camera2InteropOverride_useCaseAndSurface() {
        val suggestedStreamSpecMap: MutableMap<UseCaseConfig<*>, StreamSpec> = mutableMapOf()
        val useCaseConfig =
            getFakeUseCaseConfigWithOptions(
                camera2InteropOverride = true,
                isZslDisabled = false,
                isZslCaptureMode = false,
                captureType = CaptureType.PREVIEW,
                imageFormat = ImageFormat.PRIVATE
            )
        suggestedStreamSpecMap[useCaseConfig] =
            getFakeStreamSpecFromFakeUseCaseConfig(useCaseConfig)
        val attachedSurfaces: MutableList<AttachedSurfaceInfo> =
            mutableListOf(
                getFakeAttachedSurfaceInfo(
                    camera2InteropOverride = true,
                    isZslDisabled = false,
                    isZslCaptureMode = false,
                    captureType = CaptureType.PREVIEW,
                    imageFormat = ImageFormat.PRIVATE
                )
            )
        val attachedSurfaceStreamSpecMap: MutableMap<AttachedSurfaceInfo, StreamSpec> =
            mutableMapOf()
        StreamUseCaseUtil.populateStreamUseCaseStreamSpecOptionWithInteropOverride(
            getCameraMetadata(false),
            attachedSurfaces,
            suggestedStreamSpecMap,
            attachedSurfaceStreamSpecMap
        )
        TestCase.assertTrue(
            suggestedStreamSpecMap[useCaseConfig]!!
                .implementationOptions!!
                .retrieveOption(StreamUseCaseUtil.STREAM_USE_CASE_STREAM_SPEC_OPTION) ==
                TEST_STREAM_USE_CASE_OPTION_VALUE
        )
        TestCase.assertTrue(
            attachedSurfaceStreamSpecMap[attachedSurfaces[0]]!!
                .implementationOptions!!
                .retrieveOption(StreamUseCaseUtil.STREAM_USE_CASE_STREAM_SPEC_OPTION) ==
                TEST_STREAM_USE_CASE_OPTION_VALUE
        )
    }

    @Test(expected = IllegalArgumentException::class)
    fun populateStreamUseCaseStreamSpecOption_camera2InteropOverride_missingOverride() {
        val suggestedStreamSpecMap: MutableMap<UseCaseConfig<*>, StreamSpec> = mutableMapOf()
        val useCaseConfig =
            getFakeUseCaseConfigWithOptions(
                camera2InteropOverride = false,
                isZslDisabled = false,
                isZslCaptureMode = false,
                captureType = CaptureType.PREVIEW,
                imageFormat = ImageFormat.PRIVATE
            )
        suggestedStreamSpecMap[useCaseConfig] =
            getFakeStreamSpecFromFakeUseCaseConfig(useCaseConfig)
        val attachedSurfaces: MutableList<AttachedSurfaceInfo> =
            mutableListOf(
                getFakeAttachedSurfaceInfo(
                    camera2InteropOverride = true,
                    isZslDisabled = false,
                    isZslCaptureMode = false,
                    captureType = CaptureType.PREVIEW,
                    imageFormat = ImageFormat.PRIVATE
                )
            )
        val attachedSurfaceStreamSpecMap: MutableMap<AttachedSurfaceInfo, StreamSpec> = HashMap()
        StreamUseCaseUtil.populateStreamUseCaseStreamSpecOptionWithInteropOverride(
            getCameraMetadata(false),
            attachedSurfaces,
            suggestedStreamSpecMap,
            attachedSurfaceStreamSpecMap
        )
    }

    @Test
    fun areStreamUseCasesAvailableForSurfaceConfigs_success() {
        val surfaceConfigList: MutableList<SurfaceConfig> =
            mutableListOf(
                SurfaceConfig.create(
                    SurfaceConfig.ConfigType.PRIV,
                    SurfaceConfig.ConfigSize.PREVIEW,
                    CameraMetadata.SCALER_AVAILABLE_STREAM_USE_CASES_PREVIEW.toLong()
                )
            )
        TestCase.assertTrue(
            StreamUseCaseUtil.areStreamUseCasesAvailableForSurfaceConfigs(
                getCameraMetadata(false),
                surfaceConfigList
            )
        )
    }

    @Test
    fun areStreamUseCasesAvailableForSurfaceConfigs_fail() {
        val surfaceConfigList: MutableList<SurfaceConfig> =
            mutableListOf(
                SurfaceConfig.create(
                    SurfaceConfig.ConfigType.PRIV,
                    SurfaceConfig.ConfigSize.PREVIEW,
                    CameraMetadata.SCALER_AVAILABLE_STREAM_USE_CASES_PREVIEW.toLong()
                )
            )
        TestCase.assertFalse(
            StreamUseCaseUtil.areStreamUseCasesAvailableForSurfaceConfigs(
                getCameraMetadata(true),
                surfaceConfigList
            )
        )
    }

    @Test
    fun areCaptureTypesEligible_success() {
        val surfaceConfigsWithStreamUseCase: MutableList<SurfaceConfig> =
            mutableListOf(
                SurfaceConfig.create(
                    SurfaceConfig.ConfigType.PRIV,
                    SurfaceConfig.ConfigSize.PREVIEW,
                    CameraMetadata.SCALER_AVAILABLE_STREAM_USE_CASES_PREVIEW.toLong()
                ),
                SurfaceConfig.create(
                    SurfaceConfig.ConfigType.PRIV,
                    SurfaceConfig.ConfigSize.RECORD,
                    CameraMetadata.SCALER_AVAILABLE_STREAM_USE_CASES_VIDEO_RECORD.toLong()
                )
            )
        val surfaceConfigAttachedSurfaceInfoMap: MutableMap<Int, AttachedSurfaceInfo> = HashMap()
        surfaceConfigAttachedSurfaceInfoMap[0] =
            getFakeAttachedSurfaceInfo(
                camera2InteropOverride = false,
                isZslDisabled = false,
                isZslCaptureMode = false,
                captureType = CaptureType.PREVIEW,
                imageFormat = ImageFormat.PRIVATE
            )
        val surfaceConfigUseCaseConfigMap: MutableMap<Int, UseCaseConfig<*>> = HashMap()
        surfaceConfigUseCaseConfigMap[1] =
            getFakeUseCaseConfigWithOptions(
                camera2InteropOverride = false,
                isZslDisabled = false,
                isZslCaptureMode = false,
                captureType = CaptureType.VIDEO_CAPTURE,
                imageFormat = ImageFormat.PRIVATE
            )
        TestCase.assertTrue(
            StreamUseCaseUtil.areCaptureTypesEligible(
                surfaceConfigAttachedSurfaceInfoMap,
                surfaceConfigUseCaseConfigMap,
                surfaceConfigsWithStreamUseCase
            )
        )
    }

    @Test
    fun areCaptureTypesEligible_fail() {
        val surfaceConfigsWithStreamUseCase: MutableList<SurfaceConfig> =
            mutableListOf(
                SurfaceConfig.create(
                    SurfaceConfig.ConfigType.PRIV,
                    SurfaceConfig.ConfigSize.PREVIEW,
                    CameraMetadata.SCALER_AVAILABLE_STREAM_USE_CASES_PREVIEW.toLong()
                ),
                SurfaceConfig.create(
                    SurfaceConfig.ConfigType.PRIV,
                    SurfaceConfig.ConfigSize.RECORD,
                    CameraMetadata.SCALER_AVAILABLE_STREAM_USE_CASES_VIDEO_RECORD.toLong()
                )
            )
        val surfaceConfigAttachedSurfaceInfoMap: MutableMap<Int, AttachedSurfaceInfo> = HashMap()
        surfaceConfigAttachedSurfaceInfoMap[0] =
            getFakeAttachedSurfaceInfo(
                camera2InteropOverride = false,
                isZslDisabled = false,
                isZslCaptureMode = false,
                captureType = CaptureType.PREVIEW,
                imageFormat = ImageFormat.PRIVATE
            )
        val surfaceConfigUseCaseConfigMap: MutableMap<Int, UseCaseConfig<*>> = HashMap()
        surfaceConfigUseCaseConfigMap[1] =
            getFakeUseCaseConfigWithOptions(
                camera2InteropOverride = false,
                isZslDisabled = false,
                isZslCaptureMode = false,
                captureType = CaptureType.PREVIEW,
                imageFormat = ImageFormat.PRIVATE
            )
        TestCase.assertFalse(
            StreamUseCaseUtil.areCaptureTypesEligible(
                surfaceConfigAttachedSurfaceInfoMap,
                surfaceConfigUseCaseConfigMap,
                surfaceConfigsWithStreamUseCase
            )
        )
    }

    @Test(expected = AssertionError::class)
    fun areCaptureTypesEligible_mappingError() {
        val surfaceConfigsWithStreamUseCase: MutableList<SurfaceConfig> =
            mutableListOf(
                SurfaceConfig.create(
                    SurfaceConfig.ConfigType.PRIV,
                    SurfaceConfig.ConfigSize.PREVIEW,
                    CameraMetadata.SCALER_AVAILABLE_STREAM_USE_CASES_PREVIEW.toLong()
                ),
                SurfaceConfig.create(
                    SurfaceConfig.ConfigType.PRIV,
                    SurfaceConfig.ConfigSize.RECORD,
                    CameraMetadata.SCALER_AVAILABLE_STREAM_USE_CASES_VIDEO_RECORD.toLong()
                )
            )
        val surfaceConfigAttachedSurfaceInfoMap: Map<Int, AttachedSurfaceInfo> = HashMap()
        val surfaceConfigUseCaseConfigMap: MutableMap<Int, UseCaseConfig<*>> = HashMap()
        surfaceConfigUseCaseConfigMap[1] =
            getFakeUseCaseConfigWithOptions(
                camera2InteropOverride = false,
                isZslDisabled = false,
                isZslCaptureMode = false,
                captureType = CaptureType.VIDEO_CAPTURE,
                imageFormat = ImageFormat.PRIVATE
            )
        StreamUseCaseUtil.areCaptureTypesEligible(
            surfaceConfigAttachedSurfaceInfoMap,
            surfaceConfigUseCaseConfigMap,
            surfaceConfigsWithStreamUseCase
        )
    }

    @Test
    fun areCaptureTypesEligible_streamSharing_previewVideoStill_success() {
        val surfaceConfigsWithStreamUseCase: MutableList<SurfaceConfig> =
            mutableListOf(
                SurfaceConfig.create(
                    SurfaceConfig.ConfigType.PRIV,
                    SurfaceConfig.ConfigSize.PREVIEW,
                    SCALER_AVAILABLE_STREAM_USE_CASES_PREVIEW_VIDEO_STILL.toLong()
                )
            )
        val useCaseConfigFactory: UseCaseConfigFactory = FakeUseCaseConfigFactory()
        val children: MutableSet<UseCase> =
            mutableSetOf(
                FakeUseCase(FakeUseCaseConfig.Builder().useCaseConfig, CaptureType.PREVIEW),
                FakeUseCase(FakeUseCaseConfig.Builder().useCaseConfig, CaptureType.IMAGE_CAPTURE),
                FakeUseCase(FakeUseCaseConfig.Builder().useCaseConfig, CaptureType.VIDEO_CAPTURE)
            )
<<<<<<< HEAD
        val streamSharing = StreamSharing(FakeCamera(), children, useCaseConfigFactory)
=======
        val streamSharing =
            StreamSharing(
                FakeCamera(),
                null,
                CompositionSettings.DEFAULT,
                CompositionSettings.DEFAULT,
                children,
                useCaseConfigFactory
            )
>>>>>>> 3d4510a6
        val surfaceConfigAttachedSurfaceInfoMap: Map<Int, AttachedSurfaceInfo> = mutableMapOf()
        val surfaceConfigUseCaseConfigMap: MutableMap<Int, UseCaseConfig<*>> = mutableMapOf()
        surfaceConfigUseCaseConfigMap[0] =
            streamSharing.getDefaultConfig(true, useCaseConfigFactory)!!
        TestCase.assertTrue(
            StreamUseCaseUtil.areCaptureTypesEligible(
                surfaceConfigAttachedSurfaceInfoMap,
                surfaceConfigUseCaseConfigMap,
                surfaceConfigsWithStreamUseCase
            )
        )
    }

    @Test
    fun areCaptureTypesEligible_streamSharing_videoRecord_success() {
        val surfaceConfigsWithStreamUseCase: MutableList<SurfaceConfig> =
            mutableListOf(
                SurfaceConfig.create(
                    SurfaceConfig.ConfigType.PRIV,
                    SurfaceConfig.ConfigSize.PREVIEW,
                    CameraMetadata.SCALER_AVAILABLE_STREAM_USE_CASES_VIDEO_RECORD.toLong()
                )
            )
        val surfaceConfigAttachedSurfaceInfoMap: MutableMap<Int, AttachedSurfaceInfo> =
            mutableMapOf()
        val surfaceConfigUseCaseConfigMap: Map<Int, UseCaseConfig<*>> = mutableMapOf()
        val captureTypes: MutableList<CaptureType> = ArrayList()
        captureTypes.add(CaptureType.PREVIEW)
        captureTypes.add(CaptureType.VIDEO_CAPTURE)
        surfaceConfigAttachedSurfaceInfoMap[0] =
            AttachedSurfaceInfo.create(
                SurfaceConfig.create(
                    SurfaceConfig.ConfigType.PRIV,
                    SurfaceConfig.ConfigSize.PREVIEW
                ),
                ImageFormat.PRIVATE,
                SizeUtil.RESOLUTION_720P,
                DynamicRange.SDR,
                captureTypes,
                /*implementationOptions=*/ null,
                /*targetFrameRate=*/ null
            )
        TestCase.assertTrue(
            StreamUseCaseUtil.areCaptureTypesEligible(
                surfaceConfigAttachedSurfaceInfoMap,
                surfaceConfigUseCaseConfigMap,
                surfaceConfigsWithStreamUseCase
            )
        )
    }

    @Test
    fun areCaptureTypesEligible_streamSharing_fail() {
        val surfaceConfigsWithStreamUseCase: MutableList<SurfaceConfig> =
            mutableListOf(
                SurfaceConfig.create(
                    SurfaceConfig.ConfigType.PRIV,
                    SurfaceConfig.ConfigSize.PREVIEW,
                    CameraMetadata.SCALER_AVAILABLE_STREAM_USE_CASES_VIDEO_RECORD.toLong()
                )
            )
        val surfaceConfigAttachedSurfaceInfoMap: MutableMap<Int, AttachedSurfaceInfo> =
            mutableMapOf()
        val surfaceConfigUseCaseConfigMap: Map<Int, UseCaseConfig<*>> = mutableMapOf()
        val captureTypes: MutableList<CaptureType> =
            mutableListOf(CaptureType.PREVIEW, CaptureType.IMAGE_CAPTURE, CaptureType.VIDEO_CAPTURE)
        surfaceConfigAttachedSurfaceInfoMap[0] =
            AttachedSurfaceInfo.create(
                SurfaceConfig.create(
                    SurfaceConfig.ConfigType.PRIV,
                    SurfaceConfig.ConfigSize.PREVIEW
                ),
                ImageFormat.PRIVATE,
                SizeUtil.RESOLUTION_720P,
                DynamicRange.SDR,
                captureTypes,
                /*implementationOptions=*/ null,
                /*targetFrameRate=*/ null
            )
        TestCase.assertFalse(
            StreamUseCaseUtil.areCaptureTypesEligible(
                surfaceConfigAttachedSurfaceInfoMap,
                surfaceConfigUseCaseConfigMap,
                surfaceConfigsWithStreamUseCase
            )
        )
    }

    @Test
    fun populateStreamUseCaseStreamSpecOptionWithSupportedSurfaceConfigs_success() {
        val surfaceConfigsWithStreamUseCase: MutableList<SurfaceConfig> =
            mutableListOf(
                SurfaceConfig.create(
                    SurfaceConfig.ConfigType.PRIV,
                    SurfaceConfig.ConfigSize.PREVIEW,
                    CameraMetadata.SCALER_AVAILABLE_STREAM_USE_CASES_PREVIEW.toLong()
                ),
                SurfaceConfig.create(
                    SurfaceConfig.ConfigType.PRIV,
                    SurfaceConfig.ConfigSize.RECORD,
                    CameraMetadata.SCALER_AVAILABLE_STREAM_USE_CASES_VIDEO_RECORD.toLong()
                )
            )
        val surfaceConfigAttachedSurfaceInfoMap: MutableMap<Int, AttachedSurfaceInfo> =
            mutableMapOf()
        val attachedSurfaceInfo =
            getFakeAttachedSurfaceInfo(
                camera2InteropOverride = false,
                isZslDisabled = false,
                isZslCaptureMode = false,
                captureType = CaptureType.PREVIEW,
                imageFormat = ImageFormat.PRIVATE
            )
        surfaceConfigAttachedSurfaceInfoMap[0] = attachedSurfaceInfo
        val surfaceConfigUseCaseConfigMap: MutableMap<Int, UseCaseConfig<*>> = mutableMapOf()
        val useCaseConfig =
            getFakeUseCaseConfigWithOptions(
                camera2InteropOverride = false,
                isZslDisabled = false,
                isZslCaptureMode = false,
                captureType = CaptureType.VIDEO_CAPTURE,
                imageFormat = ImageFormat.PRIVATE
            )
        surfaceConfigUseCaseConfigMap[1] = useCaseConfig
        val attachedSurfaceStreamSpecMap: MutableMap<AttachedSurfaceInfo, StreamSpec> =
            mutableMapOf()
        val suggestedStreamSpecMap: MutableMap<UseCaseConfig<*>, StreamSpec> = mutableMapOf()
        suggestedStreamSpecMap[useCaseConfig] =
            getFakeStreamSpecFromFakeUseCaseConfig(useCaseConfig)
        StreamUseCaseUtil.populateStreamUseCaseStreamSpecOptionWithSupportedSurfaceConfigs(
            suggestedStreamSpecMap,
            attachedSurfaceStreamSpecMap,
            surfaceConfigAttachedSurfaceInfoMap,
            surfaceConfigUseCaseConfigMap,
            surfaceConfigsWithStreamUseCase
        )
        TestCase.assertTrue(
            (attachedSurfaceStreamSpecMap[attachedSurfaceInfo]!!
                .implementationOptions!!
                .retrieveOption(StreamUseCaseUtil.STREAM_USE_CASE_STREAM_SPEC_OPTION) ==
                CameraMetadata.SCALER_AVAILABLE_STREAM_USE_CASES_PREVIEW.toLong())
        )
        TestCase.assertTrue(
            (suggestedStreamSpecMap[useCaseConfig]!!
                .implementationOptions!!
                .retrieveOption(StreamUseCaseUtil.STREAM_USE_CASE_STREAM_SPEC_OPTION) ==
                CameraMetadata.SCALER_AVAILABLE_STREAM_USE_CASES_VIDEO_RECORD.toLong())
        )
    }

    @Test(expected = AssertionError::class)
    fun populateStreamUseCaseStreamSpecOptionWithSupportedSurfaceConfigs_mappingError() {
        val surfaceConfigsWithStreamUseCase: MutableList<SurfaceConfig> =
            mutableListOf(
                SurfaceConfig.create(
                    SurfaceConfig.ConfigType.PRIV,
                    SurfaceConfig.ConfigSize.PREVIEW,
                    CameraMetadata.SCALER_AVAILABLE_STREAM_USE_CASES_PREVIEW.toLong()
                ),
                SurfaceConfig.create(
                    SurfaceConfig.ConfigType.PRIV,
                    SurfaceConfig.ConfigSize.RECORD,
                    CameraMetadata.SCALER_AVAILABLE_STREAM_USE_CASES_VIDEO_RECORD.toLong()
                )
            )
        val surfaceConfigAttachedSurfaceInfoMap: Map<Int, AttachedSurfaceInfo> = HashMap()
        val surfaceConfigUseCaseConfigMap: MutableMap<Int, UseCaseConfig<*>> = HashMap()
        val useCaseConfig =
            getFakeUseCaseConfigWithOptions(
                camera2InteropOverride = false,
                isZslDisabled = false,
                isZslCaptureMode = false,
                captureType = CaptureType.VIDEO_CAPTURE,
                imageFormat = ImageFormat.PRIVATE
            )
        surfaceConfigUseCaseConfigMap[1] = useCaseConfig
        val attachedSurfaceStreamSpecMap: MutableMap<AttachedSurfaceInfo, StreamSpec> = HashMap()
        val suggestedStreamSpecMap: MutableMap<UseCaseConfig<*>, StreamSpec> = HashMap()
        suggestedStreamSpecMap[useCaseConfig] =
            getFakeStreamSpecFromFakeUseCaseConfig(useCaseConfig)
        StreamUseCaseUtil.populateStreamUseCaseStreamSpecOptionWithSupportedSurfaceConfigs(
            suggestedStreamSpecMap,
            attachedSurfaceStreamSpecMap,
            surfaceConfigAttachedSurfaceInfoMap,
            surfaceConfigUseCaseConfigMap,
            surfaceConfigsWithStreamUseCase
        )
    }

    private fun getFakeUseCaseConfigWithOptions(
        camera2InteropOverride: Boolean,
        isZslDisabled: Boolean,
        isZslCaptureMode: Boolean,
        captureType: CaptureType,
        imageFormat: Int
    ): UseCaseConfig<*> {
        val fakeUseCaseConfigBuilder = FakeUseCaseConfig.Builder(captureType)
        val fakeConfig = fakeUseCaseConfigBuilder.mutableConfig
        if (camera2InteropOverride) {
            fakeConfig.insertOption(streamUseCaseOption, TEST_STREAM_USE_CASE_OPTION_VALUE)
        }
        fakeConfig.insertOption(UseCaseConfig.OPTION_ZSL_DISABLED, isZslDisabled)
        fakeConfig.insertOption(
            ImageCaptureConfig.OPTION_IMAGE_CAPTURE_MODE,
            if (isZslCaptureMode) ImageCapture.CAPTURE_MODE_ZERO_SHUTTER_LAG
            else TEST_OPTION_IMAGE_CAPTURE_MODE_VALUE
        )
        fakeConfig.insertOption(ImageCaptureConfig.OPTION_INPUT_FORMAT, imageFormat)
        return fakeUseCaseConfigBuilder.useCaseConfig
    }

    private fun getFakeAttachedSurfaceInfo(
        camera2InteropOverride: Boolean,
        isZslDisabled: Boolean,
        isZslCaptureMode: Boolean,
        captureType: CaptureType,
        imageFormat: Int
    ): AttachedSurfaceInfo {
        val useCaseConfig =
            getFakeUseCaseConfigWithOptions(
                camera2InteropOverride,
                isZslDisabled,
                isZslCaptureMode,
                captureType,
                imageFormat
            )
        val captureTypes: MutableList<CaptureType> = ArrayList()
        captureTypes.add(useCaseConfig.captureType)
        return AttachedSurfaceInfo.create(
            SurfaceConfig.create(SurfaceConfig.ConfigType.PRIV, SurfaceConfig.ConfigSize.PREVIEW),
            useCaseConfig.inputFormat,
            SizeUtil.RESOLUTION_720P,
            DynamicRange.SDR,
            captureTypes,
            StreamUseCaseUtil.getStreamSpecImplementationOptions(useCaseConfig),
            null
        /* targetFrameRate= */ )
    }

    private fun getFakeStreamSpecFromFakeUseCaseConfig(
        fakeUseCaseConfig: UseCaseConfig<*>
    ): StreamSpec {
        return StreamSpec.builder(SizeUtil.RESOLUTION_720P)
            .setDynamicRange(DynamicRange.UNSPECIFIED)
            .setImplementationOptions(
                StreamUseCaseUtil.getStreamSpecImplementationOptions(fakeUseCaseConfig)
            )
            .build()
    }

    private fun getCameraMetadata(
        noAvailableStreamUseCase: Boolean
    ): androidx.camera.camera2.pipe.CameraMetadata {
        val characteristicsMap: MutableMap<CameraCharacteristics.Key<*>, Any?> = mutableMapOf()
        if (Build.VERSION.SDK_INT >= Build.VERSION_CODES.TIRAMISU && !noAvailableStreamUseCase) {
            val uc =
                longArrayOf(
                    CameraCharacteristics.SCALER_AVAILABLE_STREAM_USE_CASES_DEFAULT.toLong(),
                    CameraCharacteristics.SCALER_AVAILABLE_STREAM_USE_CASES_PREVIEW.toLong(),
                    SCALER_AVAILABLE_STREAM_USE_CASES_PREVIEW_VIDEO_STILL.toLong(),
                    CameraCharacteristics.SCALER_AVAILABLE_STREAM_USE_CASES_STILL_CAPTURE.toLong(),
                    CameraCharacteristics.SCALER_AVAILABLE_STREAM_USE_CASES_VIDEO_CALL.toLong(),
                    CameraCharacteristics.SCALER_AVAILABLE_STREAM_USE_CASES_VIDEO_RECORD.toLong()
                )
            characteristicsMap[CameraCharacteristics.SCALER_AVAILABLE_STREAM_USE_CASES] = uc
        }
        return FakeCameraMetadata(
            cameraId = CameraId.fromCamera2Id(CAMERA_ID_0),
            characteristics = characteristicsMap
        )
    }

    companion object {
        private const val CAMERA_ID_0 = "0"
        private const val TEST_STREAM_USE_CASE_OPTION_VALUE =
            CameraMetadata.SCALER_AVAILABLE_STREAM_USE_CASES_PREVIEW.toLong()

        @CaptureMode
        private val TEST_OPTION_IMAGE_CAPTURE_MODE_VALUE =
            ImageCapture.CAPTURE_MODE_MAXIMIZE_QUALITY
    }
}<|MERGE_RESOLUTION|>--- conflicted
+++ resolved
@@ -640,9 +640,6 @@
                 FakeUseCase(FakeUseCaseConfig.Builder().useCaseConfig, CaptureType.IMAGE_CAPTURE),
                 FakeUseCase(FakeUseCaseConfig.Builder().useCaseConfig, CaptureType.VIDEO_CAPTURE)
             )
-<<<<<<< HEAD
-        val streamSharing = StreamSharing(FakeCamera(), children, useCaseConfigFactory)
-=======
         val streamSharing =
             StreamSharing(
                 FakeCamera(),
@@ -652,7 +649,6 @@
                 children,
                 useCaseConfigFactory
             )
->>>>>>> 3d4510a6
         val surfaceConfigAttachedSurfaceInfoMap: Map<Int, AttachedSurfaceInfo> = mutableMapOf()
         val surfaceConfigUseCaseConfigMap: MutableMap<Int, UseCaseConfig<*>> = mutableMapOf()
         surfaceConfigUseCaseConfigMap[0] =
