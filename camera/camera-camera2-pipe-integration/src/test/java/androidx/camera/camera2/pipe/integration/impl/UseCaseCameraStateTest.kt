--- conflicted
+++ resolved
@@ -25,10 +25,7 @@
 import androidx.camera.camera2.pipe.integration.adapter.CameraStateAdapter
 import androidx.camera.camera2.pipe.integration.adapter.RobolectricCameraPipeTestRunner
 import androidx.camera.camera2.pipe.integration.adapter.asListenableFuture
-<<<<<<< HEAD
-=======
 import androidx.camera.camera2.pipe.integration.compat.quirk.CaptureIntentPreviewQuirk
->>>>>>> 3d4510a6
 import androidx.camera.camera2.pipe.integration.compat.workaround.NoOpTemplateParamsOverride
 import androidx.camera.camera2.pipe.integration.compat.workaround.TemplateParamsQuirkOverride
 import androidx.camera.camera2.pipe.integration.config.UseCaseGraphConfig
@@ -209,14 +206,10 @@
                 useCaseGraphConfig = fakeUseCaseGraphConfig,
                 threads = useCaseThreads,
                 sessionProcessorManager = null,
-<<<<<<< HEAD
-                templateParamsOverride = TemplateParamsQuirkOverride,
-=======
                 templateParamsOverride =
                     TemplateParamsQuirkOverride(
                         Quirks(listOf(object : CaptureIntentPreviewQuirk {}))
                     ),
->>>>>>> 3d4510a6
             )
 
         // startRepeating is called when there is at least one stream after updateAsync call
