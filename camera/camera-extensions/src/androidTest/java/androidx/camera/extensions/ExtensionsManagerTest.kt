--- conflicted
+++ resolved
@@ -194,17 +194,6 @@
     @Test
     fun correctAvailability_whenExtensionIsNotAvailable() {
         // Skips the test if extensions availability is disabled by quirk.
-<<<<<<< HEAD
-        assumeFalse(ExtensionsTestUtil.extensionsDisabledByQuirk())
-
-        extensionsManager =
-            ExtensionsManager.getInstanceAsync(context, cameraProvider)[
-                    10000, TimeUnit.MILLISECONDS]
-        val baseCameraSelector = CameraSelector.Builder().requireLensFacing(lensFacing).build()
-
-        assumeFalse(extensionsManager.isExtensionAvailable(baseCameraSelector, extensionMode))
-
-=======
         assumeFalse(
             ExtensionsTestUtil.extensionsDisabledByQuirk(
                 CameraUtil.getCameraIdWithLensFacing(lensFacing)!!
@@ -218,7 +207,6 @@
 
         assumeFalse(extensionsManager.isExtensionAvailable(baseCameraSelector, extensionMode))
 
->>>>>>> 3d4510a6
         for (cameraInfo in cameraProvider.availableCameraInfos) {
             val characteristics =
                 (cameraInfo as CameraInfoInternal).cameraCharacteristics as CameraCharacteristics
