--- conflicted
+++ resolved
@@ -36,10 +36,6 @@
 import androidx.camera.core.ImageReaderProxys
 import androidx.camera.core.impl.ImageReaderProxy
 import androidx.camera.core.impl.OutputSurface
-<<<<<<< HEAD
-import androidx.camera.core.impl.utils.Exif
-=======
->>>>>>> 3d4510a6
 import androidx.camera.core.impl.utils.executor.CameraXExecutors
 import androidx.camera.extensions.impl.CaptureProcessorImpl
 import androidx.camera.extensions.impl.ProcessResultImpl
@@ -100,25 +96,10 @@
     @Before
     fun setUp() {
         Assume.assumeTrue(CameraUtil.deviceHasCamera())
-<<<<<<< HEAD
-
-        cameraDevice?.close()
-        cameraYuvImageReader?.close()
-=======
->>>>>>> 3d4510a6
         backgroundThread = HandlerThread(CameraXThreads.TAG + "still_capture_processor_test")
         backgroundThread.start()
         backgroundHandler = Handler(backgroundThread.looper)
         fakeCaptureProcessorImpl = FakeCaptureProcessorImpl()
-<<<<<<< HEAD
-        imageReaderJpeg = ImageReaderProxys.createIsolatedReader(WIDTH, HEIGHT, ImageFormat.JPEG, 2)
-        stillCaptureProcessor =
-            StillCaptureProcessor(
-                fakeCaptureProcessorImpl,
-                imageReaderJpeg.surface!!,
-                Size(WIDTH, HEIGHT),
-                null
-=======
     }
 
     private fun initStillCaptureProcessor(
@@ -134,7 +115,6 @@
                 Size(WIDTH, HEIGHT),
                 postviewOutputSurface,
                 overrideTimestamp,
->>>>>>> 3d4510a6
             )
     }
 
@@ -155,43 +135,6 @@
     }
 
     @Test
-<<<<<<< HEAD
-    fun canOutputJpeg_3CaptureStages(): Unit = runBlocking {
-        withTimeout(10000) { openCameraAndCaptureImageAwait(listOf(1, 2, 3)) }
-            .use { assertThat(it.format).isEqualTo(ImageFormat.JPEG) }
-    }
-
-    @Test
-    fun canOutputJpeg_1CaptureStage(): Unit = runBlocking {
-        withTimeout(10000) { openCameraAndCaptureImageAwait(listOf(1)) }
-            .use { assertThat(it.format).isEqualTo(ImageFormat.JPEG) }
-    }
-
-    @Test
-    fun onErrorInvoked_oemProcessingFailed(): Unit = runBlocking {
-        fakeCaptureProcessorImpl.enableThrowExceptionDuringProcess()
-        assertThrows<Exception> {
-            withTimeout(3000) { openCameraAndCaptureImageAwait(listOf(1)).close() }
-        }
-    }
-
-    @Test
-    fun onErrorInvoked_jpegConversionFailed(): Unit = runBlocking {
-        val fakeYuvToJpegConverter =
-            object : YuvToJpegConverter(100, imageReaderJpeg.surface!!) {
-                override fun writeYuvImage(imageProxy: ImageProxy) {
-                    throw ConversionFailedException("Failed to convert JPEG to YUV", null)
-                }
-            }
-        stillCaptureProcessor =
-            StillCaptureProcessor(
-                fakeCaptureProcessorImpl,
-                imageReaderJpeg.surface!!,
-                Size(WIDTH, HEIGHT),
-                null,
-                fakeYuvToJpegConverter,
-            )
-=======
     fun canOutputYuv_3CaptureStages(): Unit = runBlocking {
         initStillCaptureProcessor()
         withTimeout(10000) { openCameraAndCaptureImageAwait(listOf(1, 2, 3)) }
@@ -216,7 +159,6 @@
     fun onErrorInvoked_oemProcessingFailed(): Unit = runBlocking {
         initStillCaptureProcessor()
         fakeCaptureProcessorImpl.enableThrowExceptionDuringProcess()
->>>>>>> 3d4510a6
         assertThrows<Exception> {
             withTimeout(3000) { openCameraAndCaptureImageAwait(listOf(1)).close() }
         }
@@ -232,28 +174,16 @@
         cameraYuvImageReader.setOnImageAvailableListener(
             {
                 val image = it.acquireNextImage()
-<<<<<<< HEAD
-                stillCaptureProcessor.notifyImage(createImageReference(image))
-=======
                 stillCaptureProcessor!!.notifyImage(createImageReference(image))
->>>>>>> 3d4510a6
             },
             backgroundHandler
         )
         val deferredCaptureCompleted = CompletableDeferred<Unit>()
-<<<<<<< HEAD
-        stillCaptureProcessor.startCapture(
-            enablePostview,
-            captureStageIdList,
-            object : OnCaptureResultCallback {
-                override fun onCompleted() {
-=======
         stillCaptureProcessor!!.startCapture(
             enablePostview,
             captureStageIdList,
             object : OnCaptureResultCallback {
                 override fun onProcessCompleted() {
->>>>>>> 3d4510a6
                     deferredCaptureCompleted.complete(Unit)
                 }
 
@@ -261,11 +191,7 @@
                     deferredCaptureCompleted.completeExceptionally(e)
                 }
 
-<<<<<<< HEAD
-                override fun onCaptureResult(
-=======
                 override fun onCaptureCompleted(
->>>>>>> 3d4510a6
                     shutterTimestamp: Long,
                     result: MutableList<android.util.Pair<CaptureResult.Key<Any>, Any>>
                 ) {}
@@ -274,19 +200,11 @@
             }
         )
 
-<<<<<<< HEAD
-        val outputJpegDeferred = CompletableDeferred<ImageProxy>()
-        imageReaderJpeg.setOnImageAvailableListener(
-            {
-                val image = it.acquireNextImage()
-                outputJpegDeferred.complete(image!!)
-=======
         val outputYuvDeferred = CompletableDeferred<ImageProxy>()
         imageReaderOutputYuv!!.setOnImageAvailableListener(
             {
                 val image = it.acquireNextImage()
                 outputYuvDeferred.complete(image!!)
->>>>>>> 3d4510a6
             },
             CameraXExecutors.newHandlerExecutor(backgroundHandler)
         )
@@ -299,11 +217,7 @@
                     listOf(cameraYuvImageReader.surface),
                     backgroundHandler
                 )
-<<<<<<< HEAD
-            stillCaptureProcessor.notifyCaptureResult(captureResult, captureStageId)
-=======
             stillCaptureProcessor!!.notifyCaptureResult(captureResult, captureStageId)
->>>>>>> 3d4510a6
         }
         deferredCaptureCompleted.await()
         return outputYuvDeferred.await()
@@ -350,8 +264,6 @@
             ClientVersion.isMinimumCompatibleVersion(Version.VERSION_1_4) &&
                 ExtensionVersion.isMinimumCompatibleVersion(Version.VERSION_1_4)
         )
-<<<<<<< HEAD
-=======
         val postviewImageReader =
             ImageReaderProxys.createIsolatedReader(WIDTH, HEIGHT, ImageFormat.YUV_420_888, 2)
         val postviewOutputSurface =
@@ -362,7 +274,6 @@
             )
         initStillCaptureProcessor(postviewOutputSurface)
 
->>>>>>> 3d4510a6
         val captureStageIdList = listOf(0, 1, 2)
         cameraDevice =
             Camera2Util.openCameraDevice(cameraManager, CAMERA_ID, backgroundHandler)
@@ -376,26 +287,6 @@
                 captureStageIdList.size /* maxImages */
             )
 
-<<<<<<< HEAD
-        val postviewImageReader =
-            ImageReaderProxys.createIsolatedReader(WIDTH, HEIGHT, ImageFormat.YUV_420_888, 2)
-        val postviewOutputSurface =
-            OutputSurface.create(
-                postviewImageReader.surface!!,
-                Size(WIDTH, HEIGHT),
-                ImageFormat.YUV_420_888
-            )
-
-        stillCaptureProcessor =
-            StillCaptureProcessor(
-                fakeCaptureProcessorImpl,
-                imageReaderJpeg.surface!!,
-                Size(WIDTH, HEIGHT),
-                postviewOutputSurface
-            )
-
-=======
->>>>>>> 3d4510a6
         val captureSession =
             Camera2Util.openCaptureSession(
                 cameraDevice!!.unwrap(),
@@ -412,7 +303,6 @@
             CameraXExecutors.mainThreadExecutor()
         )
 
-<<<<<<< HEAD
         withTimeout(10000) {
             captureImage(
                     cameraDevice!!.unwrap(),
@@ -430,52 +320,13 @@
         postviewImageReader.close()
     }
 
-    @Test
-    fun canSetRotation(): Unit = runBlocking {
-        val rotationDegrees = 270
-        withTimeout(10000) {
-                openCameraAndCaptureImageAwait(listOf(1), rotationDegrees = rotationDegrees)
-            }
-            .use {
-                val exif = Exif.createFromImageProxy(it)
-                assertThat(exif.rotation).isEqualTo(rotationDegrees)
-            }
-=======
-        withTimeout(10000) {
-            captureImage(
-                    cameraDevice!!.unwrap(),
-                    captureSession,
-                    cameraYuvImageReader!!,
-                    captureStageIdList,
-                    enablePostview = true
-                )
-                .use { assertThat(it).isNotNull() }
-
-            val postviewImage = postviewDeferred.await()
-            assertThat(postviewImage.format).isEqualTo(ImageFormat.YUV_420_888)
-        }
-
-        postviewImageReader.close()
->>>>>>> 3d4510a6
-    }
-
     private suspend fun openCameraAndCaptureImageAwait(
         captureStageIdList: List<Int>,
         onBeforeInputYuvReady: suspend () -> Unit = {},
         onProcessCompleted: suspend () -> Unit = {},
     ): ImageProxy {
-<<<<<<< HEAD
-        val (deferredCapture, deferredJpeg) =
-            openCameraAndCaptureImage(
-                captureStageIdList,
-                rotationDegrees,
-                onBeforeInputYuvReady,
-                onJpegProcessDone
-            )
-=======
         val (deferredCapture, deferredYuv) =
             openCameraAndCaptureImage(captureStageIdList, onBeforeInputYuvReady, onProcessCompleted)
->>>>>>> 3d4510a6
         deferredCapture.await()
         return deferredYuv.await()
     }
@@ -485,10 +336,6 @@
         onBeforeInputYuvReady: suspend () -> Unit = {},
         onProcessCompleted: suspend () -> Unit = {},
     ): Pair<Deferred<Unit>, Deferred<ImageProxy>> {
-<<<<<<< HEAD
-        stillCaptureProcessor.setRotationDegrees(rotationDegrees)
-=======
->>>>>>> 3d4510a6
         cameraDevice =
             Camera2Util.openCameraDevice(cameraManager, CAMERA_ID, backgroundHandler)
                 .toCameraDeviceWrapper()
@@ -507,19 +354,11 @@
             )
 
         val deferredCapture = CompletableDeferred<Unit>()
-<<<<<<< HEAD
-        stillCaptureProcessor.startCapture(
-            false,
-            captureStageIdList,
-            object : OnCaptureResultCallback {
-                override fun onCompleted() {
-=======
         stillCaptureProcessor!!.startCapture(
             false,
             captureStageIdList,
             object : OnCaptureResultCallback {
                 override fun onProcessCompleted() {
->>>>>>> 3d4510a6
                     deferredCapture.complete(Unit)
                 }
 
@@ -527,11 +366,7 @@
                     deferredCapture.completeExceptionally(e)
                 }
 
-<<<<<<< HEAD
-                override fun onCaptureResult(
-=======
                 override fun onCaptureCompleted(
->>>>>>> 3d4510a6
                     shutterTimestamp: Long,
                     result: MutableList<android.util.Pair<CaptureResult.Key<Any>, Any>>
                 ) {}
@@ -540,19 +375,11 @@
             }
         )
 
-<<<<<<< HEAD
-        val deferredOutputJpeg = CompletableDeferred<ImageProxy>()
-        imageReaderJpeg.setOnImageAvailableListener(
-            {
-                val image = it.acquireNextImage()
-                deferredOutputJpeg.complete(image!!)
-=======
         val deferredOutputYuv = CompletableDeferred<ImageProxy>()
         imageReaderOutputYuv!!.setOnImageAvailableListener(
             {
                 val image = it.acquireNextImage()
                 deferredOutputYuv.complete(image!!)
->>>>>>> 3d4510a6
             },
             CameraXExecutors.newHandlerExecutor(backgroundHandler)
         )
@@ -560,11 +387,7 @@
         cameraYuvImageReader!!.setOnImageAvailableListener(
             {
                 val image = it.acquireNextImage()
-<<<<<<< HEAD
-                stillCaptureProcessor.notifyImage(createImageReference(image))
-=======
                 stillCaptureProcessor!!.notifyImage(createImageReference(image))
->>>>>>> 3d4510a6
             },
             backgroundHandler
         )
@@ -579,11 +402,7 @@
                     listOf(cameraYuvImageReader!!.surface),
                     backgroundHandler
                 )
-<<<<<<< HEAD
-            stillCaptureProcessor.notifyCaptureResult(captureResult, id)
-=======
             stillCaptureProcessor!!.notifyCaptureResult(captureResult, id)
->>>>>>> 3d4510a6
         }
 
         onProcessCompleted.invoke()
@@ -659,7 +478,6 @@
             executor: Executor?
         ) {
             processInternal()
-<<<<<<< HEAD
         }
 
         private fun processInternal(enablePostview: Boolean = false) {
@@ -673,32 +491,11 @@
                 val imagePostview = imageWriterPostview!!.dequeueInputImage()
                 imageWriterPostview!!.queueInputImage(imagePostview)
             }
-=======
->>>>>>> 3d4510a6
-        }
-
-        private fun processInternal(enablePostview: Boolean = false) {
-            if (throwExceptionDuringProcess) {
-                throw RuntimeException("Process failed")
-            }
-            val image = imageWriter!!.dequeueInputImage()
-            imageWriter!!.queueInputImage(image)
-
-<<<<<<< HEAD
-        override fun onResolutionUpdate(size: Size) {}
-
-        override fun onImageFormatUpdate(imageFormat: Int) {}
-=======
-            if (enablePostview) {
-                val imagePostview = imageWriterPostview!!.dequeueInputImage()
-                imageWriterPostview!!.queueInputImage(imagePostview)
-            }
         }
 
         override fun onOutputSurface(surface: Surface, imageFormat: Int) {
             imageWriter = ImageWriter.newInstance(surface, 2, imageFormat)
         }
->>>>>>> 3d4510a6
 
         override fun onResolutionUpdate(size: Size) {}
 
