--- conflicted
+++ resolved
@@ -88,13 +88,9 @@
     val useCamera =
         CameraUtil.grantCameraPermissionAndPreTestAndPostTest(PreTestCameraIdList(cameraXConfig))
 
-<<<<<<< HEAD
-    @get:Rule var wakelockEmptyActivityRule = WakelockEmptyActivityRule()
-=======
     // Launch activity when testing in Vivo devices to prevent testing process from being killed.
     @get:Rule
     val wakelockEmptyActivityRule = WakelockEmptyActivityRule(brandsToEnable = listOf("vivo"))
->>>>>>> 3d4510a6
 
     @get:Rule val temporaryFolder = TemporaryFolder(context.cacheDir)
 
@@ -122,16 +118,9 @@
             ExtensionsManager.getInstanceAsync(context, cameraProvider)[
                     10000, TimeUnit.MILLISECONDS]
 
-<<<<<<< HEAD
-        assumeTrue(extensionsManager.isExtensionAvailable(baseCameraSelector, extensionMode))
-
-        extensionsCameraSelector =
-            extensionsManager.getExtensionEnabledCameraSelector(baseCameraSelector, extensionMode)
-=======
         assumeTrue(
             ExtensionsTestUtil.isExtensionAvailable(extensionsManager, lensFacing, extensionMode)
         )
->>>>>>> 3d4510a6
 
         extensionsCameraSelector =
             extensionsManager.getExtensionEnabledCameraSelector(baseCameraSelector, extensionMode)
@@ -167,10 +156,7 @@
 
     @Test
     fun canBindToLifeCycleAndTakePicture(): Unit = runBlocking {
-<<<<<<< HEAD
-=======
         val isCaptureProcessProgressSupported = isCaptureProcessProgressSupported()
->>>>>>> 3d4510a6
         val mockOnImageCapturedCallback =
             Mockito.mock(ImageCapture.OnImageCapturedCallback::class.java)
 
@@ -181,15 +167,12 @@
 
         Mockito.verify(mockOnImageCapturedCallback, Mockito.timeout(8000).times(1))
             .onCaptureStarted()
-<<<<<<< HEAD
-=======
 
         if (isCaptureProcessProgressSupported) {
             Mockito.verify(mockOnImageCapturedCallback, Mockito.timeout(8000).atLeastOnce())
                 .onCaptureProcessProgressed(ArgumentMatchers.anyInt())
         }
 
->>>>>>> 3d4510a6
         Mockito.verify(mockOnImageCapturedCallback, Mockito.timeout(15000))
             .onCaptureSuccess(imageProxy.capture())
         assertThat(imageProxy.value).isNotNull()
@@ -281,7 +264,6 @@
         val imageProxy = ArgumentCaptor.forClass(ImageProxy::class.java)
 
         imageCapture.takePicture(CameraXExecutors.mainThreadExecutor(), mockOnImageCapturedCallback)
-<<<<<<< HEAD
 
         if (verifyPostview) {
             val bitmap = ArgumentCaptor.forClass(Bitmap::class.java)
@@ -300,6 +282,8 @@
 
     @Test
     fun canBindToLifeCycleAndTakePicture_diskIo(): Unit = runBlocking {
+        val isCaptureProcessProgressSupported = isCaptureProcessProgressSupported()
+
         val mockOnImageSavedCallback = Mockito.mock(ImageCapture.OnImageSavedCallback::class.java)
 
         bindAndTakePicture(mockOnImageSavedCallback)
@@ -308,51 +292,16 @@
         val outputFileResults = ArgumentCaptor.forClass(ImageCapture.OutputFileResults::class.java)
 
         Mockito.verify(mockOnImageSavedCallback, Mockito.timeout(8000).times(1)).onCaptureStarted()
+
+        if (isCaptureProcessProgressSupported) {
+            Mockito.verify(mockOnImageSavedCallback, Mockito.timeout(8000).atLeastOnce())
+                .onCaptureProcessProgressed(ArgumentMatchers.anyInt())
+        }
 
         Mockito.verify(mockOnImageSavedCallback, Mockito.timeout(15000))
             .onImageSaved(outputFileResults.capture())
         assertThat(outputFileResults.value).isNotNull()
 
-=======
-
-        if (verifyPostview) {
-            val bitmap = ArgumentCaptor.forClass(Bitmap::class.java)
-            Mockito.verify(mockOnImageCapturedCallback, Mockito.timeout(10000))
-                .onPostviewBitmapAvailable(bitmap.capture())
-            assertThat(bitmap).isNotNull()
-        }
-
-        Mockito.verify(mockOnImageCapturedCallback, Mockito.timeout(15000))
-            .onCaptureSuccess(imageProxy.capture())
-        assertThat(imageProxy.value).isNotNull()
-        imageProxy.value.close()
-        Mockito.verify(mockOnImageCapturedCallback, Mockito.never())
-            .onError(ArgumentMatchers.any(ImageCaptureException::class.java))
-    }
-
-    @Test
-    fun canBindToLifeCycleAndTakePicture_diskIo(): Unit = runBlocking {
-        val isCaptureProcessProgressSupported = isCaptureProcessProgressSupported()
-
-        val mockOnImageSavedCallback = Mockito.mock(ImageCapture.OnImageSavedCallback::class.java)
-
-        bindAndTakePicture(mockOnImageSavedCallback)
-
-        // Verify the image captured.
-        val outputFileResults = ArgumentCaptor.forClass(ImageCapture.OutputFileResults::class.java)
-
-        Mockito.verify(mockOnImageSavedCallback, Mockito.timeout(8000).times(1)).onCaptureStarted()
-
-        if (isCaptureProcessProgressSupported) {
-            Mockito.verify(mockOnImageSavedCallback, Mockito.timeout(8000).atLeastOnce())
-                .onCaptureProcessProgressed(ArgumentMatchers.anyInt())
-        }
-
-        Mockito.verify(mockOnImageSavedCallback, Mockito.timeout(15000))
-            .onImageSaved(outputFileResults.capture())
-        assertThat(outputFileResults.value).isNotNull()
-
->>>>>>> 3d4510a6
         // Verify the take picture should not have any error happen.
         Mockito.verify(mockOnImageSavedCallback, Mockito.never())
             .onError(ArgumentMatchers.any(ImageCaptureException::class.java))
@@ -368,22 +317,11 @@
         capabilities.isCaptureProcessProgressSupported
     }
 
-<<<<<<< HEAD
-    private fun isPostviewSupported(): Boolean = runBlocking {
-        val camera =
-            withContext(Dispatchers.Main) {
-                cameraProvider.bindToLifecycle(fakeLifecycleOwner, extensionsCameraSelector)
-            }
-
-        val capabilities = ImageCapture.getImageCaptureCapabilities(camera.cameraInfo)
-        capabilities.isPostviewSupported
-=======
     private fun isPostviewSupported(): Boolean {
         return ImageCapture.getImageCaptureCapabilities(
                 cameraProvider.getCameraInfo(extensionsCameraSelector)
             )
             .isPostviewSupported
->>>>>>> 3d4510a6
     }
 
     private suspend fun bindAndTakePicture(
@@ -432,7 +370,6 @@
             imageCaptureUsecase.takePicture(
                 CameraXExecutors.mainThreadExecutor(),
                 onImageCaptureCallback
-<<<<<<< HEAD
             )
             camera
         }
@@ -460,40 +397,8 @@
                 SurfaceTextureProvider.createAutoDrainingSurfaceTextureProvider {
                     previewReady.complete(true)
                 }
-=======
->>>>>>> 3d4510a6
-            )
-            camera
-        }
-    }
-
-<<<<<<< HEAD
-=======
-    private suspend fun bindAndAwaitPreviewReady(
-        imageCapture: ImageCapture? = null,
-        targetRotation: Int? = null,
-        enablePostview: Boolean = false
-    ): Camera {
-        // To test bind/unbind and take picture.
-        val imageCaptureUseCase =
-            imageCapture
-                ?: ImageCapture.Builder()
-                    .apply {
-                        targetRotation?.let { setTargetRotation(it) }
-                        setPostviewEnabled(enablePostview)
-                    }
-                    .build()
-        val preview = Preview.Builder().build()
-        return withContext(Dispatchers.Main) {
-            val previewReady = CompletableDeferred<Boolean>()
-            // To set the update listener and Preview will change to active state.
-            preview.setSurfaceProvider(
-                SurfaceTextureProvider.createAutoDrainingSurfaceTextureProvider {
-                    previewReady.complete(true)
-                }
-            )
-
->>>>>>> 3d4510a6
+            )
+
             val camera =
                 cameraProvider.bindToLifecycle(
                     fakeLifecycleOwner,
@@ -558,72 +463,10 @@
             camera
         }
     }
-<<<<<<< HEAD
-
-    @Test
-    fun canBindToLifeCycleAndTakePictureWithCaptureProcessProgress(): Unit = runBlocking {
-        assumeTrue(isCaptureProcessProgressSupported())
-
-        val mockOnImageCapturedCallback =
-            Mockito.mock(ImageCapture.OnImageCapturedCallback::class.java)
-
-        bindAndTakePicture(mockOnImageCapturedCallback)
-
-        // Verify the image captured.
-        val imageProxy = ArgumentCaptor.forClass(ImageProxy::class.java)
-
-        Mockito.verify(mockOnImageCapturedCallback, Mockito.timeout(8000).times(1))
-            .onCaptureStarted()
-
-        Mockito.verify(mockOnImageCapturedCallback, Mockito.timeout(8000).atLeastOnce())
-            .onCaptureProcessProgressed(ArgumentMatchers.anyInt())
-
-        Mockito.verify(mockOnImageCapturedCallback, Mockito.timeout(15000))
-            .onCaptureSuccess(imageProxy.capture())
-
-        assertThat(imageProxy.value).isNotNull()
-        imageProxy.value.close() // Close the image after verification.
-
-        // Verify the take picture should not have any error happen.
-        Mockito.verify(mockOnImageCapturedCallback, Mockito.never())
-            .onError(ArgumentMatchers.any(ImageCaptureException::class.java))
-    }
-
-    @Test
-    fun canBindToLifeCycleAndTakePictureWithCaptureProcessProgress_diskIo(): Unit = runBlocking {
-        assumeTrue(isCaptureProcessProgressSupported())
-
-        val mockOnImageSavedCallback = Mockito.mock(ImageCapture.OnImageSavedCallback::class.java)
-
-        bindAndTakePicture(mockOnImageSavedCallback)
-
-        // Verify the image captured.
-        val outputFileResults = ArgumentCaptor.forClass(ImageCapture.OutputFileResults::class.java)
-
-        Mockito.verify(mockOnImageSavedCallback, Mockito.timeout(8000).times(1)).onCaptureStarted()
-
-        Mockito.verify(mockOnImageSavedCallback, Mockito.timeout(8000).atLeastOnce())
-            .onCaptureProcessProgressed(ArgumentMatchers.anyInt())
-
-        Mockito.verify(mockOnImageSavedCallback, Mockito.timeout(15000))
-            .onImageSaved(outputFileResults.capture())
-
-        assertThat(outputFileResults.value).isNotNull()
-
-        // Verify the take picture should not have any error happen.
-        Mockito.verify(mockOnImageSavedCallback, Mockito.never())
-            .onError(ArgumentMatchers.any(ImageCaptureException::class.java))
-    }
 
     private fun isRotationOptionSupportedDevice() =
         ExifRotationAvailability().isRotationOptionSupported
 
-=======
-
-    private fun isRotationOptionSupportedDevice() =
-        ExifRotationAvailability().isRotationOptionSupported
-
->>>>>>> 3d4510a6
     @Test
     fun canBindToLifeCycleAndTakePictureWithPostview(): Unit = runBlocking {
         assumeTrue(isPostviewSupported())
@@ -734,8 +577,6 @@
         assertThat(withTimeoutOrNull(7000) { imageSavedDeferred.await() }).isNotNull()
 
         assertThat(hasError).isFalse()
-<<<<<<< HEAD
-=======
     }
 
     /**
@@ -754,7 +595,6 @@
         }
 
         withContext(Dispatchers.Main) { cameraProvider.unbindAll() }
->>>>>>> 3d4510a6
     }
 
     @Test
