--- conflicted
+++ resolved
@@ -27,32 +27,16 @@
 import androidx.annotation.GuardedBy;
 import androidx.annotation.NonNull;
 import androidx.annotation.Nullable;
-<<<<<<< HEAD
-import androidx.camera.core.ImageProxy;
-import androidx.camera.core.ImageReaderProxys;
 import androidx.camera.core.Logger;
-import androidx.camera.core.SettableImageProxy;
-import androidx.camera.core.impl.ImageOutputConfig;
-import androidx.camera.core.impl.ImageReaderProxy;
-=======
-import androidx.camera.core.Logger;
->>>>>>> 3d4510a6
 import androidx.camera.core.impl.OutputSurface;
 import androidx.camera.core.impl.utils.executor.CameraXExecutors;
 import androidx.camera.extensions.impl.CaptureProcessorImpl;
 import androidx.camera.extensions.impl.ProcessResultImpl;
-import androidx.camera.extensions.internal.Camera2CameraCaptureResult;
 import androidx.camera.extensions.internal.ClientVersion;
 import androidx.camera.extensions.internal.ExtensionVersion;
 import androidx.camera.extensions.internal.Version;
-<<<<<<< HEAD
-import androidx.core.util.Preconditions;
-
-import org.jetbrains.annotations.TestOnly;
-=======
 import androidx.camera.extensions.internal.compat.workaround.CaptureOutputSurfaceForCaptureProcessor;
 import androidx.core.util.Preconditions;
->>>>>>> 3d4510a6
 
 import java.util.HashMap;
 import java.util.List;
@@ -81,15 +65,7 @@
     final CaptureProcessorImpl mCaptureProcessorImpl;
     @NonNull
     final CaptureResultImageMatcher mCaptureResultImageMatcher = new CaptureResultImageMatcher();
-<<<<<<< HEAD
-    @NonNull
-    final ImageReaderProxy mProcessedYuvImageReader;
     private boolean mIsPostviewConfigured;
-    @NonNull
-    YuvToJpegConverter mYuvToJpegConverter;
-=======
-    private boolean mIsPostviewConfigured;
->>>>>>> 3d4510a6
     final Object mLock = new Object();
     @GuardedBy("mLock")
     @NonNull
@@ -104,58 +80,6 @@
     CaptureOutputSurfaceForCaptureProcessor mCaptureOutputSurface;
     @GuardedBy("mLock")
     boolean mIsClosed = false;
-<<<<<<< HEAD
-
-    StillCaptureProcessor(@NonNull CaptureProcessorImpl captureProcessorImpl,
-            @NonNull Surface captureOutputSurface,
-            @NonNull Size surfaceSize,
-            @Nullable OutputSurface postviewOutputSurface) {
-        mCaptureProcessorImpl = captureProcessorImpl;
-        /*
-           Processing flow:
-           --> Collecting YUV images (from camera) via notifyImage and TotalCaptureResults
-               via notifyCaptureResult
-           --> mCaptureProcessorImpl.process (OEM process)
-           --> mProcessedYuvImageReader
-           --> mYuvToJpegProcessor (written to captureOutputSurface)
-         */
-        mProcessedYuvImageReader = ImageReaderProxys.createIsolatedReader(
-                surfaceSize.getWidth(),
-                surfaceSize.getHeight(),
-                ImageFormat.YUV_420_888, MAX_IMAGES);
-
-        mYuvToJpegConverter = new YuvToJpegConverter(100, captureOutputSurface);
-        mProcessedYuvImageReader.setOnImageAvailableListener(
-                imageReader -> {
-                    OnCaptureResultCallback onCaptureResultCallback = null;
-                    Exception errorException = null;
-                    synchronized (mLock) {
-                        if (mIsClosed) {
-                            Logger.d(TAG, "Ignore JPEG processing in closed state");
-                            return;
-                        }
-                        ImageProxy imageProxy = imageReader.acquireNextImage();
-                        if (mSourceCaptureResult != null) {
-                            imageProxy = new SettableImageProxy(imageProxy, null,
-                                    new CameraCaptureResultImageInfo(
-                                            new Camera2CameraCaptureResult(mSourceCaptureResult)));
-                            mSourceCaptureResult = null;
-                        }
-                        Logger.d(TAG, "Start converting YUV to JPEG");
-                        if (imageProxy != null) {
-                            try {
-                                mYuvToJpegConverter.writeYuvImage(imageProxy);
-                            } catch (YuvToJpegConverter.ConversionFailedException e) {
-                                errorException = e;
-                            }
-
-                            if (mOnCaptureResultCallback != null) {
-                                onCaptureResultCallback = mOnCaptureResultCallback;
-                                mOnCaptureResultCallback = null;
-                            }
-                        }
-                    }
-=======
     long mTimeStampForOutputImage = UNSPECIFIED_TIMESTAMP;
 
     StillCaptureProcessor(@NonNull CaptureProcessorImpl captureProcessorImpl,
@@ -164,7 +88,6 @@
             @Nullable OutputSurface postviewOutputSurface,
             boolean needOverrideTimestamp) {
         mCaptureProcessorImpl = captureProcessorImpl;
->>>>>>> 3d4510a6
 
         mCaptureOutputSurface = new CaptureOutputSurfaceForCaptureProcessor(
                 outputSurface, surfaceSize, needOverrideTimestamp);
@@ -172,7 +95,6 @@
         mCaptureProcessorImpl.onOutputSurface(
                 mCaptureOutputSurface.getSurface(), ImageFormat.YUV_420_888);
         mCaptureProcessorImpl.onImageFormatUpdate(ImageFormat.YUV_420_888);
-<<<<<<< HEAD
 
         mIsPostviewConfigured = (postviewOutputSurface != null);
         if (postviewOutputSurface != null
@@ -188,41 +110,10 @@
         }
     }
 
-    @TestOnly
-    StillCaptureProcessor(@NonNull CaptureProcessorImpl captureProcessorImpl,
-            @NonNull Surface captureOutputSurface,
-            @NonNull Size surfaceSize,
-            @Nullable OutputSurface postviewOutputSurface,
-            @NonNull YuvToJpegConverter yuvToJpegConverter) {
-        this(captureProcessorImpl, captureOutputSurface, surfaceSize, postviewOutputSurface);
-        mYuvToJpegConverter = yuvToJpegConverter;
-    }
-
-    interface OnCaptureResultCallback {
-        void onCompleted();
-
-        void onCaptureResult(long shutterTimestamp,
-=======
-
-        mIsPostviewConfigured = (postviewOutputSurface != null);
-        if (postviewOutputSurface != null
-                && ClientVersion.isMinimumCompatibleVersion(Version.VERSION_1_4)
-                && ExtensionVersion.isMinimumCompatibleVersion(Version.VERSION_1_4)) {
-            Preconditions.checkArgument(
-                    postviewOutputSurface.getImageFormat() == ImageFormat.YUV_420_888);
-            mCaptureProcessorImpl.onResolutionUpdate(surfaceSize, postviewOutputSurface.getSize());
-            mCaptureProcessorImpl.onPostviewOutputSurface(postviewOutputSurface.getSurface());
-
-        } else {
-            mCaptureProcessorImpl.onResolutionUpdate(surfaceSize);
-        }
-    }
-
     interface OnCaptureResultCallback {
         void onProcessCompleted();
 
         void onCaptureCompleted(long shutterTimestamp,
->>>>>>> 3d4510a6
                 @NonNull List<Pair<CaptureResult.Key, Object>> result);
 
         void onError(@NonNull Exception e);
@@ -243,10 +134,7 @@
     void startCapture(boolean enablePostview, @NonNull List<Integer> captureIdList,
             @NonNull OnCaptureResultCallback onCaptureResultCallback) {
         Logger.d(TAG, "Start the capture: enablePostview=" + enablePostview);
-<<<<<<< HEAD
-=======
         mTimeStampForOutputImage = UNSPECIFIED_TIMESTAMP;
->>>>>>> 3d4510a6
         synchronized (mLock) {
             Preconditions.checkState(!mIsClosed, "StillCaptureProcessor is closed. Can't invoke "
                     + "startCapture()");
@@ -274,8 +162,6 @@
                         if (mCaptureResults.keySet().containsAll(captureIdList)) {
                             process(mCaptureResults, onCaptureResultCallback, enablePostview);
                         }
-<<<<<<< HEAD
-=======
                     }
                 });
     }
@@ -351,7 +237,6 @@
                                 }, CameraXExecutors.directExecutor());
                     } else {
                         mCaptureProcessorImpl.process(convertedResult);
->>>>>>> 3d4510a6
                     }
                 } catch (Exception e) {
                     Logger.e(TAG, "mCaptureProcessorImpl.process exception ", e);
@@ -365,92 +250,6 @@
                         mOnCaptureResultCallback.onProcessCompleted();
                         mOnCaptureResultCallback = null;
                     }
-                    clearCaptureResults();
-                }
-            }
-        });
-    }
-
-    void process(@NonNull Map<Integer, Pair<ImageReference, TotalCaptureResult>> results,
-            @NonNull OnCaptureResultCallback onCaptureResultCallback,
-            boolean enablePostview) {
-        HashMap<Integer, Pair<Image, TotalCaptureResult>> convertedResult =
-                new HashMap<>();
-        synchronized (mLock) {
-            for (Integer id : results.keySet()) {
-                Pair<ImageReference, TotalCaptureResult> pair =
-                        results.get(id);
-                convertedResult.put(id,
-                        new Pair<>(pair.first.get(), pair.second));
-            }
-        }
-
-        // Run OEM's process in another thread to avoid blocking the camera thread.
-        CameraXExecutors.ioExecutor().execute(() -> {
-            synchronized (mLock) {
-                try {
-                    if (mIsClosed) {
-                        Logger.d(TAG, "Ignore process() in closed state.");
-                        return;
-                    }
-                    Logger.d(TAG, "CaptureProcessorImpl.process() begin");
-                    if (ExtensionVersion.isMinimumCompatibleVersion(Version.VERSION_1_4)
-                            && ClientVersion.isMinimumCompatibleVersion(
-                            Version.VERSION_1_4)
-                            && enablePostview && mIsPostviewConfigured) {
-                        mCaptureProcessorImpl.processWithPostview(convertedResult,
-                                new ProcessResultImpl() {
-                                    @Override
-                                    public void onCaptureCompleted(
-                                            long shutterTimestamp,
-                                            @NonNull List<Pair<CaptureResult.Key,
-                                                    Object>> result) {
-                                        onCaptureResultCallback.onCaptureResult(
-                                                shutterTimestamp, result);
-                                    }
-
-                                    @Override
-                                    public void onCaptureProcessProgressed(
-                                            int progress) {
-                                        onCaptureResultCallback
-                                                .onCaptureProcessProgressed(
-                                                        progress);
-                                    }
-
-                                }, CameraXExecutors.directExecutor());
-                    } else if (ExtensionVersion.isMinimumCompatibleVersion(
-                            Version.VERSION_1_3)
-                            && ClientVersion.isMinimumCompatibleVersion(
-                            Version.VERSION_1_3)) {
-                        mCaptureProcessorImpl.process(convertedResult,
-                                new ProcessResultImpl() {
-                                    @Override
-                                    public void onCaptureCompleted(
-                                            long shutterTimestamp,
-                                            @NonNull List<Pair<CaptureResult.Key,
-                                                    Object>> result) {
-                                        onCaptureResultCallback.onCaptureResult(
-                                                shutterTimestamp, result);
-                                    }
-
-                                    @Override
-                                    public void onCaptureProcessProgressed(
-                                            int progress) {
-                                        onCaptureResultCallback
-                                                .onCaptureProcessProgressed(progress);
-                                    }
-                                }, CameraXExecutors.directExecutor());
-                    } else {
-                        mCaptureProcessorImpl.process(convertedResult);
-                    }
-                } catch (Exception e) {
-                    Logger.e(TAG, "mCaptureProcessorImpl.process exception ", e);
-                    mOnCaptureResultCallback = null;
-                    if (onCaptureResultCallback != null) {
-                        onCaptureResultCallback.onError(e);
-                    }
-                } finally {
-                    Logger.d(TAG, "CaptureProcessorImpl.process() finish");
                     clearCaptureResults();
                 }
             }
