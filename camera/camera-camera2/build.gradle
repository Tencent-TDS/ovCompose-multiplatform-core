/*
 * Copyright 2019 The Android Open Source Project
 *
 * Licensed under the Apache License, Version 2.0 (the "License");
 * you may not use this file except in compliance with the License.
 * You may obtain a copy of the License at
 *
 *      http://www.apache.org/licenses/LICENSE-2.0
 *
 * Unless required by applicable law or agreed to in writing, software
 * distributed under the License is distributed on an "AS IS" BASIS,
 * WITHOUT WARRANTIES OR CONDITIONS OF ANY KIND, either express or implied.
 * See the License for the specific language governing permissions and
 * limitations under the License.
 */

/**
 * This file was created using the `create_project.py` script located in the
 * `<AndroidX root>/development/project-creator` directory.
 *
 * Please use that script when creating a new project, rather than copying an existing project and
 * modifying its settings.
 */
import androidx.build.LibraryType

plugins {
    id("AndroidXPlugin")
    id("com.android.library")
    id("kotlin-android")
}

dependencies {
    api(project(":camera:camera-core"))
    api("androidx.annotation:annotation:1.2.0")
    implementation("androidx.core:core:1.1.0")
    implementation("androidx.concurrent:concurrent-futures:1.0.0")
    implementation("androidx.tracing:tracing:1.2.0")
    implementation(libs.guavaListenableFuture)
    implementation(libs.autoValueAnnotations)

    annotationProcessor(libs.autoValue)

    testImplementation(libs.testCore)
    testImplementation(libs.testRunner)
    testImplementation(libs.junit)
    testImplementation(libs.truth)
    testImplementation(libs.robolectric)
    testImplementation(libs.mockitoCore4)
    testImplementation(libs.kotlinCoroutinesTest)
<<<<<<< HEAD
    testImplementation("androidx.annotation:annotation-experimental:1.4.0")
=======
    testImplementation("androidx.annotation:annotation-experimental:1.4.1")
>>>>>>> 3d4510a6
    testImplementation("androidx.concurrent:concurrent-futures-ktx:1.1.0")
    testImplementation("androidx.lifecycle:lifecycle-runtime-testing:2.3.1")
    testImplementation(project(":camera:camera-video"))
    testImplementation(project(":camera:camera-testing"))
    testImplementation(project(":internal-testutils-truth"))
    testImplementation("androidx.arch.core:core-testing:2.2.0")
    testImplementation(libs.junit) // Needed for Assert.assertThrows
    testImplementation("org.codehaus.plexus:plexus-utils:3.4.1")

    androidTestImplementation(libs.testExtJunit)
    androidTestImplementation(libs.testCore)
    androidTestImplementation(libs.testRunner)
    androidTestImplementation(libs.testRules)
    androidTestImplementation(libs.truth)
    androidTestImplementation(libs.testUiautomator)
    androidTestImplementation(libs.mockitoCore, excludes.bytebuddy) // DexMaker has it's own MockMaker
    androidTestImplementation(libs.dexmakerMockito, excludes.bytebuddy) // DexMaker has it's own MockMaker
    androidTestImplementation("androidx.appcompat:appcompat:1.1.0")
    androidTestImplementation(project(":camera:camera-testing")) {
        // Ensure camera-testing does not pull in androidx.test dependencies
        exclude(group:"androidx.test")
    }
    androidTestImplementation(libs.kotlinStdlib)
    androidTestImplementation(libs.kotlinCoroutinesAndroid)
<<<<<<< HEAD
    androidTestImplementation("androidx.annotation:annotation-experimental:1.4.0")
=======
    androidTestImplementation("androidx.annotation:annotation-experimental:1.4.1")
>>>>>>> 3d4510a6
    androidTestImplementation(project(":internal-testutils-truth"))
    androidTestImplementation("org.jetbrains.kotlinx:atomicfu:0.13.1")
    androidTestImplementation("androidx.exifinterface:exifinterface:1.0.0")
    androidTestImplementation("androidx.concurrent:concurrent-futures-ktx:1.1.0")
    androidTestImplementation("androidx.test.espresso:espresso-core:3.3.0")
}
android {
<<<<<<< HEAD
    defaultConfig {
        multiDexEnabled = true
    }

=======
>>>>>>> 3d4510a6
    buildTypes.configureEach {
        consumerProguardFiles "proguard-rules.pro"
    }

    lintOptions {
        enable 'CameraXQuirksClassDetector'
    }

    // Use Robolectric 4.+
    testOptions.unitTests.includeAndroidResources = true
    namespace "androidx.camera.camera2"
}

tasks.withType(Test).configureEach { test ->
    test.maxParallelForks(2)
}

androidx {
    name = "Camera2"
    type = LibraryType.PUBLISHED_LIBRARY
    inceptionYear = "2019"
    description = "Camera2 implementation and extensions for the Jetpack Camera Library, a " +
            "library providing a consistent and reliable camera foundation that enables great " +
            "camera driven experiences across all of Android."
    metalavaK2UastEnabled = true
    legacyDisableKotlinStrictApiMode = true
}<|MERGE_RESOLUTION|>--- conflicted
+++ resolved
@@ -47,11 +47,7 @@
     testImplementation(libs.robolectric)
     testImplementation(libs.mockitoCore4)
     testImplementation(libs.kotlinCoroutinesTest)
-<<<<<<< HEAD
-    testImplementation("androidx.annotation:annotation-experimental:1.4.0")
-=======
     testImplementation("androidx.annotation:annotation-experimental:1.4.1")
->>>>>>> 3d4510a6
     testImplementation("androidx.concurrent:concurrent-futures-ktx:1.1.0")
     testImplementation("androidx.lifecycle:lifecycle-runtime-testing:2.3.1")
     testImplementation(project(":camera:camera-video"))
@@ -76,11 +72,7 @@
     }
     androidTestImplementation(libs.kotlinStdlib)
     androidTestImplementation(libs.kotlinCoroutinesAndroid)
-<<<<<<< HEAD
-    androidTestImplementation("androidx.annotation:annotation-experimental:1.4.0")
-=======
     androidTestImplementation("androidx.annotation:annotation-experimental:1.4.1")
->>>>>>> 3d4510a6
     androidTestImplementation(project(":internal-testutils-truth"))
     androidTestImplementation("org.jetbrains.kotlinx:atomicfu:0.13.1")
     androidTestImplementation("androidx.exifinterface:exifinterface:1.0.0")
@@ -88,13 +80,6 @@
     androidTestImplementation("androidx.test.espresso:espresso-core:3.3.0")
 }
 android {
-<<<<<<< HEAD
-    defaultConfig {
-        multiDexEnabled = true
-    }
-
-=======
->>>>>>> 3d4510a6
     buildTypes.configureEach {
         consumerProguardFiles "proguard-rules.pro"
     }
