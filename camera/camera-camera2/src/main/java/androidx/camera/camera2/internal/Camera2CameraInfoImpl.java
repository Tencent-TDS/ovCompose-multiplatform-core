/*
 * Copyright 2019 The Android Open Source Project
 *
 * Licensed under the Apache License, Version 2.0 (the "License");
 * you may not use this file except in compliance with the License.
 * You may obtain a copy of the License at
 *
 *      http://www.apache.org/licenses/LICENSE-2.0
 *
 * Unless required by applicable law or agreed to in writing, software
 * distributed under the License is distributed on an "AS IS" BASIS,
 * WITHOUT WARRANTIES OR CONDITIONS OF ANY KIND, either express or implied.
 * See the License for the specific language governing permissions and
 * limitations under the License.
 */

package androidx.camera.camera2.internal;

import static android.hardware.camera2.CameraCharacteristics.CONTROL_AVAILABLE_VIDEO_STABILIZATION_MODES;
import static android.hardware.camera2.CameraMetadata.CONTROL_VIDEO_STABILIZATION_MODE_ON;
import static android.hardware.camera2.CameraMetadata.CONTROL_VIDEO_STABILIZATION_MODE_PREVIEW_STABILIZATION;
import static android.hardware.camera2.CameraMetadata.REQUEST_AVAILABLE_CAPABILITIES_PRIVATE_REPROCESSING;
import static android.hardware.camera2.CameraMetadata.SENSOR_INFO_TIMESTAMP_SOURCE_REALTIME;
import static android.hardware.camera2.CameraMetadata.SENSOR_INFO_TIMESTAMP_SOURCE_UNKNOWN;

import static androidx.camera.camera2.internal.ZslUtil.isCapabilitySupported;

import android.hardware.camera2.CameraCharacteristics;
import android.hardware.camera2.CameraMetadata;
import android.os.Build;
import android.util.Pair;
import android.util.Size;
import android.view.Surface;

import androidx.annotation.FloatRange;
import androidx.annotation.GuardedBy;
import androidx.annotation.NonNull;
import androidx.annotation.Nullable;
import androidx.annotation.OptIn;
import androidx.annotation.RequiresApi;
import androidx.camera.camera2.internal.compat.CameraAccessExceptionCompat;
import androidx.camera.camera2.internal.compat.CameraCharacteristicsCompat;
import androidx.camera.camera2.internal.compat.CameraManagerCompat;
import androidx.camera.camera2.internal.compat.StreamConfigurationMapCompat;
import androidx.camera.camera2.internal.compat.quirk.CameraQuirks;
import androidx.camera.camera2.internal.compat.quirk.DeviceQuirks;
import androidx.camera.camera2.internal.compat.quirk.ZslDisablerQuirk;
import androidx.camera.camera2.internal.compat.workaround.FlashAvailabilityChecker;
import androidx.camera.camera2.interop.Camera2CameraInfo;
import androidx.camera.camera2.interop.ExperimentalCamera2Interop;
import androidx.camera.core.CameraSelector;
import androidx.camera.core.CameraState;
import androidx.camera.core.ExposureState;
import androidx.camera.core.FocusMeteringAction;
import androidx.camera.core.Logger;
import androidx.camera.core.ZoomState;
import androidx.camera.core.impl.CameraCaptureCallback;
import androidx.camera.core.impl.CameraInfoInternal;
import androidx.camera.core.impl.EncoderProfilesProvider;
import androidx.camera.core.impl.ImageOutputConfig.RotationValue;
import androidx.camera.core.impl.Quirks;
import androidx.camera.core.impl.Timebase;
import androidx.camera.core.impl.utils.CameraOrientationUtil;
import androidx.core.util.Preconditions;
import androidx.lifecycle.LiveData;
import androidx.lifecycle.MediatorLiveData;
import androidx.lifecycle.Observer;

import java.util.ArrayList;
import java.util.Arrays;
import java.util.Collections;
import java.util.HashSet;
import java.util.Iterator;
import java.util.LinkedHashMap;
import java.util.List;
import java.util.Map;
import java.util.Objects;
import java.util.concurrent.Executor;

/**
 * Implementation of the {@link CameraInfoInternal} interface that exposes parameters through
 * camera2.
 *
 * <p>Construction consists of two stages. The constructor creates a implementation without a
 * {@link Camera2CameraControlImpl} and will return default values for camera control related
 * states like zoom/exposure/torch. After {@link #linkWithCameraControl} is called,
 * zoom/exposure/torch API will reflect the states in the {@link Camera2CameraControlImpl}. Any
 * CameraCaptureCallbacks added before this link will also be added
 * to the {@link Camera2CameraControlImpl}.
 */
@OptIn(markerClass = ExperimentalCamera2Interop.class)
@RequiresApi(21) // TODO(b/200306659): Remove and replace with annotation on package-info.java
public final class Camera2CameraInfoImpl implements CameraInfoInternal {

    private static final String TAG = "Camera2CameraInfo";
    private final String mCameraId;
    private final CameraCharacteristicsCompat mCameraCharacteristicsCompat;
    private final Camera2CameraInfo mCamera2CameraInfo;

    private final Object mLock = new Object();
    @GuardedBy("mLock")
    @Nullable
    private Camera2CameraControlImpl mCamera2CameraControlImpl;
    @GuardedBy("mLock")
    @Nullable
    private RedirectableLiveData<Integer> mRedirectTorchStateLiveData = null;
    @GuardedBy("mLock")
    @Nullable
    private RedirectableLiveData<ZoomState> mRedirectZoomStateLiveData = null;
    @NonNull
    private final RedirectableLiveData<CameraState> mCameraStateLiveData;
    @GuardedBy("mLock")
    @Nullable
    private List<Pair<CameraCaptureCallback, Executor>> mCameraCaptureCallbacks = null;

    @NonNull
    private final Quirks mCameraQuirks;
    @NonNull
    private final EncoderProfilesProvider mCamera2EncoderProfilesProvider;
    @NonNull
    private final CameraManagerCompat mCameraManager;

    /**
     * Constructs an instance. Before {@link #linkWithCameraControl(Camera2CameraControlImpl)} is
     * called, camera control related API (torch/exposure/zoom) will return default values.
     */
    Camera2CameraInfoImpl(@NonNull String cameraId,
            @NonNull CameraManagerCompat cameraManager) throws CameraAccessExceptionCompat {
        mCameraId = Preconditions.checkNotNull(cameraId);
        mCameraManager = cameraManager;

        mCameraCharacteristicsCompat = cameraManager.getCameraCharacteristicsCompat(mCameraId);
        mCamera2CameraInfo = new Camera2CameraInfo(this);
        mCameraQuirks = CameraQuirks.get(cameraId, mCameraCharacteristicsCompat);
        mCamera2EncoderProfilesProvider = new Camera2EncoderProfilesProvider(cameraId);
        mCameraStateLiveData = new RedirectableLiveData<>(
                CameraState.create(CameraState.Type.CLOSED));
    }

    /**
     * Links with a {@link Camera2CameraControlImpl}. After the link, zoom/torch/exposure
     * operations of CameraControl will modify the states in this Camera2CameraInfoImpl.
     * Also, any CameraCaptureCallbacks added before this link will be added to the
     * {@link Camera2CameraControlImpl}.
     */
    void linkWithCameraControl(@NonNull Camera2CameraControlImpl camera2CameraControlImpl) {
        synchronized (mLock) {
            mCamera2CameraControlImpl = camera2CameraControlImpl;

            if (mRedirectZoomStateLiveData != null) {
                mRedirectZoomStateLiveData.redirectTo(
                        mCamera2CameraControlImpl.getZoomControl().getZoomState());
            }

            if (mRedirectTorchStateLiveData != null) {
                mRedirectTorchStateLiveData.redirectTo(
                        mCamera2CameraControlImpl.getTorchControl().getTorchState());
            }

            if (mCameraCaptureCallbacks != null) {
                for (Pair<CameraCaptureCallback, Executor> pair :
                        mCameraCaptureCallbacks) {
                    mCamera2CameraControlImpl.addSessionCameraCaptureCallback(pair.second,
                            pair.first);
                }
                mCameraCaptureCallbacks = null;
            }
        }
        logDeviceInfo();
    }

    /**
     * Sets the source of the {@linkplain CameraState camera states} that will be exposed. When
     * called more than once, the previous camera state source is overridden.
     */
    void setCameraStateSource(@NonNull LiveData<CameraState> cameraStateSource) {
        mCameraStateLiveData.redirectTo(cameraStateSource);
    }

    @NonNull
    @Override
    public String getCameraId() {
        return mCameraId;
    }

    @NonNull
    public CameraCharacteristicsCompat getCameraCharacteristicsCompat() {
        return mCameraCharacteristicsCompat;
    }

    @CameraSelector.LensFacing
    @Override
    public int getLensFacing() {
        Integer lensFacing = mCameraCharacteristicsCompat.get(CameraCharacteristics.LENS_FACING);
        Preconditions.checkArgument(lensFacing != null, "Unable to get the lens facing of the "
                + "camera.");
        return LensFacingUtil.getCameraSelectorLensFacing(lensFacing);
    }

    @Override
    public int getSensorRotationDegrees(@RotationValue int relativeRotation) {
        int sensorOrientation = getSensorOrientation();
        int relativeRotationDegrees =
                CameraOrientationUtil.surfaceRotationToDegrees(relativeRotation);
        // Currently this assumes that a back-facing camera is always opposite to the screen.
        // This may not be the case for all devices, so in the future we may need to handle that
        // scenario.
        final int lensFacing = getLensFacing();
        boolean isOppositeFacingScreen = CameraSelector.LENS_FACING_BACK == lensFacing;
        return CameraOrientationUtil.getRelativeImageRotation(
                relativeRotationDegrees,
                sensorOrientation,
                isOppositeFacingScreen);
    }

    int getSensorOrientation() {
        Integer sensorOrientation =
                mCameraCharacteristicsCompat.get(CameraCharacteristics.SENSOR_ORIENTATION);
        Preconditions.checkNotNull(sensorOrientation);
        return sensorOrientation;
    }

    int getSupportedHardwareLevel() {
        Integer deviceLevel =
                mCameraCharacteristicsCompat.get(
                        CameraCharacteristics.INFO_SUPPORTED_HARDWARE_LEVEL);
        Preconditions.checkNotNull(deviceLevel);
        return deviceLevel;
    }

    @Override
    public int getSensorRotationDegrees() {
        return getSensorRotationDegrees(Surface.ROTATION_0);
    }

    private void logDeviceInfo() {
        // Extend by adding logging here as needed.
        logDeviceLevel();
    }

    private void logDeviceLevel() {
        String levelString;

        int deviceLevel = getSupportedHardwareLevel();
        switch (deviceLevel) {
            case CameraCharacteristics.INFO_SUPPORTED_HARDWARE_LEVEL_LEGACY:
                levelString = "INFO_SUPPORTED_HARDWARE_LEVEL_LEGACY";
                break;
            case CameraCharacteristics.INFO_SUPPORTED_HARDWARE_LEVEL_EXTERNAL:
                levelString = "INFO_SUPPORTED_HARDWARE_LEVEL_EXTERNAL";
                break;
            case CameraCharacteristics.INFO_SUPPORTED_HARDWARE_LEVEL_LIMITED:
                levelString = "INFO_SUPPORTED_HARDWARE_LEVEL_LIMITED";
                break;
            case CameraCharacteristics.INFO_SUPPORTED_HARDWARE_LEVEL_FULL:
                levelString = "INFO_SUPPORTED_HARDWARE_LEVEL_FULL";
                break;
            case CameraCharacteristics.INFO_SUPPORTED_HARDWARE_LEVEL_3:
                levelString = "INFO_SUPPORTED_HARDWARE_LEVEL_3";
                break;
            default:
                levelString = "Unknown value: " + deviceLevel;
                break;
        }
        Logger.i(TAG, "Device Level: " + levelString);
    }

    @Override
    public boolean hasFlashUnit() {
        return FlashAvailabilityChecker.isFlashAvailable(mCameraCharacteristicsCompat::get);
    }

    @NonNull
    @Override
    public LiveData<Integer> getTorchState() {
        synchronized (mLock) {
            if (mCamera2CameraControlImpl == null) {
                if (mRedirectTorchStateLiveData == null) {
                    mRedirectTorchStateLiveData =
                            new RedirectableLiveData<>(TorchControl.DEFAULT_TORCH_STATE);
                }
                return mRedirectTorchStateLiveData;
            }

            // if RedirectableLiveData exists,  use it directly.
            if (mRedirectTorchStateLiveData != null) {
                return mRedirectTorchStateLiveData;
            }

            return mCamera2CameraControlImpl.getTorchControl().getTorchState();
        }
    }

    @NonNull
    @Override
    public LiveData<ZoomState> getZoomState() {
        synchronized (mLock) {
            if (mCamera2CameraControlImpl == null) {
                if (mRedirectZoomStateLiveData == null) {
                    mRedirectZoomStateLiveData = new RedirectableLiveData<>(
                            ZoomControl.getDefaultZoomState(mCameraCharacteristicsCompat));
                }
                return mRedirectZoomStateLiveData;
            }

            // if RedirectableLiveData exists,  use it directly.
            if (mRedirectZoomStateLiveData != null) {
                return mRedirectZoomStateLiveData;
            }

            return mCamera2CameraControlImpl.getZoomControl().getZoomState();
        }
    }

    @NonNull
    @Override
    public ExposureState getExposureState() {
        synchronized (mLock) {
            if (mCamera2CameraControlImpl == null) {
                return ExposureControl.getDefaultExposureState(mCameraCharacteristicsCompat);
            }
            return mCamera2CameraControlImpl.getExposureControl().getExposureState();
        }
    }

    @NonNull
    @Override
    public LiveData<CameraState> getCameraState() {
        return mCameraStateLiveData;
    }

    /**
     * {@inheritDoc}
     *
     * <p>When the CameraX configuration is {@link androidx.camera.camera2.Camera2Config}, the
     * return value depends on whether the device is legacy
     * ({@link CameraCharacteristics#INFO_SUPPORTED_HARDWARE_LEVEL} {@code ==
     * }{@link CameraMetadata#INFO_SUPPORTED_HARDWARE_LEVEL_LEGACY}).
     *
     * @return {@link #IMPLEMENTATION_TYPE_CAMERA2_LEGACY} if the device is legacy, otherwise
     * {@link #IMPLEMENTATION_TYPE_CAMERA2}.
     */
    @NonNull
    @Override
    public String getImplementationType() {
        final int hardwareLevel = getSupportedHardwareLevel();
        return hardwareLevel == CameraCharacteristics.INFO_SUPPORTED_HARDWARE_LEVEL_LEGACY
                ? IMPLEMENTATION_TYPE_CAMERA2_LEGACY : IMPLEMENTATION_TYPE_CAMERA2;
    }

    @FloatRange(from = 0, fromInclusive = false)
    @Override
    public float getIntrinsicZoomRatio() {
        final Integer lensFacing =
                mCameraCharacteristicsCompat.get(CameraCharacteristics.LENS_FACING);
        if (lensFacing == null) {
            return INTRINSIC_ZOOM_RATIO_UNKNOWN;
        }

        int fovDegrees;
        int defaultFovDegrees;
        try {
            fovDegrees =
                    FovUtil.focalLengthToViewAngleDegrees(
                            FovUtil.getDefaultFocalLength(mCameraCharacteristicsCompat),
                            FovUtil.getSensorHorizontalLength(mCameraCharacteristicsCompat));
            defaultFovDegrees = FovUtil.getDeviceDefaultViewAngleDegrees(mCameraManager,
                    lensFacing);
        } catch (Exception e) {
            Logger.e(TAG, "The camera is unable to provide necessary information to resolve its "
                    + "intrinsic zoom ratio with error: " + e);
            return INTRINSIC_ZOOM_RATIO_UNKNOWN;
        }

        return ((float) defaultFovDegrees) / fovDegrees;
    }

    @Override
    public boolean isFocusMeteringSupported(@NonNull FocusMeteringAction action) {
        synchronized (mLock) {
            if (mCamera2CameraControlImpl == null) {
                return false;
            }
            return mCamera2CameraControlImpl.getFocusMeteringControl().isFocusMeteringSupported(
                    action);
        }
    }

    @Override
    public boolean isZslSupported() {
        return Build.VERSION.SDK_INT >= 23 && isPrivateReprocessingSupported()
                && (DeviceQuirks.get(ZslDisablerQuirk.class) == null);
    }

    @Override
    public boolean isPrivateReprocessingSupported() {
        return isCapabilitySupported(mCameraCharacteristicsCompat,
                REQUEST_AVAILABLE_CAPABILITIES_PRIVATE_REPROCESSING);
    }

    /** {@inheritDoc} */
    @NonNull
    @Override
    public EncoderProfilesProvider getEncoderProfilesProvider() {
        return mCamera2EncoderProfilesProvider;
    }

    @NonNull
    @Override
    public Timebase getTimebase() {
        Integer timeSource = mCameraCharacteristicsCompat.get(
                CameraCharacteristics.SENSOR_INFO_TIMESTAMP_SOURCE);
        Preconditions.checkNotNull(timeSource);
        switch (timeSource) {
            case SENSOR_INFO_TIMESTAMP_SOURCE_REALTIME:
                return Timebase.REALTIME;
            case SENSOR_INFO_TIMESTAMP_SOURCE_UNKNOWN:
            default:
                return Timebase.UPTIME;
        }
    }

    @NonNull
    @Override
    public List<Size> getSupportedResolutions(int format) {
        StreamConfigurationMapCompat mapCompat =
                mCameraCharacteristicsCompat.getStreamConfigurationMapCompat();
        Size[] size = mapCompat.getOutputSizes(format);
        return size != null ? Arrays.asList(size) : Collections.emptyList();
    }

    @Override
    public void addSessionCaptureCallback(@NonNull Executor executor,
            @NonNull CameraCaptureCallback callback) {
        synchronized (mLock) {
            if (mCamera2CameraControlImpl == null) {
                if (mCameraCaptureCallbacks == null) {
                    mCameraCaptureCallbacks = new ArrayList<>();
                }
                mCameraCaptureCallbacks.add(new Pair<>(callback, executor));
                return;
            }

            mCamera2CameraControlImpl.addSessionCameraCaptureCallback(executor, callback);
        }
    }

    @Override
    public void removeSessionCaptureCallback(@NonNull CameraCaptureCallback callback) {
        synchronized (mLock) {
            if (mCamera2CameraControlImpl == null) {
                if (mCameraCaptureCallbacks == null) {
                    return;
                }
                Iterator<Pair<CameraCaptureCallback, Executor>> it =
                        mCameraCaptureCallbacks.iterator();
                while (it.hasNext()) {
                    Pair<CameraCaptureCallback, Executor> pair = it.next();
                    if (pair.first == callback) {
                        it.remove();
                    }
                }
                return;
            }
            mCamera2CameraControlImpl.removeSessionCameraCaptureCallback(callback);
        }
    }

    /** {@inheritDoc} */
    @NonNull
    @Override
    public Quirks getCameraQuirks() {
        return mCameraQuirks;
    }

<<<<<<< HEAD
=======
    @NonNull
    @Override
    public Set<Range<Integer>> getSupportedFrameRateRanges() {
        Range<Integer>[] availableTargetFpsRanges =
                mCameraCharacteristicsCompat.get(
                        CameraCharacteristics.CONTROL_AE_AVAILABLE_TARGET_FPS_RANGES);
        if (availableTargetFpsRanges != null) {
            return new HashSet<>(Arrays.asList(availableTargetFpsRanges));
        } else {
            return Collections.emptySet();
        }
    }

    @Override
    public boolean isVideoStabilizationSupported() {
        int[] availableVideoStabilizationModes =
                mCameraCharacteristicsCompat.get(
                        CONTROL_AVAILABLE_VIDEO_STABILIZATION_MODES);
        if (availableVideoStabilizationModes != null) {
            for (int mode : availableVideoStabilizationModes) {
                if (mode == CONTROL_VIDEO_STABILIZATION_MODE_ON) {
                    return true;
                }
            }
        }
        return false;
    }

    @Override
    public boolean isPreviewStabilizationSupported() {
        int[] availableVideoStabilizationModes =
                mCameraCharacteristicsCompat.get(
                        CONTROL_AVAILABLE_VIDEO_STABILIZATION_MODES);
        if (availableVideoStabilizationModes != null) {
            for (int mode : availableVideoStabilizationModes) {
                if (mode == CONTROL_VIDEO_STABILIZATION_MODE_PREVIEW_STABILIZATION) {
                    return true;
                }
            }
        }
        return false;
    }

>>>>>>> fdff00cc
    /**
     * Gets the implementation of {@link Camera2CameraInfo}.
     */
    @NonNull
    public Camera2CameraInfo getCamera2CameraInfo() {
        return mCamera2CameraInfo;
    }

    /**
     * Returns a map consisting of the camera ids and the {@link CameraCharacteristics}s.
     *
     * <p>For every camera, the map contains at least the CameraCharacteristics for the camera id.
     * If the camera is logical camera, it will also contain associated physical camera ids and
     * their CameraCharacteristics.
     *
     */
    @NonNull
    public Map<String, CameraCharacteristics> getCameraCharacteristicsMap() {
        LinkedHashMap<String, CameraCharacteristics> map = new LinkedHashMap<>();

        map.put(mCameraId, mCameraCharacteristicsCompat.toCameraCharacteristics());

        for (String physicalCameraId : mCameraCharacteristicsCompat.getPhysicalCameraIds()) {
            if (Objects.equals(physicalCameraId, mCameraId)) {
                continue;
            }
            try {
                map.put(physicalCameraId,
                        mCameraManager.getCameraCharacteristicsCompat(physicalCameraId)
                                .toCameraCharacteristics());
            } catch (CameraAccessExceptionCompat e) {
                Logger.e(TAG,
                        "Failed to get CameraCharacteristics for cameraId " + physicalCameraId, e);
            }
        }
        return map;
    }

    /**
     * A {@link LiveData} which can be redirected to another {@link LiveData}. If no redirection
     * is set, initial value will be used.
     */
    static class RedirectableLiveData<T> extends MediatorLiveData<T> {
        private LiveData<T> mLiveDataSource;
        private final T mInitialValue;

        RedirectableLiveData(T initialValue) {
            mInitialValue = initialValue;
        }

        void redirectTo(@NonNull LiveData<T> liveDataSource) {
            if (mLiveDataSource != null) {
                super.removeSource(mLiveDataSource);
            }
            mLiveDataSource = liveDataSource;
            super.addSource(liveDataSource, this::setValue);
        }

        @Override
        public <S> void addSource(@NonNull LiveData<S> source,
                @NonNull Observer<? super S> onChanged) {
            throw new UnsupportedOperationException();
        }

        // Overrides getValue() to reflect the correct value from source. This is required to ensure
        // getValue() is correct when observe() or observeForever() is not called.
        @Override
        public T getValue() {
            // Returns initial value if source is not set.
            return mLiveDataSource == null ? mInitialValue : mLiveDataSource.getValue();
        }
    }

}<|MERGE_RESOLUTION|>--- conflicted
+++ resolved
@@ -29,6 +29,7 @@
 import android.hardware.camera2.CameraMetadata;
 import android.os.Build;
 import android.util.Pair;
+import android.util.Range;
 import android.util.Size;
 import android.view.Surface;
 
@@ -42,6 +43,7 @@
 import androidx.camera.camera2.internal.compat.CameraCharacteristicsCompat;
 import androidx.camera.camera2.internal.compat.CameraManagerCompat;
 import androidx.camera.camera2.internal.compat.StreamConfigurationMapCompat;
+import androidx.camera.camera2.internal.compat.params.DynamicRangesCompat;
 import androidx.camera.camera2.internal.compat.quirk.CameraQuirks;
 import androidx.camera.camera2.internal.compat.quirk.DeviceQuirks;
 import androidx.camera.camera2.internal.compat.quirk.ZslDisablerQuirk;
@@ -50,6 +52,7 @@
 import androidx.camera.camera2.interop.ExperimentalCamera2Interop;
 import androidx.camera.core.CameraSelector;
 import androidx.camera.core.CameraState;
+import androidx.camera.core.DynamicRange;
 import androidx.camera.core.ExposureState;
 import androidx.camera.core.FocusMeteringAction;
 import androidx.camera.core.Logger;
@@ -75,6 +78,7 @@
 import java.util.List;
 import java.util.Map;
 import java.util.Objects;
+import java.util.Set;
 import java.util.concurrent.Executor;
 
 /**
@@ -124,7 +128,7 @@
      * Constructs an instance. Before {@link #linkWithCameraControl(Camera2CameraControlImpl)} is
      * called, camera control related API (torch/exposure/zoom) will return default values.
      */
-    Camera2CameraInfoImpl(@NonNull String cameraId,
+    public Camera2CameraInfoImpl(@NonNull String cameraId,
             @NonNull CameraManagerCompat cameraManager) throws CameraAccessExceptionCompat {
         mCameraId = Preconditions.checkNotNull(cameraId);
         mCameraManager = cameraManager;
@@ -429,6 +433,24 @@
         return size != null ? Arrays.asList(size) : Collections.emptyList();
     }
 
+    @NonNull
+    @Override
+    public List<Size> getSupportedHighResolutions(int format) {
+        StreamConfigurationMapCompat mapCompat =
+                mCameraCharacteristicsCompat.getStreamConfigurationMapCompat();
+        Size[] size = mapCompat.getHighResolutionOutputSizes(format);
+        return size != null ? Arrays.asList(size) : Collections.emptyList();
+    }
+
+    @NonNull
+    @Override
+    public Set<DynamicRange> getSupportedDynamicRanges() {
+        DynamicRangesCompat dynamicRangesCompat = DynamicRangesCompat.fromCameraCharacteristics(
+                mCameraCharacteristicsCompat);
+
+        return dynamicRangesCompat.getSupportedDynamicRanges();
+    }
+
     @Override
     public void addSessionCaptureCallback(@NonNull Executor executor,
             @NonNull CameraCaptureCallback callback) {
@@ -473,8 +495,6 @@
         return mCameraQuirks;
     }
 
-<<<<<<< HEAD
-=======
     @NonNull
     @Override
     public Set<Range<Integer>> getSupportedFrameRateRanges() {
@@ -518,7 +538,6 @@
         return false;
     }
 
->>>>>>> fdff00cc
     /**
      * Gets the implementation of {@link Camera2CameraInfo}.
      */
