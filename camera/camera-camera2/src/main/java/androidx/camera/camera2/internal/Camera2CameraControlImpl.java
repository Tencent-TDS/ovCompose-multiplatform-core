--- conflicted
+++ resolved
@@ -321,13 +321,10 @@
         mCamera2CameraControl.setActive(isActive);
         if (!isActive) {
             mScreenFlash = null;
-<<<<<<< HEAD
-=======
             // Since the camera is no longer active, there should not be any recording ongoing with
             // this camera. If something like persistent recording wants to resume recording with
             // this camera again, it should update recording status again when being attached.
             mVideoUsageControl.resetDirectly(); // already in mExecutor i.e. camera thread
->>>>>>> 3d4510a6
         }
     }
 
