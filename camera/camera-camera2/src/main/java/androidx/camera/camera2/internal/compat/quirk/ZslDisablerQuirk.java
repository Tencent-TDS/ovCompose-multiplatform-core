/*
 * Copyright 2022 The Android Open Source Project
 *
 * Licensed under the Apache License, Version 2.0 (the "License");
 * you may not use this file except in compliance with the License.
 * You may obtain a copy of the License at
 *
 *      http://www.apache.org/licenses/LICENSE-2.0
 *
 * Unless required by applicable law or agreed to in writing, software
 * distributed under the License is distributed on an "AS IS" BASIS,
 * WITHOUT WARRANTIES OR CONDITIONS OF ANY KIND, either express or implied.
 * See the License for the specific language governing permissions and
 * limitations under the License.
 */

package androidx.camera.camera2.internal.compat.quirk;

import android.os.Build;

import androidx.camera.core.CameraInfo;
import androidx.camera.core.impl.Quirk;

import java.util.Arrays;
import java.util.List;
import java.util.Locale;

/**
 * <p>QuirkSummary
<<<<<<< HEAD
 *     Bug Id: 252818931, 261744070, 319913852
 *     Description: On certain devices, the captured image has color issue for reprocessing. We
 *                  need to disable zero-shutter lag and return false for
=======
 *     Bug Id: 252818931, 261744070, 319913852, 361328838
 *     Description: On certain devices, the captured image has color or zoom freezing issue for
 *                  reprocessing. We need to disable zero-shutter lag and return false for
>>>>>>> 3d4510a6
 *                  {@link CameraInfo#isZslSupported()}.
 *     Device(s): Samsung Fold4, Samsung s22, Xiaomi Mi 8
 */
public class ZslDisablerQuirk implements Quirk {

    private static final List<String> AFFECTED_SAMSUNG_MODEL = Arrays.asList(
            "SM-F936",
            "SM-S901U",
            "SM-S908U",
<<<<<<< HEAD
            "SM-S908U1"
=======
            "SM-S908U1",
            "SM-F721U1",
            "SM-S928U1"
>>>>>>> 3d4510a6
    );

    private static final List<String> AFFECTED_XIAOMI_MODEL = Arrays.asList(
            "MI 8"
    );

    static boolean load() {
        return isAffectedSamsungDevices() || isAffectedXiaoMiDevices();
    }

    private static boolean isAffectedSamsungDevices() {
        return "samsung".equalsIgnoreCase(Build.BRAND)
                && isAffectedModel(AFFECTED_SAMSUNG_MODEL);
    }
    private static boolean isAffectedXiaoMiDevices() {
        return "xiaomi".equalsIgnoreCase(Build.BRAND)
                && isAffectedModel(AFFECTED_XIAOMI_MODEL);
    }

    private static boolean isAffectedModel(List<String> modelList) {
        for (String model : modelList) {
            if (Build.MODEL.toUpperCase(Locale.US).startsWith(model)) {
                return true;
            }
        }
        return false;
    }
}<|MERGE_RESOLUTION|>--- conflicted
+++ resolved
@@ -27,15 +27,9 @@
 
 /**
  * <p>QuirkSummary
-<<<<<<< HEAD
- *     Bug Id: 252818931, 261744070, 319913852
- *     Description: On certain devices, the captured image has color issue for reprocessing. We
- *                  need to disable zero-shutter lag and return false for
-=======
  *     Bug Id: 252818931, 261744070, 319913852, 361328838
  *     Description: On certain devices, the captured image has color or zoom freezing issue for
  *                  reprocessing. We need to disable zero-shutter lag and return false for
->>>>>>> 3d4510a6
  *                  {@link CameraInfo#isZslSupported()}.
  *     Device(s): Samsung Fold4, Samsung s22, Xiaomi Mi 8
  */
@@ -45,13 +39,9 @@
             "SM-F936",
             "SM-S901U",
             "SM-S908U",
-<<<<<<< HEAD
-            "SM-S908U1"
-=======
             "SM-S908U1",
             "SM-F721U1",
             "SM-S928U1"
->>>>>>> 3d4510a6
     );
 
     private static final List<String> AFFECTED_XIAOMI_MODEL = Arrays.asList(
