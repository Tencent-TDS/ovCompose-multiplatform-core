/*
 * Copyright 2019 The Android Open Source Project
 *
 * Licensed under the Apache License, Version 2.0 (the "License");
 * you may not use this file except in compliance with the License.
 * You may obtain a copy of the License at
 *
 *      http://www.apache.org/licenses/LICENSE-2.0
 *
 * Unless required by applicable law or agreed to in writing, software
 * distributed under the License is distributed on an "AS IS" BASIS,
 * WITHOUT WARRANTIES OR CONDITIONS OF ANY KIND, either express or implied.
 * See the License for the specific language governing permissions and
 * limitations under the License.
 */

package androidx.camera.camera2.internal;

import static androidx.camera.core.concurrent.CameraCoordinator.CAMERA_OPERATING_MODE_CONCURRENT;

import android.annotation.SuppressLint;
import android.content.Context;
import android.graphics.SurfaceTexture;
import android.hardware.camera2.CameraCharacteristics;
import android.hardware.camera2.CameraDevice;
import android.hardware.camera2.CameraManager;
import android.media.CamcorderProfile;
import android.os.Handler;
import android.os.SystemClock;
import android.text.TextUtils;
import android.util.Rational;
import android.util.Size;
import android.view.Surface;

import androidx.annotation.GuardedBy;
import androidx.annotation.NonNull;
import androidx.annotation.Nullable;
import androidx.annotation.OptIn;
import androidx.annotation.VisibleForTesting;
import androidx.camera.camera2.internal.annotation.CameraExecutor;
import androidx.camera.camera2.internal.compat.ApiCompat;
import androidx.camera.camera2.internal.compat.CameraAccessExceptionCompat;
import androidx.camera.camera2.internal.compat.CameraCharacteristicsCompat;
import androidx.camera.camera2.internal.compat.CameraManagerCompat;
import androidx.camera.camera2.internal.compat.params.DynamicRangesCompat;
import androidx.camera.camera2.internal.compat.quirk.DeviceQuirks;
import androidx.camera.camera2.internal.compat.quirk.LegacyCameraOutputConfigNullPointerQuirk;
import androidx.camera.camera2.internal.compat.quirk.LegacyCameraSurfaceCleanupQuirk;
<<<<<<< HEAD
=======
import androidx.camera.camera2.internal.compat.workaround.CloseCameraBeforeCreateNewSession;
>>>>>>> 3d4510a6
import androidx.camera.camera2.interop.ExperimentalCamera2Interop;
import androidx.camera.core.CameraState;
import androidx.camera.core.CameraUnavailableException;
import androidx.camera.core.Logger;
import androidx.camera.core.Preview;
import androidx.camera.core.UseCase;
import androidx.camera.core.concurrent.CameraCoordinator;
import androidx.camera.core.impl.AttachedSurfaceInfo;
import androidx.camera.core.impl.CameraConfig;
import androidx.camera.core.impl.CameraConfigs;
import androidx.camera.core.impl.CameraControlInternal;
import androidx.camera.core.impl.CameraInfoInternal;
import androidx.camera.core.impl.CameraInternal;
import androidx.camera.core.impl.CameraMode;
import androidx.camera.core.impl.CameraStateRegistry;
import androidx.camera.core.impl.CaptureConfig;
import androidx.camera.core.impl.DeferrableSurface;
import androidx.camera.core.impl.ImmediateSurface;
import androidx.camera.core.impl.LiveDataObservable;
import androidx.camera.core.impl.Observable;
import androidx.camera.core.impl.SessionConfig;
import androidx.camera.core.impl.SessionConfig.ValidatingBuilder;
import androidx.camera.core.impl.SessionProcessor;
import androidx.camera.core.impl.StreamSpec;
import androidx.camera.core.impl.SurfaceConfig;
import androidx.camera.core.impl.UseCaseAttachState;
import androidx.camera.core.impl.UseCaseConfig;
import androidx.camera.core.impl.UseCaseConfigFactory;
import androidx.camera.core.impl.annotation.ExecutedBy;
import androidx.camera.core.impl.stabilization.StabilizationMode;
import androidx.camera.core.impl.utils.executor.CameraXExecutors;
import androidx.camera.core.impl.utils.futures.FutureCallback;
import androidx.camera.core.impl.utils.futures.FutureChain;
import androidx.camera.core.impl.utils.futures.Futures;
import androidx.camera.core.streamsharing.StreamSharing;
import androidx.concurrent.futures.CallbackToFutureAdapter;
import androidx.core.util.Preconditions;
import androidx.tracing.Trace;

import com.google.auto.value.AutoValue;
import com.google.common.util.concurrent.ListenableFuture;

import java.util.ArrayList;
import java.util.Collection;
import java.util.Collections;
import java.util.HashMap;
import java.util.HashSet;
import java.util.LinkedHashMap;
import java.util.List;
import java.util.Locale;
import java.util.Map;
import java.util.Set;
import java.util.concurrent.CancellationException;
import java.util.concurrent.ExecutionException;
import java.util.concurrent.Executor;
import java.util.concurrent.RejectedExecutionException;
import java.util.concurrent.ScheduledExecutorService;
import java.util.concurrent.ScheduledFuture;
import java.util.concurrent.TimeUnit;
import java.util.concurrent.atomic.AtomicBoolean;
import java.util.concurrent.atomic.AtomicInteger;

/**
 * A camera which is controlled by the change of state in use cases.
 *
 * <p>The camera needs to be in an open state in order for use cases to control the camera. Whenever
 * there is a non-zero number of use cases in the attached state the camera will either have a
 * capture session open or be in the process of opening up one. If the number of uses cases in
 * the attached state changes then the capture session will be reconfigured.
 *
 * <p>Capture requests will be issued only for use cases which are in both the attached and active
 * state.
 */
final class Camera2CameraImpl implements CameraInternal {
    private static final String TAG = "Camera2CameraImpl";
    private static final int ERROR_NONE = 0;

    /**
     * Map of the use cases to the information on their state. Should only be accessed on the
     * camera's executor.
     */
    private final UseCaseAttachState mUseCaseAttachState;

    /** Handle to the camera service. */
    private final CameraManagerCompat mCameraManager;

    /** The executor for camera callbacks and use case state management calls. */
    @CameraExecutor
    private final Executor mExecutor;
    private final ScheduledExecutorService mScheduledExecutorService;

    /**
     * State variable for tracking state of the camera.
     *
     * <p>Is volatile because it is initialized in the instance initializer which is not necessarily
     * called on the same thread as any of the other methods and callbacks.
     */
    @SuppressWarnings("WeakerAccess") /* synthetic accessor */
    volatile InternalState mState = InternalState.INITIALIZED;
    private final LiveDataObservable<CameraInternal.State> mObservableState =
            new LiveDataObservable<>();
    private final CameraStateMachine mCameraStateMachine;
    /** The camera control shared across all use cases bound to this Camera. */
    private final Camera2CameraControlImpl mCameraControlInternal;
    private final StateCallback mStateCallback;
    /** Information about the characteristics of this camera */
    @SuppressWarnings("WeakerAccess") /* synthetic accessor */
    @NonNull
    final Camera2CameraInfoImpl mCameraInfoInternal;
    /** The handle to the opened camera. */
    @Nullable
    @SuppressWarnings("WeakerAccess") /* synthetic accessor */
    CameraDevice mCameraDevice;
    @SuppressWarnings("WeakerAccess") /* synthetic accessor */
    int mCameraDeviceError = ERROR_NONE;

    /** The configured session which handles issuing capture requests. */
    @SuppressWarnings("WeakerAccess") /* synthetic accessor */
    CaptureSessionInterface mCaptureSession;

    // Used to debug number of requests to release camera
    @SuppressWarnings("WeakerAccess") /* synthetic accessor */
    final AtomicInteger mReleaseRequestCount = new AtomicInteger(0);
    // Should only be accessed on code executed by mExecutor
    @SuppressWarnings("WeakerAccess") /* synthetic accessor */
    ListenableFuture<Void> mUserReleaseFuture;
    @SuppressWarnings("WeakerAccess") /* synthetic accessor */
    CallbackToFutureAdapter.Completer<Void> mUserReleaseNotifier;
    @SuppressWarnings("WeakerAccess") /* synthetic accessor */
    final Map<CaptureSessionInterface, ListenableFuture<Void>> mReleasedCaptureSessions =
            new LinkedHashMap<>();
    // Used to keep track of number of state errors while tracing is enabled
    private int mTraceStateErrorCount = 0;

    @NonNull final CameraAvailability mCameraAvailability;
    @NonNull final CameraConfigureAvailable mCameraConfigureAvailable;
    @NonNull final CameraCoordinator mCameraCoordinator;
    @NonNull final CameraStateRegistry mCameraStateRegistry;

<<<<<<< HEAD
    private final boolean mCloseCameraBeforeCreateNewSessionQuirk;
    private final boolean mConfigAndCloseQuirk;
    private boolean mIsConfigAndCloseRequired = false;
    private boolean mIsConfiguringForClose = false;
=======
    private final boolean mShouldCloseCameraBeforeCreateNewSession;
    private final boolean mConfigAndCloseQuirk;
    private boolean mIsConfigAndCloseRequired = false;
    private boolean mIsConfiguringForClose = false;
    private boolean mIsPrimary = true;
>>>>>>> 3d4510a6

    // The metering repeating use case for ImageCapture only case.
    private MeteringRepeatingSession mMeteringRepeatingSession;

    @NonNull
    private final CaptureSessionRepository mCaptureSessionRepository;
    @NonNull
    private final SynchronizedCaptureSession.OpenerBuilder mCaptureSessionOpenerBuilder;
    private final Set<String> mNotifyStateAttachedSet = new HashSet<>();

    @NonNull
    private CameraConfig mCameraConfig = CameraConfigs.defaultConfig();
    final Object mLock = new Object();
    // mSessionProcessor will be used to transform capture session if non-null.
    @GuardedBy("mLock")
    @Nullable
    private SessionProcessor mSessionProcessor;
    boolean mIsActiveResumingMode = false;

    @NonNull
    private final DisplayInfoManager mDisplayInfoManager;

    @NonNull
    private final CameraCharacteristicsCompat mCameraCharacteristicsCompat;

    @NonNull
    private final DynamicRangesCompat mDynamicRangesCompat;

    @NonNull
    private final SupportedSurfaceCombination mSupportedSurfaceCombination;

    private final ErrorTimeoutReopenScheduler
            mErrorTimeoutReopenScheduler = new ErrorTimeoutReopenScheduler();

    /**
     * Constructor for a camera.
     *
     * @param cameraManager       the camera service used to retrieve a camera
     * @param cameraId            the name of the camera as defined by the camera service
     * @param cameraCoordinator   the camera coordinator for concurrent camera mode
     * @param cameraStateRegistry An registry used to track the state of multiple cameras.
     *                            Used as a fence to ensure the number of simultaneously
     *                            opened cameras is limited.
     * @param executor            the executor for on which all camera operations run
     * @param cameraOpenRetryMaxTimeoutInMs the max timeout for camera open retry.
     * @throws CameraUnavailableException if the {@link CameraCharacteristics} is unavailable. This
     *                                    could occur if the camera was disconnected.
     */
    Camera2CameraImpl(
            @NonNull Context context,
            @NonNull CameraManagerCompat cameraManager,
            @NonNull String cameraId,
            @NonNull Camera2CameraInfoImpl cameraInfoImpl,
            @NonNull CameraCoordinator cameraCoordinator,
            @NonNull CameraStateRegistry cameraStateRegistry,
            @NonNull Executor executor,
            @NonNull Handler schedulerHandler,
            @NonNull DisplayInfoManager displayInfoManager,
            long cameraOpenRetryMaxTimeoutInMs) throws CameraUnavailableException {
        mCameraManager = cameraManager;
        mCameraCoordinator = cameraCoordinator;
        mCameraStateRegistry = cameraStateRegistry;
        mScheduledExecutorService = CameraXExecutors.newHandlerExecutor(schedulerHandler);
        mExecutor = CameraXExecutors.newSequentialExecutor(executor);
        mStateCallback = new StateCallback(mExecutor, mScheduledExecutorService,
                cameraOpenRetryMaxTimeoutInMs);
        mUseCaseAttachState = new UseCaseAttachState(cameraId);
        mObservableState.postValue(State.CLOSED);
        mCameraStateMachine = new CameraStateMachine(cameraStateRegistry);
        mCaptureSessionRepository = new CaptureSessionRepository(mExecutor);
        mDisplayInfoManager = displayInfoManager;

        try {
            mCameraCharacteristicsCompat =
                    mCameraManager.getCameraCharacteristicsCompat(cameraId);
            mCameraControlInternal = new Camera2CameraControlImpl(mCameraCharacteristicsCompat,
                    mScheduledExecutorService, mExecutor, new ControlUpdateListenerInternal(),
                    cameraInfoImpl.getCameraQuirks());
            mCameraInfoInternal = cameraInfoImpl;
            mCameraInfoInternal.linkWithCameraControl(mCameraControlInternal);
            mCameraInfoInternal.setCameraStateSource(mCameraStateMachine.getStateLiveData());
        } catch (CameraAccessExceptionCompat e) {
            throw CameraUnavailableExceptionHelper.createFrom(e);
        }
        mDynamicRangesCompat =
                DynamicRangesCompat.fromCameraCharacteristics(mCameraCharacteristicsCompat);
        mCaptureSession = newCaptureSession();

        mCaptureSessionOpenerBuilder = new SynchronizedCaptureSession.OpenerBuilder(mExecutor,
                mScheduledExecutorService, schedulerHandler, mCaptureSessionRepository,
                cameraInfoImpl.getCameraQuirks(), DeviceQuirks.getAll());
<<<<<<< HEAD
        mCloseCameraBeforeCreateNewSessionQuirk = cameraInfoImpl.getCameraQuirks().contains(
                LegacyCameraOutputConfigNullPointerQuirk.class);
=======
        mShouldCloseCameraBeforeCreateNewSession =
                CloseCameraBeforeCreateNewSession.shouldCloseCamera(
                        cameraInfoImpl.getCameraQuirks());
>>>>>>> 3d4510a6
        mConfigAndCloseQuirk = cameraInfoImpl.getCameraQuirks().contains(
                LegacyCameraSurfaceCleanupQuirk.class);

        mCameraAvailability = new CameraAvailability(cameraId);
        mCameraConfigureAvailable = new CameraConfigureAvailable();

        // Register an observer to update the number of available cameras
        mCameraStateRegistry.registerCamera(
                this,
                mExecutor,
                mCameraConfigureAvailable,
                mCameraAvailability);
        mCameraManager.registerAvailabilityCallback(mExecutor, mCameraAvailability);

        mSupportedSurfaceCombination = new SupportedSurfaceCombination(context, cameraId,
                cameraManager, new CamcorderProfileHelper() {
                        @Override
                        public boolean hasProfile(int cameraId, int quality) {
                            return CamcorderProfile.hasProfile(cameraId, quality);
                        }

                        @Override
                        @SuppressWarnings("deprecation")
                        public CamcorderProfile get(int cameraId, int quality) {
                            return CamcorderProfile.get(cameraId, quality);
                        }
                    });
    }

    @NonNull
    private CaptureSessionInterface newCaptureSession() {
        synchronized (mLock) {
            if (mSessionProcessor == null) {
                return new CaptureSession(mDynamicRangesCompat,
                        mCameraInfoInternal.getCameraQuirks());
            } else {
                return new ProcessingCaptureSession(mSessionProcessor,
                        mCameraInfoInternal, mDynamicRangesCompat, mExecutor,
                        mScheduledExecutorService);
            }
        }
    }

    /**
     * Open the camera asynchronously.
     *
     * <p>Once the camera has been opened use case state transitions can be used to control the
     * camera pipeline.
     */
    @Override
    public void open() {
        mExecutor.execute(this::openInternal);
    }

    @ExecutedBy("mExecutor")
    private void openInternal() {
        switch (mState) {
            case INITIALIZED:
            case PENDING_OPEN:
                tryForceOpenCameraDevice(/*fromScheduledCameraReopen*/false);
                break;
            case CLOSING:
                setState(InternalState.REOPENING);
                // If session close has not yet completed, then the camera is still open. We
                // can move directly back into an OPENED state.
                // If session close is already complete, then the camera is closing. We'll reopen
                // the camera in the camera state callback.
                // If the camera device is currently in an error state, we need to close the
                // camera before reopening, so we cannot directly reopen.
                // If the camera device is configuring a no-op session (likely to disconnect stale
                // surfaces), we should wait to ensure this process completes before proceeding.
                if (!isSessionCloseComplete() && !mIsConfiguringForClose
                        && mCameraDeviceError == ERROR_NONE) {
                    Preconditions.checkState(mCameraDevice != null,
                            "Camera Device should be open if session close is not complete");
                    setState(InternalState.OPENED);
                    openCaptureSession();
                }
                break;
            default:
                debugLog("open() ignored due to being in state: " + mState);
        }
    }

    /**
     * Close the camera asynchronously.
     *
     * <p>Once the camera is closed the camera will no longer produce data. The camera must be
     * reopened for it to produce data again.
     */
    @Override
    public void close() {
        mExecutor.execute(this::closeInternal);
    }

    @ExecutedBy("mExecutor")
    private void closeInternal() {
        debugLog("Closing camera.");
        switch (mState) {
            case OPENED:
            case CONFIGURED:
                setState(InternalState.CLOSING);
                closeCamera(/*abortInFlightCaptures=*/false);
                break;
            case OPENING:
            case REOPENING:
            case REOPENING_QUIRK:
                boolean canFinish = mStateCallback.cancelScheduledReopen()
                        || mErrorTimeoutReopenScheduler.isErrorHandling();
                mErrorTimeoutReopenScheduler.cancel();
                setState(InternalState.CLOSING);
                if (canFinish) {
                    Preconditions.checkState(isSessionCloseComplete());
                    configAndCloseIfNeeded();
                }
                break;
            case PENDING_OPEN:
                // We should be able to transition directly to an initialized state since the
                // camera is not yet opening.
                Preconditions.checkState(mCameraDevice == null);
                setState(InternalState.INITIALIZED);
                break;
            default:
                debugLog("close() ignored due to being in state: " + mState);
        }
    }

    /**
     * Determines if a temporary "no-op" configuration session is needed before fully closing the
     * camera. This workaround addresses surface management issues on certain devices.
     *
     * <p>Logic:
     * <ul><ol>
     * <li>Checks if the camera is in the appropriate state (RELEASING or CLOSING) and no
     *     capture sessions are pending release.</li>
     * <li>If the "configAndClose" Quirk is not enabled or required, proceeds with standard
     *     closure {@link #finishClose()}.</li>
     * <li>If a configuration is already in progress, logs and returns.</li>
     * <li>Initiates the {@link #openCameraConfigAndClose()} process to configure the
     *     temporary session.</li>
     * <li>Upon completion of {@link #openCameraConfigAndClose()}: Reopens the camera if in
     *     the REOPENING state, or completes closure if in CLOSING or RELEASING state.</li>
     * </ol></ul>
     */
    @ExecutedBy("mExecutor")
    private void configAndCloseIfNeeded() {
        Preconditions.checkState(mState == InternalState.RELEASING
                || mState == InternalState.CLOSING);
        Preconditions.checkState(mReleasedCaptureSessions.isEmpty());
<<<<<<< HEAD

        if (!mIsConfigAndCloseRequired) {
            finishClose();
            return;
        }

        if (mIsConfiguringForClose) {
            debugLog("Ignored since configAndClose is processing");
            return;
        }

=======

        if (!mIsConfigAndCloseRequired) {
            finishClose();
            return;
        }

        if (mIsConfiguringForClose) {
            debugLog("Ignored since configAndClose is processing");
            return;
        }

>>>>>>> 3d4510a6
        if (!mCameraAvailability.isCameraAvailable()) {
            mIsConfigAndCloseRequired = false;
            finishClose();
            debugLog("Ignore configAndClose and finish the close flow directly since camera is"
                    + " unavailable.");
            return;
        }

        debugLog("Open camera to configAndClose");

        ListenableFuture<Void> configAndCloseFuture = openCameraConfigAndClose();
        mIsConfiguringForClose = true;
        configAndCloseFuture.addListener(() -> {
            mIsConfiguringForClose = false;
            mIsConfigAndCloseRequired = false;
            debugLog("OpenCameraConfigAndClose is done, state: " + mState);
<<<<<<< HEAD

            switch (mState) {
                case REOPENING:
                    if (mCameraDeviceError != ERROR_NONE) {
                        debugLog("OpenCameraConfigAndClose in error: " + getErrorMessage(
                                mCameraDeviceError));
                        mStateCallback.scheduleCameraReopen();
                    } else {
                        tryOpenCameraDevice(/*fromScheduledCameraReopen=*/false);
                    }
                    break;
                case CLOSING:
                case RELEASING:
                    Preconditions.checkState(isSessionCloseComplete());
                    finishClose();
                    break;
                default:
                    debugLog("OpenCameraConfigAndClose finished while in state: " + mState);
            }
        }, mExecutor);
    }

    /**
     * Disconnects stale surfaces by configuring a temporary "no-op" session on a closed camera
     * device.
     *
     * <p>This addresses compatibility issues on certain legacy devices that may retain surface
     * connections after camera closure.
     *
     * <p>How it works:
     * <ul><ol>
     * <li>Opens the camera device.</li>
     * <li>Configures a "no-op" session solely for the purpose of disconnecting previously
     * configured surfaces.</li>
     * <li>Closes the camera device.</li>
     * <li>Completes the ListenableFuture.</li>
     * </ol></ul>
     */
    @SuppressLint("MissingPermission")
    @ExecutedBy("mExecutor")
    @NonNull
    private ListenableFuture<Void> openCameraConfigAndClose() {
        return CallbackToFutureAdapter.getFuture(completer -> {
            try {
                SessionConfig config = mUseCaseAttachState.getAttachedBuilder().build();

                List<CameraDevice.StateCallback> allStateCallbacks =
                        new ArrayList<>(config.getDeviceStateCallbacks());
                allStateCallbacks.add(mCaptureSessionRepository.getCameraStateCallback());
                allStateCallbacks.add(new CameraDevice.StateCallback() {
                    @Override
                    @ExecutedBy("mExecutor")
                    public void onOpened(@NonNull CameraDevice camera) {
                        debugLog("openCameraConfigAndClose camera opened");
                        configAndClose(camera).addListener(camera::close, mExecutor);
                    }

                    @Override
                    @ExecutedBy("mExecutor")
                    public void onDisconnected(@NonNull CameraDevice camera) {
                        debugLog("openCameraConfigAndClose camera disconnected");
                        completer.set(null);
                    }

                    @Override
                    @ExecutedBy("mExecutor")
                    public void onError(@NonNull CameraDevice camera, int error) {
                        debugLog("openCameraConfigAndClose camera error " + error);
                        completer.set(null);
                    }

                    @Override
                    @ExecutedBy("mExecutor")
                    public void onClosed(@NonNull CameraDevice camera) {
                        debugLog("openCameraConfigAndClose camera closed");
                        completer.set(null);
                    }
                });
                mCameraManager.openCamera(mCameraInfoInternal.getCameraId(), mExecutor,
                        CameraDeviceStateCallbacks.createComboCallback(allStateCallbacks));
            } catch (CameraAccessExceptionCompat | SecurityException e) {
                debugLog("Unable to open camera for configAndClose: " + e.getMessage(), e);
                completer.setException(e);
            }
            return "configAndCloseTask";
        });
    }

=======

            switch (mState) {
                case REOPENING:
                    if (mCameraDeviceError != ERROR_NONE) {
                        debugLog("OpenCameraConfigAndClose in error: " + getErrorMessage(
                                mCameraDeviceError));
                        mStateCallback.scheduleCameraReopen();
                    } else {
                        tryOpenCameraDevice(/*fromScheduledCameraReopen=*/false);
                    }
                    break;
                case CLOSING:
                case RELEASING:
                    Preconditions.checkState(isSessionCloseComplete());
                    finishClose();
                    break;
                default:
                    debugLog("OpenCameraConfigAndClose finished while in state: " + mState);
            }
        }, mExecutor);
    }

    /**
     * Disconnects stale surfaces by configuring a temporary "no-op" session on a closed camera
     * device.
     *
     * <p>This addresses compatibility issues on certain legacy devices that may retain surface
     * connections after camera closure.
     *
     * <p>How it works:
     * <ul><ol>
     * <li>Opens the camera device.</li>
     * <li>Configures a "no-op" session solely for the purpose of disconnecting previously
     * configured surfaces.</li>
     * <li>Closes the camera device.</li>
     * <li>Completes the ListenableFuture.</li>
     * </ol></ul>
     */
    @SuppressLint("MissingPermission")
    @ExecutedBy("mExecutor")
    @NonNull
    private ListenableFuture<Void> openCameraConfigAndClose() {
        return CallbackToFutureAdapter.getFuture(completer -> {
            try {
                SessionConfig config = mUseCaseAttachState.getAttachedBuilder().build();

                List<CameraDevice.StateCallback> allStateCallbacks =
                        new ArrayList<>(config.getDeviceStateCallbacks());
                allStateCallbacks.add(mCaptureSessionRepository.getCameraStateCallback());
                allStateCallbacks.add(new CameraDevice.StateCallback() {
                    @Override
                    @ExecutedBy("mExecutor")
                    public void onOpened(@NonNull CameraDevice camera) {
                        debugLog("openCameraConfigAndClose camera opened");
                        configAndClose(camera).addListener(camera::close, mExecutor);
                    }

                    @Override
                    @ExecutedBy("mExecutor")
                    public void onDisconnected(@NonNull CameraDevice camera) {
                        debugLog("openCameraConfigAndClose camera disconnected");
                        completer.set(null);
                    }

                    @Override
                    @ExecutedBy("mExecutor")
                    public void onError(@NonNull CameraDevice camera, int error) {
                        debugLog("openCameraConfigAndClose camera error " + error);
                        completer.set(null);
                    }

                    @Override
                    @ExecutedBy("mExecutor")
                    public void onClosed(@NonNull CameraDevice camera) {
                        debugLog("openCameraConfigAndClose camera closed");
                        completer.set(null);
                    }
                });
                mCameraManager.openCamera(mCameraInfoInternal.getCameraId(), mExecutor,
                        CameraDeviceStateCallbacks.createComboCallback(allStateCallbacks));
            } catch (CameraAccessExceptionCompat | SecurityException e) {
                debugLog("Unable to open camera for configAndClose: " + e.getMessage(), e);
                completer.setException(e);
            }
            return "configAndCloseTask";
        });
    }

>>>>>>> 3d4510a6
    // Configure the camera with a no-op capture session in order to clear the
    // previous session. This should be released immediately after being configured.
    @ExecutedBy("mExecutor")
    @NonNull
    private ListenableFuture<Void> configAndClose(@NonNull CameraDevice cameraDevice) {
        CaptureSession noOpSession = new CaptureSession(mDynamicRangesCompat);
        SurfaceTexture surfaceTexture = new SurfaceTexture(0);
        surfaceTexture.setDefaultBufferSize(640, 480);
        Surface surface = new Surface(surfaceTexture);
        DeferrableSurface deferrableSurface = new ImmediateSurface(surface);
        // Add a listener to clear the no-op surfaces
        deferrableSurface.getTerminationFuture().addListener(() -> {
            surface.release();
            surfaceTexture.release();
        }, CameraXExecutors.directExecutor());

        SessionConfig.Builder builder = new SessionConfig.Builder();
        builder.addNonRepeatingSurface(deferrableSurface);
        builder.setTemplateType(CameraDevice.TEMPLATE_PREVIEW);

        debugLog("Start configAndClose.");
        ListenableFuture<Void> openSessionFuture = noOpSession.open(builder.build(),
                cameraDevice, mCaptureSessionOpenerBuilder.build());
        return FutureChain.from(
                Futures.transformAsyncOnCompletion(openSessionFuture)).transformAsync(v -> {
                    // Release the no-op Session and continue closing camera when in correct state.
                    // Don't need to abort captures since there are none submitted for this session.
                    noOpSession.close();
                    deferrableSurface.close();
                    return noOpSession.release(false);
        }, mExecutor);
    }

    @SuppressWarnings("WeakerAccess") /* synthetic accessor */
    @ExecutedBy("mExecutor")
    boolean isSessionCloseComplete() {
        return mReleasedCaptureSessions.isEmpty();
    }

    // This will notify futures of completion.
    // Should only be called once the camera device is actually closed.
    @SuppressWarnings("WeakerAccess") /* synthetic accessor */
    @ExecutedBy("mExecutor")
    void finishClose() {
        Preconditions.checkState(mState == InternalState.RELEASING
                || mState == InternalState.CLOSING);
        Preconditions.checkState(mReleasedCaptureSessions.isEmpty());

        mCameraDevice = null;
        if (mState == InternalState.CLOSING) {
            setState(InternalState.INITIALIZED);
        } else {
            // After a camera is released, it cannot be reopened, so we don't need to listen for
            // available camera changes.
            mCameraManager.unregisterAvailabilityCallback(mCameraAvailability);

            setState(InternalState.RELEASED);

            if (mUserReleaseNotifier != null) {
                mUserReleaseNotifier.set(null);
                mUserReleaseNotifier = null;
            }
        }
    }

    @SuppressWarnings("WeakerAccess") /* synthetic accessor */
    @ExecutedBy("mExecutor")
    void closeCamera(boolean abortInFlightCaptures) {
        Preconditions.checkState(mState == InternalState.CLOSING
                        || mState == InternalState.RELEASING
                        || (mState == InternalState.REOPENING && mCameraDeviceError != ERROR_NONE),
                "closeCamera should only be called in a CLOSING, RELEASING or REOPENING (with "
                        + "error) state. Current state: "
                        + mState + " (error: " + getErrorMessage(mCameraDeviceError) + ")");

        // Release the current session and replace with a new uninitialized session in case the
        // camera enters a REOPENING state during session closing.
        resetCaptureSession(abortInFlightCaptures);

        mCaptureSession.cancelIssuedCaptureRequests();
    }

    /**
     * Release the camera.
     *
     * <p>Once the camera is released it is permanently closed. A new instance must be created to
     * access the camera.
     */
    @NonNull
    @Override
    public ListenableFuture<Void> release() {
        return CallbackToFutureAdapter.getFuture(
                completer -> {
                    mExecutor.execute(
                            () -> Futures.propagate(releaseInternal(), completer));
                    return "Release[request=" + mReleaseRequestCount.getAndIncrement() + "]";
                });
    }

    @ExecutedBy("mExecutor")
    private ListenableFuture<Void> releaseInternal() {
        ListenableFuture<Void> future = getOrCreateUserReleaseFuture();
        switch (mState) {
            case INITIALIZED:
            case PENDING_OPEN:
                Preconditions.checkState(mCameraDevice == null);
                setState(InternalState.RELEASING);
                Preconditions.checkState(isSessionCloseComplete());
                configAndCloseIfNeeded();
                break;
            case OPENED:
            case CONFIGURED:
                setState(InternalState.RELEASING);
                //TODO(b/162314023): Avoid calling abortCapture to prevent the many test failures
                // caused by shutdown(). We should consider re-enabling it once the cause is
                // found.
                closeCamera(/*abortInFlightCaptures=*/false);
                break;
            case OPENING:
            case CLOSING:
            case REOPENING:
            case REOPENING_QUIRK:
            case RELEASING:
                boolean canFinish = mStateCallback.cancelScheduledReopen()
                        || mErrorTimeoutReopenScheduler.isErrorHandling();
                mErrorTimeoutReopenScheduler.cancel();
                // Wait for the camera async callback to finish releasing
                setState(InternalState.RELEASING);
                if (canFinish) {
                    Preconditions.checkState(isSessionCloseComplete());
                    configAndCloseIfNeeded();
                }
                break;
            default:
                debugLog("release() ignored due to being in state: " + mState);
        }

        return future;
    }

    @ExecutedBy("mExecutor")
    private ListenableFuture<Void> getOrCreateUserReleaseFuture() {
        if (mUserReleaseFuture == null) {
            if (mState != InternalState.RELEASED) {
                mUserReleaseFuture = CallbackToFutureAdapter.getFuture(
                        completer -> {
                            Preconditions.checkState(mUserReleaseNotifier == null,
                                    "Camera can only be released once, so release completer "
                                            + "should be null on creation.");
                            mUserReleaseNotifier = completer;
                            return "Release[camera=" + Camera2CameraImpl.this + "]";
                        });
            } else {
                // Set to an immediately successful future if already in the released state.
                mUserReleaseFuture = Futures.immediateFuture(null);
            }
        }

        return mUserReleaseFuture;
    }

    @SuppressWarnings("WeakerAccess") /* synthetic accessor */
    @ExecutedBy("mExecutor")
    ListenableFuture<Void> releaseSession(@NonNull final CaptureSessionInterface captureSession,
            boolean abortInFlightCaptures) {
        captureSession.close();
        ListenableFuture<Void> releaseFuture = captureSession.release(abortInFlightCaptures);

        debugLog("Releasing session in state " + mState.name());
        mReleasedCaptureSessions.put(captureSession, releaseFuture);

        // Add a callback to clear the future and notify if the camera and all capture sessions
        // are released

        Futures.addCallback(releaseFuture, new FutureCallback<Void>() {
            @ExecutedBy("mExecutor")
            @Override
            public void onSuccess(@Nullable Void result) {
                mReleasedCaptureSessions.remove(captureSession);
                switch (mState) {
                    case REOPENING:
                        if (mCameraDeviceError == ERROR_NONE) {
                            // When reopening, don't close the camera if there is no error.
                            break;
                        }
                        // Fall through if the camera device is in error. It needs to be closed.
                    case REOPENING_QUIRK:
                        debugLog("Camera reopen required. Checking if the current camera can be"
                                + " closed safely.");
                        // Fall through.
                    case CLOSING:
                    case RELEASING:
                        if (isSessionCloseComplete() && mCameraDevice != null) {
                            debugLog("closing camera");
                            ApiCompat.Api21Impl.close(mCameraDevice);
                            mCameraDevice = null;
                        }
                        break;
                    default:
                        // Ignore all other states
                }
            }

            @ExecutedBy("mExecutor")
            @Override
            public void onFailure(@NonNull Throwable t) {
                // Don't reset the internal release future as we want to keep track of the error
                // TODO: The camera should be put into an error state at this point
            }
            // Should always be called on the same executor thread, so directExecutor is OK here.
        }, CameraXExecutors.directExecutor());

        return releaseFuture;
    }

    @NonNull
    @Override
    public Observable<CameraInternal.State> getCameraState() {
        return mObservableState;
    }

    /**
     * Sets the use case in a state to issue capture requests.
     *
     * <p>The use case must also be attached in order for it to issue capture requests.
     */
    @Override
    public void onUseCaseActive(@NonNull UseCase useCase) {
        Preconditions.checkNotNull(useCase);
        String useCaseId = getUseCaseId(useCase);
        SessionConfig sessionConfig = mIsPrimary ? useCase.getSessionConfig()
                : useCase.getSecondarySessionConfig();
        UseCaseConfig<?> useCaseConfig = useCase.getCurrentConfig();
        StreamSpec streamSpec = useCase.getAttachedStreamSpec();
        List<UseCaseConfigFactory.CaptureType> captureTypes = getCaptureTypes(useCase);
        mExecutor.execute(() -> {
            debugLog("Use case " + useCaseId + " ACTIVE");

            mUseCaseAttachState.setUseCaseActive(useCaseId, sessionConfig, useCaseConfig,
                    streamSpec, captureTypes);
            mUseCaseAttachState.updateUseCase(useCaseId, sessionConfig, useCaseConfig,
                    streamSpec, captureTypes);
            updateCaptureSessionConfig();
        });
    }


    /** Removes the use case from a state of issuing capture requests. */
    @Override
    public void onUseCaseInactive(@NonNull UseCase useCase) {
        Preconditions.checkNotNull(useCase);
        String useCaseId = getUseCaseId(useCase);
        mExecutor.execute(() -> {
            debugLog("Use case " + useCaseId + " INACTIVE");
            mUseCaseAttachState.setUseCaseInactive(useCaseId);
            updateCaptureSessionConfig();
        });
    }

    /** Updates the capture requests based on the latest settings. */
    @Override
    public void onUseCaseUpdated(@NonNull UseCase useCase) {
        Preconditions.checkNotNull(useCase);
        String useCaseId = getUseCaseId(useCase);
        SessionConfig sessionConfig = mIsPrimary ? useCase.getSessionConfig()
                : useCase.getSecondarySessionConfig();
        UseCaseConfig<?> useCaseConfig = useCase.getCurrentConfig();
        StreamSpec streamSpec = useCase.getAttachedStreamSpec();
        List<UseCaseConfigFactory.CaptureType> captureTypes = getCaptureTypes(useCase);
        mExecutor.execute(() -> {
            debugLog("Use case " + useCaseId + " UPDATED");
            mUseCaseAttachState.updateUseCase(useCaseId, sessionConfig, useCaseConfig,
                    streamSpec, captureTypes);
            updateCaptureSessionConfig();
        });
    }

    @Override
    public void onUseCaseReset(@NonNull UseCase useCase) {
        Preconditions.checkNotNull(useCase);
        SessionConfig sessionConfig = mIsPrimary ? useCase.getSessionConfig()
                : useCase.getSecondarySessionConfig();
        UseCaseConfig<?> useCaseConfig = useCase.getCurrentConfig();
        StreamSpec streamSpec = useCase.getAttachedStreamSpec();
        List<UseCaseConfigFactory.CaptureType> captureTypes = getCaptureTypes(useCase);
        resetUseCase(getUseCaseId(useCase), sessionConfig, useCaseConfig, streamSpec, captureTypes);
    }

    private void resetUseCase(
            @NonNull String useCaseId,
            @NonNull SessionConfig sessionConfig,
            @NonNull UseCaseConfig<?> useCaseConfig,
            @Nullable StreamSpec streamSpec,
            @Nullable List<UseCaseConfigFactory.CaptureType> captureTypes
    ) {
        mExecutor.execute(() -> {
            debugLog("Use case " + useCaseId + " RESET");
            mUseCaseAttachState.updateUseCase(useCaseId, sessionConfig, useCaseConfig,
                    streamSpec, captureTypes);
            addOrRemoveMeteringRepeatingUseCase();
            resetCaptureSession(/*abortInFlightCaptures=*/false);
            updateCaptureSessionConfig();

            // If the use case is reset while the camera is open, a new capture session should be
            // opened. Otherwise, once the camera eventually becomes in an open state, it will
            // open a new capture session using the latest session config.
            if (mState == InternalState.OPENED) {
                openCaptureSession();
            }
        });
    }

    /**
     * Returns whether the provided {@link UseCase} is considered attached.
     *
     * <p>This method should only be used by tests. This will post to the Camera's thread and
     * block until completion.
     *
     */
    @VisibleForTesting
    boolean isUseCaseAttached(@NonNull UseCase useCase) {
        try {
            String useCaseId = getUseCaseId(useCase);

            return CallbackToFutureAdapter.<Boolean>getFuture(completer -> {
                try {
                    mExecutor.execute(
                            () -> completer.set(mUseCaseAttachState.isUseCaseAttached(useCaseId)));
                } catch (RejectedExecutionException e) {
                    completer.setException(new RuntimeException("Unable to check if use case is "
                            + "attached. Camera executor shut down."));
                }
                return "isUseCaseAttached";
            }).get();
        } catch (InterruptedException | ExecutionException e) {
            throw new RuntimeException("Unable to check if use case is attached.", e);
        }
    }

    @VisibleForTesting
    boolean isMeteringRepeatingAttached() {
        try {
            return CallbackToFutureAdapter.<Boolean>getFuture(completer -> {
                try {
                    mExecutor.execute(() -> {
                        if (mMeteringRepeatingSession == null) {
                            completer.set(false);
                            return;
                        }
                        String id = getMeteringRepeatingId(mMeteringRepeatingSession);
                        completer.set(mUseCaseAttachState.isUseCaseAttached(id));
                    });
                } catch (RejectedExecutionException e) {
                    completer.setException(new RuntimeException(
                            "Unable to check if MeteringRepeating is attached. Camera executor "
                                    + "shut down."));
                }
                return "isMeteringRepeatingAttached";
            }).get();
        } catch (InterruptedException | ExecutionException e) {
            throw new RuntimeException("Unable to check if MeteringRepeating is attached.", e);
        }
    }

    /**
     * Sets the use case to be in the state where the capture session will be configured to handle
     * capture requests from the use case.
     */
    @Override
    public void attachUseCases(@NonNull Collection<UseCase> inputUseCases) {
        // Defensively copy the inputUseCases to prevent from being changed.
        Collection<UseCase> useCases = new ArrayList<>(inputUseCases);

        if (useCases.isEmpty()) {
            return;
        }

        /*
         * Increase the camera control use count so that camera control can accept requests
         * immediately before posting to the executor. The use count should be increased
         * again during the posted tryAttachUseCases task. After the posted task, decrease the
         * use count to recover the additional increment here.
         */
        mCameraControlInternal.incrementUseCount();
        notifyStateAttachedAndCameraControlReady(new ArrayList<>(useCases));
        List<UseCaseInfo> useCaseInfos = new ArrayList<>(toUseCaseInfos(useCases));
        try {
            mExecutor.execute(() -> {
                try {
                    tryAttachUseCases(useCaseInfos);
                } finally {
                    mCameraControlInternal.decrementUseCount();
                }
            });
        } catch (RejectedExecutionException e) {
            debugLog("Unable to attach use cases.", e);
            mCameraControlInternal.decrementUseCount();
        }
    }

    /** Attempts to attach use cases if they are not already attached. */
    @ExecutedBy("mExecutor")
    private void tryAttachUseCases(@NonNull Collection<UseCaseInfo> useCaseInfos) {
        final boolean attachUseCaseFromEmpty =
                mUseCaseAttachState.getAttachedSessionConfigs().isEmpty();
        // Figure out which use cases are not already attached and add them.
        List<String> useCaseIdsToAttach = new ArrayList<>();
        Rational previewAspectRatio = null;

        for (UseCaseInfo useCaseInfo : useCaseInfos) {
            if (!mUseCaseAttachState.isUseCaseAttached(useCaseInfo.getUseCaseId())) {
                mUseCaseAttachState.setUseCaseAttached(useCaseInfo.getUseCaseId(),
                        useCaseInfo.getSessionConfig(), useCaseInfo.getUseCaseConfig(),
                        useCaseInfo.getStreamSpec(), useCaseInfo.getCaptureTypes());

                useCaseIdsToAttach.add(useCaseInfo.getUseCaseId());

                if (useCaseInfo.getUseCaseType() == Preview.class) {
                    Size resolution = useCaseInfo.getSurfaceResolution();
                    if (resolution != null) {
                        previewAspectRatio = new Rational(resolution.getWidth(),
                                resolution.getHeight());
                    }
                }
            }
        }

        if (useCaseIdsToAttach.isEmpty()) {
            return;
        }

        debugLog("Use cases [" + TextUtils.join(", ", useCaseIdsToAttach) + "] now ATTACHED");

        if (attachUseCaseFromEmpty) {
            // Notify camera control when first use case is attached
            mCameraControlInternal.setActive(true);
            mCameraControlInternal.incrementUseCount();
        }

        // Check if need to add or remove MeetingRepeatingUseCase.
        addOrRemoveMeteringRepeatingUseCase();

        // Update Zsl disabled status by iterating all attached use cases.
        updateZslDisabledByUseCaseConfigStatus();

        updateCaptureSessionConfig();
        resetCaptureSession(/*abortInFlightCaptures=*/false);

        if (mState == InternalState.OPENED) {
            openCaptureSession();
        } else {
            openInternal();
        }

        // Sets camera control preview aspect ratio if the attached use cases include a preview.
        if (previewAspectRatio != null) {
            mCameraControlInternal.setPreviewAspectRatio(previewAspectRatio);
        }
    }

    @NonNull
    private Collection<UseCaseInfo> toUseCaseInfos(@NonNull Collection<UseCase> useCases) {
        List<UseCaseInfo> useCaseInfos = new ArrayList<>();

        for (UseCase useCase : useCases) {
            useCaseInfos.add(UseCaseInfo.from(useCase, mIsPrimary));
        }

        return useCaseInfos;
    }

    @Override
    public void setExtendedConfig(@Nullable CameraConfig cameraConfig) {
        cameraConfig = cameraConfig != null ? cameraConfig : CameraConfigs.defaultConfig();
        SessionProcessor sessionProcessor = cameraConfig.getSessionProcessor(null);
        mCameraConfig = cameraConfig;

        synchronized (mLock) {
            mSessionProcessor = sessionProcessor;
        }
    }

    @NonNull
    @Override
    public CameraConfig getExtendedConfig() {
        return mCameraConfig;
    }

    private void notifyStateAttachedAndCameraControlReady(List<UseCase> useCases) {
        for (UseCase useCase : useCases) {
            String useCaseId = getUseCaseId(useCase);
            if (mNotifyStateAttachedSet.contains(useCaseId)) {
                continue;
            }

            mNotifyStateAttachedSet.add(useCaseId);
            useCase.onStateAttached();
            useCase.onCameraControlReady();
        }
    }

    private void notifyStateDetachedToUseCases(List<UseCase> useCases) {
        for (UseCase useCase : useCases) {
            String useCaseId = getUseCaseId(useCase);
            if (!mNotifyStateAttachedSet.contains(useCaseId)) {
                continue;
            }

            useCase.onStateDetached();
            mNotifyStateAttachedSet.remove(useCaseId);
        }
    }

    /**
     * Removes the use case to be in the state where the capture session will be configured to
     * handle capture requests from the use case.
     */
    @Override
    public void detachUseCases(@NonNull Collection<UseCase> inputUseCases) {
        // Defensively copy the inputUseCases to prevent from being changed.
        Collection<UseCase> useCases = new ArrayList<>(inputUseCases);

        if (useCases.isEmpty()) {
            return;
        }

        List<UseCaseInfo> useCaseInfos = new ArrayList<>(toUseCaseInfos(useCases));
        notifyStateDetachedToUseCases(new ArrayList<>(useCases));
        mExecutor.execute(() -> tryDetachUseCases(useCaseInfos));
    }

    // Attempts to make detach UseCases if they are attached.
    @ExecutedBy("mExecutor")
    private void tryDetachUseCases(@NonNull Collection<UseCaseInfo> useCaseInfos) {
        List<String> useCaseIdsToDetach = new ArrayList<>();
        boolean clearPreviewAspectRatio = false;

        for (UseCaseInfo useCaseInfo : useCaseInfos) {
            if (mUseCaseAttachState.isUseCaseAttached(useCaseInfo.getUseCaseId())) {
                mUseCaseAttachState.removeUseCase(useCaseInfo.getUseCaseId());
                useCaseIdsToDetach.add(useCaseInfo.getUseCaseId());

                if (useCaseInfo.getUseCaseType() == Preview.class) {
                    clearPreviewAspectRatio = true;
                }
            }
        }

        if (useCaseIdsToDetach.isEmpty()) {
            return;
        }

        debugLog("Use cases [" + TextUtils.join(", ", useCaseIdsToDetach)
                + "] now DETACHED for camera");

        // Clear camera control preview aspect ratio if the detached use cases include a preview.
        if (clearPreviewAspectRatio) {
            mCameraControlInternal.setPreviewAspectRatio(null);
        }

        // Check if need to add or remove MeetingRepeatingUseCase.
        addOrRemoveMeteringRepeatingUseCase();

        // Reset Zsl disabled status if no attached use cases, otherwise update by iterating all
        // attached use cases.
        if (mUseCaseAttachState.getAttachedUseCaseConfigs().isEmpty()) {
            mCameraControlInternal.setZslDisabledByUserCaseConfig(false);
        } else {
            updateZslDisabledByUseCaseConfigStatus();
        }

        boolean allUseCasesDetached = mUseCaseAttachState.getAttachedSessionConfigs().isEmpty();
        if (allUseCasesDetached) {
            mCameraControlInternal.decrementUseCount();
            resetCaptureSession(/*abortInFlightCaptures=*/false);
            // Call CameraControl#setActive(false) after CaptureSession is closed can prevent
            // calling updateCaptureSessionConfig() from CameraControl, which may cause
            // unnecessary repeating request update.
            mCameraControlInternal.setActive(false);
            // If all detached, manual nullify session config to avoid
            // memory leak. See: https://issuetracker.google.com/issues/141188637
            mCaptureSession = newCaptureSession();
            closeInternal();
        } else {
            updateCaptureSessionConfig();
            resetCaptureSession(/*abortInFlightCaptures=*/false);

            if (mState == InternalState.OPENED) {
                openCaptureSession();
            }
        }
    }

    private void updateZslDisabledByUseCaseConfigStatus() {
        boolean isZslDisabledByUseCaseConfig = false;
        for (UseCaseConfig<?> useCaseConfig : mUseCaseAttachState.getAttachedUseCaseConfigs()) {
            isZslDisabledByUseCaseConfig |= useCaseConfig.isZslDisabled(false);
        }
        mCameraControlInternal.setZslDisabledByUserCaseConfig(isZslDisabledByUseCaseConfig);
    }

    // Check if it need the repeating surface for ImageCapture only use case.
    private void addOrRemoveMeteringRepeatingUseCase() {
        ValidatingBuilder validatingBuilder = mUseCaseAttachState.getAttachedBuilder();
        SessionConfig sessionConfig = validatingBuilder.build();
        CaptureConfig captureConfig = sessionConfig.getRepeatingCaptureConfig();
        int sizeRepeatingSurfaces = captureConfig.getSurfaces().size();
        int sizeSessionSurfaces = sessionConfig.getSurfaces().size();

        if (!sessionConfig.getSurfaces().isEmpty()) {
            if (captureConfig.getSurfaces().isEmpty()) {
                // Create the MeteringRepeating UseCase
                if (mMeteringRepeatingSession == null) {
                    mMeteringRepeatingSession = new MeteringRepeatingSession(
                            mCameraInfoInternal.getCameraCharacteristicsCompat(),
                            mDisplayInfoManager,
                            () -> {
                                if (!isMeteringRepeatingAttached()) {
                                    return;
                                }

                                SessionConfig sessionConfigMeteringRepeating =
                                        mMeteringRepeatingSession.getSessionConfig();
                                UseCaseConfig<?> useCaseConfig =
                                        mMeteringRepeatingSession.getUseCaseConfig();

                                resetUseCase(getMeteringRepeatingId(mMeteringRepeatingSession),
                                        sessionConfigMeteringRepeating, useCaseConfig, null,
                                        Collections.singletonList(
                                                UseCaseConfigFactory.CaptureType.METERING_REPEATING
                                        ));
                            });
                }
                if (isSurfaceCombinationWithMeteringRepeatingSupported()) {
                    addMeteringRepeating();
                } else {
                    Logger.e(TAG, "Failed to add a repeating surface, CameraControl and "
                            + "ImageCapture may encounter issues due to the absence of repeating "
                            + "surface. Please add a UseCase (Preview or ImageAnalysis) that can "
                            + "provide a repeating surface for CameraControl and ImageCapture to "
                            + "function properly.");
                }
            } else {
                // There is mMeteringRepeating and attached, check to remove it or not.
                if (sizeSessionSurfaces == 1 && sizeRepeatingSurfaces == 1) {
                    // The only attached use case is MeteringRepeating, directly remove it.
                    removeMeteringRepeating();
                } else if (sizeRepeatingSurfaces >= 2) {
                    // There are other repeating UseCases, remove the MeteringRepeating.
                    removeMeteringRepeating();
                } else if (mMeteringRepeatingSession != null
                        && !isSurfaceCombinationWithMeteringRepeatingSupported()) {
                    // Surface combination not supported, remove the MeteringRepeating if added.
                    removeMeteringRepeating();
                } else {
                    // Other normal cases, do nothing.
                    Logger.d(TAG, "No need to remove a previous mMeteringRepeating, "
                            + "SessionConfig Surfaces: " + sizeSessionSurfaces + ", "
                            + "CaptureConfig Surfaces: " + sizeRepeatingSurfaces);
                }
            }
        }
    }

    /**
     * Checks if adding {@link MeteringRepeatingSession} to current use cases is supported
     */
    private boolean isSurfaceCombinationWithMeteringRepeatingSupported() {
        List<AttachedSurfaceInfo> attachedSurfaces = new ArrayList<>();
        @CameraMode.Mode int cameraMode = getCameraMode();

        for (UseCaseAttachState.UseCaseAttachInfo useCaseInfo:
                mUseCaseAttachState.getAttachedUseCaseInfo()) {
            if (useCaseInfo.getCaptureTypes() != null && useCaseInfo.getCaptureTypes().get(0)
                    == UseCaseConfigFactory.CaptureType.METERING_REPEATING) {
                continue;
            }

            if (useCaseInfo.getStreamSpec() == null || useCaseInfo.getCaptureTypes() == null) {
                Logger.w(TAG, "Invalid stream spec or capture types in " + useCaseInfo);
                return false;
            }

            SessionConfig sessionConfig = useCaseInfo.getSessionConfig();
            UseCaseConfig<?> useCaseConfig = useCaseInfo.getUseCaseConfig();
            for (DeferrableSurface surface: sessionConfig.getSurfaces()) {
                SurfaceConfig surfaceConfig =
                        mSupportedSurfaceCombination.transformSurfaceConfig(cameraMode,
                                useCaseConfig.getInputFormat(), surface.getPrescribedSize());

                AttachedSurfaceInfo attachedSurfaceInfo = AttachedSurfaceInfo.create(surfaceConfig,
                        useCaseConfig.getInputFormat(),
                        surface.getPrescribedSize(),
                        useCaseInfo.getStreamSpec().getDynamicRange(),
                        useCaseInfo.getCaptureTypes(),
                        useCaseInfo.getStreamSpec().getImplementationOptions(),
                        useCaseConfig.getTargetFrameRate(null));

                attachedSurfaces.add(attachedSurfaceInfo);
            }
        }

        Preconditions.checkNotNull(mMeteringRepeatingSession);

        Map<UseCaseConfig<?>, List<Size>> useCaseConfigToSizeMap = new HashMap<>();
        useCaseConfigToSizeMap.put(mMeteringRepeatingSession.getUseCaseConfig(),
                Collections.singletonList(mMeteringRepeatingSession.getMeteringRepeatingSize()));

        try {
            mSupportedSurfaceCombination.getSuggestedStreamSpecifications(cameraMode,
                    attachedSurfaces, useCaseConfigToSizeMap, false, false);
        } catch (IllegalArgumentException e) {
            debugLog("Surface combination with metering repeating  not supported!", e);
            return false;
        }

        debugLog("Surface combination with metering repeating supported!");
        return true;
    }

    private @CameraMode.Mode int getCameraMode() {
        synchronized (mLock) {
            if (mCameraCoordinator.getCameraOperatingMode()
                    == CameraCoordinator.CAMERA_OPERATING_MODE_CONCURRENT) {
                return CameraMode.CONCURRENT_CAMERA;
            }
        }

        // TODO(b/271199876): return ULTRA_HIGH_RESOLUTION_CAMERA when it can be enabled via
        //  Camera2Interop

        return CameraMode.DEFAULT;
    }

    private void removeMeteringRepeating() {
        if (mMeteringRepeatingSession != null) {
            mUseCaseAttachState.setUseCaseDetached(
                    mMeteringRepeatingSession.getName() + mMeteringRepeatingSession.hashCode());
            mUseCaseAttachState.setUseCaseInactive(
                    mMeteringRepeatingSession.getName() + mMeteringRepeatingSession.hashCode());
            mMeteringRepeatingSession.clear();
            mMeteringRepeatingSession = null;
        }
    }

    private void addMeteringRepeating() {
        if (mMeteringRepeatingSession != null) {
            String id = getMeteringRepeatingId(mMeteringRepeatingSession);
            mUseCaseAttachState.setUseCaseAttached(
                    id,
                    mMeteringRepeatingSession.getSessionConfig(),
                    mMeteringRepeatingSession.getUseCaseConfig(),
                    null,
                    Collections.singletonList(UseCaseConfigFactory.CaptureType.METERING_REPEATING));
            mUseCaseAttachState.setUseCaseActive(
                    id,
                    mMeteringRepeatingSession.getSessionConfig(),
                    mMeteringRepeatingSession.getUseCaseConfig(),
                    null,
                    Collections.singletonList(UseCaseConfigFactory.CaptureType.METERING_REPEATING));
        }
    }

    /** Returns an interface to retrieve characteristics of the camera. */
    @NonNull
    @Override
    public CameraInfoInternal getCameraInfoInternal() {
        return mCameraInfoInternal;
    }

    @NonNull
    @VisibleForTesting
    public CameraAvailability getCameraAvailability() {
        return mCameraAvailability;
    }

    /**
     * Attempts to force open the camera device, which may result in stealing it from a lower
     * priority client. This should only happen if another client doesn't close the camera when
     * it should, e.g. when its process is moved to the background.
     *
     * @param fromScheduledCameraReopen True if the attempt to open the camera originated from a
     *                                  {@linkplain StateCallback.ScheduledReopen scheduled
     *                                  reopen of the camera}. False otherwise.
     */
    @SuppressWarnings("WeakerAccess") /* synthetic accessor */
    @ExecutedBy("mExecutor")
    void tryForceOpenCameraDevice(boolean fromScheduledCameraReopen) {
        debugLog("Attempting to force open the camera.");
        final boolean shouldTryOpenCamera = mCameraStateRegistry.tryOpenCamera(this);
        if (!shouldTryOpenCamera) {
            debugLog("No cameras available. Waiting for available camera before opening camera.");
            setState(InternalState.PENDING_OPEN);
            return;
        }
        openCameraDevice(fromScheduledCameraReopen);
    }

    /**
     * Attempts to open the camera device. Unlike {@link #tryForceOpenCameraDevice(boolean)},
     * this method does not steal the camera away from other clients.
     *
     * @param fromScheduledCameraReopen True if the attempt to open the camera originated from a
     *                                  {@linkplain StateCallback.ScheduledReopen scheduled
     *                                  reopen of the camera}. False otherwise.
     */
    @SuppressWarnings("WeakerAccess") /* synthetic accessor */
    @ExecutedBy("mExecutor")
    void tryOpenCameraDevice(boolean fromScheduledCameraReopen) {
        debugLog("Attempting to open the camera.");
        final boolean shouldTryOpenCamera =
                mCameraAvailability.isCameraAvailable() && mCameraStateRegistry.tryOpenCamera(this);
        if (!shouldTryOpenCamera) {
            debugLog("No cameras available. Waiting for available camera before opening camera.");
            setState(InternalState.PENDING_OPEN);
            return;
        }
        openCameraDevice(fromScheduledCameraReopen);
    }

    @Override
    public void setPrimary(boolean isPrimary) {
        mIsPrimary = isPrimary;
    }

    @Override
    public void setActiveResumingMode(boolean enabled) {
        mExecutor.execute(() -> {
            // Enables/Disables active resuming mode which will reopen the camera regardless of the
            // availability when camera is interrupted.
            mIsActiveResumingMode = enabled;

            // If camera is interrupted currently, force open the camera right now regardless of the
            // camera availability.
            if (enabled && mState == InternalState.PENDING_OPEN) {
                tryForceOpenCameraDevice(/*fromScheduledCameraReopen*/false);
            }
        });
    }


    /**
     * Opens the camera device.
     *
     * @param fromScheduledCameraReopen True if the attempt to open the camera originated from a
     *                                  {@linkplain StateCallback.ScheduledReopen scheduled
     *                                  reopen of the camera}. False otherwise.
     */
    // TODO(b/124268878): Handle SecurityException and require permission in manifest.
    @SuppressLint("MissingPermission")
    @ExecutedBy("mExecutor")
    private void openCameraDevice(boolean fromScheduledCameraReopen) {
        if (!fromScheduledCameraReopen) {
            mStateCallback.resetReopenMonitor();
        }
        mStateCallback.cancelScheduledReopen();
        mErrorTimeoutReopenScheduler.cancel();

        debugLog("Opening camera.");
        setState(InternalState.OPENING);

        try {
            mCameraManager.openCamera(mCameraInfoInternal.getCameraId(), mExecutor,
                    createDeviceStateCallback());
        } catch (CameraAccessExceptionCompat e) {
            debugLog("Unable to open camera due to " + e.getMessage());
            switch (e.getReason()) {
                case CameraAccessExceptionCompat.CAMERA_UNAVAILABLE_DO_NOT_DISTURB:
                    // Camera2 is unable to call the onError() callback for this case. It has to
                    // reset the state here.
                    setState(InternalState.INITIALIZED, CameraState.StateError.create(
                            CameraState.ERROR_DO_NOT_DISTURB_MODE_ENABLED, e));
                    break;
                default:
                    // Camera2 will call the onError() callback with the specific error code that
                    // caused this failure. No need to do anything here.

                    // Certain devices may not call onError(), please see b/290861504#comment3
                    mErrorTimeoutReopenScheduler.start();
            }
        } catch (SecurityException e) {
            debugLog("Unable to open camera due to " + e.getMessage());
            // The camera manager throws a SecurityException when it is unable to access the
            // camera service due to lacking privileges (i.e. the camera permission). It is also
            // possible for the camera manager to erroneously throw a SecurityException when it
            // crashes even if the camera permission has been granted.
            // When this exception is thrown, the camera manager does not invoke the state
            // callback's onError() method, which is why we manually attempt to reopen the camera.
            setState(InternalState.REOPENING);
            mStateCallback.scheduleCameraReopen();
        }
    }

    /**
     * Reopen the Camera if CameraDevice.StateCallback#onError be called within a reasonable delay.
     */
    private class ErrorTimeoutReopenScheduler {

        private static final long ERROR_TIMEOUT_MILLIS = 2000;

        @Nullable
        private ScheduleNode mScheduleNode = null;

        @ExecutedBy("mExecutor")
        public void start() {
            if (mState != InternalState.OPENING) {
                debugLog("Don't need the onError timeout handler.");
                return;
            }

            debugLog("Camera waiting for onError.");
            cancel();
            mScheduleNode = new ScheduleNode();
        }

        /**
         * @return True if CameraManager#openCamera throws an exception but still does not
         * receive onError callback. Otherwise false.
         */
        @ExecutedBy("mExecutor")
        public boolean isErrorHandling() {
            return mScheduleNode != null && !mScheduleNode.isDone();
        }

        @ExecutedBy("mExecutor")
        public void deviceOnError() {
            debugLog("Camera receive onErrorCallback");
            cancel();
        }

        @ExecutedBy("mExecutor")
        public void cancel() {
            if (mScheduleNode != null) {
                mScheduleNode.cancel();
            }
            mScheduleNode = null;
        }

        private class ScheduleNode {
            private final ScheduledFuture<?> mScheduledFuture;
            private final AtomicBoolean mIsDone = new AtomicBoolean(false);
            ScheduleNode() {
                mScheduledFuture = mScheduledExecutorService.schedule(this::execute,
                        ERROR_TIMEOUT_MILLIS, TimeUnit.MILLISECONDS);
            }

            private void execute() {
                if (mIsDone.getAndSet(true)) {
                    return;
                }

                mExecutor.execute(this::executeInternal);
            }

            @ExecutedBy("mExecutor")
            private void executeInternal() {
                if (mState != InternalState.OPENING) {
                    debugLog("Camera skip reopen at state: " + mState);
                    return;
                }

                debugLog("Camera onError timeout, reopen it.");
                setState(InternalState.REOPENING);
                mStateCallback.scheduleCameraReopen();
            }

            @ExecutedBy("mExecutor")
            public void cancel() {
                mIsDone.set(true);
                mScheduledFuture.cancel(true);
            }

            @ExecutedBy("mExecutor")
            public boolean isDone() {
                return mIsDone.get();
            }
        }
    }

    /** Updates the capture request configuration for the current capture session. */
    @SuppressWarnings("WeakerAccess") /* synthetic accessor */
    @ExecutedBy("mExecutor")
    void updateCaptureSessionConfig() {
        ValidatingBuilder validatingBuilder = mUseCaseAttachState.getActiveAndAttachedBuilder();

        if (validatingBuilder.isValid()) {
            SessionConfig useCaseSessionConfig = validatingBuilder.build();
            mCameraControlInternal.setTemplate(useCaseSessionConfig.getTemplateType());
            validatingBuilder.add(mCameraControlInternal.getSessionConfig());

            SessionConfig sessionConfig = validatingBuilder.build();
            mCaptureSession.setSessionConfig(sessionConfig);
        } else {
            mCameraControlInternal.resetTemplate();
            // Always reset the session config if there is no valid session config.
            mCaptureSession.setSessionConfig(mCameraControlInternal.getSessionConfig());
        }
    }

    /**
     * Opens a new capture session.
     *
     * <p>The previously opened session will be safely disposed of before the new session opened.
     */
    @SuppressWarnings("WeakerAccess") /* synthetic accessor */
    @OptIn(markerClass = ExperimentalCamera2Interop.class)
    @ExecutedBy("mExecutor")
    void openCaptureSession() {
        Preconditions.checkState(mState == InternalState.OPENED);

        ValidatingBuilder validatingBuilder = mUseCaseAttachState.getAttachedBuilder();
        if (!validatingBuilder.isValid()) {
            debugLog("Unable to create capture session due to conflicting configurations");
            return;
        }

        // Checks if capture session is allowed to open in concurrent camera mode.
        if (!mCameraStateRegistry.tryOpenCaptureSession(
                mCameraDevice.getId(),
                mCameraCoordinator.getPairedConcurrentCameraId(mCameraDevice.getId()))) {
            debugLog("Unable to create capture session in camera operating mode = "
                    + mCameraCoordinator.getCameraOperatingMode());
            return;
        }

        Map<DeferrableSurface, Long> streamUseCaseMap = new HashMap<>();
        StreamUseCaseUtil.populateSurfaceToStreamUseCaseMapping(
                mUseCaseAttachState.getAttachedSessionConfigs(),
                mUseCaseAttachState.getAttachedUseCaseConfigs(),
                streamUseCaseMap);

        mCaptureSession.setStreamUseCaseMap(streamUseCaseMap);

        CaptureSessionInterface captureSession = mCaptureSession;
        ListenableFuture<Void> openCaptureSession = captureSession.open(validatingBuilder.build(),
                Preconditions.checkNotNull(mCameraDevice), mCaptureSessionOpenerBuilder.build());

        Futures.addCallback(openCaptureSession, new FutureCallback<Void>() {
            @Override
            @ExecutedBy("mExecutor")
            public void onSuccess(@Nullable Void result) {
                // TODO(b/271182406): Apply the CONFIGURED state to non-concurrent mode.
                if (mCameraCoordinator.getCameraOperatingMode() == CAMERA_OPERATING_MODE_CONCURRENT
                        && mState == InternalState.OPENED) {
                    setState(InternalState.CONFIGURED);
                }
            }

            @Override
            @ExecutedBy("mExecutor")
            public void onFailure(@NonNull Throwable t) {
                if (t instanceof DeferrableSurface.SurfaceClosedException) {
                    SessionConfig sessionConfig = findSessionConfigForSurface(
                            ((DeferrableSurface.SurfaceClosedException) t).getDeferrableSurface());
                    if (sessionConfig != null) {
                        postSurfaceClosedError(sessionConfig);
                    }
                    return;
                }
                if (t instanceof CancellationException) {
                    // A CancellationException is thrown when a CaptureSession is closed while it
                    // is opening. In this case, another CaptureSession should be opened shortly.
                    debugLog("Unable to configure camera cancelled");
                    return;
                }

                // Only report camera config error if the camera is open. Ignore otherwise.
                if (mState == InternalState.OPENED) {
                    setState(InternalState.OPENED,
                            CameraState.StateError.create(CameraState.ERROR_STREAM_CONFIG, t));
                }

                Logger.e(TAG, "Unable to configure camera " + Camera2CameraImpl.this, t);

                // Reset capture session if the latest capture session fails to open.
                if (mCaptureSession == captureSession) {
                    resetCaptureSession(/*abortInFlightCaptures=*/false);
                }
            }
        }, mExecutor);
    }

    @SuppressWarnings("WeakerAccess") /* synthetic accessor */
    @Nullable
    @ExecutedBy("mExecutor")
    SessionConfig findSessionConfigForSurface(@NonNull DeferrableSurface surface) {
        for (SessionConfig sessionConfig : mUseCaseAttachState.getAttachedSessionConfigs()) {
            if (sessionConfig.getSurfaces().contains(surface)) {
                return sessionConfig;
            }
        }

        return null;
    }

    @SuppressWarnings("WeakerAccess") /* synthetic accessor */
    void postSurfaceClosedError(@NonNull SessionConfig sessionConfig) {
        Executor executor = CameraXExecutors.mainThreadExecutor();
        SessionConfig.ErrorListener errorListener = sessionConfig.getErrorListener();
        if (errorListener != null) {
            debugLog("Posting surface closed", new Throwable());
            executor.execute(() -> errorListener.onError(sessionConfig,
                    SessionConfig.SessionError.SESSION_ERROR_SURFACE_NEEDS_RESET));
        }
    }

    /**
     * Replaces the old session with a new session initialized with the old session's configuration.
     *
     * <p>This does not close the previous session. The previous session should be
     * explicitly released before calling this method so the camera can track the state of
     * closing that session.
     */
    @SuppressWarnings({"WeakerAccess", /* synthetic accessor */
            "FutureReturnValueIgnored"})
    @ExecutedBy("mExecutor")
    void resetCaptureSession(boolean abortInFlightCaptures) {
        Preconditions.checkState(mCaptureSession != null);
        debugLog("Resetting Capture Session");
        CaptureSessionInterface oldCaptureSession = mCaptureSession;
        // Recreate an initialized (but not opened) capture session from the previous configuration
        SessionConfig previousSessionConfig = oldCaptureSession.getSessionConfig();
        List<CaptureConfig> unissuedCaptureConfigs = oldCaptureSession.getCaptureConfigs();
        mCaptureSession = newCaptureSession();
        mCaptureSession.setSessionConfig(previousSessionConfig);
        mCaptureSession.issueCaptureRequests(unissuedCaptureConfigs);
        switch (mState) {
            case OPENED:
<<<<<<< HEAD
                if (mCloseCameraBeforeCreateNewSessionQuirk && oldCaptureSession.isInOpenState()) {
=======
                if (mShouldCloseCameraBeforeCreateNewSession && oldCaptureSession.isInOpenState()) {
>>>>>>> 3d4510a6
                    debugLog("Close camera before creating new session");
                    setState(InternalState.REOPENING_QUIRK);
                }
                break;
            default:
                debugLog("Skipping Capture Session state check due to current camera state: "
                        + mState + " and previous session status: "
                        + oldCaptureSession.isInOpenState());
        }
        if (mConfigAndCloseQuirk && oldCaptureSession.isInOpenState()) {
            debugLog("ConfigAndClose is required when close the camera.");
            mIsConfigAndCloseRequired = true;
        }
        releaseSession(oldCaptureSession, /*abortInFlightCaptures=*/abortInFlightCaptures);
    }

    @ExecutedBy("mExecutor")
    private CameraDevice.StateCallback createDeviceStateCallback() {
        SessionConfig config = mUseCaseAttachState.getAttachedBuilder().build();

        List<CameraDevice.StateCallback> configuredStateCallbacks =
                config.getDeviceStateCallbacks();
        List<CameraDevice.StateCallback> allStateCallbacks =
                new ArrayList<>(configuredStateCallbacks);
        // The CaptureSessionRepository is an internal module of the Camera2CameraImpl, it needs
        // to be updated before Camera2CameraImpl receives the camera status change. Set the
        // state callback for CaptureSessionRepository before the Camera2CameraImpl, so the
        // CaptureSessionRepository can update first.
        allStateCallbacks.add(mCaptureSessionRepository.getCameraStateCallback());
        allStateCallbacks.add(mStateCallback);
        return CameraDeviceStateCallbacks.createComboCallback(allStateCallbacks);
    }

    /**
     * If the {@link CaptureConfig.Builder} hasn't had a surface attached, attaches all valid
     * repeating surfaces to it.
     *
     * @param captureConfigBuilder the configuration builder to attach repeating surfaces.
     * @return true if repeating surfaces have been successfully attached, otherwise false.
     */
    @ExecutedBy("mExecutor")
    private boolean checkAndAttachRepeatingSurface(CaptureConfig.Builder captureConfigBuilder) {
        if (!captureConfigBuilder.getSurfaces().isEmpty()) {
            Logger.w(TAG, "The capture config builder already has surface inside.");
            return false;
        }

        for (SessionConfig sessionConfig :
                mUseCaseAttachState.getActiveAndAttachedSessionConfigs()) {
            // Query the repeating surfaces attached to this use case, then add them to the builder.
            CaptureConfig repeatingCaptureConfig = sessionConfig.getRepeatingCaptureConfig();
            List<DeferrableSurface> surfaces = repeatingCaptureConfig.getSurfaces();
            if (!surfaces.isEmpty()) {
                // TODO: Use priority to handle conflict for a specific stabilization mode setting
                if (repeatingCaptureConfig.getPreviewStabilizationMode()
                        != StabilizationMode.UNSPECIFIED) {
                    captureConfigBuilder.setPreviewStabilization(
                            repeatingCaptureConfig.getPreviewStabilizationMode());
                }
                if (repeatingCaptureConfig.getVideoStabilizationMode()
                        != StabilizationMode.UNSPECIFIED) {
                    captureConfigBuilder.setVideoStabilization(
                            repeatingCaptureConfig.getVideoStabilizationMode());
                }
                for (DeferrableSurface surface : surfaces) {
                    captureConfigBuilder.addSurface(surface);
                }
            }
        }

        if (captureConfigBuilder.getSurfaces().isEmpty()) {
            Logger.w(TAG, "Unable to find a repeating surface to attach to CaptureConfig");
            return false;
        }

        return true;
    }

    /** Returns the Camera2CameraControlImpl attached to Camera */
    @NonNull
    @Override
    public CameraControlInternal getCameraControlInternal() {
        return mCameraControlInternal;
    }

    /**
     * Submits capture requests
     *
     * @param captureConfigs capture configuration used for creating CaptureRequest
     */
    @SuppressWarnings("WeakerAccess") /* synthetic accessor */
    @ExecutedBy("mExecutor")
    void submitCaptureRequests(@NonNull List<CaptureConfig> captureConfigs) {
        List<CaptureConfig> captureConfigsWithSurface = new ArrayList<>();
        for (CaptureConfig captureConfig : captureConfigs) {
            // Recreates the Builder to add extra config needed
            CaptureConfig.Builder builder = CaptureConfig.Builder.from(captureConfig);

            if (captureConfig.getTemplateType() == CameraDevice.TEMPLATE_ZERO_SHUTTER_LAG
                    && captureConfig.getCameraCaptureResult() != null) {
                builder.setCameraCaptureResult(captureConfig.getCameraCaptureResult());
            }

            if (captureConfig.getSurfaces().isEmpty() && captureConfig.isUseRepeatingSurface()) {
                // Checks and attaches repeating surface to the request if there's no surface
                // has been already attached. If there's no valid repeating surface to be
                // attached, skip this capture request.
                if (!checkAndAttachRepeatingSurface(builder)) {
                    continue;
                }
            }
            captureConfigsWithSurface.add(builder.build());
        }

        debugLog("Issue capture request");

        mCaptureSession.issueCaptureRequests(captureConfigsWithSurface);
    }

    @NonNull
    @Override
    public String toString() {
        return String.format(Locale.US, "Camera@%x[id=%s]", hashCode(),
                mCameraInfoInternal.getCameraId());
    }

    @NonNull
    static String getUseCaseId(@NonNull UseCase useCase) {
        return useCase.getName() + useCase.hashCode();
    }

    @Nullable
    static List<UseCaseConfigFactory.CaptureType> getCaptureTypes(@NonNull UseCase useCase) {
        if (useCase.getCamera() == null) {
            // camera is not bound, so the current use case config may not have capture type set
            return null;
        }

        return StreamSharing.getCaptureTypes(useCase);
    }

    @NonNull
    static String getMeteringRepeatingId(@NonNull MeteringRepeatingSession meteringRepeating) {
        return meteringRepeating.getName() + meteringRepeating.hashCode();
    }

    @SuppressWarnings("WeakerAccess") /* synthetic accessor */
    void debugLog(@NonNull String msg) {
        debugLog(msg, null);
    }

    private void debugLog(@NonNull String msg, @Nullable Throwable throwable) {
        String msgString = String.format("{%s} %s", toString(), msg);
        Logger.d(TAG, msgString, throwable);
    }

    enum InternalState {
        /**
         * A stable state where the camera has been permanently closed.
         *
         * <p>During this state all resources should be released and all operations on the camera
         * will do nothing.
         */
        RELEASED,
        /**
         * A transitional state where the camera will be closing permanently.
         *
         * <p>At the end of this state, the camera should move into the RELEASED state.
         */
        RELEASING,
        /**
         * Stable state once the camera has been constructed.
         *
         * <p>At this state the {@link CameraDevice} should be invalid, but threads should be still
         * in a valid state. Whenever a camera device is fully closed the camera should return to
         * this state.
         *
         * <p>After an error occurs the camera returns to this state so that the device can be
         * cleanly reopened.
         */
        INITIALIZED,
        /**
         * Camera is waiting for the camera to be available to open.
         *
         * <p>A camera may enter a pending state if the camera has been stolen by another process
         * or if the maximum number of available cameras is already open.
         *
         * <p>At the end of this state, the camera should move into the OPENING state.
         */
        PENDING_OPEN,
        /**
         * A transitional state where the camera device is currently closing.
         *
         * <p>At the end of this state, the camera should move into the INITIALIZED state.
         */
        CLOSING,
        /**
         * A transitional state where the camera is actively transitioning from the OPENED state
         * towards being fully closed, with the intention of being immediately reopened.
         *
         * <p>This state can serve the {@link LegacyCameraOutputConfigNullPointerQuirk}
         * workaround: Forcing the camera to close and reopen to address device-specific quirks.
         *
         * <p>At the end of this state, the camera should move into the OPENING state, assuming
         * successful initialization.
         */
        REOPENING_QUIRK,
        /**
         * A transitional state where the camera was previously closing, but not fully closed before
         * a call to open was made.
         *
         * <p>At the end of this state, the camera should move into one of two states. The OPENING
         * state if the device becomes fully closed, since it must restart the process of opening a
         * camera. The OPENED state if the device becomes opened, which can occur if a call to close
         * had been done during the OPENING state.
         */
        REOPENING,
        /**
<<<<<<< HEAD
         * A transitional state where the camera is actively transitioning from the OPENED state
         * towards being fully closed, with the intention of being immediately reopened.
         *
         * <p>This state can serve the {@link LegacyCameraOutputConfigNullPointerQuirk}
         * workaround: Forcing the camera to close and reopen to address device-specific quirks.
         *
         * <p>At the end of this state, the camera should move into the OPENING state, assuming
         * successful initialization.
         */
        REOPENING_QUIRK,
        /**
         * A transitional state where the camera will be closing permanently.
=======
         * A transitional state where the camera device is currently opening.
>>>>>>> 3d4510a6
         *
         * <p>At the end of this state, the camera should move into either the OPENED or CLOSING
         * state.
         */
        OPENING,
        /**
         * A stable state where the camera has been opened.
         *
         * <p>During this state the camera device should be valid. It is at this time a valid
         * capture session can be active. Capture requests should be issued during this state only.
         */
        OPENED,
        /**
         * A stable state where the camera has been opened and capture session has been configured.
         *
         * <p>It is a state only used in concurrent mode to differentiate from OPENED state for
         * capture session configuration status.
         */
        CONFIGURED,
    }

    @SuppressWarnings("WeakerAccess") /* synthetic accessor */
    @ExecutedBy("mExecutor")
    void setState(@NonNull InternalState state) {
        setState(state, /*stateError=*/null);
    }

    @SuppressWarnings("WeakerAccess") /* synthetic accessor */
    @ExecutedBy("mExecutor")
    void setState(@NonNull InternalState state, @Nullable CameraState.StateError stateError) {
        setState(state, stateError, /*notifyImmediately=*/true);
    }

    /**
     * Moves the camera to a new state.
     *
     * @param state             New camera state
     * @param notifyImmediately {@code true} if {@link CameraStateRegistry} should immediately
     *                          notify this camera while updating its state if a camera slot
     *                          becomes available for opening, {@code false} otherwise.
     */
    @SuppressWarnings("WeakerAccess") /* synthetic accessor */
    @ExecutedBy("mExecutor")
    void setState(@NonNull InternalState state, @Nullable CameraState.StateError stateError,
            boolean notifyImmediately) {
        debugLog("Transitioning camera internal state: " + mState + " --> " + state);
        traceInternalState(state, stateError);
        mState = state;
        // Convert the internal state to the publicly visible state
        State publicState;
        switch (state) {
            case INITIALIZED:
                publicState = State.CLOSED;
                break;
            case PENDING_OPEN:
                publicState = State.PENDING_OPEN;
                break;
            case OPENING:
            case REOPENING:
                publicState = State.OPENING;
                break;
            case OPENED:
                publicState = State.OPEN;
                break;
            case CONFIGURED:
                publicState = State.CONFIGURED;
                break;
            case CLOSING:
            case REOPENING_QUIRK:
                publicState = State.CLOSING;
                break;
            case RELEASING:
                publicState = State.RELEASING;
                break;
            case RELEASED:
                publicState = State.RELEASED;
                break;
            default:
                throw new IllegalStateException("Unknown state: " + state);
        }
        mCameraStateRegistry.markCameraState(this, publicState, notifyImmediately);
        mObservableState.postValue(publicState);
        mCameraStateMachine.updateState(publicState, stateError);
    }

    @ExecutedBy("mExecutor")
    void traceInternalState(@NonNull InternalState state,
            @Nullable CameraState.StateError stateError) {
        if (Trace.isEnabled()) {
            String counterName = "CX:C2State[" + this + "]";
            Trace.setCounter(counterName, state.ordinal());

            if (stateError != null) {
                mTraceStateErrorCount++;
            }

            if (mTraceStateErrorCount > 0) {
                String errorCounterName = "CX:C2StateErrorCode[" + this + "]";
                int errorCode = stateError != null ? stateError.getCode() : 0;
                Trace.setCounter(errorCounterName, errorCode);
            }
        }
    }

    @SuppressWarnings("WeakerAccess") /* synthetic accessor */
    static String getErrorMessage(int errorCode) {
        switch (errorCode) {
            case ERROR_NONE:
                return "ERROR_NONE";
            case CameraDevice.StateCallback.ERROR_CAMERA_DEVICE:
                return "ERROR_CAMERA_DEVICE";
            case CameraDevice.StateCallback.ERROR_CAMERA_DISABLED:
                return "ERROR_CAMERA_DISABLED";
            case CameraDevice.StateCallback.ERROR_CAMERA_IN_USE:
                return "ERROR_CAMERA_IN_USE";
            case CameraDevice.StateCallback.ERROR_CAMERA_SERVICE:
                return "ERROR_CAMERA_SERVICE";
            case CameraDevice.StateCallback.ERROR_MAX_CAMERAS_IN_USE:
                return "ERROR_MAX_CAMERAS_IN_USE";
            default: // fall out
        }
        return "UNKNOWN ERROR";
    }

    /**
     * Create a {@link UseCaseInfo} object which can provide the immutable use case information.
     *
     * <p>{@link UseCaseInfo} should only contain immutable class to avoid race condition between
     * caller thread and camera thread.
     */
    @SuppressWarnings("AutoValueImmutableFields")  // avoid extra dependency for ImmutableList.
    @AutoValue
    abstract static class UseCaseInfo {
        @NonNull
        static UseCaseInfo create(@NonNull String useCaseId,
                @NonNull Class<?> useCaseType,
                @NonNull SessionConfig sessionConfig,
                @NonNull UseCaseConfig<?> useCaseConfig,
                @Nullable Size surfaceResolution,
                @Nullable StreamSpec streamSpec,
                @Nullable List<UseCaseConfigFactory.CaptureType> captureTypes) {
            return new AutoValue_Camera2CameraImpl_UseCaseInfo(useCaseId, useCaseType,
                    sessionConfig, useCaseConfig, surfaceResolution, streamSpec, captureTypes);
        }

        @NonNull
        static UseCaseInfo from(@NonNull UseCase useCase, boolean isPrimary) {
            return create(Camera2CameraImpl.getUseCaseId(useCase),
                    useCase.getClass(),
                    isPrimary ? useCase.getSessionConfig()
                            : useCase.getSecondarySessionConfig(),
                    useCase.getCurrentConfig(),
                    useCase.getAttachedSurfaceResolution(),
                    useCase.getAttachedStreamSpec(), Camera2CameraImpl.getCaptureTypes(useCase));
        }

        @NonNull
        abstract String getUseCaseId();

        @NonNull
        abstract Class<?> getUseCaseType();

        @NonNull
        abstract SessionConfig getSessionConfig();

        @NonNull
        abstract UseCaseConfig<?> getUseCaseConfig();

        @Nullable
        abstract Size getSurfaceResolution();

        @Nullable
        abstract StreamSpec getStreamSpec();

        @Nullable
        abstract List<UseCaseConfigFactory.CaptureType> getCaptureTypes();
    }

    final class StateCallback extends CameraDevice.StateCallback {
        @CameraExecutor
        private final Executor mExecutor;
        private final ScheduledExecutorService mScheduler;
        private ScheduledReopen mScheduledReopenRunnable;
        @SuppressWarnings("WeakerAccess") // synthetic accessor
        ScheduledFuture<?> mScheduledReopenHandle;
        @NonNull private final CameraReopenMonitor mCameraReopenMonitor;

        StateCallback(
                @NonNull @CameraExecutor Executor executor,
                @NonNull ScheduledExecutorService scheduler,
                long cameraOpenRetryMaxTimeoutInMs) {
            this.mExecutor = executor;
            this.mScheduler = scheduler;
            this.mCameraReopenMonitor = new CameraReopenMonitor(cameraOpenRetryMaxTimeoutInMs);
        }

        @Override
        @ExecutedBy("mExecutor")
        public void onOpened(@NonNull CameraDevice cameraDevice) {
            debugLog("CameraDevice.onOpened()");
            mCameraDevice = cameraDevice;
            mCameraDeviceError = ERROR_NONE;
            resetReopenMonitor();
            switch (mState) {
                case CLOSING:
                case RELEASING:
                    // No session should have yet been opened, so close camera directly here.
                    Preconditions.checkState(isSessionCloseComplete());
                    mCameraDevice.close();
                    mCameraDevice = null;
                    break;
                case OPENING:
                case REOPENING:
                case REOPENING_QUIRK:
                    setState(InternalState.OPENED);
                    if (mCameraStateRegistry.tryOpenCaptureSession(
                            cameraDevice.getId(),
                            mCameraCoordinator.getPairedConcurrentCameraId(
                                    mCameraDevice.getId()))) {
                        openCaptureSession();
                    }
                    break;
                default:
                    throw new IllegalStateException(
                            "onOpened() should not be possible from state: " + mState);
            }
        }

        @Override
        @ExecutedBy("mExecutor")
        public void onClosed(@NonNull CameraDevice cameraDevice) {
            debugLog("CameraDevice.onClosed()");
            Preconditions.checkState(mCameraDevice == null,
                    "Unexpected onClose callback on camera device: " + cameraDevice);
            switch (mState) {
                case CLOSING:
                case RELEASING:
                    Preconditions.checkState(isSessionCloseComplete());
                    configAndCloseIfNeeded();
                    break;
                case REOPENING:
                case REOPENING_QUIRK:
                    if (mCameraDeviceError != ERROR_NONE) {
                        debugLog("Camera closed due to error: " + getErrorMessage(
                                mCameraDeviceError));
                        scheduleCameraReopen();
                    } else {
                        tryOpenCameraDevice(/*fromScheduledCameraReopen=*/false);
                    }
                    break;
                default:
                    throw new IllegalStateException("Camera closed while in state: " + mState);
            }
        }

        @Override
        @ExecutedBy("mExecutor")
        public void onDisconnected(@NonNull CameraDevice cameraDevice) {
            debugLog("CameraDevice.onDisconnected()");

            // Can be treated the same as camera in use because in both situations the
            // CameraDevice needs to be closed before it can be safely reopened and used.
            onError(cameraDevice, CameraDevice.StateCallback.ERROR_CAMERA_IN_USE);
        }

        @Override
        @ExecutedBy("mExecutor")
        public void onError(@NonNull CameraDevice cameraDevice, int error) {
            // onError could be called before onOpened if there is an error opening the camera
            // during initialization, so keep track of it here.
            mCameraDevice = cameraDevice;
            mCameraDeviceError = error;
            mErrorTimeoutReopenScheduler.deviceOnError();

            switch (mState) {
                case RELEASING:
                case CLOSING:
                    Logger.e(TAG, String.format("CameraDevice.onError(): %s failed with %s while "
                                    + "in %s state. Will finish closing camera.",
                            cameraDevice.getId(), getErrorMessage(error), mState.name()));
                    closeCamera(/*abortInFlightCaptures=*/false);
                    break;
                case OPENING:
                case OPENED:
                case CONFIGURED:
                case REOPENING:
                case REOPENING_QUIRK:
                    Logger.d(TAG, String.format("CameraDevice.onError(): %s failed with %s while "
                                    + "in %s state. Will attempt recovering from error.",
                            cameraDevice.getId(), getErrorMessage(error), mState.name()));
                    handleErrorOnOpen(cameraDevice, error);
                    break;
                default:
                    throw new IllegalStateException(
                            "onError() should not be possible from state: " + mState);
            }
        }

        @ExecutedBy("mExecutor")
        private void handleErrorOnOpen(@NonNull CameraDevice cameraDevice, int error) {
            Preconditions.checkState(
                    mState == InternalState.OPENING || mState == InternalState.OPENED
                            || mState == InternalState.CONFIGURED
                            || mState == InternalState.REOPENING
                            || mState == InternalState.REOPENING_QUIRK,
                    "Attempt to handle open error from non open state: " + mState);
            switch (error) {
                case CameraDevice.StateCallback.ERROR_CAMERA_DEVICE:
                    // A fatal error occurred. The device should be reopened.
                    // Fall through.
                case CameraDevice.StateCallback.ERROR_MAX_CAMERAS_IN_USE:
                case CameraDevice.StateCallback.ERROR_CAMERA_IN_USE:
                    // Attempt to reopen the camera again. If there are no cameras available,
                    // this will wait for the next available camera.
                    Logger.d(TAG, String.format("Attempt to reopen camera[%s] after error[%s]",
                            cameraDevice.getId(), getErrorMessage(error)));
                    reopenCameraAfterError(error);
                    break;
                default:
                    // An irrecoverable error occurred. Close the camera and publish the error
                    // via CameraState so the user can take appropriate action.
                    Logger.e(
                            TAG,
                            "Error observed on open (or opening) camera device "
                                    + cameraDevice.getId()
                                    + ": "
                                    + getErrorMessage(error)
                                    + " closing camera.");

                    int publicErrorCode =
                            error == CameraDevice.StateCallback.ERROR_CAMERA_DISABLED
                                    ? CameraState.ERROR_CAMERA_DISABLED
                                    : CameraState.ERROR_CAMERA_FATAL_ERROR;
                    setState(InternalState.CLOSING, CameraState.StateError.create(publicErrorCode));

                    closeCamera(/*abortInFlightCaptures=*/false);
                    break;
            }
        }

        @ExecutedBy("mExecutor")
        private void reopenCameraAfterError(int error) {
            // After an error, we must close the current camera device before we can open a new
            // one. To accomplish this, we will close the current camera and wait for the
            // onClosed() callback to reopen the device. It is also possible that the device can
            // be closed immediately, so in that case we will open the device manually.
            Preconditions.checkState(mCameraDeviceError != ERROR_NONE,
                    "Can only reopen camera device after error if the camera device is actually "
                            + "in an error state.");

            int publicErrorCode;
            switch (error) {
                case CameraDevice.StateCallback.ERROR_CAMERA_IN_USE:
                    publicErrorCode = CameraState.ERROR_CAMERA_IN_USE;
                    break;
                case CameraDevice.StateCallback.ERROR_MAX_CAMERAS_IN_USE:
                    publicErrorCode = CameraState.ERROR_MAX_CAMERAS_IN_USE;
                    break;
                default:
                    publicErrorCode = CameraState.ERROR_OTHER_RECOVERABLE_ERROR;
                    break;
            }
            setState(InternalState.REOPENING, CameraState.StateError.create(publicErrorCode));

            closeCamera(/*abortInFlightCaptures=*/false);
        }

        @ExecutedBy("mExecutor")
        void scheduleCameraReopen() {
            Preconditions.checkState(mScheduledReopenRunnable == null);
            Preconditions.checkState(mScheduledReopenHandle == null);

            if (mCameraReopenMonitor.canScheduleCameraReopen()) {
                mScheduledReopenRunnable = new ScheduledReopen(mExecutor);
                debugLog("Attempting camera re-open in "
                        + mCameraReopenMonitor.getReopenDelayMs() + "ms: "
                        + mScheduledReopenRunnable + " activeResuming = " + mIsActiveResumingMode);
                mScheduledReopenHandle = mScheduler.schedule(mScheduledReopenRunnable,
                        mCameraReopenMonitor.getReopenDelayMs(), TimeUnit.MILLISECONDS);
            } else {
                // TODO(b/174685338): Report camera opening error to the user
                Logger.e(TAG,
                        "Camera reopening attempted for "
                                + mCameraReopenMonitor.getReopenLimitMs()
                                + "ms without success.");

                // Set the state to PENDING_OPEN, so that an attempt to reopen the camera is made if
                // it later becomes available to open, but ignore immediate reopen attempt from
                // CameraStateRegistry.OnOpenAvailableListener.
                setState(InternalState.PENDING_OPEN,
                        /*stateError=*/null,
                        /*notifyImmediately=*/false);
            }
        }

        /**
         * Attempts to cancel reopen.
         *
         * <p>If successful, it is safe to finish closing the camera via {@link #finishClose()} as
         * a reopen will only be scheduled after {@link #onClosed(CameraDevice)} has been called.
         *
         * @return true if reopen was cancelled. False if no re-open was scheduled.
         */
        @ExecutedBy("mExecutor")
        boolean cancelScheduledReopen() {
            boolean cancelled = false;
            if (mScheduledReopenHandle != null) {
                // A reopen has been scheduled
                debugLog("Cancelling scheduled re-open: " + mScheduledReopenRunnable);

                // Ensure the runnable doesn't try to open the camera if it has already
                // been pushed to the executor.
                mScheduledReopenRunnable.cancel();
                mScheduledReopenRunnable = null;

                // Un-schedule the runnable in case if hasn't run.
                mScheduledReopenHandle.cancel(/*mayInterruptIfRunning=*/false);
                mScheduledReopenHandle = null;

                cancelled = true;
            }

            return cancelled;
        }

        /**
         * Resets the camera reopen attempts monitor. This should be called when the camera open is
         * not triggered by a scheduled camera reopen, but rather by an explicit request.
         */
        @ExecutedBy("mExecutor")
        void resetReopenMonitor() {
            mCameraReopenMonitor.reset();
        }

        /**
         * A {@link Runnable} which will attempt to reopen the camera after a scheduled delay.
         */
        class ScheduledReopen implements Runnable {

            @CameraExecutor
            private Executor mExecutor;
            private boolean mCancelled = false;

            ScheduledReopen(@NonNull @CameraExecutor Executor executor) {
                mExecutor = executor;
            }

            void cancel() {
                mCancelled = true;
            }

            @Override
            public void run() {
                mExecutor.execute(() -> {
                    // Scheduled reopen may have been cancelled after execute(). Check to ensure
                    // this is still the scheduled reopen.
                    if (!mCancelled) {
                        Preconditions.checkState(mState == InternalState.REOPENING
                                || mState == InternalState.REOPENING_QUIRK);
                        if (shouldActiveResume()) {
                            // Ignore the camera availability when in active resuming mode.
                            tryForceOpenCameraDevice(/*fromScheduledCameraReopen*/true);
                        } else {
                            tryOpenCameraDevice(/*fromScheduledCameraReopen=*/true);
                        }
                    }
                });
            }
        }

        /**
         * Enables active resume only when camera is stolen by other apps.
         * ERROR_CAMERA_IN_USE: The same camera id is occupied.
         * ERROR_MAX_CAMERAS_IN_USE: when other app is opening camera but with different camera id.
         */
        boolean shouldActiveResume() {
            return mIsActiveResumingMode && (mCameraDeviceError == ERROR_CAMERA_IN_USE
                    || mCameraDeviceError == ERROR_MAX_CAMERAS_IN_USE);
        }

        /**
         * Keeps track of camera reopen attempts in order to limit them.
         *
         * When in active resuming mode, it will periodically retry opening the camera regardless
         * of the camera availability.
         * Elapsed time <= 2 minutes -> retry once per 1 second.
         * Elapsed time 2 to 5 minutes -> retry once per 2 seconds.
         * Elapsed time > 5 minutes -> retry once per 4 seconds.
         * Retry will stop after 30 minutes.
         *
         * When not in active resuming mode, it will reopen in every 700ms within the 10 seconds
         * limit. However, if the camera is unavailable the retry will stop immediately until it
         * becomes available.
         */
        class CameraReopenMonitor {
            // Delay long enough to guarantee the app could have been backgrounded.
            // See ProcessLifecycleOwner for where this delay comes from.
            static final int REOPEN_DELAY_MS = 700;
            // Time limit since the first camera reopen attempt after which reopening the camera
            // should no longer be attempted.
            static final int REOPEN_LIMIT_MS = 10_000;
            static final int ACTIVE_REOPEN_DELAY_BASE_MS = 1000;
            static final int ACTIVE_REOPEN_LIMIT_MS = 30 * 60 * 1000; // 30 minutes
            static final int INVALID_TIME = -1;

            private final long mCameraOpenRetryMaxTimeoutInMs;
            private long mFirstReopenTime = INVALID_TIME;

            CameraReopenMonitor(long cameraOpenRetryMaxTimeoutInMs) {
                mCameraOpenRetryMaxTimeoutInMs = cameraOpenRetryMaxTimeoutInMs;
            }

            int getReopenDelayMs() {
                if (!shouldActiveResume()) {
                    return REOPEN_DELAY_MS;
                } else {
                    long elapsedTime = getElapsedTime();
                    if (elapsedTime <= 2 * 60 * 1000) { // <= 2 minutes
                        return ACTIVE_REOPEN_DELAY_BASE_MS;
                    } else if (elapsedTime <= 5 * 60 * 1000) { // <= 5 minutes
                        return ACTIVE_REOPEN_DELAY_BASE_MS * 2;
                    } else { // > 5 minutes
                        return ACTIVE_REOPEN_DELAY_BASE_MS * 4;
                    }
                }
            }

            int getReopenLimitMs() {
                if (!shouldActiveResume()) {
                    return mCameraOpenRetryMaxTimeoutInMs > 0
                            ? Math.min((int) mCameraOpenRetryMaxTimeoutInMs,
                            REOPEN_LIMIT_MS) : REOPEN_LIMIT_MS;
                } else {
                    return mCameraOpenRetryMaxTimeoutInMs > 0
                            ? Math.min((int) mCameraOpenRetryMaxTimeoutInMs,
                            ACTIVE_REOPEN_LIMIT_MS) : ACTIVE_REOPEN_LIMIT_MS;
                }
            }

            long getElapsedTime() {
                final long now = SystemClock.uptimeMillis();
                // If it's the first attempt to reopen the camera
                if (mFirstReopenTime == INVALID_TIME) {
                    mFirstReopenTime = now;
                }

                return now - mFirstReopenTime;
            }

            boolean canScheduleCameraReopen() {
                final boolean hasReachedLimit = getElapsedTime() >= getReopenLimitMs();

                // If the limit has been reached, prevent further attempts to reopen the camera,
                // and reset [firstReopenTime].
                if (hasReachedLimit) {
                    reset();
                    return false;
                }

                return true;
            }

            void reset() {
                mFirstReopenTime = INVALID_TIME;
            }
        }
    }

    /**
     * A class that listens to signals to determine whether a camera with a particular id is
     * available for opening.
     */
    final class CameraAvailability extends CameraManager.AvailabilityCallback implements
            CameraStateRegistry.OnOpenAvailableListener {
        private final String mCameraId;

        /**
         * Availability as reported by the AvailabilityCallback. If this is true then the camera
         * is available for open. If this is false, either another process holds the camera or
         * this process. Potentially held by the Camera that is holding this instance of
         * CameraAvailability.
         */
        private boolean mCameraAvailable = true;

        CameraAvailability(String cameraId) {
            mCameraId = cameraId;
        }

        @Override
        @ExecutedBy("mExecutor")
        public void onCameraAvailable(@NonNull String cameraId) {
            if (!mCameraId.equals(cameraId)) {
                // Ignore availability for other cameras
                return;
            }

            mCameraAvailable = true;

            if (mState == InternalState.PENDING_OPEN) {
                tryOpenCameraDevice(/*fromScheduledCameraReopen=*/false);
            }
        }

        @Override
        @ExecutedBy("mExecutor")
        public void onCameraUnavailable(@NonNull String cameraId) {
            if (!mCameraId.equals(cameraId)) {
                // Ignore availability for other cameras
                return;
            }

            mCameraAvailable = false;
        }

        @Override
        @ExecutedBy("mExecutor")
        public void onOpenAvailable() {
            if (mState == InternalState.PENDING_OPEN) {
                tryOpenCameraDevice(/*fromScheduledCameraReopen=*/false);
            }
        }

        /**
         * True if a camera is potentially available.
         */
        @ExecutedBy("mExecutor")
        boolean isCameraAvailable() {
            return mCameraAvailable;
        }
    }

    final class CameraConfigureAvailable
            implements CameraStateRegistry.OnConfigureAvailableListener {

        @Override
        public void onConfigureAvailable() {
            if (mState == InternalState.OPENED) {
                openCaptureSession();
            }
        }
    }

    final class ControlUpdateListenerInternal implements
            CameraControlInternal.ControlUpdateCallback {

        @ExecutedBy("mExecutor")
        @Override
        public void onCameraControlUpdateSessionConfig() {
            updateCaptureSessionConfig();
        }

        @ExecutedBy("mExecutor")
        @Override
        public void onCameraControlCaptureRequests(@NonNull List<CaptureConfig> captureConfigs) {
            submitCaptureRequests(Preconditions.checkNotNull(captureConfigs));
        }
    }
}<|MERGE_RESOLUTION|>--- conflicted
+++ resolved
@@ -46,10 +46,7 @@
 import androidx.camera.camera2.internal.compat.quirk.DeviceQuirks;
 import androidx.camera.camera2.internal.compat.quirk.LegacyCameraOutputConfigNullPointerQuirk;
 import androidx.camera.camera2.internal.compat.quirk.LegacyCameraSurfaceCleanupQuirk;
-<<<<<<< HEAD
-=======
 import androidx.camera.camera2.internal.compat.workaround.CloseCameraBeforeCreateNewSession;
->>>>>>> 3d4510a6
 import androidx.camera.camera2.interop.ExperimentalCamera2Interop;
 import androidx.camera.core.CameraState;
 import androidx.camera.core.CameraUnavailableException;
@@ -189,18 +186,11 @@
     @NonNull final CameraCoordinator mCameraCoordinator;
     @NonNull final CameraStateRegistry mCameraStateRegistry;
 
-<<<<<<< HEAD
-    private final boolean mCloseCameraBeforeCreateNewSessionQuirk;
-    private final boolean mConfigAndCloseQuirk;
-    private boolean mIsConfigAndCloseRequired = false;
-    private boolean mIsConfiguringForClose = false;
-=======
     private final boolean mShouldCloseCameraBeforeCreateNewSession;
     private final boolean mConfigAndCloseQuirk;
     private boolean mIsConfigAndCloseRequired = false;
     private boolean mIsConfiguringForClose = false;
     private boolean mIsPrimary = true;
->>>>>>> 3d4510a6
 
     // The metering repeating use case for ImageCapture only case.
     private MeteringRepeatingSession mMeteringRepeatingSession;
@@ -292,14 +282,9 @@
         mCaptureSessionOpenerBuilder = new SynchronizedCaptureSession.OpenerBuilder(mExecutor,
                 mScheduledExecutorService, schedulerHandler, mCaptureSessionRepository,
                 cameraInfoImpl.getCameraQuirks(), DeviceQuirks.getAll());
-<<<<<<< HEAD
-        mCloseCameraBeforeCreateNewSessionQuirk = cameraInfoImpl.getCameraQuirks().contains(
-                LegacyCameraOutputConfigNullPointerQuirk.class);
-=======
         mShouldCloseCameraBeforeCreateNewSession =
                 CloseCameraBeforeCreateNewSession.shouldCloseCamera(
                         cameraInfoImpl.getCameraQuirks());
->>>>>>> 3d4510a6
         mConfigAndCloseQuirk = cameraInfoImpl.getCameraQuirks().contains(
                 LegacyCameraSurfaceCleanupQuirk.class);
 
@@ -449,7 +434,6 @@
         Preconditions.checkState(mState == InternalState.RELEASING
                 || mState == InternalState.CLOSING);
         Preconditions.checkState(mReleasedCaptureSessions.isEmpty());
-<<<<<<< HEAD
 
         if (!mIsConfigAndCloseRequired) {
             finishClose();
@@ -461,19 +445,6 @@
             return;
         }
 
-=======
-
-        if (!mIsConfigAndCloseRequired) {
-            finishClose();
-            return;
-        }
-
-        if (mIsConfiguringForClose) {
-            debugLog("Ignored since configAndClose is processing");
-            return;
-        }
-
->>>>>>> 3d4510a6
         if (!mCameraAvailability.isCameraAvailable()) {
             mIsConfigAndCloseRequired = false;
             finishClose();
@@ -490,7 +461,6 @@
             mIsConfiguringForClose = false;
             mIsConfigAndCloseRequired = false;
             debugLog("OpenCameraConfigAndClose is done, state: " + mState);
-<<<<<<< HEAD
 
             switch (mState) {
                 case REOPENING:
@@ -579,96 +549,6 @@
         });
     }
 
-=======
-
-            switch (mState) {
-                case REOPENING:
-                    if (mCameraDeviceError != ERROR_NONE) {
-                        debugLog("OpenCameraConfigAndClose in error: " + getErrorMessage(
-                                mCameraDeviceError));
-                        mStateCallback.scheduleCameraReopen();
-                    } else {
-                        tryOpenCameraDevice(/*fromScheduledCameraReopen=*/false);
-                    }
-                    break;
-                case CLOSING:
-                case RELEASING:
-                    Preconditions.checkState(isSessionCloseComplete());
-                    finishClose();
-                    break;
-                default:
-                    debugLog("OpenCameraConfigAndClose finished while in state: " + mState);
-            }
-        }, mExecutor);
-    }
-
-    /**
-     * Disconnects stale surfaces by configuring a temporary "no-op" session on a closed camera
-     * device.
-     *
-     * <p>This addresses compatibility issues on certain legacy devices that may retain surface
-     * connections after camera closure.
-     *
-     * <p>How it works:
-     * <ul><ol>
-     * <li>Opens the camera device.</li>
-     * <li>Configures a "no-op" session solely for the purpose of disconnecting previously
-     * configured surfaces.</li>
-     * <li>Closes the camera device.</li>
-     * <li>Completes the ListenableFuture.</li>
-     * </ol></ul>
-     */
-    @SuppressLint("MissingPermission")
-    @ExecutedBy("mExecutor")
-    @NonNull
-    private ListenableFuture<Void> openCameraConfigAndClose() {
-        return CallbackToFutureAdapter.getFuture(completer -> {
-            try {
-                SessionConfig config = mUseCaseAttachState.getAttachedBuilder().build();
-
-                List<CameraDevice.StateCallback> allStateCallbacks =
-                        new ArrayList<>(config.getDeviceStateCallbacks());
-                allStateCallbacks.add(mCaptureSessionRepository.getCameraStateCallback());
-                allStateCallbacks.add(new CameraDevice.StateCallback() {
-                    @Override
-                    @ExecutedBy("mExecutor")
-                    public void onOpened(@NonNull CameraDevice camera) {
-                        debugLog("openCameraConfigAndClose camera opened");
-                        configAndClose(camera).addListener(camera::close, mExecutor);
-                    }
-
-                    @Override
-                    @ExecutedBy("mExecutor")
-                    public void onDisconnected(@NonNull CameraDevice camera) {
-                        debugLog("openCameraConfigAndClose camera disconnected");
-                        completer.set(null);
-                    }
-
-                    @Override
-                    @ExecutedBy("mExecutor")
-                    public void onError(@NonNull CameraDevice camera, int error) {
-                        debugLog("openCameraConfigAndClose camera error " + error);
-                        completer.set(null);
-                    }
-
-                    @Override
-                    @ExecutedBy("mExecutor")
-                    public void onClosed(@NonNull CameraDevice camera) {
-                        debugLog("openCameraConfigAndClose camera closed");
-                        completer.set(null);
-                    }
-                });
-                mCameraManager.openCamera(mCameraInfoInternal.getCameraId(), mExecutor,
-                        CameraDeviceStateCallbacks.createComboCallback(allStateCallbacks));
-            } catch (CameraAccessExceptionCompat | SecurityException e) {
-                debugLog("Unable to open camera for configAndClose: " + e.getMessage(), e);
-                completer.setException(e);
-            }
-            return "configAndCloseTask";
-        });
-    }
-
->>>>>>> 3d4510a6
     // Configure the camera with a no-op capture session in order to clear the
     // previous session. This should be released immediately after being configured.
     @ExecutedBy("mExecutor")
@@ -1797,11 +1677,7 @@
         mCaptureSession.issueCaptureRequests(unissuedCaptureConfigs);
         switch (mState) {
             case OPENED:
-<<<<<<< HEAD
-                if (mCloseCameraBeforeCreateNewSessionQuirk && oldCaptureSession.isInOpenState()) {
-=======
                 if (mShouldCloseCameraBeforeCreateNewSession && oldCaptureSession.isInOpenState()) {
->>>>>>> 3d4510a6
                     debugLog("Close camera before creating new session");
                     setState(InternalState.REOPENING_QUIRK);
                 }
@@ -2020,22 +1896,7 @@
          */
         REOPENING,
         /**
-<<<<<<< HEAD
-         * A transitional state where the camera is actively transitioning from the OPENED state
-         * towards being fully closed, with the intention of being immediately reopened.
-         *
-         * <p>This state can serve the {@link LegacyCameraOutputConfigNullPointerQuirk}
-         * workaround: Forcing the camera to close and reopen to address device-specific quirks.
-         *
-         * <p>At the end of this state, the camera should move into the OPENING state, assuming
-         * successful initialization.
-         */
-        REOPENING_QUIRK,
-        /**
-         * A transitional state where the camera will be closing permanently.
-=======
          * A transitional state where the camera device is currently opening.
->>>>>>> 3d4510a6
          *
          * <p>At the end of this state, the camera should move into either the OPENED or CLOSING
          * state.
