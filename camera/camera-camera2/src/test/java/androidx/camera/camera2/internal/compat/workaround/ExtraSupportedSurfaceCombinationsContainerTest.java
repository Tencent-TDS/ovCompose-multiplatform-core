/*
 * Copyright 2021 The Android Open Source Project
 *
 * Licensed under the Apache License, Version 2.0 (the "License");
 * you may not use this file except in compliance with the License.
 * You may obtain a copy of the License at
 *
 *      http://www.apache.org/licenses/LICENSE-2.0
 *
 * Unless required by applicable law or agreed to in writing, software
 * distributed under the License is distributed on an "AS IS" BASIS,
 * WITHOUT WARRANTIES OR CONDITIONS OF ANY KIND, either express or implied.
 * See the License for the specific language governing permissions and
 * limitations under the License.
 */

package androidx.camera.camera2.internal.compat.workaround;


import static com.google.common.truth.Truth.assertThat;

import android.os.Build;

import androidx.annotation.NonNull;
import androidx.annotation.Nullable;
import androidx.camera.core.impl.SurfaceCombination;
import androidx.camera.core.impl.SurfaceConfig;

import org.junit.Test;
import org.junit.runner.RunWith;
import org.robolectric.ParameterizedRobolectricTestRunner;
import org.robolectric.annotation.Config;
import org.robolectric.annotation.internal.DoNotInstrument;
import org.robolectric.util.ReflectionHelpers;

import java.util.ArrayList;
import java.util.Collection;
import java.util.List;

/**
 * Unit test for {@link ExtraSupportedSurfaceCombinationsContainer}
 */
@RunWith(ParameterizedRobolectricTestRunner.class)
@DoNotInstrument
@Config(minSdk = Build.VERSION_CODES.LOLLIPOP)
public class ExtraSupportedSurfaceCombinationsContainerTest {

    @ParameterizedRobolectricTestRunner.Parameters
    public static Collection<Object[]> data() {
        final List<Object[]> data = new ArrayList<>();
        // Tests for Samsung S7 case
        data.add(new Object[]{new Config(null, "heroqltevzw", null, "0")});
        data.add(new Object[]{new Config(null, "heroqltevzw", null, "1",
                createFullLevelYPYSupportedCombinations())});
        data.add(new Object[]{new Config(null, "heroqltetmo", null, "0")});
        data.add(new Object[]{new Config(null, "heroqltetmo", null, "1",
                createFullLevelYPYSupportedCombinations())});

        // Tests for FULL Pixel devices
        data.add(new Object[]{new Config("Google", null, "Pixel 6", "0",
<<<<<<< HEAD
                CameraCharacteristics.INFO_SUPPORTED_HARDWARE_LEVEL_FULL,
                createLevel3PrivPrivYuvSubsetConfiguration())});
        data.add(new Object[]{new Config("Google", null, "Pixel 6", "1",
                CameraCharacteristics.INFO_SUPPORTED_HARDWARE_LEVEL_FULL,
                createLevel3PrivPrivYuvSubsetConfiguration())});
        data.add(new Object[]{new Config("Google", null, "Pixel 6 Pro", "0",
                CameraCharacteristics.INFO_SUPPORTED_HARDWARE_LEVEL_FULL,
                createLevel3PrivPrivYuvSubsetConfiguration())});
        data.add(new Object[]{new Config("Google", null, "Pixel 6 Pro", "1",
                CameraCharacteristics.INFO_SUPPORTED_HARDWARE_LEVEL_FULL,
                createLevel3PrivPrivYuvSubsetConfiguration())});
        data.add(new Object[]{new Config("Google", null, "Pixel 7", "0",
                CameraCharacteristics.INFO_SUPPORTED_HARDWARE_LEVEL_FULL,
                createLevel3PrivPrivYuvSubsetConfiguration())});
        data.add(new Object[]{new Config("Google", null, "Pixel 7", "1",
                CameraCharacteristics.INFO_SUPPORTED_HARDWARE_LEVEL_FULL,
                createLevel3PrivPrivYuvSubsetConfiguration())});
        data.add(new Object[]{new Config("Google", null, "Pixel 7 Pro", "0",
                CameraCharacteristics.INFO_SUPPORTED_HARDWARE_LEVEL_FULL,
                createLevel3PrivPrivYuvSubsetConfiguration())});
        data.add(new Object[]{new Config("Google", null, "Pixel 7 Pro", "1",
                CameraCharacteristics.INFO_SUPPORTED_HARDWARE_LEVEL_FULL,
                createLevel3PrivPrivYuvSubsetConfiguration())});

        // Tests for FULL Samsung devices
        data.add(new Object[]{new Config("Samsung", null, "SM-S926B", "0",
                CameraCharacteristics.INFO_SUPPORTED_HARDWARE_LEVEL_FULL,
                createLevel3PrivPrivYuvSubsetConfiguration())});
        data.add(new Object[]{new Config("Samsung", null, "SM-S926B", "1",
                CameraCharacteristics.INFO_SUPPORTED_HARDWARE_LEVEL_FULL,
                createLevel3PrivPrivYuvSubsetConfiguration())});
        data.add(new Object[]{new Config("Samsung", null, "SM-S928U", "0",
                CameraCharacteristics.INFO_SUPPORTED_HARDWARE_LEVEL_FULL,
                createLevel3PrivPrivYuvSubsetConfiguration())});
        data.add(new Object[]{new Config("Samsung", null, "SM-S928U", "1",
                CameraCharacteristics.INFO_SUPPORTED_HARDWARE_LEVEL_FULL,
=======
                createLevel3PrivPrivYuvSubsetConfiguration())});
        data.add(new Object[]{new Config("Google", null, "Pixel 6", "1",
                createLevel3PrivPrivYuvSubsetConfiguration())});
        data.add(new Object[]{new Config("Google", null, "Pixel 6 Pro", "0",
                createLevel3PrivPrivYuvSubsetConfiguration())});
        data.add(new Object[]{new Config("Google", null, "Pixel 6 Pro", "1",
                createLevel3PrivPrivYuvSubsetConfiguration())});
        data.add(new Object[]{new Config("Google", null, "Pixel 7", "0",
                createLevel3PrivPrivYuvSubsetConfiguration())});
        data.add(new Object[]{new Config("Google", null, "Pixel 7", "1",
                createLevel3PrivPrivYuvSubsetConfiguration())});
        data.add(new Object[]{new Config("Google", null, "Pixel 7 Pro", "0",
                createLevel3PrivPrivYuvSubsetConfiguration())});
        data.add(new Object[]{new Config("Google", null, "Pixel 7 Pro", "1",
                createLevel3PrivPrivYuvSubsetConfiguration())});
        data.add(new Object[]{new Config("Google", null, "Pixel 8", "0",
                createLevel3PrivPrivYuvSubsetConfiguration())});
        data.add(new Object[]{new Config("Google", null, "Pixel 8", "1",
                createLevel3PrivPrivYuvSubsetConfiguration())});
        data.add(new Object[]{new Config("Google", null, "Pixel 8 Pro", "0",
                createLevel3PrivPrivYuvSubsetConfiguration())});
        data.add(new Object[]{new Config("Google", null, "Pixel 8 Pro", "1",
                createLevel3PrivPrivYuvSubsetConfiguration())});

        // Tests for FULL Samsung devices
        data.add(new Object[]{new Config("Samsung", null, "SCG25", "0",
                createLevel3PrivPrivYuvSubsetConfiguration())});
        data.add(new Object[]{new Config("Samsung", null, "SM-S9210", "1",
                createLevel3PrivPrivYuvSubsetConfiguration())});
        data.add(new Object[]{new Config("Samsung", null, "SM-S926B", "0",
                createLevel3PrivPrivYuvSubsetConfiguration())});
        data.add(new Object[]{new Config("Samsung", null, "SM-S926U", "1",
                createLevel3PrivPrivYuvSubsetConfiguration())});
        data.add(new Object[]{new Config("Samsung", null, "SM-S928U1", "0",
                createLevel3PrivPrivYuvSubsetConfiguration())});
        data.add(new Object[]{new Config("Samsung", null, "SM-S928B", "1",
>>>>>>> 3d4510a6
                createLevel3PrivPrivYuvSubsetConfiguration())});

        // Other cases
        data.add(new Object[]{new Config(null, null, null, "0")});
        return data;
    }

    @NonNull
    private final Config mConfig;

    public ExtraSupportedSurfaceCombinationsContainerTest(@NonNull final Config config) {
        mConfig = config;

    }

    @Test
    public void checkExtraSupportedSurfaceCombinations() {
        // Set up brand properties
        if (mConfig.mBrand != null) {
            ReflectionHelpers.setStaticField(Build.class, "BRAND", mConfig.mBrand);
        }

        // Set up device properties
        if (mConfig.mDevice != null) {
            ReflectionHelpers.setStaticField(Build.class, "DEVICE", mConfig.mDevice);
        }

        // Set up model properties
        if (mConfig.mModel != null) {
            ReflectionHelpers.setStaticField(Build.class, "MODEL", mConfig.mModel);
        }

        // Initializes ExtraSupportedSurfaceCombinationsContainer instance with camera id
        final ExtraSupportedSurfaceCombinationsContainer
                extraSupportedSurfaceCombinationsContainer =
                new ExtraSupportedSurfaceCombinationsContainer();

        // Gets the extra supported surface combinations on the device
        List<SurfaceCombination> extraSurfaceCombinations =
                extraSupportedSurfaceCombinationsContainer.get(mConfig.mCameraId);

        for (SurfaceCombination expectedSupportedSurfaceCombination :
                mConfig.mExpectedSupportedSurfaceCombinations) {
            boolean isSupported = false;

            // Checks the combination is supported by the list retrieved from the
            // ExtraSupportedSurfaceCombinationsContainer.
            for (SurfaceCombination extraSurfaceCombination : extraSurfaceCombinations) {
                if (extraSurfaceCombination.getOrderedSupportedSurfaceConfigList(
                        expectedSupportedSurfaceCombination.getSurfaceConfigList()) != null) {
                    isSupported = true;
                    break;
                }
            }

            assertThat(isSupported).isTrue();
        }
    }

    private static SurfaceCombination[] createFullLevelYPYSupportedCombinations() {
        // (YUV, ANALYSIS) + (PRIV, PREVIEW) + (YUV, MAXIMUM)
        SurfaceCombination surfaceCombination = new SurfaceCombination();
        surfaceCombination.addSurfaceConfig(SurfaceConfig.create(SurfaceConfig.ConfigType.YUV,
                SurfaceConfig.ConfigSize.VGA));
        surfaceCombination.addSurfaceConfig(SurfaceConfig.create(SurfaceConfig.ConfigType.PRIV,
                SurfaceConfig.ConfigSize.PREVIEW));
        surfaceCombination.addSurfaceConfig(SurfaceConfig.create(SurfaceConfig.ConfigType.YUV,
                SurfaceConfig.ConfigSize.MAXIMUM));
        return new SurfaceCombination[]{surfaceCombination};
    }

<<<<<<< HEAD
    private static SurfaceCombination[] createFullLevelYPYAndYYYSupportedCombinations() {
        // (YUV, ANALYSIS) + (PRIV, PREVIEW) + (YUV, MAXIMUM)
        SurfaceCombination surfaceCombination1 = new SurfaceCombination();
        surfaceCombination1.addSurfaceConfig(SurfaceConfig.create(SurfaceConfig.ConfigType.YUV,
                SurfaceConfig.ConfigSize.VGA));
        surfaceCombination1.addSurfaceConfig(SurfaceConfig.create(SurfaceConfig.ConfigType.PRIV,
                SurfaceConfig.ConfigSize.PREVIEW));
        surfaceCombination1.addSurfaceConfig(SurfaceConfig.create(SurfaceConfig.ConfigType.YUV,
                SurfaceConfig.ConfigSize.MAXIMUM));

        // (YUV, ANALYSIS) + (YUV, PREVIEW) + (YUV, MAXIMUM)
        SurfaceCombination surfaceCombination2 = new SurfaceCombination();
        surfaceCombination2.addSurfaceConfig(SurfaceConfig.create(SurfaceConfig.ConfigType.YUV,
                SurfaceConfig.ConfigSize.VGA));
        surfaceCombination2.addSurfaceConfig(SurfaceConfig.create(SurfaceConfig.ConfigType.YUV,
                SurfaceConfig.ConfigSize.PREVIEW));
        surfaceCombination2.addSurfaceConfig(SurfaceConfig.create(SurfaceConfig.ConfigType.YUV,
                SurfaceConfig.ConfigSize.MAXIMUM));
        return new SurfaceCombination[]{surfaceCombination1, surfaceCombination2};
    }

=======
>>>>>>> 3d4510a6
    private static SurfaceCombination[] createLevel3PrivPrivYuvSubsetConfiguration() {
        // (PRIV, PREVIEW) + (PRIV, ANALYSIS) + (YUV, MAXIMUM)
        SurfaceCombination surfaceCombination = new SurfaceCombination();
        surfaceCombination.addSurfaceConfig(SurfaceConfig.create(SurfaceConfig.ConfigType.PRIV,
                SurfaceConfig.ConfigSize.PREVIEW));
        surfaceCombination.addSurfaceConfig(SurfaceConfig.create(SurfaceConfig.ConfigType.PRIV,
                SurfaceConfig.ConfigSize.VGA));
        surfaceCombination.addSurfaceConfig(SurfaceConfig.create(SurfaceConfig.ConfigType.YUV,
                SurfaceConfig.ConfigSize.MAXIMUM));

        return new SurfaceCombination[]{surfaceCombination};
    }

    static class Config {
        @Nullable
        final String mBrand;
        @Nullable
        final String mDevice;
        @Nullable
        final String mModel;
        @NonNull
        final String mCameraId;
        @NonNull
        final SurfaceCombination[] mExpectedSupportedSurfaceCombinations;

        Config(@Nullable String brand, @Nullable String device, @Nullable String model,
                @NonNull String cameraId,
                @NonNull SurfaceCombination... expectedSupportedSurfaceCombinations) {
            mBrand = brand;
            mDevice = device;
            mModel = model;
            mCameraId = cameraId;
            mExpectedSupportedSurfaceCombinations = expectedSupportedSurfaceCombinations;
        }
    }
}<|MERGE_RESOLUTION|>--- conflicted
+++ resolved
@@ -58,44 +58,6 @@
 
         // Tests for FULL Pixel devices
         data.add(new Object[]{new Config("Google", null, "Pixel 6", "0",
-<<<<<<< HEAD
-                CameraCharacteristics.INFO_SUPPORTED_HARDWARE_LEVEL_FULL,
-                createLevel3PrivPrivYuvSubsetConfiguration())});
-        data.add(new Object[]{new Config("Google", null, "Pixel 6", "1",
-                CameraCharacteristics.INFO_SUPPORTED_HARDWARE_LEVEL_FULL,
-                createLevel3PrivPrivYuvSubsetConfiguration())});
-        data.add(new Object[]{new Config("Google", null, "Pixel 6 Pro", "0",
-                CameraCharacteristics.INFO_SUPPORTED_HARDWARE_LEVEL_FULL,
-                createLevel3PrivPrivYuvSubsetConfiguration())});
-        data.add(new Object[]{new Config("Google", null, "Pixel 6 Pro", "1",
-                CameraCharacteristics.INFO_SUPPORTED_HARDWARE_LEVEL_FULL,
-                createLevel3PrivPrivYuvSubsetConfiguration())});
-        data.add(new Object[]{new Config("Google", null, "Pixel 7", "0",
-                CameraCharacteristics.INFO_SUPPORTED_HARDWARE_LEVEL_FULL,
-                createLevel3PrivPrivYuvSubsetConfiguration())});
-        data.add(new Object[]{new Config("Google", null, "Pixel 7", "1",
-                CameraCharacteristics.INFO_SUPPORTED_HARDWARE_LEVEL_FULL,
-                createLevel3PrivPrivYuvSubsetConfiguration())});
-        data.add(new Object[]{new Config("Google", null, "Pixel 7 Pro", "0",
-                CameraCharacteristics.INFO_SUPPORTED_HARDWARE_LEVEL_FULL,
-                createLevel3PrivPrivYuvSubsetConfiguration())});
-        data.add(new Object[]{new Config("Google", null, "Pixel 7 Pro", "1",
-                CameraCharacteristics.INFO_SUPPORTED_HARDWARE_LEVEL_FULL,
-                createLevel3PrivPrivYuvSubsetConfiguration())});
-
-        // Tests for FULL Samsung devices
-        data.add(new Object[]{new Config("Samsung", null, "SM-S926B", "0",
-                CameraCharacteristics.INFO_SUPPORTED_HARDWARE_LEVEL_FULL,
-                createLevel3PrivPrivYuvSubsetConfiguration())});
-        data.add(new Object[]{new Config("Samsung", null, "SM-S926B", "1",
-                CameraCharacteristics.INFO_SUPPORTED_HARDWARE_LEVEL_FULL,
-                createLevel3PrivPrivYuvSubsetConfiguration())});
-        data.add(new Object[]{new Config("Samsung", null, "SM-S928U", "0",
-                CameraCharacteristics.INFO_SUPPORTED_HARDWARE_LEVEL_FULL,
-                createLevel3PrivPrivYuvSubsetConfiguration())});
-        data.add(new Object[]{new Config("Samsung", null, "SM-S928U", "1",
-                CameraCharacteristics.INFO_SUPPORTED_HARDWARE_LEVEL_FULL,
-=======
                 createLevel3PrivPrivYuvSubsetConfiguration())});
         data.add(new Object[]{new Config("Google", null, "Pixel 6", "1",
                 createLevel3PrivPrivYuvSubsetConfiguration())});
@@ -132,7 +94,6 @@
         data.add(new Object[]{new Config("Samsung", null, "SM-S928U1", "0",
                 createLevel3PrivPrivYuvSubsetConfiguration())});
         data.add(new Object[]{new Config("Samsung", null, "SM-S928B", "1",
->>>>>>> 3d4510a6
                 createLevel3PrivPrivYuvSubsetConfiguration())});
 
         // Other cases
@@ -204,30 +165,6 @@
         return new SurfaceCombination[]{surfaceCombination};
     }
 
-<<<<<<< HEAD
-    private static SurfaceCombination[] createFullLevelYPYAndYYYSupportedCombinations() {
-        // (YUV, ANALYSIS) + (PRIV, PREVIEW) + (YUV, MAXIMUM)
-        SurfaceCombination surfaceCombination1 = new SurfaceCombination();
-        surfaceCombination1.addSurfaceConfig(SurfaceConfig.create(SurfaceConfig.ConfigType.YUV,
-                SurfaceConfig.ConfigSize.VGA));
-        surfaceCombination1.addSurfaceConfig(SurfaceConfig.create(SurfaceConfig.ConfigType.PRIV,
-                SurfaceConfig.ConfigSize.PREVIEW));
-        surfaceCombination1.addSurfaceConfig(SurfaceConfig.create(SurfaceConfig.ConfigType.YUV,
-                SurfaceConfig.ConfigSize.MAXIMUM));
-
-        // (YUV, ANALYSIS) + (YUV, PREVIEW) + (YUV, MAXIMUM)
-        SurfaceCombination surfaceCombination2 = new SurfaceCombination();
-        surfaceCombination2.addSurfaceConfig(SurfaceConfig.create(SurfaceConfig.ConfigType.YUV,
-                SurfaceConfig.ConfigSize.VGA));
-        surfaceCombination2.addSurfaceConfig(SurfaceConfig.create(SurfaceConfig.ConfigType.YUV,
-                SurfaceConfig.ConfigSize.PREVIEW));
-        surfaceCombination2.addSurfaceConfig(SurfaceConfig.create(SurfaceConfig.ConfigType.YUV,
-                SurfaceConfig.ConfigSize.MAXIMUM));
-        return new SurfaceCombination[]{surfaceCombination1, surfaceCombination2};
-    }
-
-=======
->>>>>>> 3d4510a6
     private static SurfaceCombination[] createLevel3PrivPrivYuvSubsetConfiguration() {
         // (PRIV, PREVIEW) + (PRIV, ANALYSIS) + (YUV, MAXIMUM)
         SurfaceCombination surfaceCombination = new SurfaceCombination();
