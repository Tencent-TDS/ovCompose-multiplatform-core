--- conflicted
+++ resolved
@@ -1,7 +1,4 @@
 <?xml version="1.0" encoding="UTF-8"?>
-<<<<<<< HEAD
-<issues format="6" by="lint 8.5.0-alpha06" type="baseline" client="gradle" dependencies="false" name="AGP (8.5.0-alpha06)" variant="all" version="8.5.0-alpha06">
-=======
 <issues format="6" by="lint 8.7.0-alpha02" type="baseline" client="gradle" dependencies="false" name="AGP (8.7.0-alpha02)" variant="all" version="8.7.0-alpha02">
 
     <issue
@@ -57,7 +54,6 @@
         <location
             file="src/test/java/androidx/camera/camera2/internal/Camera2CapturePipelineTest.kt"/>
     </issue>
->>>>>>> 3d4510a6
 
     <issue
         id="NewApi"
@@ -132,8 +128,6 @@
     </issue>
 
     <issue
-<<<<<<< HEAD
-=======
         id="PrivateConstructorForUtilityClass"
         message="Utility class is missing private constructor"
         errorLine1="public class AfRegionFlipHorizontallyQuirk implements Quirk {"
@@ -377,7 +371,6 @@
     </issue>
 
     <issue
->>>>>>> 3d4510a6
         id="VisibleForTests"
         message="This method should only be accessed from tests or within private scope"
         errorLine1="                    characteristics = CameraCharacteristicsCompat.toCameraCharacteristicsCompat("
