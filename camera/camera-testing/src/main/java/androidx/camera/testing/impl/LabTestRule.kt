/*
 * Copyright 2023 The Android Open Source Project
 *
 * Licensed under the Apache License, Version 2.0 (the "License");
 * you may not use this file except in compliance with the License.
 * You may obtain a copy of the License at
 *
 *      http://www.apache.org/licenses/LICENSE-2.0
 *
 * Unless required by applicable law or agreed to in writing, software
 * distributed under the License is distributed on an "AS IS" BASIS,
 * WITHOUT WARRANTIES OR CONDITIONS OF ANY KIND, either express or implied.
 * See the License for the specific language governing permissions and
 * limitations under the License.
 */

package androidx.camera.testing.impl

import android.util.Log
import androidx.camera.core.CameraSelector
import androidx.camera.testing.impl.LabTestRule.LabTestFrontCamera
import androidx.camera.testing.impl.LabTestRule.LabTestOnly
import androidx.camera.testing.impl.LabTestRule.LabTestRearCamera
import org.junit.Assume.assumeTrue
import org.junit.rules.TestRule
import org.junit.runner.Description
import org.junit.runners.model.Statement

/**
 * A [TestRule] which can be used to limit the test only run in the CameraX lab environment. It
 * throws the AssumptionViolatedException to ignore the test if the test environment is not in the
 * lab. Useful for the tests not needed to run on the PostSubmit.
 *
 * To use this [TestRule], do the following. Add the Rule to your JUnit test:
 * ```
 * @get:Rule
 * val labTestRule = LabTestRule()
 * ```
 *
 * Add only one of [LabTestOnly], [LabTestFrontCamera] or, [LabTestRearCamera] annotation to your
 * test case like:
 * ```
 *  @LabTestOnly
 *  fun yourTestCase() {
 *
 *  }
 * ```
 *
 * To local run the test with the [LabTestOnly] annotation, please run the following command on the
 * DUT:
 * ```
 * adb shell setprop log.tag.MH DEBUG
 * ```
 *
 * [LabTestFrontCamera] and [LabTestRearCamera] can be tested on local DUT with the following debug
 * options:
 * ```
 * adb shell setprop log.tag.frontCameraE2E DEBUG
 * adb shell setprop log.tag.rearCameraE2E DEBUG
 * ```
 */
<<<<<<< HEAD
class LabTestRule : TestRule {
=======
public class LabTestRule : TestRule {
>>>>>>> 3d4510a6

    /**
     * The annotation for tests that only want to run on the CameraX lab environment. Local device
     * testing will ignore the tests with this annotation. Please reference the doc of [LabTestRule]
     * to test on local devices.
     */
    @Target(AnnotationTarget.FUNCTION)
    @Retention(AnnotationRetention.RUNTIME)
    public annotation class LabTestOnly()

    /**
     * The annotation for tests that only want to run on the CameraX lab environment with enabling
     * front camera. Local device testing will ignore the tests with this annotation. Please
     * reference the doc of [LabTestRule] to test on local devices.
     */
    @Target(AnnotationTarget.FUNCTION)
    @Retention(AnnotationRetention.RUNTIME)
    public annotation class LabTestFrontCamera()

    /**
     * The annotation for tests that only want to run on the CameraX lab environment with enabling
     * rear camera. Local device testing will ignore the tests with this annotation. Please
     * reference the doc of [LabTestRule] to test on local devices.
     */
    @Target(AnnotationTarget.FUNCTION)
    @Retention(AnnotationRetention.RUNTIME)
    public annotation class LabTestRearCamera()

<<<<<<< HEAD
    class LabTestStatement(private val statement: Statement) : Statement() {
=======
    public class LabTestStatement(private val statement: Statement) : Statement() {
>>>>>>> 3d4510a6

        @Throws(Throwable::class)
        override fun evaluate() {
            // Only test in CameraX lab environment and throw AssumptionViolatedException if not
            // in the lab environment. The loggable tag will be set when running the CameraX
            // daily testing.
            assumeTrue(isInLabTest())
            statement.evaluate()
        }
    }

<<<<<<< HEAD
    class LabTestFrontCameraStatement(private val statement: Statement) : Statement() {
=======
    public class LabTestFrontCameraStatement(private val statement: Statement) : Statement() {
>>>>>>> 3d4510a6

        @Throws(Throwable::class)
        override fun evaluate() {
            // Only test in CameraX lab environment and the loggable tag will be set when running
            // the CameraX e2e test with enabling front camera.
            assumeTrue(Log.isLoggable("frontCameraE2E", Log.DEBUG))
            statement.evaluate()
        }
    }

<<<<<<< HEAD
    class LabTestRearCameraStatement(private val statement: Statement) : Statement() {
=======
    public class LabTestRearCameraStatement(private val statement: Statement) : Statement() {
>>>>>>> 3d4510a6

        @Throws(Throwable::class)
        override fun evaluate() {
            // Only test in CameraX lab environment and the loggable tag will be set when running
            // the CameraX e2e test with enabling rear camera.
            assumeTrue(Log.isLoggable("rearCameraE2E", Log.DEBUG))
            statement.evaluate()
        }
    }

    override fun apply(base: Statement, description: Description): Statement {

        return if (description.getAnnotation(LabTestOnly::class.java) != null) {
            LabTestStatement(base)
        } else if (description.getAnnotation(LabTestFrontCamera::class.java) != null) {
            LabTestFrontCameraStatement(base)
        } else if (description.getAnnotation(LabTestRearCamera::class.java) != null) {
            LabTestRearCameraStatement(base)
        } else {
            base
        }
    }

    public companion object {
        @JvmStatic
        public fun isInLabTest(): Boolean {
            return Log.isLoggable("MH", Log.DEBUG)
        }

        /**
         * Checks if it is CameraX lab environment where the enabled camera uses the specified
         * [lensFacing] direction.
         *
         * For example, if [lensFacing] is [CameraSelector.LENS_FACING_BACK], this method will
         * return true if the rear camera is enabled on a device in CameraX lab environment.
         *
         * @param lensFacing the required camera direction relative to the device screen.
         * @return if enabled camera is in same direction as [lensFacing] in CameraX lab environment
         */
        @JvmStatic
        public fun isLensFacingEnabledInLabTest(
            @CameraSelector.LensFacing lensFacing: Int
        ): Boolean =
            when (lensFacing) {
                CameraSelector.LENS_FACING_BACK -> Log.isLoggable("rearCameraE2E", Log.DEBUG)
                CameraSelector.LENS_FACING_FRONT -> Log.isLoggable("frontCameraE2E", Log.DEBUG)
                else -> false
            }
    }
}<|MERGE_RESOLUTION|>--- conflicted
+++ resolved
@@ -59,11 +59,7 @@
  * adb shell setprop log.tag.rearCameraE2E DEBUG
  * ```
  */
-<<<<<<< HEAD
-class LabTestRule : TestRule {
-=======
 public class LabTestRule : TestRule {
->>>>>>> 3d4510a6
 
     /**
      * The annotation for tests that only want to run on the CameraX lab environment. Local device
@@ -92,11 +88,7 @@
     @Retention(AnnotationRetention.RUNTIME)
     public annotation class LabTestRearCamera()
 
-<<<<<<< HEAD
-    class LabTestStatement(private val statement: Statement) : Statement() {
-=======
     public class LabTestStatement(private val statement: Statement) : Statement() {
->>>>>>> 3d4510a6
 
         @Throws(Throwable::class)
         override fun evaluate() {
@@ -108,11 +100,7 @@
         }
     }
 
-<<<<<<< HEAD
-    class LabTestFrontCameraStatement(private val statement: Statement) : Statement() {
-=======
     public class LabTestFrontCameraStatement(private val statement: Statement) : Statement() {
->>>>>>> 3d4510a6
 
         @Throws(Throwable::class)
         override fun evaluate() {
@@ -123,11 +111,7 @@
         }
     }
 
-<<<<<<< HEAD
-    class LabTestRearCameraStatement(private val statement: Statement) : Statement() {
-=======
     public class LabTestRearCameraStatement(private val statement: Statement) : Statement() {
->>>>>>> 3d4510a6
 
         @Throws(Throwable::class)
         override fun evaluate() {
