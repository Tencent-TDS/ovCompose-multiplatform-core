--- conflicted
+++ resolved
@@ -28,110 +28,6 @@
  * Utility methods for testing [EncoderProfiles] related classes, including predefined resolutions,
  * attributes and [EncoderProfilesProxy], which can be used directly on the unit tests.
  */
-<<<<<<< HEAD
-object EncoderProfilesUtil {
-    /** Resolution for QCIF. */
-    val RESOLUTION_QCIF = Size(176, 144)
-
-    /** Resolution for QVGA. */
-    val RESOLUTION_QVGA = Size(320, 240)
-
-    /** Resolution for CIF. */
-    val RESOLUTION_CIF = Size(352, 288)
-
-    /** Resolution for VGA. */
-    val RESOLUTION_VGA = Size(640, 480)
-
-    /** Resolution for 480P. */
-    val RESOLUTION_480P = Size(720, 480) /* 640, 704 or 720 x 480 */
-
-    /** Resolution for 720P. */
-    val RESOLUTION_720P = Size(1280, 720)
-
-    /** Resolution for 1080P. */
-    val RESOLUTION_1080P = Size(1920, 1080) /* 1920 x 1080 or 1088 */
-
-    /** Resolution for 2K. */
-    val RESOLUTION_2K = Size(2048, 1080)
-
-    /** Resolution for QHD. */
-    val RESOLUTION_QHD = Size(2560, 1440)
-
-    /** Resolution for 2160P. */
-    val RESOLUTION_2160P = Size(3840, 2160)
-
-    /** Resolution for 4KDCI. */
-    val RESOLUTION_4KDCI = Size(4096, 2160)
-
-    /** Default duration. */
-    const val DEFAULT_DURATION = 30
-
-    /** Default output format. */
-    const val DEFAULT_OUTPUT_FORMAT = MediaRecorder.OutputFormat.MPEG_4
-
-    /** Default video codec. */
-    const val DEFAULT_VIDEO_CODEC = MediaRecorder.VideoEncoder.H264
-
-    /** Default media type. */
-    const val DEFAULT_VIDEO_MEDIA_TYPE = MediaFormat.MIMETYPE_VIDEO_AVC
-
-    /** Default video bitrate. */
-    const val DEFAULT_VIDEO_BITRATE = 8 * 1024 * 1024
-
-    /** Default video frame rate. */
-    const val DEFAULT_VIDEO_FRAME_RATE = 30
-
-    /** Default video code profile. */
-    const val DEFAULT_VIDEO_PROFILE = EncoderProfilesProxy.CODEC_PROFILE_NONE
-
-    /** Default bit depth. */
-    const val DEFAULT_VIDEO_BIT_DEPTH = VideoProfileProxy.BIT_DEPTH_8
-
-    /** Default chroma subsampling. */
-    const val DEFAULT_VIDEO_CHROMA_SUBSAMPLING = EncoderProfiles.VideoProfile.YUV_420
-
-    /** Default hdr format. */
-    const val DEFAULT_VIDEO_HDR_FORMAT = EncoderProfiles.VideoProfile.HDR_NONE
-
-    /** Default audio codec. */
-    const val DEFAULT_AUDIO_CODEC = MediaRecorder.AudioEncoder.AAC
-
-    /** Default media type. */
-    const val DEFAULT_AUDIO_MEDIA_TYPE = MediaFormat.MIMETYPE_AUDIO_AAC
-
-    /** Default audio bitrate. */
-    const val DEFAULT_AUDIO_BITRATE = 192000
-
-    /** Default audio sample rate. */
-    const val DEFAULT_AUDIO_SAMPLE_RATE = 48000
-
-    /** Default channel count. */
-    const val DEFAULT_AUDIO_CHANNELS = 1
-
-    /** Default audio code profile. */
-    const val DEFAULT_AUDIO_PROFILE = EncoderProfilesProxy.CODEC_PROFILE_NONE
-    val PROFILES_QCIF =
-        createFakeEncoderProfilesProxy(RESOLUTION_QCIF.width, RESOLUTION_QCIF.height)
-    val PROFILES_QVGA =
-        createFakeEncoderProfilesProxy(RESOLUTION_QVGA.width, RESOLUTION_QVGA.height)
-    val PROFILES_CIF = createFakeEncoderProfilesProxy(RESOLUTION_CIF.width, RESOLUTION_CIF.height)
-    val PROFILES_VGA = createFakeEncoderProfilesProxy(RESOLUTION_VGA.width, RESOLUTION_VGA.height)
-    val PROFILES_480P =
-        createFakeEncoderProfilesProxy(RESOLUTION_480P.width, RESOLUTION_480P.height)
-    val PROFILES_720P =
-        createFakeEncoderProfilesProxy(RESOLUTION_720P.width, RESOLUTION_720P.height)
-    val PROFILES_1080P =
-        createFakeEncoderProfilesProxy(RESOLUTION_1080P.width, RESOLUTION_1080P.height)
-    val PROFILES_2K = createFakeEncoderProfilesProxy(RESOLUTION_2K.width, RESOLUTION_2K.height)
-    val PROFILES_QHD = createFakeEncoderProfilesProxy(RESOLUTION_QHD.width, RESOLUTION_QHD.height)
-    val PROFILES_2160P =
-        createFakeEncoderProfilesProxy(RESOLUTION_2160P.width, RESOLUTION_2160P.height)
-    val PROFILES_4KDCI =
-        createFakeEncoderProfilesProxy(RESOLUTION_4KDCI.width, RESOLUTION_4KDCI.height)
-
-    /** A utility method to create an EncoderProfilesProxy with some default values. */
-    fun createFakeEncoderProfilesProxy(
-=======
 public object EncoderProfilesUtil {
     /** Resolution for QCIF. */
     public val RESOLUTION_QCIF: Size = Size(176, 144)
@@ -238,7 +134,6 @@
 
     /** A utility method to create an EncoderProfilesProxy with some default values. */
     public fun createFakeEncoderProfilesProxy(
->>>>>>> 3d4510a6
         videoFrameWidth: Int,
         videoFrameHeight: Int
     ): EncoderProfilesProxy {
@@ -253,11 +148,7 @@
     }
 
     /** A utility method to create a VideoProfileProxy with some default values. */
-<<<<<<< HEAD
-    fun createFakeVideoProfileProxy(
-=======
     public fun createFakeVideoProfileProxy(
->>>>>>> 3d4510a6
         videoFrameWidth: Int,
         videoFrameHeight: Int,
         videoCodec: Int = DEFAULT_VIDEO_CODEC,
@@ -281,11 +172,7 @@
     }
 
     /** A utility method to create an AudioProfileProxy with some default values. */
-<<<<<<< HEAD
-    fun createFakeAudioProfileProxy(): AudioProfileProxy {
-=======
     public fun createFakeAudioProfileProxy(): AudioProfileProxy {
->>>>>>> 3d4510a6
         return AudioProfileProxy.create(
             DEFAULT_AUDIO_CODEC,
             DEFAULT_AUDIO_MEDIA_TYPE,
