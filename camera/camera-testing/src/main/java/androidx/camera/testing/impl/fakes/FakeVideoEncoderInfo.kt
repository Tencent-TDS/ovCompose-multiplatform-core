/*
 * Copyright 2023 The Android Open Source Project
 *
 * Licensed under the Apache License, Version 2.0 (the "License");
 * you may not use this file except in compliance with the License.
 * You may obtain a copy of the License at
 *
 *      http://www.apache.org/licenses/LICENSE-2.0
 *
 * Unless required by applicable law or agreed to in writing, software
 * distributed under the License is distributed on an "AS IS" BASIS,
 * WITHOUT WARRANTIES OR CONDITIONS OF ANY KIND, either express or implied.
 * See the License for the specific language governing permissions and
 * limitations under the License.
 */

package androidx.camera.testing.impl.fakes

import android.util.Range
import androidx.camera.video.internal.encoder.VideoEncoderInfo

<<<<<<< HEAD
class FakeVideoEncoderInfo(
    @JvmField var canSwapWidthHeight: Boolean = true,
    @JvmField var supportedWidths: Range<Int> = Range.create(0, Integer.MAX_VALUE),
    @JvmField var supportedHeights: Range<Int> = Range.create(0, Integer.MAX_VALUE),
    @JvmField var widthAlignment: Int = 2,
    @JvmField var heightAlignment: Int = 2,
    @JvmField var supportedBitrateRange: Range<Int> = Range(1, Int.MAX_VALUE)
=======
public class FakeVideoEncoderInfo(
    @JvmField public var canSwapWidthHeight: Boolean = true,
    @JvmField public var supportedWidths: Range<Int> = Range.create(0, Integer.MAX_VALUE),
    @JvmField public var supportedHeights: Range<Int> = Range.create(0, Integer.MAX_VALUE),
    @JvmField public var widthAlignment: Int = 2,
    @JvmField public var heightAlignment: Int = 2,
    @JvmField public var supportedBitrateRange: Range<Int> = Range(1, Int.MAX_VALUE)
>>>>>>> 3d4510a6
) : FakeEncoderInfo(), VideoEncoderInfo {

    override fun canSwapWidthHeight(): Boolean {
        return canSwapWidthHeight
    }

<<<<<<< HEAD
    override fun isSizeSupported(width: Int, height: Int) =
=======
    override fun isSizeSupported(width: Int, height: Int): Boolean =
>>>>>>> 3d4510a6
        supportedWidths.contains(width) &&
            supportedHeights.contains(height) &&
            width.mod(widthAlignment) == 0 &&
            height.mod(heightAlignment) == 0

    override fun getSupportedWidths(): Range<Int> {
        return supportedWidths
    }

    override fun getSupportedHeights(): Range<Int> {
        return supportedHeights
    }

    override fun getSupportedWidthsFor(height: Int): Range<Int> {
        return supportedWidths
    }

    override fun getSupportedHeightsFor(width: Int): Range<Int> {
        return supportedHeights
    }

    override fun getWidthAlignment(): Int {
        return widthAlignment
    }

    override fun getHeightAlignment(): Int {
        return heightAlignment
    }

    override fun getSupportedBitrateRange(): Range<Int> {
        return supportedBitrateRange
    }
}<|MERGE_RESOLUTION|>--- conflicted
+++ resolved
@@ -19,15 +19,6 @@
 import android.util.Range
 import androidx.camera.video.internal.encoder.VideoEncoderInfo
 
-<<<<<<< HEAD
-class FakeVideoEncoderInfo(
-    @JvmField var canSwapWidthHeight: Boolean = true,
-    @JvmField var supportedWidths: Range<Int> = Range.create(0, Integer.MAX_VALUE),
-    @JvmField var supportedHeights: Range<Int> = Range.create(0, Integer.MAX_VALUE),
-    @JvmField var widthAlignment: Int = 2,
-    @JvmField var heightAlignment: Int = 2,
-    @JvmField var supportedBitrateRange: Range<Int> = Range(1, Int.MAX_VALUE)
-=======
 public class FakeVideoEncoderInfo(
     @JvmField public var canSwapWidthHeight: Boolean = true,
     @JvmField public var supportedWidths: Range<Int> = Range.create(0, Integer.MAX_VALUE),
@@ -35,18 +26,13 @@
     @JvmField public var widthAlignment: Int = 2,
     @JvmField public var heightAlignment: Int = 2,
     @JvmField public var supportedBitrateRange: Range<Int> = Range(1, Int.MAX_VALUE)
->>>>>>> 3d4510a6
 ) : FakeEncoderInfo(), VideoEncoderInfo {
 
     override fun canSwapWidthHeight(): Boolean {
         return canSwapWidthHeight
     }
 
-<<<<<<< HEAD
-    override fun isSizeSupported(width: Int, height: Int) =
-=======
     override fun isSizeSupported(width: Int, height: Int): Boolean =
->>>>>>> 3d4510a6
         supportedWidths.contains(width) &&
             supportedHeights.contains(height) &&
             width.mod(widthAlignment) == 0 &&
