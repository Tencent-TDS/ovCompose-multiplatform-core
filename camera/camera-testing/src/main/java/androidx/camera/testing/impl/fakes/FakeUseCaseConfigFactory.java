/*
 * Copyright 2023 The Android Open Source Project
 *
 * Licensed under the Apache License, Version 2.0 (the "License");
 * you may not use this file except in compliance with the License.
 * You may obtain a copy of the License at
 *
 *      http://www.apache.org/licenses/LICENSE-2.0
 *
 * Unless required by applicable law or agreed to in writing, software
 * distributed under the License is distributed on an "AS IS" BASIS,
 * WITHOUT WARRANTIES OR CONDITIONS OF ANY KIND, either express or implied.
 * See the License for the specific language governing permissions and
 * limitations under the License.
 */

package androidx.camera.testing.impl.fakes;

import static androidx.camera.core.impl.UseCaseConfig.OPTION_CAPTURE_CONFIG_UNPACKER;
import static androidx.camera.core.impl.UseCaseConfig.OPTION_DEFAULT_SESSION_CONFIG;
import static androidx.camera.core.impl.UseCaseConfig.OPTION_SESSION_CONFIG_UNPACKER;

import android.annotation.SuppressLint;
import android.hardware.camera2.CameraDevice;

import androidx.annotation.NonNull;
import androidx.annotation.Nullable;
import androidx.annotation.OptIn;
import androidx.annotation.RestrictTo;
import androidx.camera.core.ExperimentalZeroShutterLag;
import androidx.camera.core.ImageCapture;
import androidx.camera.core.ImageCapture.CaptureMode;
import androidx.camera.core.impl.Config;
import androidx.camera.core.impl.MutableOptionsBundle;
import androidx.camera.core.impl.OptionsBundle;
import androidx.camera.core.impl.SessionConfig;
import androidx.camera.core.impl.UseCaseConfigFactory;

/**
 * A fake implementation of {@link UseCaseConfigFactory}.
 */
@RestrictTo(RestrictTo.Scope.LIBRARY_GROUP)
public final class FakeUseCaseConfigFactory implements UseCaseConfigFactory {

    @Nullable
    private CaptureType mLastRequestedCaptureType;

    /**
     * Returns the configuration for the given capture type, or <code>null</code> if the
     * configuration cannot be produced.
     */
    @NonNull
    @Override
    public Config getConfig(
            @NonNull CaptureType captureType,
            @CaptureMode int captureMode) {
        mLastRequestedCaptureType = captureType;
        MutableOptionsBundle mutableConfig = MutableOptionsBundle.create();

        SessionConfig.Builder sessionBuilder = new SessionConfig.Builder();
        sessionBuilder.setTemplateType(getSessionConfigTemplateType(captureType, captureMode));

        mutableConfig.insertOption(OPTION_DEFAULT_SESSION_CONFIG, sessionBuilder.build());

        mutableConfig.insertOption(OPTION_CAPTURE_CONFIG_UNPACKER, (config, builder) -> {});
        mutableConfig.insertOption(OPTION_SESSION_CONFIG_UNPACKER,
                new FakeSessionConfigOptionUnpacker());

        return OptionsBundle.from(mutableConfig);
    }

    @Nullable
    public CaptureType getLastRequestedCaptureType() {
        return mLastRequestedCaptureType;
    }

    /**
     * Returns the appropriate template type for a session configuration.
     */
    @SuppressLint("NullAnnotationGroup")
    @OptIn(markerClass = ExperimentalZeroShutterLag.class)
    public static int getSessionConfigTemplateType(
            @NonNull UseCaseConfigFactory.CaptureType captureType,
            @ImageCapture.CaptureMode int captureMode
    ) {
        switch (captureType) {
            case IMAGE_CAPTURE:
                return captureMode == ImageCapture.CAPTURE_MODE_ZERO_SHUTTER_LAG
                        ? CameraDevice.TEMPLATE_ZERO_SHUTTER_LAG :
                        CameraDevice.TEMPLATE_PREVIEW;
            case VIDEO_CAPTURE:
                return CameraDevice.TEMPLATE_RECORD;
            case STREAM_SHARING:
<<<<<<< HEAD
                // Uses TEMPLATE_PREVIEW instead of TEMPLATE_RECORD. Since there is a issue that
                // captured results being stretched when requested for recording on some models,
                // it would be safer to request for preview, which is also better tested. More
                // detail please see b/297167569.
=======
>>>>>>> 3d4510a6
            case PREVIEW:
            case IMAGE_ANALYSIS:
            default:
                return CameraDevice.TEMPLATE_PREVIEW;
        }
    }
}<|MERGE_RESOLUTION|>--- conflicted
+++ resolved
@@ -91,13 +91,6 @@
             case VIDEO_CAPTURE:
                 return CameraDevice.TEMPLATE_RECORD;
             case STREAM_SHARING:
-<<<<<<< HEAD
-                // Uses TEMPLATE_PREVIEW instead of TEMPLATE_RECORD. Since there is a issue that
-                // captured results being stretched when requested for recording on some models,
-                // it would be safer to request for preview, which is also better tested. More
-                // detail please see b/297167569.
-=======
->>>>>>> 3d4510a6
             case PREVIEW:
             case IMAGE_ANALYSIS:
             default:
