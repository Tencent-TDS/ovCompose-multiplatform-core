--- conflicted
+++ resolved
@@ -27,11 +27,7 @@
  * The detection conditions of emulator should be the same as
  * androidx.test.internal.runner.TestRequestBuilder.RequiresDeviceFilter.
  */
-<<<<<<< HEAD
-class RequiresDeviceFilter : AbstractFilter() {
-=======
 public class RequiresDeviceFilter : AbstractFilter() {
->>>>>>> 3d4510a6
 
     private companion object {
         private val annotationClass = RequiresDevice::class.java
