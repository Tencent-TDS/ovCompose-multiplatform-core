/*
 * Copyright (C) 2019 The Android Open Source Project
 *
 * Licensed under the Apache License, Version 2.0 (the "License");
 * you may not use this file except in compliance with the License.
 * You may obtain a copy of the License at
 *
 *      http://www.apache.org/licenses/LICENSE-2.0
 *
 * Unless required by applicable law or agreed to in writing, software
 * distributed under the License is distributed on an "AS IS" BASIS,
 * WITHOUT WARRANTIES OR CONDITIONS OF ANY KIND, either express or implied.
 * See the License for the specific language governing permissions and
 * limitations under the License.
 */

package androidx.camera.testing.fakes;

import static androidx.camera.core.DynamicRange.SDR;

import android.content.Context;
import android.hardware.camera2.CameraAccessException;
import android.hardware.camera2.CameraManager;
import android.util.Range;
import android.util.Rational;
import android.util.Size;
import android.view.Surface;

import androidx.annotation.FloatRange;
import androidx.annotation.NonNull;
import androidx.annotation.Nullable;
import androidx.annotation.RestrictTo;
import androidx.camera.core.CameraSelector;
import androidx.camera.core.CameraState;
import androidx.camera.core.DynamicRange;
import androidx.camera.core.ExposureState;
import androidx.camera.core.FocusMeteringAction;
import androidx.camera.core.TorchState;
import androidx.camera.core.ZoomState;
import androidx.camera.core.impl.CameraCaptureCallback;
import androidx.camera.core.impl.CameraInfoInternal;
import androidx.camera.core.impl.DynamicRanges;
import androidx.camera.core.impl.EncoderProfilesProvider;
import androidx.camera.core.impl.ImageOutputConfig.RotationValue;
import androidx.camera.core.impl.Quirk;
import androidx.camera.core.impl.Quirks;
import androidx.camera.core.impl.Timebase;
import androidx.camera.core.impl.utils.CameraOrientationUtil;
import androidx.camera.core.internal.ImmutableZoomState;
import androidx.core.util.Preconditions;
import androidx.lifecycle.LiveData;
import androidx.lifecycle.MutableLiveData;
import androidx.test.core.app.ApplicationProvider;

import java.util.ArrayList;
import java.util.Arrays;
import java.util.Collections;
import java.util.HashMap;
import java.util.HashSet;
import java.util.List;
import java.util.Map;
import java.util.Set;
import java.util.concurrent.Executor;

/**
 * Fake implementation for retrieving camera information of a fake camera.
 *
 * <p>This camera info can be constructed with fake values.
 */
public final class FakeCameraInfoInternal implements CameraInfoInternal {
    private static final Set<Range<Integer>> FAKE_FPS_RANGES = Collections.unmodifiableSet(
            new HashSet<>(Arrays.asList(
                    new Range<>(12, 30),
                    new Range<>(30, 30),
                    new Range<>(60, 60))
            )
    );
    private static final Set<DynamicRange> DEFAULT_DYNAMIC_RANGES = Collections.singleton(SDR);
    private final String mCameraId;
    private final int mSensorRotation;
    @CameraSelector.LensFacing
    private final int mLensFacing;
    private final MutableLiveData<Integer> mTorchState = new MutableLiveData<>(TorchState.OFF);
    private final MutableLiveData<ZoomState> mZoomLiveData;
    private final Map<Integer, List<Size>> mSupportedResolutionMap = new HashMap<>();
    private final Map<Integer, List<Size>> mSupportedHighResolutionMap = new HashMap<>();
    private MutableLiveData<CameraState> mCameraStateMutableLiveData;

    private final Set<DynamicRange> mSupportedDynamicRanges = new HashSet<>(DEFAULT_DYNAMIC_RANGES);
    private String mImplementationType = IMPLEMENTATION_TYPE_FAKE;

    // Leave uninitialized to support camera-core:1.0.0 dependencies.
    // Can be initialized during class init once there are no more pinned dependencies on
    // camera-core:1.0.0
    private EncoderProfilesProvider mEncoderProfilesProvider;

    private boolean mIsPrivateReprocessingSupported = false;
    private float mIntrinsicZoomRatio = 1.0F;

    private boolean mIsFocusMeteringSupported = false;

    private ExposureState mExposureState = new FakeExposureState();
    @NonNull
    private final List<Quirk> mCameraQuirks = new ArrayList<>();

    private Timebase mTimebase = Timebase.UPTIME;

    @Nullable
    private CameraManager mCameraManager;

    public FakeCameraInfoInternal() {
        this(/*sensorRotation=*/ 0, /*lensFacing=*/ CameraSelector.LENS_FACING_BACK);
    }

    @RestrictTo(RestrictTo.Scope.LIBRARY_GROUP)
    public FakeCameraInfoInternal(@NonNull String cameraId,
            @NonNull Context context) {
        this(cameraId, 0, CameraSelector.LENS_FACING_BACK, context);
    }

    public FakeCameraInfoInternal(@NonNull String cameraId) {
<<<<<<< HEAD
        this(cameraId, 0, CameraSelector.LENS_FACING_BACK, null);
=======
        this(cameraId, 0, CameraSelector.LENS_FACING_BACK,
                ApplicationProvider.getApplicationContext());
>>>>>>> 3d4510a6
    }

    public FakeCameraInfoInternal(@NonNull String cameraId,
            @CameraSelector.LensFacing int lensFacing) {
<<<<<<< HEAD
        this(cameraId, 0, lensFacing, null);
    }

    public FakeCameraInfoInternal(int sensorRotation, @CameraSelector.LensFacing int lensFacing) {
        this("0", sensorRotation, lensFacing, null);
=======
        this(cameraId, 0, lensFacing,
                ApplicationProvider.getApplicationContext());
    }

    public FakeCameraInfoInternal(int sensorRotation, @CameraSelector.LensFacing int lensFacing) {
        this("0", sensorRotation, lensFacing,
                ApplicationProvider.getApplicationContext());
>>>>>>> 3d4510a6
    }

    public FakeCameraInfoInternal(@NonNull String cameraId, int sensorRotation,
            @CameraSelector.LensFacing int lensFacing) {
<<<<<<< HEAD
        this(cameraId, sensorRotation, lensFacing, null);
=======
        this(cameraId, sensorRotation, lensFacing,
                ApplicationProvider.getApplicationContext());
>>>>>>> 3d4510a6
    }

    @RestrictTo(RestrictTo.Scope.LIBRARY_GROUP)
    public FakeCameraInfoInternal(@NonNull String cameraId, int sensorRotation,
            @CameraSelector.LensFacing int lensFacing,
<<<<<<< HEAD
            @Nullable Context context) {
=======
            @NonNull Context context) {
>>>>>>> 3d4510a6
        mCameraId = cameraId;
        mSensorRotation = sensorRotation;
        mLensFacing = lensFacing;
        mZoomLiveData = new MutableLiveData<>(ImmutableZoomState.create(1.0f, 4.0f, 1.0f, 0.0f));
<<<<<<< HEAD
        if (context != null) {
            mCameraManager = (CameraManager) context.getSystemService(Context.CAMERA_SERVICE);
        }
=======
        mCameraManager = (CameraManager) context.getSystemService(Context.CAMERA_SERVICE);
>>>>>>> 3d4510a6
    }

    /**
     * Sets the zoom parameter.
     */
    public void setZoom(float zoomRatio, float minZoomRatio, float maxZoomRatio, float linearZoom) {
        mZoomLiveData.postValue(ImmutableZoomState.create(
                zoomRatio, maxZoomRatio, minZoomRatio, linearZoom
        ));
    }

    /**
     * Sets the exposure compensation parameters.
     */
    public void setExposureState(int index, @NonNull Range<Integer> range,
            @NonNull Rational step, boolean isSupported) {
        mExposureState = new FakeExposureState(index, range, step, isSupported);
    }

    /**
     * Sets the torch state.
     */
    public void setTorch(int torchState) {
        mTorchState.postValue(torchState);
    }

    /**
     * Sets the return value for {@link #isFocusMeteringSupported(FocusMeteringAction)}.
     */
    public void setIsFocusMeteringSupported(boolean supported) {
        mIsFocusMeteringSupported = supported;
    }

    @Override
    public int getLensFacing() {
        return mLensFacing;
    }

    @NonNull
    @Override
    public String getCameraId() {
        return mCameraId;
    }

    @Override
    public int getSensorRotationDegrees(@RotationValue int relativeRotation) {
        int relativeRotationDegrees =
                CameraOrientationUtil.surfaceRotationToDegrees(relativeRotation);
        // Currently this assumes that a back-facing camera is always opposite to the screen.
        // This may not be the case for all devices, so in the future we may need to handle that
        // scenario.
        Integer lensFacing = getLensFacing();
        boolean isOppositeFacingScreen =
                lensFacing != null && (CameraSelector.LENS_FACING_BACK == getLensFacing());
        return CameraOrientationUtil.getRelativeImageRotation(
                relativeRotationDegrees,
                mSensorRotation,
                isOppositeFacingScreen);
    }

    @Override
    public int getSensorRotationDegrees() {
        return getSensorRotationDegrees(Surface.ROTATION_0);
    }

    @Override
    public boolean hasFlashUnit() {
        return true;
    }

    @NonNull
    @Override
    public LiveData<Integer> getTorchState() {
        return mTorchState;
    }

    @NonNull
    @Override
    public LiveData<ZoomState> getZoomState() {
        return mZoomLiveData;
    }

    @NonNull
    @Override
    public ExposureState getExposureState() {
        return mExposureState;
    }

    private MutableLiveData<CameraState> getCameraStateMutableLiveData() {
        if (mCameraStateMutableLiveData == null) {
            mCameraStateMutableLiveData = new MutableLiveData<>(
                    CameraState.create(CameraState.Type.CLOSED));
        }
        return mCameraStateMutableLiveData;
    }

    @NonNull
    @Override
    public LiveData<CameraState> getCameraState() {
        return getCameraStateMutableLiveData();
    }

    @NonNull
    @Override
    public String getImplementationType() {
        return mImplementationType;
    }

    @NonNull
    @Override
    public EncoderProfilesProvider getEncoderProfilesProvider() {
        return mEncoderProfilesProvider == null ? EncoderProfilesProvider.EMPTY :
                mEncoderProfilesProvider;
    }

    @NonNull
    @Override
    public Timebase getTimebase() {
        return mTimebase;
    }

    @RestrictTo(RestrictTo.Scope.LIBRARY_GROUP)
    @NonNull
    @Override
    public Set<Integer> getSupportedOutputFormats() {
        return mSupportedResolutionMap.keySet();
    }

    @NonNull
    @Override
    public List<Size> getSupportedResolutions(int format) {
        List<Size> resolutions = mSupportedResolutionMap.get(format);
        return resolutions != null ? resolutions : Collections.emptyList();
    }

    @NonNull
    @Override
    public List<Size> getSupportedHighResolutions(int format) {
        List<Size> resolutions = mSupportedHighResolutionMap.get(format);
        return resolutions != null ? resolutions : Collections.emptyList();
    }

    @NonNull
    @Override
    public Set<DynamicRange> getSupportedDynamicRanges() {
        return mSupportedDynamicRanges;
    }

    /**
     * Returns the supported dynamic ranges of this camera from a set of candidate dynamic ranges.
     *
     * <p>The dynamic ranges which represent what the camera supports will come from the dynamic
     * ranges set on {@link #setSupportedDynamicRanges(Set)}, or will consist of {@code {SDR}} if
     * {@code setSupportedDynamicRanges(Set)} has not been called. In order to stay compliant
     * with the API contract of
     * {@link androidx.camera.core.CameraInfo#querySupportedDynamicRanges(Set)}, it is
     * required that the {@link Set} provided to {@code setSupportedDynamicRanges(Set)} should
     * always contain {@link DynamicRange#SDR} and should never contain under-specified dynamic
     * ranges, such as {@link DynamicRange#UNSPECIFIED} and
     * {@link DynamicRange#HDR_UNSPECIFIED_10_BIT}.
     *
     * @see androidx.camera.core.CameraInfo#querySupportedDynamicRanges(Set)
     */
    @NonNull
    @Override
    public Set<DynamicRange> querySupportedDynamicRanges(
            @NonNull Set<DynamicRange> candidateDynamicRanges) {
        return DynamicRanges.findAllPossibleMatches(
                candidateDynamicRanges, getSupportedDynamicRanges());
    }

    @Override
    public void addSessionCaptureCallback(@NonNull Executor executor,
            @NonNull CameraCaptureCallback callback) {
        throw new UnsupportedOperationException("Not Implemented");
    }

    @Override
    public void removeSessionCaptureCallback(@NonNull CameraCaptureCallback callback) {
        throw new UnsupportedOperationException("Not Implemented");
    }

    @NonNull
    @Override
    public Quirks getCameraQuirks() {
        return new Quirks(mCameraQuirks);
    }

    @NonNull
    @Override
    public Set<Range<Integer>> getSupportedFrameRateRanges() {
        return FAKE_FPS_RANGES;
    }

    @Override
    public boolean isFocusMeteringSupported(@NonNull FocusMeteringAction action) {
        return mIsFocusMeteringSupported;
    }

    @androidx.camera.core.ExperimentalZeroShutterLag
    @Override
    public boolean isZslSupported() {
        return false;
    }

    @Override
    public boolean isPrivateReprocessingSupported() {
        return mIsPrivateReprocessingSupported;
    }

    @FloatRange(from = 0, fromInclusive = false)
    @Override
    public float getIntrinsicZoomRatio() {
        return mIntrinsicZoomRatio;
    }

    @Override
    public boolean isPreviewStabilizationSupported() {
        return false;
    }

    @Override
    public boolean isVideoStabilizationSupported() {
        return false;
    }

    /** Adds a quirk to the list of this camera's quirks. */
    @SuppressWarnings("unused")
    public void addCameraQuirk(@NonNull final Quirk quirk) {
        mCameraQuirks.add(quirk);
    }

    /**
     * Updates the {@link CameraState} value to the {@code LiveData} provided by
     * {@link #getCameraState()}.
     *
     * @param cameraState the camera state value to set.
     */
    @RestrictTo(RestrictTo.Scope.LIBRARY_GROUP)
    public void updateCameraState(@NonNull CameraState cameraState) {
        getCameraStateMutableLiveData().postValue(cameraState);
    }

    /**
     * Set the implementation type for testing
     */
    public void setImplementationType(@NonNull @ImplementationType String implementationType) {
        mImplementationType = implementationType;
    }

    /** Set the EncoderProfilesProvider for testing */
    public void setEncoderProfilesProvider(
            @NonNull EncoderProfilesProvider encoderProfilesProvider) {
        mEncoderProfilesProvider = Preconditions.checkNotNull(encoderProfilesProvider);
    }

    /** Set the timebase for testing */
    public void setTimebase(@NonNull Timebase timebase) {
        mTimebase = timebase;
    }

    /** Set the supported resolutions for testing */
    public void setSupportedResolutions(int format, @NonNull List<Size> resolutions) {
        mSupportedResolutionMap.put(format, resolutions);
    }

    /** Set the supported high resolutions for testing */
    public void setSupportedHighResolutions(int format, @NonNull List<Size> resolutions) {
        mSupportedHighResolutionMap.put(format, resolutions);
    }

    /** Set the isPrivateReprocessingSupported flag for testing */
    public void setPrivateReprocessingSupported(boolean supported) {
        mIsPrivateReprocessingSupported = supported;
    }

    /** Adds a available view angle for testing. */
    public void setIntrinsicZoomRatio(float zoomRatio) {
        mIntrinsicZoomRatio = zoomRatio;
    }

    /** Set the supported dynamic ranges for testing */
    public void setSupportedDynamicRanges(@NonNull Set<DynamicRange> dynamicRanges) {
        mSupportedDynamicRanges.clear();
        mSupportedDynamicRanges.addAll(dynamicRanges);
    }

    @NonNull
    @Override
    @RestrictTo(RestrictTo.Scope.LIBRARY_GROUP)
    public Object getCameraCharacteristics() {
        try {
            return mCameraManager.getCameraCharacteristics(mCameraId);
        } catch (CameraAccessException e) {
            throw new IllegalStateException("can't get CameraCharacteristics", e);
        }
    }

    @Nullable
    @Override
    @RestrictTo(RestrictTo.Scope.LIBRARY_GROUP)
    public Object getPhysicalCameraCharacteristics(@NonNull String physicalCameraId) {
        try {
            return mCameraManager.getCameraCharacteristics(physicalCameraId);
        } catch (CameraAccessException e) {
            throw new IllegalStateException("can't get CameraCharacteristics", e);
        }
    }

    static final class FakeExposureState implements ExposureState {
        private int mIndex = 0;
        private Range<Integer> mRange = new Range<>(0, 0);
        private Rational mStep = Rational.ZERO;
        private boolean mIsSupported = true;

        FakeExposureState() {
        }
        FakeExposureState(int index, Range<Integer> range,
                Rational step, boolean isSupported) {
            mIndex = index;
            mRange = range;
            mStep = step;
            mIsSupported = isSupported;
        }

        @Override
        public int getExposureCompensationIndex() {
            return mIndex;
        }

        @NonNull
        @Override
        public Range<Integer> getExposureCompensationRange() {
            return mRange;
        }

        @NonNull
        @Override
        public Rational getExposureCompensationStep() {
            return mStep;
        }

        @Override
        public boolean isExposureCompensationSupported() {
            return mIsSupported;
        }
    }
}<|MERGE_RESOLUTION|>--- conflicted
+++ resolved
@@ -119,23 +119,12 @@
     }
 
     public FakeCameraInfoInternal(@NonNull String cameraId) {
-<<<<<<< HEAD
-        this(cameraId, 0, CameraSelector.LENS_FACING_BACK, null);
-=======
         this(cameraId, 0, CameraSelector.LENS_FACING_BACK,
                 ApplicationProvider.getApplicationContext());
->>>>>>> 3d4510a6
     }
 
     public FakeCameraInfoInternal(@NonNull String cameraId,
             @CameraSelector.LensFacing int lensFacing) {
-<<<<<<< HEAD
-        this(cameraId, 0, lensFacing, null);
-    }
-
-    public FakeCameraInfoInternal(int sensorRotation, @CameraSelector.LensFacing int lensFacing) {
-        this("0", sensorRotation, lensFacing, null);
-=======
         this(cameraId, 0, lensFacing,
                 ApplicationProvider.getApplicationContext());
     }
@@ -143,38 +132,23 @@
     public FakeCameraInfoInternal(int sensorRotation, @CameraSelector.LensFacing int lensFacing) {
         this("0", sensorRotation, lensFacing,
                 ApplicationProvider.getApplicationContext());
->>>>>>> 3d4510a6
     }
 
     public FakeCameraInfoInternal(@NonNull String cameraId, int sensorRotation,
             @CameraSelector.LensFacing int lensFacing) {
-<<<<<<< HEAD
-        this(cameraId, sensorRotation, lensFacing, null);
-=======
         this(cameraId, sensorRotation, lensFacing,
                 ApplicationProvider.getApplicationContext());
->>>>>>> 3d4510a6
     }
 
     @RestrictTo(RestrictTo.Scope.LIBRARY_GROUP)
     public FakeCameraInfoInternal(@NonNull String cameraId, int sensorRotation,
             @CameraSelector.LensFacing int lensFacing,
-<<<<<<< HEAD
-            @Nullable Context context) {
-=======
             @NonNull Context context) {
->>>>>>> 3d4510a6
         mCameraId = cameraId;
         mSensorRotation = sensorRotation;
         mLensFacing = lensFacing;
         mZoomLiveData = new MutableLiveData<>(ImmutableZoomState.create(1.0f, 4.0f, 1.0f, 0.0f));
-<<<<<<< HEAD
-        if (context != null) {
-            mCameraManager = (CameraManager) context.getSystemService(Context.CAMERA_SERVICE);
-        }
-=======
         mCameraManager = (CameraManager) context.getSystemService(Context.CAMERA_SERVICE);
->>>>>>> 3d4510a6
     }
 
     /**
