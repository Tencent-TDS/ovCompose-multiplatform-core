/*
 * Copyright 2023 The Android Open Source Project
 *
 * Licensed under the Apache License, Version 2.0 (the "License");
 * you may not use this file except in compliance with the License.
 * You may obtain a copy of the License at
 *
 *      http://www.apache.org/licenses/LICENSE-2.0
 *
 * Unless required by applicable law or agreed to in writing, software
 * distributed under the License is distributed on an "AS IS" BASIS,
 * WITHOUT WARRANTIES OR CONDITIONS OF ANY KIND, either express or implied.
 * See the License for the specific language governing permissions and
 * limitations under the License.
 */

package androidx.camera.testing.impl

import android.app.Activity
import android.content.Context
import android.content.Intent
import android.os.Build
import android.view.WindowManager
import androidx.annotation.RequiresApi
import androidx.camera.core.Logger
import androidx.camera.testing.impl.Api27Impl.setShowWhenLocked
import androidx.camera.testing.impl.Api27Impl.setTurnScreenOn
import androidx.camera.testing.impl.CoreAppTestUtil.clearDeviceUI
import androidx.camera.testing.impl.activity.EmptyActivity
import androidx.test.core.app.ApplicationProvider
import androidx.test.platform.app.InstrumentationRegistry
import org.junit.rules.TestRule
import org.junit.runner.Description
import org.junit.runners.model.Statement

<<<<<<< HEAD
/** A rule that opens an empty Activity and wakes the device to prevent test failures. */
class WakelockEmptyActivityRule : TestRule {
=======
/**
 * A rule that opens an empty Activity and wakes the device to prevent test failures.
 *
 * By default, all brands will be enabled (brandsToEnable == null). Caller can specify the brand
 * list to enable the rule via the [brandsToEnable] parameter.
 */
public class WakelockEmptyActivityRule(private val brandsToEnable: List<String>? = null) :
    TestRule {
>>>>>>> 3d4510a6
    override fun apply(base: Statement, description: Description): Statement =
        object : Statement() {
            override fun evaluate() {
                if (
                    brandsToEnable != null &&
                        !brandsToEnable.any { Build.BRAND.equals(it, ignoreCase = true) }
                ) {
                    base.evaluate()
                    return
                }

                val instrumentation = InstrumentationRegistry.getInstrumentation()
                clearDeviceUI(instrumentation)
                var activityRef: EmptyActivity? = null
                try {
                    activityRef =
                        CoreAppTestUtil.launchActivity(
                                instrumentation,
                                EmptyActivity::class.java,
                                Intent(Intent.ACTION_MAIN).apply {
                                    setClassName(
                                        ApplicationProvider.getApplicationContext<Context>()
                                            .packageName,
                                        EmptyActivity::class.java.name
                                    )
                                    addFlags(Intent.FLAG_ACTIVITY_NEW_TASK)
                                }
                            )
                            ?.also { activity ->
                                instrumentation.runOnMainSync {
                                    if (Build.VERSION.SDK_INT >= Build.VERSION_CODES.O_MR1) {
                                        activity.setShowWhenLocked()
                                        activity.setTurnScreenOn()
                                        activity.window.addFlags(
                                            WindowManager.LayoutParams.FLAG_KEEP_SCREEN_ON
                                        )
                                    } else {
                                        @Suppress("DEPRECATION")
                                        activity.window.addFlags(
                                            WindowManager.LayoutParams.FLAG_SHOW_WHEN_LOCKED or
                                                WindowManager.LayoutParams.FLAG_KEEP_SCREEN_ON or
                                                WindowManager.LayoutParams.FLAG_TURN_SCREEN_ON
                                        )
                                    }
                                }
                            }
                } catch (exception: Exception) {
                    Logger.w("WakelockEmptyActivityRule", "Fail to open Activity + wakelock")
                }

                base.evaluate()

                if (activityRef != null) {
                    instrumentation.runOnMainSync { activityRef.finish() }
                    instrumentation.waitForIdleSync()
                }
            }
        }
}

@RequiresApi(Build.VERSION_CODES.O_MR1)
public object Api27Impl {
    public fun Activity.setShowWhenLocked() {
        setShowWhenLocked(true)
    }

    public fun Activity.setTurnScreenOn() {
        setTurnScreenOn(true)
    }
}<|MERGE_RESOLUTION|>--- conflicted
+++ resolved
@@ -33,10 +33,6 @@
 import org.junit.runner.Description
 import org.junit.runners.model.Statement
 
-<<<<<<< HEAD
-/** A rule that opens an empty Activity and wakes the device to prevent test failures. */
-class WakelockEmptyActivityRule : TestRule {
-=======
 /**
  * A rule that opens an empty Activity and wakes the device to prevent test failures.
  *
@@ -45,7 +41,6 @@
  */
 public class WakelockEmptyActivityRule(private val brandsToEnable: List<String>? = null) :
     TestRule {
->>>>>>> 3d4510a6
     override fun apply(base: Statement, description: Description): Statement =
         object : Statement() {
             override fun evaluate() {
