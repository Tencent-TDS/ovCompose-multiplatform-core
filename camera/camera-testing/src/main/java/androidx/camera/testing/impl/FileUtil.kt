--- conflicted
+++ resolved
@@ -37,11 +37,7 @@
 private const val EXTENSION_MP4 = "mp4"
 private const val EXTENSION_TEXT = "txt"
 
-<<<<<<< HEAD
-object FileUtil {
-=======
 public object FileUtil {
->>>>>>> 3d4510a6
 
     /**
      * Write the given text to the external storage.
@@ -164,12 +160,8 @@
      *   existing parent folder path is not a folder or failed to create.
      */
     @JvmStatic
-<<<<<<< HEAD
-    fun createParentFolder(file: File): Boolean = file.parentFile?.let { createFolder(it) } ?: false
-=======
     public fun createParentFolder(file: File): Boolean =
         file.parentFile?.let { createFolder(it) } ?: false
->>>>>>> 3d4510a6
 
     /**
      * Creates folder for the input file.
@@ -179,11 +171,7 @@
      *   existing folder path is not a folder or failed to create.
      */
     @JvmStatic
-<<<<<<< HEAD
-    fun createFolder(file: File): Boolean =
-=======
     public fun createFolder(file: File): Boolean =
->>>>>>> 3d4510a6
         if (file.exists()) {
             file.isDirectory
         } else {
