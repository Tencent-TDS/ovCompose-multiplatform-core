--- conflicted
+++ resolved
@@ -53,10 +53,7 @@
 import androidx.camera.core.CameraSelector;
 import androidx.camera.core.CameraX;
 import androidx.camera.core.CameraXConfig;
-<<<<<<< HEAD
-=======
 import androidx.camera.core.CompositionSettings;
->>>>>>> 3d4510a6
 import androidx.camera.core.ExperimentalRetryPolicy;
 import androidx.camera.core.Logger;
 import androidx.camera.core.RetryPolicy;
@@ -633,15 +630,11 @@
             CameraInternal camera =
                     cameraSelector.select(cameraX.getCameraRepository().getCameras());
             return new CameraUseCaseAdapter(camera,
-<<<<<<< HEAD
-                    new RestrictedCameraInfo(camera.getCameraInfoInternal(), cameraConfig),
-=======
                     null,
                     new RestrictedCameraInfo(camera.getCameraInfoInternal(), cameraConfig),
                     null,
                     CompositionSettings.DEFAULT,
                     CompositionSettings.DEFAULT,
->>>>>>> 3d4510a6
                     cameraCoordinator,
                     cameraX.getCameraDeviceSurfaceManager(),
                     cameraX.getDefaultConfigFactory());
