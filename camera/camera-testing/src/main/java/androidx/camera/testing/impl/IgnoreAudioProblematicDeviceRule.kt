--- conflicted
+++ resolved
@@ -24,11 +24,7 @@
 import org.junit.runners.model.Statement
 
 /** Test class to set the TestRule that should not be run on the audio problematically devices. */
-<<<<<<< HEAD
-class IgnoreAudioProblematicDeviceRule : TestRule {
-=======
 public class IgnoreAudioProblematicDeviceRule : TestRule {
->>>>>>> 3d4510a6
     private val isProblematicDevices = isPixel2Api26Emulator || isPixel2Api30Emulator
 
     override fun apply(base: Statement, description: Description): Statement {
