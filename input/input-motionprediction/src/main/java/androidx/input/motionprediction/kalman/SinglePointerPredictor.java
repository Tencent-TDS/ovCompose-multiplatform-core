--- conflicted
+++ resolved
@@ -31,7 +31,6 @@
 import java.util.Locale;
 
 /**
- * @hide
  */
 @RestrictTo(LIBRARY)
 public class SinglePointerPredictor implements KalmanPredictor {
@@ -65,9 +64,6 @@
     // Minimum number of Kalman filter samples needed for predicting the next point
     private static final int MIN_KALMAN_FILTER_ITERATIONS = 4;
 
-    // Target time in milliseconds to predict.
-    private float mPredictionTargetMs = 0.0f;
-
     // The Kalman filter is tuned to smooth noise while maintaining fast reaction to direction
     // changes. The stronger the filter, the smoother the prediction result will be, at the
     // cost of possible prediction errors.
@@ -85,19 +81,15 @@
     private final DVector2 mAcceleration = new DVector2();
     private final DVector2 mJank = new DVector2();
 
-<<<<<<< HEAD
-    /* pointer of the gesture that require prediction */
-    private int mPointerId = 0;
-
-=======
     /* pointer of the gesture that requires prediction */
     private int mPointerId;
 
     /* tool type of the gesture that requires prediction */
     private int mToolType;
 
->>>>>>> fdff00cc
     private double mPressure = 0;
+    private double mLastOrientation = 0;
+    private double mLastTilt = 0;
 
     /**
      * Kalman based predictor, predicting the location of the pen `predictionTarget`
@@ -107,23 +99,16 @@
      * achieving close-to-zero latency, prediction errors can be more visible and the target should
      * be reduced to 20ms.
      */
-<<<<<<< HEAD
-    public SinglePointerPredictor() {
-        mKalman.reset();
-        mPrevEventTime = 0;
-    }
-
-    void initStrokePrediction(int pointerId) {
-=======
     public SinglePointerPredictor(int pointerId, int toolType) {
->>>>>>> fdff00cc
         mKalman.reset();
         mPrevEventTime = 0;
         mDownEventTime = 0;
         mPointerId = pointerId;
-    }
-
-    private void update(float x, float y, float pressure, long eventTime) {
+        mToolType = toolType;
+    }
+
+    private void update(float x, float y, float pressure, float orientation,
+            float tilt, long eventTime) {
         if (x == mLastPosition.a1
                 && y == mLastPosition.a2
                 && (eventTime <= (mPrevEventTime + EVENT_TIME_IGNORED_THRESHOLD_MS))) {
@@ -140,6 +125,8 @@
         mKalman.update(x, y, pressure);
         mLastPosition.a1 = x;
         mLastPosition.a2 = y;
+        mLastOrientation = orientation;
+        mLastTilt = tilt;
 
         // Calculate average report rate over the first 20 samples. Most sensors will not
         // provide reliable timestamps and do not report at an even interval, so this is just
@@ -159,23 +146,6 @@
     }
 
     @Override
-    public int getPredictionTarget() {
-        // Prediction target should always be an int, so no precision lost in the cast
-        return (int) mPredictionTargetMs;
-    }
-
-    @Override
-    public void setPredictionTarget(int predictionTargetMillis) {
-        if (predictionTargetMillis < 0) {
-            predictionTargetMillis = 0;
-        }
-        mPredictionTargetMs = predictionTargetMillis;
-        if (mReportRates == null) {
-            mExpectedPredictionSampleSize = (int) Math.ceil(mPredictionTargetMs / mReportRateMs);
-        }
-    }
-
-    @Override
     public void setReportRate(int reportRateMs) {
         if (reportRateMs <= 0) {
             throw new IllegalArgumentException(
@@ -183,8 +153,6 @@
         }
         mReportRateMs = reportRateMs;
         mReportRates = null;
-
-        mExpectedPredictionSampleSize = (int) Math.ceil(mPredictionTargetMs / mReportRateMs);
     }
 
     @Override
@@ -195,6 +163,7 @@
             return false;
         }
         int pointerIndex = event.findPointerIndex(mPointerId);
+
         if (pointerIndex == -1) {
             Log.i(
                     TAG,
@@ -210,13 +179,19 @@
 
         for (BatchedMotionEvent ev : BatchedMotionEvent.iterate(event)) {
             MotionEvent.PointerCoords pointerCoords = ev.coords[pointerIndex];
-            update(pointerCoords.x, pointerCoords.y, pointerCoords.pressure, ev.timeMs);
+            update(pointerCoords.x, pointerCoords.y, pointerCoords.pressure,
+                    pointerCoords.orientation,
+                    pointerCoords.getAxisValue(MotionEvent.AXIS_TILT), ev.timeMs);
         }
         return true;
     }
 
     @Override
-    public @Nullable MotionEvent predict() {
+    public @Nullable MotionEvent predict(int predictionTargetMs) {
+        if (mReportRates == null) {
+            mExpectedPredictionSampleSize = (int) Math.ceil(predictionTargetMs / mReportRateMs);
+        }
+
         if (mExpectedPredictionSampleSize == -1
                 && mKalman.getNumIterations() < MIN_KALMAN_FILTER_ITERATIONS) {
             return null;
@@ -255,10 +230,11 @@
                 new MotionEvent.PointerProperties[1];
         pointerProperties[0] = new MotionEvent.PointerProperties();
         pointerProperties[0].id = mPointerId;
+        pointerProperties[0].toolType = mToolType;
 
         // Project physical state of the pen into the future.
         int predictionTargetInSamples =
-                (int) Math.ceil(mPredictionTargetMs / mReportRateMs * confidenceFactor);
+                (int) Math.ceil(predictionTargetMs / mReportRateMs * confidenceFactor);
 
         // Normally this should always be false as confidenceFactor should be less than 1.0
         if (mExpectedPredictionSampleSize != -1
@@ -288,6 +264,8 @@
             coords[0].x = (float) mPosition.a1;
             coords[0].y = (float) mPosition.a2;
             coords[0].pressure = (float) mPressure;
+            coords[0].orientation = (float) mLastOrientation;
+            coords[0].setAxisValue(MotionEvent.AXIS_TILT, (float) mLastTilt);
             if (predictedEvent == null) {
                 predictedEvent =
                         MotionEvent.obtain(
@@ -341,6 +319,7 @@
                         new MotionEvent.PointerProperties[1];
                 pointerProperties[0] = new MotionEvent.PointerProperties();
                 pointerProperties[0].id = mPointerId;
+                pointerProperties[0].toolType = mToolType;
                 predictedEvent =
                         MotionEvent.obtain(
                                 0 /* downTime */,
