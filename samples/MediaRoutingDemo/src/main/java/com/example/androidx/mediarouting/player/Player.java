/*
 * Copyright 2022 The Android Open Source Project
 *
 * Licensed under the Apache License, Version 2.0 (the "License");
 * you may not use this file except in compliance with the License.
 * You may obtain a copy of the License at
 *
 *      http://www.apache.org/licenses/LICENSE-2.0
 *
 * Unless required by applicable law or agreed to in writing, software
 * distributed under the License is distributed on an "AS IS" BASIS,
 * WITHOUT WARRANTIES OR CONDITIONS OF ANY KIND, either express or implied.
 * See the License for the specific language governing permissions and
 * limitations under the License.
 */

package com.example.androidx.mediarouting.player;

import static android.support.v4.media.session.PlaybackStateCompat.ACTION_PAUSE;
import static android.support.v4.media.session.PlaybackStateCompat.ACTION_PLAY;

import android.Manifest;
import android.app.Activity;
import android.app.Notification;
import android.app.NotificationChannel;
import android.app.NotificationManager;
import android.app.PendingIntent;
import android.content.ComponentName;
import android.content.Context;
import android.content.Intent;
import android.content.pm.PackageManager;
import android.graphics.Bitmap;
import android.os.Build;
import android.support.v4.media.MediaMetadataCompat;
import android.support.v4.media.session.MediaSessionCompat;
import android.support.v4.media.session.PlaybackStateCompat;
import android.util.Log;
import android.view.KeyEvent;
import android.widget.Toast;

import androidx.annotation.CallSuper;
import androidx.annotation.NonNull;
import androidx.annotation.Nullable;
import androidx.annotation.RequiresApi;
import androidx.core.app.ActivityCompat;
import androidx.core.app.NotificationCompat;
import androidx.core.app.NotificationManagerCompat;
import androidx.media.session.MediaButtonReceiver;
import androidx.mediarouter.media.MediaRouter.RouteInfo;

import com.example.androidx.mediarouting.R;
import com.example.androidx.mediarouting.data.PlaylistItem;

/**
 * Abstraction of common playback operations of media items, such as play,
 * seek, etc. Used by PlaybackManager as a backend to handle actual playback
 * of media items.
 *
 * TODO: Introduce prepare() method and refactor subclasses accordingly.
 */
public abstract class Player {
    private static final String TAG = "SampleMediaRoutePlayer";
    private static final boolean DEBUG = Log.isLoggable(TAG, Log.DEBUG);
    public static final int STATE_IDLE = 0;
    public static final int STATE_PREPARING_FOR_PLAY = 1;
    public static final int STATE_PREPARING_FOR_PAUSE = 2;
    public static final int STATE_READY = 3;
    public static final int STATE_PLAYING = 4;
    public static final int STATE_PAUSED = 5;

    protected static final String NOTIFICATION_CHANNEL_ID =
            "com.example.androidx.media.channel";
    protected static final int NOTIFICATION_ID = 1;

    private static final long PLAYBACK_ACTIONS = ACTION_PAUSE
            | ACTION_PLAY;
    private static final PlaybackStateCompat INIT_PLAYBACK_STATE = new PlaybackStateCompat.Builder()
            .setState(PlaybackStateCompat.STATE_NONE, 0, .0f).build();

    @NonNull
    protected Context mContext;
    @NonNull
    protected Callback mCallback;
    @NonNull
    protected MediaSessionCompat mMediaSession;

    @NonNull
    protected String mNotificationChannelId;
    private NotificationCompat.Action mPlayAction;
    private NotificationCompat.Action mPauseAction;

    /**
     * Check if player is playing a remote playback.
     * @return
     */
    public abstract boolean isRemotePlayback();

    /**
     * Returns whether the queuing is supported.
     * @return
     */
    public abstract boolean isQueuingSupported();

    /**
     * Connects the player with a route info.
     * @param route
     */
    public abstract void connect(@NonNull RouteInfo route);

    /**
     * Release the player resources.
     */
    @CallSuper
    public void release() {
        NotificationManagerCompat mNotificationManager = NotificationManagerCompat.from(mContext);
        mNotificationManager.cancel(NOTIFICATION_ID);
    }

    // basic operations that are always supported

    /**
     * Player play operation
     * @param item
     */
    public abstract void play(@NonNull PlaylistItem item);

    /**
     * Player seek operation.
     * @param item
     */
    public abstract void seek(@NonNull PlaylistItem item);

    /**
     * Get player status of an item.
     *
     * @param item
     * @param shouldUpdate
     */
    public abstract void getPlaylistItemStatus(@NonNull PlaylistItem item, boolean shouldUpdate);

    /**
     * Player pause operation.
     */
    public abstract void pause();

    /**
     * Player resume operation.
     */
    public abstract void resume();

    /**
     * Player step operation.
     */
    public abstract void stop();

    // advanced queuing (enqueue & remove) are only supported
    // if isQueuingSupported() returns true

    /**
     * Enqueue an item in the playlist.
     * @param item
     */
    public abstract void enqueue(@NonNull PlaylistItem item);

    /**
     * Remove an item for the playlist.
     * @param iid
     * @return
     */
    @NonNull
    public abstract PlaylistItem remove(@NonNull String iid);

    /**
     * Takes player snapshot.
     */
    public void takeSnapshot() {
    }

    @Nullable
    public Bitmap getSnapshot() {
        return null;
    }

    /**
     * presentation display
     */
    public void updatePresentation() {
    }

    public void setCallback(@NonNull Callback callback) {
        mCallback = callback;
    }

    /**
     * Creates a {@link Player} for the given {@code route}, whose UI is hosted by the given {@code
     * activity}.
     */
    @NonNull
    public static Player createPlayerForActivity(
            @NonNull Activity activity,
            @NonNull RouteInfo route,
            @NonNull MediaSessionCompat session) {
        Player player;
<<<<<<< HEAD
        if (route != null && route.supportsControlCategory(
                MediaControlIntent.CATEGORY_REMOTE_PLAYBACK)) {
            player = new RemotePlayer(context);
        } else if (route != null) {
            player = new LocalPlayer.SurfaceViewPlayer(context);
=======
        if (route.isSystemRoute()) {
            player = new LocalPlayer.SurfaceViewPlayer(activity);
>>>>>>> 3d4510a6
        } else {
            player = new RemotePlayer(activity);
        }
        player.setPlayPauseNotificationAction();
        player.setMediaSession(session);
        player.initMediaSession();
        player.connect(route);
        return player;
    }

    /** Creates a {@link Player} for playback on an overlay. */
    @NonNull
    public static Player createPlayerForOverlay(@NonNull Context context) {
        Player player = new LocalPlayer.OverlayPlayer(context);
        player.setPlayPauseNotificationAction();
        return player;
    }

    /**
     * Initialize the media session.
     */
    public void initMediaSession() {
        if (mMediaSession == null) {
            return;
        }
        mMediaSession.setMetadata(null);
        mMediaSession.setPlaybackState(INIT_PLAYBACK_STATE);
    }

    /**
     * Update the player metadata.
     * @param currentItem
     */
    public void updateMetadata(@NonNull PlaylistItem currentItem) {
        if (mMediaSession == null) {
            return;
        }
        if (DEBUG) {
            Log.d(TAG, "Update metadata: currentItem=" + currentItem);
        }
        if (currentItem == null) {
            mMediaSession.setMetadata(null);
            return;
        }
        MediaMetadataCompat.Builder bob = new MediaMetadataCompat.Builder();
        bob.putString(MediaMetadataCompat.METADATA_KEY_DISPLAY_TITLE, currentItem.getTitle());
        bob.putString(MediaMetadataCompat.METADATA_KEY_DISPLAY_SUBTITLE, "Subtitle of the thing");
        bob.putString(MediaMetadataCompat.METADATA_KEY_DISPLAY_DESCRIPTION,
                "Description of the thing");
        bob.putBitmap(MediaMetadataCompat.METADATA_KEY_DISPLAY_ICON, getSnapshot());
        mMediaSession.setMetadata(bob.build());

        maybeCreateNotificationChannel();
        boolean isPlaying = currentItem.getState() == STATE_PREPARING_FOR_PLAY
                || currentItem.getState() == STATE_PLAYING;
        Notification notification = new NotificationCompat.Builder(mContext,
                mNotificationChannelId)
                .addAction(isPlaying ? mPauseAction : mPlayAction)
                .setSmallIcon(R.drawable.app_sample_code)
                .setContentTitle(currentItem.getTitle())
                .setPriority(NotificationCompat.PRIORITY_LOW)
                .setStyle(new androidx.media.app.NotificationCompat
                        .DecoratedMediaCustomViewStyle()
                        .setMediaSession(mMediaSession.getSessionToken())
                        .setShowActionsInCompactView(0))
                .build();

        NotificationManagerCompat notificationManager = NotificationManagerCompat.from(mContext);
        if (ActivityCompat.checkSelfPermission(mContext,
                Manifest.permission.POST_NOTIFICATIONS)
                != PackageManager.PERMISSION_GRANTED) {
            Toast.makeText(
                            mContext,
                            "POST_NOTIFICATIONS permission not available",
                            Toast.LENGTH_LONG)
                    .show();
            return;
        }
        notificationManager.notify(NOTIFICATION_ID, notification);
    }

    private void maybeCreateNotificationChannel() {
        if (mNotificationChannelId != null) {
            return;
        }
        mNotificationChannelId = NOTIFICATION_CHANNEL_ID;
        // Create the NotificationChannel, but only on API 26+ because
        // the NotificationChannel class is new and not in the support library
        if (Build.VERSION.SDK_INT >= Build.VERSION_CODES.O) {
            CharSequence name = "Channel";
            String description = "Description";
            int importance = NotificationManager.IMPORTANCE_LOW;
            NotificationChannel channel = Api26Impl.createNotificationChannel(
                    mNotificationChannelId, name.toString(), importance);

            Api26Impl.setDescription(channel, description);
            // Register the channel with the system; you can't change the importance
            // or other notification behaviors after this
            NotificationManager notificationManager =
                    Api26Impl.getSystemServiceReturnsNotificationManager(mContext);
            Api26Impl.createNotificationChannel(notificationManager, channel);
        }
    }

    private NotificationCompat.Action createNotificationAction(int iconResId, CharSequence title,
            @PlaybackStateCompat.Actions long action) {
        return new NotificationCompat.Action(iconResId, title, createPendingIntent(action));
    }

    private PendingIntent createPendingIntent(@PlaybackStateCompat.Actions long action) {
        int keyCode = PlaybackStateCompat.toKeyCode(action);
        Intent intent = new Intent(Intent.ACTION_MEDIA_BUTTON);
        intent.setComponent(new ComponentName(mContext.getPackageName(),
                MediaButtonReceiver.class.getName()));
        intent.putExtra(Intent.EXTRA_KEY_EVENT, new KeyEvent(KeyEvent.ACTION_DOWN, keyCode));

        return PendingIntent.getBroadcast(mContext, keyCode, intent,
                PendingIntent.FLAG_UPDATE_CURRENT | PendingIntent.FLAG_IMMUTABLE);
    }

    /**
     * Publish the player state.
     * @param state
     */
    public void publishState(int state) {
        if (mMediaSession == null) {
            return;
        }
        PlaybackStateCompat.Builder bob = new PlaybackStateCompat.Builder();
        bob.setActions(PLAYBACK_ACTIONS);
        switch (state) {
            case STATE_PLAYING:
                bob.setState(PlaybackStateCompat.STATE_PLAYING, -1, 1);
                break;
            case STATE_READY:
            case STATE_PAUSED:
                bob.setState(PlaybackStateCompat.STATE_PAUSED, -1, 0);
                break;
            case STATE_PREPARING_FOR_PLAY:
            case STATE_PREPARING_FOR_PAUSE:
                bob.setState(PlaybackStateCompat.STATE_BUFFERING, -1, 0);
                break;
            case STATE_IDLE:
                bob.setState(PlaybackStateCompat.STATE_STOPPED, -1, 0);
                break;
        }
        PlaybackStateCompat pbState = bob.build();
        Log.d(TAG, "Setting state to " + pbState);
        mMediaSession.setPlaybackState(pbState);
        if (state != STATE_IDLE) {
            mMediaSession.setActive(true);
        } else {
            mMediaSession.setActive(false);
        }
    }

    private void setMediaSession(@NonNull MediaSessionCompat session) {
        mMediaSession = session;
    }

    private void setPlayPauseNotificationAction() {
        mPlayAction = createNotificationAction(
                R.drawable.ic_media_play, "play", ACTION_PLAY);
        mPauseAction = createNotificationAction(
                R.drawable.ic_media_pause, "pause", ACTION_PAUSE);
    }

    /**
     * The player callback
     */
    public interface Callback {
        /**
         * On player error.
         */
        void onError();

        /**
         * On Playlist play completed.
         */
        void onCompletion();

        /**
         * On Playlist changed.
         */
        void onPlaylistChanged();

        /**
         * On playlist ready.
         */
        void onPlaylistReady();
    }
    @RequiresApi(26)
    static class Api26Impl {
        private Api26Impl() {
            // This class is not instantiable.
        }

        static NotificationChannel createNotificationChannel(String notificationChannelId,
                String name, int importance) {
            return new NotificationChannel(notificationChannelId, name, importance);
        }

        static void createNotificationChannel(NotificationManager notificationManager,
                NotificationChannel channel) {
            notificationManager.createNotificationChannel(channel);
        }

        static void setDescription(NotificationChannel notificationChannel, String description) {
            notificationChannel.setDescription(description);
        }

        static NotificationManager getSystemServiceReturnsNotificationManager(Context context) {
            return context.getSystemService(NotificationManager.class);
        }
    }
}<|MERGE_RESOLUTION|>--- conflicted
+++ resolved
@@ -201,16 +201,8 @@
             @NonNull RouteInfo route,
             @NonNull MediaSessionCompat session) {
         Player player;
-<<<<<<< HEAD
-        if (route != null && route.supportsControlCategory(
-                MediaControlIntent.CATEGORY_REMOTE_PLAYBACK)) {
-            player = new RemotePlayer(context);
-        } else if (route != null) {
-            player = new LocalPlayer.SurfaceViewPlayer(context);
-=======
         if (route.isSystemRoute()) {
             player = new LocalPlayer.SurfaceViewPlayer(activity);
->>>>>>> 3d4510a6
         } else {
             player = new RemotePlayer(activity);
         }
