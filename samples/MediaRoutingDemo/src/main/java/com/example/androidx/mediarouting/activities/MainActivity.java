/*
 * Copyright 2022 The Android Open Source Project
 *
 * Licensed under the Apache License, Version 2.0 (the "License");
 * you may not use this file except in compliance with the License.
 * You may obtain a copy of the License at
 *
 *      http://www.apache.org/licenses/LICENSE-2.0
 *
 * Unless required by applicable law or agreed to in writing, software
 * distributed under the License is distributed on an "AS IS" BASIS,
 * WITHOUT WARRANTIES OR CONDITIONS OF ANY KIND, either express or implied.
 * See the License for the specific language governing permissions and
 * limitations under the License.
 */

package com.example.androidx.mediarouting.activities;

import android.Manifest;
import android.app.Activity;
import android.app.PendingIntent;
import android.content.BroadcastReceiver;
import android.content.ComponentName;
import android.content.Context;
import android.content.Intent;
import android.content.pm.PackageManager;
import android.net.Uri;
import android.os.Build;
import android.os.Bundle;
import android.os.Environment;
import android.os.Handler;
import android.os.SystemClock;
import android.provider.Settings;
import android.support.v4.media.session.MediaSessionCompat;
import android.util.Log;
import android.view.KeyEvent;
import android.view.Menu;
import android.view.MenuItem;
import android.view.View;
import android.widget.CheckBox;
import android.widget.ImageButton;
import android.widget.ListView;
import android.widget.SeekBar;
import android.widget.SeekBar.OnSeekBarChangeListener;
import android.widget.TabHost;
import android.widget.TabHost.TabSpec;
import android.widget.TextView;
import android.widget.Toast;

import androidx.annotation.NonNull;
import androidx.annotation.Nullable;
import androidx.annotation.RequiresApi;
import androidx.appcompat.app.AppCompatActivity;
import androidx.core.content.ContextCompat;
import androidx.core.view.MenuItemCompat;
import androidx.fragment.app.FragmentManager;
import androidx.mediarouter.app.MediaRouteActionProvider;
import androidx.mediarouter.app.MediaRouteControllerDialog;
import androidx.mediarouter.app.MediaRouteControllerDialogFragment;
import androidx.mediarouter.app.MediaRouteDialogFactory;
import androidx.mediarouter.app.MediaRouteDiscoveryFragment;
import androidx.mediarouter.media.MediaControlIntent;
import androidx.mediarouter.media.MediaItemStatus;
import androidx.mediarouter.media.MediaRouteSelector;
import androidx.mediarouter.media.MediaRouter;
import androidx.mediarouter.media.MediaRouter.ProviderInfo;
import androidx.mediarouter.media.MediaRouter.RouteInfo;
import androidx.mediarouter.media.MediaRouterParams;
import androidx.mediarouter.media.RouteListingPreference;

import com.example.androidx.mediarouting.MyMediaRouteControllerDialog;
import com.example.androidx.mediarouting.R;
import com.example.androidx.mediarouting.RoutesManager;
import com.example.androidx.mediarouting.data.MediaItem;
import com.example.androidx.mediarouting.data.PlaylistItem;
import com.example.androidx.mediarouting.player.Player;
import com.example.androidx.mediarouting.player.RemotePlayer;
import com.example.androidx.mediarouting.providers.SampleMediaRouteProvider;
import com.example.androidx.mediarouting.session.SessionManager;
import com.example.androidx.mediarouting.ui.LibraryAdapter;
import com.example.androidx.mediarouting.ui.PlaylistAdapter;
import com.google.common.base.Function;
import com.google.common.util.concurrent.Futures;
import com.google.common.util.concurrent.ListenableFuture;

import java.io.File;
import java.util.List;

/**
 * Demonstrates how to use the {@link MediaRouter} API to build an application that allows the user
 * to send content to various rendering targets.
 */
public class MainActivity extends AppCompatActivity {
    private static final String TAG = "MainActivity";
    private static final String DISCOVERY_FRAGMENT_TAG = "DiscoveryFragment";
    private static final int POST_NOTIFICATIONS_PERMISSION_REQUEST_CODE = 5001;
    private static final boolean ENABLE_DEFAULT_CONTROL_CHECK_BOX = false;

    private final Handler mHandler = new Handler();
    private final Runnable mUpdateSeekRunnable =
            new Runnable() {
                @Override
                public void run() {
                    updateProgress();
                    // update Ui every 1 second
                    mHandler.postDelayed(this, 1000);
                }
            };
    private final SessionManager mSessionManager = new SessionManager("app");
    private final MediaRouter.OnPrepareTransferListener mOnPrepareTransferListener =
            createTransferListener();
    private final MediaRouter.Callback mMediaRouterCB = new SampleMediaRouterCallback();

    private MediaRouter mMediaRouter;
    private MediaRouteSelector mSelector;
    private PlaylistAdapter mPlayListItems;
    private TextView mInfoTextView;
    private ListView mPlayListView;
    private CheckBox mUseDefaultControlCheckBox;
    private ImageButton mPauseResumeButton;
    private SeekBar mSeekBar;
    private Player mPlayer;
    private MediaSessionCompat mMediaSession;
    private ComponentName mEventReceiver;
    private PendingIntent mMediaPendingIntent;

    @Override
    protected void onCreate(@Nullable Bundle savedInstanceState) {
        super.onCreate(savedInstanceState);

        requestRequiredPermissions();

        mMediaRouter = MediaRouter.getInstance(this);
        mMediaRouter.setRouterParams(getRouterParams());

        RoutesManager routesManager = RoutesManager.getInstance(getApplicationContext());
        routesManager.reloadDialogType();

        // Create a route selector for the type of routes that we care about.
        mSelector =
                new MediaRouteSelector.Builder()
                        .addControlCategory(MediaControlIntent.CATEGORY_REMOTE_PLAYBACK)
                        .addControlCategory(MediaControlIntent.CATEGORY_REMOTE_AUDIO_PLAYBACK)
                        .addControlCategory(MediaControlIntent.CATEGORY_REMOTE_VIDEO_PLAYBACK)
                        .addControlCategory(MediaControlIntent.CATEGORY_LIVE_AUDIO)
                        .addControlCategory(SampleMediaRouteProvider.CATEGORY_SAMPLE_ROUTE)
                        .build();

        mMediaRouter.setOnPrepareTransferListener(mOnPrepareTransferListener);

        // Add a fragment to take care of media route discovery.
        // This fragment automatically adds or removes a callback whenever the activity
        // is started or stopped.
        FragmentManager fm = getSupportFragmentManager();
        DiscoveryFragment fragment = (DiscoveryFragment) fm.findFragmentByTag(
                DISCOVERY_FRAGMENT_TAG);
        if (fragment == null) {
            fragment = new DiscoveryFragment();
            fm.beginTransaction()
                    .add(fragment, DISCOVERY_FRAGMENT_TAG)
                    .commit();
        }
        fragment.setCallback(mMediaRouterCB);
        fragment.setRouteSelector(mSelector);

        // Populate an array adapter with streaming media items.
        String[] mediaNames = getResources().getStringArray(R.array.media_names);
        String[] mediaUris = getResources().getStringArray(R.array.media_uris);
        String[] mediaMimes = getResources().getStringArray(R.array.media_mimes);
        LibraryAdapter libraryItems = new LibraryAdapter(/* mainActivity= */ this,
                /* sessionManager= */  mSessionManager);
        for (int i = 0; i < mediaNames.length; i++) {
            libraryItems.add(new MediaItem(
                    "[streaming] " + mediaNames[i], Uri.parse(mediaUris[i]), mediaMimes[i]));
        }

        // Scan local external storage directory for media files.
        File externalDir = Environment.getExternalStorageDirectory();
        if (externalDir != null) {
            File[] list = externalDir.listFiles();
            if (list != null) {
                for (File file : list) {
                    String filename = file.getName();
                    if (filename.matches(".*\\.(m4v|mp4)")) {
                        libraryItems.add(new MediaItem("[local] " + filename,
                                Uri.fromFile(file), "video/mp4"));
                    }
                }
            }
        }

        mPlayListItems = new PlaylistAdapter(/* mainActivity= */ this,
                /* sessionManager= */  mSessionManager);

        // Initialize the layout.
        setContentView(R.layout.sample_media_router);

        TabHost tabHost = findViewById(R.id.tabHost);
        tabHost.setup();
        String tabName = getResources().getString(R.string.library_tab_text);
        TabSpec spec1 = tabHost.newTabSpec(tabName);
        spec1.setContent(R.id.tab1);
        spec1.setIndicator(tabName);

        tabName = getResources().getString(R.string.playlist_tab_text);
        TabSpec spec2 = tabHost.newTabSpec(tabName);
        spec2.setIndicator(tabName);
        spec2.setContent(R.id.tab2);

        tabName = getResources().getString(R.string.info_tab_text);
        TabSpec spec3 = tabHost.newTabSpec(tabName);
        spec3.setIndicator(tabName);
        spec3.setContent(R.id.tab3);

        tabHost.addTab(spec1);
        tabHost.addTab(spec2);
        tabHost.addTab(spec3);
        tabHost.setOnTabChangedListener(arg0 -> updateUi());

        ListView libraryView = findViewById(R.id.media);
        libraryView.setAdapter(libraryItems);
        libraryView.setChoiceMode(ListView.CHOICE_MODE_SINGLE);
        libraryView.setOnItemClickListener((parent, view, position, id) -> updateButtons());

        mPlayListView = findViewById(R.id.playlist);
        mPlayListView.setAdapter(mPlayListItems);
        mPlayListView.setChoiceMode(ListView.CHOICE_MODE_SINGLE);
        mPlayListView.setOnItemClickListener((parent, view, position, id) -> updateButtons());

        mInfoTextView = findViewById(R.id.info);

        mUseDefaultControlCheckBox = findViewById(R.id.custom_control_view_checkbox);
        if (ENABLE_DEFAULT_CONTROL_CHECK_BOX) {
            mUseDefaultControlCheckBox.setVisibility(View.VISIBLE);
        }
        mPauseResumeButton = findViewById(R.id.pause_resume_button);
        mPauseResumeButton.setOnClickListener(v -> {
            if (mSessionManager.isPaused()) {
                mSessionManager.resume();
            } else {
                mSessionManager.pause();
            }
        });

        ImageButton stopButton = findViewById(R.id.stop_button);
        stopButton.setOnClickListener(v -> mSessionManager.stop());

        mSeekBar = findViewById(R.id.seekbar);
        mSeekBar.setOnSeekBarChangeListener(new SampleOnSeekBarChangeListener());

        // Schedule Ui update
        mHandler.postDelayed(mUpdateSeekRunnable, 1000);

        // Build the PendingIntent for the remote control client
        mEventReceiver = new ComponentName(getPackageName(),
                SampleMediaButtonReceiver.class.getName());
        Intent mediaButtonIntent = new Intent(Intent.ACTION_MEDIA_BUTTON);
        mediaButtonIntent.setComponent(mEventReceiver);
        mMediaPendingIntent =
                PendingIntent.getBroadcast(
                        this,
                        /* requestCode= */ 0,
                        mediaButtonIntent,
                        PendingIntent.FLAG_IMMUTABLE);

        // Create and register the remote control client
        createMediaSession();
        mMediaRouter.setMediaSessionCompat(mMediaSession);

        // Set up playback manager and player
        mPlayer =
                Player.createPlayerForActivity(
                        MainActivity.this, mMediaRouter.getSelectedRoute(), mMediaSession);

        mSessionManager.setPlayer(mPlayer);
        mSessionManager.setCallback(new SampleSessionManagerCallback());

        updateUi();

        if (RouteListingPreference.ACTION_TRANSFER_MEDIA.equals(getIntent().getAction())) {
            showMediaTransferToast();
        }
    }

    @Override
    protected void onDestroy() {
        mSessionManager.stop();
        mPlayer.release();
        mMediaSession.release();
        mMediaRouter.removeCallback(mMediaRouterCB);
        mMediaRouter.setOnPrepareTransferListener(null);

        super.onDestroy();
    }

    @Override
    public boolean onCreateOptionsMenu(@NonNull Menu menu) {
        // Be sure to call the super class.
        super.onCreateOptionsMenu(menu);

        // Inflate the menu and configure the media router action provider.
        getMenuInflater().inflate(R.menu.sample_media_router_menu, menu);

        MenuItem mediaRouteMenuItem = menu.findItem(R.id.media_route_menu_item);
        MediaRouteActionProvider mediaRouteActionProvider =
                (MediaRouteActionProvider) MenuItemCompat.getActionProvider(mediaRouteMenuItem);
        if (mediaRouteActionProvider != null) {
            mediaRouteActionProvider.setRouteSelector(mSelector);
            mediaRouteActionProvider.setDialogFactory(new MediaRouteDialogFactory() {
                @NonNull
                @Override
                public MediaRouteControllerDialogFragment onCreateControllerDialogFragment() {
                    return new ControllerDialogFragment(MainActivity.this,
                            mUseDefaultControlCheckBox);
                }
            });
        }

        // Return true to show the menu.
        return true;
    }

    @Override
    public boolean onOptionsItemSelected(@NonNull MenuItem item) {
        if (item.getItemId() == R.id.settings_menu_item) {
            startActivity(new Intent(this, SettingsActivity.class));
            return true;
        }
        return super.onOptionsItemSelected(item);
    }

    @Override
    public boolean onKeyDown(int keyCode, @Nullable KeyEvent event) {
        return handleMediaKey(event) || super.onKeyDown(keyCode, event);
    }

    @Override
    public boolean onKeyUp(int keyCode, @Nullable KeyEvent event) {
        return handleMediaKey(event) || super.onKeyUp(keyCode, event);
    }

    private void requestRequiredPermissions() {
        requestDisplayOverOtherAppsPermission();
        requestPostNotificationsPermission();
    }

    private void showMediaTransferToast() {
        String routeId = getIntent().getStringExtra(RouteListingPreference.EXTRA_ROUTE_ID);
        List<RouteInfo> routes = mMediaRouter.getRoutes();
        String requestedRouteName = null;
        for (RouteInfo route : routes) {
            if (route.getId().equals(routeId)) {
                requestedRouteName = route.getName();
                break;
            }
        }
        String stringToDisplay =
                requestedRouteName != null
                        ? "Transfer requested to " + requestedRouteName
                        : "Transfer requested to unknown route: " + routeId;

        // TODO(b/266561322): Replace the toast with a Dialog that allows the user to either
        // transfer playback to the requested route, or dismiss the intent.
        Toast.makeText(/* context= */ this, stringToDisplay, Toast.LENGTH_LONG).show();
    }

    private void requestDisplayOverOtherAppsPermission() {
        // Need overlay permission for emulating remote display.
        if (Build.VERSION.SDK_INT >= 23 && !Api23Impl.canDrawOverlays(this)) {
            Intent intent =
                    new Intent(
                            Settings.ACTION_MANAGE_OVERLAY_PERMISSION,
                            Uri.parse("package:" + getPackageName()));
            startActivityForResult(intent, 0);
        }
    }

    private void requestPostNotificationsPermission() {
        if (Build.VERSION.SDK_INT >= Build.VERSION_CODES.M) {
            if (ContextCompat.checkSelfPermission(
                            getApplicationContext(), Manifest.permission.POST_NOTIFICATIONS)
                    != PackageManager.PERMISSION_GRANTED) {
                if (!Api23Impl.shouldShowRequestPermissionRationale(
                        this, Manifest.permission.POST_NOTIFICATIONS)) {
                    Api23Impl.requestPermissions(
                            /* activity= */ this,
                            /* permissions= */ new String[] {
                                Manifest.permission.POST_NOTIFICATIONS
                            },
                            /* requestCode= */ POST_NOTIFICATIONS_PERMISSION_REQUEST_CODE);
                }
            }
        }
    }

    private void createMediaSession() {
        // Create the MediaSession
        mMediaSession = new MediaSessionCompat(this, "SampleMediaRouter", mEventReceiver,
                mMediaPendingIntent);
        mMediaSession.setCallback(new SampleMediaSessionCompatCallback());
        SampleMediaButtonReceiver.setActivity(MainActivity.this);
    }

    /**
     * Handle media key events.
     */
    private boolean handleMediaKey(@Nullable KeyEvent event) {
        if (event != null && event.getAction() == KeyEvent.ACTION_DOWN
                && event.getRepeatCount() == 0) {
            switch (event.getKeyCode()) {
                case KeyEvent.KEYCODE_MEDIA_PLAY_PAUSE:
                case KeyEvent.KEYCODE_HEADSETHOOK: {
                    Log.d(TAG, "Received Play/Pause event from RemoteControlClient");
                    if (mSessionManager.isPaused()) {
                        mSessionManager.resume();
                    } else {
                        mSessionManager.pause();
                    }
                    return true;
                }
                case KeyEvent.KEYCODE_MEDIA_PLAY: {
                    Log.d(TAG, "Received Play event from RemoteControlClient");
                    if (mSessionManager.isPaused()) {
                        mSessionManager.resume();
                    }
                    return true;
                }
                case KeyEvent.KEYCODE_MEDIA_PAUSE: {
                    Log.d(TAG, "Received Pause event from RemoteControlClient");
                    if (!mSessionManager.isPaused()) {
                        mSessionManager.pause();
                    }
                    return true;
                }
                case KeyEvent.KEYCODE_MEDIA_STOP: {
                    Log.d(TAG, "Received Stop event from RemoteControlClient");
                    mSessionManager.stop();
                    return true;
                }
                default:
                    break;
            }
        }
        return false;
    }

    private void updateStatusFromSessionManager() {
        if (mPlayer != null && mSessionManager != null) {
            mSessionManager.updateStatus();
        }
    }

    private void updateProgress() {
        // Estimate content position from last status time and elapsed time.
        // (Note this might be slightly out of sync with remote side, however
        // it avoids frequent polling the MRP.)
        int progress = 0;
        PlaylistItem item = getCheckedPlaylistItem();
        if (item != null) {
            int state = item.getState();
            long duration = item.getDuration();
            if (duration <= 0) {
                if (state == MediaItemStatus.PLAYBACK_STATE_PLAYING
                        || state == MediaItemStatus.PLAYBACK_STATE_PAUSED) {
                    mSessionManager.updateStatus();
                }
            } else {
                long position = item.getPosition();
                long timeDelta = mSessionManager.isPaused()
                        ? 0 : (SystemClock.elapsedRealtime() - item.getTimestamp());
                progress = (int) (100.0 * (position + timeDelta) / duration);
            }
        }
        mSeekBar.setProgress(progress);
    }

    private void updateUi() {
        updatePlaylist();
        updateRouteDescription();
        updateButtons();
        if (mPlayer != null && mSessionManager != null) {
            PlaylistItem currentItem = mSessionManager.getCurrentItem();
            if (currentItem != null) {
                mPlayer.updateMetadata(currentItem);
                int currentItemState = Player.STATE_IDLE;
                switch (currentItem.getState()) {
                    case MediaItemStatus.PLAYBACK_STATE_PLAYING:
                        currentItemState = Player.STATE_PLAYING;
                        break;
                    case MediaItemStatus.PLAYBACK_STATE_PAUSED:
                        currentItemState = Player.STATE_PAUSED;
                        break;
                    case MediaItemStatus.PLAYBACK_STATE_PENDING:
                    case MediaItemStatus.PLAYBACK_STATE_BUFFERING:
                        currentItemState = Player.STATE_PREPARING_FOR_PLAY;
                        break;
                }
                mPlayer.publishState(currentItemState);
            }
        }
    }

    private void updatePlaylist() {
        mPlayListItems.clear();
        for (PlaylistItem item : mSessionManager.getPlaylist()) {
            mPlayListItems.add(item);
        }
        mPlayListView.invalidate();
    }

    private void updateRouteDescription() {
        RouteInfo route = mMediaRouter.getSelectedRoute();
        mInfoTextView.setText("Currently selected route:"
                + "\nName: " + route.getName()
                + "\nProvider: " + route.getProvider().getPackageName());
    }

    private void updateButtons() {
        // show pause or resume icon depending on current state
        mPauseResumeButton.setImageResource(mSessionManager.isPaused()
                ? R.drawable.ic_media_play : R.drawable.ic_media_pause);
        // only enable seek bar when duration is known
        PlaylistItem item = getCheckedPlaylistItem();
        mSeekBar.setEnabled(item != null && item.getDuration() > 0);
    }

    @Nullable
    private PlaylistItem getCheckedPlaylistItem() {
        int count = mPlayListView.getCount();
        int index = mPlayListView.getCheckedItemPosition();
        if (count > 0) {
            if (index < 0 || index >= count) {
                index = 0;
                mPlayListView.setItemChecked(0, true);
            }
            return mPlayListItems.getItem(index);
        }
        return null;
    }

    private long getCurrentEstimatedPosition(@NonNull PlaylistItem item) {
        return item.getPosition() + (mSessionManager.isPaused()
                ? 0 : (SystemClock.elapsedRealtime() - item.getTimestamp()));
    }

    @NonNull
    private MediaRouterParams getRouterParams() {
        return new MediaRouterParams.Builder()
                .setDialogType(MediaRouterParams.DIALOG_TYPE_DEFAULT)
                .setTransferToLocalEnabled(true) // Phone speaker will be shown when casting.
                .build();
    }

    /**
     * Returns a new {@link TransferListener} it the SDK level is at least R. Otherwise, returns
     * null.
     */
    private MediaRouter.OnPrepareTransferListener createTransferListener() {
        if (Build.VERSION.SDK_INT >= Build.VERSION_CODES.R) {
            return new TransferListener();
        } else {
            return null;
        }
    }

    /**
     * Media route discovery fragment.
     */
    public static final class DiscoveryFragment extends MediaRouteDiscoveryFragment {
        private MediaRouter.Callback mCallback;

        public void setCallback(@Nullable MediaRouter.Callback cb) {
            mCallback = cb;
        }

        @Nullable
        @Override
        public MediaRouter.Callback onCreateCallback() {
            return mCallback;
        }

        @Override
        public int onPrepareCallbackFlags() {
            return super.onPrepareCallbackFlags();
        }
    }

    private final class SampleOnSeekBarChangeListener implements OnSeekBarChangeListener {
        @Override
        public void onProgressChanged(SeekBar seekBar, int progress, boolean fromUser) {
            PlaylistItem item = getCheckedPlaylistItem();
            if (fromUser && item != null && item.getDuration() > 0) {
                long pos = progress * item.getDuration() / 100;
                mSessionManager.seek(item.getItemId(), pos);
                item.setPosition(pos);
                item.setTimestamp(SystemClock.elapsedRealtime());
            }
        }

        @Override
        public void onStartTrackingTouch(SeekBar seekBar) {
        }

        @Override
        public void onStopTrackingTouch(SeekBar seekBar) {
            updateUi();
        }
    }

    private final class SampleSessionManagerCallback implements SessionManager.Callback {
        @Override
        public void onStatusChanged() {
            updateUi();
        }

        @Override
        public void onItemChanged(@NonNull PlaylistItem item) {
            updateUi();
        }
    }

    private final class SampleMediaSessionCompatCallback extends MediaSessionCompat.Callback {
        @Override
        public boolean onMediaButtonEvent(Intent mediaButtonEvent) {
            if (mediaButtonEvent != null) {
                return handleMediaKey(
                        mediaButtonEvent.getParcelableExtra(Intent.EXTRA_KEY_EVENT));
            }
            return super.onMediaButtonEvent(null);
        }

        @Override
        public void onPlay() {
            mSessionManager.resume();
        }

        @Override
        public void onPause() {
            mSessionManager.pause();
        }
    };

    private final class SampleMediaRouterCallback extends MediaRouter.Callback {
        // Return a custom callback that will simply log all of the route events
        // for demonstration purposes.
        @Override
        public void onRouteAdded(@NonNull MediaRouter router, @NonNull RouteInfo route) {
            Log.d(TAG, "onRouteAdded: route=" + route);
        }

        @Override
        public void onRouteChanged(@NonNull MediaRouter router, @NonNull RouteInfo route) {
            Log.d(TAG, "onRouteChanged: route=" + route);
            if (route.isSelected()) {
                updateRouteDescription();
            }
        }

        @Override
        public void onRouteRemoved(@NonNull MediaRouter router, @NonNull RouteInfo route) {
            Log.d(TAG, "onRouteRemoved: route=" + route);
        }

        @Override
        public void onRouteSelected(@NonNull MediaRouter router,
                @NonNull RouteInfo selectedRoute, int reason, @NonNull RouteInfo requestedRoute) {
            Log.d(TAG, "onRouteSelected: requestedRoute=" + requestedRoute
                    + ", route=" + selectedRoute + ", reason=" + reason);

<<<<<<< HEAD
            if (reason != MediaRouter.UNSELECT_REASON_ROUTE_CHANGED) {
                mPlayer = Player.create(MainActivity.this, selectedRoute, mMediaSession);
                mPlayer.updatePresentation();
                mSessionManager.setPlayer(mPlayer);
            }
            updateUi();
        }

        @Override
        public void onRouteUnselected(@NonNull MediaRouter router, @NonNull RouteInfo route,
                int reason) {
            Log.d(TAG, "onRouteUnselected: route=" + route);

            if (reason != MediaRouter.UNSELECT_REASON_ROUTE_CHANGED) {
                mMediaSession.setActive(false);
                mSessionManager.stop();

                mPlayer.updatePresentation();
                mPlayer.release();
=======
            boolean needToRecreatePlayer =
                    !selectedRoute.isSystemRoute() || mPlayer.isRemotePlayback();

            if (needToRecreatePlayer) {
                Player oldPlayer = mPlayer;
                PlaylistItem currentItem = mSessionManager.getCurrentItem();
                if (currentItem != null
                        && currentItem.getState() != MediaItemStatus.PLAYBACK_STATE_PENDING) {
                    // We haven't received a prepare transfer call for this. We set that up now.
                    if (reason == MediaRouter.UNSELECT_REASON_STOPPED) {
                        mSessionManager.pause();
                    }
                    mSessionManager.suspend(currentItem.getPosition());
                }
                mPlayer =
                        Player.createPlayerForActivity(
                                MainActivity.this, selectedRoute, mMediaSession);
                mPlayer.updatePresentation();
                mSessionManager.setPlayer(mPlayer);
                mSessionManager.unsuspend();
                updateUi();
                oldPlayer.release();
>>>>>>> 3d4510a6
            }
        }

        @Override
        public void onRouteVolumeChanged(@NonNull MediaRouter router, @NonNull RouteInfo route) {
            Log.d(TAG, "onRouteVolumeChanged: route=" + route);
        }

        @Override
        public void onRoutePresentationDisplayChanged(
                @NonNull MediaRouter router, @NonNull RouteInfo route) {
            Log.d(TAG, "onRoutePresentationDisplayChanged: route=" + route);
            mPlayer.updatePresentation();
        }

        @Override
        public void onProviderAdded(@NonNull MediaRouter router, @NonNull ProviderInfo provider) {
            Log.d(TAG, "onRouteProviderAdded: provider=" + provider);
        }

        @Override
        public void onProviderRemoved(@NonNull MediaRouter router, @NonNull ProviderInfo provider) {
            Log.d(TAG, "onRouteProviderRemoved: provider=" + provider);
        }

        @Override
        public void onProviderChanged(@NonNull MediaRouter router, @NonNull ProviderInfo provider) {
            Log.d(TAG, "onRouteProviderChanged: provider=" + provider);
        }
    }

    /**
     * Controller Dialog Fragment for the media router dialog.
     */
    public static class ControllerDialogFragment extends MediaRouteControllerDialogFragment {
        private MainActivity mMainActivity;
        private MediaRouteControllerDialog mControllerDialog;
        private CheckBox mUseDefaultControlCheckBox;

        public ControllerDialogFragment() {
            super();
        }

        public ControllerDialogFragment(@NonNull MainActivity activity,
                @Nullable CheckBox customControlViewCheckBox) {
            mMainActivity = activity;
            mUseDefaultControlCheckBox = customControlViewCheckBox;
        }

        @NonNull
        @Override
        public MediaRouteControllerDialog onCreateControllerDialog(
                @NonNull Context context, @Nullable Bundle savedInstanceState) {
            mMainActivity.updateStatusFromSessionManager();
            mControllerDialog =
                    mUseDefaultControlCheckBox != null && mUseDefaultControlCheckBox.isChecked()
                            ? super.onCreateControllerDialog(context, savedInstanceState)
                            : new MyMediaRouteControllerDialog(context);
            mControllerDialog.setOnDismissListener(dialog -> mControllerDialog = null);
            return mControllerDialog;
        }
    }

    /**
     * Broadcast receiver for handling ACTION_MEDIA_BUTTON.
     *
     * This is needed to create the RemoteControlClient for controlling
     * remote route volume in lock screen. It routes media key events back
     * to main app activity.
     */
    private static class SampleMediaButtonReceiver extends BroadcastReceiver {
        private static MainActivity sActivity;

        public static void setActivity(@NonNull MainActivity activity) {
            sActivity = activity;
        }

        @Override
        public void onReceive(Context context, Intent intent) {
            if (sActivity != null && Intent.ACTION_MEDIA_BUTTON.equals(intent.getAction())) {
                sActivity.handleMediaKey(intent.getParcelableExtra(Intent.EXTRA_KEY_EVENT));
            }
        }
    }

    @RequiresApi(23)
    private static class Api23Impl {
        private Api23Impl() {
            // This class is not instantiable.
        }

        static boolean canDrawOverlays(Context context) {
            return Settings.canDrawOverlays(context);
        }

        static boolean shouldShowRequestPermissionRationale(Activity activity, String permission) {
            return activity.shouldShowRequestPermissionRationale(permission);
        }

        static void requestPermissions(Activity activity, String[] permissions, int requestCode) {
            activity.requestPermissions(permissions, requestCode);
        }
    }

    @RequiresApi(30)
    private class TransferListener implements MediaRouter.OnPrepareTransferListener {
        @Nullable
        @Override
        public ListenableFuture<Void> onPrepareTransfer(@NonNull RouteInfo fromRoute,
                @NonNull RouteInfo toRoute) {
            Log.d(TAG, "onPrepareTransfer: from=" + fromRoute.getId()
                    + ", to=" + toRoute.getId());
            final PlaylistItem currentItem = getCheckedPlaylistItem();

            if (currentItem == null) {
                return null; // No ongoing playback. Nothing to prepare.
            }
            if (mPlayer.isRemotePlayback()) {
                RemotePlayer remotePlayer = (RemotePlayer) mPlayer;
                ListenableFuture<PlaylistItem> cacheRemoteState =
                        remotePlayer.cacheRemoteState(currentItem);
                Function<PlaylistItem, Void> function =
                        (playlistItem) -> {
                            mSessionManager.suspend(playlistItem.getPosition());
                            return null;
                        };
                return Futures.transform(cacheRemoteState, function, Runnable::run);
            } else {
                mSessionManager.suspend(getCurrentEstimatedPosition(currentItem));
                return Futures.immediateVoidFuture();
            }
        }
    }
}<|MERGE_RESOLUTION|>--- conflicted
+++ resolved
@@ -667,27 +667,6 @@
             Log.d(TAG, "onRouteSelected: requestedRoute=" + requestedRoute
                     + ", route=" + selectedRoute + ", reason=" + reason);
 
-<<<<<<< HEAD
-            if (reason != MediaRouter.UNSELECT_REASON_ROUTE_CHANGED) {
-                mPlayer = Player.create(MainActivity.this, selectedRoute, mMediaSession);
-                mPlayer.updatePresentation();
-                mSessionManager.setPlayer(mPlayer);
-            }
-            updateUi();
-        }
-
-        @Override
-        public void onRouteUnselected(@NonNull MediaRouter router, @NonNull RouteInfo route,
-                int reason) {
-            Log.d(TAG, "onRouteUnselected: route=" + route);
-
-            if (reason != MediaRouter.UNSELECT_REASON_ROUTE_CHANGED) {
-                mMediaSession.setActive(false);
-                mSessionManager.stop();
-
-                mPlayer.updatePresentation();
-                mPlayer.release();
-=======
             boolean needToRecreatePlayer =
                     !selectedRoute.isSystemRoute() || mPlayer.isRemotePlayback();
 
@@ -710,7 +689,6 @@
                 mSessionManager.unsuspend();
                 updateUi();
                 oldPlayer.release();
->>>>>>> 3d4510a6
             }
         }
 
