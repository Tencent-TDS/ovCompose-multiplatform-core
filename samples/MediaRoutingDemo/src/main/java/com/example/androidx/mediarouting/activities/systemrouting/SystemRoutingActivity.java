--- conflicted
+++ resolved
@@ -162,14 +162,8 @@
     }
 
     private void initializeSystemRoutesSources() {
-<<<<<<< HEAD
-        mSystemRoutesSources.clear();
-
-        mSystemRoutesSources.add(MediaRouterSystemRoutesSource.create(/* context= */ this));
-=======
         ArrayList<SystemRoutesSource> sources = new ArrayList<>();
         sources.add(MediaRouterSystemRoutesSource.create(/* context= */ this));
->>>>>>> 3d4510a6
 
         if (Build.VERSION.SDK_INT >= Build.VERSION_CODES.R) {
             sources.add(MediaRouter2SystemRoutesSource.create(/* context= */ this));
@@ -178,12 +172,7 @@
         sources.add(AndroidXMediaRouterSystemRoutesSource.create(/* context= */ this));
 
         if (hasBluetoothPermission()) {
-<<<<<<< HEAD
-            mSystemRoutesSources.add(
-                    BluetoothManagerSystemRoutesSource.create(/* context= */ this));
-=======
             sources.add(BluetoothManagerSystemRoutesSource.create(/* context= */ this));
->>>>>>> 3d4510a6
         }
 
         if (Build.VERSION.SDK_INT >= Build.VERSION_CODES.M) {
