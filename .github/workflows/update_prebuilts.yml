# This workflow creates a new PR with the updated build ids for Playground prebuilts.
# To run it, navigate to https://github.com/androidx/androidx/actions/workflows/update_prebuilts.yml
# and click "Run workflow"
name: Update Prebuilts
on:
<<<<<<< HEAD
  workflow_dispatch:jobs:
=======
  workflow_dispatch:

jobs:
>>>>>>> 9c83148c
  update-prebuilts:
    runs-on: ubuntu-latest
    steps:
      - name: "Checkout androidx repo"
        uses: actions/checkout@v2
      - name: "Run update prebuilt snapshot ids script"
        shell: bash
        run: development/update_playground.sh
      - name: "Check if anything changed"
        shell: bash
        id: "check-for-changes"
        run: |
          set -x
          git status
          HAS_CHANGES=`git status --porcelain|grep playground\.properties|wc -l`
          echo "::set-output name=has_changes::$HAS_CHANGES"
      - name: "Create a PR"
        shell: bash
        id: "create-pr"
        if: ${{ steps.check-for-changes.outputs.has_changes >= 1 }}
        run: |
          set -x
          BRANCH_NAME="ci-workflow-bot/update-prebuilts-$(date "+%Y-%m-%d-%H-%M")/${{ github.run_id }}-${{ github.run_number }}"
          git config user.email "androidx-github-bot@google.com"
          git config user.name "AndroidX Github Bot"
          git checkout -b $BRANCH_NAME
          git add playground-common/playground.properties
          git commit -m "Update playground snapshot ids" # PR body overrides this commit message
          git push origin $BRANCH_NAME
          # create pull request
          gh pr create --base ${{ github.event.inputs.target-branch || 'androidx-main' }} \
            --title "[AndroidX Github Bot] Update playground snapshot ids" \
            --body "This CL was created by the update_prebuilts workflow.
            ${{ github.event.inputs.comment || '' }}
            Bug: n/a
            Test: CI"
        env:
          GITHUB_TOKEN: ${{ secrets.ANDROIDX_GITHUB_BOT_TOKEN }}<|MERGE_RESOLUTION|>--- conflicted
+++ resolved
@@ -3,13 +3,9 @@
 # and click "Run workflow"
 name: Update Prebuilts
 on:
-<<<<<<< HEAD
-  workflow_dispatch:jobs:
-=======
   workflow_dispatch:
 
 jobs:
->>>>>>> 9c83148c
   update-prebuilts:
     runs-on: ubuntu-latest
     steps:
