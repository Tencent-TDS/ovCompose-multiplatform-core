--- conflicted
+++ resolved
@@ -1,9 +1,5 @@
 <?xml version="1.0" encoding="UTF-8"?>
-<<<<<<< HEAD
-<issues format="6" by="lint 8.4.0-alpha12" type="baseline" client="gradle" dependencies="false" name="AGP (8.4.0-alpha12)" variant="all" version="8.4.0-alpha12">
-=======
 <issues format="6" by="lint 8.6.0-beta01" type="baseline" client="gradle" dependencies="false" name="AGP (8.6.0-beta01)" variant="all" version="8.6.0-beta01">
->>>>>>> 3d4510a6
 
     <issue
         id="BanThreadSleep"
@@ -1347,23 +1343,6 @@
     </issue>
 
     <issue
-<<<<<<< HEAD
-        id="ClassVerificationFailure"
-        message="This call references a method added in API level 23; however, the containing class androidx.leanback.app.PermissionHelper is reachable from earlier API levels and will fail run-time class verification."
-        errorLine1="            fragment.requestPermissions(permissions, requestCode);"
-        errorLine2="                     ~~~~~~~~~~~~~~~~~~">
-        <location
-            file="src/main/java/androidx/leanback/app/PermissionHelper.java"/>
-    </issue>
-
-    <issue
-        id="PrivateConstructorForUtilityClass"
-        message="Utility class is missing private constructor"
-        errorLine1="public class FocusHighlightHelper {"
-        errorLine2="             ~~~~~~~~~~~~~~~~~~~~">
-        <location
-            file="src/main/java/androidx/leanback/widget/FocusHighlightHelper.java"/>
-=======
         id="ObsoleteSdkInt"
         message="Unnecessary; SDK_INT is always >= 21"
         errorLine1="        if (Build.VERSION.SDK_INT >= 21) {"
@@ -1379,63 +1358,13 @@
         errorLine2="~~~~~~~~~~~~~~~~">
         <location
             file="api21/androidx/leanback/transition/FadeAndShortSlide.java"/>
->>>>>>> 3d4510a6
     </issue>
 
     <issue
         id="ObsoleteSdkInt"
         message="Unnecessary; SDK_INT is always >= 21"
-<<<<<<< HEAD
-        errorLine1="        if (Build.VERSION.SDK_INT >= 21) {"
-        errorLine2="            ~~~~~~~~~~~~~~~~~~~~~~~~~~~">
-        <location
-            file="src/main/java/androidx/leanback/app/DetailsFragment.java"/>
-=======
         errorLine1="        return VERSION.SDK_INT >= 21;"
         errorLine2="               ~~~~~~~~~~~~~~~~~~~~~">
-        <location
-            file="src/main/java/androidx/leanback/widget/GuidedActionsStylist.java"/>
->>>>>>> 3d4510a6
-    </issue>
-
-    <issue
-        id="ObsoleteSdkInt"
-        message="Unnecessary; SDK_INT is always >= 21"
-<<<<<<< HEAD
-        errorLine1="        if (Build.VERSION.SDK_INT >= 21) {"
-        errorLine2="            ~~~~~~~~~~~~~~~~~~~~~~~~~~~">
-=======
-        errorLine1="        if (IS_FRAMEWORK_FRAGMENT &amp;&amp; Build.VERSION.SDK_INT >= 21 &amp;&amp; Build.VERSION.SDK_INT &lt; 23"
-        errorLine2="                                     ~~~~~~~~~~~~~~~~~~~~~~~~~~~">
->>>>>>> 3d4510a6
-        <location
-            file="src/main/java/androidx/leanback/app/DetailsSupportFragment.java"/>
-    </issue>
-
-    <issue
-        id="ObsoleteSdkInt"
-        message="Unnecessary; SDK_INT is always >= 21"
-<<<<<<< HEAD
-        errorLine1="@RequiresApi(21)"
-        errorLine2="~~~~~~~~~~~~~~~~">
-=======
-        errorLine1="        if (Build.VERSION.SDK_INT >= 21) {"
-        errorLine2="            ~~~~~~~~~~~~~~~~~~~~~~~~~~~">
->>>>>>> 3d4510a6
-        <location
-            file="api21/androidx/leanback/transition/FadeAndShortSlide.java"/>
-    </issue>
-
-    <issue
-        id="ObsoleteSdkInt"
-        message="Unnecessary; SDK_INT is always >= 21"
-<<<<<<< HEAD
-        errorLine1="        return VERSION.SDK_INT >= 21;"
-        errorLine2="               ~~~~~~~~~~~~~~~~~~~~~">
-=======
-        errorLine1="        if (Build.VERSION.SDK_INT >= 21) {"
-        errorLine2="            ~~~~~~~~~~~~~~~~~~~~~~~~~~~">
->>>>>>> 3d4510a6
         <location
             file="src/main/java/androidx/leanback/widget/GuidedActionsStylist.java"/>
     </issue>
@@ -1446,7 +1375,7 @@
         errorLine1="        if (IS_FRAMEWORK_FRAGMENT &amp;&amp; Build.VERSION.SDK_INT >= 21 &amp;&amp; Build.VERSION.SDK_INT &lt; 23"
         errorLine2="                                     ~~~~~~~~~~~~~~~~~~~~~~~~~~~">
         <location
-            file="src/main/java/androidx/leanback/app/GuidedStepSupportFragment.java"/>
+            file="src/main/java/androidx/leanback/app/GuidedStepFragment.java"/>
     </issue>
 
     <issue
@@ -1455,7 +1384,7 @@
         errorLine1="        if (Build.VERSION.SDK_INT >= 21) {"
         errorLine2="            ~~~~~~~~~~~~~~~~~~~~~~~~~~~">
         <location
-            file="src/main/java/androidx/leanback/app/GuidedStepSupportFragment.java"/>
+            file="src/main/java/androidx/leanback/app/GuidedStepFragment.java"/>
     </issue>
 
     <issue
@@ -1464,23 +1393,16 @@
         errorLine1="        if (Build.VERSION.SDK_INT >= 21) {"
         errorLine2="            ~~~~~~~~~~~~~~~~~~~~~~~~~~~">
         <location
-            file="src/main/java/androidx/leanback/app/GuidedStepSupportFragment.java"/>
+            file="src/main/java/androidx/leanback/app/GuidedStepFragment.java"/>
     </issue>
 
     <issue
         id="ObsoleteSdkInt"
         message="Unnecessary; SDK_INT is always >= 21"
-<<<<<<< HEAD
         errorLine1="        if (IS_FRAMEWORK_FRAGMENT &amp;&amp; Build.VERSION.SDK_INT >= 21 &amp;&amp; Build.VERSION.SDK_INT &lt; 23"
         errorLine2="                                     ~~~~~~~~~~~~~~~~~~~~~~~~~~~">
         <location
             file="src/main/java/androidx/leanback/app/GuidedStepSupportFragment.java"/>
-=======
-        errorLine1="        if (Build.VERSION.SDK_INT >= 21) {"
-        errorLine2="            ~~~~~~~~~~~~~~~~~~~~~~~~~~~">
-        <location
-            file="src/main/java/androidx/leanback/transition/LeanbackTransitionHelper.java"/>
->>>>>>> 3d4510a6
     </issue>
 
     <issue
@@ -1489,7 +1411,6 @@
         errorLine1="        if (Build.VERSION.SDK_INT >= 21) {"
         errorLine2="            ~~~~~~~~~~~~~~~~~~~~~~~~~~~">
         <location
-<<<<<<< HEAD
             file="src/main/java/androidx/leanback/app/GuidedStepSupportFragment.java"/>
     </issue>
 
@@ -1517,8 +1438,6 @@
         errorLine1="        if (Build.VERSION.SDK_INT >= 21) {"
         errorLine2="            ~~~~~~~~~~~~~~~~~~~~~~~~~~~">
         <location
-=======
->>>>>>> 3d4510a6
             file="src/main/java/androidx/leanback/transition/LeanbackTransitionHelper.java"/>
     </issue>
 
@@ -1574,7 +1493,6 @@
         errorLine2="~~~~~~~~~~~~~~~~">
         <location
             file="src/main/java/androidx/leanback/widget/RoundedRectHelperApi21.java"/>
-<<<<<<< HEAD
     </issue>
 
     <issue
@@ -1584,36 +1502,13 @@
         errorLine2="            ~~~~~~~~~~~~~~~~~~~~~~~~~~~">
         <location
             file="src/main/java/androidx/leanback/system/Settings.java"/>
-=======
->>>>>>> 3d4510a6
     </issue>
 
     <issue
         id="ObsoleteSdkInt"
         message="Unnecessary; SDK_INT is always >= 21"
-<<<<<<< HEAD
         errorLine1="        return Build.VERSION.SDK_INT >= 21;"
         errorLine2="               ~~~~~~~~~~~~~~~~~~~~~~~~~~~">
-        <location
-            file="src/main/java/androidx/leanback/widget/ShadowHelper.java"/>
-=======
-        errorLine1="        if (Build.VERSION.SDK_INT >= 21) {"
-        errorLine2="            ~~~~~~~~~~~~~~~~~~~~~~~~~~~">
-        <location
-            file="src/main/java/androidx/leanback/system/Settings.java"/>
->>>>>>> 3d4510a6
-    </issue>
-
-    <issue
-        id="ObsoleteSdkInt"
-        message="Unnecessary; SDK_INT is always >= 21"
-<<<<<<< HEAD
-        errorLine1="        if (Build.VERSION.SDK_INT >= 21) {"
-        errorLine2="            ~~~~~~~~~~~~~~~~~~~~~~~~~~~">
-=======
-        errorLine1="        return Build.VERSION.SDK_INT >= 21;"
-        errorLine2="               ~~~~~~~~~~~~~~~~~~~~~~~~~~~">
->>>>>>> 3d4510a6
         <location
             file="src/main/java/androidx/leanback/widget/ShadowHelper.java"/>
     </issue>
@@ -1630,22 +1525,10 @@
     <issue
         id="ObsoleteSdkInt"
         message="Unnecessary; SDK_INT is always >= 21"
-<<<<<<< HEAD
-=======
         errorLine1="        if (Build.VERSION.SDK_INT >= 21) {"
         errorLine2="            ~~~~~~~~~~~~~~~~~~~~~~~~~~~">
         <location
             file="src/main/java/androidx/leanback/widget/ShadowHelper.java"/>
-    </issue>
-
-    <issue
-        id="ObsoleteSdkInt"
-        message="Unnecessary; SDK_INT is always >= 21"
->>>>>>> 3d4510a6
-        errorLine1="@RequiresApi(21)"
-        errorLine2="~~~~~~~~~~~~~~~~">
-        <location
-            file="src/main/java/androidx/leanback/widget/ShadowHelperApi21.java"/>
     </issue>
 
     <issue
@@ -1654,6 +1537,15 @@
         errorLine1="@RequiresApi(21)"
         errorLine2="~~~~~~~~~~~~~~~~">
         <location
+            file="src/main/java/androidx/leanback/widget/ShadowHelperApi21.java"/>
+    </issue>
+
+    <issue
+        id="ObsoleteSdkInt"
+        message="Unnecessary; SDK_INT is always >= 21"
+        errorLine1="@RequiresApi(21)"
+        errorLine2="~~~~~~~~~~~~~~~~">
+        <location
             file="api21/androidx/leanback/transition/SlideNoPropagation.java"/>
     </issue>
 
