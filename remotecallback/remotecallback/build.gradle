--- conflicted
+++ resolved
@@ -29,21 +29,16 @@
 }
 
 dependencies {
-<<<<<<< HEAD
-    api("androidx.annotation:annotation:1.1.0")
-    implementation(project(":collection:collection"))
-=======
     api(libs.jspecify)
     api("androidx.annotation:annotation:1.8.1")
     implementation("androidx.collection:collection:1.4.2")
->>>>>>> c80a82c4
 
     androidTestImplementation(libs.testExtJunit)
     androidTestImplementation(libs.testCore)
     androidTestImplementation(libs.testRunner)
-    androidTestImplementation(libs.mockitoCore, excludes.bytebuddy)
-    androidTestImplementation(libs.dexmakerMockito, excludes.bytebuddy)
-    androidTestAnnotationProcessor (project(":remotecallback:remotecallback-processor"))
+    androidTestImplementation(libs.mockitoCore)
+    androidTestImplementation(libs.dexmakerMockito)
+    androidTestAnnotationProcessor(project(":remotecallback:remotecallback-processor"))
 }
 
 android {
@@ -56,5 +51,4 @@
     inceptionYear = "2018"
     description = "Wraps PendingIntents in a friendly and easier way to handle remote callbacks"
     failOnDeprecationWarnings = false
-    metalavaK2UastEnabled = true
 }