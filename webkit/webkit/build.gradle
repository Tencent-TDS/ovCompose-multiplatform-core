--- conflicted
+++ resolved
@@ -62,12 +62,6 @@
         // Allow compiling the WebView support library boundary interfaces from this project.
         main.java.srcDirs += new File(webviewBoundaryInterfacesDir, "src").getCanonicalPath()
     }
-<<<<<<< HEAD
-    defaultConfig {
-        multiDexEnabled = true
-    }
-=======
->>>>>>> 3d4510a6
     buildTypes.configureEach {
         consumerProguardFiles(
                 new File(webviewBoundaryInterfacesDir, "proguard.flags"),
