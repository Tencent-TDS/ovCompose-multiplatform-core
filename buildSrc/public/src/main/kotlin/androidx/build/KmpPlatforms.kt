--- conflicted
+++ resolved
@@ -49,11 +49,7 @@
          * Target platform groups which are enabled by default. We currently enable all platforms by
          * default.
          */
-<<<<<<< HEAD
-        val enabledByDefault = listOf(JVM, DESKTOP, MAC, LINUX, WINDOWS, ANDROID_NATIVE, WASM)
-=======
         val enabledByDefault = listOf(ANDROID_NATIVE, DESKTOP, JS, JVM, LINUX, MAC, WASM, WINDOWS)
->>>>>>> 0d7761ce
     }
 }
 
@@ -79,11 +75,7 @@
     IOS_ARM_64("iosarm64", PlatformGroup.MAC),
     WATCHOS_SIMULATOR_ARM_64("watchossimulatorarm64", PlatformGroup.MAC),
     WATCHOS_X_64("watchosx64", PlatformGroup.MAC),
-<<<<<<< HEAD
-    WATCHOS_ARM_32("watchosarm64", PlatformGroup.MAC),
-=======
     WATCHOS_ARM_32("watchosarm32", PlatformGroup.MAC),
->>>>>>> 0d7761ce
     WATCHOS_ARM_64("watchosarm64", PlatformGroup.MAC),
     WATCHOS_DEVICE_ARM_64("watchosdevicearm64", PlatformGroup.MAC),
     TVOS_SIMULATOR_ARM_64("tvossimulatorarm64", PlatformGroup.MAC),
