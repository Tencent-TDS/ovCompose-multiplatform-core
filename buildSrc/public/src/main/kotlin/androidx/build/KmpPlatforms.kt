--- conflicted
+++ resolved
@@ -49,11 +49,7 @@
          * Target platform groups which are enabled by default. We currently enable all platforms by
          * default.
          */
-<<<<<<< HEAD
-        val enabledByDefault = listOf(JVM, DESKTOP, MAC, LINUX, ANDROID_NATIVE)
-=======
         val enabledByDefault = listOf(ANDROID_NATIVE, DESKTOP, JS, JVM, LINUX, MAC, WASM, WINDOWS)
->>>>>>> 1ee5c2d9
     }
 }
 
@@ -70,15 +66,10 @@
     ANDROID_NATIVE_X64("androidNativeX64", PlatformGroup.ANDROID_NATIVE),
     MAC_ARM_64("macosarm64", PlatformGroup.MAC),
     MAC_OSX_64("macosx64", PlatformGroup.MAC),
-<<<<<<< HEAD
-    LINUX_ARM_64("linuxarm64", PlatformGroup.LINUX),
-    LINUX_64("linuxx64", PlatformGroup.LINUX),
-=======
     MINGW_X_64("mingwx64", PlatformGroup.WINDOWS),
     LINUX_ARM_64("linuxarm64", PlatformGroup.LINUX),
     LINUX_X_64("linuxx64", PlatformGroup.LINUX),
     LINUX_X_64_STUBS("linuxx64Stubs", PlatformGroup.LINUX),
->>>>>>> 1ee5c2d9
     IOS_SIMULATOR_ARM_64("iossimulatorarm64", PlatformGroup.MAC),
     IOS_X_64("iosx64", PlatformGroup.MAC),
     IOS_ARM_64("iosarm64", PlatformGroup.MAC),
