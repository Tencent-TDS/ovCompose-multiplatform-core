--- conflicted
+++ resolved
@@ -34,18 +34,9 @@
 ext.runningInBuildServer = System.env.DIST_DIR != null && System.env.OUT_DIR != null
 
 apply from: "${supportRoot}/buildSrc/dependencies.gradle"
-<<<<<<< HEAD
 apply from: "${supportRoot}/buildSrc/build_dependencies.gradle"
-=======
 apply from: "${supportRoot}/buildSrc/unbundled_check.gradle"
 
-ext.docs = [:]
-ext.docs.offline = rootProject.getProperties().containsKey("offlineDocs")
-ext.docs.dac = [
-        libraryroot: "android/support",
-        dataname: "SUPPORT_DATA"
-]
->>>>>>> f2170a2c
 
 def enableDoclavaAndJDiff(p, dacOptions) {
     p.configurations {
