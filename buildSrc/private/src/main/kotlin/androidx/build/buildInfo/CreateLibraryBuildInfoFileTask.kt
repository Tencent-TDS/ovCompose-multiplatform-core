/*
 * Copyright 2022 The Android Open Source Project
 *
 * Licensed under the Apache License, Version 2.0 (the "License");
 * you may not use this file except in compliance with the License.
 * You may obtain a copy of the License at
 *
 *      http://www.apache.org/licenses/LICENSE-2.0
 *
 * Unless required by applicable law or agreed to in writing, software
 * distributed under the License is distributed on an "AS IS" BASIS,
 * WITHOUT WARRANTIES OR CONDITIONS OF ANY KIND, either express or implied.
 * See the License for the specific language governing permissions and
 * limitations under the License.
 */

package androidx.build.buildInfo

import androidx.build.AndroidXExtension
import androidx.build.LibraryGroup
import androidx.build.getBuildInfoDirectory
import androidx.build.getGroupZipPath
import androidx.build.getProjectZipPath
import androidx.build.getSupportRootFolder
import androidx.build.gitclient.getHeadShaProvider
import androidx.build.jetpad.LibraryBuildInfoFile
import com.google.common.annotations.VisibleForTesting
import com.google.gson.GsonBuilder
import java.io.File
import org.gradle.api.DefaultTask
import org.gradle.api.Project
import org.gradle.api.artifacts.Dependency
import org.gradle.api.artifacts.DependencyConstraint
import org.gradle.api.artifacts.ModuleVersionIdentifier
import org.gradle.api.artifacts.ProjectDependency
import org.gradle.api.component.ComponentWithCoordinates
import org.gradle.api.component.ComponentWithVariants
import org.gradle.api.internal.artifacts.dependencies.DefaultExternalModuleDependency
import org.gradle.api.internal.artifacts.dependencies.DefaultProjectDependencyConstraint
import org.gradle.api.internal.artifacts.ivyservice.projectmodule.ProjectComponentPublication
import org.gradle.api.internal.component.SoftwareComponentInternal
import org.gradle.api.provider.ListProperty
import org.gradle.api.provider.Property
import org.gradle.api.provider.Provider
import org.gradle.api.publish.PublishingExtension
import org.gradle.api.publish.maven.internal.publication.MavenPublicationInternal
import org.gradle.api.tasks.Input
import org.gradle.api.tasks.Optional
import org.gradle.api.tasks.OutputFile
import org.gradle.api.tasks.TaskAction
import org.gradle.api.tasks.TaskProvider
import org.gradle.kotlin.dsl.configure
import org.gradle.work.DisableCachingByDefault
import org.jetbrains.kotlin.gradle.plugin.getKotlinPluginVersion

/**
 * This task generates a library build information file containing the artifactId, groupId, and
 * version of public androidx dependencies and release checklist of the library for consumption by
 * the Jetpack Release Service (JetPad).
 *
 * Example: If this task is configured
 * - for a project with group name "myGroup"
 * - on a variant with artifactId "myArtifact",
 * - and root project outDir is "out"
 * - and environment variable DIST_DIR is not set
 *
 * then the build info file will be written to
 * "out/dist/build-info/myGroup_myArtifact_build_info.txt"
 */
@DisableCachingByDefault(because = "uses git sha as input")
abstract class CreateLibraryBuildInfoFileTask : DefaultTask() {
    init {
        group = "Help"
        description = "Generates a file containing library build information serialized to json"
    }

    @get:OutputFile abstract val outputFile: Property<File>

    @get:Input abstract val artifactId: Property<String>

    @get:Input abstract val groupId: Property<String>

    @get:Input abstract val version: Property<String>

    @get:Optional @get:Input abstract val kotlinVersion: Property<String>

    @get:Input abstract val projectDir: Property<String>

    @get:Input abstract val commit: Property<String>

    @get:Input abstract val groupIdRequiresSameVersion: Property<Boolean>

    @get:Input abstract val groupZipPath: Property<String>

    @get:Input abstract val projectZipPath: Property<String>

    @get:[Input Optional]
    abstract val dependencyList: ListProperty<LibraryBuildInfoFile.Dependency>

    @get:[Input Optional]
    abstract val dependencyConstraintList: ListProperty<LibraryBuildInfoFile.Dependency>

    /** the local project directory without the full framework/support root directory path */
    @get:Input abstract val projectSpecificDirectory: Property<String>

    private fun writeJsonToFile(info: LibraryBuildInfoFile) {
        val resolvedOutputFile: File = outputFile.get()
        val outputDir = resolvedOutputFile.parentFile
        if (!outputDir.exists()) {
            if (!outputDir.mkdirs()) {
                throw RuntimeException("Failed to create " + "output directory: $outputDir")
            }
        }
        if (!resolvedOutputFile.exists()) {
            if (!resolvedOutputFile.createNewFile()) {
                throw RuntimeException("Failed to create output dependency dump file: $outputFile")
            }
        }

        // Create json object from the artifact instance
        val gson = GsonBuilder().serializeNulls().setPrettyPrinting().create()
        val serializedInfo: String = gson.toJson(info)
        resolvedOutputFile.writeText(serializedInfo)
    }

    private fun resolveAndCollectDependencies(): LibraryBuildInfoFile {
        val libraryBuildInfoFile = LibraryBuildInfoFile()
        libraryBuildInfoFile.artifactId = artifactId.get()
        libraryBuildInfoFile.groupId = groupId.get()
        libraryBuildInfoFile.version = version.get()
        libraryBuildInfoFile.path = projectDir.get()
        libraryBuildInfoFile.sha = commit.get()
        libraryBuildInfoFile.groupIdRequiresSameVersion = groupIdRequiresSameVersion.get()
        libraryBuildInfoFile.groupZipPath = groupZipPath.get()
        libraryBuildInfoFile.projectZipPath = projectZipPath.get()
        libraryBuildInfoFile.kotlinVersion = kotlinVersion.orNull
        libraryBuildInfoFile.checks = ArrayList()
        libraryBuildInfoFile.dependencies =
            if (dependencyList.isPresent) ArrayList(dependencyList.get()) else ArrayList()
        libraryBuildInfoFile.dependencyConstraints =
            if (dependencyConstraintList.isPresent) ArrayList(dependencyConstraintList.get())
            else ArrayList()
        return libraryBuildInfoFile
    }

    /**
     * Task: createLibraryBuildInfoFile Iterates through each configuration of the project and
     * builds the set of all dependencies. Then adds each dependency to the Artifact class as a
     * project or prebuilt dependency. Finally, writes these dependencies to a json file as a json
     * object.
     */
    @TaskAction
    fun createLibraryBuildInfoFile() {
        val resolvedArtifact = resolveAndCollectDependencies()
        writeJsonToFile(resolvedArtifact)
    }

    companion object {
        const val TASK_NAME = "createLibraryBuildInfoFiles"

        fun setup(
            project: Project,
            mavenGroup: LibraryGroup?,
            variant: VariantPublishPlan,
            shaProvider: Provider<String>
        ): TaskProvider<CreateLibraryBuildInfoFileTask> {
            return project.tasks.register(
                TASK_NAME + variant.taskSuffix,
                CreateLibraryBuildInfoFileTask::class.java
            ) { task ->
                val group = project.group.toString()
                val artifactId = variant.artifactId
                task.outputFile.set(
                    File(project.getBuildInfoDirectory(), "${group}_${artifactId}_build_info.txt")
                )
                task.artifactId.set(artifactId)
                task.groupId.set(group)
                task.version.set(project.version.toString())
                task.kotlinVersion.set(project.getKotlinPluginVersion())
                task.projectDir.set(
                    project.projectDir.absolutePath.removePrefix(
                        project.getSupportRootFolder().absolutePath
                    )
                )
                task.commit.set(shaProvider)
                task.groupIdRequiresSameVersion.set(mavenGroup?.requireSameVersion ?: false)
                task.groupZipPath.set(project.getGroupZipPath())
                task.projectZipPath.set(project.getProjectZipPath())

                // Note:
                // `project.projectDir.toString().removePrefix(project.rootDir.toString())`
                // does not work because the project rootDir is not guaranteed to be a
                // substring of the projectDir
                task.projectSpecificDirectory.set(
                    project.projectDir.absolutePath.removePrefix(
                        project.getSupportRootFolder().absolutePath
                    )
                )

                // lazily compute the task dependency list based on the variant dependencies.
                task.dependencyList.set(variant.dependencies.map { it.asBuildInfoDependencies() })
                task.dependencyConstraintList.set(
                    variant.dependencyConstraints.map { it.asBuildInfoDependencies() }
                )
            }
        }

        fun List<Dependency>.asBuildInfoDependencies() =
            filter { it.group.isAndroidXDependency() }
                .map {
                    LibraryBuildInfoFile.Dependency().apply {
                        this.artifactId = it.name.toString()
                        this.groupId = it.group.toString()
                        this.version = it.version.toString()
                        this.isTipOfTree =
                            it is ProjectDependency || it is BuildInfoVariantDependency
                    }
                }
                .toHashSet()
                .sortedWith(compareBy({ it.groupId }, { it.artifactId }, { it.version }))

        @JvmName("dependencyConstraintsasBuildInfoDependencies")
        fun List<DependencyConstraint>.asBuildInfoDependencies() =
            filter { it.group.isAndroidXDependency() }
                .map {
                    LibraryBuildInfoFile.Dependency().apply {
                        this.artifactId = it.name.toString()
                        this.groupId = it.group.toString()
                        this.version = it.version.toString()
                        this.isTipOfTree = it is DefaultProjectDependencyConstraint
                    }
                }
                .toHashSet()
                .sortedWith(compareBy({ it.groupId }, { it.artifactId }, { it.version }))

        private fun String?.isAndroidXDependency() =
<<<<<<< HEAD
            this != null && startsWith("androidx.") && !startsWith("androidx.test") &&
                !startsWith("androidx.databinding")

        /* For androidx release notes, the most common use case is to track and publish the last sha
         * of the build that is released.  Thus, we use frameworks/support to get the sha
         */
        fun Project.getFrameworksSupportCommitShaAtHead(): String {
            val gitClient = GitClient.create(
                project.getSupportRootFolder(),
                logger,
                GitClient.getChangeInfoPath(project).get(),
                GitClient.getManifestPath(project).get()
            )
            return gitClient.getHeadSha(getSupportRootFolder())
        }
=======
            this != null &&
                startsWith("androidx.") &&
                !startsWith("androidx.test") &&
                !startsWith("androidx.databinding")
>>>>>>> fcdc441e
    }
}

// Tasks that create a json files of a project's variant's dependencies
fun Project.addCreateLibraryBuildInfoFileTasks(extension: AndroidXExtension) {
    extension.ifReleasing {
        configure<PublishingExtension> {
            // Unfortunately, dependency information is only available through internal API
            // (See https://github.com/gradle/gradle/issues/21345).
            publications.withType(MavenPublicationInternal::class.java).configureEach { mavenPub ->
                // Ideally we would be able to inspect each publication after initial configuration
                // without using afterEvaluate, but there is not a clean gradle API for doing
                // that (see https://github.com/gradle/gradle/issues/21424)
                afterEvaluate {
                    // java-gradle-plugin creates marker publications that are aliases of the
                    // main publication.  We do not track these aliases.
                    if (!mavenPub.isAlias) {
                        createTaskForComponent(mavenPub, extension.mavenGroup, mavenPub.artifactId)
                    }
                }
            }
        }
    }
}

private fun Project.createTaskForComponent(
    pub: ProjectComponentPublication,
    libraryGroup: LibraryGroup?,
    artifactId: String
) {
    val task =
        createBuildInfoTask(
            pub,
            libraryGroup,
            artifactId,
            getHeadShaProvider(project)
        )
    rootProject.tasks.named(CreateLibraryBuildInfoFileTask.TASK_NAME).configure {
        it.dependsOn(task)
    }
    addTaskToAggregateBuildInfoFileTask(task)
}

private fun Project.createBuildInfoTask(
    pub: ProjectComponentPublication,
    libraryGroup: LibraryGroup?,
    artifactId: String,
    shaProvider: Provider<String>
): TaskProvider<CreateLibraryBuildInfoFileTask> {
    return CreateLibraryBuildInfoFileTask.setup(
        project = project,
        mavenGroup = libraryGroup,
        variant =
            VariantPublishPlan(
                artifactId = artifactId,
                taskSuffix = computeTaskSuffix(name, artifactId),
                dependencies =
                    pub.component.map { component ->
                        val usageDependencies =
                            component.usages.orEmpty().flatMap { it.dependencies }
                        usageDependencies + dependenciesOnKmpVariants(component)
                    },
                dependencyConstraints =
                    pub.component.map { component ->
                        component.usages.orEmpty().flatMap { it.dependencyConstraints }
                    }
            ),
        shaProvider = shaProvider
    )
}

private fun dependenciesOnKmpVariants(component: SoftwareComponentInternal) =
    (component as? ComponentWithVariants)?.variants.orEmpty().mapNotNull {
        (it as? ComponentWithCoordinates)?.coordinates?.asDependency()
    }

private fun ModuleVersionIdentifier.asDependency() =
    BuildInfoVariantDependency(group, name, version)

class BuildInfoVariantDependency(group: String, name: String, version: String) :
    DefaultExternalModuleDependency(group, name, version)

// For examples, see CreateLibraryBuildInfoFileTaskTest
@VisibleForTesting
fun computeTaskSuffix(
    projectName: String,
    artifactId: String
) =
    artifactId.substringAfter(projectName).split("-").joinToString("") { word ->
        word.replaceFirstChar { it.uppercase() }
    }<|MERGE_RESOLUTION|>--- conflicted
+++ resolved
@@ -234,28 +234,10 @@
                 .sortedWith(compareBy({ it.groupId }, { it.artifactId }, { it.version }))
 
         private fun String?.isAndroidXDependency() =
-<<<<<<< HEAD
-            this != null && startsWith("androidx.") && !startsWith("androidx.test") &&
-                !startsWith("androidx.databinding")
-
-        /* For androidx release notes, the most common use case is to track and publish the last sha
-         * of the build that is released.  Thus, we use frameworks/support to get the sha
-         */
-        fun Project.getFrameworksSupportCommitShaAtHead(): String {
-            val gitClient = GitClient.create(
-                project.getSupportRootFolder(),
-                logger,
-                GitClient.getChangeInfoPath(project).get(),
-                GitClient.getManifestPath(project).get()
-            )
-            return gitClient.getHeadSha(getSupportRootFolder())
-        }
-=======
             this != null &&
                 startsWith("androidx.") &&
                 !startsWith("androidx.test") &&
                 !startsWith("androidx.databinding")
->>>>>>> fcdc441e
     }
 }
 
