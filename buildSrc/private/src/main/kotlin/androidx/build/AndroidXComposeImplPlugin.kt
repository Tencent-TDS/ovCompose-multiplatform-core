/*
 * Copyright 2019 The Android Open Source Project
 *
 * Licensed under the Apache License, Version 2.0 (the "License");
 * you may not use this file except in compliance with the License.
 * You may obtain a copy of the License at
 *
 *      http://www.apache.org/licenses/LICENSE-2.0
 *
 * Unless required by applicable law or agreed to in writing, software
 * distributed under the License is distributed on an "AS IS" BASIS,
 * WITHOUT WARRANTIES OR CONDITIONS OF ANY KIND, either express or implied.
 * See the License for the specific language governing permissions and
 * limitations under the License.
 */

package androidx.build

import androidx.build.dependencies.KOTLIN_NATIVE_VERSION
import com.android.build.api.variant.AndroidComponentsExtension
import com.android.build.gradle.AppExtension
import com.android.build.gradle.AppPlugin
import com.android.build.gradle.LibraryExtension
import com.android.build.gradle.LibraryPlugin
import com.android.build.gradle.TestedExtension
import com.android.build.gradle.internal.lint.AndroidLintAnalysisTask
import com.android.build.gradle.internal.lint.AndroidLintTask
import com.android.build.gradle.internal.lint.LintModelWriterTask
import com.android.build.gradle.internal.lint.VariantInputs
import java.io.File
import kotlin.reflect.KFunction
import org.gradle.api.Plugin
import org.gradle.api.Project
import org.gradle.api.artifacts.type.ArtifactTypeDefinition
import org.gradle.api.attributes.Attribute
import org.gradle.api.file.ConfigurableFileCollection
import org.gradle.api.plugins.ExtraPropertiesExtension
import org.gradle.api.tasks.ClasspathNormalizer
import org.gradle.api.attributes.Usage
import org.gradle.api.tasks.testing.Test
import org.gradle.kotlin.dsl.apply
import org.gradle.kotlin.dsl.create
import org.gradle.kotlin.dsl.findByType
import org.gradle.kotlin.dsl.named
import org.gradle.kotlin.dsl.withType
<<<<<<< HEAD
import org.jetbrains.kotlin.commonizer.util.transitiveClosure
import org.jetbrains.kotlin.gradle.dsl.KotlinJsCompile
=======
>>>>>>> 199c61b4
import org.jetbrains.kotlin.gradle.dsl.KotlinMultiplatformExtension
import org.jetbrains.kotlin.gradle.plugin.KotlinBasePluginWrapper
import org.jetbrains.kotlin.gradle.plugin.KotlinMultiplatformPluginWrapper
import org.jetbrains.kotlin.gradle.plugin.KotlinPlatformType
import org.jetbrains.kotlin.gradle.plugin.KotlinSourceSet
<<<<<<< HEAD
import org.jetbrains.kotlin.gradle.plugin.mpp.KotlinUsages
import org.jetbrains.kotlin.gradle.targets.js.KotlinJsCompilerAttribute
import org.jetbrains.kotlin.gradle.dsl.KotlinCompile
import org.jetbrains.kotlin.gradle.tasks.KotlinNativeCompile
=======
import org.jetbrains.kotlin.gradle.tasks.KotlinCompile
import org.jetbrains.kotlin.tooling.core.withClosure
>>>>>>> 199c61b4

const val composeSourceOption =
    "plugin:androidx.compose.compiler.plugins.kotlin:sourceInformation=true"
const val composeMetricsOption =
    "plugin:androidx.compose.compiler.plugins.kotlin:metricsDestination"
const val composeReportsOption =
    "plugin:androidx.compose.compiler.plugins.kotlin:reportsDestination"
const val enableMetricsArg = "androidx.enableComposeCompilerMetrics"
const val enableReportsArg = "androidx.enableComposeCompilerReports"

/**
 * Plugin to apply common configuration for Compose projects.
 */
class AndroidXComposeImplPlugin : Plugin<Project> {
    override fun apply(project: Project) {
        val f: KFunction<Unit> = Companion::applyAndConfigureKotlinPlugin
        project.extensions.add("applyAndConfigureKotlinPlugin", f)
        val extension = project.extensions.create<AndroidXComposeExtension>(
            "androidxCompose",
            project
        )
        project.plugins.all { plugin ->
            when (plugin) {
                is LibraryPlugin -> {
                    val library = project.extensions.findByType(LibraryExtension::class.java)
                        ?: throw Exception("Failed to find Android extension")

                    project.configureAndroidCommonOptions(library)
                }
                is AppPlugin -> {
                    val app = project.extensions.findByType(AppExtension::class.java)
                        ?: throw Exception("Failed to find Android extension")

                    project.configureAndroidCommonOptions(app)
                }
                is KotlinBasePluginWrapper -> {
                    configureComposeCompilerPlugin(project, extension)

                    if (plugin is KotlinMultiplatformPluginWrapper) {
                        project.configureForMultiplatform()
                        enableOELPublishing(project)
                    }
                }
            }
        }
    }

    companion object {

        /**
         * @param isMultiplatformEnabled whether this module has a corresponding
         * multiplatform configuration, or whether it is Android only
         */
        fun applyAndConfigureKotlinPlugin(
            project: Project,
            isMultiplatformEnabled: Boolean
        ) {
            if (isMultiplatformEnabled) {
                project.apply(plugin = "kotlin-multiplatform")

                project.extensions.create(
                    AndroidXComposeMultiplatformExtension::class.java,
                    "androidXComposeMultiplatform",
                    AndroidXComposeMultiplatformExtensionImpl::class.java
                )
            } else {
                project.apply(plugin = "org.jetbrains.kotlin.android")
            }

            project.configureManifests()
            if (isMultiplatformEnabled) {
                project.configureForMultiplatform()
            } else {
                project.configureForKotlinMultiplatformSourceStructure()
            }

            project.afterEvaluate { projectAfterEvaluate ->
                projectAfterEvaluate.tasks.withType(KotlinCompile::class.java).configureEach { compile ->
                    // Needed to enable `expect` and `actual` keywords
                    compile.kotlinOptions.freeCompilerArgs += "-Xmulti-platform"
                }
            }

            project.tasks.withType(KotlinJsCompile::class.java).configureEach { compile ->
                compile.kotlinOptions.freeCompilerArgs += listOf(
                    "-P", "plugin:androidx.compose.compiler.plugins.kotlin:generateDecoys=true"
                )
            }
        }

        private fun Project.androidxExtension(): AndroidXExtension? {
            return extensions.findByType(AndroidXExtension::class.java)
        }

        private fun Project.configureAndroidCommonOptions(testedExtension: TestedExtension) {
            testedExtension.defaultConfig.minSdk = 21

            @Suppress("UnstableApiUsage")
            extensions.findByType(AndroidComponentsExtension::class.java)!!.finalizeDsl {
                val isPublished = androidxExtension()?.shouldPublish() ?: false

                it.lint {
                    // Too many Kotlin features require synthetic accessors - we want to rely on R8 to
                    // remove these accessors
                    disable.add("SyntheticAccessor")
                    // These lint checks are normally a warning (or lower), but we ignore (in AndroidX)
                    // warnings in Lint, so we make it an error here so it will fail the build.
                    // Note that this causes 'UnknownIssueId' lint warnings in the build log when
                    // Lint tries to apply this rule to modules that do not have this lint check, so
                    // we disable that check too
                    disable.add("UnknownIssueId")
                    error.add("ComposableNaming")
                    error.add("ComposableLambdaParameterNaming")
                    error.add("ComposableLambdaParameterPosition")
                    error.add("CompositionLocalNaming")
                    error.add("ComposableModifierFactory")
                    error.add("InvalidColorHexValue")
                    error.add("MissingColorAlphaChannel")
                    error.add("ModifierFactoryReturnType")
                    error.add("ModifierFactoryExtensionFunction")
                    error.add("ModifierParameter")
                    error.add("MutableCollectionMutableState")
                    error.add("UnnecessaryComposedModifier")
                    error.add("FrequentlyChangedStateReadInComposition")
                    error.add("ReturnFromAwaitPointerEventScope")
                    error.add("UseOfNonLambdaOffsetOverload")
                    error.add("MultipleAwaitPointerEventScopes")

                    // Paths we want to enable ListIterator checks for - for higher level
                    // libraries it won't have a noticeable performance impact, and we don't want
                    // developers reading high level library code to worry about this.
                    val listIteratorPaths = listOf(
                        "compose:foundation",
                        "compose:runtime",
                        "compose:ui",
                        "text"
                    )

                    // Paths we want to disable ListIteratorChecks for - these are not runtime
                    // libraries and so Iterator allocation is not relevant.
                    val ignoreListIteratorFilter = listOf(
                        "compose:ui:ui-test",
                        "compose:ui:ui-tooling",
                        "compose:ui:ui-inspection",
                    )

                    // Disable ListIterator if we are not in a matching path, or we are in an
                    // unpublished project
                    if (
                        listIteratorPaths.none { path.contains(it) } ||
                        ignoreListIteratorFilter.any { path.contains(it) } ||
                        !isPublished
                    ) {
                        disable.add("ListIterator")
                    }
                }
            }

            if (!allowMissingLintProject()) {
                // TODO: figure out how to apply this to multiplatform modules
                dependencies.add(
                    "lintChecks",
                    project.dependencies.project(
                        mapOf(
                            "path" to ":compose:lint:internal-lint-checks",
                            // TODO(b/206617878) remove this shadow configuration
                            "configuration" to "shadow"
                        )
                    )
                )
            }
        }

        private fun Project.configureManifests() {
            val libraryExtension = project.extensions.findByType<LibraryExtension>() ?: return
            libraryExtension.apply {
                sourceSets.findByName("main")!!.manifest
                    .srcFile("src/androidMain/AndroidManifest.xml")
                sourceSets.findByName("androidTest")!!.manifest
                    .srcFile("src/androidAndroidTest/AndroidManifest.xml")
            }
        }

        /**
         * General configuration for MPP projects. In the future, these workarounds should either be
         * generified and added to AndroidXPlugin, or removed as/when the underlying issues have been
         * resolved.
         */
        private fun Project.configureForKotlinMultiplatformSourceStructure() {
            val libraryExtension = project.extensions.findByType<LibraryExtension>() ?: return

            // TODO: b/148416113: AGP doesn't know about Kotlin-MPP's sourcesets yet, so add
            // them to its source directories (this fixes lint, and code completion in
            // Android Studio on versions >= 4.0canary8)
            libraryExtension.apply {
                sourceSets.findByName("main")?.apply {
                    java.srcDirs(
                        "src/commonMain/kotlin", "src/jvmMain/kotlin",
                        "src/androidMain/kotlin"
                    )
                    res.srcDirs(
                        "src/commonMain/resources",
                        "src/androidMain/res"
                    )
                    assets.srcDirs("src/androidMain/assets")

                    // Keep Kotlin files in java source sets so the source set is not empty when
                    // running unit tests which would prevent the tests from running in CI.
                    java.includes.add("**/*.kt")
                }
                sourceSets.findByName("test")?.apply {
                    java.srcDirs(
                        "src/commonTest/kotlin", "src/jvmTest/kotlin"
                    )
                    res.srcDirs("src/commonTest/res", "src/jvmTest/res")

                    // Keep Kotlin files in java source sets so the source set is not empty when
                    // running unit tests which would prevent the tests from running in CI.
                    java.includes.add("**/*.kt")
                }
                sourceSets.findByName("androidTest")?.apply {
                    java.srcDirs("src/androidAndroidTest/kotlin")
                    res.srcDirs("src/androidAndroidTest/res")
                    assets.srcDirs("src/androidAndroidTest/assets")

                    // Keep Kotlin files in java source sets so the source set is not empty when
                    // running unit tests which would prevent the tests from running in CI.
                    java.includes.add("**/*.kt")
                }
            }
        }

        /**
         * General configuration for MPP projects. In the future, these workarounds should either be
         * generified and added to AndroidXPlugin, or removed as/when the underlying issues have been
         * resolved.
         */
        private fun Project.configureForMultiplatform() {
            // This is to allow K/N not matching the kotlinVersion
            (this.rootProject.property("ext") as ExtraPropertiesExtension)
                .set("kotlin.native.version", KOTLIN_NATIVE_VERSION)

            val multiplatformExtension = checkNotNull(multiplatformExtension) {
                "Unable to configureForMultiplatform() when " +
                    "multiplatformExtension is null (multiplatform plugin not enabled?)"
            }

            /*
            The following configures source sets - note:

            1. The common unit test source set, commonTest, is included by default in both android
            unit and instrumented tests. This causes unnecessary duplication, so we explicitly do
            _not_ use commonTest, instead choosing to just use the unit test variant.
            TODO: Consider using commonTest for unit tests if a usable feature is added for
            https://youtrack.jetbrains.com/issue/KT-34662.

            2. The default (android) unit test source set is named 'androidTest', which conflicts / is
            confusing as this shares the same name / expected directory as AGP's 'androidTest', which
            represents _instrumented_ tests.
            TODO: Consider changing unitTest to androidLocalTest and androidAndroidTest to
            androidDeviceTest when https://github.com/JetBrains/kotlin/pull/2829 rolls in.
            */
            multiplatformExtension.sourceSets.all {
                // Allow all experimental APIs, since MPP projects are themselves experimental
                it.languageSettings.apply {
                    optIn("kotlin.ExperimentalMultiplatform")
                }
            }

            configureLintForMultiplatformLibrary(multiplatformExtension)

            afterEvaluate {
                if (multiplatformExtension.targets.findByName("jvm") != null) {
                    tasks.named("jvmTestClasses").also(::addToBuildOnServer)
                }
                if (multiplatformExtension.targets.findByName("desktop") != null) {
                    tasks.named("desktopTestClasses").also(::addToBuildOnServer)
                }
            }
        }
    }
}

private const val COMPILER_PLUGIN_CONFIGURATION = "kotlinPlugin"

<<<<<<< HEAD
    val isTipOfTreeComposeCompilerProvider = project.provider {
        (!conf.isEmpty) && (conf.dependencies.first() !is ExternalModuleDependency)
    }
    val enableMetricsProvider = project.providers.gradleProperty(enableMetricsArg)
    val enableReportsProvider = project.providers.gradleProperty(enableReportsArg)

    val libraryMetricsDirectory = project.rootProject.getLibraryMetricsDirectory()
    val libraryReportsDirectory = project.rootProject.getLibraryReportsDirectory()
    project.tasks.withType(KotlinCompile::class.java).configureEach { compile ->
        // TODO(b/157230235): remove when this is enabled by default
        compile.kotlinOptions.freeCompilerArgs += "-opt-in=kotlin.RequiresOptIn"
        compile.inputs.files({ kotlinPlugin })
            .withPropertyName("composeCompilerExtension")
            .withNormalizer(ClasspathNormalizer::class.java)
        compile.onlyIf {
            if (!kotlinPlugin.isEmpty) {
                if (compile !is KotlinNativeCompile) {
                    compile.kotlinOptions.freeCompilerArgs +=
                        "-Xplugin=${kotlinPlugin.first()}"
                }

                val enableMetrics = (enableMetricsProvider.orNull == "true")

                val enableReports = (enableReportsProvider.orNull == "true")

                // since metrics reports in compose compiler are a new feature, we only want to
                // pass in this parameter for modules that are using the tip of tree compose
                // compiler, or else we will run into an exception since the parameter will not
                // be recognized.
                if (isTipOfTreeComposeCompilerProvider.get() && enableMetrics) {
=======
private fun configureComposeCompilerPlugin(
    project: Project,
    extension: AndroidXComposeExtension
) {
    project.afterEvaluate {
        // If a project has opted-out of Compose compiler plugin, don't add it
        if (!extension.composeCompilerPluginEnabled) return@afterEvaluate

        val androidXExtension = project.extensions.findByType(AndroidXExtension::class.java)
            ?: throw Exception("You have applied AndroidXComposePlugin without AndroidXPlugin")
        val shouldPublish = androidXExtension.shouldPublish()

        // Create configuration that we'll use to load Compose compiler plugin
        val configuration = project.configurations.create(COMPILER_PLUGIN_CONFIGURATION)
        // Add Compose compiler plugin to kotlinPlugin configuration, making sure it works
        // for Playground builds as well
        project.dependencies.add(
            COMPILER_PLUGIN_CONFIGURATION,
            if (StudioType.isPlayground(project)) {
                AndroidXPlaygroundRootImplPlugin.projectOrArtifact(
                    project.rootProject,
                    ":compose:compiler:compiler"
                )
            } else {
                project.rootProject.findProject(":compose:compiler:compiler")!!
            }
        )
        val kotlinPlugin = configuration.incoming.artifactView { view ->
            view.attributes { attributes ->
                attributes.attribute(
                    Attribute.of("artifactType", String::class.java),
                    ArtifactTypeDefinition.JAR_TYPE
                )
            }
        }.files

        val enableMetricsProvider = project.providers.gradleProperty(enableMetricsArg)
        val enableReportsProvider = project.providers.gradleProperty(enableReportsArg)

        val libraryMetricsDirectory = project.rootProject.getLibraryMetricsDirectory()
        val libraryReportsDirectory = project.rootProject.getLibraryReportsDirectory()
        project.tasks.withType(KotlinCompile::class.java).configureEach { compile ->
            // Append inputs to KotlinCompile so tasks get invalidated if any of these values change
            compile.inputs.files({ kotlinPlugin })
                .withPropertyName("composeCompilerExtension")
                .withNormalizer(ClasspathNormalizer::class.java)
            compile.inputs.property("composeMetricsEnabled", enableMetricsProvider).optional(true)
            compile.inputs.property("composeReportsEnabled", enableReportsProvider).optional(true)

            // Gradle hack ahead, we use of absolute paths, but is OK here because we do it in
            // doFirst which happens after Gradle task input snapshotting. AGP does the same.
            compile.doFirst {
                compile.kotlinOptions.freeCompilerArgs += "-Xplugin=${kotlinPlugin.first()}"

                if (enableMetricsProvider.orNull == "true") {
>>>>>>> 199c61b4
                    val metricsDest = File(libraryMetricsDirectory, "compose")
                    compile.kotlinOptions.freeCompilerArgs +=
                        listOf(
                            "-P",
                            "$composeMetricsOption=${metricsDest.absolutePath}"
                        )
                }
                if ((enableReportsProvider.orNull == "true")) {
                    val reportsDest = File(libraryReportsDirectory, "compose")
                    compile.kotlinOptions.freeCompilerArgs +=
                        listOf(
                            "-P",
                            "$composeReportsOption=${reportsDest.absolutePath}"
                        )
                }
                if (shouldPublish) {
                    compile.kotlinOptions.freeCompilerArgs +=
                        listOf("-P", composeSourceOption)
                }
            }
        }
    }
}

/**
 * Adds missing MPP sourcesets (such as commonMain) to the Lint tasks
 *
 * TODO: b/195329463
 * Lint is not aware of MPP, and MPP doesn't configure Lint. There is no built-in
 * API to adjust the default Lint task's sources, so we use this hack to manually
 * add sources for MPP source sets. In the future with the new Kotlin Project Model
 * (https://youtrack.jetbrains.com/issue/KT-42572) and an AGP / MPP integration
 * plugin this will no longer be needed.
 */
private fun Project.configureLintForMultiplatformLibrary(
    multiplatformExtension: KotlinMultiplatformExtension
) {
    afterEvaluate {
        // This workaround only works for libraries (apps would require changes to a different
        // task). Given that we currently do not have any MPP app projects, this should never
        // happen.
        project.extensions.findByType<LibraryExtension>()
            ?: return@afterEvaluate
        val androidMain = multiplatformExtension.sourceSets.findByName("androidMain")
            ?: return@afterEvaluate
        // Get all the sourcesets androidMain transitively / directly depends on
        val dependencies = androidMain.withClosure(KotlinSourceSet::dependsOn)

        /**
         * Helper function to add the missing sourcesets to this [VariantInputs]
         */
        fun VariantInputs.addSourceSets() {
            // Each variant has a source provider for the variant (such as debug) and the 'main'
            // variant. The actual files that Lint will run on is both of these providers
            // combined - so we can just add the dependencies to the first we see.
            val sourceProvider = sourceProviders.get().firstOrNull() ?: return
            dependencies.forEach { sourceSet ->
                sourceProvider.javaDirectories.withChangesAllowed {
                    from(sourceSet.kotlin.sourceDirectories)
                }
            }
        }

        // Lint for libraries is split into two tasks - analysis, and reporting. We need to
        // add the new sources to both, so all parts of the pipeline are aware.
        project.tasks.withType<AndroidLintAnalysisTask>().configureEach {
            it.variantInputs.addSourceSets()
        }

        project.tasks.withType<AndroidLintTask>().configureEach {
            it.variantInputs.addSourceSets()
        }

        // Also configure the model writing task, so that we don't run into mismatches between
        // analyzed sources in one module and a downstream module
        project.tasks.withType<LintModelWriterTask>().configureEach {
            it.variantInputs.addSourceSets()
        }
    }
}

/**
 * Lint uses [ConfigurableFileCollection.disallowChanges] during initialization, which prevents
 * modifying the file collection separately (there is no time to configure it before AGP has
 * initialized and disallowed changes). This uses reflection to temporarily allow changes, and
 * apply [block].
 */
private fun ConfigurableFileCollection.withChangesAllowed(
    block: ConfigurableFileCollection.() -> Unit
) {
    val disallowChanges = this::class.java.getDeclaredField("disallowChanges")
    disallowChanges.isAccessible = true
    disallowChanges.set(this, false)
    block()
    disallowChanges.set(this, true)
}

/**
 * General purpose implementation of a transitive closure
 * - Recursion free
 * - Predictable amount of allocations
 * - Handles loops and self references gracefully
 * @param edges: Producer function from one node to all its children. This implementation can handle loops and self references gracefully.
 * @return Note: No guarantees given about the order ot this [Set]
 */
public inline fun <reified T> transitiveClosure(seed: T, edges: T.() -> Iterable<T>): Set<T> {
    // Fast path when initial edges are empty
    val initialEdges = seed.edges()
    if (initialEdges is Collection && initialEdges.isEmpty()) return emptySet()

    val queue = deque<T>(initialEdges.count() * 2)
    val results = mutableSetOf<T>()
    queue.addAll(initialEdges)
    while (queue.isNotEmpty()) {
        // ArrayDeque implementation will optimize this call to 'removeFirst'
        val resolved = queue.removeAt(0)
        if (resolved != seed && results.add(resolved)) {
            queue.addAll(resolved.edges())
        }
    }

    return results.toSet()
}

@PublishedApi
internal inline fun <reified T> deque(initialSize: Int): MutableList<T> {
    return if (KotlinVersion.CURRENT.isAtLeast(1, 4)) ArrayDeque(initialSize)
    else ArrayList(initialSize)
}<|MERGE_RESOLUTION|>--- conflicted
+++ resolved
@@ -43,25 +43,17 @@
 import org.gradle.kotlin.dsl.findByType
 import org.gradle.kotlin.dsl.named
 import org.gradle.kotlin.dsl.withType
-<<<<<<< HEAD
-import org.jetbrains.kotlin.commonizer.util.transitiveClosure
 import org.jetbrains.kotlin.gradle.dsl.KotlinJsCompile
-=======
->>>>>>> 199c61b4
 import org.jetbrains.kotlin.gradle.dsl.KotlinMultiplatformExtension
 import org.jetbrains.kotlin.gradle.plugin.KotlinBasePluginWrapper
 import org.jetbrains.kotlin.gradle.plugin.KotlinMultiplatformPluginWrapper
 import org.jetbrains.kotlin.gradle.plugin.KotlinPlatformType
 import org.jetbrains.kotlin.gradle.plugin.KotlinSourceSet
-<<<<<<< HEAD
 import org.jetbrains.kotlin.gradle.plugin.mpp.KotlinUsages
 import org.jetbrains.kotlin.gradle.targets.js.KotlinJsCompilerAttribute
+import org.jetbrains.kotlin.gradle.tasks.KotlinNativeCompile
 import org.jetbrains.kotlin.gradle.dsl.KotlinCompile
-import org.jetbrains.kotlin.gradle.tasks.KotlinNativeCompile
-=======
-import org.jetbrains.kotlin.gradle.tasks.KotlinCompile
 import org.jetbrains.kotlin.tooling.core.withClosure
->>>>>>> 199c61b4
 
 const val composeSourceOption =
     "plugin:androidx.compose.compiler.plugins.kotlin:sourceInformation=true"
@@ -138,11 +130,9 @@
                 project.configureForKotlinMultiplatformSourceStructure()
             }
 
-            project.afterEvaluate { projectAfterEvaluate ->
-                projectAfterEvaluate.tasks.withType(KotlinCompile::class.java).configureEach { compile ->
-                    // Needed to enable `expect` and `actual` keywords
-                    compile.kotlinOptions.freeCompilerArgs += "-Xmulti-platform"
-                }
+            project.tasks.withType(KotlinCompile::class.java).configureEach { compile ->
+                // Needed to enable `expect` and `actual` keywords
+                compile.kotlinOptions.freeCompilerArgs += "-Xmulti-platform"
             }
 
             project.tasks.withType(KotlinJsCompile::class.java).configureEach { compile ->
@@ -347,38 +337,6 @@
 
 private const val COMPILER_PLUGIN_CONFIGURATION = "kotlinPlugin"
 
-<<<<<<< HEAD
-    val isTipOfTreeComposeCompilerProvider = project.provider {
-        (!conf.isEmpty) && (conf.dependencies.first() !is ExternalModuleDependency)
-    }
-    val enableMetricsProvider = project.providers.gradleProperty(enableMetricsArg)
-    val enableReportsProvider = project.providers.gradleProperty(enableReportsArg)
-
-    val libraryMetricsDirectory = project.rootProject.getLibraryMetricsDirectory()
-    val libraryReportsDirectory = project.rootProject.getLibraryReportsDirectory()
-    project.tasks.withType(KotlinCompile::class.java).configureEach { compile ->
-        // TODO(b/157230235): remove when this is enabled by default
-        compile.kotlinOptions.freeCompilerArgs += "-opt-in=kotlin.RequiresOptIn"
-        compile.inputs.files({ kotlinPlugin })
-            .withPropertyName("composeCompilerExtension")
-            .withNormalizer(ClasspathNormalizer::class.java)
-        compile.onlyIf {
-            if (!kotlinPlugin.isEmpty) {
-                if (compile !is KotlinNativeCompile) {
-                    compile.kotlinOptions.freeCompilerArgs +=
-                        "-Xplugin=${kotlinPlugin.first()}"
-                }
-
-                val enableMetrics = (enableMetricsProvider.orNull == "true")
-
-                val enableReports = (enableReportsProvider.orNull == "true")
-
-                // since metrics reports in compose compiler are a new feature, we only want to
-                // pass in this parameter for modules that are using the tip of tree compose
-                // compiler, or else we will run into an exception since the parameter will not
-                // be recognized.
-                if (isTipOfTreeComposeCompilerProvider.get() && enableMetrics) {
-=======
 private fun configureComposeCompilerPlugin(
     project: Project,
     extension: AndroidXComposeExtension
@@ -431,10 +389,11 @@
             // Gradle hack ahead, we use of absolute paths, but is OK here because we do it in
             // doFirst which happens after Gradle task input snapshotting. AGP does the same.
             compile.doFirst {
-                compile.kotlinOptions.freeCompilerArgs += "-Xplugin=${kotlinPlugin.first()}"
+                if (compile !is KotlinNativeCompile) {
+                    compile.kotlinOptions.freeCompilerArgs += "-Xplugin=${kotlinPlugin.first()}"
+                }
 
                 if (enableMetricsProvider.orNull == "true") {
->>>>>>> 199c61b4
                     val metricsDest = File(libraryMetricsDirectory, "compose")
                     compile.kotlinOptions.freeCompilerArgs +=
                         listOf(
