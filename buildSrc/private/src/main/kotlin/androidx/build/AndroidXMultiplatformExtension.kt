/*
 * Copyright 2022 The Android Open Source Project
 *
 * Licensed under the Apache License, Version 2.0 (the "License");
 * you may not use this file except in compliance with the License.
 * You may obtain a copy of the License at
 *
 *      http://www.apache.org/licenses/LICENSE-2.0
 *
 * Unless required by applicable law or agreed to in writing, software
 * distributed under the License is distributed on an "AS IS" BASIS,
 * WITHOUT WARRANTIES OR CONDITIONS OF ANY KIND, either express or implied.
 * See the License for the specific language governing permissions and
 * limitations under the License.
 */

@file:Suppress("UnstableApiUsage")

package androidx.build

import androidx.build.clang.AndroidXClang
import androidx.build.clang.MultiTargetNativeCompilation
import androidx.build.clang.NativeLibraryBundler
import androidx.build.clang.configureCinterop
import com.android.build.api.dsl.KotlinMultiplatformAndroidLibraryTarget
import com.android.build.gradle.api.KotlinMultiplatformAndroidPlugin
import groovy.lang.Closure
import java.io.File
import org.gradle.api.Action
import org.gradle.api.GradleException
import org.gradle.api.NamedDomainObjectCollection
import org.gradle.api.Project
import org.gradle.api.artifacts.Configuration
import org.gradle.api.plugins.ExtensionAware
import org.gradle.kotlin.dsl.findByType
import org.jetbrains.kotlin.gradle.ExperimentalKotlinGradlePluginApi
import org.jetbrains.kotlin.gradle.ExperimentalWasmDsl
import org.jetbrains.kotlin.gradle.dsl.KotlinMultiplatformExtension
import org.jetbrains.kotlin.gradle.plugin.KotlinCompilation
import org.jetbrains.kotlin.gradle.plugin.KotlinMultiplatformPluginWrapper
import org.jetbrains.kotlin.gradle.plugin.KotlinPlatformType
import org.jetbrains.kotlin.gradle.plugin.KotlinSourceSetTree
import org.jetbrains.kotlin.gradle.plugin.KotlinTarget
import org.jetbrains.kotlin.gradle.plugin.mpp.KotlinAndroidTarget
import org.jetbrains.kotlin.gradle.plugin.mpp.KotlinNativeCompilation
import org.jetbrains.kotlin.gradle.plugin.mpp.KotlinNativeTarget
import org.jetbrains.kotlin.gradle.plugin.mpp.KotlinNativeTargetWithHostTests
import org.jetbrains.kotlin.gradle.targets.js.dsl.KotlinJsTargetDsl
import org.jetbrains.kotlin.gradle.targets.js.dsl.KotlinWasmTargetDsl
import org.jetbrains.kotlin.gradle.targets.js.ir.DefaultIncrementalSyncTask
import org.jetbrains.kotlin.gradle.targets.js.nodejs.NodeJsEnvSpec
import org.jetbrains.kotlin.gradle.targets.js.testing.KotlinJsTest
import org.jetbrains.kotlin.gradle.targets.js.yarn.YarnLockMismatchReport
import org.jetbrains.kotlin.gradle.targets.js.yarn.YarnRootExtension
import org.jetbrains.kotlin.gradle.targets.jvm.KotlinJvmTarget
import org.jetbrains.kotlin.gradle.tasks.Kotlin2JsCompile

/**
 * [AndroidXMultiplatformExtension] is an extension that wraps specific functionality of the Kotlin
 * multiplatform extension, and applies the Kotlin multiplatform plugin when it is used. The purpose
 * of wrapping is to prevent targets from being added when the platform has not been enabled. e.g.
 * the `macosX64` target is gated on a `project.enableMac` check.
 */
open class AndroidXMultiplatformExtension(val project: Project) {

    var enableBinaryCompatibilityValidator = true

    // Kotlin multiplatform plugin is only applied if at least one target / sourceset is added.
    private val kotlinExtensionDelegate = lazy {
        project.validateMultiplatformPluginHasNotBeenApplied()
        project.plugins.apply(KotlinMultiplatformPluginWrapper::class.java)
        project.multiplatformExtension!!
    }
    private val kotlinExtension: KotlinMultiplatformExtension by kotlinExtensionDelegate
    private val agpKmpExtensionDelegate = lazy {
        // make sure to initialize the kotlin extension by accessing the property
        val extension = (kotlinExtension as ExtensionAware)
        project.plugins.apply(KotlinMultiplatformAndroidPlugin::class.java)
        extension.extensions.getByType(KotlinMultiplatformAndroidLibraryTarget::class.java)
    }

    val agpKmpExtension: KotlinMultiplatformAndroidLibraryTarget by agpKmpExtensionDelegate

    /**
     * The list of platforms that have been declared as supported in the build configuration.
     *
     * This may be a superset of the currently enabled platforms in [targetPlatforms].
     */
    val supportedPlatforms: MutableSet<PlatformIdentifier> = mutableSetOf()

    /**
     * The list of platforms that are currently enabled.
     *
     * This will vary across build environments. For example, a project's build configuration may
     * have requested `mac()` but this is not available when building on Linux.
     */
    val targetPlatforms: List<String>
        get() =
            if (kotlinExtensionDelegate.isInitialized()) {
                kotlinExtension.targets.mapNotNull {
                    if (it.targetName != "metadata") {
                        it.targetName
                    } else {
                        null
                    }
                }
            } else {
                throw GradleException("Kotlin multi-platform extension has not been initialized")
            }

    /**
     * Default platform identifier used for specifying POM dependencies.
     *
     * This platform will be added as a dependency to the multi-platform anchor artifact's POM
     * publication. For example, if the anchor artifact is `collection` and the default platform is
     * `jvm`, then the POM for `collection` will express a dependency on `collection-jvm`. This
     * ensures that developers who are silently upgrade to KMP artifacts but are not using Gradle
     * still see working artifacts.
     *
     * If no default was specified and a single platform is requested (ex. using [jvm]), returns the
     * identifier for that platform.
     */
    var defaultPlatform: String? = null
        get() = field ?: supportedPlatforms.singleOrNull()?.id
        set(value) {
            if (value != null) {
                if (supportedPlatforms.none { it.id == value }) {
                    throw GradleException(
                        "Platform $value has not been requested as a target. " +
                            "Available platforms are: " +
                            supportedPlatforms.joinToString(", ") { it.id }
                    )
                }
                if (targetPlatforms.none { it == value }) {
                    throw GradleException(
                        "Platform $value is not available in this build " +
                            "environment. Available platforms are: " +
                            targetPlatforms.joinToString(", ")
                    )
                }
            }
            field = value
        }

    val targets: NamedDomainObjectCollection<KotlinTarget>
        get() = kotlinExtension.targets

    /** Helper class to access Clang functionality. */
    private val clang = AndroidXClang(project)

    /** Helper class to bundle outputs of clang compilation into an AAR / JAR. */
    private val nativeLibraryBundler = NativeLibraryBundler(project)

    internal fun hasNativeTarget(): Boolean {
        // it is important to check initialized here not to trigger initialization
        return kotlinExtensionDelegate.isInitialized() &&
            targets.any { it.platformType == KotlinPlatformType.native }
    }

    internal fun hasAndroidMultiplatform(): Boolean {
        return agpKmpExtensionDelegate.isInitialized()
    }

    fun sourceSets(closure: Closure<*>) {
        if (kotlinExtensionDelegate.isInitialized()) {
            kotlinExtension.sourceSets.configure(closure).also {
                kotlinExtension.sourceSets.configureEach { sourceSet ->
                    if (sourceSet.name == "main" || sourceSet.name == "test") {
                        throw Exception(
                            "KMP-enabled projects must use target-prefixed " +
                                "source sets, e.g. androidMain or commonTest, rather than main or test"
                        )
                    }
                }
            }
        }
    }

    /**
     * Creates a multi-target native compilation with the given [archiveName].
     *
     * The given [configure] action can be used to add targets, sources, includes etc.
     *
     * The outputs of this compilation is not added to any artifact by default.
     * * To use the outputs via cinterop (kotlin native), use the [createCinterop] function.
     * * To bundle the outputs inside a JAR (to be loaded at runtime), use the
     *   [addNativeLibrariesToResources] function.
     * * To bundle the outputs inside an AAR (to be loaded at runtime), use the
     *   [addNativeLibrariesToJniLibs] function.
     *
     * @param archiveName The archive file name for the native artifacts (.so, .a or .o)
     * @param configure Action block to configure the compilation.
     */
    fun createNativeCompilation(
        archiveName: String,
        configure: Action<MultiTargetNativeCompilation>
    ): MultiTargetNativeCompilation {
        return clang.createNativeCompilation(archiveName = archiveName, configure = configure)
    }

    /**
     * Creates a Kotlin Native cinterop configuration for the given [nativeTarget] main compilation
     * from the outputs of [nativeCompilation].
     *
     * @param nativeTarget The kotlin native target for which a new cinterop will be added on the
     *   main compilation.
     * @param nativeCompilation The [MultiTargetNativeCompilation] which will be embedded into the
     *   generated cinterop klib.
     * @param cinteropName The name of the cinterop definition. A matching "<cinteropName.def>" file
     *   needs to be present in the default cinterop location
     *   (src/nativeInterop/cinterop/<cinteropName.def>).
     */
    @JvmOverloads
    fun createCinterop(
        nativeTarget: KotlinNativeTarget,
        nativeCompilation: MultiTargetNativeCompilation,
        cinteropName: String = nativeCompilation.archiveName
    ) {
        createCinterop(
            kotlinNativeCompilation =
                nativeTarget.compilations.getByName(KotlinCompilation.MAIN_COMPILATION_NAME)
                    as KotlinNativeCompilation,
            nativeCompilation = nativeCompilation,
            cinteropName = cinteropName
        )
    }

    /**
     * Creates a Kotlin Native cinterop configuration for the given [kotlinNativeCompilation] from
     * the outputs of [nativeCompilation].
     *
     * @param kotlinNativeCompilation The kotlin native compilation for which a new cinterop will be
     *   added
     * @param nativeCompilation The [MultiTargetNativeCompilation] which will be embedded into the
     *   generated cinterop klib.
     * @param cinteropName The name of the cinterop definition. A matching "<cinteropName.def>" file
     *   needs to be present in the default cinterop location
     *   (src/nativeInterop/cinterop/<cinteropName.def>).
     */
    @JvmOverloads
    fun createCinterop(
        kotlinNativeCompilation: KotlinNativeCompilation,
        nativeCompilation: MultiTargetNativeCompilation,
        cinteropName: String = nativeCompilation.archiveName
    ) {
        nativeCompilation.configureCinterop(
            kotlinNativeCompilation = kotlinNativeCompilation,
            cinteropName = cinteropName
        )
    }

    /**
     * Creates a Kotlin Native cinterop configuration for the given [kotlinNativeCompilation] from
     * the single output of a configuration.
     *
     * @param kotlinNativeCompilation The kotlin native compilation for which a new cinterop will be
     *   added
     * @param configuration The configuration to resolve. It is expected for the configuration to
     *   contain a single file of the archive file to be referenced in the C interop definition
     *   file.
     */
    fun createCinteropFromArchiveConfiguration(
        kotlinNativeCompilation: KotlinNativeCompilation,
        configuration: Configuration
    ) {
        configureCinterop(project, kotlinNativeCompilation, configuration)
    }

    /** @see NativeLibraryBundler.addNativeLibrariesToJniLibs */
    @JvmOverloads
    fun addNativeLibrariesToJniLibs(
        androidTarget: KotlinAndroidTarget,
        nativeCompilation: MultiTargetNativeCompilation,
        forTest: Boolean = false
    ) =
        nativeLibraryBundler.addNativeLibrariesToJniLibs(
            androidTarget = androidTarget,
            nativeCompilation = nativeCompilation,
            forTest = forTest
        )

    /**
     * Convenience method to add bundle native libraries with a test jar.
     *
     * @see addNativeLibrariesToResources
     */
    fun addNativeLibrariesToTestResources(
        jvmTarget: KotlinJvmTarget,
        nativeCompilation: MultiTargetNativeCompilation
    ) =
        addNativeLibrariesToResources(
            jvmTarget = jvmTarget,
            nativeCompilation = nativeCompilation,
            compilationName = KotlinCompilation.TEST_COMPILATION_NAME
        )

    /** @see NativeLibraryBundler.addNativeLibrariesToResources */
    @JvmOverloads
    fun addNativeLibrariesToResources(
        jvmTarget: KotlinJvmTarget,
        nativeCompilation: MultiTargetNativeCompilation,
        compilationName: String = KotlinCompilation.MAIN_COMPILATION_NAME
    ) =
        nativeLibraryBundler.addNativeLibrariesToResources(
            jvmTarget = jvmTarget,
            nativeCompilation = nativeCompilation,
            compilationName = compilationName
        )

    /**
     * Sets the default target platform.
     *
     * The default target platform *must* be enabled in all build environments. For projects which
     * request multiple target platforms, this method *must* be called to explicitly specify a
     * default target platform.
     *
     * See [defaultPlatform] for details on how the value is used.
     */
    fun defaultPlatform(value: PlatformIdentifier) {
        defaultPlatform = value.id
    }

    @JvmOverloads
    fun jvm(block: Action<KotlinJvmTarget>? = null): KotlinJvmTarget? {
        supportedPlatforms.add(PlatformIdentifier.JVM)
        return if (project.enableJvm()) {
            kotlinExtension.jvm { block?.execute(this) }
        } else {
            null
        }
    }

    @JvmOverloads
    fun jvmStubs(
        runTests: Boolean = false,
        block: Action<KotlinJvmTarget>? = null
    ): KotlinJvmTarget? {
        supportedPlatforms.add(PlatformIdentifier.JVM_STUBS)
        return if (project.enableJvm()) {
            kotlinExtension.jvm("jvmStubs") {
                block?.execute(this)
                project.tasks.named("jvmStubsTest").configure {
                    // don't try running common tests for stubs target if disabled
                    it.enabled = runTests
                }
            }
        } else {
            null
        }
    }

    @OptIn(ExperimentalKotlinGradlePluginApi::class)
    @JvmOverloads
    fun android(block: Action<KotlinAndroidTarget>? = null): KotlinAndroidTarget? {
        supportedPlatforms.add(PlatformIdentifier.ANDROID)
        return if (project.enableJvm()) {
            kotlinExtension.androidTarget {
                // we need to allow instrumented test to depend on commonTest/jvmTest, which is not
                // default.
                // see https://youtrack.jetbrains.com/issue/KT-62594
                instrumentedTestVariant.sourceSetTree.set(KotlinSourceSetTree.test)
                block?.execute(this)
            }
        } else {
            null
        }
    }

    @JvmOverloads
    fun androidNative(block: Action<KotlinNativeTarget>? = null): List<KotlinNativeTarget> {
        return listOfNotNull(
            androidNativeX86(block),
            androidNativeX64(block),
            androidNativeArm64(block),
            androidNativeArm32(block)
        )
    }

    @JvmOverloads
    fun androidNativeX86(block: Action<KotlinNativeTarget>? = null): KotlinNativeTarget? {
        supportedPlatforms.add(PlatformIdentifier.ANDROID_NATIVE_X86)
        return if (project.enableAndroidNative()) {
            kotlinExtension.androidNativeX86 { block?.execute(this) }
        } else {
            null
        }
    }

    @JvmOverloads
    fun androidNativeX64(block: Action<KotlinNativeTarget>? = null): KotlinNativeTarget? {
        supportedPlatforms.add(PlatformIdentifier.ANDROID_NATIVE_X64)
        return if (project.enableAndroidNative()) {
            kotlinExtension.androidNativeX64 { block?.execute(this) }
        } else {
            null
        }
    }

    @JvmOverloads
    fun androidNativeArm64(block: Action<KotlinNativeTarget>? = null): KotlinNativeTarget? {
        supportedPlatforms.add(PlatformIdentifier.ANDROID_NATIVE_ARM64)
        return if (project.enableAndroidNative()) {
            kotlinExtension.androidNativeArm64 { block?.execute(this) }
        } else {
            null
        }
    }

    @JvmOverloads
    fun androidNativeArm32(block: Action<KotlinNativeTarget>? = null): KotlinNativeTarget? {
        supportedPlatforms.add(PlatformIdentifier.ANDROID_NATIVE_ARM32)
        return if (project.enableAndroidNative()) {
            kotlinExtension.androidNativeArm32 { block?.execute(this) }
        } else {
            null
        }
    }

    @JvmOverloads
    fun androidLibrary(
        block: Action<KotlinMultiplatformAndroidLibraryTarget>? = null
    ): KotlinMultiplatformAndroidLibraryTarget? {
        supportedPlatforms.add(PlatformIdentifier.ANDROID)
        return if (project.enableJvm()) {
            agpKmpExtension.also { block?.execute(it) }
        } else {
            null
        }
    }

    @JvmOverloads
    fun desktop(block: Action<KotlinJvmTarget>? = null): KotlinJvmTarget? {
        supportedPlatforms.add(PlatformIdentifier.DESKTOP)
        return if (project.enableDesktop()) {
            kotlinExtension.jvm("desktop") { block?.execute(this) }
        } else {
            null
        }
    }

    @JvmOverloads
    fun mingwX64(block: Action<KotlinNativeTarget>? = null): KotlinNativeTargetWithHostTests? {
        supportedPlatforms.add(PlatformIdentifier.MINGW_X_64)
        return if (project.enableWindows()) {
            kotlinExtension.mingwX64 { block?.execute(this) }
        } else {
            null
        }
    }

    /** Configures all mac targets supported by AndroidX. */
    @JvmOverloads
    fun mac(block: Action<KotlinNativeTarget>? = null): List<KotlinNativeTarget> {
        return listOfNotNull(macosX64(block), macosArm64(block))
    }

    @JvmOverloads
    fun macosX64(block: Action<KotlinNativeTarget>? = null): KotlinNativeTargetWithHostTests? {
        supportedPlatforms.add(PlatformIdentifier.MAC_OSX_64)
        return if (project.enableMac()) {
            kotlinExtension.macosX64 { block?.execute(this) }
        } else {
            null
        }
    }

    @JvmOverloads
    fun macosArm64(block: Action<KotlinNativeTarget>? = null): KotlinNativeTargetWithHostTests? {
        supportedPlatforms.add(PlatformIdentifier.MAC_ARM_64)
        return if (project.enableMac()) {
            kotlinExtension.macosArm64 { block?.execute(this) }
        } else {
            null
        }
    }

    /** Configures all ios targets supported by AndroidX. */
    @JvmOverloads
    fun ios(block: Action<KotlinNativeTarget>? = null): List<KotlinNativeTarget> {
        return listOfNotNull(iosX64(block), iosArm64(block), iosSimulatorArm64(block))
    }

    @JvmOverloads
    fun iosArm64(block: Action<KotlinNativeTarget>? = null): KotlinNativeTarget? {
        supportedPlatforms.add(PlatformIdentifier.IOS_ARM_64)
        return if (project.enableMac()) {
            kotlinExtension.iosArm64 { block?.execute(this) }
        } else {
            null
        }
    }

    @JvmOverloads
    fun iosX64(block: Action<KotlinNativeTarget>? = null): KotlinNativeTarget? {
        supportedPlatforms.add(PlatformIdentifier.IOS_X_64)
        return if (project.enableMac()) {
            kotlinExtension.iosX64 { block?.execute(this) }
        } else {
            null
        }
    }

    @JvmOverloads
    fun iosSimulatorArm64(block: Action<KotlinNativeTarget>? = null): KotlinNativeTarget? {
        supportedPlatforms.add(PlatformIdentifier.IOS_SIMULATOR_ARM_64)
        return if (project.enableMac()) {
            kotlinExtension.iosSimulatorArm64 { block?.execute(this) }
        } else {
            null
        }
    }

    /** Configures all watchos targets supported by AndroidX. */
    @JvmOverloads
    fun watchos(block: Action<KotlinNativeTarget>? = null): List<KotlinNativeTarget> {
        return listOfNotNull(
            watchosX64(block),
            watchosArm32(block),
            watchosArm64(block),
            watchosDeviceArm64(block),
            watchosSimulatorArm64(block)
        )
    }

    @JvmOverloads
    fun watchosArm32(block: Action<KotlinNativeTarget>? = null): KotlinNativeTarget? {
        supportedPlatforms.add(PlatformIdentifier.WATCHOS_ARM_32)
        return if (project.enableMac()) {
            kotlinExtension.watchosArm32 { block?.execute(this) }
        } else {
            null
        }
    }

    @JvmOverloads
    fun watchosArm64(block: Action<KotlinNativeTarget>? = null): KotlinNativeTarget? {
        supportedPlatforms.add(PlatformIdentifier.WATCHOS_ARM_64)
        return if (project.enableMac()) {
            kotlinExtension.watchosArm64 { block?.execute(this) }
        } else {
            null
        }
    }

    @JvmOverloads
    fun watchosDeviceArm64(block: Action<KotlinNativeTarget>? = null): KotlinNativeTarget? {
        supportedPlatforms.add(PlatformIdentifier.WATCHOS_DEVICE_ARM_64)
        return if (project.enableMac()) {
            kotlinExtension.watchosDeviceArm64 { block?.execute(this) }
        } else {
            null
        }
    }

    @JvmOverloads
    fun watchosX64(block: Action<KotlinNativeTarget>? = null): KotlinNativeTarget? {
        supportedPlatforms.add(PlatformIdentifier.WATCHOS_X_64)
        return if (project.enableMac()) {
            kotlinExtension.watchosX64 { block?.execute(this) }
        } else {
            null
        }
    }

    @JvmOverloads
    fun watchosSimulatorArm64(block: Action<KotlinNativeTarget>? = null): KotlinNativeTarget? {
        supportedPlatforms.add(PlatformIdentifier.WATCHOS_SIMULATOR_ARM_64)
        return if (project.enableMac()) {
            kotlinExtension.watchosSimulatorArm64 { block?.execute(this) }
        } else {
            null
        }
    }

    /** Configures all tvos targets supported by AndroidX. */
    @JvmOverloads
    fun tvos(block: Action<KotlinNativeTarget>? = null): List<KotlinNativeTarget> {
        return listOfNotNull(tvosX64(block), tvosArm64(block), tvosSimulatorArm64(block))
    }

    @JvmOverloads
    fun tvosArm64(block: Action<KotlinNativeTarget>? = null): KotlinNativeTarget? {
        supportedPlatforms.add(PlatformIdentifier.TVOS_ARM_64)
        return if (project.enableMac()) {
            kotlinExtension.tvosArm64 { block?.execute(this) }
        } else {
            null
        }
    }

    @JvmOverloads
    fun tvosX64(block: Action<KotlinNativeTarget>? = null): KotlinNativeTarget? {
        supportedPlatforms.add(PlatformIdentifier.TVOS_X_64)
        return if (project.enableMac()) {
            kotlinExtension.tvosX64 { block?.execute(this) }
        } else {
            null
        }
    }

    @JvmOverloads
    fun tvosSimulatorArm64(block: Action<KotlinNativeTarget>? = null): KotlinNativeTarget? {
        supportedPlatforms.add(PlatformIdentifier.TVOS_SIMULATOR_ARM_64)
        return if (project.enableMac()) {
            kotlinExtension.tvosSimulatorArm64 { block?.execute(this) }
        } else {
            null
        }
    }

    @JvmOverloads
    fun linux(block: Action<KotlinNativeTarget>? = null): List<KotlinNativeTarget> {
        return listOfNotNull(
            linuxArm64(block),
            linuxX64(block),
        )
    }

    @JvmOverloads
    fun linuxArm64(block: Action<KotlinNativeTarget>? = null): KotlinNativeTarget? {
        supportedPlatforms.add(PlatformIdentifier.LINUX_ARM_64)
        return if (project.enableLinux()) {
            kotlinExtension.linuxArm64 { block?.execute(this) }
        } else {
            null
        }
    }

    @JvmOverloads
    fun linuxX64(block: Action<KotlinNativeTarget>? = null): KotlinNativeTarget? {
        supportedPlatforms.add(PlatformIdentifier.LINUX_X_64)
        return if (project.enableLinux()) {
            kotlinExtension.linuxX64 { block?.execute(this) }
        } else {
            null
        }
    }

    @JvmOverloads
    fun linuxX64Stubs(block: Action<KotlinNativeTarget>? = null): KotlinNativeTarget? {
        // don't enable binary compatibility validator for stubs
        enableBinaryCompatibilityValidator = false
        supportedPlatforms.add(PlatformIdentifier.LINUX_X_64_STUBS)
        return if (project.enableLinux()) {
            kotlinExtension.linuxX64("linuxx64Stubs") {
                block?.execute(this)
                project.tasks.named("linuxx64StubsTest").configure {
                    // don't try running common tests for stubs target
                    it.enabled = false
                }
            }
        } else {
            null
        }
    }

    @JvmOverloads
    fun linuxX64Stubs(block: Action<KotlinNativeTarget>? = null): KotlinNativeTarget? {
        // don't enable binary compatibility validator for stubs
        enableBinaryCompatibilityValidator = false
        supportedPlatforms.add(PlatformIdentifier.LINUX_X_64_STUBS)
        return if (project.enableLinux()) {
            kotlinExtension.linuxX64("linuxx64Stubs") {
                block?.execute(this)
                project.tasks.named("linuxx64StubsTest").configure {
                    // don't try running common tests for stubs target
                    it.enabled = false
                }
            }
        } else {
            null
        }
    }

    @JvmOverloads
    fun js(block: Action<KotlinJsTargetDsl>? = null): KotlinJsTargetDsl? {
        supportedPlatforms.add(PlatformIdentifier.JS)
        return if (project.enableJs()) {
            kotlinExtension.js() {
                block?.execute(this)
                binaries.library()
                project.configureJs()
                project.configureKotlinJsTests()
                configureBrowserForTests(project)
            }
        } else {
            null
        }
    }

    @OptIn(ExperimentalWasmDsl::class)
    @JvmOverloads
    fun wasmJs(block: Action<KotlinJsTargetDsl>? = null): KotlinWasmTargetDsl? {
        supportedPlatforms.add(PlatformIdentifier.WASM_JS)
        return if (project.enableWasmJs()) {
            kotlinExtension.wasmJs("wasmJs") {
                block?.execute(this)
                binaries.library()
                project.configureWasm()
                project.configureKotlinJsTests()
                configureBrowserForTests(project)
            }
        } else {
            null
        }
    }

    private fun KotlinJsTargetDsl.configureBrowserForTests(project: Project) {
        browser {
            testTask {
                it.useKarma {
                    useChromeHeadless()
                    useConfigDirectory(File(project.getSupportRootFolder(), "buildSrc/karmaconfig"))
                }
            }
        }
    }

    /** Locates a project by path. */
    // This method is needed for Gradle project isolation to avoid calls to parent projects due to
    // androidx { samples(project(":foo")) }
    // Without this method, the call above results into a call to the parent object, because
    // AndroidXExtension has `val project: Project`, which from groovy `project` call within
    // `androidx` block tries retrieves that project object and calls to look for :foo property
    // on it, then checking all the parents for it.
    fun project(name: String): Project = project.project(name)

    companion object {
        const val EXTENSION_NAME = "androidXMultiplatform"
    }
}

private fun Project.configureJs() {
    configureNode()
    // Use DSL API when https://youtrack.jetbrains.com/issue/KT-70029 is closed for all tasks below
    tasks.named("jsDevelopmentLibraryCompileSync", DefaultIncrementalSyncTask::class.java) {
        it.destinationDirectory.set(file(layout.buildDirectory.dir("js/packages/js/dev/kotlin")))
    }
    tasks.named("jsProductionLibraryCompileSync", DefaultIncrementalSyncTask::class.java) {
        it.destinationDirectory.set(file(layout.buildDirectory.dir("js/packages/js/prod/kotlin")))
    }
}

private fun Project.configureWasm() {
    configureNode()
    // Use DSL API when https://youtrack.jetbrains.com/issue/KT-70029 is closed for all tasks below
    tasks.named("wasmJsDevelopmentLibraryCompileSync", DefaultIncrementalSyncTask::class.java) {
        it.destinationDirectory.set(
            file(layout.buildDirectory.dir("js/packages/wasm-js/dev/kotlin"))
        )
    }
    tasks.named("wasmJsProductionLibraryCompileSync", DefaultIncrementalSyncTask::class.java) {
        it.destinationDirectory.set(
            file(layout.buildDirectory.dir("js/packages/wasm-js/prod/kotlin"))
        )
    }

    // Compiler Arg needed for tests only: https://youtrack.jetbrains.com/issue/KT-59081
    tasks.withType(Kotlin2JsCompile::class.java).configureEach { task ->
        if (task.name.lowercase().contains("test")) {
            task.compilerOptions.freeCompilerArgs.add("-Xwasm-enable-array-range-checks")
        }
    }
}

private fun Project.configureNode() {
    extensions.findByType<NodeJsEnvSpec>()?.let { nodeJs ->
        nodeJs.version.set(getVersionByName("node"))
        if (!ProjectLayoutType.isPlayground(this)) {
            nodeJs.downloadBaseUrl.set(
                File(project.getPrebuiltsRoot(), "androidx/external/org/nodejs/node")
                    .toURI()
                    .toString()
            )
        }
    }

    // https://youtrack.jetbrains.com/issue/KT-73913/K-Wasm-yarn-version-per-project
    rootProject.extensions.findByType(YarnRootExtension::class.java)?.let { yarn ->
        yarn.version = getVersionByName("yarn")
        yarn.yarnLockMismatchReport = YarnLockMismatchReport.FAIL
        if (!ProjectLayoutType.isPlayground(this)) {
            yarn.lockFileDirectory =
                File(project.getPrebuiltsRoot(), "androidx/javascript-for-kotlin")
        }
    }
}

private fun Project.configureKotlinJsTests() =
    tasks.withType(KotlinJsTest::class.java).configureEach { task ->
        if (!ProjectLayoutType.isPlayground(this)) {
            val unzipChromeBuildServiceProvider =
                gradle.sharedServices.registrations.getByName("unzipChrome").service
            task.usesService(unzipChromeBuildServiceProvider)
            // Remove doFirst and switch to FileProperty property to set browser path when issue
            // https://youtrack.jetbrains.com/issue/KT-72514 is resolved
            task.doFirst {
                task.environment(
                    "CHROME_BIN",
                    (unzipChromeBuildServiceProvider.get() as UnzipChromeBuildService).chromePath
                )
            }
        }
        task.testLogging.showStandardStreams = true
        // From: https://nodejs.org/api/cli.html
        task.nodeJsArgs.addAll(listOf("--trace-warnings", "--trace-uncaught", "--trace-sigint"))
    }

fun Project.validatePublishedMultiplatformHasDefault() {
    val extension = project.extensions.getByType(AndroidXMultiplatformExtension::class.java)
    if (extension.defaultPlatform == null && extension.supportedPlatforms.isNotEmpty()) {
        throw GradleException(
            "Project is published and multiple platforms are requested. You " +
                "must explicitly specify androidXMultiplatform.defaultPlatform as one of: " +
                extension.targetPlatforms.joinToString(", ") {
                    "PlatformIdentifier.${PlatformIdentifier.fromId(it)!!.name}"
                }
        )
    }
<<<<<<< HEAD

    /**
     * List of Kotlin target names which may be used as source file suffixes. Any target whose name
     * does not appear in this list will use its [KotlinPlatformType] name.
     */
    private val allowedTargetNameSuffixes =
        setOf("android", "desktop", "jvm", "commonStubs", "jvmStubs", "linuxx64Stubs", "wasmJs")

    /** The preferred source file suffix for the target's platform type. */
    private val KotlinTarget.preferredSourceFileSuffix: String
        get() = if (allowedTargetNameSuffixes.contains(name)) {
            name
        } else {
            platformType.name
        }
}

/**
 * Set of targets are there to serve as stubs, but are not expected to be consumed by library
 * consumers.
 */
internal val setOfStubTargets = setOf("commonStubs", "jvmStubs", "linuxx64Stubs")
=======
}
>>>>>>> f83b2287
<|MERGE_RESOLUTION|>--- conflicted
+++ resolved
@@ -655,24 +655,6 @@
     }
 
     @JvmOverloads
-    fun linuxX64Stubs(block: Action<KotlinNativeTarget>? = null): KotlinNativeTarget? {
-        // don't enable binary compatibility validator for stubs
-        enableBinaryCompatibilityValidator = false
-        supportedPlatforms.add(PlatformIdentifier.LINUX_X_64_STUBS)
-        return if (project.enableLinux()) {
-            kotlinExtension.linuxX64("linuxx64Stubs") {
-                block?.execute(this)
-                project.tasks.named("linuxx64StubsTest").configure {
-                    // don't try running common tests for stubs target
-                    it.enabled = false
-                }
-            }
-        } else {
-            null
-        }
-    }
-
-    @JvmOverloads
     fun js(block: Action<KotlinJsTargetDsl>? = null): KotlinJsTargetDsl? {
         supportedPlatforms.add(PlatformIdentifier.JS)
         return if (project.enableJs()) {
@@ -817,29 +799,4 @@
                 }
         )
     }
-<<<<<<< HEAD
-
-    /**
-     * List of Kotlin target names which may be used as source file suffixes. Any target whose name
-     * does not appear in this list will use its [KotlinPlatformType] name.
-     */
-    private val allowedTargetNameSuffixes =
-        setOf("android", "desktop", "jvm", "commonStubs", "jvmStubs", "linuxx64Stubs", "wasmJs")
-
-    /** The preferred source file suffix for the target's platform type. */
-    private val KotlinTarget.preferredSourceFileSuffix: String
-        get() = if (allowedTargetNameSuffixes.contains(name)) {
-            name
-        } else {
-            platformType.name
-        }
-}
-
-/**
- * Set of targets are there to serve as stubs, but are not expected to be consumed by library
- * consumers.
- */
-internal val setOfStubTargets = setOf("commonStubs", "jvmStubs", "linuxx64Stubs")
-=======
-}
->>>>>>> f83b2287
+}