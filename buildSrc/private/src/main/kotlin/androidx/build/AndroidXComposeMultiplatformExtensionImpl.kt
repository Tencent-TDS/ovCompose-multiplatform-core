/*
 * Copyright 2021 The Android Open Source Project
 *
 * Licensed under the Apache License, Version 2.0 (the "License");
 * you may not use this file except in compliance with the License.
 * You may obtain a copy of the License at
 *
 *      http://www.apache.org/licenses/LICENSE-2.0
 *
 * Unless required by applicable law or agreed to in writing, software
 * distributed under the License is distributed on an "AS IS" BASIS,
 * WITHOUT WARRANTIES OR CONDITIONS OF ANY KIND, either express or implied.
 * See the License for the specific language governing permissions and
 * limitations under the License.
 */

package androidx.build

import javax.inject.Inject
import org.gradle.api.Project
import org.jetbrains.kotlin.gradle.dsl.KotlinMultiplatformExtension
import org.jetbrains.kotlin.gradle.plugin.KotlinJsCompilerType
import org.jetbrains.kotlin.gradle.plugin.KotlinSourceSet
<<<<<<< HEAD
import org.gradle.api.Project
import javax.inject.Inject
import org.jetbrains.kotlin.gradle.plugin.*
import org.jetbrains.kotlin.gradle.plugin.mpp.KotlinAndroidTarget
import kotlin.reflect.full.memberProperties
import org.jetbrains.kotlin.gradle.plugin.mpp.*
import org.gradle.api.publish.PublishingExtension
import org.gradle.api.publish.maven.internal.dependencies.DefaultMavenDependency
import org.gradle.api.publish.maven.internal.dependencies.MavenDependencyInternal
import org.gradle.api.publish.maven.internal.publication.DefaultMavenPublication
import org.gradle.api.attributes.Usage
import org.jetbrains.kotlin.konan.target.KonanTarget

=======
import org.jetbrains.kotlin.gradle.plugin.*
import org.jetbrains.kotlin.gradle.plugin.mpp.KotlinAndroidTarget
import org.gradle.api.Action
import org.jetbrains.kotlin.gradle.plugin.mpp.*
import org.gradle.api.publish.PublishingExtension
import org.gradle.api.publish.maven.internal.publication.DefaultMavenPublication
import org.gradle.api.attributes.Usage
import org.gradle.api.tasks.Copy
import org.gradle.kotlin.dsl.creating
import org.gradle.kotlin.dsl.dependencies
import org.gradle.kotlin.dsl.getValue
import org.jetbrains.kotlin.konan.target.KonanTarget
import org.gradle.api.artifacts.Configuration
import org.gradle.api.artifacts.DependencyConstraint
import org.gradle.api.artifacts.ExcludeRule
import org.gradle.api.artifacts.ModuleDependency
import org.gradle.api.artifacts.ModuleVersionIdentifier
import org.gradle.api.artifacts.PublishArtifact
import org.gradle.api.attributes.AttributeContainer
import org.gradle.api.capabilities.Capability
import org.gradle.api.component.ComponentWithCoordinates
import org.gradle.api.component.ComponentWithVariants
import org.gradle.api.component.SoftwareComponent
import org.gradle.api.internal.component.SoftwareComponentInternal
import org.gradle.api.internal.component.UsageContext
import org.gradle.api.publish.maven.MavenPublication
import org.gradle.api.publish.maven.tasks.AbstractPublishToMaven
import org.gradle.kotlin.dsl.create
import org.jetbrains.kotlin.gradle.targets.js.dsl.ExperimentalWasmDsl
import org.jetbrains.kotlin.gradle.targets.js.testing.KotlinJsTest
import org.tomlj.Toml
>>>>>>> fdff00cc

open class AndroidXComposeMultiplatformExtensionImpl @Inject constructor(
    val project: Project
) : AndroidXComposeMultiplatformExtension() {
    private val multiplatformExtension =
        project.extensions.getByType(KotlinMultiplatformExtension::class.java)

    private val skikoVersion: String

    init {
        val toml = Toml.parse(
            project.rootProject.projectDir.resolve("gradle/libs.versions.toml").toPath()
        )
        skikoVersion = toml.getTable("versions")!!.getString("skiko")!!
        println("Skiko version = $skikoVersion")
    }

    override val isKotlinWasmTargetEnabled: Boolean
        get() = project.properties["kotlinWasmEnabled"] == "true"

    override fun android(): Unit = multiplatformExtension.run {
        androidTarget()

        val androidMain = sourceSets.getByName("androidMain")
        val jvmMain = getOrCreateJvmMain()
        androidMain.dependsOn(jvmMain)

        val androidTest = sourceSets.getByName("androidUnitTest")
        val jvmTest = getOrCreateJvmTest()
        androidTest.dependsOn(jvmTest)
    }

    override fun desktop(): Unit = multiplatformExtension.run {
        jvm("desktop")

        val desktopMain = sourceSets.getByName("desktopMain")
        val jvmMain = getOrCreateJvmMain()
        desktopMain.dependsOn(jvmMain)

        val desktopTest = sourceSets.getByName("desktopTest")
        val jvmTest = getOrCreateJvmTest()
        desktopTest.dependsOn(jvmTest)
    }

    override fun js(): Unit = multiplatformExtension.run {
        js(KotlinJsCompilerType.IR) {
            browser()
        }

        val commonMain = sourceSets.getByName("commonMain")
        val jsMain = sourceSets.getByName("jsMain")
        jsMain.dependsOn(commonMain)
    }

    @OptIn(ExperimentalWasmDsl::class)
    override fun wasm(): Unit = multiplatformExtension.run {
        if (!isKotlinWasmTargetEnabled) return@run
        wasmJs {
            browser {
                testTask(Action<KotlinJsTest> {
                    it.useKarma {
                        useChromeHeadless()
                        useConfigDirectory(
                            project.rootProject.projectDir.resolve("mpp/karma.config.d/wasm")
                        )
                    }
                })
            }
        }

        val resourcesDir = "${project.buildDir}/resources"
        val skikoWasm by project.configurations.creating

        // Below code helps configure the tests for k/wasm targets
        project.dependencies {
            skikoWasm("org.jetbrains.skiko:skiko-js-wasm-runtime:${skikoVersion}")
        }

        val unzipTask = project.tasks.register("unzipSkikoForKWasm", Copy::class.java) {
            it.destinationDir = project.file(resourcesDir)
            it.from(skikoWasm.map { project.zipTree(it) })
        }

        val loadTestsTask = project.tasks.register("loadTests", Copy::class.java) {
            it.destinationDir = project.file(resourcesDir)
            it.from(
                project.rootProject.projectDir.resolve(
                    "mpp/load-wasm-tests/load-test-template.mjs"
                )
            )
            it.filter {
                it.replace("{module-name}", getDashedProjectName())
            }
        }

        project.tasks.getByName("wasmJsTestProcessResources").apply {
            dependsOn(loadTestsTask)
        }

        project.tasks.getByName("wasmJsBrowserTest").apply {
            dependsOn(unzipTask)
        }

        val commonMain = sourceSets.getByName("commonMain")
        val wasmMain = sourceSets.getByName("wasmJsMain")
        wasmMain.dependsOn(commonMain)

        sourceSets.getByName("wasmJsTest").also {
            it.resources.setSrcDirs(it.resources.srcDirs)
            it.resources.srcDirs(unzipTask.map { it.destinationDir })
        }
    }

    private fun getDashedProjectName(p: Project = project): String {
        if (p == project.rootProject) {
            return p.name
        }
        return getDashedProjectName(p = p.parent!!) + "-" + p.name
    }

    override fun darwin(): Unit = multiplatformExtension.run {
        macosX64()
        macosArm64()
        iosX64("uikitX64")
        iosArm64("uikitArm64")
        iosSimulatorArm64("uikitSimArm64")

        val commonMain = sourceSets.getByName("commonMain")
        val nativeMain = sourceSets.create("nativeMain")
        val darwinMain = sourceSets.create("darwinMain")
        val macosMain = sourceSets.create("macosMain")
        val macosX64Main = sourceSets.getByName("macosX64Main")
        val macosArm64Main = sourceSets.getByName("macosArm64Main")
        val uikitMain = sourceSets.create("uikitMain")
        val uikitX64Main = sourceSets.getByName("uikitX64Main")
        val uikitArm64Main = sourceSets.getByName("uikitArm64Main")
        val uikitSimArm64Main = sourceSets.getByName("uikitSimArm64Main")
        nativeMain.dependsOn(commonMain)
        darwinMain.dependsOn(nativeMain)
        macosMain.dependsOn(darwinMain)
        macosX64Main.dependsOn(macosMain)
        macosArm64Main.dependsOn(macosMain)
        uikitMain.dependsOn(darwinMain)
        uikitX64Main.dependsOn(uikitMain)
        uikitArm64Main.dependsOn(uikitMain)
        uikitSimArm64Main.dependsOn(uikitMain)

        val commonTest = sourceSets.getByName("commonTest")
        val nativeTest = sourceSets.create("nativeTest")
        val darwinTest = sourceSets.create("darwinTest")
        val macosTest = sourceSets.create("macosTest")
        val macosX64Test = sourceSets.getByName("macosX64Test")
        val macosArm64Test = sourceSets.getByName("macosArm64Test")
        val uikitTest = sourceSets.create("uikitTest")
        val uikitX64Test = sourceSets.getByName("uikitX64Test")
        val uikitArm64Test = sourceSets.getByName("uikitArm64Test")
        val uikitSimArm64Test = sourceSets.getByName("uikitSimArm64Test")
        nativeTest.dependsOn(commonTest)
        darwinTest.dependsOn(nativeTest)
        macosTest.dependsOn(darwinTest)
        macosX64Test.dependsOn(macosTest)
        macosArm64Test.dependsOn(macosTest)
        uikitTest.dependsOn(darwinTest)
        uikitX64Test.dependsOn(uikitTest)
        uikitArm64Test.dependsOn(uikitTest)
        uikitSimArm64Test.dependsOn(uikitTest)
    }

    private fun getOrCreateJvmMain(): KotlinSourceSet =
        getOrCreateSourceSet("jvmMain", "commonMain")

    private fun getOrCreateJvmTest(): KotlinSourceSet =
        getOrCreateSourceSet("jvmTest", "commonTest")

    private fun getOrCreateSourceSet(
        name: String,
        dependsOnSourceSetName: String
    ): KotlinSourceSet = multiplatformExtension.run {
        sourceSets.findByName(name)
            ?: sourceSets.create(name).apply {
                    dependsOn(sourceSets.getByName(dependsOnSourceSetName))
            }
    }

    private fun addUtilDirectory(vararg sourceSetNames: String) = multiplatformExtension.run {
        sourceSetNames.forEach { name ->
            val sourceSet = sourceSets.findByName(name)
            sourceSet?.let {
                it.kotlin.srcDirs(project.rootProject.files("compose/util/util/src/$name/kotlin/"))
            }
        }
    }

    override fun configureDarwinFlags() {
        val darwinFlags = listOf(
            "-linker-option", "-framework", "-linker-option", "Metal",
            "-linker-option", "-framework", "-linker-option", "CoreText",
            "-linker-option", "-framework", "-linker-option", "CoreGraphics",
            "-linker-option", "-framework", "-linker-option", "CoreServices"
        )
        val iosFlags = listOf("-linker-option", "-framework", "-linker-option", "UIKit")

        fun KotlinNativeTarget.configureFreeCompilerArgs() {
            val isIOS = konanTarget == KonanTarget.IOS_X64 ||
                konanTarget == KonanTarget.IOS_SIMULATOR_ARM64 ||
                konanTarget == KonanTarget.IOS_ARM64

            binaries.forEach {
                val flags = mutableListOf<String>().apply {
                    addAll(darwinFlags)
                    if (isIOS) addAll(iosFlags)
                }
                it.freeCompilerArgs = it.freeCompilerArgs + flags
            }
        }
        multiplatformExtension.run {
            macosX64 { configureFreeCompilerArgs() }
            macosArm64 { configureFreeCompilerArgs() }
            iosX64("uikitX64") { configureFreeCompilerArgs() }
            iosArm64("uikitArm64") { configureFreeCompilerArgs() }
            iosSimulatorArm64("uikitSimArm64") { configureFreeCompilerArgs() }
        }
    }
}

fun Project.experimentalOELPublication() : Boolean = findProperty("oel.publication") == "true"
fun Project.oelAndroidxVersion() : String? = findProperty("oel.androidx.version") as String?
fun Project.oelAndroidxFoundationVersion() : String? = findProperty("oel.androidx.foundation.version") as String?
fun Project.oelAndroidxMaterial3Version() : String? = findProperty("oel.androidx.material3.version") as String?
fun Project.oelAndroidxMaterialVersion() : String? = findProperty("oel.androidx.material.version") as String?

fun enableOELPublishing(project: Project) {
    if (!project.experimentalOELPublication()) return

    if (project.experimentalOELPublication() && (project.oelAndroidxVersion() == null)) {
        error("androidx version should be specified for OEL publications")
    }

    val ext = project.multiplatformExtension ?: error("expected a multiplatform project")

    ext.targets.all { target ->
        if (target is KotlinAndroidTarget) {
            project.publishAndroidxReference(target)
        }
    }
}

<<<<<<< HEAD
// FIXME: reflection access! Some API in Kotlin is needed
@Suppress("unchecked_cast")
private val KotlinTarget.kotlinComponents: Iterable<KotlinTargetComponent>
    get() = javaClass.kotlin.memberProperties
        .single { it.name == "kotlinComponents" }
        .get(this) as Iterable<KotlinTargetComponent>


@Suppress("unchecked_cast")
private fun Project.publishAndroidxReference(target: KotlinTarget) {
    afterEvaluate {
        target.kotlinComponents.forEach { component ->
            val componentName = component.name

            val multiplatformExtension =
                extensions.findByType(KotlinMultiplatformExtension::class.java)
                    ?: error("Expected a multiplatform project")

            if (component is KotlinVariant)
                component.publishable = false

=======

/**
 * Usage that should be added to rootSoftwareComponent to represent android-specific variants
 * It will be serialized to *.module in "variants" collection.
 */
private class CustomAndroidUsage(
    private val name: String,
    private val attributes: AttributeContainer,
    private val dependencies: Set<ModuleDependency>
) : UsageContext {
    override fun getName(): String = name
    override fun getArtifacts(): Set<PublishArtifact> = emptySet()
    override fun getAttributes(): AttributeContainer = attributes
    override fun getCapabilities(): Set<Capability> = emptySet()
    override fun getDependencies(): Set<ModuleDependency> = dependencies
    override fun getDependencyConstraints(): Set<DependencyConstraint> = emptySet()
    override fun getGlobalExcludes(): Set<ExcludeRule> = emptySet()
    override fun getUsage(): Usage = error("Should not be accessed!")
}

private fun Project.publishAndroidxReference(target: KotlinAndroidTarget) {
    afterEvaluate {
        // Take root component which should contain "variants" (aka usages)
        // this component gets published as "main/common" module
        // that we want to add as android ones.
        val rootComponent = target.project
            .components
            .withType(KotlinSoftwareComponentWithCoordinatesAndPublication::class.java)
            .getByName("kotlin")

        val composeVersion = requireNotNull(target.project.oelAndroidxVersion()) {
            "Please specify oel.androidx.version property"
        }
        val material3Version =
            requireNotNull(target.project.oelAndroidxMaterial3Version()) {
                "Please specify oel.androidx.material3.version property"
            }
        val foundationVersion =
            target.project.oelAndroidxFoundationVersion() ?: composeVersion
        val materialVersion =
            target.project.oelAndroidxMaterialVersion() ?: composeVersion

        val groupId = target.project.group.toString()
        val version = if (groupId.contains("org.jetbrains.compose.material3")) {
            material3Version
        } else if (groupId.contains("org.jetbrains.compose.foundation")) {
            foundationVersion
        } else if (groupId.contains("org.jetbrains.compose.material")) {
            materialVersion
        } else {
            composeVersion
        }
        val dependencyGroup = target.project.group.toString().replace(
            "org.jetbrains.compose",
            "androidx.compose"
        )
        val newDependency = target.project.dependencies.create(dependencyGroup, name, version)


        // We can't add more usages to rootComponent, so we must decorate it
        val newRootComponent = object :
            SoftwareComponentInternal,
            ComponentWithVariants,
            ComponentWithCoordinates {
            override fun getName(): String = "kotlinDecoratedRootComponent"
            override fun getVariants(): Set<SoftwareComponent> = rootComponent.variants
            override fun getCoordinates(): ModuleVersionIdentifier =
                rootComponent.coordinates

            override fun getUsages(): Set<UsageContext> = rootComponent.usages + extraUsages

            private val extraUsages = mutableSetOf<UsageContext>()

            fun addUsageFromConfiguration(configuration: Configuration) {
                extraUsages.add(
                    CustomAndroidUsage(
                        name = configuration.name,
                        attributes = configuration.attributes,
                        dependencies = setOf(newDependency)
                    )
                )
            }
        }

        extensions.getByType(PublishingExtension::class.java).apply {
            val kotlinMultiplatform = publications
                .getByName("kotlinMultiplatform") as MavenPublication

            publications.create("kotlinMultiplatformDecorated", MavenPublication::class.java) {
                it.artifactId = kotlinMultiplatform.artifactId
                it.groupId = kotlinMultiplatform.groupId
                it.version = kotlinMultiplatform.version

                it.from(newRootComponent)
            }
        }

        // Disable all publication tasks that uses OLD rootSoftwareComponent: we don't want to
        // accidentally publish two "root" components
        tasks.withType(AbstractPublishToMaven::class.java).configureEach {
            if (it.publication.name == "kotlinMultiplatform") it.enabled = false
        }

        target.kotlinComponents.forEach { component ->
            val componentName = component.name

            if (component is KotlinVariant)
                component.publishable = false

            extensions.getByType(PublishingExtension::class.java)
                .publications.withType(DefaultMavenPublication::class.java)
                    // isAlias is needed for Gradle to ignore the fact that there's a
                    // publication that is not referenced as an available-at variant of the root module
                    // and has the Maven coordinates that are different from those of the root module
                    // FIXME: internal Gradle API! We would rather not create the publications,
                    //        but some API for that is needed in the Kotlin Gradle plugin
                    .all { publication ->
                        if (publication.name == componentName) {
                            publication.isAlias = true
                        }
                    }

>>>>>>> fdff00cc
            val usages = when (component) {
                is KotlinVariant -> component.usages
                is JointAndroidKotlinTargetComponent -> component.usages
                else -> emptyList()
            }

<<<<<<< HEAD
            extensions.getByType(PublishingExtension::class.java)
                .publications.withType(DefaultMavenPublication::class.java)
                // isAlias is needed for Gradle to ignore the fact that there's a
                // publication that is not referenced as an available-at variant of the root module
                // and has the Maven coordinates that are different from those of the root module
                // FIXME: internal Gradle API! We would rather not create the publications,
                //        but some API for that is needed in the Kotlin Gradle plugin
                .all { publication ->
                    if (publication.name == componentName) {
                        publication.isAlias = true
                    }
                }

            usages.forEach {    usage ->
                val configurationName = usage.name + "-published"

                configurations.matching{it.name == configurationName}.all() { conf ->
                    conf.artifacts.clear()
                    conf.dependencies.clear()
                    conf.setExtendsFrom(emptyList())
                    val composeVersion = requireNotNull(target.project.oelAndroidxVersion()) {
                        "Please specify oel.androidx.version property"
                    }
                    val material3Version = requireNotNull(target.project.oelAndroidxMaterial3Version()) {
                        "Please specify oel.androidx.material3.version property"
                    }
                    val foundationVersion = target.project.oelAndroidxFoundationVersion() ?: composeVersion
                    val materialVersion = target.project.oelAndroidxMaterialVersion() ?: composeVersion

                    val groupId = target.project.group.toString()
                    val version = if (groupId.contains("org.jetbrains.compose.material3")) {
                        material3Version
                    } else if (groupId.contains("org.jetbrains.compose.foundation")) {
                        foundationVersion
                    } else if (groupId.contains("org.jetbrains.compose.material")){
                        materialVersion
                    } else {
                        composeVersion
                    }
                    val newDependency = target.project.group.toString().replace("org.jetbrains.compose", "androidx.compose") + ":" + name + ":" + version
                    conf.dependencies.add(target.project.dependencies.create(newDependency))
                }

                val rootComponent : KotlinSoftwareComponent = target.project.components.withType(KotlinSoftwareComponent::class.java)
                    .getByName("kotlin")

                (rootComponent.usages as MutableSet).add(
                    DefaultKotlinUsageContext(
                        multiplatformExtension.metadata().compilations.getByName("main"),
                        objects.named(Usage::class.java, "kotlin-api"),
                        configurationName
                    )
                )

            }
        }
    }
}
=======
            usages.forEach { usage ->
                // Use -published configuration because it would have correct attribute set
                // required for publication.
                val configurationName = usage.name + "-published"
                configurations.matching { it.name == configurationName }.all { conf ->
                    newRootComponent.addUsageFromConfiguration(conf)
                }
            }
        }
    }
}
>>>>>>> fdff00cc
<|MERGE_RESOLUTION|>--- conflicted
+++ resolved
@@ -21,21 +21,6 @@
 import org.jetbrains.kotlin.gradle.dsl.KotlinMultiplatformExtension
 import org.jetbrains.kotlin.gradle.plugin.KotlinJsCompilerType
 import org.jetbrains.kotlin.gradle.plugin.KotlinSourceSet
-<<<<<<< HEAD
-import org.gradle.api.Project
-import javax.inject.Inject
-import org.jetbrains.kotlin.gradle.plugin.*
-import org.jetbrains.kotlin.gradle.plugin.mpp.KotlinAndroidTarget
-import kotlin.reflect.full.memberProperties
-import org.jetbrains.kotlin.gradle.plugin.mpp.*
-import org.gradle.api.publish.PublishingExtension
-import org.gradle.api.publish.maven.internal.dependencies.DefaultMavenDependency
-import org.gradle.api.publish.maven.internal.dependencies.MavenDependencyInternal
-import org.gradle.api.publish.maven.internal.publication.DefaultMavenPublication
-import org.gradle.api.attributes.Usage
-import org.jetbrains.kotlin.konan.target.KonanTarget
-
-=======
 import org.jetbrains.kotlin.gradle.plugin.*
 import org.jetbrains.kotlin.gradle.plugin.mpp.KotlinAndroidTarget
 import org.gradle.api.Action
@@ -67,7 +52,6 @@
 import org.jetbrains.kotlin.gradle.targets.js.dsl.ExperimentalWasmDsl
 import org.jetbrains.kotlin.gradle.targets.js.testing.KotlinJsTest
 import org.tomlj.Toml
->>>>>>> fdff00cc
 
 open class AndroidXComposeMultiplatformExtensionImpl @Inject constructor(
     val project: Project
@@ -315,29 +299,6 @@
     }
 }
 
-<<<<<<< HEAD
-// FIXME: reflection access! Some API in Kotlin is needed
-@Suppress("unchecked_cast")
-private val KotlinTarget.kotlinComponents: Iterable<KotlinTargetComponent>
-    get() = javaClass.kotlin.memberProperties
-        .single { it.name == "kotlinComponents" }
-        .get(this) as Iterable<KotlinTargetComponent>
-
-
-@Suppress("unchecked_cast")
-private fun Project.publishAndroidxReference(target: KotlinTarget) {
-    afterEvaluate {
-        target.kotlinComponents.forEach { component ->
-            val componentName = component.name
-
-            val multiplatformExtension =
-                extensions.findByType(KotlinMultiplatformExtension::class.java)
-                    ?: error("Expected a multiplatform project")
-
-            if (component is KotlinVariant)
-                component.publishable = false
-
-=======
 
 /**
  * Usage that should be added to rootSoftwareComponent to represent android-specific variants
@@ -460,73 +421,12 @@
                         }
                     }
 
->>>>>>> fdff00cc
             val usages = when (component) {
                 is KotlinVariant -> component.usages
                 is JointAndroidKotlinTargetComponent -> component.usages
                 else -> emptyList()
             }
 
-<<<<<<< HEAD
-            extensions.getByType(PublishingExtension::class.java)
-                .publications.withType(DefaultMavenPublication::class.java)
-                // isAlias is needed for Gradle to ignore the fact that there's a
-                // publication that is not referenced as an available-at variant of the root module
-                // and has the Maven coordinates that are different from those of the root module
-                // FIXME: internal Gradle API! We would rather not create the publications,
-                //        but some API for that is needed in the Kotlin Gradle plugin
-                .all { publication ->
-                    if (publication.name == componentName) {
-                        publication.isAlias = true
-                    }
-                }
-
-            usages.forEach {    usage ->
-                val configurationName = usage.name + "-published"
-
-                configurations.matching{it.name == configurationName}.all() { conf ->
-                    conf.artifacts.clear()
-                    conf.dependencies.clear()
-                    conf.setExtendsFrom(emptyList())
-                    val composeVersion = requireNotNull(target.project.oelAndroidxVersion()) {
-                        "Please specify oel.androidx.version property"
-                    }
-                    val material3Version = requireNotNull(target.project.oelAndroidxMaterial3Version()) {
-                        "Please specify oel.androidx.material3.version property"
-                    }
-                    val foundationVersion = target.project.oelAndroidxFoundationVersion() ?: composeVersion
-                    val materialVersion = target.project.oelAndroidxMaterialVersion() ?: composeVersion
-
-                    val groupId = target.project.group.toString()
-                    val version = if (groupId.contains("org.jetbrains.compose.material3")) {
-                        material3Version
-                    } else if (groupId.contains("org.jetbrains.compose.foundation")) {
-                        foundationVersion
-                    } else if (groupId.contains("org.jetbrains.compose.material")){
-                        materialVersion
-                    } else {
-                        composeVersion
-                    }
-                    val newDependency = target.project.group.toString().replace("org.jetbrains.compose", "androidx.compose") + ":" + name + ":" + version
-                    conf.dependencies.add(target.project.dependencies.create(newDependency))
-                }
-
-                val rootComponent : KotlinSoftwareComponent = target.project.components.withType(KotlinSoftwareComponent::class.java)
-                    .getByName("kotlin")
-
-                (rootComponent.usages as MutableSet).add(
-                    DefaultKotlinUsageContext(
-                        multiplatformExtension.metadata().compilations.getByName("main"),
-                        objects.named(Usage::class.java, "kotlin-api"),
-                        configurationName
-                    )
-                )
-
-            }
-        }
-    }
-}
-=======
             usages.forEach { usage ->
                 // Use -published configuration because it would have correct attribute set
                 // required for publication.
@@ -537,5 +437,4 @@
             }
         }
     }
-}
->>>>>>> fdff00cc
+}