/*
 * Copyright 2018 The Android Open Source Project
 *
 * Licensed under the Apache License, Version 2.0 (the "License");
 * you may not use this file except in compliance with the License.
 * You may obtain a copy of the License at
 *
 *      http://www.apache.org/licenses/LICENSE-2.0
 *
 * Unless required by applicable law or agreed to in writing, software
 * distributed under the License is distributed on an "AS IS" BASIS,
 * WITHOUT WARRANTIES OR CONDITIONS OF ANY KIND, either express or implied.
 * See the License for the specific language governing permissions and
 * limitations under the License.
 */

package androidx.build

import androidx.benchmark.gradle.BenchmarkPlugin
import androidx.build.AndroidXImplPlugin.Companion.TASK_TIMEOUT_MINUTES
import androidx.build.Release.DEFAULT_PUBLISH_CONFIG
import androidx.build.buildInfo.addCreateLibraryBuildInfoFileTasks
import androidx.build.checkapi.AndroidMultiplatformApiTaskConfig
import androidx.build.checkapi.JavaApiTaskConfig
import androidx.build.checkapi.KmpApiTaskConfig
import androidx.build.checkapi.LibraryApiTaskConfig
import androidx.build.checkapi.configureProjectForApiTasks
import androidx.build.docs.CheckTipOfTreeDocsTask.Companion.setUpCheckDocsTask
import androidx.build.gitclient.getHeadShaProvider
import androidx.build.gradle.isRoot
import androidx.build.kythe.configureProjectForKzipTasks
import androidx.build.license.addLicensesToPublishedArtifacts
import androidx.build.resources.CopyPublicResourcesDirTask
import androidx.build.resources.configurePublicResourcesStub
import androidx.build.sbom.configureSbomPublishing
import androidx.build.sbom.validateAllArchiveInputsRecognized
import androidx.build.sources.configureMultiplatformSourcesForAndroid
import androidx.build.sources.configureSourceJarForAndroid
import androidx.build.sources.configureSourceJarForJava
import androidx.build.sources.configureSourceJarForMultiplatform
import androidx.build.sources.registerValidateMultiplatformSourceSetNamingTask
import androidx.build.studio.StudioTask
import androidx.build.testConfiguration.addAppApkToTestConfigGeneration
import androidx.build.testConfiguration.addToModuleInfo
import androidx.build.testConfiguration.configureTestConfigGeneration
import androidx.build.transform.configureAarAsJarForConfiguration
import androidx.build.uptodatedness.TaskUpToDateValidator
import androidx.build.uptodatedness.cacheEvenIfNoOutputs
import com.android.build.api.artifact.SingleArtifact
import com.android.build.api.attributes.BuildTypeAttr
import com.android.build.api.dsl.AarMetadata
import com.android.build.api.dsl.ApplicationExtension
import com.android.build.api.dsl.CommonExtension
import com.android.build.api.dsl.KotlinMultiplatformAndroidDeviceTestCompilation
import com.android.build.api.dsl.KotlinMultiplatformAndroidHostTestCompilation
import com.android.build.api.dsl.KotlinMultiplatformAndroidLibraryTarget
import com.android.build.api.dsl.LibraryExtension
import com.android.build.api.dsl.PrivacySandboxSdkExtension
import com.android.build.api.dsl.TestBuildType
import com.android.build.api.dsl.TestExtension
import com.android.build.api.variant.AndroidComponentsExtension
import com.android.build.api.variant.ApplicationAndroidComponentsExtension
import com.android.build.api.variant.HasDeviceTests
import com.android.build.api.variant.HasUnitTestBuilder
import com.android.build.api.variant.KotlinMultiplatformAndroidComponentsExtension
import com.android.build.api.variant.LibraryAndroidComponentsExtension
import com.android.build.api.variant.LibraryVariant
import com.android.build.api.variant.LibraryVariantBuilder
import com.android.build.api.variant.Variant
import com.android.build.gradle.AppPlugin
import com.android.build.gradle.LibraryPlugin
import com.android.build.gradle.TestPlugin
import com.android.build.gradle.api.KotlinMultiplatformAndroidPlugin
import com.android.build.gradle.api.PrivacySandboxSdkPlugin
import com.android.utils.appendCapitalized
import com.google.devtools.ksp.gradle.KspExtension
import com.google.devtools.ksp.gradle.KspGradleSubplugin
import com.google.protobuf.gradle.ProtobufExtension
import com.google.protobuf.gradle.ProtobufPlugin
import java.io.File
import java.time.Duration
import java.util.Locale
import javax.inject.Inject
import org.gradle.api.DefaultTask
import org.gradle.api.GradleException
import org.gradle.api.JavaVersion
import org.gradle.api.JavaVersion.VERSION_11
import org.gradle.api.JavaVersion.VERSION_17
import org.gradle.api.JavaVersion.VERSION_1_8
import org.gradle.api.Plugin
import org.gradle.api.Project
import org.gradle.api.Task
import org.gradle.api.artifacts.CacheableRule
import org.gradle.api.artifacts.ComponentMetadataContext
import org.gradle.api.artifacts.ComponentMetadataRule
import org.gradle.api.artifacts.Configuration
import org.gradle.api.attributes.Category
import org.gradle.api.attributes.Usage
import org.gradle.api.component.SoftwareComponentFactory
import org.gradle.api.configuration.BuildFeatures
import org.gradle.api.file.DuplicatesStrategy
import org.gradle.api.plugins.JavaPlugin
import org.gradle.api.plugins.JavaPluginExtension
import org.gradle.api.provider.Provider
import org.gradle.api.tasks.Copy
import org.gradle.api.tasks.TaskProvider
import org.gradle.api.tasks.bundling.Zip
import org.gradle.api.tasks.compile.JavaCompile
import org.gradle.api.tasks.javadoc.Javadoc
import org.gradle.api.tasks.testing.AbstractTestTask
import org.gradle.api.tasks.testing.Test
import org.gradle.api.tasks.testing.logging.TestExceptionFormat
import org.gradle.api.tasks.testing.logging.TestLogEvent
import org.gradle.build.event.BuildEventsListenerRegistry
import org.gradle.jvm.tasks.Jar
import org.gradle.kotlin.dsl.create
import org.gradle.kotlin.dsl.dependencies
import org.gradle.kotlin.dsl.findByType
import org.gradle.kotlin.dsl.getByType
import org.gradle.kotlin.dsl.named
import org.gradle.kotlin.dsl.withModule
import org.gradle.kotlin.dsl.withType
import org.gradle.plugin.devel.plugins.JavaGradlePluginPlugin
import org.gradle.plugin.devel.tasks.ValidatePlugins
import org.gradle.process.CommandLineArgumentProvider
import org.jetbrains.kotlin.gradle.dsl.ExplicitApiMode
import org.jetbrains.kotlin.gradle.dsl.JvmTarget
import org.jetbrains.kotlin.gradle.dsl.KotlinMultiplatformExtension
import org.jetbrains.kotlin.gradle.dsl.KotlinProjectExtension
import org.jetbrains.kotlin.gradle.dsl.KotlinVersion
import org.jetbrains.kotlin.gradle.plugin.KotlinBasePluginWrapper
import org.jetbrains.kotlin.gradle.plugin.KotlinMultiplatformPluginWrapper
import org.jetbrains.kotlin.gradle.plugin.KotlinPlatformType
import org.jetbrains.kotlin.gradle.plugin.mpp.KotlinAndroidTarget
import org.jetbrains.kotlin.gradle.targets.jvm.KotlinJvmTarget
import org.jetbrains.kotlin.gradle.tasks.KotlinCompilationTask
import org.jetbrains.kotlin.gradle.tasks.KotlinCompile
import org.jetbrains.kotlin.gradle.tasks.KotlinJvmCompile

/**
 * A plugin which enables all of the Gradle customizations for AndroidX. This plugin reacts to other
 * plugins being added and adds required and optional functionality.
 */
abstract class AndroidXImplPlugin
@Inject
constructor(private val componentFactory: SoftwareComponentFactory) : Plugin<Project> {
    @get:Inject abstract val registry: BuildEventsListenerRegistry
    @get:Inject abstract val buildFeatures: BuildFeatures

    override fun apply(project: Project) {
        if (project.isRoot)
            throw Exception("Root project should use AndroidXRootImplPlugin instead")
        val androidXExtension = initializeAndroidXExtension(project)

        val androidXKmpExtension =
            project.extensions.create<AndroidXMultiplatformExtension>(
                AndroidXMultiplatformExtension.EXTENSION_NAME,
                project
            )

        project.tasks.register(BUILD_ON_SERVER_TASK, DefaultTask::class.java)
        // Perform different actions based on which plugins have been applied to the project.
        // Many of the actions overlap, ex. API tracking.
        project.plugins.configureEach { plugin ->
            // PrivacySandboxSdkPlugin b/397703898, KotlinMultiplatformAndroidPlugin b/393137152
            @Suppress("UnstableApiUsage")
            when (plugin) {
                is JavaGradlePluginPlugin -> configureGradlePluginPlugin(project)
                is JavaPlugin -> configureWithJavaPlugin(project, androidXExtension)
                is LibraryPlugin -> configureWithLibraryPlugin(project, androidXExtension)
                is AppPlugin -> configureWithAppPlugin(project, androidXExtension)
                is TestPlugin -> configureWithTestPlugin(project, androidXExtension)
                is KspGradleSubplugin -> configureWithKspPlugin(project, androidXExtension)
                is KotlinMultiplatformAndroidPlugin ->
                    configureWithKotlinMultiplatformAndroidPlugin(
                        project,
                        androidXKmpExtension.agpKmpExtension,
                        androidXExtension
                    )
                is KotlinBasePluginWrapper ->
                    configureWithKotlinPlugin(
                        project,
                        androidXExtension,
                        plugin,
                        androidXKmpExtension
                    )
                is PrivacySandboxSdkPlugin -> configureWithPrivacySandboxSdkPlugin(project)
                is ProtobufPlugin -> configureProtobufPlugin(project)
            }
        }

        project.configureLint()
        project.configureKtfmt()
        project.configureKotlinVersion()
        project.configureJavaFormat()

        // Avoid conflicts between full Guava and LF-only Guava.
        project.configureGuavaUpgradeHandler()

        // Configure all Jar-packing tasks for hermetic builds.
        project.tasks.withType(Zip::class.java).configureEach { it.configureForHermeticBuild() }
        project.tasks.withType(Copy::class.java).configureEach { it.configureForHermeticBuild() }

        val allHostTests = project.tasks.register("allHostTests")
        // copy host side test results to DIST
        project.tasks.withType(AbstractTestTask::class.java) { task ->
            configureTestTask(project, task, allHostTests, androidXExtension)
        }

        project.tasks.withType(Test::class.java).configureEach { task ->
            configureJvmTestTask(project, task)
        }

        project.configureTaskTimeouts()
        project.configureMavenArtifactUpload(
            androidXExtension,
            androidXKmpExtension,
            componentFactory
        ) {
            if (buildFeatures.isIsolatedProjectsEnabled()) return@configureMavenArtifactUpload
            project.addCreateLibraryBuildInfoFileTasks(androidXExtension, androidXKmpExtension)
        }
        project.publishInspectionArtifacts()
        project.configureProjectStructureValidation(androidXExtension)
        project.configureProjectVersionValidation(androidXExtension)
        project.validateMultiplatformPluginHasNotBeenApplied()

        project.tasks.register("printCoordinates", PrintProjectCoordinatesTask::class.java) {
            it.configureWithAndroidXExtension(androidXExtension)
        }
        project.configureConstraintsWithinGroup(androidXExtension)
        project.validateProjectParser(androidXExtension)
        project.validateAllArchiveInputsRecognized()
        project.afterEvaluate {
            if (androidXExtension.shouldPublishSbom()) {
                project.configureSbomPublishing()
            }
            if (androidXExtension.shouldPublish()) {
                project.validatePublishedMultiplatformHasDefault()
                project.addLicensesToPublishedArtifacts(androidXExtension.license)
                project.registerValidateRelocatedDependenciesTask()
            }
            project.registerValidateMultiplatformSourceSetNamingTask()
            project.validateLintVersionTestExists(androidXExtension)
        }
        project.disallowAccidentalAndroidDependenciesInKmpProject(androidXKmpExtension)
        TaskUpToDateValidator.setup(project, registry)

        project.workaroundPrebuiltTakingPrecedenceOverProject()
        project.configureSamplesProject()
        project.configureMaxDepVersions(androidXExtension)
        project.configureUnzipChromeBuildService()

        project.configureDependencyAnalysisPlugin()
    }

    private fun initializeAndroidXExtension(project: Project): AndroidXExtension {
        val versionService = LibraryVersionsService.registerOrGet(project).get()
        val listProjectsService = ListProjectsService.registerOrGet(project)
        return project.extensions
            .create<AndroidXExtension>(
                EXTENSION_NAME,
                project,
                versionService.libraryVersions,
                versionService.libraryGroups.values.toList(),
                versionService.libraryGroupsByGroupId,
                versionService.overrideLibraryGroupsByProjectPath,
                listProjectsService.map { it.allPossibleProjects },
                { getHeadShaProvider(project) },
                { configurationName: String ->
                    configureAarAsJarForConfiguration(project, configurationName)
                }
            )
            .apply {
                kotlinTarget.set(
                    if (project.shouldForceKotlin20Target().get()) KotlinTarget.KOTLIN_2_0
                    else KotlinTarget.DEFAULT
                )
            }
    }

    /**
     * Disables timestamps and ensures filesystem-independent archive ordering to maximize
     * cross-machine byte-for-byte reproducibility of artifacts.
     */
    private fun Zip.configureForHermeticBuild() {
        isReproducibleFileOrder = true
        isPreserveFileTimestamps = false
    }

    private fun Copy.configureForHermeticBuild() {
        duplicatesStrategy = DuplicatesStrategy.FAIL
    }

    private fun configureJvmTestTask(project: Project, task: Test) {
        // Robolectric 1.7 increased heap size requirements, see b/207169653.
        task.maxHeapSize = "3g"

        // For non-playground setup use robolectric offline
        if (!ProjectLayoutType.isPlayground(project)) {
            task.systemProperty("robolectric.offline", "true")
            val robolectricDependencies =
                File(
                    project.getPrebuiltsRoot(),
                    "androidx/external/org/robolectric/android-all-instrumented"
                )
            task.systemProperty(
                "robolectric.dependency.dir",
                robolectricDependencies.relativeTo(project.projectDir)
            )
        }
    }

    private fun configureTestTask(
        project: Project,
        task: AbstractTestTask,
        anchorTask: TaskProvider<Task>,
        androidXExtension: AndroidXExtension,
    ) {
        anchorTask.configure { it.dependsOn(task) }
        val ignoreFailuresProperty =
            project.providers.gradleProperty(TEST_FAILURES_DO_NOT_FAIL_TEST_TASK)
        val ignoreFailures = ignoreFailuresProperty.isPresent
        if (ignoreFailures) {
            task.ignoreFailures = true
        }
        task.inputs.property("ignoreFailures", ignoreFailures)

        val xmlReportDestDir = project.getHostTestResultDirectory()
        val testName = "${project.path}:${task.name}"
        project.addToModuleInfo(testName, buildFeatures.isIsolatedProjectsEnabled())
        androidXExtension.testModuleNames.add(testName)
        val archiveName = "$testName.zip"
        if (project.isDisplayTestOutput()) {
            // Enable tracing to see results in command line
            task.testLogging.apply {
                events =
                    hashSetOf(TestLogEvent.FAILED, TestLogEvent.SKIPPED, TestLogEvent.STANDARD_OUT)
                showExceptions = true
                showCauses = true
                showStackTraces = true
                exceptionFormat = TestExceptionFormat.FULL
            }
        } else {
            task.testLogging.apply {
                showExceptions = false
                // Disable all output, including the names of the failing tests, by specifying
                // that the minimum granularity we're interested in is this very high number
                // (which is higher than the current maximum granularity that Gradle offers (3))
                minGranularity = 1000
            }
            val testTaskName = task.name
            val capitalizedTestTaskName =
                testTaskName.replaceFirstChar {
                    if (it.isLowerCase()) it.titlecase(Locale.getDefault()) else it.toString()
                }
            val xmlReport = task.reports.junitXml
            if (xmlReport.required.get()) {
                val zipXmlTask =
                    project.tasks.register(
                        "zipXmlResultsOf$capitalizedTestTaskName",
                        Zip::class.java
                    ) {
                        it.destinationDirectory.set(xmlReportDestDir)
                        it.archiveFileName.set(archiveName)
                        it.from(project.file(xmlReport.outputLocation))
                        it.include("*.xml")
                    }
                task.finalizedBy(zipXmlTask)
            }
        }
    }

    /** Configures the project to use the Kotlin version specified by `androidx.kotlinTarget`. */
    private fun Project.configureKotlinVersion() {
        val kotlinVersionStringProvider = androidXConfiguration.kotlinBomVersion

        // Resolve unspecified Kotlin versions to the target version.
        configurations.configureEach { configuration ->
            configuration.resolutionStrategy { strategy ->
                strategy.eachDependency { details ->
                    if (
                        details.requested.group == "org.jetbrains.kotlin" &&
                            details.requested.version == null
                    ) {
                        details.useVersion(kotlinVersionStringProvider.get())
                    }
                }
            }
        }

        fun Provider<String>.toKotlinVersionProvider() = map { version ->
            KotlinVersion.fromVersion(version.substringBeforeLast('.'))
        }

        // Set the Kotlin compiler's API and language version to ensure bytecode is compatible.
        val kotlinVersionProvider = kotlinVersionStringProvider.toKotlinVersionProvider()
        tasks.configureEach { task ->
            if (task is KotlinCompilationTask<*>) {
                task.compilerOptions.apiVersion.set(kotlinVersionProvider)
                task.compilerOptions.languageVersion.set(kotlinVersionProvider)
            }
        }

        // Specify coreLibrariesVersion for consumption by Kotlin Gradle Plugin. Note that KGP does
        // not explicitly support varying the version between tasks/configurations for a given
        // project, so this is not strictly correct. Picking the non-test (e.g. lower) value seems
        // to work, though.
        afterEvaluate { evaluatedProject ->
            evaluatedProject.kotlinExtensionOrNull?.let { kotlinExtension ->
                kotlinExtension.coreLibrariesVersion = kotlinVersionStringProvider.get()
            }
            if (evaluatedProject.androidXExtension.shouldPublish()) {
                tasks.register(
                    CheckKotlinApiTargetTask.TASK_NAME,
                    CheckKotlinApiTargetTask::class.java
                ) {
                    it.kotlinTarget.set(kotlinVersionProvider)
                    it.outputFile.set(layout.buildDirectory.file("kotlinApiTargetCheckReport.txt"))
                }
                addToBuildOnServer(CheckKotlinApiTargetTask.TASK_NAME)
            }
        }

        // Resolve classpath conflicts caused by kotlin-stdlib-jdk7 and -jdk8 artifacts by amending
        // the kotlin-stdlib artifact metadata to add same-version constraints.
        project.dependencies {
            components { componentMetadata ->
                componentMetadata.withModule<KotlinStdlibDependenciesRule>(
                    "org.jetbrains.kotlin:kotlin-stdlib"
                )
            }
        }
    }

    @CacheableRule
    internal abstract class KotlinStdlibDependenciesRule : ComponentMetadataRule {
        override fun execute(context: ComponentMetadataContext) {
            val module = context.details.id
            val version = module.version
            context.details.allVariants { variantMetadata ->
                variantMetadata.withDependencyConstraints { constraintsMetadata ->
                    val reason = "${module.name} is in atomic group ${module.group}"
                    constraintsMetadata.add("org.jetbrains.kotlin:kotlin-stdlib-jdk7:$version") {
                        it.because(reason)
                    }
                    constraintsMetadata.add("org.jetbrains.kotlin:kotlin-stdlib-jdk8:$version") {
                        it.because(reason)
                    }
                }
            }
        }
    }

    private fun configureWithKotlinPlugin(
        project: Project,
        androidXExtension: AndroidXExtension,
        plugin: KotlinBasePluginWrapper,
        androidXMultiplatformExtension: AndroidXMultiplatformExtension
    ) {
        val targetsAndroid =
            project.provider {
                project.plugins.hasPlugin(LibraryPlugin::class.java) ||
                    project.plugins.hasPlugin(AppPlugin::class.java) ||
                    project.plugins.hasPlugin(TestPlugin::class.java) ||
                    @Suppress("UnstableApiUsage")
                    project.plugins.hasPlugin(KotlinMultiplatformAndroidPlugin::class.java)
            }
        val defaultJavaTargetVersion =
            project.provider {
                getDefaultTargetJavaVersion(androidXExtension.type, project.name).toString()
            }
        val defaultJvmTarget = defaultJavaTargetVersion.map { JvmTarget.fromTarget(it) }
        if (plugin is KotlinMultiplatformPluginWrapper) {
            project.extensions.getByType<KotlinMultiplatformExtension>().apply {
                targets.withType<KotlinMultiplatformAndroidLibraryTarget>().configureEach { t ->
                    t.compilations.configureEach {
                        @Suppress("Deprecation") // Deprecated-replacement-not-yet-ready b/379315244
                        it.compilerOptions.options.jvmTarget.set(defaultJvmTarget)
                        // it.compileTaskProvider.configure { it.compilerOptions.jvmTarget.set(JT) }
                    }
                }
                targets.withType<KotlinAndroidTarget>().configureEach { target ->
                    target.compilations.configureEach {
                        it.compileTaskProvider.configure { task ->
                            task.compilerOptions.jvmTarget.set(defaultJvmTarget)
                        }
                    }
                }
                targets.withType(KotlinJvmTarget::class.java).configureEach { target ->
                    val defaultTargetVersionForNonAndroidTargets =
                        project.provider {
                            getDefaultTargetJavaVersion(
                                    softwareType = androidXExtension.type,
                                    projectName = project.name,
                                    targetName = target.name
                                )
                                .toString()
                        }
                    val defaultJvmTargetForNonAndroidTargets =
                        defaultTargetVersionForNonAndroidTargets.map { JvmTarget.fromTarget(it) }
                    target.compilations.configureEach { compilation ->
                        compilation.compileJavaTaskProvider?.configure { javaCompile ->
                            javaCompile.targetCompatibility =
                                defaultTargetVersionForNonAndroidTargets.get()
                            javaCompile.sourceCompatibility =
                                defaultTargetVersionForNonAndroidTargets.get()
                        }
                        compilation.compileTaskProvider.configure { kotlinCompile ->
                            kotlinCompile.compilerOptions {
                                jvmTarget.set(defaultJvmTargetForNonAndroidTargets)
                                // Set jdk-release version for non-Android KMP targets
                                freeCompilerArgs.add(
                                    defaultTargetVersionForNonAndroidTargets.map {
                                        "-Xjdk-release=$it"
                                    }
                                )
                            }
                        }
                    }
                }
            }
        } else {
            project.tasks.withType(KotlinJvmCompile::class.java).configureEach { task ->
                task.compilerOptions.jvmTarget.set(defaultJvmTarget)
                task.compilerOptions.freeCompilerArgs.addAll(
                    targetsAndroid.zip(defaultJavaTargetVersion) { targetsAndroid, version ->
                        if (targetsAndroid) {
                            emptyList<String>()
                        } else {
                            // Set jdk-release version for non-Android JVM projects
                            listOf("-Xjdk-release=$version")
                        }
                    }
                )
            }
        }
        project.tasks.withType(KotlinCompile::class.java).configureEach { task ->
            val kotlinCompilerArgs =
                project.provider {
                    val args =
                        mutableListOf(
                            "-Xskip-metadata-version-check",
                            "-Xjvm-default=all",
                            // These two args can be removed once kotlin 2.1 is used
                            "-Xjspecify-annotations=strict",
                            "-Xtype-enhancement-improvements-strict-mode",
                        )
                    if (androidXExtension.type.targetsKotlinConsumersOnly) {
                        // The Kotlin Compiler adds intrinsic assertions which are only relevant
                        // when the code is consumed by Java users. Therefore we can turn this off
                        // when code is being consumed by Kotlin users.

                        // Additional Context:
                        // https://github.com/JetBrains/kotlin/blob/master/compiler/cli/cli-common/src/org/jetbrains/kotlin/cli/common/arguments/K2JVMCompilerArguments.kt#L239
                        // b/280633711
                        args +=
                            listOf(
                                "-Xno-param-assertions",
                                "-Xno-call-assertions",
                                "-Xno-receiver-assertions"
                            )
                    }

                    args
                }
            task.compilerOptions.freeCompilerArgs.addAll(kotlinCompilerArgs)
        }
        if (plugin is KotlinMultiplatformPluginWrapper) {
            KonanPrebuiltsSetup.configureKonanDirectory(project)
            project.afterEvaluate {
                val libraryExtension = project.extensions.findByType<LibraryExtension>()
                if (libraryExtension != null) {
                    libraryExtension.configureAndroidLibraryWithMultiplatformPluginOptions()
                } else if (!androidXMultiplatformExtension.hasAndroidMultiplatform()) {
                    // Kotlin MPP does not apply java plugin anymore, but we still want to configure
                    // all java-related tasks.
                    // We only need to do this when project does not have Android plugin, which
                    // already
                    // configures Java tasks.
                    configureWithJavaPlugin(project, androidXExtension)
                }
            }
            project.configureKmp()
            project.configureSourceJarForMultiplatform()

            // Disable any source JAR task(s) added by KotlinMultiplatformPlugin.
            // https://youtrack.jetbrains.com/issue/KT-55881
            project.tasks.withType(Jar::class.java).configureEach { jarTask ->
                if (jarTask.name == "jvmSourcesJar") {
                    // We can't set duplicatesStrategy directly on the Jar task since it will get
                    // overridden when the KotlinMultiplatformPlugin creates child specs, but we
                    // can set it on a per-file basis.
                    jarTask.eachFile { fileCopyDetails ->
                        fileCopyDetails.duplicatesStrategy = DuplicatesStrategy.EXCLUDE
                    }
                }
            }
        }

        project.afterEvaluate {
            val kotlinExtension = project.kotlinExtensionOrNull
            kotlinExtension?.explicitApi =
                if (androidXExtension.shouldEnforceKotlinStrictApiMode()) {
                    ExplicitApiMode.Strict
                } else {
                    ExplicitApiMode.Disabled
                }
        }
    }

    private fun configureWithAppPlugin(project: Project, androidXExtension: AndroidXExtension) {
        project.extensions.getByType<ApplicationExtension>().apply {
            configureAndroidBaseOptions(project, androidXExtension)
            defaultConfig.targetSdk = project.defaultAndroidConfig.targetSdk
            val debugSigningConfig = signingConfigs.getByName("debug")
            // Use a local debug keystore to avoid build server issues.
            debugSigningConfig.storeFile = project.getKeystore()
            buildTypes.configureEach { buildType ->
                // Sign all the builds (including release) with debug key
                buildType.signingConfig = debugSigningConfig
            }
            configureAndroidApplicationOptions(project, androidXExtension)
            excludeVersionFiles(packaging.resources)
        }

        project.extensions.getByType<ApplicationAndroidComponentsExtension>().apply {
            beforeVariants(selector().withBuildType("release")) { variant ->
                // Cast is needed because ApplicationAndroidComponentsExtension implements both
                // HasUnitTestBuilder and VariantBuilder, and VariantBuilder#enableUnitTest is
                // deprecated in favor of HasUnitTestBuilder#enableUnitTest.
                // Remove the cast when we upgrade to AGP 9.0.0
                (variant as HasUnitTestBuilder).enableUnitTest = false
            }
            onVariants {
                it.configureTests()
                it.configureLocalAsbSigning(project.getKeystore())
            }
        }

        project.configureJavaCompilationWarnings(
            androidXExtension = androidXExtension,
            isTestApp = true
        )
        project.buildOnServerDependsOnAssembleRelease()
        project.buildOnServerDependsOnLint()
    }

    private fun configureWithTestPlugin(project: Project, androidXExtension: AndroidXExtension) {
        project.extensions.getByType<TestExtension>().apply {
            configureAndroidBaseOptions(project, androidXExtension)
            defaultConfig.targetSdk = project.defaultAndroidConfig.targetSdk
            val debugSigningConfig = signingConfigs.getByName("debug")
            // Use a local debug keystore to avoid build server issues.
            debugSigningConfig.storeFile = project.getKeystore()
            buildTypes.configureEach { buildType ->
                // Sign all the builds (including release) with debug key
                buildType.signingConfig = debugSigningConfig
            }
            project.configureTestConfigGeneration(androidXExtension.isIsolatedProjectsEnabled())
            project.addAppApkToTestConfigGeneration(androidXExtension)
            excludeVersionFiles(packaging.resources)
        }

        project.extensions.getByType(AndroidComponentsExtension::class.java).apply {
            onVariants { it.configureLocalAsbSigning(project.getKeystore()) }
        }
        project.configureJavaCompilationWarnings(androidXExtension)
    }

    private fun configureWithKspPlugin(project: Project, androidXExtension: AndroidXExtension) =
        project.extensions.getByType<KspExtension>().apply {
            useKsp2.set(
                androidXExtension.kotlinTarget.map {
                    it.apiVersion == KotlinVersion.KOTLIN_2_0 ||
                        it.apiVersion == KotlinVersion.KOTLIN_2_1
                }
            )
        }

    private fun configureCommonAndroidLibrary(
        project: Project,
        androidXExtension: AndroidXExtension,
        androidComponents:
            AndroidComponentsExtension<*, out LibraryVariantBuilder, out LibraryVariant>,
    ) {
        androidComponents.onVariants { variant ->
            variant.hostTests.forEach { (_, hostTest) ->
                hostTest.configureTestTask { it.configureForRobolectric() }
            }
            variant.configureTests()
            variant.enableMicrobenchmarkInternalDefaults(project)
            project.validateKotlinModuleFiles(
                variant.name,
                variant.artifacts.get(SingleArtifact.AAR)
            )
        }

        project.disableStrictVersionConstraints()
        project.configureJavaCompilationWarnings(androidXExtension)
        project.setUpCheckDocsTask(androidXExtension)
    }

    private fun AarMetadata.configure(compileSdk: Int?) {
        // Taken from
        // https://developer.android.com/build/releases/gradle-plugin#api-level-support
        fun mapToMinAgpVersion(compileSdk: Int): String {
            return when (compileSdk) {
                34 -> "8.1.1"
                35 -> "8.6.0"
                36 -> "8.9.1"
                else -> throw Exception("Unknown compileSdk to minAgpVersion mapping")
            }
        }

        // Propagate the compileSdk value into minCompileSdk. Don't propagate
        // compileSdkExtension, since only one library actually depends on the extension
        // APIs and they can explicitly declare that in their build.gradle. Note that when
        // we're using a preview SDK, the value for compileSdk will be null and the
        // resulting AAR metadata won't have a minCompileSdk --
        // this is okay because AGP automatically embeds forceCompileSdkPreview in the AAR
        // metadata and uses it instead of minCompileSdk.
        if (compileSdk == null) return
        minCompileSdk = compileSdk
        minAgpVersion = mapToMinAgpVersion(compileSdk)
    }

    private fun configureWithKotlinMultiplatformAndroidPlugin(
        project: Project,
        kotlinMultiplatformAndroidTarget: KotlinMultiplatformAndroidLibraryTarget,
        androidXExtension: AndroidXExtension
    ) {
        val kotlinMultiplatformAndroidComponentsExtension =
            project.extensions.getByType<KotlinMultiplatformAndroidComponentsExtension>()
        kotlinMultiplatformAndroidTarget.configureAndroidBaseOptions(
            project,
            kotlinMultiplatformAndroidComponentsExtension
        )
        configureCommonAndroidLibrary(
            project,
            androidXExtension,
            kotlinMultiplatformAndroidComponentsExtension,
        )
        kotlinMultiplatformAndroidComponentsExtension.apply {
            finalizeDsl {
                it.aarMetadata.configure(it.compileSdk)
                it.lint.targetSdk = project.defaultAndroidConfig.targetSdk
                // When b/409613130 is fixed, set it.testOptions.targetSdk =
                // project.defaultAndroidConfig.targetSdk
                project.setUpBlankProguardFileForKmpAarIfNeeded(
                    kotlinMultiplatformAndroidTarget.optimization.consumerKeepRules
                )
            }
        }

        project.configureProjectForApiTasks(AndroidMultiplatformApiTaskConfig, androidXExtension)
        project.configureProjectForKzipTasks(AndroidMultiplatformApiTaskConfig, androidXExtension)

        kotlinMultiplatformAndroidComponentsExtension.onVariants { variant ->
            project.configureMultiplatformSourcesForAndroid(
                variant.name,
                kotlinMultiplatformAndroidTarget,
                androidXExtension.samplesProjects
            )
        }

        project.configurePublicResourcesStub(project.multiplatformExtension!!)
        project.configureVersionFileWriter(project.multiplatformExtension!!, androidXExtension)

        project.configureDependencyVerification(androidXExtension) { taskProvider ->
            kotlinMultiplatformAndroidTarget.compilations.configureEach {
                taskProvider.configure { task -> task.dependsOn(it.compileTaskProvider) }
            }
        }
        project.afterEvaluate {
            project.addToBuildOnServer("assembleAndroidMain")
            project.addToBuildOnServer("lint")
            // Created to be consumed by docs-tip-of-tree
            project.configurations.create("androidIntermediates") {
                it.isVisible = false
                it.isCanBeResolved = false
                it.attributes.attribute(
                    Usage.USAGE_ATTRIBUTE,
                    project.objects.named(Usage.JAVA_RUNTIME)
                )
                it.attributes.attribute(
                    Category.CATEGORY_ATTRIBUTE,
                    project.objects.named<Category>(Category.LIBRARY)
                )
                it.attributes.attribute(
                    BuildTypeAttr.ATTRIBUTE,
                    project.objects.named<BuildTypeAttr>("release")
                )
                it.outgoing.artifact(project.tasks.named("createFullJarAndroidMain"))
            }
        }
        project.writeBlankPublicTxtToAar(kotlinMultiplatformAndroidComponentsExtension)
    }

    private fun Project.writeBlankPublicTxtToAar(
        componentsExtension: KotlinMultiplatformAndroidComponentsExtension
    ) {
        val blankPublicResourceDir =
            project.getSupportRootFolder().resolve("buildSrc/blank-res-api")
        componentsExtension.onVariants { variant ->
            val taskProvider =
                tasks.register(
                    "repackageAarWithResourceApi".appendCapitalized(variant.name),
                    RepackagingTask::class.java
                ) { task ->
                    task.from(blankPublicResourceDir)
                    task.from(zipTree(task.aarFile))
                    task.destinationDirectory.fileProvider(
                        task.output.locationOnly.map { location -> location.asFile.parentFile }
                    )
                    task.archiveFileName.set(
                        task.output.locationOnly.map { location -> location.asFile.name }
                    )
                }
            variant.artifacts
                .use(taskProvider)
                .wiredWithFiles(RepackagingTask::aarFile, RepackagingTask::output)
                .toTransform(SingleArtifact.AAR)
        }
    }

    private fun configureProtobufPlugin(project: Project) {
        project.extensions.getByType(ProtobufExtension::class.java).apply {
            protoc { it.artifact = project.getLibraryByName("protobufCompiler").toString() }
            generateProtoTasks {
                it.all().configureEach { task ->
                    // java projects have "java" output enabled, however Android projects do not
                    // so we need to create it for Android projects.
                    // https://github.com/google/protobuf-gradle-plugin?tab=readme-ov-file#default-outputs
                    val java =
                        if (
                            project.plugins.hasPlugin("com.android.library") ||
                                project.plugins.hasPlugin("com.android.application")
                        ) {
                            task.builtins.register("java")
                        } else task.builtins.named("java")
                    java.configure { options -> options.option("lite") }
                }
            }
        }
    }

    @Suppress("UnstableApiUsage") // usage of PrivacySandboxSdkExtension b/397703898
    private fun configureWithPrivacySandboxSdkPlugin(project: Project) {
        project.extensions.getByType<PrivacySandboxSdkExtension>().apply {
            configureLocalAsbSigning(experimentalProperties, project.getKeystore())
        }
    }

    private fun configureLocalAsbSigning(
        experimentalProperties: MutableMap<String, Any>,
        keyStore: File
    ) {
        experimentalProperties[ASB_SIGNING_CONFIG_PROPERTY_NAME] = keyStore.absolutePath
    }

    private val ASB_SIGNING_CONFIG_PROPERTY_NAME =
        "android.privacy_sandbox.local_deployment_signing_store_file"

    /**
     * Excludes files telling which versions of androidx libraries were used in test apks, to avoid
     * invalidating caches as often
     */
    private fun excludeVersionFiles(packaging: com.android.build.api.variant.ResourcesPackaging) {
        packaging.excludes.add("/META-INF/androidx*.version")
    }

    /**
     * Excludes files telling which versions of androidx libraries were used in test apks, to avoid
     * invalidating caches as often
     */
    private fun excludeVersionFiles(packaging: com.android.build.api.dsl.ResourcesPackaging) {
        packaging.excludes.add("/META-INF/androidx*.version")
    }

    private fun Project.buildOnServerDependsOnAssembleRelease() {
        project.addToBuildOnServer("assembleRelease")
    }

    private fun Project.buildOnServerDependsOnLint() {
        if (!project.usingMaxDepVersions().get()) {
            project.addToBuildOnServer("lint")
        }
    }

    private fun HasDeviceTests.configureTests() {
        deviceTests.forEach { (_, deviceTest) ->
            deviceTest.packaging.resources.apply {
                excludeVersionFiles(this)

                // Workaround a limitation in AGP that fails to merge these META-INF license files.
                pickFirsts.add("/META-INF/AL2.0")
                // In addition to working around the above issue, we exclude the LGPL2.1 license as
                // we're
                // approved to distribute code via AL2.0 and the only dependencies which pull in
                // LGPL2.1
                // are currently dual-licensed with AL2.0 and LGPL2.1. The affected dependencies
                // are:
                //   - net.java.dev.jna:jna:5.5.0
                excludes.add("/META-INF/LGPL2.1")

                // AGP is unable to merge these and multiple artifacts ship this files
                // e.g. org/jspecify/jspecify/1.0.0/jspecify-1.0.0.jar
                //      org/bouncycastle/bcprov-jdk18on/1.78.1/bcprov-jdk18on-1.78.1.jar
                pickFirsts.add("META-INF/versions/9/OSGI-INF/MANIFEST.MF")
            }
        }
    }

    @Suppress("UnstableApiUsage") // usage of experimentalProperties b/397703898
    private fun Variant.configureLocalAsbSigning(keyStore: File) {
        experimentalProperties.put(ASB_SIGNING_CONFIG_PROPERTY_NAME, keyStore.absolutePath)
    }

    private fun configureWithLibraryPlugin(project: Project, androidXExtension: AndroidXExtension) {
        val buildTypeForTests = "release"
        val libraryExtension = project.extensions.getByType<LibraryExtension>()
        libraryExtension.apply {
            publishing { singleVariant(DEFAULT_PUBLISH_CONFIG) }

            configureAndroidBaseOptions(project, androidXExtension)
            val debugSigningConfig = signingConfigs.getByName("debug")
            // Use a local debug keystore to avoid build server issues.
            debugSigningConfig.storeFile = project.getKeystore()
            buildTypes.configureEach { buildType ->
                // Sign all the builds (including release) with debug key
                buildType.signingConfig = debugSigningConfig
            }
            testBuildType = buildTypeForTests
            project.configureTestConfigGeneration(androidXExtension.isIsolatedProjectsEnabled())
            project.addAppApkToTestConfigGeneration(androidXExtension)
        }

        val libraryAndroidComponentsExtension =
            project.extensions.getByType<LibraryAndroidComponentsExtension>()
        configureCommonAndroidLibrary(
            project,
            androidXExtension,
            libraryAndroidComponentsExtension,
        )

        libraryAndroidComponentsExtension.apply {
            finalizeDsl {
                it.defaultConfig.aarMetadata.configure(it.compileSdk)
                it.lint.targetSdk = project.defaultAndroidConfig.targetSdk
                it.testOptions.targetSdk = project.defaultAndroidConfig.targetSdk
                // Replace with a public API once available, see b/360392255
                it.buildTypes.configureEach { buildType ->
                    if (buildType.name == buildTypeForTests && !project.hasBenchmarkPlugin())
                        (buildType as TestBuildType).isDebuggable = true
                    project.setUpBlankProguardFileForAarIfNeeded(buildType)
                }
            }
            // Disable debug build type for Android Libraries
            beforeVariants(selector().withBuildType("debug")) { variant -> variant.enable = false }
        }

        project.configureVersionFileWriter(libraryAndroidComponentsExtension, androidXExtension)

        val prebuiltLibraries = listOf("libtracing_perfetto.so", "libc++_shared.so")
        val copyPublicResourcesDirTask =
            project.tasks.register(
                "generatePublicResourcesStub",
                CopyPublicResourcesDirTask::class.java
            ) { task ->
                task.buildSrcResDir.set(File(project.getSupportRootFolder(), "buildSrc/res"))
            }
        libraryAndroidComponentsExtension.onVariants { variant ->
            if (variant.buildType == DEFAULT_PUBLISH_CONFIG) {
                // Standard docs, resource API, and Metalava configuration for AndroidX projects.
                project.configureProjectForApiTasks(
                    LibraryApiTaskConfig(variant),
                    androidXExtension
                )
                project.configureProjectForKzipTasks(
                    LibraryApiTaskConfig(variant),
                    androidXExtension
                )
            }
            if (variant.name == DEFAULT_PUBLISH_CONFIG) {
                project.configureSourceJarForAndroid(variant, androidXExtension.samplesProjects)
                project.configureDependencyVerification(androidXExtension) { taskProvider ->
                    taskProvider.configure { task -> task.dependsOn("compileReleaseJavaWithJavac") }
                }
            }
            configurePublicResourcesStub(variant, copyPublicResourcesDirTask)
            val verifyELFRegionAlignmentTaskProvider =
                project.tasks.register(
                    variant.name + "VerifyELFRegionAlignment",
                    VerifyELFRegionAlignmentTask::class.java
                ) { task ->
                    task.files.from(
                        variant.artifacts.get(SingleArtifact.MERGED_NATIVE_LIBS).map { dir ->
                            dir.asFileTree.files
                                .filter { it.extension == "so" }
                                .filter { it.path.contains("arm64-v8a") }
                                .filterNot { prebuiltLibraries.contains(it.name) }
                        }
                    )
                    task.cacheEvenIfNoOutputs()
                }
            project.addToBuildOnServer(verifyELFRegionAlignmentTaskProvider)
        }
        project.buildOnServerDependsOnAssembleRelease()
        project.buildOnServerDependsOnLint()
    }

    private fun configureGradlePluginPlugin(project: Project) {
        project.tasks.withType(ValidatePlugins::class.java).configureEach {
            it.enableStricterValidation.set(true)
            it.failOnWarning.set(true)
        }
        project.addToBuildOnServer("validatePlugins")
        SdkResourceGenerator.generateForHostTest(project)
    }

<<<<<<< HEAD
    private fun getDefaultTargetJavaVersion(
        libraryType: LibraryType,
        projectName: String? = null,
        targetName: String? = null
    ): JavaVersion {
        return when {
            projectName != null && projectName.contains("desktop") -> VERSION_11
            targetName != null && (targetName == "desktop" || targetName == "jvmStubs") ->
                VERSION_11
            libraryType == LibraryType.COMPILER_PLUGIN -> VERSION_11
            libraryType.compilationTarget == CompilationTarget.HOST -> VERSION_17
            else -> VERSION_1_8
        }
    }

=======
>>>>>>> 0d7761ce
    private fun configureWithJavaPlugin(project: Project, androidXExtension: AndroidXExtension) {
        if (
            project.multiplatformExtension != null &&
                !project.multiplatformExtension!!.hasJvmTarget()
        ) {
            return
        }
        project.configureErrorProneForJava()

        // Force Java 1.8 source- and target-compatibility for all Java libraries.
        val javaExtension = project.extensions.getByType<JavaPluginExtension>()
        project.afterEvaluate {
            javaExtension.apply {
                val defaultTargetJavaVersion =
                    getDefaultTargetJavaVersion(androidXExtension.type, project.name)
                sourceCompatibility = defaultTargetJavaVersion
                targetCompatibility = defaultTargetJavaVersion
            }
            if (!project.plugins.hasPlugin(KotlinBasePluginWrapper::class.java)) {
                project.configureSourceJarForJava(androidXExtension.samplesProjects)
            }
        }

        project.setUpBlankProguardFileForJarIfNeeded(javaExtension)
        project.configureJavaCompilationWarnings(androidXExtension)

        project.hideJavadocTask()
        if (
            project.multiplatformExtension == null ||
                project.multiplatformExtension!!.hasJavaEnabled()
        ) {
            project.configureDependencyVerification(androidXExtension) { taskProvider ->
                taskProvider.configure { task ->
                    task.dependsOn(project.tasks.named(JavaPlugin.COMPILE_JAVA_TASK_NAME))
                }
            }
        }

        val apiTaskConfig =
            if (project.multiplatformExtension != null) {
                KmpApiTaskConfig
            } else {
                JavaApiTaskConfig
            }

        project.configureProjectForApiTasks(apiTaskConfig, androidXExtension)
        project.configureProjectForKzipTasks(apiTaskConfig, androidXExtension)
        project.setUpCheckDocsTask(androidXExtension)

        if (project.multiplatformExtension == null) {
            project.addToBuildOnServer("jar")
        } else {
            val multiplatformExtension = project.multiplatformExtension!!
            multiplatformExtension.targets.forEach {
                if (it.platformType == KotlinPlatformType.jvm) {
                    val task = project.tasks.named(it.artifactsTaskName, Jar::class.java)
                    project.addToBuildOnServer(task)
                }
            }
        }
    }

    private fun Project.configureProjectStructureValidation(androidXExtension: AndroidXExtension) {
        // AndroidXExtension.mavenGroup is not readable until afterEvaluate.
        afterEvaluate {
            val mavenGroup = androidXExtension.mavenGroup
            val isProbablyPublished =
                androidXExtension.type == SoftwareType.PUBLISHED_LIBRARY ||
                    androidXExtension.type ==
                        SoftwareType.PUBLISHED_LIBRARY_ONLY_USED_BY_KOTLIN_CONSUMERS
            if (mavenGroup != null && isProbablyPublished && androidXExtension.shouldPublish()) {
                validateProjectMavenGroup(mavenGroup.group)
                validateProjectMavenName(androidXExtension.name.get(), mavenGroup.group)
                validateProjectStructure(mavenGroup.group)
            }
        }
    }

    private fun Project.configureProjectVersionValidation(androidXExtension: AndroidXExtension) {
        // AndroidXExtension.mavenGroup is not readable until afterEvaluate.
        afterEvaluate { androidXExtension.validateMavenVersion() }
    }

    private fun CommonExtension<*, *, *, *, *, *>.configureAndroidBaseOptions(
        project: Project,
        androidXExtension: AndroidXExtension
    ) {
        compileOptions.apply {
            sourceCompatibility = VERSION_1_8
            targetCompatibility = VERSION_1_8
        }

        val defaultMinSdk = project.defaultAndroidConfig.minSdk
        val defaultCompileSdk = project.defaultAndroidConfig.compileSdk

        // Suppress output of android:compileSdkVersion and related attributes (b/277836549).
        androidResources.additionalParameters += "--no-compile-sdk-metadata"

        compileSdk = project.defaultAndroidConfig.compileSdk

        buildToolsVersion = project.defaultAndroidConfig.buildToolsVersion

        defaultConfig.ndk.abiFilters.addAll(SUPPORTED_BUILD_ABIS)
        defaultConfig.minSdk = defaultMinSdk
        defaultConfig.testInstrumentationRunner = "androidx.test.runner.AndroidJUnitRunner"

        testOptions.animationsDisabled = !project.isMacrobenchmark()
        testOptions.unitTests.isReturnDefaultValues = true

        // Include resources in Robolectric tests as a workaround for b/184641296
        testOptions.unitTests.isIncludeAndroidResources = true

        project.afterEvaluate {
            val minSdkVersion = defaultConfig.minSdk!!
            check(minSdkVersion >= defaultMinSdk) {
                "minSdkVersion $minSdkVersion lower than the default of $defaultMinSdk"
            }
            check(compileSdk == defaultCompileSdk || project.isCustomCompileSdkAllowed()) {
                "compileSdk must not be explicitly specified, was \"$compileSdk\""
            }

            project.enforceBanOnVersionRanges()

            if (androidXExtension.type.compilationTarget != CompilationTarget.DEVICE) {
                throw IllegalStateException(
                    "${androidXExtension.type.name} libraries cannot apply the android plugin, as" +
                        " they do not target android devices"
                )
            }
        }

        project.configureErrorProneForAndroid()

        // workaround for b/120487939
        project.configurations.configureEach { configuration ->
            // Gradle seems to crash on androidtest configurations
            // preferring project modules...
            if (!configuration.name.lowercase(Locale.US).contains("androidtest")) {
                configuration.resolutionStrategy.preferProjectModules()
            }
        }

        val componentsExtension =
            project.extensions.getByType(AndroidComponentsExtension::class.java)
        project.configureFtlRunner(componentsExtension)

        // If a dependency is missing a debug variant, use release instead.
        buildTypes.getByName("debug").matchingFallbacks.add("release")

        // AGP warns if we use project.buildDir (or subdirs) for CMake's generated
        // build files (ninja build files, CMakeCache.txt, etc.). Use a staging directory that
        // lives alongside the project's buildDir.
        @Suppress("DEPRECATION")
        externalNativeBuild.cmake.buildStagingDirectory =
            File(project.buildDir, "../nativeBuildStaging")

        // Align the ELF region of native shared libs 16kb boundary
        defaultConfig.externalNativeBuild.cmake.arguments.add(
            "-DCMAKE_SHARED_LINKER_FLAGS=-Wl,-z,max-page-size=16384"
        )
    }

    private fun KotlinMultiplatformAndroidLibraryTarget.configureAndroidBaseOptions(
        project: Project,
        componentsExtension: KotlinMultiplatformAndroidComponentsExtension
    ) {
        val defaultMinSdkVersion = project.defaultAndroidConfig.minSdk
        val defaultCompileSdk = project.defaultAndroidConfig.compileSdk

        compileSdk = defaultCompileSdk
        buildToolsVersion = project.defaultAndroidConfig.buildToolsVersion

        minSdk = defaultMinSdkVersion

        lint.targetSdk = project.defaultAndroidConfig.targetSdk
        compilations
            .withType(KotlinMultiplatformAndroidDeviceTestCompilation::class.java)
            .configureEach {
                it.instrumentationRunner = "androidx.test.runner.AndroidJUnitRunner"
                it.animationsDisabled = true
            }
        compilations
            .withType(KotlinMultiplatformAndroidHostTestCompilation::class.java)
            .configureEach {
                it.isReturnDefaultValues = true
                // Include resources in Robolectric tests as a workaround for b/184641296
                it.isIncludeAndroidResources = true
            }

        // validate that SDK versions haven't been altered during evaluation
        project.afterEvaluate {
            val minSdkVersion = minSdk!!
            check(minSdkVersion >= defaultMinSdkVersion) {
                "minSdkVersion $minSdkVersion lower than the default of $defaultMinSdkVersion"
            }
            check(compileSdk == defaultCompileSdk || project.isCustomCompileSdkAllowed()) {
                "compileSdk must not be explicitly specified, was \"$compileSdk\""
            }
            project.enforceBanOnVersionRanges()
        }

        project.configureTestConfigGeneration(buildFeatures.isIsolatedProjectsEnabled())
        project.configureFtlRunner(componentsExtension)
    }

    /**
     * Adds a module handler replacement rule that treats full Guava (of any version) as an upgrade
     * to ListenableFuture-only Guava. This prevents irreconcilable versioning conflicts and/or
     * class duplication issues.
     */
    private fun Project.configureGuavaUpgradeHandler() {
        // The full Guava artifact is very large, so they split off a special artifact containing a
        // standalone version of the commonly-used ListenableFuture interface. However, they also
        // structured the artifacts in a way that causes dependency resolution conflicts:
        // - `com.google.guava:listenablefuture:1.0` contains only ListenableFuture
        // - `com.google.guava:listenablefuture:9999.0` contains nothing
        // - `com.google.guava:guava` contains all of Guava, including ListenableFuture
        // If a transitive dependency includes `guava` as implementation-type and we have a direct
        // API-type dependency on `listenablefuture:1.0`, then we'll get `listenablefuture:9999.0`
        // on the compilation classpath -- which does not have the ListenableFuture class. However,
        // if we tell Gradle to upgrade all LF dependencies to Guava then we'll get `guava` as an
        // API-type dependency. See b/274621238 for more details.
        project.dependencies {
            modules { moduleHandler ->
                moduleHandler.module("com.google.guava:listenablefuture") { module ->
                    module.replacedBy("com.google.guava:guava")
                }
            }
        }
    }

    private fun Project.disableStrictVersionConstraints() {
        // Gradle inserts strict version constraints to ensure that dependency versions are
        // identical across main and test source sets. For normal projects, this ensures
        // that test bytecode is binary- and behavior-compatible with the main source set's
        // bytecode. For AndroidX, though, we require backward compatibility and therefore
        // don't need to enforce such constraints.
        project.configurations.configureEach { configuration ->
            if (!configuration.isTest()) return@configureEach

            configuration.dependencyConstraints.configureEach { dependencyConstraint ->
                val strictVersion = dependencyConstraint.versionConstraint.strictVersion
                if (strictVersion != "") {
                    // Migrate strict-type version constraints to required-type to allow upgrades.
                    dependencyConstraint.version { versionConstraint ->
                        versionConstraint.strictly("")
                        versionConstraint.require(strictVersion)
                    }
                }
            }
        }
    }

    private fun LibraryExtension.configureAndroidLibraryWithMultiplatformPluginOptions() {
        sourceSets.findByName("main")!!.manifest.srcFile("src/androidMain/AndroidManifest.xml")
        sourceSets
            .findByName("androidTest")!!
            .manifest
            .srcFile("src/androidInstrumentedTest/AndroidManifest.xml")
    }

    private fun Project.configureKmp() {
        val kmpExtension =
            checkNotNull(project.extensions.findByType<KotlinMultiplatformExtension>()) {
                """
            Project ${project.path} applies kotlin multiplatform plugin but we cannot find the
            KotlinMultiplatformExtension.
            """
                    .trimIndent()
            }

        kmpExtension.targets.configureEach { kotlinTarget ->
            kotlinTarget.compilations.configureEach { compilation ->
                // Configure all KMP targets to allow expect/actual classes that are not stable.
                // (see https://youtrack.jetbrains.com/issue/KT-61573)
                compilation.compileTaskProvider.configure { task ->
                    task.compilerOptions.freeCompilerArgs.add("-Xexpect-actual-classes")
                    androidXConfiguration.kotlinApiVersion.let {
                        task.compilerOptions.apiVersion.set(it)
                        task.compilerOptions.languageVersion.set(it)
                    }
                }
            }
        }
    }

    private fun ApplicationExtension.configureAndroidApplicationOptions(
        project: Project,
        androidXExtension: AndroidXExtension
    ) {
        defaultConfig.apply {
            versionCode = 1
            versionName = "1.0"
        }

        project.configureTestConfigGeneration(androidXExtension.isIsolatedProjectsEnabled())
        project.addAppApkToTestConfigGeneration(androidXExtension)
        project.addAppApkToFtlRunner()
    }

    private fun Project.configureDependencyVerification(
        androidXExtension: AndroidXExtension,
        taskConfigurator: (TaskProvider<VerifyDependencyVersionsTask>) -> Unit
    ) {
        if (buildFeatures.isIsolatedProjectsEnabled()) return
        afterEvaluate {
            if (androidXExtension.type.requiresDependencyVerification()) {
                taskConfigurator(project.createVerifyDependencyVersionsTask())
            }
        }
    }

    // If this project wants other project in the same group to have the same version,
    // this function configures those constraints.
    private fun Project.configureConstraintsWithinGroup(androidXExtension: AndroidXExtension) {
        if (
            !project.shouldAddGroupConstraints().get() || buildFeatures.isIsolatedProjectsEnabled()
        ) {
            return
        }
        project.afterEvaluate {
            // make sure that the project has a group
            val projectGroup = androidXExtension.mavenGroup ?: return@afterEvaluate
            // make sure that this group is configured to use a single version
            projectGroup.atomicGroupVersion ?: return@afterEvaluate

            // Under certain circumstances, a project is allowed to override its
            // version see ( isGroupVersionOverrideAllowed ), in which case it's
            // not participating in the versioning policy yet,
            // and we don't assign it any version constraints
            if (androidXExtension.mavenVersion != null) {
                return@afterEvaluate
            }

            // We don't want to emit the same constraint into our .module file more than once,
            // and we don't want to try to apply a constraint to a configuration that doesn't accept
            // them,
            // so we create a configuration to hold the constraints and make each other constraint
            // extend it
            val constraintConfiguration = project.configurations.create("groupConstraints")
            project.configurations.configureEach { configuration ->
                if (configuration != constraintConfiguration)
                    configuration.extendsFrom(constraintConfiguration)
            }

            val otherProjectsInSameGroup = androidXExtension.getOtherProjectsInSameGroup()
            val constraints = project.dependencies.constraints
            val allProjectsExist = buildContainsAllStandardProjects()
            for (otherProject in otherProjectsInSameGroup) {
                val otherGradlePath = otherProject.gradlePath
                if (otherGradlePath == ":compose:ui:ui-android-stubs") {
                    // exemption for library that doesn't truly get published: b/168127161
                    continue
                }
                // We only enable constraints for builds that we intend to be able to publish from.
                //   If a project isn't included in a build we intend to be able to publish from,
                //   the project isn't going to be published.
                // Sometimes this can happen when a project subset is enabled:
                //   The KMP project subset enabled by androidx_multiplatform_mac.sh contains
                //   :benchmark:benchmark-common but not :benchmark:benchmark-benchmark
                //   This is ok because we don't intend to publish that artifact from that build
                val otherProjectShouldExist =
                    allProjectsExist || findProject(otherGradlePath) != null
                if (!otherProjectShouldExist) {
                    continue
                }
                // We only emit constraints referring to projects that will release
                val otherFilepath =
                    getSupportRootFolder().resolve(File(otherProject.filePath, "build.gradle"))
                val parsed =
                    if (otherFilepath.exists()) {
                        parseBuildFile(otherFilepath)
                    } else {
                        parseBuildFile(
                            getSupportRootFolder()
                                .resolve(File(otherProject.filePath, "build.gradle.kts"))
                        )
                    }
                if (!parsed.shouldRelease()) {
                    continue
                }
                if (parsed.softwareType == SoftwareType.SAMPLES) {
                    // a SAMPLES project knows how to publish, but we don't intend to actually
                    // publish it
                    continue
                }
                // Under certain circumstances, a project is allowed to override its
                // version see ( isGroupVersionOverrideAllowed ), in which case it's
                // not participating in the versioning policy yet and we don't emit
                // version constraints referencing it
                if (parsed.specifiesVersion) {
                    continue
                }
                val dependencyConstraint = project(otherGradlePath)
                constraints.add(constraintConfiguration.name, dependencyConstraint) {
                    it.because("${project.name} is in atomic group ${projectGroup.group}")
                }
            }

            // disallow duplicate constraints
            project.configurations.configureEach { config ->
                // Allow duplicate constraints in test configurations. This is partially a
                // workaround for duplication due to downgrading strict-type dependencies to
                // required-type, but also we don't care if tests have duplicate constraints.
                if (config.isTest()) return@configureEach

                // find all constraints contributed by this Configuration and its ancestors
                val configurationConstraints: MutableSet<String> = mutableSetOf()
                config.hierarchy.forEach { parentConfig ->
                    parentConfig.dependencyConstraints.configureEach { dependencyConstraint ->
                        dependencyConstraint.apply {
                            if (
                                versionConstraint.requiredVersion != "" &&
                                    versionConstraint.requiredVersion != "unspecified"
                            ) {
                                val key =
                                    "${dependencyConstraint.group}:${dependencyConstraint.name}"
                                if (configurationConstraints.contains(key)) {
                                    throw GradleException(
                                        "Constraint on $key was added multiple times in " +
                                            "$config (version = " +
                                            "${versionConstraint.requiredVersion}).\n\n" +
                                            "This is unnecessary and can also trigger " +
                                            "https://github.com/gradle/gradle/issues/24037 in " +
                                            "builds trying to use the resulting artifacts."
                                    )
                                }
                                configurationConstraints.add(key)
                            }
                        }
                    }
                }
            }
        }
    }

    /**
     * Tells whether this build contains the usual set of all projects (`./gradlew projects`)
     * Sometimes developers request to include fewer projects because this may run more quickly
     */
    private fun Project.buildContainsAllStandardProjects(): Boolean {
        if (getProjectSubset() != null) return false
        if (ProjectLayoutType.isPlayground(this)) return false
        return true
    }

    companion object {
        const val FINALIZE_TEST_CONFIGS_WITH_APKS_TASK = "finalizeTestConfigsWithApks"
        const val ZIP_TEST_CONFIGS_WITH_APKS_TASK = "zipTestConfigsWithApks"

        const val TASK_GROUP_API = "API"

        const val EXTENSION_NAME = "androidx"

        // b/366238650
        val SUPPORTED_BUILD_ABIS = listOf("armeabi-v7a", "arm64-v8a", "x86", "x86_64")

        /** Fail the build if a non-Studio task runs longer than expected */
        const val TASK_TIMEOUT_MINUTES = 60L
    }
}

internal fun getDefaultTargetJavaVersion(
    softwareType: SoftwareType,
    projectName: String? = null,
    targetName: String? = null
): JavaVersion {
    return when {
        // TODO(b/353328300): Move room-compiler-processing to Java 17 once Dagger is ready.
        projectName != null && projectName.contains("room-compiler-processing") -> VERSION_11
        projectName != null && projectName.contains("desktop") -> VERSION_11
        targetName != null && (targetName == "desktop" || targetName == "jvmStubs") -> VERSION_11
        softwareType.compilationTarget == CompilationTarget.HOST -> VERSION_17
        else -> VERSION_1_8
    }
}

private fun Project.validateLintVersionTestExists(androidXExtension: AndroidXExtension) {
    if (!androidXExtension.type.isLint()) {
        return
    }
    kotlinExtensionOrNull?.let { extension ->
        val projectFiles = extension.sourceSets.flatMap { it.kotlin.files }
        // if the project doesn't define a registry it doesn't make sense to test versions
        if (projectFiles.none { it.name.contains("Registry") }) {
            return
        }
        projectFiles.find { it.name == "ApiLintVersionsTest.kt" }
            ?: throw GradleException("Lint projects should include ApiLintVersionsTest.kt")
    }
}

/** Returns whether the configuration is used for testing. */
private fun Configuration.isTest(): Boolean = name.lowercase().contains("test")

/** Returns whether the configuration is part of publication. */
internal fun Configuration.isPublished(): Boolean =
    !isTest() && !name.lowercase().contains("metadata") && !name.endsWith("CInterop")

/**
 * Hides a project's Javadoc tasks from the output of `./gradlew tasks` by setting their group to
 * `null`.
 *
 * AndroidX projects do not use the Javadoc task for docs generation, so we don't want them
 * cluttering up the task overview.
 */
private fun Project.hideJavadocTask() {
    tasks.withType(Javadoc::class.java).configureEach {
        if (it.name == "javadoc") {
            it.group = null
        }
    }
}

val Project.androidExtension: AndroidComponentsExtension<*, *, *>
    get() =
        extensions.findByType<LibraryAndroidComponentsExtension>()
            ?: extensions.findByType<ApplicationAndroidComponentsExtension>()
            ?: throw IllegalArgumentException("Failed to find any registered Android extension")

val Project.multiplatformExtension
    get() = extensions.findByType(KotlinMultiplatformExtension::class.java)

val Project.kotlinExtensionOrNull: KotlinProjectExtension?
    get() = extensions.findByType()

val Project.androidXExtension: AndroidXExtension
    get() = extensions.getByType()

/**
 * Configures all non-Studio tasks in a project (see b/153193718 for background) to time out after
 * [TASK_TIMEOUT_MINUTES].
 */
internal fun Project.configureTaskTimeouts() {
    // A set of tasks that sometimes take >60 minutes. b/383874664
    val slowTasks =
        setOf(
            ":compose:ui:ui:compileReleaseAndroidTestKotlinAndroid",
            ":compose:foundation:foundation:compileReleaseAndroidTestKotlinAndroid",
            ":compose:foundation:foundation:integration-tests:lazy-tests:compileReleaseAndroidTestKotlin"
        )
    tasks.configureEach { t ->
        // skip adding a timeout for some tasks that both take a long time and
        // that we can count on the user to monitor
        if (t !is StudioTask) {
            t.timeout.set(
                Duration.ofMinutes(if (t.path in slowTasks) 80L else TASK_TIMEOUT_MINUTES)
            )
        }
    }
}

private class JavaCompileArgumentProvider(
    private val isTestApp: Boolean,
    private val failOnDeprecationWarnings: Provider<Boolean>,
    private val usingMaxDepVersions: Provider<Boolean>,
) : CommandLineArgumentProvider {
    override fun asArguments(): List<String> {
        // JDK 21 considers Java 8 an obsolete source and target value. Disable this warning.
        val args = mutableListOf("-Xlint:-options")
        // If we're running a hypothetical test build confirming that tip-of-tree versions
        // are compatible, then we're not concerned about warnings
        if (!usingMaxDepVersions.get() && !isTestApp) {
            args.add("-Xlint:unchecked")
            if (failOnDeprecationWarnings.get()) {
                args.add("-Xlint:deprecation")
            }
        }
        return args
    }
}

private fun Project.configureJavaCompilationWarnings(
    androidXExtension: AndroidXExtension,
    isTestApp: Boolean = false,
) {
    project.tasks.withType(JavaCompile::class.java).configureEach { task ->
        task.options.compilerArgumentProviders.add(
            JavaCompileArgumentProvider(
                isTestApp = isTestApp,
                failOnDeprecationWarnings = androidXExtension.failOnDeprecationWarnings,
                usingMaxDepVersions = usingMaxDepVersions()
            )
        )
    }
}

fun Project.hasBenchmarkPlugin(): Boolean {
    return this.plugins.hasPlugin(BenchmarkPlugin::class.java)
}

fun Project.isMacrobenchmark(): Boolean {
    return this.path.endsWith("macrobenchmark")
}

/**
 * Returns a string that is a valid filename and loosely based on the project name The value
 * returned for each project will be distinct
 */
fun String.asFilenamePrefix(): String {
    return this.substring(1).replace(':', '-')
}

/**
 * Sets the specified [task] as a dependency of the top-level `check` task, ensuring that it runs as
 * part of `./gradlew check`.
 */
fun <T : Task> Project.addToCheckTask(task: TaskProvider<T>) {
    project.tasks.named("check").configure { it.dependsOn(task) }
}

fun Project.validateMultiplatformPluginHasNotBeenApplied() {
    if (plugins.hasPlugin(KotlinMultiplatformPluginWrapper::class.java)) {
        throw GradleException(
            "The Kotlin multiplatform plugin should only be applied by the AndroidX plugin."
        )
    }
}

/** Verifies we don't accidentially write "implementation" instead of "commonMainImplementation" */
fun Project.disallowAccidentalAndroidDependenciesInKmpProject(
    androidXKmpExtension: AndroidXMultiplatformExtension
) {
    project.afterEvaluate {
        if (androidXKmpExtension.supportedPlatforms.isNotEmpty()) {
            val androidConfiguration = project.configurations.findByName("implementation")
            if (androidConfiguration != null) {
                if (
                    androidConfiguration.dependencies.isNotEmpty() ||
                        androidConfiguration.dependencyConstraints.isNotEmpty()
                ) {
                    throw GradleException(
                        "The 'implementation' Configuration should not be used in a " +
                            "multiplatform project: this Configuration is declared by the " +
                            "Android plugin rather than the kmp plugin. Did you mean " +
                            "'commonMainImplementation'?"
                    )
                }
            }
        }
    }
}

/** Verifies that ProjectParser computes the correct values for this project */
fun Project.validateProjectParser(androidXExtension: AndroidXExtension) {
    // If configuration fails, we don't want to validate the ProjectParser
    // (otherwise it could report a confusing, unnecessary error)
    project.gradle.taskGraph.whenReady {
        val parsed = project.parse()
        val errorPrefix = "ProjectParser error parsing ${project.path}."
        check(androidXExtension.type == parsed.softwareType) {
            "$errorPrefix Incorrectly computed libraryType = ${parsed.softwareType} " +
                "instead of ${androidXExtension.type}"
        }
        check(androidXExtension.shouldPublish() == parsed.shouldPublish()) {
            "$errorPrefix Incorrectly computed shouldPublish() = ${parsed.shouldPublish()} " +
                "instead of ${androidXExtension.shouldPublish()}"
        }
        check(androidXExtension.shouldRelease() == parsed.shouldRelease()) {
            "$errorPrefix Incorrectly computed shouldRelease() = ${parsed.shouldRelease()} " +
                "instead of ${androidXExtension.shouldRelease()}"
        }
        check(androidXExtension.projectDirectlySpecifiesMavenVersion == parsed.specifiesVersion) {
            "$errorPrefix Incorrectly computed specifiesVersion = ${parsed.specifiesVersion} " +
                " instead of ${androidXExtension.projectDirectlySpecifiesMavenVersion}"
        }
    }
}

/** Validates the Maven version against Jetpack guidelines. */
fun AndroidXExtension.validateMavenVersion() {
    val mavenGroup = mavenGroup
    val mavenVersion = mavenVersion
    val forcedVersion = mavenGroup?.atomicGroupVersion
    if (forcedVersion != null && forcedVersion == mavenVersion) {
        throw GradleException(
            """
            Unnecessary override of same-group library version

            Project version is already set to $forcedVersion by same-version group
            ${mavenGroup.group}.

            To fix this error, remove "mavenVersion = ..." from your build.gradle
            configuration.
            """
                .trimIndent()
        )
    }
}

/** Workaround for https://github.com/gradle/gradle/issues/27407 */
fun Project.workaroundPrebuiltTakingPrecedenceOverProject() {
    project.configurations.configureEach { configuration ->
        configuration.resolutionStrategy.preferProjectModules()
    }
}

private fun Project.configureUnzipChromeBuildService() {
    if (ProjectLayoutType.isPlayground(this)) {
        return
    }
    gradle.sharedServices.registerIfAbsent("unzipChrome", UnzipChromeBuildService::class.java) {
        it.parameters.browserDir.set(File(getPrebuiltsRoot(), "androidx/chrome-for-testing/"))
        it.parameters.unzipToDir.set(getOutDirectory().resolve("chrome-bin"))
    }
}

private fun Test.configureForRobolectric() {
    // https://github.com/robolectric/robolectric/issues/7456
    jvmArgs =
        listOf(
            "--add-opens=java.base/java.lang=ALL-UNNAMED",
            "--add-opens=java.base/java.util=ALL-UNNAMED",
            "--add-opens=java.base/java.io=ALL-UNNAMED",
        )
    // Robolectric 1.7 increased heap size requirements, see b/207169653.
    maxHeapSize = "3g"
}

private fun Project.enforceBanOnVersionRanges() {
    configurations.configureEach { configuration ->
        configuration.resolutionStrategy.eachDependency { dep ->
            val target = dep.target
            val version = target.version
            // Enforce the ban on declaring dependencies with version ranges.
            // Note: In playground, this ban is exempted to allow unresolvable prebuilts
            // to automatically get bumped to snapshot versions via version range
            // substitution.
            if (
                version != null &&
                    Version.isDependencyRange(version) &&
                    project.rootProject.rootDir == project.getSupportRootFolder()
            ) {
                throw IllegalArgumentException(
                    "Dependency ${dep.target} declares its version as " +
                        "version range ${dep.target.version} however the use of " +
                        "version ranges is not allowed, please update the " +
                        "dependency to list a fixed version."
                )
            }
        }
    }
}

internal fun Project.hasAndroidMultiplatformPlugin(): Boolean =
    extensions.findByType(AndroidXMultiplatformExtension::class.java)?.hasAndroidMultiplatform()
        ?: false

@Suppress("DEPRECATION")
internal fun KotlinMultiplatformExtension.hasJavaEnabled(): Boolean =
    targets.withType(KotlinJvmTarget::class.java).singleOrNull()?.withJavaEnabled ?: false

internal fun KotlinMultiplatformExtension.hasJvmTarget(): Boolean =
    targets.withType(KotlinJvmTarget::class.java).isEmpty().not()

internal fun String.camelCase() = replaceFirstChar {
    if (it.isLowerCase()) it.titlecase() else it.toString()
}<|MERGE_RESOLUTION|>--- conflicted
+++ resolved
@@ -1019,24 +1019,6 @@
         SdkResourceGenerator.generateForHostTest(project)
     }
 
-<<<<<<< HEAD
-    private fun getDefaultTargetJavaVersion(
-        libraryType: LibraryType,
-        projectName: String? = null,
-        targetName: String? = null
-    ): JavaVersion {
-        return when {
-            projectName != null && projectName.contains("desktop") -> VERSION_11
-            targetName != null && (targetName == "desktop" || targetName == "jvmStubs") ->
-                VERSION_11
-            libraryType == LibraryType.COMPILER_PLUGIN -> VERSION_11
-            libraryType.compilationTarget == CompilationTarget.HOST -> VERSION_17
-            else -> VERSION_1_8
-        }
-    }
-
-=======
->>>>>>> 0d7761ce
     private fun configureWithJavaPlugin(project: Project, androidXExtension: AndroidXExtension) {
         if (
             project.multiplatformExtension != null &&
