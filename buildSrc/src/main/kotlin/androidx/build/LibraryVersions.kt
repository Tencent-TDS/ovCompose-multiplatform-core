--- conflicted
+++ resolved
@@ -72,13 +72,8 @@
     val MEDIA2_COMMON = Version("1.1.0-alpha01")
     val MEDIA2_PLAYER = Version("1.1.0-alpha01")
     val MEDIA2_SESSION = Version("1.1.0-alpha01")
-<<<<<<< HEAD
-    val MEDIA2_EXOPLAYER = Version("1.0.0-beta03")
-    val MEDIA2_WIDGET = Version("1.0.0-alpha07")
-=======
     val MEDIA2_EXOPLAYER = Version("1.0.0-rc01")
     val MEDIA2_WIDGET = Version("1.0.0-beta01")
->>>>>>> 40a5f41c
     val MEDIAROUTER = Version("1.2.0-alpha01")
     val NAVIGATION = Version("2.1.0-alpha06")
     val NAVIGATION_TESTING = Version("1.0.0-alpha08") // Unpublished
