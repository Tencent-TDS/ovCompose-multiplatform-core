--- conflicted
+++ resolved
@@ -78,12 +78,7 @@
     val MEDIA = Version("1.2.0-alpha03")
     val MEDIA2 = Version("1.1.0-alpha01")
     val MEDIAROUTER = Version("1.2.0-alpha01")
-<<<<<<< HEAD
-    val NAVIGATION = Version("2.2.3")
-    val NAVIGATION_TESTING = Version("1.0.0-alpha08") // Unpublished
-=======
     val NAVIGATION = Version("2.3.0-rc01")
->>>>>>> 46882fdb
     val PAGING = Version("3.0.0-alpha01")
     val PALETTE = Version("1.1.0-alpha01")
     val PRINT = Version("1.1.0-alpha01")
