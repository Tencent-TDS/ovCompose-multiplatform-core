/*
 * Copyright 2019 The Android Open Source Project
 *
 * Licensed under the Apache License, Version 2.0 (the "License");
 * you may not use this file except in compliance with the License.
 * You may obtain a copy of the License at
 *
 *      http://www.apache.org/licenses/LICENSE-2.0
 *
 * Unless required by applicable law or agreed to in writing, software
 * distributed under the License is distributed on an "AS IS" BASIS,
 * WITHOUT WARRANTIES OR CONDITIONS OF ANY KIND, either express or implied.
 * See the License for the specific language governing permissions and
 * limitations under the License.
 */

package androidx.build

import com.android.build.gradle.AppExtension
import com.android.build.gradle.AppPlugin
import com.android.build.gradle.LibraryExtension
import com.android.build.gradle.LibraryPlugin
import com.android.build.gradle.TestedExtension
import org.gradle.api.Plugin
import org.gradle.api.Project
import org.gradle.api.artifacts.type.ArtifactTypeDefinition
import org.gradle.api.attributes.Attribute
import org.gradle.api.attributes.Usage
import org.gradle.api.tasks.ClasspathNormalizer
import org.gradle.api.tasks.testing.Test
import org.gradle.kotlin.dsl.apply
import org.gradle.kotlin.dsl.findByType
import org.gradle.kotlin.dsl.named
import org.gradle.kotlin.dsl.withType
import org.jetbrains.kotlin.gradle.dsl.KotlinCompile
import org.jetbrains.kotlin.gradle.dsl.KotlinJsCompile
import org.jetbrains.kotlin.gradle.dsl.KotlinJvmCompile
import org.jetbrains.kotlin.gradle.plugin.KotlinBasePluginWrapper
import org.jetbrains.kotlin.gradle.plugin.KotlinMultiplatformPluginWrapper
import org.jetbrains.kotlin.gradle.plugin.KotlinPlatformType
import org.jetbrains.kotlin.gradle.plugin.mpp.KotlinUsages
import org.jetbrains.kotlin.gradle.targets.js.KotlinJsCompilerAttribute

const val composeSourceOption =
    "plugin:androidx.compose.compiler.plugins.kotlin:sourceInformation=true"

/**
 * Plugin to apply options across all of the androidx.ui projects
 */
class AndroidXUiPlugin : Plugin<Project> {
    override fun apply(project: Project) {
        project.plugins.all { plugin ->
            when (plugin) {
                is LibraryPlugin -> {
                    val library = project.extensions.findByType(LibraryExtension::class.java)
                        ?: throw Exception("Failed to find Android extension")

                    project.configureAndroidCommonOptions(library)
                }
                is AppPlugin -> {
                    val app = project.extensions.findByType(AppExtension::class.java)
                        ?: throw Exception("Failed to find Android extension")

                    project.configureAndroidCommonOptions(app)
                }
                is KotlinBasePluginWrapper -> {
                    val conf = project.configurations.create("kotlinPlugin")

                    val kotlinPlugin = conf.incoming.artifactView { view ->
                        view.attributes { attributes ->
                            attributes.attribute(
                                Attribute.of("artifactType", String::class.java),
                                ArtifactTypeDefinition.JAR_TYPE
                            )
                        }
                    }

                    val configure: (KotlinCompile<*>) -> Unit = { compile ->
                        // TODO(b/157230235): remove when this is enabled by default
<<<<<<< HEAD
                        compile.kotlinOptions.freeCompilerArgs +=
                            "-Xopt-in=kotlin.RequiresOptIn"
                        compile.inputs.files(kotlinPlugin)
=======
                        compile.kotlinOptions.freeCompilerArgs += "-Xopt-in=kotlin.RequiresOptIn"
                        compile.inputs.files({ kotlinPlugin.files })
>>>>>>> 738e4838
                            .withPropertyName("composeCompilerExtension")
                            .withNormalizer(ClasspathNormalizer::class.java)
                        compile.doFirst {
                            if (!conf.isEmpty) {
                                compile.kotlinOptions.freeCompilerArgs +=
                                    "-Xplugin=${kotlinPlugin.files.first()}"
                            }
                        }
                    }

                    project.tasks.withType(KotlinJvmCompile::class.java)
                        .configureEach { compile ->
                            compile.kotlinOptions.useIR = true
                            configure(compile)
                        }

                    project.tasks.withType(KotlinJsCompile::class.java)
                        .configureEach(configure)

                    project.afterEvaluate {
                        val androidXExtension =
                            project.extensions.findByType(AndroidXExtension::class.java)
                        if (androidXExtension != null) {
<<<<<<< HEAD
                            if (!conf.isEmpty && androidXExtension.publish.shouldPublish()) {
                                project.tasks.withType(KotlinJvmCompile::class.java)
=======
                            if (androidXExtension.publish.shouldPublish()) {
                                project.tasks.withType(KotlinCompile::class.java)
>>>>>>> 738e4838
                                    .configureEach { compile ->
                                        compile.doFirst {
                                            if (!conf.isEmpty) {
                                                compile.kotlinOptions.freeCompilerArgs +=
                                                    listOf("-P", composeSourceOption)
                                            }
                                        }
                                    }
                            }
                        }
                    }

                    if (plugin is KotlinMultiplatformPluginWrapper) {
                        project.configureForMultiplatform()
                    }
                }
            }
        }
    }

    companion object {
        @JvmStatic
        fun Project.isMultiplatformEnabled(): Boolean {
            return properties.get(COMPOSE_MPP_ENABLED)?.toString()?.toBoolean() ?: false
        }

        @JvmStatic
        fun Project.isJsCompilerTestsEnabled(): Boolean {
            return properties.get(COMPOSE_JS_COMPILER_TESTS_ENABLED)?.toString()?.toBoolean()
                ?: false
        }

        @JvmStatic
        fun Project.applyAndConfigureKotlinPlugin() {
            if (isMultiplatformEnabled()) {
                apply(plugin = "kotlin-multiplatform")
            } else {
                apply(plugin = "org.jetbrains.kotlin.android")
            }

            configureManifests()
            configureForKotlinMultiplatformSourceStructure()
            if (isMultiplatformEnabled()) {
                configureForMultiplatform()
            }

            tasks.withType(KotlinCompile::class.java).configureEach { compile ->
                // Needed to enable `expect` and `actual` keywords
                compile.kotlinOptions.freeCompilerArgs += "-Xmulti-platform"
            }

            tasks.withType(KotlinJsCompile::class.java).configureEach { compile ->
                compile.kotlinOptions.freeCompilerArgs += listOf(
                    "-P", "plugin:androidx.compose.compiler.plugins.kotlin:generateDecoys=true"
                )
            }
        }

        private fun Project.configureAndroidCommonOptions(testedExtension: TestedExtension) {
            testedExtension.defaultConfig.minSdkVersion(21)

            testedExtension.lintOptions.apply {
                // Too many Kotlin features require synthetic accessors - we want to rely on R8 to
                // remove these accessors
                disable("SyntheticAccessor")
                // These lint checks are normally a warning (or lower), but we ignore (in AndroidX)
                // warnings in Lint, so we make it an error here so it will fail the build.
                // Note that this causes 'UnknownIssueId' lint warnings in the build log when
                // Lint tries to apply this rule to modules that do not have this lint check, so
                // we disable that check too
                disable("UnknownIssueId")
                error("ComposableNaming")
                error("ComposableLambdaParameterNaming")
                error("ComposableLambdaParameterPosition")
                error("CompositionLocalNaming")
                error("ComposableModifierFactory")
                error("ModifierFactoryReturnType")
                error("ModifierFactoryExtensionFunction")
                error("ModifierParameter")

                // Paths we want to enable ListIterator checks for - for higher level levels it
                // won't have a noticeable performance impact, and we don't want developers
                // reading high level library code to worry about this.
                val listIteratorPaths = listOf(
                    "compose:foundation",
                    "compose:runtime",
                    "compose:ui",
                    "text"
                )

                // Paths we want to disable ListIteratorChecks for - these are not runtime
                // libraries and so Iterator allocation is not relevant.
                val ignoreListIteratorFilter = listOf(
                    "benchmark",
                    "inspection",
                    "samples",
                    "test",
                    "tooling"
                )

                // Disable ListIterator if we are not in a matching path, or we are in a
                // non-runtime project
                if (
                    listIteratorPaths.none { path.contains(it) } ||
                    ignoreListIteratorFilter.any { path.contains(it) }
                ) {
                    disable("ListIterator")
                }
            }

            // TODO(148540713): remove this exclusion when Lint can support using multiple lint jars
            configurations.getByName("lintChecks").exclude(
                mapOf("module" to "lint-checks")
            )
            // TODO: figure out how to apply this to multiplatform modules
            dependencies.add(
                "lintChecks",
                project.dependencies.project(
                    mapOf(
                        "path" to ":compose:internal-lint-checks",
                        "configuration" to "shadow"
                    )
                )
            )
        }

        private fun Project.configureManifests() {
            val libraryExtension = project.extensions.findByType<LibraryExtension>() ?: return
            libraryExtension.apply {
                sourceSets.findByName("main")!!.manifest
                    .srcFile("src/androidMain/AndroidManifest.xml")
                sourceSets.findByName("androidTest")!!.manifest
                    .srcFile("src/androidAndroidTest/AndroidManifest.xml")
            }
        }

        /**
         * General configuration for MPP projects. In the future, these workarounds should either be
         * generified and added to AndroidXPlugin, or removed as/when the underlying issues have been
         * resolved.
         */
        private fun Project.configureForKotlinMultiplatformSourceStructure() {
            val libraryExtension = project.extensions.findByType<LibraryExtension>() ?: return

            // TODO: b/148416113: AGP doesn't know about Kotlin-MPP's sourcesets yet, so add
            // them to its source directories (this fixes lint, and code completion in
            // Android Studio on versions >= 4.0canary8)
            libraryExtension.apply {
                sourceSets.findByName("main")?.apply {
                    java.srcDirs(
                        "src/commonMain/kotlin", "src/jvmMain/kotlin",
                        "src/androidMain/kotlin"
                    )
                    res.srcDirs(
                        "src/commonMain/resources",
                        "src/androidMain/res"
                    )

                    // Keep Kotlin files in java source sets so the source set is not empty when
                    // running unit tests which would prevent the tests from running in CI.
                    java.includes.add("**/*.kt")
                }
                sourceSets.findByName("test")?.apply {
                    java.srcDirs(
                        "src/test/kotlin", "src/commonTest/kotlin", "src/jvmTest/kotlin"
                    )
                    res.srcDirs("src/test/res")

                    // Keep Kotlin files in java source sets so the source set is not empty when
                    // running unit tests which would prevent the tests from running in CI.
                    java.includes.add("**/*.kt")
                }
                sourceSets.findByName("androidTest")?.apply {
                    java.srcDirs("src/androidAndroidTest/kotlin")
                    res.srcDirs("src/androidAndroidTest/res")

                    // Keep Kotlin files in java source sets so the source set is not empty when
                    // running unit tests which would prevent the tests from running in CI.
                    java.includes.add("**/*.kt")
                }
            }
        }

        /**
         * General configuration for MPP projects. In the future, these workarounds should either be
         * generified and added to AndroidXPlugin, or removed as/when the underlying issues have been
         * resolved.
         */
        private fun Project.configureForMultiplatform() {
            val multiplatformExtension = checkNotNull(multiplatformExtension) {
                "Unable to configureForMultiplatform() when " +
                    "multiplatformExtension is null (multiplatform plugin not enabled?)"
            }

            /*
            The following configures source sets - note:

            1. The common unit test source set, commonTest, is included by default in both android
            unit and instrumented tests. This causes unnecessary duplication, so we explicitly do
            _not_ use commonTest, instead choosing to just use the unit test variant.
            TODO: Consider using commonTest for unit tests if a usable feature is added for
            https://youtrack.jetbrains.com/issue/KT-34662.

            2. The default (android) unit test source set is named 'androidTest', which conflicts / is
            confusing as this shares the same name / expected directory as AGP's 'androidTest', which
            represents _instrumented_ tests.
            TODO: Consider changing unitTest to androidLocalTest and androidAndroidTest to
            androidDeviceTest when https://github.com/JetBrains/kotlin/pull/2829 rolls in.
            */
            multiplatformExtension.sourceSets.all {
                // Allow all experimental APIs, since MPP projects are themselves experimental
                it.languageSettings.apply {
                    useExperimentalAnnotation("kotlin.Experimental")
                    useExperimentalAnnotation("kotlin.ExperimentalMultiplatform")
                }
            }

            afterEvaluate {
                if (multiplatformExtension.targets.findByName("jvm") != null) {
                    tasks.named("jvmTestClasses").also(::addToBuildOnServer)
                }
                if (multiplatformExtension.targets.findByName("desktop") != null) {
                    tasks.named("desktopTestClasses").also(::addToBuildOnServer)
                }
            }
        }

        @JvmStatic
        fun Project.configureJsCompilerIntegrationTests() {
            if (!isMultiplatformEnabled() || !isJsCompilerTestsEnabled()) return

            val jsClasspath = configurations.create("testJsRuntimeOnly") { conf ->
                conf.isCanBeConsumed = false
                conf.isCanBeResolved = true

                conf.attributes {
                    it.attribute(KotlinPlatformType.attribute, KotlinPlatformType.js)
                    it.attribute(
                        KotlinJsCompilerAttribute.jsCompilerAttribute,
                        KotlinJsCompilerAttribute.ir)
                    it.attribute(
                        Usage.USAGE_ATTRIBUTE,
                        objects.named(KotlinUsages.KOTLIN_RUNTIME)
                    )
                }
            }

            afterEvaluate {
                val dependencies by lazy {
                    jsClasspath.files { true }.joinToString(separator = ":")
                }

                tasks.withType<Test>().all { task ->
                    // force dependency on compilation for klibs built from the source
                    task.inputs.files(jsClasspath)
                    // use system property to provide files path to the runtime
                    task.systemProperty(
                        "androidx.compose.js.classpath",
                        dependencies
                    )
                }
            }
        }
    }
}<|MERGE_RESOLUTION|>--- conflicted
+++ resolved
@@ -25,21 +25,12 @@
 import org.gradle.api.Project
 import org.gradle.api.artifacts.type.ArtifactTypeDefinition
 import org.gradle.api.attributes.Attribute
-import org.gradle.api.attributes.Usage
 import org.gradle.api.tasks.ClasspathNormalizer
-import org.gradle.api.tasks.testing.Test
 import org.gradle.kotlin.dsl.apply
 import org.gradle.kotlin.dsl.findByType
-import org.gradle.kotlin.dsl.named
-import org.gradle.kotlin.dsl.withType
-import org.jetbrains.kotlin.gradle.dsl.KotlinCompile
-import org.jetbrains.kotlin.gradle.dsl.KotlinJsCompile
-import org.jetbrains.kotlin.gradle.dsl.KotlinJvmCompile
 import org.jetbrains.kotlin.gradle.plugin.KotlinBasePluginWrapper
 import org.jetbrains.kotlin.gradle.plugin.KotlinMultiplatformPluginWrapper
-import org.jetbrains.kotlin.gradle.plugin.KotlinPlatformType
-import org.jetbrains.kotlin.gradle.plugin.mpp.KotlinUsages
-import org.jetbrains.kotlin.gradle.targets.js.KotlinJsCompilerAttribute
+import org.jetbrains.kotlin.gradle.tasks.KotlinCompile
 
 const val composeSourceOption =
     "plugin:androidx.compose.compiler.plugins.kotlin:sourceInformation=true"
@@ -77,14 +68,8 @@
 
                     val configure: (KotlinCompile<*>) -> Unit = { compile ->
                         // TODO(b/157230235): remove when this is enabled by default
-<<<<<<< HEAD
-                        compile.kotlinOptions.freeCompilerArgs +=
-                            "-Xopt-in=kotlin.RequiresOptIn"
-                        compile.inputs.files(kotlinPlugin)
-=======
                         compile.kotlinOptions.freeCompilerArgs += "-Xopt-in=kotlin.RequiresOptIn"
                         compile.inputs.files({ kotlinPlugin.files })
->>>>>>> 738e4838
                             .withPropertyName("composeCompilerExtension")
                             .withNormalizer(ClasspathNormalizer::class.java)
                         compile.doFirst {
@@ -95,26 +80,12 @@
                         }
                     }
 
-                    project.tasks.withType(KotlinJvmCompile::class.java)
-                        .configureEach { compile ->
-                            compile.kotlinOptions.useIR = true
-                            configure(compile)
-                        }
-
-                    project.tasks.withType(KotlinJsCompile::class.java)
-                        .configureEach(configure)
-
                     project.afterEvaluate {
                         val androidXExtension =
                             project.extensions.findByType(AndroidXExtension::class.java)
                         if (androidXExtension != null) {
-<<<<<<< HEAD
-                            if (!conf.isEmpty && androidXExtension.publish.shouldPublish()) {
-                                project.tasks.withType(KotlinJvmCompile::class.java)
-=======
                             if (androidXExtension.publish.shouldPublish()) {
                                 project.tasks.withType(KotlinCompile::class.java)
->>>>>>> 738e4838
                                     .configureEach { compile ->
                                         compile.doFirst {
                                             if (!conf.isEmpty) {
@@ -142,12 +113,6 @@
         }
 
         @JvmStatic
-        fun Project.isJsCompilerTestsEnabled(): Boolean {
-            return properties.get(COMPOSE_JS_COMPILER_TESTS_ENABLED)?.toString()?.toBoolean()
-                ?: false
-        }
-
-        @JvmStatic
         fun Project.applyAndConfigureKotlinPlugin() {
             if (isMultiplatformEnabled()) {
                 apply(plugin = "kotlin-multiplatform")
@@ -164,12 +129,6 @@
             tasks.withType(KotlinCompile::class.java).configureEach { compile ->
                 // Needed to enable `expect` and `actual` keywords
                 compile.kotlinOptions.freeCompilerArgs += "-Xmulti-platform"
-            }
-
-            tasks.withType(KotlinJsCompile::class.java).configureEach { compile ->
-                compile.kotlinOptions.freeCompilerArgs += listOf(
-                    "-P", "plugin:androidx.compose.compiler.plugins.kotlin:generateDecoys=true"
-                )
             }
         }
 
@@ -341,42 +300,5 @@
                 }
             }
         }
-
-        @JvmStatic
-        fun Project.configureJsCompilerIntegrationTests() {
-            if (!isMultiplatformEnabled() || !isJsCompilerTestsEnabled()) return
-
-            val jsClasspath = configurations.create("testJsRuntimeOnly") { conf ->
-                conf.isCanBeConsumed = false
-                conf.isCanBeResolved = true
-
-                conf.attributes {
-                    it.attribute(KotlinPlatformType.attribute, KotlinPlatformType.js)
-                    it.attribute(
-                        KotlinJsCompilerAttribute.jsCompilerAttribute,
-                        KotlinJsCompilerAttribute.ir)
-                    it.attribute(
-                        Usage.USAGE_ATTRIBUTE,
-                        objects.named(KotlinUsages.KOTLIN_RUNTIME)
-                    )
-                }
-            }
-
-            afterEvaluate {
-                val dependencies by lazy {
-                    jsClasspath.files { true }.joinToString(separator = ":")
-                }
-
-                tasks.withType<Test>().all { task ->
-                    // force dependency on compilation for klibs built from the source
-                    task.inputs.files(jsClasspath)
-                    // use system property to provide files path to the runtime
-                    task.systemProperty(
-                        "androidx.compose.js.classpath",
-                        dependencies
-                    )
-                }
-            }
-        }
     }
 }