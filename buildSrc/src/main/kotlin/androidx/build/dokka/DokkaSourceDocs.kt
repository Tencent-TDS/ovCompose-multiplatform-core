--- conflicted
+++ resolved
@@ -20,10 +20,7 @@
 
 import androidx.build.AndroidXExtension
 import androidx.build.defaultPublishVariant
-<<<<<<< HEAD
-=======
 import androidx.build.java.JavaCompileInputs
->>>>>>> 6824605b
 import com.android.build.gradle.LibraryExtension
 import org.gradle.api.Project
 import org.gradle.api.plugins.JavaPluginConvention
@@ -88,11 +85,7 @@
         }
         library.defaultPublishVariant { variant ->
             project.afterEvaluate {
-<<<<<<< HEAD
-                val inputs = JavaCompileInputs.fromLibraryVariant(library, variant)
-=======
                 val inputs = JavaCompileInputs.fromLibraryVariant(library, variant, project)
->>>>>>> 6824605b
                 registerInputs(inputs, project)
             }
         }
