/*
 * Copyright (C) 2019 The Android Open Source Project
 *
 * Licensed under the Apache License, Version 2.0 (the "License");
 * you may not use this file except in compliance with the License.
 * You may obtain a copy of the License at
 *
 *      http://www.apache.org/licenses/LICENSE-2.0
 *
 * Unless required by applicable law or agreed to in writing, software
 * distributed under the License is distributed on an "AS IS" BASIS,
 * WITHOUT WARRANTIES OR CONDITIONS OF ANY KIND, either express or implied.
 * See the License for the specific language governing permissions and
 * limitations under the License.
 */

package androidx.build

import androidx.build.gitclient.Commit
import androidx.build.gitclient.GitClientImpl
import androidx.build.gitclient.GitCommitRange
import androidx.build.jetpad.LibraryBuildInfoFile
import com.google.gson.GsonBuilder
import org.gradle.api.DefaultTask
import org.gradle.api.artifacts.ExternalModuleDependency
import org.gradle.api.artifacts.ProjectDependency
import org.gradle.api.provider.Property
import org.gradle.api.tasks.OutputFile
import org.gradle.api.tasks.TaskAction
import java.io.File
import java.util.ArrayList

/**
 * This task generates a library build information file containing the artifactId, groupId, and
 * version of public androidx dependencies and release checklist of the library for consumption
 * by the Jetpack Release Service (JetPad).
 */
open class CreateLibraryBuildInfoFileTask : DefaultTask() {
    init {
        group = "Help"
        description = "Generates a file containing library build information serialized to json"
    }

    @OutputFile
    val outputFile: Property<File> = project.objects.property(File::class.java)

    /**
     * Returns the local project directory without the full framework/support root directory path
     * <p>
     * Note: `project.projectDir.toString().removePrefix(project.rootDir.toString())` does not work
     * because the project rootDir is not guaranteed to be a substring of the projectDir
     */
    private fun getProjectSpecificDirectory(): String {
        return project.projectDir.absolutePath.removePrefix(
            project.getSupportRootFolder().absolutePath
        )
    }

    /**
     * Returns whether or not the groupId of the project requires the same version for all
     * artifactIds.
     */
    private fun requiresSameVersion(): Boolean {
        val library = project.extensions.findByType(AndroidXExtension::class.java)
        return library?.mavenGroup?.requireSameVersion ?: false
    }

    /* For androidx release notes, the most common use case is to track and publish the last sha
     * of the build that is released.  Thus, we use frameworks/support to get the sha
     */
    private fun getFrameworksSupportCommitShaAtHead(): String {
<<<<<<< HEAD
        val supportRoot = getSupportRoot(project)
        val commitList: List<Commit> = GitClientImpl(supportRoot, logger).getGitLog(
            GitCommitRange(
                fromExclusive = "",
                untilInclusive = "HEAD",
                n = 1
            ),
            keepMerges = true,
            fullProjectDir = supportRoot
        )
=======
        val commitList: List<Commit> = GitClientImpl(project.getSupportRootFolder(), logger)
            .getGitLog(
                GitCommitRange(
                    fromExclusive = "",
                    untilInclusive = "HEAD",
                    n = 1
                ),
                keepMerges = true,
                fullProjectDir = project.getSupportRootFolder()
            )
        if (commitList.isEmpty()) {
            throw RuntimeException("Failed to find git commit for HEAD!")
        }
>>>>>>> 6aa3d3a1
        return commitList.first().sha
    }

    private fun writeJsonToFile(info: LibraryBuildInfoFile) {
        if (!project.getBuildInfoDirectory().exists()) {
            if (!project.getBuildInfoDirectory().mkdirs()) {
                throw RuntimeException(
                    "Failed to create " +
                        "output directory: ${project.getBuildInfoDirectory()}"
                )
            }
        }
        val resolvedOutputFile: File = outputFile.get()
        if (!resolvedOutputFile.exists()) {
            if (!resolvedOutputFile.createNewFile()) {
                throw RuntimeException(
                    "Failed to create output dependency dump file: $outputFile"
                )
            }
        }

        // Create json object from the artifact instance
        val gson = GsonBuilder().setPrettyPrinting().create()
        val serializedInfo: String = gson.toJson(info)
        resolvedOutputFile.writeText(serializedInfo)
    }

    private fun resolveAndCollectDependencies(): LibraryBuildInfoFile {
        val libraryBuildInfoFile = LibraryBuildInfoFile()
        libraryBuildInfoFile.artifactId = project.name.toString()
        libraryBuildInfoFile.groupId = project.group.toString()
        libraryBuildInfoFile.version = project.version.toString()
        libraryBuildInfoFile.path = getProjectSpecificDirectory()
        libraryBuildInfoFile.sha = getFrameworksSupportCommitShaAtHead()
        libraryBuildInfoFile.groupIdRequiresSameVersion = requiresSameVersion()
        libraryBuildInfoFile.groupZipPath = project.getGroupZipPath()
        libraryBuildInfoFile.projectZipPath = project.getProjectZipPath()
        val libraryDependencies = ArrayList<LibraryBuildInfoFile.Dependency>()
        val checks = ArrayList<LibraryBuildInfoFile.Check>()
        libraryBuildInfoFile.checks = checks
        val publishedProjects = project.getProjectsMap()
        project.configurations.filter {
            /* Ignore test configuration dependencies */
            !it.name.contains("test", ignoreCase = true) &&
                /* Ignore annotation processors */
                !it.name.contains("annotationProcessor", ignoreCase = true) &&
                /* Ignore compile configuration dependencies */
                !it.name.contains("compileClasspath", ignoreCase = true) &&
                !it.name.contains("compileOnly", ignoreCase = true)
        }.forEach { configuration ->
            configuration.allDependencies.forEach { dep ->
                // Only consider androidx dependencies
                if (dep.group != null &&
                    dep.group.toString().startsWith("androidx.") &&
                    !dep.group.toString().startsWith("androidx.test")
                ) {
                    if ((
                        dep is ExternalModuleDependency ||
                            dep is ProjectDependency && publishedProjects
                            .containsKey("${dep.group}:${dep.name}")
                        )
                    ) {
                        val androidXPublishedDependency = LibraryBuildInfoFile().Dependency()
                        androidXPublishedDependency.artifactId = dep.name.toString()
                        androidXPublishedDependency.groupId = dep.group.toString()
                        androidXPublishedDependency.version = dep.version.toString()
                        androidXPublishedDependency.isTipOfTree = dep is ProjectDependency
                        addDependencyToListIfNotAlreadyAdded(
                            libraryDependencies,
                            androidXPublishedDependency
                        )
                    }
                }
            }
        }
        libraryBuildInfoFile.dependencies = libraryDependencies
        return libraryBuildInfoFile
    }

    private fun addDependencyToListIfNotAlreadyAdded(
        dependencyList: ArrayList<LibraryBuildInfoFile.Dependency>,
        dependency: LibraryBuildInfoFile.Dependency
    ) {
        for (existingDependency in dependencyList) {
            if (existingDependency.groupId == dependency.groupId &&
                existingDependency.artifactId == dependency.artifactId &&
                existingDependency.version == dependency.version &&
                existingDependency.isTipOfTree == dependency.isTipOfTree
            ) {
                return
            }
        }
        dependencyList.add(dependency)
    }

    /**
     * Task: createLibraryBuildInfoFile
     * Iterates through each configuration of the project and builds the set of all dependencies.
     * Then adds each dependency to the Artifact class as a project or prebuilt dependency.  Finally,
     * writes these dependencies to a json file as a json object.
     */
    @TaskAction
    fun createLibraryBuildInfoFile() {
        val resolvedArtifact = resolveAndCollectDependencies()
        writeJsonToFile(resolvedArtifact)
    }
}<|MERGE_RESOLUTION|>--- conflicted
+++ resolved
@@ -69,18 +69,6 @@
      * of the build that is released.  Thus, we use frameworks/support to get the sha
      */
     private fun getFrameworksSupportCommitShaAtHead(): String {
-<<<<<<< HEAD
-        val supportRoot = getSupportRoot(project)
-        val commitList: List<Commit> = GitClientImpl(supportRoot, logger).getGitLog(
-            GitCommitRange(
-                fromExclusive = "",
-                untilInclusive = "HEAD",
-                n = 1
-            ),
-            keepMerges = true,
-            fullProjectDir = supportRoot
-        )
-=======
         val commitList: List<Commit> = GitClientImpl(project.getSupportRootFolder(), logger)
             .getGitLog(
                 GitCommitRange(
@@ -94,7 +82,6 @@
         if (commitList.isEmpty()) {
             throw RuntimeException("Failed to find git commit for HEAD!")
         }
->>>>>>> 6aa3d3a1
         return commitList.first().sha
     }
 
