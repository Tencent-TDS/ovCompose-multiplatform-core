--- conflicted
+++ resolved
@@ -68,20 +68,6 @@
     /* For androidx release notes, the most common use case is to track and publish the last sha
      * of the build that is released.  Thus, we use frameworks/support to get the sha
      */
-<<<<<<< HEAD
-    private fun getCommitShaAtHead(): String {
-        val supportRoot = getSupportRoot(project)
-        val commitList: List<Commit> = GitClientImpl(supportRoot).getGitLog(
-            GitCommitRange(
-                fromExclusive = "",
-                untilInclusive = "HEAD",
-                n = 1
-            ),
-            keepMerges = true,
-            fullProjectDir = supportRoot
-        )
-        if (commitList.size < 1) {
-=======
     private fun getFrameworksSupportCommitShaAtHead(): String {
         val commitList: List<Commit> = GitClientImpl(project.getSupportRootFolder(), logger)
             .getGitLog(
@@ -94,7 +80,6 @@
                 fullProjectDir = project.getSupportRootFolder()
             )
         if (commitList.isEmpty()) {
->>>>>>> 46882fdb
             throw RuntimeException("Failed to find git commit for HEAD!")
         }
         return commitList.first().sha
