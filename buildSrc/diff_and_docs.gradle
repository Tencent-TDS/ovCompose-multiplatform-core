/*
 * Copyright (C) 2017 The Android Open Source Project
 *
 * Licensed under the Apache License, Version 2.0 (the "License");
 * you may not use this file except in compliance with the License.
 * You may obtain a copy of the License at
 *
 *      http://www.apache.org/licenses/LICENSE-2.0
 *
 * Unless required by applicable law or agreed to in writing, software
 * distributed under the License is distributed on an "AS IS" BASIS,
 * WITHOUT WARRANTIES OR CONDITIONS OF ANY KIND, either express or implied.
 * See the License for the specific language governing permissions and
 * limitations under the License.
 */

import android.support.LibraryVersions
import android.support.Version
import android.support.checkapi.ApiXmlConversionTask
import android.support.checkapi.CheckApiTask
import android.support.checkapi.UpdateApiTask
import android.support.doclava.DoclavaTask
import android.support.jdiff.JDiffTask
import groovy.io.FileType
import groovy.transform.Field

// Set up platform API files for federation.
if (project.androidApiTxt != null) {
    task generateSdkApi(type: Copy) {
        description = 'Copies the API files for the current SDK.'

        // Export the API files so this looks like a DoclavaTask.
        ext.apiFile = new File(project.docsDir, 'release/sdk_current.txt')
        ext.removedApiFile = new File(project.docsDir, 'release/sdk_removed.txt')

        from project.androidApiTxt.absolutePath
        into apiFile.parent
        rename { apiFile.name }

        // Register the fake removed file as an output.
        outputs.file removedApiFile

        doLast {
            removedApiFile.createNewFile()
        }
    }
} else {
    task generateSdkApi(type: DoclavaTask, dependsOn: [configurations.doclava]) {
        description = 'Generates API files for the current SDK.'

        docletpath = configurations.doclava.resolve()
        destinationDir = project.docsDir

        classpath = project.androidJar
        source zipTree(project.androidSrcJar)

        apiFile = new File(project.docsDir, 'release/sdk_current.txt')
        removedApiFile = new File(project.docsDir, 'release/sdk_removed.txt')
        generateDocs = false

        options {
            addStringOption "stubpackages", "android.*"
        }
    }
}

// configuration file for setting up api diffs and api docs
void registerAndroidProjectForDocsTask(Task task, releaseVariant) {
    task.dependsOn releaseVariant.javaCompile
    task.source {
        return releaseVariant.javaCompile.source +
                fileTree(releaseVariant.aidlCompile.sourceOutputDir) +
                fileTree(releaseVariant.outputs[0].processResources.sourceOutputDir)
    }
    task.classpath += releaseVariant.getCompileClasspath(null) +
            files(releaseVariant.javaCompile.destinationDir)
}

// configuration file for setting up api diffs and api docs
void registerJavaProjectForDocsTask(Task task, javaCompileTask) {
    task.dependsOn javaCompileTask
    task.source javaCompileTask.source
    task.classpath += files(javaCompileTask.classpath) +
            files(javaCompileTask.destinationDir)
}

// Generates online docs.
task generateDocs(type: DoclavaTask, dependsOn: [configurations.doclava, generateSdkApi]) {
    ext.artifacts = []
    ext.sinces = []

    def offlineDocs = project.docs.offline
    group = JavaBasePlugin.DOCUMENTATION_GROUP
    description = 'Generates d.android.com-style documentation. To generate offline docs use ' +
            '\'-PofflineDocs=true\' parameter.'

    docletpath = configurations.doclava.resolve()
    destinationDir = new File(project.docsDir, offlineDocs ? "offline" : "online")

    // Base classpath is Android SDK, sub-projects add their own.
    classpath = project.ext.androidJar

    // Default hidden errors + hidden superclass (111) and
    // deprecation mismatch (113) to match framework docs.
    final def hidden = [105, 106, 107, 111, 112, 113, 115, 116, 121]

    doclavaErrors = (101..122) - hidden
    doclavaWarnings = []
    doclavaHidden += hidden

    // Track API change history prior to split versioning.
    def apiFilePattern = /(\d+\.\d+\.\d).txt/
    File apiDir = new File(supportRootFolder, 'api')
    apiDir.eachFileMatch FileType.FILES, ~apiFilePattern, { File apiFile ->
        def apiLevel = (apiFile.name =~ apiFilePattern)[0][1]
        sinces.add([apiFile.absolutePath, apiLevel])
    }

    options {
        addStringOption "templatedir",
                "${supportRootFolder}/../../external/doclava/res/assets/templates-sdk"
        addStringOption "stubpackages", "android.support.*"
        addStringOption "samplesdir", "${supportRootFolder}/samples"
        addMultilineMultiValueOption("federate").setValue([
                ['Android', 'https://developer.android.com']
        ])
        addMultilineMultiValueOption("federationapi").setValue([
                ['Android', generateSdkApi.apiFile.absolutePath]
        ])
        addMultilineMultiValueOption("hdf").setValue([
                ['android.whichdoc', 'online'],
                ['android.hasSamples', 'true'],
                ['dac', 'true']
        ])

        // Specific to reference docs.
        if (!offlineDocs) {
            addStringOption "toroot", "/"
            addBooleanOption "devsite", true
            addStringOption "dac_libraryroot", project.docs.dac.libraryroot
            addStringOption "dac_dataname", project.docs.dac.dataname
        }
    }

    exclude '**/BuildConfig.java'

    doFirst {
        if (artifacts.size() > 0) {
            options.addMultilineMultiValueOption("artifact").setValue(artifacts)
        }
        if (sinces.size() > 0) {
            options.addMultilineMultiValueOption("since").setValue(sinces)
        }
    }
}

// Generates a distribution artifact for online docs.
task distDocs(type: Zip, dependsOn: generateDocs) {
    group = JavaBasePlugin.DOCUMENTATION_GROUP
    description = 'Generates distribution artifact for d.android.com-style documentation.'

    from generateDocs.destinationDir
    destinationDir project.distDir
    baseName = "android-support-docs"
    version = project.buildNumber

    doLast {
        logger.lifecycle("'Wrote API reference to ${archivePath}")
    }
}

@Field def MSG_HIDE_API =
        "If you are adding APIs that should be excluded from the public API surface,\n" +
        "consider using package or private visibility. If the API must have public\n" +
        "visibility, you may exclude it from public API by using the @hide javadoc\n" +
        "annotation paired with the @RestrictTo(LIBRARY_GROUP) code annotation."

// Check that the API we're building hasn't broken compatibility with the
// previously released version. These types of changes are forbidden.
@Field def CHECK_API_CONFIG_RELEASE = [
    onFailMessage:
            "Compatibility with previously released public APIs has been broken. Please\n" +
            "verify your change with Support API Council and provide error output,\n" +
            "including the error messages and associated SHAs.\n" +
            "\n" +
            "If you are removing APIs, they must be deprecated first before being removed\n" +
            "in a subsequent release.\n" +
            "\n" + MSG_HIDE_API,
    errors: (7..18),
    warnings: [],
    hidden: (2..6) + (19..30)
]

// Check that the API we're building hasn't changed from the development
// version. These types of changes require an explicit API file update.
@Field def CHECK_API_CONFIG_DEVELOP = [
    onFailMessage:
            "Public API definition has changed. Please run ./gradlew updateApi to confirm\n" +
            "these changes are intentional by updating the public API definition.\n" +
            "\n" + MSG_HIDE_API,
    errors: (2..30)-[22],
    warnings: [],
    hidden: [22]
]

// This is a patch or finalized release. Check that the API we're building
// hasn't changed from the current.
@Field def CHECK_API_CONFIG_PATCH = [
        onFailMessage:
                "Public API definition may not change in finalized or patch releases.\n" +
                "\n" + MSG_HIDE_API,
        errors: (2..30)-[22],
        warnings: [],
        hidden: [22]
]

CheckApiTask createCheckApiTask(Project project, String taskName, def checkApiConfig,
                                File oldApi, File newApi, File whitelist = null) {
    return project.tasks.create(name: taskName, type: CheckApiTask.class) {
        doclavaClasspath = project.generateApi.docletpath

        onFailMessage = checkApiConfig.onFailMessage
        checkApiErrors = checkApiConfig.errors
        checkApiWarnings = checkApiConfig.warnings
        checkApiHidden = checkApiConfig.hidden

        newApiFile = newApi
        oldApiFile = oldApi

        whitelistErrorsFile = whitelist

        doFirst {
            logger.lifecycle "Verifying ${newApi.name} against ${oldApi ? oldApi.name : "nothing"}..."
        }
    }
}

DoclavaTask createGenerateApiTask(Project project) {
    // Generates API files
    return project.tasks.create(name: "generateApi", type: DoclavaTask.class,
            dependsOn: configurations.doclava) {
        docletpath = configurations.doclava.resolve()
        destinationDir = project.docsDir

        // Base classpath is Android SDK, sub-projects add their own.
        classpath = rootProject.ext.androidJar
        apiFile = new File(project.docsDir, 'release/' + project.name + '/current.txt')
        generateDocs = false

        options {
            addBooleanOption "stubsourceonly", true
        }
        exclude '**/BuildConfig.java'
        exclude '**/R.java'
    }
}

/**
 * Returns the API file for the specified reference version.
 *
 * @param refApi the reference API version, ex. 25.0.0-SNAPSHOT
 * @return the most recently released API file
 */
File getApiFile(File rootDir, Version refVersion, boolean forceRelease = false) {
    File apiDir = new File(rootDir, 'api')

    if (!refVersion.isSnapshot() || forceRelease) {
        // Release API file is always X.Y.0.txt.
        return new File(apiDir, "$refVersion.major.$refVersion.minor.0.txt")
    }

    // Non-release API file is always current.txt.
    return new File(apiDir, 'current.txt')
}

File getLastReleasedApiFile(File rootFolder, String refApi) {
    Version refVersion = new Version(refApi)
    File apiDir = new File(rootFolder, 'api')

    File lastFile = null
    Version lastVersion = null

    // Only look at released versions and snapshots thereof, ex. X.Y.0.txt.
    apiDir.eachFileMatch FileType.FILES, ~/(\d+)\.(\d+)\.0\.txt/, { File file ->
        Version version = new Version(stripExtension(file.name))
        if ((lastFile == null || lastVersion < version) && version < refVersion) {
            lastFile = file
            lastVersion = version
        }
    }

    return lastFile
}

boolean hasApiFolder(Project project) {
    new File(project.projectDir, "api").exists()
}

String stripExtension(String fileName) {
    return fileName[0..fileName.lastIndexOf('.') - 1]
}

void initializeApiChecksForProject(Project project) {
    if (!project.hasProperty("docsDir")) {
        project.ext.docsDir = new File(rootProject.docsDir, project.name)
    }
    def artifact = project.group + ":" + project.name + ":" + project.version
    def version = new Version(project.version)
    def workingDir = project.projectDir

    DoclavaTask generateApi = createGenerateApiTask(project)
    createVerifyUpdateApiAllowedTask(project)

    // Make sure the API surface has not broken since the last release.
    File lastReleasedApiFile = getLastReleasedApiFile(workingDir, project.version)

    def whitelistFile = lastReleasedApiFile == null ? null : new File(
            lastReleasedApiFile.parentFile, stripExtension(lastReleasedApiFile.name) + ".ignore")
    def checkApiRelease = createCheckApiTask(project, "checkApiRelease", CHECK_API_CONFIG_RELEASE,
            lastReleasedApiFile, generateApi.apiFile, whitelistFile).dependsOn(generateApi)

    // Allow a comma-delimited list of whitelisted errors.
    if (project.hasProperty("ignore")) {
        checkApiRelease.whitelistErrors = ignore.split(',')
    }

    // Check whether the development API surface has changed.
    def verifyConfig = version.isPatch() ? CHECK_API_CONFIG_PATCH : CHECK_API_CONFIG_DEVELOP
    File currentApiFile = getApiFile(workingDir, new Version(project.version))
    def checkApi = createCheckApiTask(project, "checkApi", verifyConfig,
            currentApiFile, project.generateApi.apiFile)
            .dependsOn(generateApi, checkApiRelease)

    checkApi.group JavaBasePlugin.VERIFICATION_GROUP
    checkApi.description 'Verify the API surface.'

    createUpdateApiTask(project)
    createNewApiXmlTask(project)
    createOldApiXml(project)
    createGenerateDiffsTask(project)

    // Track API change history.
    def apiFilePattern = /(\d+\.\d+\.\d).txt/
    File apiDir = new File(project.projectDir, 'api')
    apiDir.eachFileMatch FileType.FILES, ~apiFilePattern, { File apiFile ->
        def apiLevel = (apiFile.name =~ apiFilePattern)[0][1]
        rootProject.generateDocs.sinces.add([apiFile.absolutePath, apiLevel])
    }

    // Associate current API surface with the Maven artifact.
    rootProject.generateDocs.artifacts.add([generateApi.apiFile.absolutePath, artifact])
    rootProject.generateDocs.dependsOn generateApi

    rootProject.createArchive.dependsOn checkApi
}

Task createVerifyUpdateApiAllowedTask(Project project) {
    project.tasks.create(name: "verifyUpdateApiAllowed") {
        // This could be moved to doFirst inside updateApi, but using it as a
        // dependency with no inputs forces it to run even when updateApi is a
        // no-op.
        doLast {
            def rootFolder = project.projectDir
            Version version = new Version(project.version)

            if (version.isPatch()) {
                throw new GradleException("Public APIs may not be modified in patch releases.")
            } else if (version.isSnapshot() && getApiFile(rootFolder, version, true).exists()) {
                throw new GradleException("Inconsistent version. Public API file already exists.")
            } else if (!version.isSnapshot() && getApiFile(rootFolder, version).exists()
                    && !project.hasProperty("force")) {
                throw new GradleException("Public APIs may not be modified in finalized releases.")
            }
        }
    }
}

UpdateApiTask createUpdateApiTask(Project project) {
    project.tasks.create(name: "updateApi", type: UpdateApiTask,
            dependsOn: [project.checkApiRelease, project.verifyUpdateApiAllowed]) {
        group JavaBasePlugin.VERIFICATION_GROUP
        description 'Updates the candidate API file to incorporate valid changes.'
        newApiFile = project.checkApiRelease.newApiFile
        oldApiFile = getApiFile(project.projectDir, new Version(project.version))
        whitelistErrors = project.checkApiRelease.whitelistErrors
        whitelistErrorsFile = project.checkApiRelease.whitelistErrorsFile
<<<<<<< HEAD
=======

        doFirst {
            // Replace the expected whitelist with the detected whitelist.
            whitelistErrors = project.checkApiRelease.detectedWhitelistErrors
        }
>>>>>>> b6838fd2
    }
}

/**
 * Converts the <code>toApi</code>.txt file (or current.txt if not explicitly
 * defined using -PtoApi=<file>) to XML format for use by JDiff.
 */
ApiXmlConversionTask createNewApiXmlTask(Project project) {
    project.tasks.create(name: "newApiXml", type: ApiXmlConversionTask, dependsOn: configurations.doclava) {
        classpath configurations.doclava.resolve()

        if (project.hasProperty("toApi")) {
            // Use an explicit API file.
            inputApiFile = new File(project.projectDir, "api/${toApi}.txt")
        } else {
            // Use the current API file (e.g. current.txt).
            inputApiFile = project.generateApi.apiFile
            dependsOn project.generateApi
        }

        outputApiXmlFile = new File(project.docsDir,
                "release/" + stripExtension(inputApiFile.name) + ".xml")
    }
}

/**
 * Converts the <code>fromApi</code>.txt file (or the most recently released
 * X.Y.Z.txt if not explicitly defined using -PfromAPi=<file>) to XML format
 * for use by JDiff.
 */
ApiXmlConversionTask createOldApiXml(Project project) {
    project.tasks.create(name: "oldApiXml", type: ApiXmlConversionTask, dependsOn: configurations.doclava) {
        classpath configurations.doclava.resolve()

        def rootFolder = project.projectDir
        if (project.hasProperty("fromApi")) {
            // Use an explicit API file.
            inputApiFile = new File(rootFolder, "api/${fromApi}.txt")
        } else if (project.hasProperty("toApi") && toApi.matches(~/(\d+\.){2}\d+/)) {
            // If toApi matches released API (X.Y.Z) format, use the most recently
            // released API file prior to toApi.
<<<<<<< HEAD
            inputApiFile = getPreviousApiFile(rootFolder, toApi)
=======
            inputApiFile = getLastReleasedApiFile(rootFolder, toApi)
>>>>>>> b6838fd2
        } else {
            // Use the most recently released API file.
            inputApiFile = getApiFile(rootFolder, new Version(project.version))
        }

        outputApiXmlFile = new File(project.docsDir,
                "release/" + stripExtension(inputApiFile.name) + ".xml")
    }
}

/**
 * Generates API diffs.
 * <p>
 * By default, diffs are generated for the delta between current.txt and the
 * next most recent X.Y.Z.txt API file. Behavior may be changed by specifying
 * one or both of -PtoApi and -PfromApi.
 * <p>
 * If both fromApi and toApi are specified, diffs will be generated for
 * fromApi -> toApi. For example, 25.0.0 -> 26.0.0 diffs could be generated by
 * using:
 * <br><code>
 *   ./gradlew generateDiffs -PfromApi=25.0.0 -PtoApi=26.0.0
 * </code>
 * <p>
 * If only toApi is specified, it MUST be specified as X.Y.Z and diffs will be
 * generated for (release before toApi) -> toApi. For example, 24.2.0 -> 25.0.0
 * diffs could be generated by using:
 * <br><code>
 *   ./gradlew generateDiffs -PtoApi=25.0.0
 * </code>
 * <p>
 * If only fromApi is specified, diffs will be generated for fromApi -> current.
 * For example, lastApiReview -> current diffs could be generated by using:
 * <br><code>
 *   ./gradlew generateDiffs -PfromApi=lastApiReview
 * </code>
 * <p>
 */
JDiffTask createGenerateDiffsTask(Project project) {
    project.tasks.create(name: "generateDiffs", type: JDiffTask,
            dependsOn: [configurations.jdiff, configurations.doclava,
                        project.oldApiXml, project.newApiXml, rootProject.generateDocs]) {
        // Base classpath is Android SDK, sub-projects add their own.
        classpath = rootProject.ext.androidJar

        // JDiff properties.
        oldApiXmlFile = project.oldApiXml.outputApiXmlFile
        newApiXmlFile = project.newApiXml.outputApiXmlFile

        String newApi = newApiXmlFile.name
        int lastDot = newApi.lastIndexOf('.')
        newApi = newApi.substring(0, lastDot)

        if (project == rootProject) {
            newJavadocPrefix = "../../../../reference/"
            destinationDir = new File(rootProject.docsDir, "online/sdk/support_api_diff/$newApi")
        } else {
            newJavadocPrefix = "../../../../../reference/"
            destinationDir = new File(rootProject.docsDir,
                    "online/sdk/support_api_diff/$project.name/$newApi")
        }

        // Javadoc properties.
        docletpath = configurations.jdiff.resolve()
        title = "Support&nbsp;Library&nbsp;API&nbsp;Differences&nbsp;Report"

        exclude '**/BuildConfig.java'
        exclude '**/R.java'
    }
}

boolean hasJavaSources(releaseVariant) {
    def fs = releaseVariant.javaCompile.source.filter { file ->
        file.name != "R.java" && file.name != "BuildConfig.java"
    }
    return !fs.isEmpty();
}

subprojects { subProject ->
    subProject.afterEvaluate { project ->
        if (project.hasProperty("noDocs") && project.noDocs) {
            return
        }
        if (project.hasProperty('android') && project.android.hasProperty('libraryVariants')) {
            project.android.libraryVariants.all { variant ->
                if (variant.name == 'release') {
                    registerAndroidProjectForDocsTask(rootProject.generateDocs, variant)
                    if (rootProject.tasks.findByPath("generateApi")) {
                        registerAndroidProjectForDocsTask(rootProject.generateApi, variant)
                        registerAndroidProjectForDocsTask(rootProject.generateDiffs, variant)
                    }
                    if (!hasJavaSources(variant)) {
                        return
                    }
                    if (!hasApiFolder(project)) {
                        logger.warn("Project $project.name doesn't have an api folder, " +
                                "ignoring API tasks")
                        return
                    }
                    initializeApiChecksForProject(project)
                    registerAndroidProjectForDocsTask(project.generateApi, variant)
                    registerAndroidProjectForDocsTask(project.generateDiffs, variant)
                }
            }
        } else if (project.hasProperty("compileJava")) {
            registerJavaProjectForDocsTask(rootProject.generateDocs, project.compileJava)
            if (!hasApiFolder(project)) {
                logger.warn("Project $project.name doesn't have an api folder, " +
                        "ignoring API tasks")
                return
            }
            initializeApiChecksForProject(project)
            registerJavaProjectForDocsTask(project.generateApi, project.compileJava)
            registerJavaProjectForDocsTask(project.generateDiffs, project.compileJava)
        }
    }
}<|MERGE_RESOLUTION|>--- conflicted
+++ resolved
@@ -384,14 +384,11 @@
         oldApiFile = getApiFile(project.projectDir, new Version(project.version))
         whitelistErrors = project.checkApiRelease.whitelistErrors
         whitelistErrorsFile = project.checkApiRelease.whitelistErrorsFile
-<<<<<<< HEAD
-=======
 
         doFirst {
             // Replace the expected whitelist with the detected whitelist.
             whitelistErrors = project.checkApiRelease.detectedWhitelistErrors
         }
->>>>>>> b6838fd2
     }
 }
 
@@ -433,11 +430,7 @@
         } else if (project.hasProperty("toApi") && toApi.matches(~/(\d+\.){2}\d+/)) {
             // If toApi matches released API (X.Y.Z) format, use the most recently
             // released API file prior to toApi.
-<<<<<<< HEAD
-            inputApiFile = getPreviousApiFile(rootFolder, toApi)
-=======
             inputApiFile = getLastReleasedApiFile(rootFolder, toApi)
->>>>>>> b6838fd2
         } else {
             // Use the most recently released API file.
             inputApiFile = getApiFile(rootFolder, new Version(project.version))
