--- conflicted
+++ resolved
@@ -47,13 +47,6 @@
 
 android {
     namespace "androidx.credentials.fido"
-<<<<<<< HEAD
-
-    defaultConfig {
-        multiDexEnabled = true
-    }
-=======
->>>>>>> 3d4510a6
 }
 
 androidx {
