--- conflicted
+++ resolved
@@ -24,10 +24,6 @@
 import android.os.Build
 import android.util.Base64
 import android.util.Log
-<<<<<<< HEAD
-import androidx.annotation.DoNotInline
-=======
->>>>>>> 3d4510a6
 import androidx.annotation.RequiresApi
 import androidx.credentials.CreatePublicKeyCredentialRequest
 import androidx.credentials.GetPublicKeyCredentialOption
@@ -602,12 +598,6 @@
 
     @RequiresApi(28)
     private object GetGMSVersion {
-<<<<<<< HEAD
-        @JvmStatic
-        @DoNotInline
-        fun getVersionLong(info: PackageInfo): Long = info.getLongVersionCode()
-=======
         @JvmStatic fun getVersionLong(info: PackageInfo): Long = info.getLongVersionCode()
->>>>>>> 3d4510a6
     }
 }