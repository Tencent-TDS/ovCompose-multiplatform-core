--- conflicted
+++ resolved
@@ -45,11 +45,7 @@
             )
 
         // Generic controller request code used by all controllers
-<<<<<<< HEAD
-        @JvmStatic protected val CONTROLLER_REQUEST_CODE: Int = 1
-=======
         @JvmStatic internal val CONTROLLER_REQUEST_CODE: Int = 1
->>>>>>> 3d4510a6
 
         /** -- Used to avoid reflection, these constants map errors from HiddenActivity -- */
         const val GET_CANCELED = "GET_CANCELED_TAG"
@@ -123,8 +119,6 @@
             }
         }
 
-<<<<<<< HEAD
-=======
         internal fun ResultReceiver.reportError(errName: String, errMsg: String) {
             val bundle = Bundle()
             bundle.putBoolean(FAILURE_RESPONSE_TAG, true)
@@ -141,7 +135,6 @@
             this.send(resultCode, bundle)
         }
 
->>>>>>> 3d4510a6
         internal fun createCredentialExceptionTypeToException(
             typeName: String?,
             msg: String?
