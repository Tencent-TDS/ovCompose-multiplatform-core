/*
 * Copyright 2022 The Android Open Source Project
 *
 * Licensed under the Apache License, Version 2.0 (the "License");
 * you may not use this file except in compliance with the License.
 * You may obtain a copy of the License at
 *
 *      http://www.apache.org/licenses/LICENSE-2.0
 *
 * Unless required by applicable law or agreed to in writing, software
 * distributed under the License is distributed on an "AS IS" BASIS,
 * WITHOUT WARRANTIES OR CONDITIONS OF ANY KIND, either express or implied.
 * See the License for the specific language governing permissions and
 * limitations under the License.
 */

package androidx.credentials.playservices.beginsignin;

import static androidx.test.core.app.ApplicationProvider.getApplicationContext;

import static com.google.common.truth.Truth.assertThat;

import static org.junit.Assert.assertThrows;
import static org.junit.Assume.assumeTrue;

import android.content.Context;

import androidx.credentials.GetCredentialRequest;
import androidx.credentials.GetPasswordOption;
import androidx.credentials.playservices.TestCredentialsActivity;
import androidx.test.core.app.ActivityScenario;
import androidx.test.ext.junit.runners.AndroidJUnit4;
import androidx.test.filters.SmallTest;

<<<<<<< HEAD
=======
import com.google.android.gms.common.ConnectionResult;
import com.google.android.gms.common.GoogleApiAvailability;
>>>>>>> 3d4510a6
import com.google.android.libraries.identity.googleid.GetGoogleIdOption;

import org.junit.Test;
import org.junit.runner.RunWith;

import java.util.HashSet;
import java.util.List;

@RunWith(AndroidJUnit4.class)
@SmallTest
@SuppressWarnings("deprecation")
public class CredentialProviderBeginSignInControllerJavaTest {
    @Test
    public void convertRequestToPlayServices_setPasswordOptionRequestAndFalseAutoSelect_success() {
        ActivityScenario<TestCredentialsActivity> activityScenario =
                ActivityScenario.launch(TestCredentialsActivity.class);
        activityScenario.onActivity(
                activity -> {
<<<<<<< HEAD
=======
                    assumeTrue(deviceHasGMS(getApplicationContext()));
>>>>>>> 3d4510a6
                    com.google.android.gms.auth.api.identity.BeginSignInRequest actualResponse =
                            androidx.credentials.playservices.controllers.BeginSignIn.CredentialProviderBeginSignInController.getInstance(activity)
                                    .convertRequestToPlayServices(
                                            new GetCredentialRequest(
                                                    List.of(new GetPasswordOption())));

                    assertThat(actualResponse.getPasswordRequestOptions().isSupported()).isTrue();
                    assertThat(actualResponse.isAutoSelectEnabled()).isFalse();
                });
    }

    @Test
    public void convertRequestToPlayServices_setPasswordOptionRequestAndTrueAutoSelect_success() {
        ActivityScenario<TestCredentialsActivity> activityScenario =
                ActivityScenario.launch(TestCredentialsActivity.class);
        activityScenario.onActivity(
                activity -> {
<<<<<<< HEAD
=======
                    assumeTrue(deviceHasGMS(getApplicationContext()));
>>>>>>> 3d4510a6
                    com.google.android.gms.auth.api.identity.BeginSignInRequest actualResponse =
                            androidx.credentials.playservices.controllers.BeginSignIn.CredentialProviderBeginSignInController.getInstance(activity)
                                    .convertRequestToPlayServices(
                                            new GetCredentialRequest(
                                                    List.of(
                                                            new GetPasswordOption(
                                                                    new HashSet<>(), true))));

                    assertThat(actualResponse.getPasswordRequestOptions().isSupported()).isTrue();
                    assertThat(actualResponse.isAutoSelectEnabled()).isTrue();
                });
    }

    @Test
    public void convertRequestToPlayServices_nullRequest_throws() {
        ActivityScenario<TestCredentialsActivity> activityScenario =
                ActivityScenario.launch(TestCredentialsActivity.class);
        activityScenario.onActivity(
                activity -> {
                    assumeTrue(deviceHasGMS(getApplicationContext()));
                    assertThrows(
                            "null get credential request must throw exception",
                            NullPointerException.class,
                            () ->
                                    androidx.credentials.playservices.controllers.BeginSignIn.CredentialProviderBeginSignInController.getInstance(activity)
                                            .convertRequestToPlayServices(null));
                });
    }

    @Test
    public void convertResponseToCredentialManager_nullRequest_throws() {
        ActivityScenario<TestCredentialsActivity> activityScenario =
                ActivityScenario.launch(TestCredentialsActivity.class);
        activityScenario.onActivity(
                activity -> {
                    assumeTrue(deviceHasGMS(getApplicationContext()));
                    assertThrows(
                            "null sign in credential response must throw exception",
                            NullPointerException.class,
                            () ->
                                    androidx.credentials.playservices.controllers.BeginSignIn.CredentialProviderBeginSignInController.getInstance(activity)
                                            .convertResponseToCredentialManager(null));
                });
    }

    @Test
    public void convertRequestToPlayServices_setGoogleIdOptionRequestAndTrueAutoSelect_success() {
        ActivityScenario<TestCredentialsActivity> activityScenario =
                ActivityScenario.launch(TestCredentialsActivity.class);

        GetGoogleIdOption option =
                new GetGoogleIdOption.Builder()
                        .setServerClientId("server_client_id")
                        .setNonce("nonce")
                        .setFilterByAuthorizedAccounts(true)
                        .setRequestVerifiedPhoneNumber(false)
                        .associateLinkedAccounts("link_service_id", List.of("a", "b", "c"))
                        .setAutoSelectEnabled(true)
                        .build();

        activityScenario.onActivity(
                activity -> {
<<<<<<< HEAD
=======
                    assumeTrue(deviceHasGMS(getApplicationContext()));
>>>>>>> 3d4510a6
                    com.google.android.gms.auth.api.identity.BeginSignInRequest actualRequest =
                            androidx.credentials.playservices.controllers.BeginSignIn.CredentialProviderBeginSignInController.getInstance(activity)
                                    .convertRequestToPlayServices(
                                            new GetCredentialRequest(List.of(option)));

                    assertThat(actualRequest.getGoogleIdTokenRequestOptions().isSupported())
                            .isTrue();
                    assertThat(actualRequest.isAutoSelectEnabled()).isTrue();

                    com.google.android.gms.auth.api.identity.BeginSignInRequest.GoogleIdTokenRequestOptions actualOption =
                            actualRequest.getGoogleIdTokenRequestOptions();
                    assertThat(actualOption.getServerClientId())
                            .isEqualTo(option.getServerClientId());
                    assertThat(actualOption.getNonce()).isEqualTo(option.getNonce());
                    assertThat(actualOption.filterByAuthorizedAccounts())
                            .isEqualTo(option.getFilterByAuthorizedAccounts());
                    assertThat(actualOption.requestVerifiedPhoneNumber())
                            .isEqualTo(option.getRequestVerifiedPhoneNumber());
                    assertThat(actualOption.getLinkedServiceId())
                            .isEqualTo(option.getLinkedServiceId());
                    assertThat(actualOption.getIdTokenDepositionScopes())
                            .isEqualTo(option.getIdTokenDepositionScopes());
                });
    }

    @Test
    public void duplicateGetInstance_shouldBeUnequal() {
        ActivityScenario<TestCredentialsActivity> activityScenario =
                ActivityScenario.launch(TestCredentialsActivity.class);
        activityScenario.onActivity(
                activity -> {
<<<<<<< HEAD
=======
                assumeTrue(deviceHasGMS(getApplicationContext()));
>>>>>>> 3d4510a6
                    androidx.credentials.playservices.controllers.BeginSignIn.CredentialProviderBeginSignInController firstInstance =
                            androidx.credentials.playservices.controllers.BeginSignIn.CredentialProviderBeginSignInController.getInstance(activity);
                    androidx.credentials.playservices.controllers.BeginSignIn.CredentialProviderBeginSignInController secondInstance =
                            androidx.credentials.playservices.controllers.BeginSignIn.CredentialProviderBeginSignInController.getInstance(activity);
                    assertThat(firstInstance).isNotEqualTo(secondInstance);
                });
    }

    private boolean deviceHasGMS(Context context) {
        return GoogleApiAvailability.getInstance()
                .isGooglePlayServicesAvailable(context) == ConnectionResult.SUCCESS;
    }
}<|MERGE_RESOLUTION|>--- conflicted
+++ resolved
@@ -32,11 +32,8 @@
 import androidx.test.ext.junit.runners.AndroidJUnit4;
 import androidx.test.filters.SmallTest;
 
-<<<<<<< HEAD
-=======
 import com.google.android.gms.common.ConnectionResult;
 import com.google.android.gms.common.GoogleApiAvailability;
->>>>>>> 3d4510a6
 import com.google.android.libraries.identity.googleid.GetGoogleIdOption;
 
 import org.junit.Test;
@@ -55,10 +52,7 @@
                 ActivityScenario.launch(TestCredentialsActivity.class);
         activityScenario.onActivity(
                 activity -> {
-<<<<<<< HEAD
-=======
                     assumeTrue(deviceHasGMS(getApplicationContext()));
->>>>>>> 3d4510a6
                     com.google.android.gms.auth.api.identity.BeginSignInRequest actualResponse =
                             androidx.credentials.playservices.controllers.BeginSignIn.CredentialProviderBeginSignInController.getInstance(activity)
                                     .convertRequestToPlayServices(
@@ -76,10 +70,7 @@
                 ActivityScenario.launch(TestCredentialsActivity.class);
         activityScenario.onActivity(
                 activity -> {
-<<<<<<< HEAD
-=======
                     assumeTrue(deviceHasGMS(getApplicationContext()));
->>>>>>> 3d4510a6
                     com.google.android.gms.auth.api.identity.BeginSignInRequest actualResponse =
                             androidx.credentials.playservices.controllers.BeginSignIn.CredentialProviderBeginSignInController.getInstance(activity)
                                     .convertRequestToPlayServices(
@@ -142,10 +133,7 @@
 
         activityScenario.onActivity(
                 activity -> {
-<<<<<<< HEAD
-=======
                     assumeTrue(deviceHasGMS(getApplicationContext()));
->>>>>>> 3d4510a6
                     com.google.android.gms.auth.api.identity.BeginSignInRequest actualRequest =
                             androidx.credentials.playservices.controllers.BeginSignIn.CredentialProviderBeginSignInController.getInstance(activity)
                                     .convertRequestToPlayServices(
@@ -177,10 +165,7 @@
                 ActivityScenario.launch(TestCredentialsActivity.class);
         activityScenario.onActivity(
                 activity -> {
-<<<<<<< HEAD
-=======
                 assumeTrue(deviceHasGMS(getApplicationContext()));
->>>>>>> 3d4510a6
                     androidx.credentials.playservices.controllers.BeginSignIn.CredentialProviderBeginSignInController firstInstance =
                             androidx.credentials.playservices.controllers.BeginSignIn.CredentialProviderBeginSignInController.getInstance(activity);
                     androidx.credentials.playservices.controllers.BeginSignIn.CredentialProviderBeginSignInController secondInstance =
