--- conflicted
+++ resolved
@@ -44,10 +44,7 @@
     fun convertRequestToPlayServices_setPasswordOptionRequestAndFalseAutoSelect_success() {
         val activityScenario = ActivityScenario.launch(TestCredentialsActivity::class.java)
         activityScenario.onActivity { activity: TestCredentialsActivity? ->
-<<<<<<< HEAD
-=======
             assumeTrue(deviceHasGMS(getApplicationContext()))
->>>>>>> 3d4510a6
             val actualResponse =
                 getInstance(activity!!)
                     .convertRequestToPlayServices(GetCredentialRequest(listOf(GetPasswordOption())))
@@ -60,10 +57,7 @@
     fun convertRequestToPlayServices_setPasswordOptionRequestAndTrueAutoSelect_success() {
         val activityScenario = ActivityScenario.launch(TestCredentialsActivity::class.java)
         activityScenario.onActivity { activity: TestCredentialsActivity? ->
-<<<<<<< HEAD
-=======
             assumeTrue(deviceHasGMS(getApplicationContext()))
->>>>>>> 3d4510a6
             val actualResponse =
                 getInstance(activity!!)
                     .convertRequestToPlayServices(
@@ -89,10 +83,7 @@
                 .build()
 
         activityScenario.onActivity { activity: TestCredentialsActivity? ->
-<<<<<<< HEAD
-=======
             assumeTrue(deviceHasGMS(getApplicationContext()))
->>>>>>> 3d4510a6
             val actualRequest =
                 getInstance(activity!!)
                     .convertRequestToPlayServices(GetCredentialRequest(listOf(option)))
