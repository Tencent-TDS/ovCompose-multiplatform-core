--- conflicted
+++ resolved
@@ -68,13 +68,6 @@
     buildTypes.configureEach {
         consumerProguardFiles "proguard-rules.pro"
     }
-<<<<<<< HEAD
-
-    defaultConfig {
-        multiDexEnabled = true
-    }
-=======
->>>>>>> 3d4510a6
 }
 
 androidx {
