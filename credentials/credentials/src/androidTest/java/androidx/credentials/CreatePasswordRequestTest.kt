/*
 * Copyright 2022 The Android Open Source Project
 *
 * Licensed under the Apache License, Version 2.0 (the "License");
 * you may not use this file except in compliance with the License.
 * You may obtain a copy of the License at
 *
 *      http://www.apache.org/licenses/LICENSE-2.0
 *
 * Unless required by applicable law or agreed to in writing, software
 * distributed under the License is distributed on an "AS IS" BASIS,
 * WITHOUT WARRANTIES OR CONDITIONS OF ANY KIND, either express or implied.
 * See the License for the specific language governing permissions and
 * limitations under the License.
 */

package androidx.credentials

import android.graphics.drawable.Icon
import android.os.Bundle
import android.os.Parcelable
import androidx.credentials.CreateCredentialRequest.Companion.createFrom
import androidx.credentials.CreateCredentialRequest.DisplayInfo
import androidx.credentials.internal.getFinalCreateCredentialData
import androidx.test.ext.junit.runners.AndroidJUnit4
import androidx.test.filters.SdkSuppress
import androidx.test.filters.SmallTest
import androidx.test.platform.app.InstrumentationRegistry
import androidx.testutils.assertThrows
import com.google.common.truth.Truth.assertThat
import org.junit.Test
import org.junit.runner.RunWith

@RunWith(AndroidJUnit4::class)
@SmallTest
class CreatePasswordRequestTest {

    private val mContext = InstrumentationRegistry.getInstrumentation().context

    @Test
    fun constructor_emptyPassword_throws() {
        assertThrows<IllegalArgumentException> { CreatePasswordRequest("id", "") }
    }

    @Test
    fun constructor_withDefaults() {
        val idExpected = "id"
        val passwordExpected = "password"

        val request = CreatePasswordRequest(idExpected, passwordExpected)

        assertThat(request.displayInfo.preferDefaultProvider).isNull()
        assertThat(request.preferImmediatelyAvailableCredentials).isFalse()
        assertThat(request.origin).isNull()
        assertThat(request.id).isEqualTo(idExpected)
        assertThat(request.password).isEqualTo(passwordExpected)
        assertThat(request.isAutoSelectAllowed).isFalse()
    }

    @Test
    fun constructor_withoutDefaults() {
        val idExpected = "id"
        val passwordExpected = "password"
        val originExpected = "origin"
        val preferImmediatelyAvailableCredentialsExpected = true
        val isAutoSelectAllowedExpected = true

        val request =
            CreatePasswordRequest(
                idExpected,
                passwordExpected,
                originExpected,
                preferImmediatelyAvailableCredentialsExpected,
                isAutoSelectAllowedExpected,
            )

        assertThat(request.preferImmediatelyAvailableCredentials)
            .isEqualTo(preferImmediatelyAvailableCredentialsExpected)
        assertThat(request.displayInfo.preferDefaultProvider).isNull()
        assertThat(request.origin).isEqualTo(originExpected)
        assertThat(request.id).isEqualTo(idExpected)
        assertThat(request.password).isEqualTo(passwordExpected)
        assertThat(request.isAutoSelectAllowed).isEqualTo(isAutoSelectAllowedExpected)
    }

    @Test
    fun constructor_defaultProviderVariant() {
        val idExpected = "id"
        val passwordExpected = "pwd"
        val originExpected = "origin"
        val defaultProviderExpected = "com.test/com.test.TestProviderComponent"
        val preferImmediatelyAvailableCredentialsExpected = true
        val isAutoSelectAllowedExpected = true

        val request =
            CreatePasswordRequest(
                id = idExpected,
                password = passwordExpected,
                origin = originExpected,
                preferDefaultProvider = defaultProviderExpected,
                preferImmediatelyAvailableCredentials =
                    preferImmediatelyAvailableCredentialsExpected,
                isAutoSelectAllowed = isAutoSelectAllowedExpected
            )

        assertThat(request.displayInfo.preferDefaultProvider).isEqualTo(defaultProviderExpected)
        assertThat(request.origin).isEqualTo(originExpected)
        assertThat(request.password).isEqualTo(passwordExpected)
        assertThat(request.id).isEqualTo(idExpected)
        assertThat(request.preferImmediatelyAvailableCredentials)
            .isEqualTo(preferImmediatelyAvailableCredentialsExpected)
        assertThat(request.isAutoSelectAllowed).isEqualTo(isAutoSelectAllowedExpected)
    }

    @Test
    fun getter_id() {
        val idExpected = "id"
        val request = CreatePasswordRequest(idExpected, "password")
        assertThat(request.id).isEqualTo(idExpected)
    }

    @Test
    fun getter_password() {
        val passwordExpected = "pwd"
        val request = CreatePasswordRequest("id", passwordExpected)
        assertThat(request.password).isEqualTo(passwordExpected)
    }

    @SdkSuppress(minSdkVersion = 34)
    @Suppress("DEPRECATION") // bundle.get(key)
    @Test
    fun getter_frameworkProperties() {
        val idExpected = "id"
        val passwordExpected = "pwd"
        val preferImmediatelyAvailableCredentialsExpected = true
        val expectedCredentialData = Bundle()
        val expectedAutoSelect = true
        expectedCredentialData.putString(CreatePasswordRequest.BUNDLE_KEY_ID, idExpected)
        expectedCredentialData.putString(
            CreatePasswordRequest.BUNDLE_KEY_PASSWORD,
            passwordExpected
        )
        expectedCredentialData.putBoolean(
            CreateCredentialRequest.BUNDLE_KEY_IS_AUTO_SELECT_ALLOWED,
            expectedAutoSelect
        )
        expectedCredentialData.putBoolean(
            CreateCredentialRequest.BUNDLE_KEY_PREFER_IMMEDIATELY_AVAILABLE_CREDENTIALS,
            preferImmediatelyAvailableCredentialsExpected
        )
        val expectedCandidateData = Bundle()
        expectedCandidateData.putBoolean(
            CreateCredentialRequest.BUNDLE_KEY_IS_AUTO_SELECT_ALLOWED,
            expectedAutoSelect
        )

        val request =
            CreatePasswordRequest(
                idExpected,
                passwordExpected,
                /*origin=*/ null,
                preferImmediatelyAvailableCredentialsExpected,
                expectedAutoSelect
            )

        assertThat(request.type).isEqualTo(PasswordCredential.TYPE_PASSWORD_CREDENTIAL)
        val displayInfo = request.displayInfo
        assertThat(displayInfo.userDisplayName).isNull()
        assertThat(displayInfo.userId).isEqualTo(idExpected)
        assertThat(equals(request.candidateQueryData, expectedCandidateData)).isTrue()
        assertThat(request.isSystemProviderRequired).isFalse()
        val credentialData = getFinalCreateCredentialData(request, mContext)
        assertThat(credentialData.keySet())
            .hasSize(expectedCredentialData.size() + /* added request info */ 1)
        for (key in expectedCredentialData.keySet()) {
            assertThat(credentialData[key]).isEqualTo(expectedCredentialData[key])
        }
        val displayInfoBundle =
            credentialData.getBundle(DisplayInfo.BUNDLE_KEY_REQUEST_DISPLAY_INFO)
        assertThat(displayInfoBundle!!.keySet()).hasSize(2)
        assertThat(displayInfoBundle.getString(DisplayInfo.BUNDLE_KEY_USER_ID))
            .isEqualTo(idExpected)
        assertThat(
                (displayInfoBundle.getParcelable<Parcelable>(
                        DisplayInfo.BUNDLE_KEY_CREDENTIAL_TYPE_ICON
                    ) as Icon?)!!
                    .resId
            )
            .isEqualTo(R.drawable.ic_password)
    }

    @SdkSuppress(minSdkVersion = 28)
    @Test
    fun frameworkConversion_success() {
        val idExpected = "id"
        val passwordExpected = "pwd"
        val preferImmediatelyAvailableCredentialsExpected = true
        val isAutoSelectAllowedExpected = true
        val originExpected = "origin"
        val defaultProviderExpected = "com.test/com.test.TestProviderComponent"
        val request =
            CreatePasswordRequest(
                idExpected,
                passwordExpected,
                originExpected,
                defaultProviderExpected,
                preferImmediatelyAvailableCredentialsExpected,
                isAutoSelectAllowedExpected
            )
        // Add additional data to the request data and candidate query data to make sure
        // they persist after the conversion
        // Add additional data to the request data and candidate query data to make sure
        // they persist after the conversion
        val credentialData = getFinalCreateCredentialData(request, mContext)
        val customRequestDataKey = "customRequestDataKey"
        val customRequestDataValue = "customRequestDataValue"
        credentialData.putString(customRequestDataKey, customRequestDataValue)
        val candidateQueryData = request.candidateQueryData
        val customCandidateQueryDataKey = "customRequestDataKey"
        val customCandidateQueryDataValue = true
        candidateQueryData.putBoolean(customCandidateQueryDataKey, customCandidateQueryDataValue)

        val convertedRequest =
            createFrom(
                request.type,
                credentialData,
                candidateQueryData,
                request.isSystemProviderRequired,
                request.origin
            )

        assertThat(convertedRequest).isInstanceOf(CreatePasswordRequest::class.java)
        val convertedCreatePasswordRequest = convertedRequest as CreatePasswordRequest
        assertThat(convertedCreatePasswordRequest.password).isEqualTo(passwordExpected)
        assertThat(convertedCreatePasswordRequest.id).isEqualTo(idExpected)
        assertThat(convertedCreatePasswordRequest.preferImmediatelyAvailableCredentials)
            .isEqualTo(preferImmediatelyAvailableCredentialsExpected)
        assertThat(convertedCreatePasswordRequest.origin).isEqualTo(originExpected)
        assertThat(convertedCreatePasswordRequest.isAutoSelectAllowed)
            .isEqualTo(isAutoSelectAllowedExpected)
        val displayInfo = convertedCreatePasswordRequest.displayInfo
        assertThat(displayInfo.userDisplayName).isNull()
        assertThat(displayInfo.userId).isEqualTo(idExpected)
        assertThat(displayInfo.credentialTypeIcon!!.resId).isEqualTo(R.drawable.ic_password)
<<<<<<< HEAD
=======
        assertThat(displayInfo.preferDefaultProvider).isEqualTo(defaultProviderExpected)
        assertThat(convertedRequest.credentialData.getString(customRequestDataKey))
            .isEqualTo(customRequestDataValue)
        assertThat(convertedRequest.candidateQueryData.getBoolean(customCandidateQueryDataKey))
            .isEqualTo(customCandidateQueryDataValue)
    }

    @SdkSuppress(minSdkVersion = 34)
    @Test
    fun frameworkConversion_frameworkClass_success() {
        val idExpected = "id"
        val passwordExpected = "pwd"
        val preferImmediatelyAvailableCredentialsExpected = true
        val isAutoSelectAllowedExpected = true
        val originExpected = "origin"
        val defaultProviderExpected = "com.test/com.test.TestProviderComponent"
        val request =
            CreatePasswordRequest(
                idExpected,
                passwordExpected,
                originExpected,
                defaultProviderExpected,
                preferImmediatelyAvailableCredentialsExpected,
                isAutoSelectAllowedExpected
            )
        // Add additional data to the request data and candidate query data to make sure
        // they persist after the conversion
        // Add additional data to the request data and candidate query data to make sure
        // they persist after the conversion
        val credentialData = getFinalCreateCredentialData(request, mContext)
        val customRequestDataKey = "customRequestDataKey"
        val customRequestDataValue = "customRequestDataValue"
        credentialData.putString(customRequestDataKey, customRequestDataValue)
        request.credentialData.putAll(credentialData)
        val candidateQueryData = request.candidateQueryData
        val customCandidateQueryDataKey = "customRequestDataKey"
        val customCandidateQueryDataValue = true
        candidateQueryData.putBoolean(customCandidateQueryDataKey, customCandidateQueryDataValue)

        val convertedRequest =
            createFrom(
                android.credentials.CreateCredentialRequest.Builder(
                        request.type,
                        credentialData,
                        candidateQueryData
                    )
                    .setOrigin(originExpected)
                    .setIsSystemProviderRequired(request.isSystemProviderRequired)
                    .build()
            )

        assertThat(convertedRequest).isInstanceOf(CreatePasswordRequest::class.java)
        val convertedCreatePasswordRequest = convertedRequest as CreatePasswordRequest
        assertThat(convertedCreatePasswordRequest.password).isEqualTo(passwordExpected)
        assertThat(convertedCreatePasswordRequest.id).isEqualTo(idExpected)
        assertThat(convertedCreatePasswordRequest.preferImmediatelyAvailableCredentials)
            .isEqualTo(preferImmediatelyAvailableCredentialsExpected)
        assertThat(convertedCreatePasswordRequest.origin).isEqualTo(originExpected)
        assertThat(convertedCreatePasswordRequest.isAutoSelectAllowed)
            .isEqualTo(isAutoSelectAllowedExpected)
        val displayInfo = convertedCreatePasswordRequest.displayInfo
        assertThat(displayInfo.userDisplayName).isNull()
        assertThat(displayInfo.userId).isEqualTo(idExpected)
        assertThat(displayInfo.credentialTypeIcon!!.resId).isEqualTo(R.drawable.ic_password)
>>>>>>> 3d4510a6
        assertThat(displayInfo.preferDefaultProvider).isEqualTo(defaultProviderExpected)
        assertThat(convertedRequest.credentialData.getString(customRequestDataKey))
            .isEqualTo(customRequestDataValue)
        assertThat(convertedRequest.candidateQueryData.getBoolean(customCandidateQueryDataKey))
            .isEqualTo(customCandidateQueryDataValue)
    }
}<|MERGE_RESOLUTION|>--- conflicted
+++ resolved
@@ -242,8 +242,6 @@
         assertThat(displayInfo.userDisplayName).isNull()
         assertThat(displayInfo.userId).isEqualTo(idExpected)
         assertThat(displayInfo.credentialTypeIcon!!.resId).isEqualTo(R.drawable.ic_password)
-<<<<<<< HEAD
-=======
         assertThat(displayInfo.preferDefaultProvider).isEqualTo(defaultProviderExpected)
         assertThat(convertedRequest.credentialData.getString(customRequestDataKey))
             .isEqualTo(customRequestDataValue)
@@ -308,7 +306,6 @@
         assertThat(displayInfo.userDisplayName).isNull()
         assertThat(displayInfo.userId).isEqualTo(idExpected)
         assertThat(displayInfo.credentialTypeIcon!!.resId).isEqualTo(R.drawable.ic_password)
->>>>>>> 3d4510a6
         assertThat(displayInfo.preferDefaultProvider).isEqualTo(defaultProviderExpected)
         assertThat(convertedRequest.credentialData.getString(customRequestDataKey))
             .isEqualTo(customRequestDataValue)
