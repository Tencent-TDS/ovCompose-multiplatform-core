/*
 * Copyright 2022 The Android Open Source Project
 *
 * Licensed under the Apache License, Version 2.0 (the "License");
 * you may not use this file except in compliance with the License.
 * You may obtain a copy of the License at
 *
 *      http://www.apache.org/licenses/LICENSE-2.0
 *
 * Unless required by applicable law or agreed to in writing, software
 * distributed under the License is distributed on an "AS IS" BASIS,
 * WITHOUT WARRANTIES OR CONDITIONS OF ANY KIND, either express or implied.
 * See the License for the specific language governing permissions and
 * limitations under the License.
 */
package androidx.credentials.provider

import android.content.Context
import android.os.Bundle
import androidx.credentials.assertEquals
import androidx.credentials.getTestCallingAppInfo
import androidx.credentials.internal.FrameworkClassParsingException
import androidx.test.core.app.ApplicationProvider
import androidx.test.ext.junit.runners.AndroidJUnit4
import androidx.test.filters.SmallTest
import com.google.common.truth.Truth.assertThat
import org.junit.Assert
import org.junit.Test
import org.junit.runner.RunWith

@RunWith(AndroidJUnit4::class)
@SmallTest
class BeginCreatePublicKeyCredentialRequestTest {
    private val mContext: Context = ApplicationProvider.getApplicationContext()

    @Test
    fun constructor_emptyJson_throwsIllegalArgumentException() {
        Assert.assertThrows(
            "Expected empty Json to throw error",
            IllegalArgumentException::class.java
        ) {
            BeginCreatePublicKeyCredentialRequest(
                "",
<<<<<<< HEAD
                CallingAppInfo("sample_package_name", SigningInfo()),
=======
                getTestCallingAppInfo(mContext, "origin"),
>>>>>>> 3d4510a6
                Bundle()
            )
        }
    }

    @Test
    fun constructor_invalidJson_throwsIllegalArgumentException() {
        Assert.assertThrows(
            "Expected invalid Json to throw error",
            IllegalArgumentException::class.java
        ) {
            BeginCreatePublicKeyCredentialRequest(
                "invalid",
<<<<<<< HEAD
                CallingAppInfo("sample_package_name", SigningInfo()),
=======
                getTestCallingAppInfo(mContext, "origin"),
>>>>>>> 3d4510a6
                Bundle()
            )
        }
    }

    @Test
    fun constructor_success() {
        BeginCreatePublicKeyCredentialRequest(
            "{\"hi\":{\"there\":{\"lol\":\"Value\"}}}",
<<<<<<< HEAD
            CallingAppInfo("sample_package_name", SigningInfo()),
=======
            getTestCallingAppInfo(mContext, "origin"),
>>>>>>> 3d4510a6
            Bundle()
        )
    }

    @Test
    fun constructorWithClientDataHash_success() {
        BeginCreatePublicKeyCredentialRequest(
            "{\"hi\":{\"there\":{\"lol\":\"Value\"}}}",
<<<<<<< HEAD
            CallingAppInfo("sample_package_name", SigningInfo()),
=======
            getTestCallingAppInfo(mContext),
>>>>>>> 3d4510a6
            Bundle(),
            "client_data_hash".toByteArray()
        )
    }

    @Test
    fun constructor_success_createFrom() {
        val bundle = Bundle()
        bundle.putString(BUNDLE_KEY_REQUEST_JSON, "{\"hi\":{\"there\":{\"lol\":\"Value\"}}}")
        bundle.putByteArray(BUNDLE_KEY_CLIENT_DATA_HASH, byteArrayOf())

        BeginCreatePublicKeyCredentialRequest.createForTest(
            bundle,
<<<<<<< HEAD
            CallingAppInfo("sample_package_name", SigningInfo())
=======
            getTestCallingAppInfo(mContext),
>>>>>>> 3d4510a6
        )
    }

    @Test
    fun constructor_error_createFrom() {
        Assert.assertThrows(
            "Expected create from to throw error",
            FrameworkClassParsingException::class.java
        ) {
            BeginCreatePublicKeyCredentialRequest.createForTest(
                Bundle(),
<<<<<<< HEAD
                CallingAppInfo("sample_package_name", SigningInfo())
=======
                getTestCallingAppInfo(mContext),
>>>>>>> 3d4510a6
            )
        }
    }

    @Test
    fun getter_requestJson_success() {
        val testJsonExpected = "{\"hi\":{\"there\":{\"lol\":\"Value\"}}}"

        val createPublicKeyCredentialReq =
            BeginCreatePublicKeyCredentialRequest(
                testJsonExpected,
<<<<<<< HEAD
                CallingAppInfo("sample_package_name", SigningInfo()),
=======
                getTestCallingAppInfo(mContext),
>>>>>>> 3d4510a6
                Bundle()
            )

        val testJsonActual = createPublicKeyCredentialReq.requestJson
        assertThat(testJsonActual).isEqualTo(testJsonExpected)
        assertThat(createPublicKeyCredentialReq.clientDataHash).isNull()
    }

    @Test
    fun getter_clientDataHash_success() {
        val testClientDataHashExpected = "client_data_hash".toByteArray()
        val createPublicKeyCredentialReq =
            BeginCreatePublicKeyCredentialRequest(
                "{\"hi\":{\"there\":{\"lol\":\"Value\"}}}",
<<<<<<< HEAD
                CallingAppInfo("sample_package_name", SigningInfo()),
=======
                getTestCallingAppInfo(mContext),
>>>>>>> 3d4510a6
                Bundle(),
                testClientDataHashExpected
            )

        val testClientDataHashActual = createPublicKeyCredentialReq.clientDataHash
        assertThat(testClientDataHashActual).isEqualTo(testClientDataHashExpected)
    }

    @Test
    fun conversion() {
        val testJsonExpected = "{\"hi\":{\"there\":{\"lol\":\"Value\"}}}"

        val req =
            BeginCreatePublicKeyCredentialRequest(
                testJsonExpected,
<<<<<<< HEAD
                CallingAppInfo("sample_package_name", SigningInfo()),
=======
                getTestCallingAppInfo(ApplicationProvider.getApplicationContext(), "test"),
>>>>>>> 3d4510a6
                Bundle()
            )

        val bundle = BeginCreateCredentialRequest.asBundle(req)
        assertThat(bundle).isNotNull()

        val converted = BeginCreateCredentialRequest.fromBundle(bundle)
        assertThat(converted).isInstanceOf(BeginCreatePublicKeyCredentialRequest::class.java)
        assertEquals(converted!!, req)
    }

    internal companion object {
        internal const val BUNDLE_KEY_CLIENT_DATA_HASH =
            "androidx.credentials.BUNDLE_KEY_CLIENT_DATA_HASH"
        internal const val BUNDLE_KEY_REQUEST_JSON = "androidx.credentials.BUNDLE_KEY_REQUEST_JSON"
    }
}<|MERGE_RESOLUTION|>--- conflicted
+++ resolved
@@ -41,11 +41,7 @@
         ) {
             BeginCreatePublicKeyCredentialRequest(
                 "",
-<<<<<<< HEAD
-                CallingAppInfo("sample_package_name", SigningInfo()),
-=======
                 getTestCallingAppInfo(mContext, "origin"),
->>>>>>> 3d4510a6
                 Bundle()
             )
         }
@@ -59,11 +55,7 @@
         ) {
             BeginCreatePublicKeyCredentialRequest(
                 "invalid",
-<<<<<<< HEAD
-                CallingAppInfo("sample_package_name", SigningInfo()),
-=======
                 getTestCallingAppInfo(mContext, "origin"),
->>>>>>> 3d4510a6
                 Bundle()
             )
         }
@@ -73,11 +65,7 @@
     fun constructor_success() {
         BeginCreatePublicKeyCredentialRequest(
             "{\"hi\":{\"there\":{\"lol\":\"Value\"}}}",
-<<<<<<< HEAD
-            CallingAppInfo("sample_package_name", SigningInfo()),
-=======
             getTestCallingAppInfo(mContext, "origin"),
->>>>>>> 3d4510a6
             Bundle()
         )
     }
@@ -86,11 +74,7 @@
     fun constructorWithClientDataHash_success() {
         BeginCreatePublicKeyCredentialRequest(
             "{\"hi\":{\"there\":{\"lol\":\"Value\"}}}",
-<<<<<<< HEAD
-            CallingAppInfo("sample_package_name", SigningInfo()),
-=======
             getTestCallingAppInfo(mContext),
->>>>>>> 3d4510a6
             Bundle(),
             "client_data_hash".toByteArray()
         )
@@ -104,11 +88,7 @@
 
         BeginCreatePublicKeyCredentialRequest.createForTest(
             bundle,
-<<<<<<< HEAD
-            CallingAppInfo("sample_package_name", SigningInfo())
-=======
             getTestCallingAppInfo(mContext),
->>>>>>> 3d4510a6
         )
     }
 
@@ -120,11 +100,7 @@
         ) {
             BeginCreatePublicKeyCredentialRequest.createForTest(
                 Bundle(),
-<<<<<<< HEAD
-                CallingAppInfo("sample_package_name", SigningInfo())
-=======
                 getTestCallingAppInfo(mContext),
->>>>>>> 3d4510a6
             )
         }
     }
@@ -136,11 +112,7 @@
         val createPublicKeyCredentialReq =
             BeginCreatePublicKeyCredentialRequest(
                 testJsonExpected,
-<<<<<<< HEAD
-                CallingAppInfo("sample_package_name", SigningInfo()),
-=======
                 getTestCallingAppInfo(mContext),
->>>>>>> 3d4510a6
                 Bundle()
             )
 
@@ -155,11 +127,7 @@
         val createPublicKeyCredentialReq =
             BeginCreatePublicKeyCredentialRequest(
                 "{\"hi\":{\"there\":{\"lol\":\"Value\"}}}",
-<<<<<<< HEAD
-                CallingAppInfo("sample_package_name", SigningInfo()),
-=======
                 getTestCallingAppInfo(mContext),
->>>>>>> 3d4510a6
                 Bundle(),
                 testClientDataHashExpected
             )
@@ -175,11 +143,7 @@
         val req =
             BeginCreatePublicKeyCredentialRequest(
                 testJsonExpected,
-<<<<<<< HEAD
-                CallingAppInfo("sample_package_name", SigningInfo()),
-=======
                 getTestCallingAppInfo(ApplicationProvider.getApplicationContext(), "test"),
->>>>>>> 3d4510a6
                 Bundle()
             )
 
