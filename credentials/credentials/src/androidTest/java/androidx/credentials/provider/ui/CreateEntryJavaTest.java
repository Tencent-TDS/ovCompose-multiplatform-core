--- conflicted
+++ resolved
@@ -25,7 +25,6 @@
 import static org.junit.Assert.assertThrows;
 
 import android.app.PendingIntent;
-import android.app.slice.Slice;
 import android.content.Context;
 import android.content.Intent;
 import android.graphics.Bitmap;
@@ -142,16 +141,10 @@
 
     @Test
     @SdkSuppress(minSdkVersion = 34)
-<<<<<<< HEAD
-    public void fromCreateEntry_allParams_success() {
-        CreateEntry originalEntry = constructEntryWithAllParams();
-        Slice slice = CreateEntry.toSlice(originalEntry);
-=======
     @SuppressWarnings("deprecation")
     public void fromCreateEntry_allParams_success() {
         CreateEntry originalEntry = constructEntryWithAllParams();
         android.app.slice.Slice slice = CreateEntry.toSlice(originalEntry);
->>>>>>> 3d4510a6
         assertNotNull(slice);
 
         CreateEntry entry = CreateEntry.fromCreateEntry(
