/*
 * Copyright 2023 The Android Open Source Project
 *
 * Licensed under the Apache License, Version 2.0 (the "License");
 * you may not use this file except in compliance with the License.
 * You may obtain a copy of the License at
 *
 *      http://www.apache.org/licenses/LICENSE-2.0
 *
 * Unless required by applicable law or agreed to in writing, software
 * distributed under the License is distributed on an "AS IS" BASIS,
 * WITHOUT WARRANTIES OR CONDITIONS OF ANY KIND, either express or implied.
 * See the License for the specific language governing permissions and
 * limitations under the License.
 */

package androidx.credentials.provider

import android.content.Context
import android.os.Bundle
import androidx.credentials.assertEquals
import androidx.credentials.getTestCallingAppInfo
import androidx.test.core.app.ApplicationProvider
import androidx.test.ext.junit.runners.AndroidJUnit4
import androidx.test.filters.SmallTest
import com.google.common.truth.Truth.assertThat
import org.junit.Assert
import org.junit.Test
import org.junit.runner.RunWith

@RunWith(AndroidJUnit4::class)
@SmallTest
class BeginCreateCustomCredentialRequestTest {
    private val mContext: Context = ApplicationProvider.getApplicationContext()

    @Test
    fun constructor_success() {
        BeginCreateCustomCredentialRequest("type", Bundle.EMPTY, null)
    }

    @Test
    fun constructor_emptyType_throws() {
        Assert.assertThrows(
            "Expected empty type to throw IAE",
            IllegalArgumentException::class.java
        ) {
            BeginCreateCustomCredentialRequest(
                "",
                Bundle.EMPTY,
<<<<<<< HEAD
                CallingAppInfo("package", SigningInfo())
=======
                getTestCallingAppInfo(mContext, "origin"),
>>>>>>> 3d4510a6
            )
        }
    }

    @Test
    fun getter_type() {
        val expectedType = "ironman"
        val beginCreateCustomCredentialRequest =
            BeginCreateCustomCredentialRequest(expectedType, Bundle.EMPTY, null)
        val actualType = beginCreateCustomCredentialRequest.type
        assertThat(actualType).isEqualTo(expectedType)
    }

    @Test
    fun getter_bundle() {
        val expectedKey = "query"
        val expectedValue = "data"
        val expectedBundle = Bundle()
        expectedBundle.putString(expectedKey, expectedValue)
        val beginCreateCustomCredentialRequest =
            BeginCreateCustomCredentialRequest("type", expectedBundle, null)
        val actualBundle = beginCreateCustomCredentialRequest.candidateQueryData
        assertThat(actualBundle.getString(expectedKey)).isEqualTo(expectedValue)
    }

    @Test
    fun bundleConversion_success() {
        val expectedKey = "query"
        val expectedValue = "data"
        val expectedBundle = Bundle()
        expectedBundle.putString(expectedKey, expectedValue)
        val expected = BeginCreateCustomCredentialRequest("type", expectedBundle, null)

        val actual =
            BeginCreateCredentialRequest.fromBundle(BeginCreateCredentialRequest.asBundle(expected))

        assertThat(actual).isInstanceOf(BeginCreateCustomCredentialRequest::class.java)
        assertEquals(actual!!, expected)
    }
}<|MERGE_RESOLUTION|>--- conflicted
+++ resolved
@@ -47,11 +47,7 @@
             BeginCreateCustomCredentialRequest(
                 "",
                 Bundle.EMPTY,
-<<<<<<< HEAD
-                CallingAppInfo("package", SigningInfo())
-=======
                 getTestCallingAppInfo(mContext, "origin"),
->>>>>>> 3d4510a6
             )
         }
     }
