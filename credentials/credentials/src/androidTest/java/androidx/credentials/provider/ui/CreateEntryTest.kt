--- conflicted
+++ resolved
@@ -26,10 +26,7 @@
 import androidx.credentials.provider.CreateEntry.Companion.fromCreateEntry
 import androidx.credentials.provider.CreateEntry.Companion.fromSlice
 import androidx.credentials.provider.CreateEntry.Companion.toSlice
-<<<<<<< HEAD
-=======
 import androidx.credentials.provider.ui.UiUtils.Companion.testBiometricPromptData
->>>>>>> 3d4510a6
 import androidx.test.core.app.ApplicationProvider
 import androidx.test.ext.junit.runners.AndroidJUnit4
 import androidx.test.filters.SdkSuppress
@@ -181,16 +178,6 @@
     }
 
     private fun assertEntryWithAllParams(entry: CreateEntry) {
-<<<<<<< HEAD
-        Truth.assertThat(ACCOUNT_NAME).isEqualTo(entry.accountName)
-        Truth.assertThat(mPendingIntent).isEqualTo(entry.pendingIntent)
-        Truth.assertThat(ICON).isEqualTo(entry.icon)
-        Truth.assertThat(LAST_USED_TIME).isEqualTo(entry.lastUsedTime?.toEpochMilli())
-        Truth.assertThat(PASSWORD_COUNT).isEqualTo(entry.getPasswordCredentialCount())
-        Truth.assertThat(PUBLIC_KEY_CREDENTIAL_COUNT).isEqualTo(entry.getPublicKeyCredentialCount())
-        Truth.assertThat(TOTAL_COUNT).isEqualTo(entry.getTotalCredentialCount())
-        Truth.assertThat(AUTO_SELECT_BIT).isTrue()
-=======
         assertThat(ACCOUNT_NAME).isEqualTo(entry.accountName)
         assertThat(mPendingIntent).isEqualTo(entry.pendingIntent)
         assertThat(ICON).isEqualTo(entry.icon)
@@ -205,7 +192,6 @@
         } else {
             assertThat(entry.biometricPromptData).isNull()
         }
->>>>>>> 3d4510a6
     }
 
     companion object {
