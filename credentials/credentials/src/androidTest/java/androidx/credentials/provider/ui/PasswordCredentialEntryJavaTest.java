/*
 * Copyright 2023 The Android Open Source Project
 *
 * Licensed under the Apache License, Version 2.0 (the "License");
 * you may not use this file except in compliance with the License.
 * You may obtain a copy of the License at
 *
 *      http://www.apache.org/licenses/LICENSE-2.0
 *
 * Unless required by applicable law or agreed to in writing, software
 * distributed under the License is distributed on an "AS IS" BASIS,
 * WITHOUT WARRANTIES OR CONDITIONS OF ANY KIND, either express or implied.
 * See the License for the specific language governing permissions and
 * limitations under the License.
 */
package androidx.credentials.provider.ui;

import static androidx.credentials.CredentialOption.BUNDLE_KEY_IS_AUTO_SELECT_ALLOWED;
<<<<<<< HEAD
=======
import static androidx.credentials.provider.ui.UiUtils.testBiometricPromptData;
>>>>>>> 3d4510a6

import static com.google.common.truth.Truth.assertThat;

import static org.junit.Assert.assertFalse;
import static org.junit.Assert.assertNotNull;
import static org.junit.Assert.assertThrows;
import static org.junit.Assert.assertTrue;

import android.app.PendingIntent;
import android.app.slice.Slice;
import android.content.Context;
import android.content.Intent;
import android.graphics.Bitmap;
import android.graphics.drawable.Icon;
import android.os.Bundle;
import android.service.credentials.CredentialEntry;

import androidx.core.os.BuildCompat;
import androidx.credentials.PasswordCredential;
import androidx.credentials.R;
import androidx.credentials.TestUtilsKt;
import androidx.credentials.provider.BeginGetPasswordOption;
import androidx.credentials.provider.PasswordCredentialEntry;
import androidx.test.core.app.ApplicationProvider;
import androidx.test.ext.junit.runners.AndroidJUnit4;
import androidx.test.filters.SdkSuppress;
import androidx.test.filters.SmallTest;

import org.junit.Test;
import org.junit.runner.RunWith;

import java.time.Instant;
import java.util.HashSet;
@RunWith(AndroidJUnit4.class)
@SdkSuppress(minSdkVersion = 26) // Instant usage
@SmallTest
public class PasswordCredentialEntryJavaTest {
    private static final CharSequence USERNAME = "title";
    private static final CharSequence DISPLAYNAME = "subtitle";
    private static final CharSequence TYPE_DISPLAY_NAME = "Password";
    private static final String AFFILIATED_DOMAIN = "affiliation-name";
    private static final Long LAST_USED_TIME = 10L;
    private static final boolean DEFAULT_SINGLE_PROVIDER_ICON_BIT = false;
    private static final boolean SINGLE_PROVIDER_ICON_BIT = true;
    private static final boolean IS_AUTO_SELECT_ALLOWED = true;
    private static final Icon ICON = Icon.createWithBitmap(Bitmap.createBitmap(
            100, 100, Bitmap.Config.ARGB_8888));
    private final BeginGetPasswordOption mBeginGetPasswordOption = new BeginGetPasswordOption(
            new HashSet<>(),
            new Bundle(), "id");
    private final Context mContext = ApplicationProvider.getApplicationContext();
    private final Intent mIntent = new Intent();
    private final PendingIntent mPendingIntent =
            PendingIntent.getActivity(mContext, 0, mIntent,
                    PendingIntent.FLAG_IMMUTABLE);
    @Test
    public void build_requiredParams_success() {
        PasswordCredentialEntry entry = constructEntryWithRequiredParamsOnly();
        assertNotNull(entry);
        assertThat(entry.getType()).isEqualTo(PasswordCredential.TYPE_PASSWORD_CREDENTIAL);
        assertEntryWithRequiredParamsOnly(entry, false);
    }
    @Test
    public void build_allParams_success() {
        PasswordCredentialEntry entry = constructEntryWithAllParams();
        assertNotNull(entry);
        assertThat(entry.getType()).isEqualTo(PasswordCredential.TYPE_PASSWORD_CREDENTIAL);
        assertEntryWithAllParams(entry);
    }
    @Test
    public void build_nullContext_throwsNPE() {
        assertThrows("Expected null context to throw NPE",
                NullPointerException.class,
                () -> new PasswordCredentialEntry.Builder(
                        null, USERNAME, mPendingIntent, mBeginGetPasswordOption
                ).build());
    }

    @SdkSuppress(minSdkVersion = 28)
    @Test
<<<<<<< HEAD
=======
    @SuppressWarnings("deprecation")
>>>>>>> 3d4510a6
    public void isDefaultIcon_customIconSetFromSlice_returnsFalse() {
        PasswordCredentialEntry entry = new PasswordCredentialEntry.Builder(
                mContext,
                USERNAME,
                mPendingIntent,
                mBeginGetPasswordOption
        ).setIcon(ICON).build();

<<<<<<< HEAD
        Slice slice = PasswordCredentialEntry.toSlice(entry);
=======
        android.app.slice.Slice slice = PasswordCredentialEntry.toSlice(entry);
>>>>>>> 3d4510a6

        assertNotNull(slice);

        PasswordCredentialEntry entryFromSlice = PasswordCredentialEntry
                .fromSlice(slice);

        assertNotNull(entryFromSlice);
        assertFalse(entryFromSlice.hasDefaultIcon());
        assertFalse(entry.hasDefaultIcon());
    }

    @SdkSuppress(minSdkVersion = 28)
    @Test
<<<<<<< HEAD
=======
    @SuppressWarnings("deprecation")
>>>>>>> 3d4510a6
    public void isDefaultIcon_noIconSetFromSlice_returnsTrue() {
        PasswordCredentialEntry entry = new PasswordCredentialEntry.Builder(
                mContext,
                USERNAME,
                mPendingIntent,
                mBeginGetPasswordOption
        ).build();

<<<<<<< HEAD
        Slice slice = PasswordCredentialEntry.toSlice(entry);
=======
        android.app.slice.Slice slice = PasswordCredentialEntry.toSlice(entry);
>>>>>>> 3d4510a6
        assertNotNull(slice);
        PasswordCredentialEntry entryFromSlice = PasswordCredentialEntry
                .fromSlice(slice);

        assertNotNull(entryFromSlice);
        assertTrue(entryFromSlice.hasDefaultIcon());
        assertTrue(entry.hasDefaultIcon());
    }

    @Test
    public void build_nullUsername_throwsNPE() {
        assertThrows("Expected null username to throw NPE",
                NullPointerException.class,
                () -> new PasswordCredentialEntry.Builder(
                        mContext, null, mPendingIntent, mBeginGetPasswordOption
                ).build());
    }
    @Test
    public void build_nullPendingIntent_throwsNPE() {
        assertThrows("Expected null pending intent to throw NPE",
                NullPointerException.class,
                () -> new PasswordCredentialEntry.Builder(
                        mContext, USERNAME, null, mBeginGetPasswordOption
                ).build());
    }
    @Test
    public void build_nullBeginOption_throwsNPE() {
        assertThrows("Expected null option to throw NPE",
                NullPointerException.class,
                () -> new PasswordCredentialEntry.Builder(
                        mContext, USERNAME, mPendingIntent, null
                ).build());
    }
    @Test
    public void build_emptyUsername_throwsIAE() {
        assertThrows("Expected empty username to throw IllegalArgumentException",
                IllegalArgumentException.class,
                () -> new PasswordCredentialEntry.Builder(
                        mContext, "", mPendingIntent, mBeginGetPasswordOption).build());
    }
    @Test
    public void build_nullIcon_defaultIconSet() {
        PasswordCredentialEntry entry = new PasswordCredentialEntry
                .Builder(mContext, USERNAME, mPendingIntent, mBeginGetPasswordOption).build();
        assertThat(TestUtilsKt.equals(entry.getIcon(),
                Icon.createWithResource(mContext, R.drawable.ic_password))).isTrue();
    }

    @Test
    @SdkSuppress(minSdkVersion = 28)
    public void isDefaultIcon_noIconSet_returnsTrue() {
        PasswordCredentialEntry entry = new PasswordCredentialEntry
                .Builder(mContext, USERNAME, mPendingIntent, mBeginGetPasswordOption).build();

        assertTrue(entry.hasDefaultIcon());
    }

    @Test
    @SdkSuppress(minSdkVersion = 28)
    public void isDefaultIcon_customIcon_returnsFalse() {
        PasswordCredentialEntry entry = new PasswordCredentialEntry
                .Builder(mContext, USERNAME, mPendingIntent, mBeginGetPasswordOption)
                .setIcon(ICON).build();

        assertFalse(entry.hasDefaultIcon());
    }

    @Test
    public void isAutoSelectAllowedFromOption_optionAllows_returnsTrue() {
        mBeginGetPasswordOption.getCandidateQueryData().putBoolean(
                BUNDLE_KEY_IS_AUTO_SELECT_ALLOWED, true);
        PasswordCredentialEntry entry = new PasswordCredentialEntry
                .Builder(mContext, USERNAME, mPendingIntent, mBeginGetPasswordOption).build();

        assertTrue(entry.isAutoSelectAllowedFromOption());
    }

    @Test
    public void isAutoSelectAllowedFromOption_optionDisallows_returnsFalse() {
        PasswordCredentialEntry entry = new PasswordCredentialEntry
                .Builder(mContext, USERNAME, mPendingIntent, mBeginGetPasswordOption).build();

        assertFalse(entry.isAutoSelectAllowedFromOption());
    }

    @Test
    public void build_nullTypeDisplayName_defaultDisplayNameSet() {
        PasswordCredentialEntry entry = new PasswordCredentialEntry.Builder(
                mContext, USERNAME, mPendingIntent, mBeginGetPasswordOption).build();
        assertThat(entry.getTypeDisplayName()).isEqualTo(
                mContext.getString(
                        R.string.android_credentials_TYPE_PASSWORD_CREDENTIAL)
        );
    }
    @Test
    public void build_isAutoSelectAllowedDefault_false() {
        PasswordCredentialEntry entry = constructEntryWithRequiredParamsOnly();
        assertFalse(entry.isAutoSelectAllowed());
    }
    @Test
    public void constructor_defaultAffiliatedDomain() {
        PasswordCredentialEntry entry = constructEntryWithRequiredParamsOnly();
<<<<<<< HEAD
        assertThat(entry.getAffiliatedDomain()).isNull();
    }
    @Test
    public void constructor_nonEmptyAffiliatedDomainSet_nonEmptyAffiliatedDomainRetrieved() {
        String expectedAffiliatedDomain = "non-empty";
        PasswordCredentialEntry entryWithAffiliatedDomain = new PasswordCredentialEntry(
                mContext,
                USERNAME,
                mPendingIntent,
                mBeginGetPasswordOption,
                DISPLAYNAME,
                Instant.ofEpochMilli(LAST_USED_TIME),
                ICON,
                false,
                expectedAffiliatedDomain,
                false
        );
        assertThat(entryWithAffiliatedDomain.getAffiliatedDomain())
                .isEqualTo(expectedAffiliatedDomain);
    }
    @Test
    public void builder_constructDefault_containsOnlyDefaultValuesForSettableParameters() {
        PasswordCredentialEntry entry = new PasswordCredentialEntry.Builder(mContext, USERNAME,
                mPendingIntent, mBeginGetPasswordOption).build();
        assertThat(entry.getAffiliatedDomain()).isNull();
        assertThat(entry.getDisplayName()).isNull();
        assertThat(entry.getLastUsedTime()).isNull();
        assertThat(entry.isAutoSelectAllowed()).isFalse();
        assertThat(entry.getEntryGroupId()).isEqualTo(USERNAME);
    }
    @Test
    public void builder_setAffiliatedDomainNull_retrieveNullAffiliatedDomain() {
        PasswordCredentialEntry entry = new PasswordCredentialEntry.Builder(mContext, USERNAME,
                mPendingIntent, mBeginGetPasswordOption).setAffiliatedDomain(null).build();
        assertThat(entry.getAffiliatedDomain()).isNull();
    }
    @Test
    public void builder_setAffiliatedDomainNonNull_retrieveNonNullAffiliatedDomain() {
        String expectedAffiliatedDomain = "affiliated-domain";
        PasswordCredentialEntry entry = new PasswordCredentialEntry.Builder(
                mContext,
                USERNAME,
                mPendingIntent,
                mBeginGetPasswordOption
        ).setAffiliatedDomain(expectedAffiliatedDomain).build();
        assertThat(entry.getAffiliatedDomain()).isEqualTo(expectedAffiliatedDomain);
    }
    @Test
    public void builder_setPreferredDefaultIconBit_retrieveSetIconBit() {
        boolean expectedPreferredDefaultIconBit = SINGLE_PROVIDER_ICON_BIT;
        PasswordCredentialEntry entry = new PasswordCredentialEntry.Builder(
                mContext,
                USERNAME,
                mPendingIntent,
                mBeginGetPasswordOption
        ).setDefaultIconPreferredAsSingleProvider(expectedPreferredDefaultIconBit)
                .build();
        assertThat(entry.isDefaultIconPreferredAsSingleProvider())
                .isEqualTo(expectedPreferredDefaultIconBit);
    }
=======

        assertThat(entry.getAffiliatedDomain()).isNull();
    }

>>>>>>> 3d4510a6
    @Test
    public void constructor_nonEmptyAffiliatedDomainSet_nonEmptyAffiliatedDomainRetrieved() {
        String expectedAffiliatedDomain = "non-empty";

        PasswordCredentialEntry entryWithAffiliatedDomain = new PasswordCredentialEntry(
                mContext,
                USERNAME,
                mPendingIntent,
                mBeginGetPasswordOption,
                DISPLAYNAME,
                Instant.ofEpochMilli(LAST_USED_TIME),
                ICON,
                false,
                expectedAffiliatedDomain,
                false
        );

        assertThat(entryWithAffiliatedDomain.getAffiliatedDomain())
                .isEqualTo(expectedAffiliatedDomain);
    }
    @Test
    @SdkSuppress(minSdkVersion = 34)
    public void builder_constructDefault_containsOnlyDefaultValuesForSettableParameters() {
        PasswordCredentialEntry entry = new PasswordCredentialEntry.Builder(mContext, USERNAME,
                mPendingIntent, mBeginGetPasswordOption).build();

        assertThat(entry.getAffiliatedDomain()).isNull();
        assertThat(entry.getDisplayName()).isNull();
        assertThat(entry.getLastUsedTime()).isNull();
        assertThat(entry.isAutoSelectAllowed()).isFalse();
        assertThat(entry.getEntryGroupId()).isEqualTo(USERNAME);
        assertThat(entry.getBiometricPromptData()).isNull();
    }
    @Test
    public void builder_setAffiliatedDomainNull_retrieveNullAffiliatedDomain() {
        PasswordCredentialEntry entry = new PasswordCredentialEntry.Builder(mContext, USERNAME,
                mPendingIntent, mBeginGetPasswordOption).setAffiliatedDomain(null).build();

        assertThat(entry.getAffiliatedDomain()).isNull();
    }
    @Test
    public void builder_setAffiliatedDomainNonNull_retrieveNonNullAffiliatedDomain() {
        String expectedAffiliatedDomain = "affiliated-domain";

        PasswordCredentialEntry entry = new PasswordCredentialEntry.Builder(
                mContext,
                USERNAME,
                mPendingIntent,
                mBeginGetPasswordOption
        ).setAffiliatedDomain(expectedAffiliatedDomain).build();

        assertThat(entry.getAffiliatedDomain()).isEqualTo(expectedAffiliatedDomain);
    }
    @Test
    public void builder_setPreferredDefaultIconBit_retrieveSetIconBit() {
        boolean expectedPreferredDefaultIconBit = SINGLE_PROVIDER_ICON_BIT;

        PasswordCredentialEntry entry = new PasswordCredentialEntry.Builder(
                mContext,
                USERNAME,
                mPendingIntent,
                mBeginGetPasswordOption
        ).setDefaultIconPreferredAsSingleProvider(expectedPreferredDefaultIconBit)
                .build();

        assertThat(entry.isDefaultIconPreferredAsSingleProvider())
                .isEqualTo(expectedPreferredDefaultIconBit);
    }
    @Test
    @SdkSuppress(minSdkVersion = 28)
    public void fromSlice_requiredParams_success() {
        PasswordCredentialEntry originalEntry = constructEntryWithRequiredParamsOnly();
        PasswordCredentialEntry entry = PasswordCredentialEntry.fromSlice(
                PasswordCredentialEntry.toSlice(originalEntry));
        assertNotNull(entry);
        assertEntryWithRequiredParamsOnly(entry, true);
    }
    @Test
    @SdkSuppress(minSdkVersion = 28)
    public void fromSlice_allParams_success() {
        PasswordCredentialEntry originalEntry = constructEntryWithAllParams();
        PasswordCredentialEntry entry = PasswordCredentialEntry.fromSlice(
                PasswordCredentialEntry.toSlice(originalEntry));
        assertNotNull(entry);
        assertEntryWithAllParams(entry);
    }
    @Test
    @SdkSuppress(minSdkVersion = 34)
    public void fromCredentialEntry_allParams_success() {
        PasswordCredentialEntry originalEntry = constructEntryWithAllParams();
        PasswordCredentialEntry entry = PasswordCredentialEntry.fromCredentialEntry(
                new CredentialEntry("id",
                        PasswordCredentialEntry.toSlice(originalEntry)));
        assertNotNull(entry);
        assertEntryWithAllParams(entry);
    }
    private PasswordCredentialEntry constructEntryWithRequiredParamsOnly() {
        return new PasswordCredentialEntry.Builder(
                mContext,
                USERNAME,
                mPendingIntent,
                mBeginGetPasswordOption).build();
    }
    private PasswordCredentialEntry constructEntryWithAllParams() {
<<<<<<< HEAD
        return new PasswordCredentialEntry.Builder(
                mContext,
                USERNAME,
                mPendingIntent,
                mBeginGetPasswordOption)
                .setDisplayName(DISPLAYNAME)
                .setLastUsedTime(Instant.ofEpochMilli(LAST_USED_TIME))
                .setIcon(ICON)
                .setAutoSelectAllowed(IS_AUTO_SELECT_ALLOWED)
                .setAffiliatedDomain(AFFILIATED_DOMAIN)
                .setDefaultIconPreferredAsSingleProvider(SINGLE_PROVIDER_ICON_BIT)
                .build();
=======
        if (BuildCompat.isAtLeastV()) {
            return new PasswordCredentialEntry.Builder(
                    mContext, USERNAME, mPendingIntent, mBeginGetPasswordOption)
                    .setDisplayName(DISPLAYNAME)
                    .setLastUsedTime(Instant.ofEpochMilli(LAST_USED_TIME))
                    .setIcon(ICON)
                    .setAutoSelectAllowed(IS_AUTO_SELECT_ALLOWED)
                    .setAffiliatedDomain(AFFILIATED_DOMAIN)
                    .setDefaultIconPreferredAsSingleProvider(SINGLE_PROVIDER_ICON_BIT)
                    .setBiometricPromptData(testBiometricPromptData()).build();
        } else {
            return new PasswordCredentialEntry.Builder(
                    mContext, USERNAME, mPendingIntent, mBeginGetPasswordOption)
                    .setDisplayName(DISPLAYNAME)
                    .setLastUsedTime(Instant.ofEpochMilli(LAST_USED_TIME))
                    .setIcon(ICON)
                    .setAutoSelectAllowed(IS_AUTO_SELECT_ALLOWED)
                    .setAffiliatedDomain(AFFILIATED_DOMAIN)
                    .setDefaultIconPreferredAsSingleProvider(SINGLE_PROVIDER_ICON_BIT)
                    .build();
        }
>>>>>>> 3d4510a6
    }
    private void assertEntryWithRequiredParamsOnly(PasswordCredentialEntry entry,
            Boolean assertOptionIdOnly) {
        assertThat(USERNAME.equals(entry.getUsername()));
        assertThat(mPendingIntent).isEqualTo(entry.getPendingIntent());
        assertThat(mBeginGetPasswordOption.getType()).isEqualTo(entry.getType());
        assertThat(entry.getAffiliatedDomain()).isNull();
        assertThat(entry.isDefaultIconPreferredAsSingleProvider()).isEqualTo(
                DEFAULT_SINGLE_PROVIDER_ICON_BIT);
        assertThat(entry.getEntryGroupId()).isEqualTo(USERNAME);
<<<<<<< HEAD
=======
        assertThat(entry.getBiometricPromptData()).isNull();
>>>>>>> 3d4510a6
    }
    private void assertEntryWithAllParams(PasswordCredentialEntry entry) {
        assertThat(USERNAME.equals(entry.getUsername()));
        assertThat(DISPLAYNAME.equals(entry.getDisplayName()));
        assertThat(TYPE_DISPLAY_NAME.equals(entry.getTypeDisplayName()));
        assertThat(ICON).isEqualTo(entry.getIcon());
        assertThat(IS_AUTO_SELECT_ALLOWED).isEqualTo(entry.isAutoSelectAllowed());
        assertThat(Instant.ofEpochMilli(LAST_USED_TIME)).isEqualTo(entry.getLastUsedTime());
        assertThat(mPendingIntent).isEqualTo(entry.getPendingIntent());
        assertThat(mBeginGetPasswordOption.getType()).isEqualTo(entry.getType());
        assertThat(entry.getAffiliatedDomain()).isEqualTo(AFFILIATED_DOMAIN);
        assertThat(entry.isDefaultIconPreferredAsSingleProvider()).isEqualTo(
                SINGLE_PROVIDER_ICON_BIT);
        assertThat(entry.getEntryGroupId()).isEqualTo(USERNAME);
<<<<<<< HEAD
=======
        if (BuildCompat.isAtLeastV() && entry.getBiometricPromptData() != null) {
            assertThat(entry.getBiometricPromptData().getAllowedAuthenticators()).isEqualTo(
                    testBiometricPromptData().getAllowedAuthenticators());
        } else {
            assertThat(entry.getBiometricPromptData()).isNull();
        }
>>>>>>> 3d4510a6
    }
}<|MERGE_RESOLUTION|>--- conflicted
+++ resolved
@@ -16,10 +16,7 @@
 package androidx.credentials.provider.ui;
 
 import static androidx.credentials.CredentialOption.BUNDLE_KEY_IS_AUTO_SELECT_ALLOWED;
-<<<<<<< HEAD
-=======
 import static androidx.credentials.provider.ui.UiUtils.testBiometricPromptData;
->>>>>>> 3d4510a6
 
 import static com.google.common.truth.Truth.assertThat;
 
@@ -29,7 +26,6 @@
 import static org.junit.Assert.assertTrue;
 
 import android.app.PendingIntent;
-import android.app.slice.Slice;
 import android.content.Context;
 import android.content.Intent;
 import android.graphics.Bitmap;
@@ -53,6 +49,7 @@
 
 import java.time.Instant;
 import java.util.HashSet;
+
 @RunWith(AndroidJUnit4.class)
 @SdkSuppress(minSdkVersion = 26) // Instant usage
 @SmallTest
@@ -100,10 +97,7 @@
 
     @SdkSuppress(minSdkVersion = 28)
     @Test
-<<<<<<< HEAD
-=======
     @SuppressWarnings("deprecation")
->>>>>>> 3d4510a6
     public void isDefaultIcon_customIconSetFromSlice_returnsFalse() {
         PasswordCredentialEntry entry = new PasswordCredentialEntry.Builder(
                 mContext,
@@ -112,11 +106,7 @@
                 mBeginGetPasswordOption
         ).setIcon(ICON).build();
 
-<<<<<<< HEAD
-        Slice slice = PasswordCredentialEntry.toSlice(entry);
-=======
         android.app.slice.Slice slice = PasswordCredentialEntry.toSlice(entry);
->>>>>>> 3d4510a6
 
         assertNotNull(slice);
 
@@ -130,10 +120,7 @@
 
     @SdkSuppress(minSdkVersion = 28)
     @Test
-<<<<<<< HEAD
-=======
     @SuppressWarnings("deprecation")
->>>>>>> 3d4510a6
     public void isDefaultIcon_noIconSetFromSlice_returnsTrue() {
         PasswordCredentialEntry entry = new PasswordCredentialEntry.Builder(
                 mContext,
@@ -142,11 +129,7 @@
                 mBeginGetPasswordOption
         ).build();
 
-<<<<<<< HEAD
-        Slice slice = PasswordCredentialEntry.toSlice(entry);
-=======
         android.app.slice.Slice slice = PasswordCredentialEntry.toSlice(entry);
->>>>>>> 3d4510a6
         assertNotNull(slice);
         PasswordCredentialEntry entryFromSlice = PasswordCredentialEntry
                 .fromSlice(slice);
@@ -244,17 +227,20 @@
     @Test
     public void build_isAutoSelectAllowedDefault_false() {
         PasswordCredentialEntry entry = constructEntryWithRequiredParamsOnly();
+
         assertFalse(entry.isAutoSelectAllowed());
     }
     @Test
     public void constructor_defaultAffiliatedDomain() {
         PasswordCredentialEntry entry = constructEntryWithRequiredParamsOnly();
-<<<<<<< HEAD
+
         assertThat(entry.getAffiliatedDomain()).isNull();
     }
+
     @Test
     public void constructor_nonEmptyAffiliatedDomainSet_nonEmptyAffiliatedDomainRetrieved() {
         String expectedAffiliatedDomain = "non-empty";
+
         PasswordCredentialEntry entryWithAffiliatedDomain = new PasswordCredentialEntry(
                 mContext,
                 USERNAME,
@@ -267,71 +253,6 @@
                 expectedAffiliatedDomain,
                 false
         );
-        assertThat(entryWithAffiliatedDomain.getAffiliatedDomain())
-                .isEqualTo(expectedAffiliatedDomain);
-    }
-    @Test
-    public void builder_constructDefault_containsOnlyDefaultValuesForSettableParameters() {
-        PasswordCredentialEntry entry = new PasswordCredentialEntry.Builder(mContext, USERNAME,
-                mPendingIntent, mBeginGetPasswordOption).build();
-        assertThat(entry.getAffiliatedDomain()).isNull();
-        assertThat(entry.getDisplayName()).isNull();
-        assertThat(entry.getLastUsedTime()).isNull();
-        assertThat(entry.isAutoSelectAllowed()).isFalse();
-        assertThat(entry.getEntryGroupId()).isEqualTo(USERNAME);
-    }
-    @Test
-    public void builder_setAffiliatedDomainNull_retrieveNullAffiliatedDomain() {
-        PasswordCredentialEntry entry = new PasswordCredentialEntry.Builder(mContext, USERNAME,
-                mPendingIntent, mBeginGetPasswordOption).setAffiliatedDomain(null).build();
-        assertThat(entry.getAffiliatedDomain()).isNull();
-    }
-    @Test
-    public void builder_setAffiliatedDomainNonNull_retrieveNonNullAffiliatedDomain() {
-        String expectedAffiliatedDomain = "affiliated-domain";
-        PasswordCredentialEntry entry = new PasswordCredentialEntry.Builder(
-                mContext,
-                USERNAME,
-                mPendingIntent,
-                mBeginGetPasswordOption
-        ).setAffiliatedDomain(expectedAffiliatedDomain).build();
-        assertThat(entry.getAffiliatedDomain()).isEqualTo(expectedAffiliatedDomain);
-    }
-    @Test
-    public void builder_setPreferredDefaultIconBit_retrieveSetIconBit() {
-        boolean expectedPreferredDefaultIconBit = SINGLE_PROVIDER_ICON_BIT;
-        PasswordCredentialEntry entry = new PasswordCredentialEntry.Builder(
-                mContext,
-                USERNAME,
-                mPendingIntent,
-                mBeginGetPasswordOption
-        ).setDefaultIconPreferredAsSingleProvider(expectedPreferredDefaultIconBit)
-                .build();
-        assertThat(entry.isDefaultIconPreferredAsSingleProvider())
-                .isEqualTo(expectedPreferredDefaultIconBit);
-    }
-=======
-
-        assertThat(entry.getAffiliatedDomain()).isNull();
-    }
-
->>>>>>> 3d4510a6
-    @Test
-    public void constructor_nonEmptyAffiliatedDomainSet_nonEmptyAffiliatedDomainRetrieved() {
-        String expectedAffiliatedDomain = "non-empty";
-
-        PasswordCredentialEntry entryWithAffiliatedDomain = new PasswordCredentialEntry(
-                mContext,
-                USERNAME,
-                mPendingIntent,
-                mBeginGetPasswordOption,
-                DISPLAYNAME,
-                Instant.ofEpochMilli(LAST_USED_TIME),
-                ICON,
-                false,
-                expectedAffiliatedDomain,
-                false
-        );
 
         assertThat(entryWithAffiliatedDomain.getAffiliatedDomain())
                 .isEqualTo(expectedAffiliatedDomain);
@@ -419,21 +340,8 @@
                 mPendingIntent,
                 mBeginGetPasswordOption).build();
     }
+
     private PasswordCredentialEntry constructEntryWithAllParams() {
-<<<<<<< HEAD
-        return new PasswordCredentialEntry.Builder(
-                mContext,
-                USERNAME,
-                mPendingIntent,
-                mBeginGetPasswordOption)
-                .setDisplayName(DISPLAYNAME)
-                .setLastUsedTime(Instant.ofEpochMilli(LAST_USED_TIME))
-                .setIcon(ICON)
-                .setAutoSelectAllowed(IS_AUTO_SELECT_ALLOWED)
-                .setAffiliatedDomain(AFFILIATED_DOMAIN)
-                .setDefaultIconPreferredAsSingleProvider(SINGLE_PROVIDER_ICON_BIT)
-                .build();
-=======
         if (BuildCompat.isAtLeastV()) {
             return new PasswordCredentialEntry.Builder(
                     mContext, USERNAME, mPendingIntent, mBeginGetPasswordOption)
@@ -455,8 +363,8 @@
                     .setDefaultIconPreferredAsSingleProvider(SINGLE_PROVIDER_ICON_BIT)
                     .build();
         }
->>>>>>> 3d4510a6
-    }
+    }
+
     private void assertEntryWithRequiredParamsOnly(PasswordCredentialEntry entry,
             Boolean assertOptionIdOnly) {
         assertThat(USERNAME.equals(entry.getUsername()));
@@ -466,10 +374,7 @@
         assertThat(entry.isDefaultIconPreferredAsSingleProvider()).isEqualTo(
                 DEFAULT_SINGLE_PROVIDER_ICON_BIT);
         assertThat(entry.getEntryGroupId()).isEqualTo(USERNAME);
-<<<<<<< HEAD
-=======
         assertThat(entry.getBiometricPromptData()).isNull();
->>>>>>> 3d4510a6
     }
     private void assertEntryWithAllParams(PasswordCredentialEntry entry) {
         assertThat(USERNAME.equals(entry.getUsername()));
@@ -484,14 +389,11 @@
         assertThat(entry.isDefaultIconPreferredAsSingleProvider()).isEqualTo(
                 SINGLE_PROVIDER_ICON_BIT);
         assertThat(entry.getEntryGroupId()).isEqualTo(USERNAME);
-<<<<<<< HEAD
-=======
         if (BuildCompat.isAtLeastV() && entry.getBiometricPromptData() != null) {
             assertThat(entry.getBiometricPromptData().getAllowedAuthenticators()).isEqualTo(
                     testBiometricPromptData().getAllowedAuthenticators());
         } else {
             assertThat(entry.getBiometricPromptData()).isNull();
         }
->>>>>>> 3d4510a6
     }
 }