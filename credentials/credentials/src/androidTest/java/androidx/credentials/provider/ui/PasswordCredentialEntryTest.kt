/*
 * Copyright 2023 The Android Open Source Project
 *
 * Licensed under the Apache License, Version 2.0 (the "License");
 * you may not use this file except in compliance with the License.
 * You may obtain a copy of the License at
 *
 *      http://www.apache.org/licenses/LICENSE-2.0
 *
 * Unless required by applicable law or agreed to in writing, software
 * distributed under the License is distributed on an "AS IS" BASIS,
 * WITHOUT WARRANTIES OR CONDITIONS OF ANY KIND, either express or implied.
 * See the License for the specific language governing permissions and
 * limitations under the License.
 */
package androidx.credentials.provider.ui

import android.app.PendingIntent
import android.content.Context
import android.content.Intent
import android.graphics.Bitmap
import android.graphics.drawable.Icon
import android.os.Bundle
import android.service.credentials.CredentialEntry
<<<<<<< HEAD
=======
import androidx.core.os.BuildCompat
>>>>>>> 3d4510a6
import androidx.credentials.CredentialOption
import androidx.credentials.PasswordCredential
import androidx.credentials.R
import androidx.credentials.equals
import androidx.credentials.provider.BeginGetPasswordOption
import androidx.credentials.provider.PasswordCredentialEntry
import androidx.credentials.provider.PasswordCredentialEntry.Companion.fromSlice
import androidx.credentials.provider.ui.UiUtils.Companion.testBiometricPromptData
import androidx.test.core.app.ApplicationProvider
import androidx.test.ext.junit.runners.AndroidJUnit4
import androidx.test.filters.SdkSuppress
import androidx.test.filters.SmallTest
import com.google.common.truth.Truth.assertThat
import java.time.Instant
import junit.framework.TestCase.assertFalse
import junit.framework.TestCase.assertNotNull
import org.junit.Assert
import org.junit.Assert.assertThrows
import org.junit.Test
import org.junit.runner.RunWith

@RunWith(AndroidJUnit4::class)
@SdkSuppress(minSdkVersion = 26) // Instant usage
@SmallTest
class PasswordCredentialEntryTest {
    private val mContext = ApplicationProvider.getApplicationContext<Context>()
    private val mIntent = Intent()
    private val mPendingIntent =
        PendingIntent.getActivity(mContext, 0, mIntent, PendingIntent.FLAG_IMMUTABLE)

    @Test
    fun constructor_requiredParams_success() {
        val entry = constructEntryWithRequiredParamsOnly()
        assertNotNull(entry)
        assertThat(entry.type).isEqualTo(PasswordCredential.TYPE_PASSWORD_CREDENTIAL)
        assertEntryWithRequiredParamsOnly(entry)
    }

    @Test
    fun constructor_allParams_success() {
        val entry = constructEntryWithAllParams()
        assertNotNull(entry)
        assertThat(entry.type).isEqualTo(PasswordCredential.TYPE_PASSWORD_CREDENTIAL)
        assertEntryWithAllParams(entry)
    }

    @Test
    @Suppress("DEPRECATION")
    fun constructor_emptyUsername_throwsIAE() {
        assertThrows(
            "Expected empty username to throw IllegalArgumentException",
            IllegalArgumentException::class.java
        ) {
            PasswordCredentialEntry(mContext, "", mPendingIntent, BEGIN_OPTION)
        }
    }

    @SdkSuppress(minSdkVersion = 28)
    @Test
    fun constructor_nullIcon_defaultIconSet() {
        val entry =
            PasswordCredentialEntry.Builder(mContext, USERNAME, mPendingIntent, BEGIN_OPTION)
                .build()
        assertThat(equals(entry.icon, Icon.createWithResource(mContext, R.drawable.ic_password)))
            .isTrue()
        Assert.assertTrue(entry.hasDefaultIcon)
    }

    @SdkSuppress(minSdkVersion = 28)
    @Test
    fun isDefaultIcon_noIconSet_returnsTrue() {
        val entry =
            PasswordCredentialEntry.Builder(mContext, USERNAME, mPendingIntent, BEGIN_OPTION)
                .build()

        Assert.assertTrue(entry.hasDefaultIcon)
<<<<<<< HEAD
    }

    @SdkSuppress(minSdkVersion = 28)
    @Test
    fun isDefaultIcon_customIconSetFromSlice_returnsFalse() {
        val entry =
            PasswordCredentialEntry.Builder(mContext, USERNAME, mPendingIntent, BEGIN_OPTION)
                .setIcon(ICON)
                .build()

        val slice = PasswordCredentialEntry.toSlice(entry)
        assertNotNull(slice)

        val entryFromSlice = fromSlice(slice!!)

        Assert.assertNotNull(entryFromSlice)
        Assert.assertFalse(entryFromSlice!!.hasDefaultIcon)
        Assert.assertFalse(entry.hasDefaultIcon)
=======
>>>>>>> 3d4510a6
    }

    @SdkSuppress(minSdkVersion = 28)
    @Test
<<<<<<< HEAD
    fun isDefaultIcon_noIconSetFromSlice_returnsTrue() {
        val entry =
            PasswordCredentialEntry.Builder(mContext, USERNAME, mPendingIntent, BEGIN_OPTION)
=======
    fun isDefaultIcon_customIconSetFromSlice_returnsFalse() {
        val entry =
            PasswordCredentialEntry.Builder(mContext, USERNAME, mPendingIntent, BEGIN_OPTION)
                .setIcon(ICON)
>>>>>>> 3d4510a6
                .build()

        val slice = PasswordCredentialEntry.toSlice(entry)
        assertNotNull(slice)
<<<<<<< HEAD
=======

        val entryFromSlice = fromSlice(slice!!)

        Assert.assertNotNull(entryFromSlice)
        Assert.assertFalse(entryFromSlice!!.hasDefaultIcon)
        Assert.assertFalse(entry.hasDefaultIcon)
    }

    @SdkSuppress(minSdkVersion = 28)
    @Test
    fun isDefaultIcon_noIconSetFromSlice_returnsTrue() {
        val entry =
            PasswordCredentialEntry.Builder(mContext, USERNAME, mPendingIntent, BEGIN_OPTION)
                .build()

        val slice = PasswordCredentialEntry.toSlice(entry)
        assertNotNull(slice)
>>>>>>> 3d4510a6
        val entryFromSlice = fromSlice(slice!!)

        Assert.assertNotNull(entryFromSlice)
        Assert.assertTrue(entryFromSlice!!.hasDefaultIcon)
        Assert.assertTrue(entry.hasDefaultIcon)
    }

    @Test
    @SdkSuppress(minSdkVersion = 28)
    fun isDefaultIcon_customIcon_returnsFalse() {
        val entry =
            PasswordCredentialEntry.Builder(mContext, USERNAME, mPendingIntent, BEGIN_OPTION)
                .setIcon(ICON)
                .build()
        Assert.assertFalse(entry.hasDefaultIcon)
    }

    @Test
    fun isAutoSelectAllowedFromOption_optionAllows_returnsTrue() {
        BEGIN_OPTION.candidateQueryData.putBoolean(
            CredentialOption.BUNDLE_KEY_IS_AUTO_SELECT_ALLOWED,
            true
        )
        val entry =
            PasswordCredentialEntry.Builder(mContext, USERNAME, mPendingIntent, BEGIN_OPTION)
                .build()
        Assert.assertTrue(entry.isAutoSelectAllowedFromOption)
    }

    @Test
    fun isAutoSelectAllowedFromOption_optionDisallows_returnsFalse() {
        val entry =
            PasswordCredentialEntry.Builder(mContext, USERNAME, mPendingIntent, BEGIN_OPTION)
                .build()
        Assert.assertFalse(entry.isAutoSelectAllowedFromOption)
    }

    @Test
    @Suppress("DEPRECATION")
    fun constructor_nullTypeDisplayName_defaultDisplayNameSet() {
        val entry = PasswordCredentialEntry(mContext, USERNAME, mPendingIntent, BEGIN_OPTION)
        assertThat(entry.typeDisplayName)
            .isEqualTo(mContext.getString(R.string.android_credentials_TYPE_PASSWORD_CREDENTIAL))
    }

    @Test
    fun constructor_isAutoSelectAllowedDefault_false() {
        val entry = constructEntryWithRequiredParamsOnly()
        val entry1 = constructEntryWithAllParams()
        assertFalse(entry.isAutoSelectAllowed)
        assertFalse(entry1.isAutoSelectAllowed)
    }

    @Test
    fun constructor_defaultAffiliatedDomain() {
        val defaultEntry = constructEntryWithRequiredParamsOnly()
<<<<<<< HEAD
=======

>>>>>>> 3d4510a6
        assertThat(defaultEntry.affiliatedDomain).isNull()
    }

    @Test
<<<<<<< HEAD
    fun constructor_nonEmptyAffiliatedDomainSet_nonEmptyAffiliatedDomainRetrieved() {
        val expectedAffiliatedDomain = "non-empty"
=======
    fun constructor_defaultBiometricPromptData() {
        val defaultEntry = constructEntryWithRequiredParamsOnly()

        assertThat(defaultEntry.biometricPromptData).isNull()
    }

    @Test
    fun constructor_nonEmptyAffiliatedDomainSet_nonEmptyAffiliatedDomainRetrieved() {
        val expectedAffiliatedDomain = "non-empty"

>>>>>>> 3d4510a6
        val entryWithAffiliationType =
            PasswordCredentialEntry(
                mContext,
                USERNAME,
                mPendingIntent,
                BEGIN_OPTION,
                DISPLAYNAME,
                LAST_USED_TIME,
                ICON,
                affiliatedDomain = expectedAffiliatedDomain
            )
<<<<<<< HEAD
=======

>>>>>>> 3d4510a6
        assertThat(entryWithAffiliationType.affiliatedDomain).isEqualTo(expectedAffiliatedDomain)
    }

    @Test
    fun constructor_setPreferredDefaultIconBit_retrieveSetPreferredDefaultIconBit() {
        val expectedPreferredDefaultIconBit = SINGLE_PROVIDER_ICON_BIT
        val entry =
            PasswordCredentialEntry(
                mContext,
                USERNAME,
                mPendingIntent,
                BEGIN_OPTION,
                DISPLAYNAME,
                LAST_USED_TIME,
                ICON,
                isDefaultIconPreferredAsSingleProvider = expectedPreferredDefaultIconBit
            )
<<<<<<< HEAD
=======

>>>>>>> 3d4510a6
        assertThat(entry.isDefaultIconPreferredAsSingleProvider)
            .isEqualTo(expectedPreferredDefaultIconBit)
    }

    @Test
    fun constructor_preferredIconBitNotProvided_retrieveDefaultPreferredIconBit() {
        val entry = PasswordCredentialEntry(mContext, USERNAME, mPendingIntent, BEGIN_OPTION)
<<<<<<< HEAD
=======

>>>>>>> 3d4510a6
        assertThat(entry.isDefaultIconPreferredAsSingleProvider)
            .isEqualTo(DEFAULT_SINGLE_PROVIDER_ICON_BIT)
    }

    @Test
    fun constructor_allRequiredParamsUsed_defaultUsernameEntryGroupIdRetrieved() {
        val entry = constructEntryWithAllParams()

        assertThat(entry.entryGroupId).isEqualTo(USERNAME)
    }

    @Test
    fun builder_constructDefault_containsOnlySetPropertiesAndDefaultValues() {
        val entry =
            PasswordCredentialEntry.Builder(mContext, USERNAME, mPendingIntent, BEGIN_OPTION)
                .build()

        assertThat(entry.username).isEqualTo(USERNAME)
        assertThat(entry.displayName).isNull()
        assertThat(entry.typeDisplayName)
            .isEqualTo(mContext.getString(R.string.android_credentials_TYPE_PASSWORD_CREDENTIAL))
        assertThat(entry.pendingIntent).isEqualTo(mPendingIntent)
        assertThat(entry.lastUsedTime).isNull()
        assertThat(entry.icon.toString())
            .isEqualTo(Icon.createWithResource(mContext, R.drawable.ic_password).toString())
        assertThat(entry.isAutoSelectAllowed).isFalse()
        assertThat(entry.beginGetCredentialOption).isEqualTo(BEGIN_OPTION)
        assertThat(entry.affiliatedDomain).isNull()
        assertThat(entry.entryGroupId).isEqualTo(USERNAME)
<<<<<<< HEAD
=======
        assertThat(entry.biometricPromptData).isNull()
>>>>>>> 3d4510a6
    }

    @Test
    fun builder_setAffiliatedDomainNull_retrieveNullAffiliatedDomain() {
        val entry =
            PasswordCredentialEntry.Builder(mContext, USERNAME, mPendingIntent, BEGIN_OPTION)
                .setAffiliatedDomain(null)
                .build()
<<<<<<< HEAD
=======

>>>>>>> 3d4510a6
        assertThat(entry.affiliatedDomain).isNull()
    }

    @Test
    fun builder_setAffiliatedDomainNonNull_retrieveNonNullAffiliatedDomain() {
        val expectedAffiliatedDomain = "name"
<<<<<<< HEAD
=======

>>>>>>> 3d4510a6
        val entry =
            PasswordCredentialEntry.Builder(mContext, USERNAME, mPendingIntent, BEGIN_OPTION)
                .setAffiliatedDomain(expectedAffiliatedDomain)
                .build()
<<<<<<< HEAD
=======

>>>>>>> 3d4510a6
        assertThat(entry.affiliatedDomain).isEqualTo(expectedAffiliatedDomain)
    }

    @Test
    @SdkSuppress(minSdkVersion = 34)
    fun fromSlice_success() {
        val originalEntry = constructEntryWithAllParams()
        val slice = PasswordCredentialEntry.toSlice(originalEntry)
        assertNotNull(slice)
        val entry = fromSlice(slice!!)
        assertNotNull(entry)
        entry?.let { assertEntryWithAllParams(entry) }
    }

    @Test
    @SdkSuppress(minSdkVersion = 34)
    fun fromCredentialEntry_success() {
        val originalEntry = constructEntryWithAllParams()
        val slice = PasswordCredentialEntry.toSlice(originalEntry)
        assertNotNull(slice)
        val entry =
            slice
                ?.let { CredentialEntry("id", it) }
                ?.let { PasswordCredentialEntry.fromCredentialEntry(it) }
        assertNotNull(entry)
        entry?.let { assertEntryWithAllParams(entry) }
    }

    @Suppress("DEPRECATION")
    private fun constructEntryWithRequiredParamsOnly(): PasswordCredentialEntry {
        return PasswordCredentialEntry(mContext, USERNAME, mPendingIntent, BEGIN_OPTION)
    }

    private fun constructEntryWithAllParams(): PasswordCredentialEntry {
<<<<<<< HEAD
        return PasswordCredentialEntry(
            mContext,
            USERNAME,
            mPendingIntent,
            BEGIN_OPTION,
            DISPLAYNAME,
            LAST_USED_TIME,
            ICON,
            IS_AUTO_SELECT_ALLOWED,
            AFFILIATED_DOMAIN,
            SINGLE_PROVIDER_ICON_BIT
        )
=======
        return if (BuildCompat.isAtLeastV()) {
            PasswordCredentialEntry(
                mContext,
                USERNAME,
                mPendingIntent,
                BEGIN_OPTION,
                DISPLAYNAME,
                LAST_USED_TIME,
                ICON,
                IS_AUTO_SELECT_ALLOWED,
                AFFILIATED_DOMAIN,
                SINGLE_PROVIDER_ICON_BIT,
                testBiometricPromptData(),
            )
        } else {
            PasswordCredentialEntry(
                mContext,
                USERNAME,
                mPendingIntent,
                BEGIN_OPTION,
                DISPLAYNAME,
                LAST_USED_TIME,
                ICON,
                IS_AUTO_SELECT_ALLOWED,
                AFFILIATED_DOMAIN,
                SINGLE_PROVIDER_ICON_BIT,
            )
        }
>>>>>>> 3d4510a6
    }

    private fun assertEntryWithRequiredParamsOnly(entry: PasswordCredentialEntry) {
        assertThat(USERNAME == entry.username)
        assertThat(mPendingIntent).isEqualTo(entry.pendingIntent)
        assertThat(entry.affiliatedDomain).isNull()
        assertThat(entry.isDefaultIconPreferredAsSingleProvider)
            .isEqualTo(DEFAULT_SINGLE_PROVIDER_ICON_BIT)
        assertThat(entry.entryGroupId).isEqualTo(USERNAME)
<<<<<<< HEAD
=======
        assertThat(entry.biometricPromptData).isNull()
>>>>>>> 3d4510a6
    }

    private fun assertEntryWithAllParams(entry: PasswordCredentialEntry) {
        assertThat(USERNAME == entry.username)
        assertThat(DISPLAYNAME == entry.displayName)
        assertThat(TYPE_DISPLAY_NAME == entry.typeDisplayName)
        assertThat(ICON).isEqualTo(entry.icon)
        assertNotNull(entry.lastUsedTime)
        entry.lastUsedTime?.let {
            assertThat(LAST_USED_TIME.toEpochMilli()).isEqualTo(it.toEpochMilli())
        }
        assertThat(mPendingIntent).isEqualTo(entry.pendingIntent)
        assertThat(entry.isAutoSelectAllowed).isEqualTo(IS_AUTO_SELECT_ALLOWED)
        assertThat(entry.affiliatedDomain).isEqualTo(AFFILIATED_DOMAIN)
        assertThat(entry.isDefaultIconPreferredAsSingleProvider).isEqualTo(SINGLE_PROVIDER_ICON_BIT)
        assertThat(entry.entryGroupId).isEqualTo(USERNAME)
<<<<<<< HEAD
=======
        if (BuildCompat.isAtLeastV()) {
            // TODO(b/325469910) : Add cryptoObject tests once opId is retrievable
            assertThat(entry.biometricPromptData!!.allowedAuthenticators)
                .isEqualTo(testBiometricPromptData().allowedAuthenticators)
        } else {
            assertThat(entry.biometricPromptData).isNull()
        }
>>>>>>> 3d4510a6
    }

    companion object {
        private val USERNAME: CharSequence = "title"
        private val DISPLAYNAME: CharSequence = "subtitle"
        private val TYPE_DISPLAY_NAME: CharSequence = "Password"
        private val LAST_USED_TIME = Instant.now()
        private val BEGIN_OPTION = BeginGetPasswordOption(emptySet<String>(), Bundle(), "id")
        private val ICON =
            Icon.createWithBitmap(Bitmap.createBitmap(100, 100, Bitmap.Config.ARGB_8888))
        private val IS_AUTO_SELECT_ALLOWED = false
        private val AFFILIATED_DOMAIN = "affiliation-name"
        private const val DEFAULT_SINGLE_PROVIDER_ICON_BIT = false
        private const val SINGLE_PROVIDER_ICON_BIT = true
    }
}<|MERGE_RESOLUTION|>--- conflicted
+++ resolved
@@ -22,10 +22,7 @@
 import android.graphics.drawable.Icon
 import android.os.Bundle
 import android.service.credentials.CredentialEntry
-<<<<<<< HEAD
-=======
 import androidx.core.os.BuildCompat
->>>>>>> 3d4510a6
 import androidx.credentials.CredentialOption
 import androidx.credentials.PasswordCredential
 import androidx.credentials.R
@@ -102,7 +99,6 @@
                 .build()
 
         Assert.assertTrue(entry.hasDefaultIcon)
-<<<<<<< HEAD
     }
 
     @SdkSuppress(minSdkVersion = 28)
@@ -121,46 +117,17 @@
         Assert.assertNotNull(entryFromSlice)
         Assert.assertFalse(entryFromSlice!!.hasDefaultIcon)
         Assert.assertFalse(entry.hasDefaultIcon)
-=======
->>>>>>> 3d4510a6
     }
 
     @SdkSuppress(minSdkVersion = 28)
     @Test
-<<<<<<< HEAD
     fun isDefaultIcon_noIconSetFromSlice_returnsTrue() {
         val entry =
             PasswordCredentialEntry.Builder(mContext, USERNAME, mPendingIntent, BEGIN_OPTION)
-=======
-    fun isDefaultIcon_customIconSetFromSlice_returnsFalse() {
-        val entry =
-            PasswordCredentialEntry.Builder(mContext, USERNAME, mPendingIntent, BEGIN_OPTION)
-                .setIcon(ICON)
->>>>>>> 3d4510a6
                 .build()
 
         val slice = PasswordCredentialEntry.toSlice(entry)
         assertNotNull(slice)
-<<<<<<< HEAD
-=======
-
-        val entryFromSlice = fromSlice(slice!!)
-
-        Assert.assertNotNull(entryFromSlice)
-        Assert.assertFalse(entryFromSlice!!.hasDefaultIcon)
-        Assert.assertFalse(entry.hasDefaultIcon)
-    }
-
-    @SdkSuppress(minSdkVersion = 28)
-    @Test
-    fun isDefaultIcon_noIconSetFromSlice_returnsTrue() {
-        val entry =
-            PasswordCredentialEntry.Builder(mContext, USERNAME, mPendingIntent, BEGIN_OPTION)
-                .build()
-
-        val slice = PasswordCredentialEntry.toSlice(entry)
-        assertNotNull(slice)
->>>>>>> 3d4510a6
         val entryFromSlice = fromSlice(slice!!)
 
         Assert.assertNotNull(entryFromSlice)
@@ -217,29 +184,21 @@
     @Test
     fun constructor_defaultAffiliatedDomain() {
         val defaultEntry = constructEntryWithRequiredParamsOnly()
-<<<<<<< HEAD
-=======
-
->>>>>>> 3d4510a6
+
         assertThat(defaultEntry.affiliatedDomain).isNull()
     }
 
     @Test
-<<<<<<< HEAD
+    fun constructor_defaultBiometricPromptData() {
+        val defaultEntry = constructEntryWithRequiredParamsOnly()
+
+        assertThat(defaultEntry.biometricPromptData).isNull()
+    }
+
+    @Test
     fun constructor_nonEmptyAffiliatedDomainSet_nonEmptyAffiliatedDomainRetrieved() {
         val expectedAffiliatedDomain = "non-empty"
-=======
-    fun constructor_defaultBiometricPromptData() {
-        val defaultEntry = constructEntryWithRequiredParamsOnly()
-
-        assertThat(defaultEntry.biometricPromptData).isNull()
-    }
-
-    @Test
-    fun constructor_nonEmptyAffiliatedDomainSet_nonEmptyAffiliatedDomainRetrieved() {
-        val expectedAffiliatedDomain = "non-empty"
-
->>>>>>> 3d4510a6
+
         val entryWithAffiliationType =
             PasswordCredentialEntry(
                 mContext,
@@ -251,10 +210,7 @@
                 ICON,
                 affiliatedDomain = expectedAffiliatedDomain
             )
-<<<<<<< HEAD
-=======
-
->>>>>>> 3d4510a6
+
         assertThat(entryWithAffiliationType.affiliatedDomain).isEqualTo(expectedAffiliatedDomain)
     }
 
@@ -272,10 +228,7 @@
                 ICON,
                 isDefaultIconPreferredAsSingleProvider = expectedPreferredDefaultIconBit
             )
-<<<<<<< HEAD
-=======
-
->>>>>>> 3d4510a6
+
         assertThat(entry.isDefaultIconPreferredAsSingleProvider)
             .isEqualTo(expectedPreferredDefaultIconBit)
     }
@@ -283,10 +236,7 @@
     @Test
     fun constructor_preferredIconBitNotProvided_retrieveDefaultPreferredIconBit() {
         val entry = PasswordCredentialEntry(mContext, USERNAME, mPendingIntent, BEGIN_OPTION)
-<<<<<<< HEAD
-=======
-
->>>>>>> 3d4510a6
+
         assertThat(entry.isDefaultIconPreferredAsSingleProvider)
             .isEqualTo(DEFAULT_SINGLE_PROVIDER_ICON_BIT)
     }
@@ -316,10 +266,7 @@
         assertThat(entry.beginGetCredentialOption).isEqualTo(BEGIN_OPTION)
         assertThat(entry.affiliatedDomain).isNull()
         assertThat(entry.entryGroupId).isEqualTo(USERNAME)
-<<<<<<< HEAD
-=======
         assertThat(entry.biometricPromptData).isNull()
->>>>>>> 3d4510a6
     }
 
     @Test
@@ -328,28 +275,19 @@
             PasswordCredentialEntry.Builder(mContext, USERNAME, mPendingIntent, BEGIN_OPTION)
                 .setAffiliatedDomain(null)
                 .build()
-<<<<<<< HEAD
-=======
-
->>>>>>> 3d4510a6
+
         assertThat(entry.affiliatedDomain).isNull()
     }
 
     @Test
     fun builder_setAffiliatedDomainNonNull_retrieveNonNullAffiliatedDomain() {
         val expectedAffiliatedDomain = "name"
-<<<<<<< HEAD
-=======
-
->>>>>>> 3d4510a6
+
         val entry =
             PasswordCredentialEntry.Builder(mContext, USERNAME, mPendingIntent, BEGIN_OPTION)
                 .setAffiliatedDomain(expectedAffiliatedDomain)
                 .build()
-<<<<<<< HEAD
-=======
-
->>>>>>> 3d4510a6
+
         assertThat(entry.affiliatedDomain).isEqualTo(expectedAffiliatedDomain)
     }
 
@@ -384,20 +322,6 @@
     }
 
     private fun constructEntryWithAllParams(): PasswordCredentialEntry {
-<<<<<<< HEAD
-        return PasswordCredentialEntry(
-            mContext,
-            USERNAME,
-            mPendingIntent,
-            BEGIN_OPTION,
-            DISPLAYNAME,
-            LAST_USED_TIME,
-            ICON,
-            IS_AUTO_SELECT_ALLOWED,
-            AFFILIATED_DOMAIN,
-            SINGLE_PROVIDER_ICON_BIT
-        )
-=======
         return if (BuildCompat.isAtLeastV()) {
             PasswordCredentialEntry(
                 mContext,
@@ -426,7 +350,6 @@
                 SINGLE_PROVIDER_ICON_BIT,
             )
         }
->>>>>>> 3d4510a6
     }
 
     private fun assertEntryWithRequiredParamsOnly(entry: PasswordCredentialEntry) {
@@ -436,10 +359,7 @@
         assertThat(entry.isDefaultIconPreferredAsSingleProvider)
             .isEqualTo(DEFAULT_SINGLE_PROVIDER_ICON_BIT)
         assertThat(entry.entryGroupId).isEqualTo(USERNAME)
-<<<<<<< HEAD
-=======
         assertThat(entry.biometricPromptData).isNull()
->>>>>>> 3d4510a6
     }
 
     private fun assertEntryWithAllParams(entry: PasswordCredentialEntry) {
@@ -456,8 +376,6 @@
         assertThat(entry.affiliatedDomain).isEqualTo(AFFILIATED_DOMAIN)
         assertThat(entry.isDefaultIconPreferredAsSingleProvider).isEqualTo(SINGLE_PROVIDER_ICON_BIT)
         assertThat(entry.entryGroupId).isEqualTo(USERNAME)
-<<<<<<< HEAD
-=======
         if (BuildCompat.isAtLeastV()) {
             // TODO(b/325469910) : Add cryptoObject tests once opId is retrievable
             assertThat(entry.biometricPromptData!!.allowedAuthenticators)
@@ -465,7 +383,6 @@
         } else {
             assertThat(entry.biometricPromptData).isNull()
         }
->>>>>>> 3d4510a6
     }
 
     companion object {
