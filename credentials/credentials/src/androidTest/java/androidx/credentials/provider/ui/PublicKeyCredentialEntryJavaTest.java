--- conflicted
+++ resolved
@@ -16,10 +16,7 @@
 package androidx.credentials.provider.ui;
 
 import static androidx.credentials.CredentialOption.BUNDLE_KEY_IS_AUTO_SELECT_ALLOWED;
-<<<<<<< HEAD
-=======
 import static androidx.credentials.provider.ui.UiUtils.testBiometricPromptData;
->>>>>>> 3d4510a6
 
 import static com.google.common.truth.Truth.assertThat;
 
@@ -29,7 +26,6 @@
 import static org.junit.Assert.assertTrue;
 
 import android.app.PendingIntent;
-import android.app.slice.Slice;
 import android.content.Context;
 import android.content.Intent;
 import android.graphics.Bitmap;
@@ -51,6 +47,7 @@
 import org.junit.runner.RunWith;
 
 import java.time.Instant;
+
 @RunWith(AndroidJUnit4.class)
 @SdkSuppress(minSdkVersion = 26) // Instant usage
 @SmallTest
@@ -69,15 +66,10 @@
                     "{\"key1\":{\"key2\":{\"key3\":\"value3\"}}}");
     private final Context mContext = ApplicationProvider.getApplicationContext();
     private final Intent mIntent = new Intent();
-<<<<<<< HEAD
-    private final PendingIntent mPendingIntent = PendingIntent.getActivity(mContext, 0, mIntent,
-            PendingIntent.FLAG_IMMUTABLE);
-=======
     private final PendingIntent mPendingIntent = PendingIntent.getActivity(mContext, 0,
             mIntent,
             PendingIntent.FLAG_IMMUTABLE);
 
->>>>>>> 3d4510a6
     @Test
     public void build_requiredParamsOnly_success() {
         PublicKeyCredentialEntry entry = constructWithRequiredParamsOnly();
@@ -151,16 +143,10 @@
     }
     @Test
     @SdkSuppress(minSdkVersion = 34)
-<<<<<<< HEAD
-    public void fromCredentialEntry_success() {
-        PublicKeyCredentialEntry originalEntry = constructWithAllParams();
-        Slice slice = PublicKeyCredentialEntry.toSlice(originalEntry);
-=======
     @SuppressWarnings("deprecation")
     public void fromCredentialEntry_success() {
         PublicKeyCredentialEntry originalEntry = constructWithAllParams();
         android.app.slice.Slice slice = PublicKeyCredentialEntry.toSlice(originalEntry);
->>>>>>> 3d4510a6
         assertNotNull(slice);
         PublicKeyCredentialEntry entry = PublicKeyCredentialEntry.fromCredentialEntry(
                 new android.service.credentials.CredentialEntry("id", slice));
@@ -179,18 +165,11 @@
 
     @Test
     @SdkSuppress(minSdkVersion = 28)
-<<<<<<< HEAD
-    public void isDefaultIcon_noIconSetFromSlice_returnsTrue() {
-        PublicKeyCredentialEntry entry = new PublicKeyCredentialEntry
-                .Builder(mContext, USERNAME, mPendingIntent, mBeginOption).build();
-        Slice slice = PublicKeyCredentialEntry.toSlice(entry);
-=======
     @SuppressWarnings("deprecation")
     public void isDefaultIcon_noIconSetFromSlice_returnsTrue() {
         PublicKeyCredentialEntry entry = new PublicKeyCredentialEntry
                 .Builder(mContext, USERNAME, mPendingIntent, mBeginOption).build();
         android.app.slice.Slice slice = PublicKeyCredentialEntry.toSlice(entry);
->>>>>>> 3d4510a6
 
         assertNotNull(slice);
 
@@ -198,37 +177,6 @@
 
         assertTrue(entryFromSlice.hasDefaultIcon());
         assertTrue(entry.hasDefaultIcon());
-<<<<<<< HEAD
-    }
-
-    @Test
-    @SdkSuppress(minSdkVersion = 28)
-    public void isDefaultIcon_customIconAfterSlice_returnsFalse() {
-        PublicKeyCredentialEntry entry = new PublicKeyCredentialEntry
-                .Builder(mContext, USERNAME, mPendingIntent, mBeginOption)
-                .setIcon(ICON).build();
-        Slice slice = PublicKeyCredentialEntry.toSlice(entry);
-
-        assertNotNull(slice);
-
-        PublicKeyCredentialEntry entryFromSlice = PublicKeyCredentialEntry.fromSlice(slice);
-
-        assertFalse(entryFromSlice.hasDefaultIcon());
-        assertFalse(entry.hasDefaultIcon());
-    }
-
-    @Test
-    @SdkSuppress(minSdkVersion = 28)
-    public void isDefaultIcon_customIcon_returnsFalse() {
-        PublicKeyCredentialEntry entry = new PublicKeyCredentialEntry
-                .Builder(mContext, USERNAME, mPendingIntent, mBeginOption)
-                .setIcon(ICON).build();
-
-        assertFalse(entry.hasDefaultIcon());
-    }
-
-    @Test
-=======
     }
 
     @Test
@@ -259,7 +207,6 @@
     }
 
     @Test
->>>>>>> 3d4510a6
     public void isAutoSelectAllowedFromOption_optionAllows_returnsTrue() {
         mBeginOption.getCandidateQueryData().putBoolean(
                 BUNDLE_KEY_IS_AUTO_SELECT_ALLOWED, true);
@@ -282,12 +229,6 @@
                 mBeginOption).build();
     }
     private PublicKeyCredentialEntry constructWithAllParams() {
-<<<<<<< HEAD
-        return new PublicKeyCredentialEntry.Builder(mContext, USERNAME, mPendingIntent,
-                mBeginOption).setAutoSelectAllowed(IS_AUTO_SELECT_ALLOWED).setDisplayName(
-                DISPLAYNAME).setLastUsedTime(Instant.ofEpochMilli(LAST_USED_TIME)).setIcon(
-                ICON).setDefaultIconPreferredAsSingleProvider(SINGLE_PROVIDER_ICON_BIT).build();
-=======
         PublicKeyCredentialEntry.Builder testBuilder = new PublicKeyCredentialEntry
                 .Builder(mContext, USERNAME, mPendingIntent,
                 mBeginOption).setAutoSelectAllowed(IS_AUTO_SELECT_ALLOWED).setDisplayName(
@@ -297,7 +238,6 @@
             testBuilder.setBiometricPromptData(testBiometricPromptData());
         }
         return testBuilder.build();
->>>>>>> 3d4510a6
     }
     private void assertEntryWithRequiredParams(PublicKeyCredentialEntry entry) {
         assertThat(USERNAME.equals(entry.getUsername()));
@@ -306,10 +246,7 @@
                 DEFAULT_SINGLE_PROVIDER_ICON_BIT);
         assertThat(entry.getAffiliatedDomain()).isNull();
         assertThat(entry.getEntryGroupId()).isEqualTo(USERNAME);
-<<<<<<< HEAD
-=======
         assertThat(entry.getBiometricPromptData()).isNull();
->>>>>>> 3d4510a6
     }
     private void assertEntryWithAllParams(PublicKeyCredentialEntry entry) {
         assertThat(USERNAME.equals(entry.getUsername()));
@@ -323,14 +260,11 @@
                 SINGLE_PROVIDER_ICON_BIT);
         assertThat(entry.getAffiliatedDomain()).isNull();
         assertThat(entry.getEntryGroupId()).isEqualTo(USERNAME);
-<<<<<<< HEAD
-=======
         if (BuildCompat.isAtLeastV() && entry.getBiometricPromptData() != null) {
             assertThat(entry.getBiometricPromptData().getAllowedAuthenticators()).isEqualTo(
                     testBiometricPromptData().getAllowedAuthenticators());
         } else {
             assertThat(entry.getBiometricPromptData()).isNull();
         }
->>>>>>> 3d4510a6
     }
 }