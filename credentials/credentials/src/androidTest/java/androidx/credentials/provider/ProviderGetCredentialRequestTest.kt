/*
 * Copyright 2023 The Android Open Source Project
 *
 * Licensed under the Apache License, Version 2.0 (the "License");
 * you may not use this file except in compliance with the License.
 * You may obtain a copy of the License at
 *
 *      http://www.apache.org/licenses/LICENSE-2.0
 *
 * Unless required by applicable law or agreed to in writing, software
 * distributed under the License is distributed on an "AS IS" BASIS,
 * WITHOUT WARRANTIES OR CONDITIONS OF ANY KIND, either express or implied.
 * See the License for the specific language governing permissions and
 * limitations under the License.
 */

package androidx.credentials.provider

import android.content.ComponentName
import android.content.pm.SigningInfo
import android.os.Bundle
import androidx.credentials.CredentialOption.Companion.createFrom
import androidx.credentials.assertEquals
import androidx.credentials.getTestCallingAppInfo
import androidx.test.ext.junit.runners.AndroidJUnit4
import androidx.test.filters.SdkSuppress
import androidx.test.filters.SmallTest
import androidx.testutils.assertThrows
import com.google.common.truth.Truth.assertThat
import org.junit.Test
import org.junit.runner.RunWith

@RunWith(AndroidJUnit4::class)
@SmallTest
class ProviderGetCredentialRequestTest {

    @Test
    fun constructor_success() {
        ProviderGetCredentialRequest(
            listOf(createFrom("type", Bundle(), Bundle(), true, emptySet())),
<<<<<<< HEAD
            CallingAppInfo("name", SigningInfo())
=======
            getTestCallingAppInfo(null)
>>>>>>> 3d4510a6
        )
    }

    @Test
    fun constructor_createFrom_success() {
        ProviderGetCredentialRequest.createFrom(
            listOf(createFrom("type", Bundle(), Bundle(), true, emptySet())),
<<<<<<< HEAD
            CallingAppInfo("name", SigningInfo())
=======
            getTestCallingAppInfo("origin")
>>>>>>> 3d4510a6
        )
    }

    @Test
    fun getter_credentialOptions() {
        val expectedType = "BoeingCred"
        val expectedQueryKey = "PilotName"
        val expectedQueryValue = "PilotPassword"
        val expectedCandidateQueryData = Bundle()
        expectedCandidateQueryData.putString(expectedQueryKey, expectedQueryValue)
        val expectedRequestKey = "PlaneKey"
        val expectedRequestValue = "PlaneInfo"
        val expectedRequestData = Bundle()
        expectedRequestData.putString(expectedRequestKey, expectedRequestValue)
        val expectedRequireSystemProvider = true
        val expectedAllowedProviders: Set<ComponentName> =
            setOf(ComponentName("pkg", "cls"), ComponentName("pkg2", "cls2"))

        val providerGetCredentialRequest =
            ProviderGetCredentialRequest(
                listOf(
                    createFrom(
                        expectedType,
                        expectedRequestData,
                        expectedCandidateQueryData,
                        expectedRequireSystemProvider,
                        expectedAllowedProviders
                    )
                ),
<<<<<<< HEAD
                CallingAppInfo("name", SigningInfo())
=======
                getTestCallingAppInfo(null)
>>>>>>> 3d4510a6
            )
        val actualCredentialOptionsList = providerGetCredentialRequest.credentialOptions
        assertThat(actualCredentialOptionsList.size).isEqualTo(1)
        val actualType = actualCredentialOptionsList[0].type
        val actualRequestValue =
            actualCredentialOptionsList[0].requestData.getString(expectedRequestKey)
        val actualQueryValue =
            actualCredentialOptionsList[0].candidateQueryData.getString(expectedQueryKey)
        val actualRequireSystemProvider = actualCredentialOptionsList[0].isSystemProviderRequired

        assertThat(actualType).isEqualTo(expectedType)
        assertThat(actualRequestValue).isEqualTo(expectedRequestValue)
        assertThat(actualQueryValue).isEqualTo(expectedQueryValue)
        assertThat(actualRequireSystemProvider).isEqualTo(expectedRequireSystemProvider)
        assertThat(actualCredentialOptionsList[0].allowedProviders)
            .containsAtLeastElementsIn(expectedAllowedProviders)
    }

    @SdkSuppress(minSdkVersion = 28)
    @Test
    fun getter_signingInfo() {
        val expectedPackageName = "cool.security.package"

        val providerGetCredentialRequest =
            ProviderGetCredentialRequest(
                listOf(createFrom("type", Bundle(), Bundle(), true, emptySet())),
                CallingAppInfo(expectedPackageName, SigningInfo())
            )
        val actualPackageName = providerGetCredentialRequest.callingAppInfo.packageName

        assertThat(actualPackageName).isEqualTo(expectedPackageName)
    }

    @Test
    fun bundleConversion_success() {
        val request =
            ProviderGetCredentialRequest(
                listOf(createFrom("type", Bundle(), Bundle(), true, emptySet())),
                getTestCallingAppInfo("test-origin")
            )

        val actualRequest =
            ProviderGetCredentialRequest.fromBundle(ProviderGetCredentialRequest.asBundle(request))

        assertEquals(request, actualRequest)
    }

    @Test
    fun bundleConversion_emptyBundle_throws() {
        assertThrows(IllegalArgumentException::class.java) {
            ProviderGetCredentialRequest.fromBundle(Bundle())
        }
    }
}<|MERGE_RESOLUTION|>--- conflicted
+++ resolved
@@ -38,11 +38,7 @@
     fun constructor_success() {
         ProviderGetCredentialRequest(
             listOf(createFrom("type", Bundle(), Bundle(), true, emptySet())),
-<<<<<<< HEAD
-            CallingAppInfo("name", SigningInfo())
-=======
             getTestCallingAppInfo(null)
->>>>>>> 3d4510a6
         )
     }
 
@@ -50,11 +46,7 @@
     fun constructor_createFrom_success() {
         ProviderGetCredentialRequest.createFrom(
             listOf(createFrom("type", Bundle(), Bundle(), true, emptySet())),
-<<<<<<< HEAD
-            CallingAppInfo("name", SigningInfo())
-=======
             getTestCallingAppInfo("origin")
->>>>>>> 3d4510a6
         )
     }
 
@@ -84,11 +76,7 @@
                         expectedAllowedProviders
                     )
                 ),
-<<<<<<< HEAD
-                CallingAppInfo("name", SigningInfo())
-=======
                 getTestCallingAppInfo(null)
->>>>>>> 3d4510a6
             )
         val actualCredentialOptionsList = providerGetCredentialRequest.credentialOptions
         assertThat(actualCredentialOptionsList.size).isEqualTo(1)
