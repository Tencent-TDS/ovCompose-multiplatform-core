/*
 * Copyright 2023 The Android Open Source Project
 *
 * Licensed under the Apache License, Version 2.0 (the "License");
 * you may not use this file except in compliance with the License.
 * You may obtain a copy of the License at
 *
 *      http://www.apache.org/licenses/LICENSE-2.0
 *
 * Unless required by applicable law or agreed to in writing, software
 * distributed under the License is distributed on an "AS IS" BASIS,
 * WITHOUT WARRANTIES OR CONDITIONS OF ANY KIND, either express or implied.
 * See the License for the specific language governing permissions and
 * limitations under the License.
 */

package androidx.credentials.provider.ui;

import static com.google.common.truth.Truth.assertThat;

import static org.junit.Assert.assertNotNull;
import static org.junit.Assert.assertThrows;

import android.app.PendingIntent;
import android.app.slice.Slice;
import android.content.Context;
import android.content.Intent;

import androidx.credentials.provider.RemoteEntry;
import androidx.test.core.app.ApplicationProvider;
import androidx.test.ext.junit.runners.AndroidJUnit4;
import androidx.test.filters.SdkSuppress;
import androidx.test.filters.SmallTest;

import org.junit.Test;
import org.junit.runner.RunWith;

@RunWith(AndroidJUnit4.class)
@SmallTest
public class RemoteEntryJavaTest {
    private final Context mContext = ApplicationProvider.getApplicationContext();
    private final Intent mIntent = new Intent();
    private final PendingIntent mPendingIntent =
            PendingIntent.getActivity(mContext, 0, mIntent,
                    PendingIntent.FLAG_IMMUTABLE);

    @Test
    public void constructor_success() {
        RemoteEntry entry = new RemoteEntry(mPendingIntent);

        assertNotNull(entry);
        assertThat(mPendingIntent).isEqualTo(entry.getPendingIntent());
    }

    @Test
    public void build_success() {
        RemoteEntry entry = new RemoteEntry.Builder(mPendingIntent).build();

        assertNotNull(entry);
        assertThat(mPendingIntent).isEqualTo(entry.getPendingIntent());
    }

    @Test
    public void constructor_nullPendingIntent_throwsNPE() {
        assertThrows("Expected null pending intent to throw NPE",
                NullPointerException.class,
                () -> new RemoteEntry(null));
    }

    @Test
    @SdkSuppress(minSdkVersion = 28)
    public void fromSlice_success() {
        RemoteEntry originalEntry = new RemoteEntry(mPendingIntent);

        RemoteEntry fromSlice = RemoteEntry.fromSlice(RemoteEntry.toSlice(originalEntry));

        assertThat(fromSlice).isNotNull();
        assertThat(fromSlice.getPendingIntent()).isEqualTo(mPendingIntent);
    }

    @Test
    @SdkSuppress(minSdkVersion = 34)
<<<<<<< HEAD
    public void fromRemoteEntry_success() {
        RemoteEntry originalEntry = new RemoteEntry(mPendingIntent);
        Slice slice = RemoteEntry.toSlice(originalEntry);
=======
    @SuppressWarnings("deprecation")
    public void fromRemoteEntry_success() {
        RemoteEntry originalEntry = new RemoteEntry(mPendingIntent);
        android.app.slice.Slice slice = RemoteEntry.toSlice(originalEntry);
>>>>>>> 3d4510a6
        assertNotNull(slice);

        RemoteEntry remoteEntry = RemoteEntry.fromRemoteEntry(
                new android.service.credentials.RemoteEntry(slice));

        assertThat(remoteEntry).isNotNull();
        assertThat(remoteEntry.getPendingIntent()).isEqualTo(mPendingIntent);
    }
}<|MERGE_RESOLUTION|>--- conflicted
+++ resolved
@@ -22,7 +22,6 @@
 import static org.junit.Assert.assertThrows;
 
 import android.app.PendingIntent;
-import android.app.slice.Slice;
 import android.content.Context;
 import android.content.Intent;
 
@@ -80,16 +79,10 @@
 
     @Test
     @SdkSuppress(minSdkVersion = 34)
-<<<<<<< HEAD
-    public void fromRemoteEntry_success() {
-        RemoteEntry originalEntry = new RemoteEntry(mPendingIntent);
-        Slice slice = RemoteEntry.toSlice(originalEntry);
-=======
     @SuppressWarnings("deprecation")
     public void fromRemoteEntry_success() {
         RemoteEntry originalEntry = new RemoteEntry(mPendingIntent);
         android.app.slice.Slice slice = RemoteEntry.toSlice(originalEntry);
->>>>>>> 3d4510a6
         assertNotNull(slice);
 
         RemoteEntry remoteEntry = RemoteEntry.fromRemoteEntry(
