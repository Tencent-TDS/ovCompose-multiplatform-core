--- conflicted
+++ resolved
@@ -261,8 +261,6 @@
         assertThat(displayInfo.userDisplayName).isEqualTo(TEST_USER_DISPLAYNAME)
         assertThat(displayInfo.userId).isEqualTo(TEST_USERNAME)
         assertThat(displayInfo.credentialTypeIcon!!.resId).isEqualTo(R.drawable.ic_passkey)
-<<<<<<< HEAD
-=======
         assertThat(convertedRequest.credentialData.getString(customRequestDataKey))
             .isEqualTo(customRequestDataValue)
         assertThat(convertedRequest.candidateQueryData.getBoolean(customCandidateQueryDataKey))
@@ -322,7 +320,6 @@
         assertThat(displayInfo.userDisplayName).isEqualTo(TEST_USER_DISPLAYNAME)
         assertThat(displayInfo.userId).isEqualTo(TEST_USERNAME)
         assertThat(displayInfo.credentialTypeIcon!!.resId).isEqualTo(R.drawable.ic_passkey)
->>>>>>> 3d4510a6
         assertThat(convertedRequest.credentialData.getString(customRequestDataKey))
             .isEqualTo(customRequestDataValue)
         assertThat(convertedRequest.candidateQueryData.getBoolean(customCandidateQueryDataKey))
