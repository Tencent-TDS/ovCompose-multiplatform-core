/*
 * Copyright 2022 The Android Open Source Project
 *
 * Licensed under the Apache License, Version 2.0 (the "License");
 * you may not use this file except in compliance with the License.
 * You may obtain a copy of the License at
 *
 *      http://www.apache.org/licenses/LICENSE-2.0
 *
 * Unless required by applicable law or agreed to in writing, software
 * distributed under the License is distributed on an "AS IS" BASIS,
 * WITHOUT WARRANTIES OR CONDITIONS OF ANY KIND, either express or implied.
 * See the License for the specific language governing permissions and
 * limitations under the License.
 */

package androidx.credentials

import android.content.ComponentName
import androidx.credentials.CredentialOption.Companion.createFrom
import androidx.credentials.GetPasswordOption.Companion.BUNDLE_KEY_ALLOWED_USER_IDS
import androidx.test.ext.junit.runners.AndroidJUnit4
import androidx.test.filters.SdkSuppress
import androidx.test.filters.SmallTest
import com.google.common.collect.ImmutableSet
import com.google.common.truth.Truth.assertThat
import org.junit.Test
import org.junit.runner.RunWith

@RunWith(AndroidJUnit4::class)
@SmallTest
class GetPasswordOptionTest {
    @Test
    fun emptyConstructor_success() {
        val option = GetPasswordOption()

        assertThat(option.isAutoSelectAllowed).isFalse()
        assertThat(option.allowedProviders).isEmpty()
        assertThat(option.allowedUserIds).isEmpty()
        assertThat(option.typePriorityHint).isEqualTo(EXPECTED_PASSWORD_PRIORITY)
    }

    @Test
    fun construction_setOptionalValues_success() {
        val expectedIsAutoSelectAllowed = true
        val expectedAllowedProviders: Set<ComponentName> =
            setOf(ComponentName("pkg", "cls"), ComponentName("pkg2", "cls2"))
        val expectedAllowedUserIds: Set<String> = setOf("id1", "id2", "id3")

        val option =
            GetPasswordOption(
                allowedUserIds = expectedAllowedUserIds,
                isAutoSelectAllowed = expectedIsAutoSelectAllowed,
                allowedProviders = expectedAllowedProviders,
            )

        assertThat(option.isAutoSelectAllowed).isEqualTo(expectedIsAutoSelectAllowed)
        assertThat(option.allowedProviders).containsExactlyElementsIn(expectedAllowedProviders)
        assertThat(option.allowedUserIds).containsExactlyElementsIn(expectedAllowedUserIds)
    }

    @Test
    fun getter_defaultPriorityHint_success() {
        val option = GetPasswordOption()

        assertThat(option.typePriorityHint).isEqualTo(EXPECTED_PASSWORD_PRIORITY)
    }

    @Test
    fun getter_frameworkProperties() {
        val expectedAllowedUserIds: Set<String> = setOf("id1", "id2", "id3")
        val expectedAllowedProviders: Set<ComponentName> =
            setOf(ComponentName("pkg", "cls"), ComponentName("pkg2", "cls2"))
        val expectedIsAutoSelectAllowed = true
        val expectedCategoryValue = EXPECTED_PASSWORD_PRIORITY

        val option =
            GetPasswordOption(
                allowedUserIds = expectedAllowedUserIds,
                isAutoSelectAllowed = expectedIsAutoSelectAllowed,
                allowedProviders = expectedAllowedProviders,
            )

        assertThat(option.type).isEqualTo(PasswordCredential.TYPE_PASSWORD_CREDENTIAL)
        assertThat(
                option.requestData.getBoolean(CredentialOption.BUNDLE_KEY_IS_AUTO_SELECT_ALLOWED)
            )
            .isTrue()
        assertThat(option.requestData.getStringArrayList(BUNDLE_KEY_ALLOWED_USER_IDS))
            .containsExactlyElementsIn(expectedAllowedUserIds)
        assertThat(
                option.candidateQueryData.getBoolean(
                    CredentialOption.BUNDLE_KEY_IS_AUTO_SELECT_ALLOWED
                )
            )
            .isTrue()
        assertThat(option.candidateQueryData.getStringArrayList(BUNDLE_KEY_ALLOWED_USER_IDS))
            .containsExactlyElementsIn(expectedAllowedUserIds)
        assertThat(option.requestData.getInt(CredentialOption.BUNDLE_KEY_TYPE_PRIORITY_VALUE))
            .isEqualTo(expectedCategoryValue)
        assertThat(
                option.candidateQueryData.getInt(CredentialOption.BUNDLE_KEY_TYPE_PRIORITY_VALUE)
            )
            .isEqualTo(expectedCategoryValue)
        assertThat(option.isSystemProviderRequired).isFalse()
        assertThat(option.allowedProviders).containsExactlyElementsIn(expectedAllowedProviders)
        assertThat(option.typePriorityHint).isEqualTo(EXPECTED_PASSWORD_PRIORITY)
    }

    @Test
    fun frameworkConversion_success() {
        val expectedIsAutoSelectAllowed = true
        val expectedAllowedProviders: Set<ComponentName> =
            ImmutableSet.of(ComponentName("pkg", "cls"), ComponentName("pkg2", "cls2"))
        val expectedAllowedUserIds: Set<String> = ImmutableSet.of("id1", "id2", "id3")
        val option =
            GetPasswordOption(
                expectedAllowedUserIds,
                expectedIsAutoSelectAllowed,
                expectedAllowedProviders
            )
        // Add additional data to the request data and candidate query data to make sure
        // they persist after the conversion
        // Add additional data to the request data and candidate query data to make sure
        // they persist after the conversion
        val requestData = option.requestData
        val customRequestDataKey = "customRequestDataKey"
        val customRequestDataValue = "customRequestDataValue"
        requestData.putString(customRequestDataKey, customRequestDataValue)
        val candidateQueryData = option.candidateQueryData
        val customCandidateQueryDataKey = "customRequestDataKey"
        val customCandidateQueryDataValue = true
        candidateQueryData.putBoolean(customCandidateQueryDataKey, customCandidateQueryDataValue)

        val convertedOption =
            createFrom(
                option.type,
                requestData,
                candidateQueryData,
                option.isSystemProviderRequired,
                option.allowedProviders
            )

        assertThat(convertedOption).isInstanceOf(GetPasswordOption::class.java)
        val getPasswordOption = convertedOption as GetPasswordOption
        assertThat(getPasswordOption.isAutoSelectAllowed).isEqualTo(expectedIsAutoSelectAllowed)
        assertThat(getPasswordOption.allowedProviders)
            .containsExactlyElementsIn(expectedAllowedProviders)
        assertThat(getPasswordOption.allowedUserIds)
            .containsExactlyElementsIn(expectedAllowedUserIds)
        assertThat(convertedOption.requestData.getString(customRequestDataKey))
            .isEqualTo(customRequestDataValue)
        assertThat(convertedOption.candidateQueryData.getBoolean(customCandidateQueryDataKey))
            .isEqualTo(customCandidateQueryDataValue)
        assertThat(option.typePriorityHint).isEqualTo(EXPECTED_PASSWORD_PRIORITY)
    }

<<<<<<< HEAD
=======
    @SdkSuppress(minSdkVersion = 34)
    @Test
    fun frameworkConversion_frameworkClass_success() {
        val expectedIsAutoSelectAllowed = true
        val expectedAllowedProviders: Set<ComponentName> =
            ImmutableSet.of(ComponentName("pkg", "cls"), ComponentName("pkg2", "cls2"))
        val expectedAllowedUserIds: Set<String> = ImmutableSet.of("id1", "id2", "id3")
        val option =
            GetPasswordOption(
                expectedAllowedUserIds,
                expectedIsAutoSelectAllowed,
                expectedAllowedProviders
            )
        // Add additional data to the request data and candidate query data to make sure
        // they persist after the conversion
        // Add additional data to the request data and candidate query data to make sure
        // they persist after the conversion
        val requestData = option.requestData
        val customRequestDataKey = "customRequestDataKey"
        val customRequestDataValue = "customRequestDataValue"
        requestData.putString(customRequestDataKey, customRequestDataValue)
        val candidateQueryData = option.candidateQueryData
        val customCandidateQueryDataKey = "customRequestDataKey"
        val customCandidateQueryDataValue = true
        candidateQueryData.putBoolean(customCandidateQueryDataKey, customCandidateQueryDataValue)

        val convertedOption =
            createFrom(
                android.credentials.CredentialOption.Builder(
                        option.type,
                        requestData,
                        candidateQueryData
                    )
                    .setAllowedProviders(option.allowedProviders)
                    .setIsSystemProviderRequired(option.isSystemProviderRequired)
                    .build()
            )

        assertEquals(convertedOption, option)
    }

>>>>>>> 3d4510a6
    private companion object {
        const val EXPECTED_PASSWORD_PRIORITY = CredentialOption.PRIORITY_PASSWORD_OR_SIMILAR
    }
}<|MERGE_RESOLUTION|>--- conflicted
+++ resolved
@@ -155,8 +155,6 @@
         assertThat(option.typePriorityHint).isEqualTo(EXPECTED_PASSWORD_PRIORITY)
     }
 
-<<<<<<< HEAD
-=======
     @SdkSuppress(minSdkVersion = 34)
     @Test
     fun frameworkConversion_frameworkClass_success() {
@@ -198,7 +196,6 @@
         assertEquals(convertedOption, option)
     }
 
->>>>>>> 3d4510a6
     private companion object {
         const val EXPECTED_PASSWORD_PRIORITY = CredentialOption.PRIORITY_PASSWORD_OR_SIMILAR
     }
