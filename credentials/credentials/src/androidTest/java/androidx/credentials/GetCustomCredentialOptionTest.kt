/*
 * Copyright 2022 The Android Open Source Project
 *
 * Licensed under the Apache License, Version 2.0 (the "License");
 * you may not use this file except in compliance with the License.
 * You may obtain a copy of the License at
 *
 *      http://www.apache.org/licenses/LICENSE-2.0
 *
 * Unless required by applicable law or agreed to in writing, software
 * distributed under the License is distributed on an "AS IS" BASIS,
 * WITHOUT WARRANTIES OR CONDITIONS OF ANY KIND, either express or implied.
 * See the License for the specific language governing permissions and
 * limitations under the License.
 */

package androidx.credentials

import android.content.ComponentName
import android.os.Bundle
import androidx.credentials.CredentialOption.Companion.createFrom
import androidx.test.ext.junit.runners.AndroidJUnit4
import androidx.test.filters.SdkSuppress
import androidx.test.filters.SmallTest
import com.google.common.truth.Truth.assertThat
import org.junit.Assert
import org.junit.Test
import org.junit.runner.RunWith

@RunWith(AndroidJUnit4::class)
@SmallTest
class GetCustomCredentialOptionTest {

    @Test
    fun constructor_emptyType_throws() {
        Assert.assertThrows(
            "Expected empty type to throw IAE",
            IllegalArgumentException::class.java
        ) {
            GetCustomCredentialOption("", Bundle(), Bundle(), false, false)
        }
    }

    @Test
    fun constructor_nonEmptyTypeNonNullBundle_success() {
        GetCustomCredentialOption("T", Bundle(), Bundle(), true, true)
    }

    @Test
    fun constructor_priorityNotPassedIn_defaultPriorityRetrievedSuccess() {
        val customCredentialOption = GetCustomCredentialOption("T", Bundle(), Bundle(), true, false)

        assertThat(customCredentialOption.typePriorityHint)
            .isEqualTo(EXPECTED_CUSTOM_DEFAULT_PRIORITY)
    }

    @Test
    fun constructor_priorityPassedIn_setPriorityRetrievedSuccess() {
        val expectedOverwrittenPriorityHint = CredentialOption.PRIORITY_OIDC_OR_SIMILAR

        val customCredentialOption =
            GetCustomCredentialOption(
                "T",
                Bundle(),
                Bundle(),
                true,
                false,
                emptySet(),
                expectedOverwrittenPriorityHint
            )

        assertThat(customCredentialOption.typePriorityHint)
            .isEqualTo(expectedOverwrittenPriorityHint)
    }

    @Test
    fun getter_frameworkProperties() {
        val expectedType = "TYPE"
        val expectedBundle = Bundle()
        expectedBundle.putString("Test", "Test")
        val expectedCandidateQueryDataBundle = Bundle()
        expectedCandidateQueryDataBundle.putBoolean("key", true)
        val expectedAutoSelectAllowed = true
        val expectedSystemProvider = true
        val expectedAllowedProviders: Set<ComponentName> =
            setOf(ComponentName("pkg", "cls"), ComponentName("pkg2", "cls2"))
        val expectedPriorityCategoryValue = EXPECTED_CUSTOM_DEFAULT_PRIORITY
        expectedBundle.putInt(
            CredentialOption.BUNDLE_KEY_TYPE_PRIORITY_VALUE,
            expectedPriorityCategoryValue
        )

        val option =
            GetCustomCredentialOption(
                expectedType,
                expectedBundle,
                expectedCandidateQueryDataBundle,
                expectedSystemProvider,
                expectedAutoSelectAllowed,
                expectedAllowedProviders
            )

        assertThat(option.type).isEqualTo(expectedType)
        assertThat(equals(option.requestData, expectedBundle)).isTrue()
        assertThat(equals(option.candidateQueryData, expectedCandidateQueryDataBundle)).isTrue()
        assertThat(option.isAutoSelectAllowed).isEqualTo(expectedAutoSelectAllowed)
        assertThat(option.isSystemProviderRequired).isEqualTo(expectedSystemProvider)
        assertThat(option.allowedProviders).containsAtLeastElementsIn(expectedAllowedProviders)
        assertThat(option.typePriorityHint).isEqualTo(EXPECTED_CUSTOM_DEFAULT_PRIORITY)
    }

    @Test
    fun frameworkConversion_success() {
        val expectedType = "TYPE"
        val expectedBundle = Bundle()
        expectedBundle.putString("Test", "Test")
        val expectedCandidateQueryDataBundle = Bundle()
        expectedCandidateQueryDataBundle.putBoolean("key", true)
        val expectedSystemProvider = true
        val expectedAutoSelectAllowed = false
        val expectedAllowedProviders: Set<ComponentName> =
            setOf(ComponentName("pkg", "cls"), ComponentName("pkg2", "cls2"))
        val expectedPriorityHint = CredentialOption.PRIORITY_OIDC_OR_SIMILAR
        val option =
            GetCustomCredentialOption(
                expectedType,
                expectedBundle,
                expectedCandidateQueryDataBundle,
                expectedSystemProvider,
                expectedAutoSelectAllowed,
                expectedAllowedProviders,
                expectedPriorityHint
            )

        val convertedOption =
            createFrom(
                option.type,
                option.requestData,
                option.candidateQueryData,
                option.isSystemProviderRequired,
                option.allowedProviders
            )

        assertThat(convertedOption).isInstanceOf(GetCustomCredentialOption::class.java)
        val actualOption = convertedOption as GetCustomCredentialOption
        assertThat(actualOption.type).isEqualTo(expectedType)
        assertThat(equals(actualOption.requestData, expectedBundle)).isTrue()
        assertThat(equals(actualOption.candidateQueryData, expectedCandidateQueryDataBundle))
            .isTrue()
        assertThat(actualOption.isAutoSelectAllowed).isEqualTo(expectedAutoSelectAllowed)
        assertThat(actualOption.isSystemProviderRequired).isEqualTo(expectedSystemProvider)
        assertThat(actualOption.allowedProviders)
            .containsAtLeastElementsIn(expectedAllowedProviders)
        assertThat(actualOption.typePriorityHint).isEqualTo(expectedPriorityHint)
    }

<<<<<<< HEAD
=======
    @SdkSuppress(minSdkVersion = 34)
    @Test
    fun frameworkConversion_frameworkClass_success() {
        val expectedType = "TYPE"
        val expectedBundle = Bundle()
        expectedBundle.putString("Test", "Test")
        val expectedCandidateQueryDataBundle = Bundle()
        expectedCandidateQueryDataBundle.putBoolean("key", true)
        val expectedSystemProvider = true
        val expectedAutoSelectAllowed = false
        val expectedAllowedProviders: Set<ComponentName> =
            setOf(ComponentName("pkg", "cls"), ComponentName("pkg2", "cls2"))
        val expectedPriorityHint = CredentialOption.PRIORITY_OIDC_OR_SIMILAR
        val option =
            GetCustomCredentialOption(
                expectedType,
                expectedBundle,
                expectedCandidateQueryDataBundle,
                expectedSystemProvider,
                expectedAutoSelectAllowed,
                expectedAllowedProviders,
                expectedPriorityHint
            )

        val convertedOption =
            createFrom(
                android.credentials.CredentialOption.Builder(
                        option.type,
                        option.requestData,
                        option.candidateQueryData
                    )
                    .setAllowedProviders(option.allowedProviders)
                    .setIsSystemProviderRequired(option.isSystemProviderRequired)
                    .build()
            )

        assertEquals(convertedOption, option)
    }

>>>>>>> 3d4510a6
    private companion object {
        private const val EXPECTED_CUSTOM_DEFAULT_PRIORITY = CredentialOption.PRIORITY_DEFAULT
    }
}<|MERGE_RESOLUTION|>--- conflicted
+++ resolved
@@ -154,8 +154,6 @@
         assertThat(actualOption.typePriorityHint).isEqualTo(expectedPriorityHint)
     }
 
-<<<<<<< HEAD
-=======
     @SdkSuppress(minSdkVersion = 34)
     @Test
     fun frameworkConversion_frameworkClass_success() {
@@ -195,7 +193,6 @@
         assertEquals(convertedOption, option)
     }
 
->>>>>>> 3d4510a6
     private companion object {
         private const val EXPECTED_CUSTOM_DEFAULT_PRIORITY = CredentialOption.PRIORITY_DEFAULT
     }
