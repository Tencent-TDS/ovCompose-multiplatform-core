/*
 * Copyright 2022 The Android Open Source Project
 *
 * Licensed under the Apache License, Version 2.0 (the "License");
 * you may not use this file except in compliance with the License.
 * You may obtain a copy of the License at
 *
 *      http://www.apache.org/licenses/LICENSE-2.0
 *
 * Unless required by applicable law or agreed to in writing, software
 * distributed under the License is distributed on an "AS IS" BASIS,
 * WITHOUT WARRANTIES OR CONDITIONS OF ANY KIND, either express or implied.
 * See the License for the specific language governing permissions and
 * limitations under the License.
 */

package androidx.credentials

import android.os.Bundle
import androidx.annotation.RequiresApi
import androidx.annotation.RestrictTo
import androidx.credentials.internal.FrameworkClassParsingException

/**
 * A request to save the user password credential with their password provider.
 *
 * @property id the user id associated with the password
 * @property password the password
<<<<<<< HEAD
=======
 * @param id the user id associated with the password
 * @param password the password
 * @param origin the origin of a different application if the request is being made on behalf of
 * that application (Note: for API level >=34, setting a non-null value for this parameter will
 * throw a SecurityException if android.permission.CREDENTIAL_MANAGER_SET_ORIGIN is not present)
 * @param preferImmediatelyAvailableCredentials true if you prefer the operation to return
 * immediately when there is no available credential creation offering instead of falling back to
 * discovering remote options, and false (default) otherwise
>>>>>>> fdff00cc
 */
class CreatePasswordRequest private constructor(
    val id: String,
    val password: String,
    isAutoSelectAllowed: Boolean,
    displayInfo: DisplayInfo,
<<<<<<< HEAD
=======
    origin: String? = null,
    preferImmediatelyAvailableCredentials: Boolean,
    credentialData: Bundle = toCredentialDataBundle(id, password),
    candidateQueryData: Bundle = toCandidateDataBundle(),
>>>>>>> fdff00cc
) : CreateCredentialRequest(
    type = PasswordCredential.TYPE_PASSWORD_CREDENTIAL,
    credentialData = credentialData,
    candidateQueryData = candidateQueryData,
    isSystemProviderRequired = false,
<<<<<<< HEAD
    isAutoSelectAllowed = false,
    displayInfo
=======
    isAutoSelectAllowed,
    displayInfo,
    origin,
    preferImmediatelyAvailableCredentials,
>>>>>>> fdff00cc
) {

    /**
     * Constructs a [CreatePasswordRequest] to save the user password credential with their
     * password provider.
     *
     * @param id the user id associated with the password
     * @param password the password
<<<<<<< HEAD
     * @throws NullPointerException If [id] is null
     * @throws NullPointerException If [password] is null
     * @throws IllegalArgumentException If [password] is empty
     */
    constructor(id: String, password: String) : this(id, password, DisplayInfo(id, null))
=======
     * @param origin the origin of a different application if the request is being made on behalf of
     * that application (Note: for API level >=34, setting a non-null value for this parameter will
     * throw a SecurityException if android.permission.CREDENTIAL_MANAGER_SET_ORIGIN is not present)
     * @param preferImmediatelyAvailableCredentials true if you prefer the operation to return
     * immediately when there is no available password saving option instead of falling back
     * to discovering remote options, and false (default) otherwise
     * @param isAutoSelectAllowed whether a create option will be automatically chosen if it is
     * the only one available to the user (note that there is a chance that the credential provider
     * does not support auto-select even if you turn this bit on); not recommended to be true for
     * password request type to ensure that the user will always get a confirmation dialog even if
     * the password saving provider does not offer any UI
     * @throws NullPointerException If [id] is null
     * @throws NullPointerException If [password] is null
     * @throws IllegalArgumentException If [password] is empty
     * @throws SecurityException if [origin] is set but
     * android.permission.CREDENTIAL_MANAGER_SET_ORIGIN is not present
     */
    @JvmOverloads constructor(
        id: String,
        password: String,
        origin: String? = null,
        preferImmediatelyAvailableCredentials: Boolean = false,
        isAutoSelectAllowed: Boolean = false,
    ) : this(
        id = id,
        password = password,
        isAutoSelectAllowed = isAutoSelectAllowed,
        displayInfo = DisplayInfo(id, null),
        origin = origin,
        preferImmediatelyAvailableCredentials = preferImmediatelyAvailableCredentials)

    /**
     * Constructs a [CreatePasswordRequest] to save the user password credential with their
     * password provider.
     *
     * @param id the user id associated with the password
     * @param password the password
     * @param origin the origin of a different application if the request is being made on behalf of
     * that application (Note: for API level >=34, setting a non-null value for this parameter will
     * throw a SecurityException if android.permission.CREDENTIAL_MANAGER_SET_ORIGIN is not present)
     * @param preferDefaultProvider the preferred default provider component name to prioritize in
     * the selection UI flows (Note: your app must have the permission
     * android.permission.CREDENTIAL_MANAGER_SET_ALLOWED_PROVIDERS to specify this, or it
     * would not take effect; also this bit may not take effect for Android API level 33 and below,
     * depending on the pre-34 provider(s) you have chosen)
     * @param preferImmediatelyAvailableCredentials true if you prefer the operation to return
     * immediately when there is no available passkey registration offering instead of falling back
     * to discovering remote options, and false (preferably) otherwise
     * @param isAutoSelectAllowed whether a create option will be automatically chosen if it is
     * the only one available to the user (note that there is a chance that the credential provider
     * does not support auto-select even if you turn this bit on); not recommended to be true for
     * password request type to ensure that the user will always get a confirmation dialog even if
     * the password saving provider does not offer any UI
     * @throws NullPointerException If [id] is null
     * @throws NullPointerException If [password] is null
     * @throws IllegalArgumentException If [password] is empty
     * @throws SecurityException if [origin] is set but
     * android.permission.CREDENTIAL_MANAGER_SET_ORIGIN is not present
     */
    constructor(
        id: String,
        password: String,
        origin: String?,
        preferDefaultProvider: String?,
        preferImmediatelyAvailableCredentials: Boolean,
        isAutoSelectAllowed: Boolean
    ) : this(
        id = id,
        password = password,
        isAutoSelectAllowed = isAutoSelectAllowed,
        displayInfo = DisplayInfo(
            userId = id,
            userDisplayName = null,
            preferDefaultProvider = preferDefaultProvider,
        ),
        origin = origin,
        preferImmediatelyAvailableCredentials = preferImmediatelyAvailableCredentials,
    )
>>>>>>> fdff00cc

    init {
        require(password.isNotEmpty()) { "password should not be empty" }
    }

    internal companion object {
        @RestrictTo(RestrictTo.Scope.LIBRARY) // used from java tests
        const val BUNDLE_KEY_ID = "androidx.credentials.BUNDLE_KEY_ID"
        @RestrictTo(RestrictTo.Scope.LIBRARY) // used from java tests
        const val BUNDLE_KEY_PASSWORD = "androidx.credentials.BUNDLE_KEY_PASSWORD"

        @JvmStatic
        internal fun toCredentialDataBundle(id: String, password: String): Bundle {
            val bundle = Bundle()
            bundle.putString(BUNDLE_KEY_ID, id)
            bundle.putString(BUNDLE_KEY_PASSWORD, password)
            return bundle
        }

        // No credential data should be sent during the query phase.
        @JvmStatic
        internal fun toCandidateDataBundle(): Bundle {
            return Bundle()
        }

        @JvmStatic
        @RequiresApi(23)
<<<<<<< HEAD
        internal fun createFrom(data: Bundle): CreatePasswordRequest {
=======
        internal fun createFrom(
            data: Bundle,
            origin: String?,
            candidateQueryData: Bundle,
        ): CreatePasswordRequest {
>>>>>>> fdff00cc
            try {
                val id = data.getString(BUNDLE_KEY_ID)!!
                val password = data.getString(BUNDLE_KEY_PASSWORD)!!
                val displayInfo = DisplayInfo.parseFromCredentialDataBundle(data)
<<<<<<< HEAD
                return if (displayInfo == null) CreatePasswordRequest(
                    id!!,
                    password!!
                ) else CreatePasswordRequest(id!!, password!!, displayInfo)
=======
                    ?: DisplayInfo(id, null)
                val preferImmediatelyAvailableCredentials =
                    data.getBoolean(BUNDLE_KEY_PREFER_IMMEDIATELY_AVAILABLE_CREDENTIALS, false)
                val isAutoSelectAllowed =
                    data.getBoolean(BUNDLE_KEY_IS_AUTO_SELECT_ALLOWED, false)
                return CreatePasswordRequest(
                    id = id,
                    password = password,
                    displayInfo = displayInfo,
                    origin = origin,
                    preferImmediatelyAvailableCredentials = preferImmediatelyAvailableCredentials,
                    credentialData = data,
                    candidateQueryData = candidateQueryData,
                    isAutoSelectAllowed = isAutoSelectAllowed,
                )
>>>>>>> fdff00cc
            } catch (e: Exception) {
                throw FrameworkClassParsingException()
            }
        }
    }
}<|MERGE_RESOLUTION|>--- conflicted
+++ resolved
@@ -26,8 +26,6 @@
  *
  * @property id the user id associated with the password
  * @property password the password
-<<<<<<< HEAD
-=======
  * @param id the user id associated with the password
  * @param password the password
  * @param origin the origin of a different application if the request is being made on behalf of
@@ -36,34 +34,25 @@
  * @param preferImmediatelyAvailableCredentials true if you prefer the operation to return
  * immediately when there is no available credential creation offering instead of falling back to
  * discovering remote options, and false (default) otherwise
->>>>>>> fdff00cc
  */
 class CreatePasswordRequest private constructor(
     val id: String,
     val password: String,
     isAutoSelectAllowed: Boolean,
     displayInfo: DisplayInfo,
-<<<<<<< HEAD
-=======
     origin: String? = null,
     preferImmediatelyAvailableCredentials: Boolean,
     credentialData: Bundle = toCredentialDataBundle(id, password),
     candidateQueryData: Bundle = toCandidateDataBundle(),
->>>>>>> fdff00cc
 ) : CreateCredentialRequest(
     type = PasswordCredential.TYPE_PASSWORD_CREDENTIAL,
     credentialData = credentialData,
     candidateQueryData = candidateQueryData,
     isSystemProviderRequired = false,
-<<<<<<< HEAD
-    isAutoSelectAllowed = false,
-    displayInfo
-=======
     isAutoSelectAllowed,
     displayInfo,
     origin,
     preferImmediatelyAvailableCredentials,
->>>>>>> fdff00cc
 ) {
 
     /**
@@ -72,13 +61,6 @@
      *
      * @param id the user id associated with the password
      * @param password the password
-<<<<<<< HEAD
-     * @throws NullPointerException If [id] is null
-     * @throws NullPointerException If [password] is null
-     * @throws IllegalArgumentException If [password] is empty
-     */
-    constructor(id: String, password: String) : this(id, password, DisplayInfo(id, null))
-=======
      * @param origin the origin of a different application if the request is being made on behalf of
      * that application (Note: for API level >=34, setting a non-null value for this parameter will
      * throw a SecurityException if android.permission.CREDENTIAL_MANAGER_SET_ORIGIN is not present)
@@ -157,7 +139,6 @@
         origin = origin,
         preferImmediatelyAvailableCredentials = preferImmediatelyAvailableCredentials,
     )
->>>>>>> fdff00cc
 
     init {
         require(password.isNotEmpty()) { "password should not be empty" }
@@ -185,25 +166,15 @@
 
         @JvmStatic
         @RequiresApi(23)
-<<<<<<< HEAD
-        internal fun createFrom(data: Bundle): CreatePasswordRequest {
-=======
         internal fun createFrom(
             data: Bundle,
             origin: String?,
             candidateQueryData: Bundle,
         ): CreatePasswordRequest {
->>>>>>> fdff00cc
             try {
                 val id = data.getString(BUNDLE_KEY_ID)!!
                 val password = data.getString(BUNDLE_KEY_PASSWORD)!!
                 val displayInfo = DisplayInfo.parseFromCredentialDataBundle(data)
-<<<<<<< HEAD
-                return if (displayInfo == null) CreatePasswordRequest(
-                    id!!,
-                    password!!
-                ) else CreatePasswordRequest(id!!, password!!, displayInfo)
-=======
                     ?: DisplayInfo(id, null)
                 val preferImmediatelyAvailableCredentials =
                     data.getBoolean(BUNDLE_KEY_PREFER_IMMEDIATELY_AVAILABLE_CREDENTIALS, false)
@@ -219,7 +190,6 @@
                     candidateQueryData = candidateQueryData,
                     isAutoSelectAllowed = isAutoSelectAllowed,
                 )
->>>>>>> fdff00cc
             } catch (e: Exception) {
                 throw FrameworkClassParsingException()
             }
