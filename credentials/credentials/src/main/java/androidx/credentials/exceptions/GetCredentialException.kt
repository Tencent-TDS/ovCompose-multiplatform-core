--- conflicted
+++ resolved
@@ -35,9 +35,6 @@
 internal constructor(
     @get:RestrictTo(RestrictTo.Scope.LIBRARY_GROUP) open val type: String,
     @get:RestrictTo(RestrictTo.Scope.LIBRARY_GROUP) open val errorMessage: CharSequence? = null
-<<<<<<< HEAD
-) : Exception(errorMessage?.toString())
-=======
 ) : Exception(errorMessage?.toString()) {
     companion object {
         private const val EXTRA_GET_CREDENTIAL_EXCEPTION_TYPE =
@@ -78,5 +75,4 @@
             return toJetpackGetException(type, msg)
         }
     }
-}
->>>>>>> 3d4510a6
+}