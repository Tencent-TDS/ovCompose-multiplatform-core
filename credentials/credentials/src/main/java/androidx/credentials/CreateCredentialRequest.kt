/*
 * Copyright 2022 The Android Open Source Project
 *
 * Licensed under the Apache License, Version 2.0 (the "License");
 * you may not use this file except in compliance with the License.
 * You may obtain a copy of the License at
 *
 *      http://www.apache.org/licenses/LICENSE-2.0
 *
 * Unless required by applicable law or agreed to in writing, software
 * distributed under the License is distributed on an "AS IS" BASIS,
 * WITHOUT WARRANTIES OR CONDITIONS OF ANY KIND, either express or implied.
 * See the License for the specific language governing permissions and
 * limitations under the License.
 */

package androidx.credentials

import android.graphics.drawable.Icon
import android.os.Bundle
import android.text.TextUtils
import androidx.annotation.RequiresApi
import androidx.annotation.RestrictTo
import androidx.credentials.PublicKeyCredential.Companion.BUNDLE_KEY_SUBTYPE
import androidx.credentials.internal.FrameworkClassParsingException

/**
 * Base request class for registering a credential.
 *
 * An application can construct a subtype request and call [CredentialManager.createCredential] to
 * launch framework UI flows to collect consent and any other metadata needed from the user to
 * register a new user credential.
 *
 * @property type the credential type determined by the credential-type-specific subclass (e.g. the
 *   type for [CreatePasswordRequest] is [PasswordCredential.TYPE_PASSWORD_CREDENTIAL] and for
 *   [CreatePublicKeyCredentialRequest] is [PublicKeyCredential.TYPE_PUBLIC_KEY_CREDENTIAL])
 * @property credentialData the request data in the [Bundle] format
 * @property candidateQueryData the partial request data in the [Bundle] format that will be sent to
 *   the provider during the initial candidate query stage, which should not contain sensitive user
 *   credential information (note: bundle keys in the form of `androidx.credentials.*` are reserved
 *   for internal library use)
 * @property isSystemProviderRequired true if must only be fulfilled by a system provider and false
 *   otherwise
 * @property isAutoSelectAllowed whether a create option will be automatically chosen if it is the
 *   only one available to the user
 * @property displayInfo the information to be displayed on the screen
 * @property origin the origin of a different application if the request is being made on behalf of
 *   that application (Note: for API level >=34, setting a non-null value for this parameter will
 *   throw a SecurityException if android.permission.CREDENTIAL_MANAGER_SET_ORIGIN is not present)
 * @property preferImmediatelyAvailableCredentials true if you prefer the operation to return
 *   immediately when there is no available passkey registration offering instead of falling back to
 *   discovering remote options, and false (preferred by default) otherwise
 */
abstract class CreateCredentialRequest
internal constructor(
    val type: String,
    val credentialData: Bundle,
    val candidateQueryData: Bundle,
    val isSystemProviderRequired: Boolean,
    val isAutoSelectAllowed: Boolean,
    val displayInfo: DisplayInfo,
    val origin: String?,
    @get:JvmName("preferImmediatelyAvailableCredentials")
    val preferImmediatelyAvailableCredentials: Boolean,
) {
    init {
        credentialData.putBoolean(BUNDLE_KEY_IS_AUTO_SELECT_ALLOWED, isAutoSelectAllowed)
        credentialData.putBoolean(
            BUNDLE_KEY_PREFER_IMMEDIATELY_AVAILABLE_CREDENTIALS,
            preferImmediatelyAvailableCredentials
        )
        candidateQueryData.putBoolean(BUNDLE_KEY_IS_AUTO_SELECT_ALLOWED, isAutoSelectAllowed)
    }

    /**
     * Information that may be used for display purposes when rendering UIs to collect the user
     * consent and choice.
     *
     * @property userId the user identifier of the created credential
     * @property userDisplayName an optional display name in addition to the [userId] that may be
     *   displayed next to the `userId` during the user consent to help your user better understand
     *   the credential being created
     */
    class DisplayInfo
    internal constructor(
        val userId: CharSequence,
        val userDisplayName: CharSequence?,
        @get:RestrictTo(RestrictTo.Scope.LIBRARY) // used from java tests
        val credentialTypeIcon: Icon?,
        @get:RestrictTo(RestrictTo.Scope.LIBRARY) // used from java tests
        val preferDefaultProvider: String?,
    ) {

        /**
         * Constructs a [DisplayInfo].
         *
         * @param userId the user id of the created credential
         * @param userDisplayName an optional display name in addition to the [userId] that may be
         *   displayed next to the `userId` during the user consent to help your user better
         *   understand the credential being created
         * @throws IllegalArgumentException If [userId] is empty
         */
        @JvmOverloads
        constructor(
            userId: CharSequence,
            userDisplayName: CharSequence? = null,
        ) : this(
            userId,
            userDisplayName,
            null,
            null,
        )

        /**
         * Constructs a [DisplayInfo].
         *
         * @param userId the user id of the created credential
         * @param userDisplayName an optional display name in addition to the [userId] that may be
         *   displayed next to the `userId` during the user consent to help your user better
         *   understand the credential being created
         * @param preferDefaultProvider the preferred default provider component name to prioritize
         *   in the selection UI flows. Your app must have the permission
         *   android.permission.CREDENTIAL_MANAGER_SET_ALLOWED_PROVIDERS to specify this, or it
         *   would not take effect. Also this bit may not take effect for Android API level 33 and
         *   below, depending on the pre-34 provider(s) you have chosen.
         * @throws IllegalArgumentException If [userId] is empty
         */
        constructor(
            userId: CharSequence,
            userDisplayName: CharSequence?,
            preferDefaultProvider: String?
        ) : this(
            userId,
            userDisplayName,
            null,
            preferDefaultProvider,
        )

        init {
            require(userId.isNotEmpty()) { "userId should not be empty" }
        }

        @RestrictTo(RestrictTo.Scope.LIBRARY) // used from java tests
        @RequiresApi(23)
        fun toBundle(): Bundle {
            val bundle = Bundle()
            bundle.putCharSequence(BUNDLE_KEY_USER_ID, userId)
            if (!TextUtils.isEmpty(userDisplayName)) {
                bundle.putCharSequence(BUNDLE_KEY_USER_DISPLAY_NAME, userDisplayName)
            }
            if (!TextUtils.isEmpty(preferDefaultProvider)) {
                bundle.putString(BUNDLE_KEY_DEFAULT_PROVIDER, preferDefaultProvider)
            }
            // Today the type icon is determined solely within this library right before the
            // request is passed into the framework. Later if needed a new API can be added for
            // custom SDKs to supply their own credential type icons.
            return bundle
        }

        companion object {
            @RestrictTo(RestrictTo.Scope.LIBRARY) // used from java tests
            const val BUNDLE_KEY_REQUEST_DISPLAY_INFO =
                "androidx.credentials.BUNDLE_KEY_REQUEST_DISPLAY_INFO"
            @RestrictTo(RestrictTo.Scope.LIBRARY) // used from java tests
            const val BUNDLE_KEY_USER_ID = "androidx.credentials.BUNDLE_KEY_USER_ID"

            internal const val BUNDLE_KEY_USER_DISPLAY_NAME =
                "androidx.credentials.BUNDLE_KEY_USER_DISPLAY_NAME"
            @RestrictTo(RestrictTo.Scope.LIBRARY) // used from java tests
            const val BUNDLE_KEY_CREDENTIAL_TYPE_ICON =
                "androidx.credentials.BUNDLE_KEY_CREDENTIAL_TYPE_ICON"

            internal const val BUNDLE_KEY_DEFAULT_PROVIDER =
                "androidx.credentials.BUNDLE_KEY_DEFAULT_PROVIDER"

            /**
             * Returns a RequestDisplayInfo from a [CreateCredentialRequest.credentialData] Bundle.
             *
<<<<<<< HEAD
=======
             * It is recommended to construct a DisplayInfo by direct constructor calls, instead of
             * using this API. This API should only be used by a small subset of system apps that
             * reconstruct an existing object for user interactions such as collecting consents.
             *
>>>>>>> 3d4510a6
             * @param from the raw display data in the Bundle format, retrieved from
             *   [CreateCredentialRequest.credentialData]
             */
            @JvmStatic
<<<<<<< HEAD
            @RequiresApi(23)
=======
            @RequiresApi(23) // Icon dependency
>>>>>>> 3d4510a6
            fun createFrom(from: Bundle): DisplayInfo {
                return try {
                    val displayInfoBundle = from.getBundle(BUNDLE_KEY_REQUEST_DISPLAY_INFO)!!
                    val userId = displayInfoBundle.getCharSequence(BUNDLE_KEY_USER_ID)
                    val displayName =
                        displayInfoBundle.getCharSequence(BUNDLE_KEY_USER_DISPLAY_NAME)
                    @Suppress("DEPRECATION") // bundle.getParcelable(key)
                    val icon: Icon? =
                        displayInfoBundle.getParcelable(BUNDLE_KEY_CREDENTIAL_TYPE_ICON)
                    val defaultProvider: String? =
                        displayInfoBundle.getString(BUNDLE_KEY_DEFAULT_PROVIDER)
                    DisplayInfo(userId!!, displayName, icon, defaultProvider)
                } catch (e: Exception) {
                    throw IllegalArgumentException(e)
                }
            }
        }
    }

    companion object {
        @RestrictTo(RestrictTo.Scope.LIBRARY) // used from java tests
        const val BUNDLE_KEY_PREFER_IMMEDIATELY_AVAILABLE_CREDENTIALS =
            "androidx.credentials.BUNDLE_KEY_PREFER_IMMEDIATELY_AVAILABLE_CREDENTIALS"
        @RestrictTo(RestrictTo.Scope.LIBRARY) // used from java tests
        const val BUNDLE_KEY_IS_AUTO_SELECT_ALLOWED =
            "androidx.credentials.BUNDLE_KEY_IS_AUTO_SELECT_ALLOWED"

        /**
         * Parses the [request] into an instance of [CreateCredentialRequest].
         *
         * It is recommended to construct a CreateCredentialRequest by directly instantiating a
         * CreateCredentialRequest subclass, instead of using this API. This API should only be used
         * by a small subset of system apps that reconstruct an existing object for user
         * interactions such as collecting consents.
         *
         * @param request the framework CreateCredentialRequest object
         */
        @JvmStatic
        @RequiresApi(34)
        fun createFrom(
            request: android.credentials.CreateCredentialRequest
        ): CreateCredentialRequest {
            return createFrom(
                request.type,
                request.credentialData,
                request.candidateQueryData,
                request.isSystemProviderRequired,
                request.origin
            )
        }

        /**
         * Attempts to parse the raw data into one of [CreatePasswordRequest],
         * [CreatePublicKeyCredentialRequest], and [CreateCustomCredentialRequest].
         *
<<<<<<< HEAD
         * @param type matches [CreateCredentialRequest.type]
         * @param credentialData matches [CreateCredentialRequest.credentialData]
         * @param candidateQueryData matches [CreateCredentialRequest.candidateQueryData]
=======
         * It is recommended to construct a CreateCredentialRequest by directly instantiating a
         * CreateCredentialRequest subclass, instead of using this API. This API should only be used
         * by a small subset of system apps that reconstruct an existing object for user
         * interactions such as collecting consents.
         *
         * @param type matches [CreateCredentialRequest.type]
         * @param credentialData matches [CreateCredentialRequest.credentialData], the request data
         *   in the [Bundle] format; this should be constructed and retrieved from the a given
         *   [CreateCredentialRequest] itself and never be created from scratch
         * @param candidateQueryData matches [CreateCredentialRequest.candidateQueryData], the
         *   partial request data in the [Bundle] format that will be sent to the provider during
         *   the initial candidate query stage; this should be constructed and retrieved from the a
         *   given [CreateCredentialRequest] itself and never be created from scratch
>>>>>>> 3d4510a6
         * @param requireSystemProvider whether the request must only be fulfilled by a system
         *   provider
         * @param origin the origin of a different application if the request is being made on
         *   behalf of that application
         */
        @JvmStatic
        @JvmOverloads
        @RequiresApi(23)
        fun createFrom(
            type: String,
            credentialData: Bundle,
            candidateQueryData: Bundle,
            requireSystemProvider: Boolean,
            origin: String? = null,
        ): CreateCredentialRequest {
            return try {
                when (type) {
                    PasswordCredential.TYPE_PASSWORD_CREDENTIAL ->
                        CreatePasswordRequest.createFrom(credentialData, origin, candidateQueryData)
                    PublicKeyCredential.TYPE_PUBLIC_KEY_CREDENTIAL ->
                        when (credentialData.getString(BUNDLE_KEY_SUBTYPE)) {
                            CreatePublicKeyCredentialRequest
                                .BUNDLE_VALUE_SUBTYPE_CREATE_PUBLIC_KEY_CREDENTIAL_REQUEST ->
                                CreatePublicKeyCredentialRequest.createFrom(
                                    credentialData,
                                    origin,
                                    candidateQueryData
                                )
                            else -> throw FrameworkClassParsingException()
                        }
                    else -> throw FrameworkClassParsingException()
                }
            } catch (e: FrameworkClassParsingException) {
                // Parsing failed but don't crash the process. Instead just output a request with
                // the raw framework values.
                CreateCustomCredentialRequest(
                    type,
                    credentialData,
                    candidateQueryData,
                    requireSystemProvider,
                    DisplayInfo.createFrom(credentialData),
                    credentialData.getBoolean(BUNDLE_KEY_IS_AUTO_SELECT_ALLOWED, false),
                    origin,
                    credentialData.getBoolean(
                        BUNDLE_KEY_PREFER_IMMEDIATELY_AVAILABLE_CREDENTIALS,
                        false
                    ),
                )
            }
        }
    }
}<|MERGE_RESOLUTION|>--- conflicted
+++ resolved
@@ -176,22 +176,15 @@
             /**
              * Returns a RequestDisplayInfo from a [CreateCredentialRequest.credentialData] Bundle.
              *
-<<<<<<< HEAD
-=======
              * It is recommended to construct a DisplayInfo by direct constructor calls, instead of
              * using this API. This API should only be used by a small subset of system apps that
              * reconstruct an existing object for user interactions such as collecting consents.
              *
->>>>>>> 3d4510a6
              * @param from the raw display data in the Bundle format, retrieved from
              *   [CreateCredentialRequest.credentialData]
              */
             @JvmStatic
-<<<<<<< HEAD
-            @RequiresApi(23)
-=======
             @RequiresApi(23) // Icon dependency
->>>>>>> 3d4510a6
             fun createFrom(from: Bundle): DisplayInfo {
                 return try {
                     val displayInfoBundle = from.getBundle(BUNDLE_KEY_REQUEST_DISPLAY_INFO)!!
@@ -247,11 +240,6 @@
          * Attempts to parse the raw data into one of [CreatePasswordRequest],
          * [CreatePublicKeyCredentialRequest], and [CreateCustomCredentialRequest].
          *
-<<<<<<< HEAD
-         * @param type matches [CreateCredentialRequest.type]
-         * @param credentialData matches [CreateCredentialRequest.credentialData]
-         * @param candidateQueryData matches [CreateCredentialRequest.candidateQueryData]
-=======
          * It is recommended to construct a CreateCredentialRequest by directly instantiating a
          * CreateCredentialRequest subclass, instead of using this API. This API should only be used
          * by a small subset of system apps that reconstruct an existing object for user
@@ -265,7 +253,6 @@
          *   partial request data in the [Bundle] format that will be sent to the provider during
          *   the initial candidate query stage; this should be constructed and retrieved from the a
          *   given [CreateCredentialRequest] itself and never be created from scratch
->>>>>>> 3d4510a6
          * @param requireSystemProvider whether the request must only be fulfilled by a system
          *   provider
          * @param origin the origin of a different application if the request is being made on
