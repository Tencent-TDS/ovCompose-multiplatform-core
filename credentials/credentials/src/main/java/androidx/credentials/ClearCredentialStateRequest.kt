/*
 * Copyright 2022 The Android Open Source Project
 *
 * Licensed under the Apache License, Version 2.0 (the "License");
 * you may not use this file except in compliance with the License.
 * You may obtain a copy of the License at
 *
 *      http://www.apache.org/licenses/LICENSE-2.0
 *
 * Unless required by applicable law or agreed to in writing, software
 * distributed under the License is distributed on an "AS IS" BASIS,
 * WITHOUT WARRANTIES OR CONDITIONS OF ANY KIND, either express or implied.
 * See the License for the specific language governing permissions and
 * limitations under the License.
 */

package androidx.credentials

<<<<<<< HEAD
/** Request class for clearing a user's credential state from the credential providers. */
class ClearCredentialStateRequest
=======
import android.os.Bundle

/**
 * Request class for clearing a user's credential state from the credential providers.
 *
 * If the request type is [TYPE_CLEAR_CREDENTIAL_STATE], then the request will be sent to the
 * credential providers to clear the user's credential state.
 *
 * If the request type is [TYPE_CLEAR_RESTORE_CREDENTIAL], then the request will be sent to the
 * restore credential provider to delete any stored [RestoreCredential].
 *
 * @constructor creates a new ClearCredentialStateRequest
 * @property requestType the type of this request
 * @throws IllegalArgumentException if the [requestType] is unsupported type.
 */
class ClearCredentialStateRequest
@JvmOverloads
constructor(val requestType: @ClearCredentialRequestTypes String = TYPE_CLEAR_CREDENTIAL_STATE) {
    val requestBundle: Bundle = Bundle()

    init {
        if (
            requestType != TYPE_CLEAR_CREDENTIAL_STATE &&
                requestType != TYPE_CLEAR_RESTORE_CREDENTIAL
        ) {
            throw IllegalArgumentException("The request type $requestType is not supported.")
        }
        if (requestType == TYPE_CLEAR_RESTORE_CREDENTIAL) {
            requestBundle.putBoolean(BUNDLE_KEY_CLEAR_RESTORE_CREDENTIAL_REQUEST, true)
        }
    }

    companion object {
        /**
         * Clears credential state from all credential providers that have cached a user sign-in
         * states.
         */
        const val TYPE_CLEAR_CREDENTIAL_STATE = "androidx.credentials.TYPE_CLEAR_CREDENTIAL_STATE"

        /** Clears restore credential from the device and the backup */
        const val TYPE_CLEAR_RESTORE_CREDENTIAL =
            "androidx.credentials.TYPE_CLEAR_RESTORE_CREDENTIAL"

        private const val BUNDLE_KEY_CLEAR_RESTORE_CREDENTIAL_REQUEST =
            "androidx.credentials.BUNDLE_KEY_CLEAR_RESTORE_CREDENTIAL_REQUEST"
    }
}
>>>>>>> 3d4510a6
<|MERGE_RESOLUTION|>--- conflicted
+++ resolved
@@ -16,10 +16,6 @@
 
 package androidx.credentials
 
-<<<<<<< HEAD
-/** Request class for clearing a user's credential state from the credential providers. */
-class ClearCredentialStateRequest
-=======
 import android.os.Bundle
 
 /**
@@ -66,5 +62,4 @@
         private const val BUNDLE_KEY_CLEAR_RESTORE_CREDENTIAL_REQUEST =
             "androidx.credentials.BUNDLE_KEY_CLEAR_RESTORE_CREDENTIAL_REQUEST"
     }
-}
->>>>>>> 3d4510a6
+}