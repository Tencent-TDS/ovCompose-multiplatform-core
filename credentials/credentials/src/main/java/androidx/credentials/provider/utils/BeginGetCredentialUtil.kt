/*
 * Copyright 2022 The Android Open Source Project
 *
 * Licensed under the Apache License, Version 2.0 (the "License");
 * you may not use this file except in compliance with the License.
 * You may obtain a copy of the License at
 *
 *      http://www.apache.org/licenses/LICENSE-2.0
 *
 * Unless required by applicable law or agreed to in writing, software
 * distributed under the License is distributed on an "AS IS" BASIS,
 * WITHOUT WARRANTIES OR CONDITIONS OF ANY KIND, either express or implied.
 * See the License for the specific language governing permissions and
 * limitations under the License.
 */

package androidx.credentials.provider.utils

import android.annotation.SuppressLint
import android.os.Bundle
import androidx.annotation.RequiresApi
import androidx.annotation.RestrictTo
import androidx.credentials.provider.Action
import androidx.credentials.provider.AuthenticationAction
import androidx.credentials.provider.BeginGetCredentialOption
import androidx.credentials.provider.BeginGetCredentialRequest
import androidx.credentials.provider.BeginGetCredentialResponse
import androidx.credentials.provider.CallingAppInfo
import androidx.credentials.provider.CredentialEntry
import androidx.credentials.provider.RemoteEntry
import java.util.stream.Collectors

@RequiresApi(34)
@RestrictTo(RestrictTo.Scope.LIBRARY_GROUP)
class BeginGetCredentialUtil {
    companion object {
        @JvmStatic
        internal fun convertToJetpackRequest(
            request: android.service.credentials.BeginGetCredentialRequest
        ): BeginGetCredentialRequest {
            val beginGetCredentialOptions: MutableList<BeginGetCredentialOption> = mutableListOf()
            request.beginGetCredentialOptions.forEach {
                beginGetCredentialOptions.add(
                    BeginGetCredentialOption.createFrom(it.id, it.type, it.candidateQueryData)
                )
            }
            return BeginGetCredentialRequest(
                callingAppInfo =
                    request.callingAppInfo?.let {
<<<<<<< HEAD
                        CallingAppInfo(it.packageName, it.signingInfo, it.origin)
=======
                        CallingAppInfo.create(it.packageName, it.signingInfo, it.origin)
>>>>>>> 3d4510a6
                    },
                beginGetCredentialOptions = beginGetCredentialOptions
            )
        }

        fun convertToFrameworkResponse(
            response: BeginGetCredentialResponse
        ): android.service.credentials.BeginGetCredentialResponse {
            val frameworkBuilder = android.service.credentials.BeginGetCredentialResponse.Builder()
            populateCredentialEntries(frameworkBuilder, response.credentialEntries)
            populateActionEntries(frameworkBuilder, response.actions)
            populateAuthenticationEntries(frameworkBuilder, response.authenticationActions)
            populateRemoteEntry(frameworkBuilder, response.remoteEntry)
            return frameworkBuilder.build()
        }

        @SuppressLint("MissingPermission") // This is an internal util. Actual permission check
        // happens at the framework level
        private fun populateRemoteEntry(
            frameworkBuilder: android.service.credentials.BeginGetCredentialResponse.Builder,
            remoteEntry: RemoteEntry?
        ) {
            if (remoteEntry == null) {
                return
            }
            frameworkBuilder.setRemoteCredentialEntry(
                android.service.credentials.RemoteEntry(RemoteEntry.toSlice(remoteEntry))
            )
        }

        private fun populateAuthenticationEntries(
            frameworkBuilder: android.service.credentials.BeginGetCredentialResponse.Builder,
            authenticationActions: List<AuthenticationAction>
        ) {
            authenticationActions.forEach {
                frameworkBuilder.addAuthenticationAction(
                    android.service.credentials.Action(AuthenticationAction.toSlice(it))
                )
            }
        }

        private fun populateActionEntries(
            builder: android.service.credentials.BeginGetCredentialResponse.Builder,
            actionEntries: List<Action>
        ) {
            actionEntries.forEach {
                builder.addAction(android.service.credentials.Action(Action.toSlice(it)))
            }
        }

        private fun populateCredentialEntries(
            builder: android.service.credentials.BeginGetCredentialResponse.Builder,
            credentialEntries: List<CredentialEntry>
        ) {
            credentialEntries.forEach {
                val entrySlice = CredentialEntry.toSlice(it)
                if (entrySlice != null) {
                    builder.addCredentialEntry(
                        android.service.credentials.CredentialEntry(
                            android.service.credentials.BeginGetCredentialOption(
                                it.beginGetCredentialOption.id,
                                it.type,
                                Bundle.EMPTY
                            ),
                            entrySlice
                        )
                    )
                }
            }
        }

        fun convertToFrameworkRequest(
            request: BeginGetCredentialRequest
        ): android.service.credentials.BeginGetCredentialRequest {
            val builder = android.service.credentials.BeginGetCredentialRequest.Builder()
            if (request.callingAppInfo != null) {
                builder.setCallingAppInfo(
                    android.service.credentials.CallingAppInfo(
                        request.callingAppInfo.packageName,
                        request.callingAppInfo.signingInfo,
                        request.callingAppInfo.origin
                    )
                )
            }
            return builder
                .setBeginGetCredentialOptions(
                    request.beginGetCredentialOptions
                        .stream()
                        .map { option -> convertToJetpackBeginOption(option) }
                        .collect(Collectors.toList())
                )
                .build()
        }

        private fun convertToJetpackBeginOption(
            option: BeginGetCredentialOption
        ): android.service.credentials.BeginGetCredentialOption {
            return android.service.credentials.BeginGetCredentialOption(
                option.id,
                option.type,
                option.candidateQueryData
            )
        }

        fun convertToJetpackResponse(
            response: android.service.credentials.BeginGetCredentialResponse
        ): BeginGetCredentialResponse {
            return BeginGetCredentialResponse(
                credentialEntries =
                    response.credentialEntries
                        .stream()
                        .map { entry -> CredentialEntry.fromSlice(entry.slice) }
                        .filter { entry -> entry != null }
                        .map { entry -> entry!! }
                        .collect(Collectors.toList()),
                actions =
                    response.actions
                        .stream()
                        .map { entry -> Action.fromSlice(entry.slice) }
                        .filter { entry -> entry != null }
                        .map { entry -> entry!! }
                        .collect(Collectors.toList()),
                authenticationActions =
                    response.authenticationActions
                        .stream()
                        .map { entry -> AuthenticationAction.fromSlice(entry.slice) }
                        .filter { entry -> entry != null }
                        .map { entry -> entry!! }
                        .collect(Collectors.toList()),
                remoteEntry =
                    response.remoteCredentialEntry?.let { RemoteEntry.fromSlice(it.slice) }
            )
        }
    }
}<|MERGE_RESOLUTION|>--- conflicted
+++ resolved
@@ -47,11 +47,7 @@
             return BeginGetCredentialRequest(
                 callingAppInfo =
                     request.callingAppInfo?.let {
-<<<<<<< HEAD
-                        CallingAppInfo(it.packageName, it.signingInfo, it.origin)
-=======
                         CallingAppInfo.create(it.packageName, it.signingInfo, it.origin)
->>>>>>> 3d4510a6
                     },
                 beginGetCredentialOptions = beginGetCredentialOptions
             )
