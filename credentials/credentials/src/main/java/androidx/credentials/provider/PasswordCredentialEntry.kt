--- conflicted
+++ resolved
@@ -66,21 +66,14 @@
  *   this entry was created allows this entry to be auto-selected
  * @property hasDefaultIcon whether this entry was created without a custom icon and hence contains
  *   a default icon set by the library, only to be used in Android API levels >= 28
-<<<<<<< HEAD
-=======
  * @property biometricPromptData the data that is set optionally to utilize a credential manager
  *   flow that directly handles the biometric verification and presents back the response; set to
  *   null by default, so if not opted in, the embedded biometric prompt flow will not show
->>>>>>> 3d4510a6
  * @throws IllegalArgumentException If [username] is empty
  * @see CustomCredentialEntry
  * @see CredentialEntry
  */
-<<<<<<< HEAD
-@RequiresApi(26)
-=======
 @RequiresApi(23)
->>>>>>> 3d4510a6
 class PasswordCredentialEntry
 internal constructor(
     val username: CharSequence,
@@ -94,27 +87,13 @@
     isDefaultIconPreferredAsSingleProvider: Boolean,
     entryGroupId: CharSequence? = username,
     affiliatedDomain: CharSequence? = null,
-<<<<<<< HEAD
-=======
     biometricPromptData: BiometricPromptData? = null,
->>>>>>> 3d4510a6
     autoSelectAllowedFromOption: Boolean =
         CredentialOption.extractAutoSelectValue(beginGetPasswordOption.candidateQueryData),
     private var isCreatedFromSlice: Boolean = false,
     private var isDefaultIconFromSlice: Boolean = false
 ) :
     CredentialEntry(
-<<<<<<< HEAD
-        PasswordCredential.TYPE_PASSWORD_CREDENTIAL,
-        beginGetPasswordOption,
-        entryGroupId ?: username,
-        isDefaultIconPreferredAsSingleProvider = isDefaultIconPreferredAsSingleProvider,
-        affiliatedDomain = affiliatedDomain,
-    ) {
-
-    val isAutoSelectAllowedFromOption = autoSelectAllowedFromOption
-
-=======
         type = PasswordCredential.TYPE_PASSWORD_CREDENTIAL,
         beginGetCredentialOption = beginGetPasswordOption,
         entryGroupId = entryGroupId ?: username,
@@ -123,7 +102,6 @@
         biometricPromptData = biometricPromptData,
     ) {
     val isAutoSelectAllowedFromOption = autoSelectAllowedFromOption
->>>>>>> 3d4510a6
     @get:JvmName("hasDefaultIcon")
     val hasDefaultIcon: Boolean
         get() {
@@ -212,9 +190,6 @@
      * @param isAutoSelectAllowed whether this entry is allowed to be auto selected if it is the
      *   only one on the UI, only takes effect if the app requesting for credentials also opts for
      *   auto select
-<<<<<<< HEAD
-     * @constructor constructs an instance of [PasswordCredentialEntry]
-=======
      * @param affiliatedDomain the user visible affiliated domain, a CharSequence representation of
      *   a web domain or an app package name that the given credential in this entry is associated
      *   with when it is different from the requesting entity, default null
@@ -231,25 +206,11 @@
      * determined as being associated with the requesting entity through mechanisms such as digital
      * asset links.
      *
->>>>>>> 3d4510a6
      * @throws IllegalArgumentException If [username] is empty
      * @throws NullPointerException If [context], [username], [pendingIntent], or
      *   [beginGetPasswordOption] is null
      */
-<<<<<<< HEAD
-    @Deprecated(
-        "Use the constructor that allows setting all parameters.",
-        replaceWith =
-            ReplaceWith(
-                "PasswordCredentialEntry(context, username, " +
-                    "pendingIntent, beginGetPasswordOption, displayName, lastUsedTime, icon, " +
-                    "isAutoSelectAllowed, affiliatedDomain, isDefaultIconPreferredAsSingleProvider)"
-            ),
-        level = DeprecationLevel.HIDDEN
-    )
-=======
     @RequiresApi(Build.VERSION_CODES.VANILLA_ICE_CREAM)
->>>>>>> 3d4510a6
     constructor(
         context: Context,
         username: CharSequence,
@@ -271,11 +232,6 @@
         icon,
         isAutoSelectAllowed,
         beginGetPasswordOption,
-<<<<<<< HEAD
-        isDefaultIconPreferredAsSingleProvider = false
-    )
-
-=======
         isDefaultIconPreferredAsSingleProvider = isDefaultIconPreferredAsSingleProvider,
         affiliatedDomain = affiliatedDomain,
         biometricPromptData = biometricPromptData,
@@ -335,7 +291,6 @@
         isDefaultIconPreferredAsSingleProvider = false
     )
 
->>>>>>> 3d4510a6
     @RequiresApi(34)
     private object Api34Impl {
         @JvmStatic
@@ -347,24 +302,6 @@
         }
     }
 
-<<<<<<< HEAD
-    @RequiresApi(28)
-    private object Api28Impl {
-        @RestrictTo(RestrictTo.Scope.LIBRARY)
-        @JvmStatic
-        fun isDefaultIcon(entry: PasswordCredentialEntry): Boolean {
-            if (entry.isCreatedFromSlice) {
-                return entry.isDefaultIconFromSlice
-            }
-            return entry.icon.type == Icon.TYPE_RESOURCE &&
-                entry.icon.resId == R.drawable.ic_password
-        }
-
-        @RestrictTo(RestrictTo.Scope.LIBRARY)
-        @JvmStatic
-        fun toSlice(entry: PasswordCredentialEntry): Slice {
-            val type = entry.type
-=======
     @RequiresApi(Build.VERSION_CODES.VANILLA_ICE_CREAM)
     private object Api35Impl {
         @RestrictTo(RestrictTo.Scope.LIBRARY)
@@ -502,7 +439,6 @@
                     /*subTypes=*/ null,
                     listOf(SLICE_HINT_AFFILIATED_DOMAIN)
                 )
->>>>>>> 3d4510a6
             val title = entry.username
             val subtitle = entry.displayName
             val pendingIntent = entry.pendingIntent
@@ -510,67 +446,18 @@
             val lastUsedTime = entry.lastUsedTime
             val icon = entry.icon
             val isAutoSelectAllowed = entry.isAutoSelectAllowed
-<<<<<<< HEAD
-            val beginGetPasswordCredentialOption = entry.beginGetCredentialOption
-            val affiliatedDomain = entry.affiliatedDomain
-            val entryGroupId = entry.entryGroupId
-            var isDefaultIconPreferredAsSingleProvider =
-                entry.isDefaultIconPreferredAsSingleProvider
-
-=======
->>>>>>> 3d4510a6
             val autoSelectAllowed =
                 if (isAutoSelectAllowed) {
                     TRUE_STRING
                 } else {
                     FALSE_STRING
                 }
-<<<<<<< HEAD
-            val isUsingDefaultIcon =
-                if (isDefaultIconPreferredAsSingleProvider) TRUE_STRING else FALSE_STRING
-            val sliceBuilder =
-                Slice.Builder(Uri.EMPTY, SliceSpec(type, REVISION_ID))
-                    .addText(
-                        typeDisplayName,
-                        /*subType=*/ null,
-                        listOf(SLICE_HINT_TYPE_DISPLAY_NAME)
-                    )
-                    .addText(title, /* subType= */ null, listOf(SLICE_HINT_TITLE))
-                    .addText(subtitle, /* subType= */ null, listOf(SLICE_HINT_SUBTITLE))
-                    .addText(
-                        autoSelectAllowed,
-                        /*subType=*/ null,
-                        listOf(SLICE_HINT_AUTO_ALLOWED)
-                    )
-                    .addText(
-                        beginGetPasswordCredentialOption.id,
-                        /*subType=*/ null,
-                        listOf(SLICE_HINT_OPTION_ID)
-                    )
-                    .addIcon(icon, /* subType= */ null, listOf(SLICE_HINT_ICON))
-                    .addText(
-                        entryGroupId,
-                        /*subTypes=*/ null,
-                        listOf(SLICE_HINT_DEDUPLICATION_ID)
-                    )
-                    .addText(
-                        affiliatedDomain,
-                        /*subTypes=*/ null,
-                        listOf(SLICE_HINT_AFFILIATED_DOMAIN)
-                    )
-                    .addText(
-                        isUsingDefaultIcon,
-                        /*subType=*/ null,
-                        listOf(SLICE_HINT_IS_DEFAULT_ICON_PREFERRED)
-                    )
-=======
             sliceBuilder
                 .addText(typeDisplayName, /* subType= */ null, listOf(SLICE_HINT_TYPE_DISPLAY_NAME))
                 .addText(title, /* subType= */ null, listOf(SLICE_HINT_TITLE))
                 .addText(subtitle, /* subType= */ null, listOf(SLICE_HINT_SUBTITLE))
                 .addText(autoSelectAllowed, /* subType= */ null, listOf(SLICE_HINT_AUTO_ALLOWED))
                 .addIcon(icon, /* subType= */ null, listOf(SLICE_HINT_ICON))
->>>>>>> 3d4510a6
             try {
                 if (entry.hasDefaultIcon) {
                     sliceBuilder.addInt(
@@ -580,10 +467,6 @@
                     )
                 }
             } catch (_: IllegalStateException) {}
-<<<<<<< HEAD
-
-=======
->>>>>>> 3d4510a6
             if (entry.isAutoSelectAllowedFromOption) {
                 sliceBuilder.addInt(
                     /*true=*/ 1,
@@ -628,13 +511,6 @@
             var lastUsedTime: Instant? = null
             var autoSelectAllowed = false
             var autoSelectAllowedFromOption = false
-<<<<<<< HEAD
-            var beginGetPasswordOptionId: CharSequence? = null
-            var isDefaultIconPreferredAsSingleProvider = false
-            var affiliatedDomain: CharSequence? = null
-            var entryGroupId: CharSequence? = null
-=======
->>>>>>> 3d4510a6
             var isDefaultIcon = false
             slice.items.forEach {
                 if (it.hasHint(SLICE_HINT_OPTION_ID)) {
@@ -667,15 +543,6 @@
                     }
                 } else if (it.hasHint(SLICE_HINT_AUTO_SELECT_FROM_OPTION)) {
                     autoSelectAllowedFromOption = true
-                } else if (it.hasHint(SLICE_HINT_AFFILIATED_DOMAIN)) {
-                    affiliatedDomain = it.text
-                } else if (it.hasHint(SLICE_HINT_DEDUPLICATION_ID)) {
-                    entryGroupId = it.text
-                } else if (it.hasHint(SLICE_HINT_IS_DEFAULT_ICON_PREFERRED)) {
-                    val defaultIconValue = it.text
-                    if (defaultIconValue == TRUE_STRING) {
-                        isDefaultIconPreferredAsSingleProvider = true
-                    }
                 } else if (it.hasHint(SLICE_HINT_DEFAULT_ICON_RES_ID)) {
                     isDefaultIcon = true
                 }
@@ -683,11 +550,7 @@
             return try {
                 PasswordCredentialEntry(
                     username = title!!,
-<<<<<<< HEAD
-                    displayName = subTitle,
-=======
                     displayName = subtitle,
->>>>>>> 3d4510a6
                     typeDisplayName = typeDisplayName!!,
                     pendingIntent = pendingIntent!!,
                     lastUsedTime = lastUsedTime,
@@ -696,11 +559,7 @@
                     beginGetPasswordOption =
                         BeginGetPasswordOption.createFrom(
                             Bundle(),
-<<<<<<< HEAD
-                            beginGetPasswordOptionId!!.toString()
-=======
                             beginGetCredentialOptionId!!.toString()
->>>>>>> 3d4510a6
                         ),
                     entryGroupId = entryGroupId,
                     isDefaultIconPreferredAsSingleProvider = isDefaultIconPreferredAsSingleProvider,
@@ -719,54 +578,6 @@
     companion object {
         private const val TAG = "PasswordCredentialEntry"
 
-<<<<<<< HEAD
-        private const val SLICE_HINT_TYPE_DISPLAY_NAME =
-            "androidx.credentials.provider.credentialEntry.SLICE_HINT_TYPE_DISPLAY_NAME"
-
-        private const val SLICE_HINT_TITLE =
-            "androidx.credentials.provider.credentialEntry.SLICE_HINT_USER_NAME"
-
-        private const val SLICE_HINT_SUBTITLE =
-            "androidx.credentials.provider.credentialEntry.SLICE_HINT_CREDENTIAL_TYPE_DISPLAY_NAME"
-
-        private const val SLICE_HINT_DEFAULT_ICON_RES_ID =
-            "androidx.credentials.provider.credentialEntry.SLICE_HINT_DEFAULT_ICON_RES_ID"
-
-        private const val SLICE_HINT_LAST_USED_TIME_MILLIS =
-            "androidx.credentials.provider.credentialEntry.SLICE_HINT_LAST_USED_TIME_MILLIS"
-
-        private const val SLICE_HINT_ICON =
-            "androidx.credentials.provider.credentialEntry.SLICE_HINT_PROFILE_ICON"
-
-        private const val SLICE_HINT_PENDING_INTENT =
-            "androidx.credentials.provider.credentialEntry.SLICE_HINT_PENDING_INTENT"
-
-        private const val SLICE_HINT_OPTION_ID =
-            "androidx.credentials.provider.credentialEntry.SLICE_HINT_OPTION_ID"
-
-        private const val SLICE_HINT_AUTO_ALLOWED =
-            "androidx.credentials.provider.credentialEntry.SLICE_HINT_AUTO_ALLOWED"
-
-        private const val SLICE_HINT_IS_DEFAULT_ICON_PREFERRED =
-            "androidx.credentials.provider.credentialEntry.SLICE_HINT_IS_DEFAULT_ICON_PREFERRED"
-
-        private const val SLICE_HINT_AUTO_SELECT_FROM_OPTION =
-            "androidx.credentials.provider.credentialEntry.SLICE_HINT_AUTO_SELECT_FROM_OPTION"
-
-        private const val SLICE_HINT_DEDUPLICATION_ID =
-            "androidx.credentials.provider.credentialEntry.SLICE_HINT_DEDUPLICATION_ID"
-
-        private const val SLICE_HINT_AFFILIATED_DOMAIN =
-            "androidx.credentials.provider.credentialEntry.SLICE_HINT_AFFILIATED_DOMAIN"
-
-        private const val TRUE_STRING = "true"
-
-        private const val FALSE_STRING = "false"
-
-        private const val REVISION_ID = 1
-
-=======
->>>>>>> 3d4510a6
         /**
          * Converts an instance of [PasswordCredentialEntry] to a [Slice].
          *
@@ -776,25 +587,14 @@
         @RestrictTo(RestrictTo.Scope.LIBRARY)
         @JvmStatic
         fun toSlice(entry: PasswordCredentialEntry): Slice? {
-<<<<<<< HEAD
-            if (Build.VERSION.SDK_INT >= 28) {
-=======
             if (Build.VERSION.SDK_INT >= 35) {
                 return Api35Impl.toSlice(entry)
             } else if (Build.VERSION.SDK_INT >= 28) {
->>>>>>> 3d4510a6
                 return Api28Impl.toSlice(entry)
             }
             return null
         }
 
-<<<<<<< HEAD
-        @JvmStatic
-        @RestrictTo(RestrictTo.Scope.LIBRARY)
-        fun fromSlice(slice: Slice): PasswordCredentialEntry? {
-            if (Build.VERSION.SDK_INT >= 28) {
-                return Api28Impl.fromSlice(slice)
-=======
         @JvmStatic
         @RestrictTo(RestrictTo.Scope.LIBRARY)
         fun fromSlice(slice: Slice): PasswordCredentialEntry? {
@@ -822,31 +622,10 @@
         ): PasswordCredentialEntry? {
             if (Build.VERSION.SDK_INT >= 34) {
                 return Api34Impl.fromCredentialEntry(credentialEntry)
->>>>>>> 3d4510a6
             }
             return null
         }
 
-<<<<<<< HEAD
-        /**
-         * Converts a framework [android.service.credentials.CredentialEntry] class to a Jetpack
-         * [PasswordCredentialEntry] class
-         *
-         * Note that this API is not needed in a general credential retrieval flow that is
-         * implemented using this jetpack library, where you are only required to construct an
-         * instance of [CredentialEntry] to populate the [BeginGetCredentialResponse].
-         *
-         * @param credentialEntry the instance of framework class to be converted
-         */
-        @JvmStatic
-        fun fromCredentialEntry(
-            credentialEntry: android.service.credentials.CredentialEntry
-        ): PasswordCredentialEntry? {
-            if (Build.VERSION.SDK_INT >= 34) {
-                return Api34Impl.fromCredentialEntry(credentialEntry)
-            }
-            return null
-=======
         internal fun PasswordCredentialEntry.marshall(bundle: Bundle, index: Int) {
             this.marshallCommonProperties(bundle, index)
             bundle.putParcelable(
@@ -971,7 +750,6 @@
             } catch (e: Exception) {
                 return null
             }
->>>>>>> 3d4510a6
         }
     }
 
@@ -1003,10 +781,7 @@
         private var autoSelectAllowed = false
         private var affiliatedDomain: CharSequence? = null
         private var isDefaultIconPreferredAsSingleProvider: Boolean = false
-<<<<<<< HEAD
-=======
         private var biometricPromptData: BiometricPromptData? = null
->>>>>>> 3d4510a6
 
         /** Sets a displayName to be shown on the UI with this entry. */
         fun setDisplayName(displayName: CharSequence?): Builder {
@@ -1020,8 +795,6 @@
             return this
         }
 
-<<<<<<< HEAD
-=======
         /**
          * Sets the biometric prompt data to optionally utilize a credential manager flow that
          * directly handles the biometric verification for you and gives you the response; set to
@@ -1034,7 +807,6 @@
             return this
         }
 
->>>>>>> 3d4510a6
         /** Sets whether the entry should be auto-selected. The value is false by default. */
         @Suppress("MissingGetterMatchingBuilder")
         fun setAutoSelectAllowed(autoSelectAllowed: Boolean): Builder {
@@ -1081,18 +853,6 @@
             val typeDisplayName =
                 context.getString(R.string.android_credentials_TYPE_PASSWORD_CREDENTIAL)
             return PasswordCredentialEntry(
-<<<<<<< HEAD
-                username,
-                displayName,
-                typeDisplayName,
-                pendingIntent,
-                lastUsedTime,
-                icon!!,
-                autoSelectAllowed,
-                beginGetPasswordOption,
-                isDefaultIconPreferredAsSingleProvider = isDefaultIconPreferredAsSingleProvider,
-                affiliatedDomain = affiliatedDomain,
-=======
                 username = username,
                 displayName = displayName,
                 typeDisplayName = typeDisplayName,
@@ -1104,7 +864,6 @@
                 isDefaultIconPreferredAsSingleProvider = isDefaultIconPreferredAsSingleProvider,
                 affiliatedDomain = affiliatedDomain,
                 biometricPromptData = biometricPromptData,
->>>>>>> 3d4510a6
             )
         }
     }
