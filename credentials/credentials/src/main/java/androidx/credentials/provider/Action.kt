/*
 * Copyright 2022 The Android Open Source Project
 *
 * Licensed under the Apache License, Version 2.0 (the "License");
 * you may not use this file except in compliance with the License.
 * You may obtain a copy of the License at
 *
 *      http://www.apache.org/licenses/LICENSE-2.0
 *
 * Unless required by applicable law or agreed to in writing, software
 * distributed under the License is distributed on an "AS IS" BASIS,
 * WITHOUT WARRANTIES OR CONDITIONS OF ANY KIND, either express or implied.
 * See the License for the specific language governing permissions and
 * limitations under the License.
 */
@file:Suppress("deprecation") // For usage of Slice

package androidx.credentials.provider

import android.annotation.SuppressLint
import android.app.PendingIntent
import android.app.slice.Slice
import android.app.slice.SliceSpec
import android.net.Uri
import android.os.Build
<<<<<<< HEAD
=======
import android.os.Bundle
>>>>>>> 3d4510a6
import android.util.Log
import androidx.annotation.RequiresApi
import androidx.annotation.RestrictTo
import java.util.Collections

/**
 * An actionable entry that is returned as part of the
 * [android.service.credentials.BeginGetCredentialResponse], and then shown on the user selector
 * under a separate category of 'Actions'. An action entry is expected to navigate the user to an
 * activity belonging to the credential provider, and finally result in a
 * [androidx.credentials.GetCredentialResponse].
 *
 * When selected, the associated [PendingIntent] is invoked to launch a provider controlled
 * activity. The activity invoked due to this pending intent will contain the
 * [android.service.credentials.BeginGetCredentialRequest] as part of the intent extras. Providers
 * must use [PendingIntentHandler.retrieveBeginGetCredentialRequest] to get the request.
 *
 * When the user is done interacting with the activity and the provider has a credential to return,
 * provider must call [android.app.Activity.setResult] with the result code as
 * [android.app.Activity.RESULT_OK], and the [android.content.Intent] data that has been prepared by
 * setting [androidx.credentials.GetCredentialResponse] using
 * [PendingIntentHandler.setGetCredentialResponse], or by setting
 * [androidx.credentials.exceptions.GetCredentialException] using
 * [PendingIntentHandler.setGetCredentialException] before ending the activity. If the provider does
 * not have a credential, or an exception to return, provider must call
 * [android.app.Activity.setResult] with the result code as [android.app.Activity.RESULT_CANCELED].
 * Setting the result code to [android.app.Activity.RESULT_CANCELED] will re-surface the selector.
 *
 * Examples of [Action] entries include an entry that is titled 'Add a new Password', and navigates
 * to the 'add password' page of the credential provider app, or an entry that is titled 'Manage
 * Credentials' and navigates to a particular page that lists all credentials, where the user may
 * end up selecting a credential that the provider can then return.
 *
 * @param title the title of the entry
 * @param pendingIntent the [PendingIntent] that will get invoked when the user selects this entry,
 *   must be created with a unique request code per entry, with flag [PendingIntent.FLAG_MUTABLE] to
 *   allow the Android system to attach the final request, and NOT with flag
 *   [PendingIntent.FLAG_ONE_SHOT] as it can be invoked multiple times
 * @param subtitle the optional subtitle that is displayed on the entry
 * @constructor constructs an instance of [Action]
 * @throws IllegalArgumentException If [title] is empty
 * @throws NullPointerException If [title] or [pendingIntent] is null
 * @see android.service.credentials.BeginGetCredentialResponse for usage.
 */
<<<<<<< HEAD
class Action
constructor(
=======
class Action(
>>>>>>> 3d4510a6
    val title: CharSequence,
    val pendingIntent: PendingIntent,
    val subtitle: CharSequence? = null,
) {

    init {
        require(title.isNotEmpty()) { "title must not be empty" }
    }

    /**
     * A builder for [Action]
     *
     * @param title the title of this action entry
     * @param pendingIntent the [PendingIntent] that will get invoked when the user selects this
     *   entry, must be created with a unique request code per entry, with flag
     *   [PendingIntent.FLAG_MUTABLE] to allow the Android system to attach the final request, and
     *   NOT with flag [PendingIntent.FLAG_ONE_SHOT] as it can be invoked multiple times
     */
    class Builder
    constructor(private val title: CharSequence, private val pendingIntent: PendingIntent) {
        private var subtitle: CharSequence? = null

        /** Sets a sub title to be shown on the UI with this entry */
        fun setSubtitle(subtitle: CharSequence?): Builder {
            this.subtitle = subtitle
            return this
        }

        /**
         * Builds an instance of [Action]
         *
         * @throws IllegalArgumentException If [title] is empty
         */
        fun build(): Action {
            return Action(title, pendingIntent, subtitle)
        }
    }

    @RequiresApi(34)
    private object Api34Impl {
        @JvmStatic
        fun fromAction(action: android.service.credentials.Action): Action? {
            val slice = action.slice
            return fromSlice(slice)
        }
    }

    companion object {
        private const val TAG = "Action"
        private const val SLICE_SPEC_REVISION = 0
        private const val SLICE_SPEC_TYPE = "Action"

        private const val SLICE_HINT_TITLE =
            "androidx.credentials.provider.action.HINT_ACTION_TITLE"

        private const val SLICE_HINT_SUBTITLE =
            "androidx.credentials.provider.action.HINT_ACTION_SUBTEXT"

        private const val SLICE_HINT_PENDING_INTENT =
            "androidx.credentials.provider.action.SLICE_HINT_PENDING_INTENT"

        /** Converts to slice */
        @JvmStatic
        @RequiresApi(28)
        @RestrictTo(RestrictTo.Scope.LIBRARY)
        fun toSlice(action: Action): Slice {
            val title = action.title
            val subtitle = action.subtitle
            val pendingIntent = action.pendingIntent
            val sliceBuilder =
                Slice.Builder(Uri.EMPTY, SliceSpec(SLICE_SPEC_TYPE, SLICE_SPEC_REVISION))
                    .addText(title, /* subType= */ null, listOf(SLICE_HINT_TITLE))
                    .addText(subtitle, /* subType= */ null, listOf(SLICE_HINT_SUBTITLE))
            sliceBuilder.addAction(
                pendingIntent,
                Slice.Builder(sliceBuilder)
                    .addHints(Collections.singletonList(SLICE_HINT_PENDING_INTENT))
                    .build(),
                /*subType=*/ null
            )
            return sliceBuilder.build()
        }

        /**
         * Returns an instance of [Action] derived from a [Slice] object.
         *
         * @param slice the [Slice] object constructed through [toSlice]
         */
        @RequiresApi(28)
        @RestrictTo(RestrictTo.Scope.LIBRARY)
        @SuppressLint("WrongConstant") // custom conversion between jetpack and framework
        @JvmStatic
        fun fromSlice(slice: Slice): Action? {
            var title: CharSequence = ""
            var subtitle: CharSequence? = null
            var pendingIntent: PendingIntent? = null

            slice.items.forEach {
                if (it.hasHint(SLICE_HINT_TITLE)) {
                    title = it.text
                } else if (it.hasHint(SLICE_HINT_SUBTITLE)) {
                    subtitle = it.text
                } else if (it.hasHint(SLICE_HINT_PENDING_INTENT)) {
                    pendingIntent = it.action
                }
            }

            return try {
                Action(title, pendingIntent!!, subtitle)
            } catch (e: Exception) {
                Log.i(TAG, "fromSlice failed with: " + e.message)
                null
            }
        }

        /**
         * Converts a framework [android.service.credentials.Action] class to a Jetpack [Action]
         * class
         *
         * Note that this API is not needed in a general credential retrieval flow that is
         * implemented using this jetpack library, where you are only required to construct an
         * instance of [Action] to populate the [BeginGetCredentialResponse], along with setting
         * other entries.
         *
         * @param action the instance of framework action class to be converted
         */
        @JvmStatic
        fun fromAction(action: android.service.credentials.Action): Action? {
            if (Build.VERSION.SDK_INT >= 34) {
                return Api34Impl.fromAction(action)
            }
            return null
        }
<<<<<<< HEAD
=======

        private const val EXTRA_ACTION_SIZE = "androidx.credentials.provider.extra.ACTION_SIZE"
        private const val EXTRA_ACTION_PENDING_INTENT_PREFIX =
            "androidx.credentials.provider.extra.ACTION_PENDING_INTENT_"
        private const val EXTRA_ACTION_TITLE_PREFIX =
            "androidx.credentials.provider.extra.ACTION_TITLE_"
        private const val EXTRA_ACTION_SUBTITLE_PREFIX =
            "androidx.credentials.provider.extra.ACTION_SUBTITLE_"

        /** Marshall a list of action data through an intent. */
        internal fun List<Action>.marshall(bundle: Bundle) {
            bundle.putInt(EXTRA_ACTION_SIZE, this.size)
            for (i in indices) {
                bundle.putParcelable("$EXTRA_ACTION_PENDING_INTENT_PREFIX$i", this[i].pendingIntent)
                bundle.putCharSequence("$EXTRA_ACTION_TITLE_PREFIX$i", this[i].title)
                bundle.putCharSequence("$EXTRA_ACTION_SUBTITLE_PREFIX$i", this[i].subtitle)
            }
        }

        /**
         * Returns a list of [Action]s from an Intent, which was supposed to be injected via
         * [marshall]. Returns an empty list if parsing fails in any way.
         */
        internal fun Bundle.unmarshallActionList(): List<Action> {
            val actions = mutableListOf<Action>()
            val size = this.getInt(EXTRA_ACTION_SIZE, 0)
            for (i in 0 until size) {
                val pendingIntent: PendingIntent? =
                    this.getParcelable("$EXTRA_ACTION_PENDING_INTENT_PREFIX$i")
                val title: CharSequence? = this.getCharSequence("$EXTRA_ACTION_TITLE_PREFIX$i")
                val subtitle: CharSequence? =
                    this.getCharSequence("$EXTRA_ACTION_SUBTITLE_PREFIX$i")
                if (pendingIntent == null || title == null) {
                    return emptyList()
                }
                actions.add(Action(title, pendingIntent, subtitle))
            }
            return actions
        }
    }

    override fun equals(other: Any?): Boolean {
        if (this === other) return true
        if (other !is Action) return false
        return this.title == other.title &&
            this.pendingIntent == other.pendingIntent &&
            this.subtitle == other.subtitle
    }

    override fun hashCode(): Int {
        var result = title.hashCode()
        result = 31 * result + pendingIntent.hashCode()
        result = 31 * result + (subtitle?.hashCode() ?: 0)
        return result
>>>>>>> 3d4510a6
    }
}<|MERGE_RESOLUTION|>--- conflicted
+++ resolved
@@ -23,10 +23,7 @@
 import android.app.slice.SliceSpec
 import android.net.Uri
 import android.os.Build
-<<<<<<< HEAD
-=======
 import android.os.Bundle
->>>>>>> 3d4510a6
 import android.util.Log
 import androidx.annotation.RequiresApi
 import androidx.annotation.RestrictTo
@@ -71,12 +68,7 @@
  * @throws NullPointerException If [title] or [pendingIntent] is null
  * @see android.service.credentials.BeginGetCredentialResponse for usage.
  */
-<<<<<<< HEAD
-class Action
-constructor(
-=======
 class Action(
->>>>>>> 3d4510a6
     val title: CharSequence,
     val pendingIntent: PendingIntent,
     val subtitle: CharSequence? = null,
@@ -210,8 +202,6 @@
             }
             return null
         }
-<<<<<<< HEAD
-=======
 
         private const val EXTRA_ACTION_SIZE = "androidx.credentials.provider.extra.ACTION_SIZE"
         private const val EXTRA_ACTION_PENDING_INTENT_PREFIX =
@@ -266,6 +256,5 @@
         result = 31 * result + pendingIntent.hashCode()
         result = 31 * result + (subtitle?.hashCode() ?: 0)
         return result
->>>>>>> 3d4510a6
     }
 }