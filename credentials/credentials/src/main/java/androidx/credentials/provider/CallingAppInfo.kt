--- conflicted
+++ resolved
@@ -34,25 +34,6 @@
 /**
  * Information pertaining to the calling application.
  *
-<<<<<<< HEAD
- * @param packageName the calling package name of the calling app
- * @param signingInfo the signingInfo associated with the calling app
- * @param origin the origin of the calling app. This is only set when a privileged app like a
- *   browser, calls on behalf of another application.
- * @constructor constructs an instance of [CallingAppInfo]
- * @throws NullPointerException If [packageName] or [signingInfo] is null
- * @throws IllegalArgumentException If [packageName] is empty
- *
- * Note : Credential providers are not expected to utilize the constructor in this class for any
- * production flow. This constructor must only be used for testing purposes.
- */
-class CallingAppInfo
-@JvmOverloads
-constructor(
-    val packageName: String,
-    val signingInfo: SigningInfo,
-    @get:RestrictTo(RestrictTo.Scope.LIBRARY) val origin: String? = null
-=======
  * @property packageName the calling package name of the calling app
  * @property signingInfo the signingInfo associated with the calling app, added at API level 28
  * @property signingInfoCompat the signing information associated with the calling app, which can be
@@ -64,7 +45,6 @@
     internal val origin: String?,
     val signingInfoCompat: SigningInfoCompat,
     signingInfo: SigningInfo?,
->>>>>>> 3d4510a6
 ) {
 
     lateinit var signingInfo: SigningInfo
@@ -306,20 +286,12 @@
 
         private fun getSignatureFingerprints(): Set<String> {
             val fingerprints = mutableSetOf<String>()
-<<<<<<< HEAD
-            if (signingInfo.hasMultipleSigners() && signingInfo.apkContentsSigners != null) {
-                fingerprints.addAll(convertToFingerprints(signingInfo.apkContentsSigners))
-            } else if (signingInfo.signingCertificateHistory != null) {
-                fingerprints.addAll(
-                    convertToFingerprints(arrayOf(signingInfo.signingCertificateHistory[0]))
-=======
             val apkContentsSigners = signingInfoCompat.apkContentsSigners
             if (signingInfoCompat.hasMultipleSigners && apkContentsSigners.isNotEmpty()) {
                 fingerprints.addAll(convertToFingerprints(apkContentsSigners))
             } else if (signingInfoCompat.signingCertificateHistory.isNotEmpty()) {
                 fingerprints.addAll(
                     convertToFingerprints(listOf(signingInfoCompat.signingCertificateHistory[0]))
->>>>>>> 3d4510a6
                 )
             }
             return fingerprints
