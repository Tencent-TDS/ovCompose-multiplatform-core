--- conflicted
+++ resolved
@@ -117,11 +117,7 @@
         callback: CredentialManagerCallback<GetCredentialResponse, GetCredentialException>,
     ) {
         val provider: CredentialProvider? =
-<<<<<<< HEAD
-            CredentialProviderFactory(context).getBestAvailableProvider()
-=======
             CredentialProviderFactory(context).getBestAvailableProvider(request)
->>>>>>> 3d4510a6
         if (provider == null) {
             callback.onError(
                 GetCredentialProviderConfigurationException(
@@ -240,11 +236,7 @@
         callback: CredentialManagerCallback<CreateCredentialResponse, CreateCredentialException>,
     ) {
         val provider: CredentialProvider? =
-<<<<<<< HEAD
-            CredentialProviderFactory(this.context).getBestAvailableProvider()
-=======
             CredentialProviderFactory(this.context).getBestAvailableProvider(request)
->>>>>>> 3d4510a6
         if (provider == null) {
             callback.onError(
                 CreateCredentialProviderConfigurationException(
@@ -286,11 +278,7 @@
         callback: CredentialManagerCallback<Void?, ClearCredentialException>,
     ) {
         val provider: CredentialProvider? =
-<<<<<<< HEAD
-            CredentialProviderFactory(context).getBestAvailableProvider()
-=======
             CredentialProviderFactory(context).getBestAvailableProvider(request.requestType)
->>>>>>> 3d4510a6
         if (provider == null) {
             callback.onError(
                 ClearCredentialProviderConfigurationException(
