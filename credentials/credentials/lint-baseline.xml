--- conflicted
+++ resolved
@@ -1,747 +1,5 @@
 <?xml version="1.0" encoding="UTF-8"?>
-<<<<<<< HEAD
-<issues format="6" by="lint 8.3.0-beta01" type="baseline" client="gradle" dependencies="false" name="AGP (8.3.0-beta01)" variant="all" version="8.3.0-beta01">
-
-    <issue
-        id="ClassVerificationFailure"
-        message="This call references a method added in API level 28; however, the containing class androidx.credentials.provider.Action is reachable from earlier API levels and will fail run-time class verification."
-        errorLine1="            val sliceBuilder = Slice.Builder("
-        errorLine2="                                     ^">
-        <location
-            file="src/main/java/androidx/credentials/provider/Action.kt"/>
-    </issue>
-
-    <issue
-        id="ClassVerificationFailure"
-        message="This call references a method added in API level 28; however, the containing class androidx.credentials.provider.Action.Companion is reachable from earlier API levels and will fail run-time class verification."
-        errorLine1="            val sliceBuilder = Slice.Builder("
-        errorLine2="                                     ^">
-        <location
-            file="src/main/java/androidx/credentials/provider/Action.kt"/>
-    </issue>
-
-    <issue
-        id="ClassVerificationFailure"
-        message="This call references a method added in API level 28; however, the containing class androidx.credentials.provider.Action is reachable from earlier API levels and will fail run-time class verification."
-        errorLine1="                Uri.EMPTY, SliceSpec("
-        errorLine2="                           ^">
-        <location
-            file="src/main/java/androidx/credentials/provider/Action.kt"/>
-    </issue>
-
-    <issue
-        id="ClassVerificationFailure"
-        message="This call references a method added in API level 28; however, the containing class androidx.credentials.provider.Action.Companion is reachable from earlier API levels and will fail run-time class verification."
-        errorLine1="                Uri.EMPTY, SliceSpec("
-        errorLine2="                           ^">
-        <location
-            file="src/main/java/androidx/credentials/provider/Action.kt"/>
-    </issue>
-
-    <issue
-        id="ClassVerificationFailure"
-        message="This call references a method added in API level 28; however, the containing class androidx.credentials.provider.Action is reachable from earlier API levels and will fail run-time class verification."
-        errorLine1="                .addText("
-        errorLine2="                 ~~~~~~~">
-        <location
-            file="src/main/java/androidx/credentials/provider/Action.kt"/>
-    </issue>
-
-    <issue
-        id="ClassVerificationFailure"
-        message="This call references a method added in API level 28; however, the containing class androidx.credentials.provider.Action.Companion is reachable from earlier API levels and will fail run-time class verification."
-        errorLine1="                .addText("
-        errorLine2="                 ~~~~~~~">
-        <location
-            file="src/main/java/androidx/credentials/provider/Action.kt"/>
-    </issue>
-
-    <issue
-        id="ClassVerificationFailure"
-        message="This call references a method added in API level 28; however, the containing class androidx.credentials.provider.Action is reachable from earlier API levels and will fail run-time class verification."
-        errorLine1="                .addText("
-        errorLine2="                 ~~~~~~~">
-        <location
-            file="src/main/java/androidx/credentials/provider/Action.kt"/>
-    </issue>
-
-    <issue
-        id="ClassVerificationFailure"
-        message="This call references a method added in API level 28; however, the containing class androidx.credentials.provider.Action.Companion is reachable from earlier API levels and will fail run-time class verification."
-        errorLine1="                .addText("
-        errorLine2="                 ~~~~~~~">
-        <location
-            file="src/main/java/androidx/credentials/provider/Action.kt"/>
-    </issue>
-
-    <issue
-        id="ClassVerificationFailure"
-        message="This call references a method added in API level 28; however, the containing class androidx.credentials.provider.Action is reachable from earlier API levels and will fail run-time class verification."
-        errorLine1="            sliceBuilder.addAction("
-        errorLine2="                         ~~~~~~~~~">
-        <location
-            file="src/main/java/androidx/credentials/provider/Action.kt"/>
-    </issue>
-
-    <issue
-        id="ClassVerificationFailure"
-        message="This call references a method added in API level 28; however, the containing class androidx.credentials.provider.Action.Companion is reachable from earlier API levels and will fail run-time class verification."
-        errorLine1="            sliceBuilder.addAction("
-        errorLine2="                         ~~~~~~~~~">
-        <location
-            file="src/main/java/androidx/credentials/provider/Action.kt"/>
-    </issue>
-
-    <issue
-        id="ClassVerificationFailure"
-        message="This call references a method added in API level 28; however, the containing class androidx.credentials.provider.Action is reachable from earlier API levels and will fail run-time class verification."
-        errorLine1="                Slice.Builder(sliceBuilder)"
-        errorLine2="                      ~~~~~~~~~~~~~~~~~~~~~">
-        <location
-            file="src/main/java/androidx/credentials/provider/Action.kt"/>
-    </issue>
-
-    <issue
-        id="ClassVerificationFailure"
-        message="This call references a method added in API level 28; however, the containing class androidx.credentials.provider.Action.Companion is reachable from earlier API levels and will fail run-time class verification."
-        errorLine1="                Slice.Builder(sliceBuilder)"
-        errorLine2="                      ~~~~~~~~~~~~~~~~~~~~~">
-        <location
-            file="src/main/java/androidx/credentials/provider/Action.kt"/>
-    </issue>
-
-    <issue
-        id="ClassVerificationFailure"
-        message="This call references a method added in API level 28; however, the containing class androidx.credentials.provider.Action is reachable from earlier API levels and will fail run-time class verification."
-        errorLine1="                    .addHints(Collections.singletonList(SLICE_HINT_PENDING_INTENT))"
-        errorLine2="                     ~~~~~~~~">
-        <location
-            file="src/main/java/androidx/credentials/provider/Action.kt"/>
-    </issue>
-
-    <issue
-        id="ClassVerificationFailure"
-        message="This call references a method added in API level 28; however, the containing class androidx.credentials.provider.Action.Companion is reachable from earlier API levels and will fail run-time class verification."
-        errorLine1="                    .addHints(Collections.singletonList(SLICE_HINT_PENDING_INTENT))"
-        errorLine2="                     ~~~~~~~~">
-        <location
-            file="src/main/java/androidx/credentials/provider/Action.kt"/>
-    </issue>
-
-    <issue
-        id="ClassVerificationFailure"
-        message="This call references a method added in API level 28; however, the containing class androidx.credentials.provider.Action is reachable from earlier API levels and will fail run-time class verification."
-        errorLine1="                    .build(),"
-        errorLine2="                     ~~~~~">
-        <location
-            file="src/main/java/androidx/credentials/provider/Action.kt"/>
-    </issue>
-
-    <issue
-        id="ClassVerificationFailure"
-        message="This call references a method added in API level 28; however, the containing class androidx.credentials.provider.Action.Companion is reachable from earlier API levels and will fail run-time class verification."
-        errorLine1="                    .build(),"
-        errorLine2="                     ~~~~~">
-        <location
-            file="src/main/java/androidx/credentials/provider/Action.kt"/>
-    </issue>
-
-    <issue
-        id="ClassVerificationFailure"
-        message="This call references a method added in API level 28; however, the containing class androidx.credentials.provider.Action is reachable from earlier API levels and will fail run-time class verification."
-        errorLine1="            return sliceBuilder.build()"
-        errorLine2="                                ~~~~~">
-        <location
-            file="src/main/java/androidx/credentials/provider/Action.kt"/>
-    </issue>
-
-    <issue
-        id="ClassVerificationFailure"
-        message="This call references a method added in API level 28; however, the containing class androidx.credentials.provider.Action.Companion is reachable from earlier API levels and will fail run-time class verification."
-        errorLine1="            return sliceBuilder.build()"
-        errorLine2="                                ~~~~~">
-        <location
-            file="src/main/java/androidx/credentials/provider/Action.kt"/>
-    </issue>
-
-    <issue
-        id="ClassVerificationFailure"
-        message="This call references a method added in API level 28; however, the containing class androidx.credentials.provider.Action is reachable from earlier API levels and will fail run-time class verification."
-        errorLine1="            slice.items.forEach {"
-        errorLine2="                  ~~~~~">
-        <location
-            file="src/main/java/androidx/credentials/provider/Action.kt"/>
-    </issue>
-
-    <issue
-        id="ClassVerificationFailure"
-        message="This call references a method added in API level 28; however, the containing class androidx.credentials.provider.Action.Companion is reachable from earlier API levels and will fail run-time class verification."
-        errorLine1="            slice.items.forEach {"
-        errorLine2="                  ~~~~~">
-        <location
-            file="src/main/java/androidx/credentials/provider/Action.kt"/>
-    </issue>
-
-    <issue
-        id="ClassVerificationFailure"
-        message="This call references a method added in API level 28; however, the containing class androidx.credentials.provider.Action is reachable from earlier API levels and will fail run-time class verification."
-        errorLine1="                if (it.hasHint(SLICE_HINT_TITLE)) {"
-        errorLine2="                       ~~~~~~~">
-        <location
-            file="src/main/java/androidx/credentials/provider/Action.kt"/>
-    </issue>
-
-    <issue
-        id="ClassVerificationFailure"
-        message="This call references a method added in API level 28; however, the containing class androidx.credentials.provider.Action.Companion is reachable from earlier API levels and will fail run-time class verification."
-        errorLine1="                if (it.hasHint(SLICE_HINT_TITLE)) {"
-        errorLine2="                       ~~~~~~~">
-        <location
-            file="src/main/java/androidx/credentials/provider/Action.kt"/>
-    </issue>
-
-    <issue
-        id="ClassVerificationFailure"
-        message="This call references a method added in API level 28; however, the containing class androidx.credentials.provider.Action is reachable from earlier API levels and will fail run-time class verification."
-        errorLine1="                    title = it.text"
-        errorLine2="                               ~~~~">
-        <location
-            file="src/main/java/androidx/credentials/provider/Action.kt"/>
-    </issue>
-
-    <issue
-        id="ClassVerificationFailure"
-        message="This call references a method added in API level 28; however, the containing class androidx.credentials.provider.Action.Companion is reachable from earlier API levels and will fail run-time class verification."
-        errorLine1="                    title = it.text"
-        errorLine2="                               ~~~~">
-        <location
-            file="src/main/java/androidx/credentials/provider/Action.kt"/>
-    </issue>
-
-    <issue
-        id="ClassVerificationFailure"
-        message="This call references a method added in API level 28; however, the containing class androidx.credentials.provider.Action is reachable from earlier API levels and will fail run-time class verification."
-        errorLine1="                } else if (it.hasHint(SLICE_HINT_SUBTITLE)) {"
-        errorLine2="                              ~~~~~~~">
-        <location
-            file="src/main/java/androidx/credentials/provider/Action.kt"/>
-    </issue>
-
-    <issue
-        id="ClassVerificationFailure"
-        message="This call references a method added in API level 28; however, the containing class androidx.credentials.provider.Action.Companion is reachable from earlier API levels and will fail run-time class verification."
-        errorLine1="                } else if (it.hasHint(SLICE_HINT_SUBTITLE)) {"
-        errorLine2="                              ~~~~~~~">
-        <location
-            file="src/main/java/androidx/credentials/provider/Action.kt"/>
-    </issue>
-
-    <issue
-        id="ClassVerificationFailure"
-        message="This call references a method added in API level 28; however, the containing class androidx.credentials.provider.Action is reachable from earlier API levels and will fail run-time class verification."
-        errorLine1="                    subtitle = it.text"
-        errorLine2="                                  ~~~~">
-        <location
-            file="src/main/java/androidx/credentials/provider/Action.kt"/>
-    </issue>
-
-    <issue
-        id="ClassVerificationFailure"
-        message="This call references a method added in API level 28; however, the containing class androidx.credentials.provider.Action.Companion is reachable from earlier API levels and will fail run-time class verification."
-        errorLine1="                    subtitle = it.text"
-        errorLine2="                                  ~~~~">
-        <location
-            file="src/main/java/androidx/credentials/provider/Action.kt"/>
-    </issue>
-
-    <issue
-        id="ClassVerificationFailure"
-        message="This call references a method added in API level 28; however, the containing class androidx.credentials.provider.Action is reachable from earlier API levels and will fail run-time class verification."
-        errorLine1="                } else if (it.hasHint(SLICE_HINT_PENDING_INTENT)) {"
-        errorLine2="                              ~~~~~~~">
-        <location
-            file="src/main/java/androidx/credentials/provider/Action.kt"/>
-    </issue>
-
-    <issue
-        id="ClassVerificationFailure"
-        message="This call references a method added in API level 28; however, the containing class androidx.credentials.provider.Action.Companion is reachable from earlier API levels and will fail run-time class verification."
-        errorLine1="                } else if (it.hasHint(SLICE_HINT_PENDING_INTENT)) {"
-        errorLine2="                              ~~~~~~~">
-        <location
-            file="src/main/java/androidx/credentials/provider/Action.kt"/>
-    </issue>
-
-    <issue
-        id="ClassVerificationFailure"
-        message="This call references a method added in API level 28; however, the containing class androidx.credentials.provider.Action is reachable from earlier API levels and will fail run-time class verification."
-        errorLine1="                    pendingIntent = it.action"
-        errorLine2="                                       ~~~~~~">
-        <location
-            file="src/main/java/androidx/credentials/provider/Action.kt"/>
-    </issue>
-
-    <issue
-        id="ClassVerificationFailure"
-        message="This call references a method added in API level 28; however, the containing class androidx.credentials.provider.Action.Companion is reachable from earlier API levels and will fail run-time class verification."
-        errorLine1="                    pendingIntent = it.action"
-        errorLine2="                                       ~~~~~~">
-        <location
-            file="src/main/java/androidx/credentials/provider/Action.kt"/>
-    </issue>
-
-    <issue
-        id="ClassVerificationFailure"
-        message="This call references a method added in API level 28; however, the containing class androidx.credentials.provider.AuthenticationAction is reachable from earlier API levels and will fail run-time class verification."
-        errorLine1="            val sliceBuilder = Slice.Builder("
-        errorLine2="                                     ^">
-        <location
-            file="src/main/java/androidx/credentials/provider/AuthenticationAction.kt"/>
-    </issue>
-
-    <issue
-        id="ClassVerificationFailure"
-        message="This call references a method added in API level 28; however, the containing class androidx.credentials.provider.AuthenticationAction.Companion is reachable from earlier API levels and will fail run-time class verification."
-        errorLine1="            val sliceBuilder = Slice.Builder("
-        errorLine2="                                     ^">
-        <location
-            file="src/main/java/androidx/credentials/provider/AuthenticationAction.kt"/>
-    </issue>
-
-    <issue
-        id="ClassVerificationFailure"
-        message="This call references a method added in API level 28; however, the containing class androidx.credentials.provider.AuthenticationAction is reachable from earlier API levels and will fail run-time class verification."
-        errorLine1="                Uri.EMPTY, SliceSpec("
-        errorLine2="                           ^">
-        <location
-            file="src/main/java/androidx/credentials/provider/AuthenticationAction.kt"/>
-    </issue>
-
-    <issue
-        id="ClassVerificationFailure"
-        message="This call references a method added in API level 28; however, the containing class androidx.credentials.provider.AuthenticationAction.Companion is reachable from earlier API levels and will fail run-time class verification."
-        errorLine1="                Uri.EMPTY, SliceSpec("
-        errorLine2="                           ^">
-        <location
-            file="src/main/java/androidx/credentials/provider/AuthenticationAction.kt"/>
-    </issue>
-
-    <issue
-        id="ClassVerificationFailure"
-        message="This call references a method added in API level 28; however, the containing class androidx.credentials.provider.AuthenticationAction is reachable from earlier API levels and will fail run-time class verification."
-        errorLine1="                .addAction("
-        errorLine2="                 ~~~~~~~~~">
-        <location
-            file="src/main/java/androidx/credentials/provider/AuthenticationAction.kt"/>
-    </issue>
-
-    <issue
-        id="ClassVerificationFailure"
-        message="This call references a method added in API level 28; however, the containing class androidx.credentials.provider.AuthenticationAction.Companion is reachable from earlier API levels and will fail run-time class verification."
-        errorLine1="                .addAction("
-        errorLine2="                 ~~~~~~~~~">
-        <location
-            file="src/main/java/androidx/credentials/provider/AuthenticationAction.kt"/>
-    </issue>
-
-    <issue
-        id="ClassVerificationFailure"
-        message="This call references a method added in API level 28; however, the containing class androidx.credentials.provider.AuthenticationAction is reachable from earlier API levels and will fail run-time class verification."
-        errorLine1="                    Slice.Builder(sliceBuilder)"
-        errorLine2="                          ~~~~~~~~~~~~~~~~~~~~~">
-        <location
-            file="src/main/java/androidx/credentials/provider/AuthenticationAction.kt"/>
-    </issue>
-
-    <issue
-        id="ClassVerificationFailure"
-        message="This call references a method added in API level 28; however, the containing class androidx.credentials.provider.AuthenticationAction.Companion is reachable from earlier API levels and will fail run-time class verification."
-        errorLine1="                    Slice.Builder(sliceBuilder)"
-        errorLine2="                          ~~~~~~~~~~~~~~~~~~~~~">
-        <location
-            file="src/main/java/androidx/credentials/provider/AuthenticationAction.kt"/>
-    </issue>
-
-    <issue
-        id="ClassVerificationFailure"
-        message="This call references a method added in API level 28; however, the containing class androidx.credentials.provider.AuthenticationAction is reachable from earlier API levels and will fail run-time class verification."
-        errorLine1="                        .addHints(Collections.singletonList(SLICE_HINT_PENDING_INTENT))"
-        errorLine2="                         ~~~~~~~~">
-        <location
-            file="src/main/java/androidx/credentials/provider/AuthenticationAction.kt"/>
-    </issue>
-
-    <issue
-        id="ClassVerificationFailure"
-        message="This call references a method added in API level 28; however, the containing class androidx.credentials.provider.AuthenticationAction.Companion is reachable from earlier API levels and will fail run-time class verification."
-        errorLine1="                        .addHints(Collections.singletonList(SLICE_HINT_PENDING_INTENT))"
-        errorLine2="                         ~~~~~~~~">
-        <location
-            file="src/main/java/androidx/credentials/provider/AuthenticationAction.kt"/>
-    </issue>
-
-    <issue
-        id="ClassVerificationFailure"
-        message="This call references a method added in API level 28; however, the containing class androidx.credentials.provider.AuthenticationAction is reachable from earlier API levels and will fail run-time class verification."
-        errorLine1="                        .build(),"
-        errorLine2="                         ~~~~~">
-        <location
-            file="src/main/java/androidx/credentials/provider/AuthenticationAction.kt"/>
-    </issue>
-
-    <issue
-        id="ClassVerificationFailure"
-        message="This call references a method added in API level 28; however, the containing class androidx.credentials.provider.AuthenticationAction.Companion is reachable from earlier API levels and will fail run-time class verification."
-        errorLine1="                        .build(),"
-        errorLine2="                         ~~~~~">
-        <location
-            file="src/main/java/androidx/credentials/provider/AuthenticationAction.kt"/>
-    </issue>
-
-    <issue
-        id="ClassVerificationFailure"
-        message="This call references a method added in API level 28; however, the containing class androidx.credentials.provider.AuthenticationAction is reachable from earlier API levels and will fail run-time class verification."
-        errorLine1="                .addText(title, /*subType=*/null, listOf(SLICE_HINT_TITLE))"
-        errorLine2="                 ~~~~~~~">
-        <location
-            file="src/main/java/androidx/credentials/provider/AuthenticationAction.kt"/>
-    </issue>
-
-    <issue
-        id="ClassVerificationFailure"
-        message="This call references a method added in API level 28; however, the containing class androidx.credentials.provider.AuthenticationAction.Companion is reachable from earlier API levels and will fail run-time class verification."
-        errorLine1="                .addText(title, /*subType=*/null, listOf(SLICE_HINT_TITLE))"
-        errorLine2="                 ~~~~~~~">
-        <location
-            file="src/main/java/androidx/credentials/provider/AuthenticationAction.kt"/>
-    </issue>
-
-    <issue
-        id="ClassVerificationFailure"
-        message="This call references a method added in API level 28; however, the containing class androidx.credentials.provider.AuthenticationAction is reachable from earlier API levels and will fail run-time class verification."
-        errorLine1="            return sliceBuilder.build()"
-        errorLine2="                                ~~~~~">
-        <location
-            file="src/main/java/androidx/credentials/provider/AuthenticationAction.kt"/>
-    </issue>
-
-    <issue
-        id="ClassVerificationFailure"
-        message="This call references a method added in API level 28; however, the containing class androidx.credentials.provider.AuthenticationAction.Companion is reachable from earlier API levels and will fail run-time class verification."
-        errorLine1="            return sliceBuilder.build()"
-        errorLine2="                                ~~~~~">
-        <location
-            file="src/main/java/androidx/credentials/provider/AuthenticationAction.kt"/>
-    </issue>
-
-    <issue
-        id="ClassVerificationFailure"
-        message="This call references a method added in API level 28; however, the containing class androidx.credentials.provider.AuthenticationAction is reachable from earlier API levels and will fail run-time class verification."
-        errorLine1="            slice.items.forEach {"
-        errorLine2="                  ~~~~~">
-        <location
-            file="src/main/java/androidx/credentials/provider/AuthenticationAction.kt"/>
-    </issue>
-
-    <issue
-        id="ClassVerificationFailure"
-        message="This call references a method added in API level 28; however, the containing class androidx.credentials.provider.AuthenticationAction.Companion is reachable from earlier API levels and will fail run-time class verification."
-        errorLine1="            slice.items.forEach {"
-        errorLine2="                  ~~~~~">
-        <location
-            file="src/main/java/androidx/credentials/provider/AuthenticationAction.kt"/>
-    </issue>
-
-    <issue
-        id="ClassVerificationFailure"
-        message="This call references a method added in API level 28; however, the containing class androidx.credentials.provider.AuthenticationAction is reachable from earlier API levels and will fail run-time class verification."
-        errorLine1="                if (it.hasHint(SLICE_HINT_PENDING_INTENT)) {"
-        errorLine2="                       ~~~~~~~">
-        <location
-            file="src/main/java/androidx/credentials/provider/AuthenticationAction.kt"/>
-    </issue>
-
-    <issue
-        id="ClassVerificationFailure"
-        message="This call references a method added in API level 28; however, the containing class androidx.credentials.provider.AuthenticationAction.Companion is reachable from earlier API levels and will fail run-time class verification."
-        errorLine1="                if (it.hasHint(SLICE_HINT_PENDING_INTENT)) {"
-        errorLine2="                       ~~~~~~~">
-        <location
-            file="src/main/java/androidx/credentials/provider/AuthenticationAction.kt"/>
-    </issue>
-
-    <issue
-        id="ClassVerificationFailure"
-        message="This call references a method added in API level 28; however, the containing class androidx.credentials.provider.AuthenticationAction is reachable from earlier API levels and will fail run-time class verification."
-        errorLine1="                    pendingIntent = it.action"
-        errorLine2="                                       ~~~~~~">
-        <location
-            file="src/main/java/androidx/credentials/provider/AuthenticationAction.kt"/>
-    </issue>
-
-    <issue
-        id="ClassVerificationFailure"
-        message="This call references a method added in API level 28; however, the containing class androidx.credentials.provider.AuthenticationAction.Companion is reachable from earlier API levels and will fail run-time class verification."
-        errorLine1="                    pendingIntent = it.action"
-        errorLine2="                                       ~~~~~~">
-        <location
-            file="src/main/java/androidx/credentials/provider/AuthenticationAction.kt"/>
-    </issue>
-
-    <issue
-        id="ClassVerificationFailure"
-        message="This call references a method added in API level 28; however, the containing class androidx.credentials.provider.AuthenticationAction is reachable from earlier API levels and will fail run-time class verification."
-        errorLine1="                } else if (it.hasHint(SLICE_HINT_TITLE)) {"
-        errorLine2="                              ~~~~~~~">
-        <location
-            file="src/main/java/androidx/credentials/provider/AuthenticationAction.kt"/>
-    </issue>
-
-    <issue
-        id="ClassVerificationFailure"
-        message="This call references a method added in API level 28; however, the containing class androidx.credentials.provider.AuthenticationAction.Companion is reachable from earlier API levels and will fail run-time class verification."
-        errorLine1="                } else if (it.hasHint(SLICE_HINT_TITLE)) {"
-        errorLine2="                              ~~~~~~~">
-        <location
-            file="src/main/java/androidx/credentials/provider/AuthenticationAction.kt"/>
-    </issue>
-
-    <issue
-        id="ClassVerificationFailure"
-        message="This call references a method added in API level 28; however, the containing class androidx.credentials.provider.AuthenticationAction is reachable from earlier API levels and will fail run-time class verification."
-        errorLine1="                    title = it.text"
-        errorLine2="                               ~~~~">
-        <location
-            file="src/main/java/androidx/credentials/provider/AuthenticationAction.kt"/>
-    </issue>
-
-    <issue
-        id="ClassVerificationFailure"
-        message="This call references a method added in API level 28; however, the containing class androidx.credentials.provider.AuthenticationAction.Companion is reachable from earlier API levels and will fail run-time class verification."
-        errorLine1="                    title = it.text"
-        errorLine2="                               ~~~~">
-        <location
-            file="src/main/java/androidx/credentials/provider/AuthenticationAction.kt"/>
-    </issue>
-
-    <issue
-        id="ClassVerificationFailure"
-        message="This call references a method added in API level 28; however, the containing class androidx.credentials.provider.CredentialEntry is reachable from earlier API levels and will fail run-time class verification."
-        errorLine1="                when (slice.spec?.type) {"
-        errorLine2="                            ~~~~">
-        <location
-            file="src/main/java/androidx/credentials/provider/CredentialEntry.kt"/>
-    </issue>
-
-    <issue
-        id="ClassVerificationFailure"
-        message="This call references a method added in API level 28; however, the containing class androidx.credentials.provider.CredentialEntry is reachable from earlier API levels and will fail run-time class verification."
-        errorLine1="                when (slice.spec?.type) {"
-        errorLine2="                                  ~~~~">
-        <location
-            file="src/main/java/androidx/credentials/provider/CredentialEntry.kt"/>
-    </issue>
-
-    <issue
-        id="ClassVerificationFailure"
-        message="This call references a method added in API level 28; however, the containing class androidx.credentials.provider.CredentialEntry.Companion is reachable from earlier API levels and will fail run-time class verification."
-        errorLine1="                when (slice.spec?.type) {"
-        errorLine2="                            ~~~~">
-        <location
-            file="src/main/java/androidx/credentials/provider/CredentialEntry.kt"/>
-    </issue>
-
-    <issue
-        id="ClassVerificationFailure"
-        message="This call references a method added in API level 28; however, the containing class androidx.credentials.provider.CredentialEntry.Companion is reachable from earlier API levels and will fail run-time class verification."
-        errorLine1="                when (slice.spec?.type) {"
-        errorLine2="                                  ~~~~">
-        <location
-            file="src/main/java/androidx/credentials/provider/CredentialEntry.kt"/>
-    </issue>
-
-    <issue
-        id="ClassVerificationFailure"
-        message="This call references a method added in API level 28; however, the containing class androidx.credentials.provider.RemoteEntry is reachable from earlier API levels and will fail run-time class verification."
-        errorLine1="            val sliceBuilder = Slice.Builder(Uri.EMPTY, SliceSpec(SLICE_SPEC_TYPE, REVISION_ID))"
-        errorLine2="                                     ~~~~~~~~~~~~~~~~~~~~~~~~~~~~~~~~~~~~~~~~~~~~~~~~~~~~~~~~~~~">
-        <location
-            file="src/main/java/androidx/credentials/provider/RemoteEntry.kt"/>
-    </issue>
-
-    <issue
-        id="ClassVerificationFailure"
-        message="This call references a method added in API level 28; however, the containing class androidx.credentials.provider.RemoteEntry is reachable from earlier API levels and will fail run-time class verification."
-        errorLine1="            val sliceBuilder = Slice.Builder(Uri.EMPTY, SliceSpec(SLICE_SPEC_TYPE, REVISION_ID))"
-        errorLine2="                                                        ~~~~~~~~~~~~~~~~~~~~~~~~~~~~~~~~~~~~~~~">
-        <location
-            file="src/main/java/androidx/credentials/provider/RemoteEntry.kt"/>
-    </issue>
-
-    <issue
-        id="ClassVerificationFailure"
-        message="This call references a method added in API level 28; however, the containing class androidx.credentials.provider.RemoteEntry.Companion is reachable from earlier API levels and will fail run-time class verification."
-        errorLine1="            val sliceBuilder = Slice.Builder(Uri.EMPTY, SliceSpec(SLICE_SPEC_TYPE, REVISION_ID))"
-        errorLine2="                                     ~~~~~~~~~~~~~~~~~~~~~~~~~~~~~~~~~~~~~~~~~~~~~~~~~~~~~~~~~~~">
-        <location
-            file="src/main/java/androidx/credentials/provider/RemoteEntry.kt"/>
-    </issue>
-
-    <issue
-        id="ClassVerificationFailure"
-        message="This call references a method added in API level 28; however, the containing class androidx.credentials.provider.RemoteEntry.Companion is reachable from earlier API levels and will fail run-time class verification."
-        errorLine1="            val sliceBuilder = Slice.Builder(Uri.EMPTY, SliceSpec(SLICE_SPEC_TYPE, REVISION_ID))"
-        errorLine2="                                                        ~~~~~~~~~~~~~~~~~~~~~~~~~~~~~~~~~~~~~~~">
-        <location
-            file="src/main/java/androidx/credentials/provider/RemoteEntry.kt"/>
-    </issue>
-
-    <issue
-        id="ClassVerificationFailure"
-        message="This call references a method added in API level 28; however, the containing class androidx.credentials.provider.RemoteEntry is reachable from earlier API levels and will fail run-time class verification."
-        errorLine1="            sliceBuilder.addAction("
-        errorLine2="                         ~~~~~~~~~">
-        <location
-            file="src/main/java/androidx/credentials/provider/RemoteEntry.kt"/>
-    </issue>
-
-    <issue
-        id="ClassVerificationFailure"
-        message="This call references a method added in API level 28; however, the containing class androidx.credentials.provider.RemoteEntry.Companion is reachable from earlier API levels and will fail run-time class verification."
-        errorLine1="            sliceBuilder.addAction("
-        errorLine2="                         ~~~~~~~~~">
-        <location
-            file="src/main/java/androidx/credentials/provider/RemoteEntry.kt"/>
-    </issue>
-
-    <issue
-        id="ClassVerificationFailure"
-        message="This call references a method added in API level 28; however, the containing class androidx.credentials.provider.RemoteEntry is reachable from earlier API levels and will fail run-time class verification."
-        errorLine1="                Slice.Builder(sliceBuilder)"
-        errorLine2="                      ~~~~~~~~~~~~~~~~~~~~~">
-        <location
-            file="src/main/java/androidx/credentials/provider/RemoteEntry.kt"/>
-    </issue>
-
-    <issue
-        id="ClassVerificationFailure"
-        message="This call references a method added in API level 28; however, the containing class androidx.credentials.provider.RemoteEntry.Companion is reachable from earlier API levels and will fail run-time class verification."
-        errorLine1="                Slice.Builder(sliceBuilder)"
-        errorLine2="                      ~~~~~~~~~~~~~~~~~~~~~">
-        <location
-            file="src/main/java/androidx/credentials/provider/RemoteEntry.kt"/>
-    </issue>
-
-    <issue
-        id="ClassVerificationFailure"
-        message="This call references a method added in API level 28; however, the containing class androidx.credentials.provider.RemoteEntry is reachable from earlier API levels and will fail run-time class verification."
-        errorLine1="                    .addHints(Collections.singletonList(SLICE_HINT_PENDING_INTENT))"
-        errorLine2="                     ~~~~~~~~">
-        <location
-            file="src/main/java/androidx/credentials/provider/RemoteEntry.kt"/>
-    </issue>
-
-    <issue
-        id="ClassVerificationFailure"
-        message="This call references a method added in API level 28; however, the containing class androidx.credentials.provider.RemoteEntry.Companion is reachable from earlier API levels and will fail run-time class verification."
-        errorLine1="                    .addHints(Collections.singletonList(SLICE_HINT_PENDING_INTENT))"
-        errorLine2="                     ~~~~~~~~">
-        <location
-            file="src/main/java/androidx/credentials/provider/RemoteEntry.kt"/>
-    </issue>
-
-    <issue
-        id="ClassVerificationFailure"
-        message="This call references a method added in API level 28; however, the containing class androidx.credentials.provider.RemoteEntry is reachable from earlier API levels and will fail run-time class verification."
-        errorLine1="                    .build(), /*subType=*/null"
-        errorLine2="                     ~~~~~">
-        <location
-            file="src/main/java/androidx/credentials/provider/RemoteEntry.kt"/>
-    </issue>
-
-    <issue
-        id="ClassVerificationFailure"
-        message="This call references a method added in API level 28; however, the containing class androidx.credentials.provider.RemoteEntry.Companion is reachable from earlier API levels and will fail run-time class verification."
-        errorLine1="                    .build(), /*subType=*/null"
-        errorLine2="                     ~~~~~">
-        <location
-            file="src/main/java/androidx/credentials/provider/RemoteEntry.kt"/>
-    </issue>
-
-    <issue
-        id="ClassVerificationFailure"
-        message="This call references a method added in API level 28; however, the containing class androidx.credentials.provider.RemoteEntry is reachable from earlier API levels and will fail run-time class verification."
-        errorLine1="            return sliceBuilder.build()"
-        errorLine2="                                ~~~~~">
-        <location
-            file="src/main/java/androidx/credentials/provider/RemoteEntry.kt"/>
-    </issue>
-
-    <issue
-        id="ClassVerificationFailure"
-        message="This call references a method added in API level 28; however, the containing class androidx.credentials.provider.RemoteEntry.Companion is reachable from earlier API levels and will fail run-time class verification."
-        errorLine1="            return sliceBuilder.build()"
-        errorLine2="                                ~~~~~">
-        <location
-            file="src/main/java/androidx/credentials/provider/RemoteEntry.kt"/>
-    </issue>
-
-    <issue
-        id="ClassVerificationFailure"
-        message="This call references a method added in API level 28; however, the containing class androidx.credentials.provider.RemoteEntry is reachable from earlier API levels and will fail run-time class verification."
-        errorLine1="            slice.items.forEach {"
-        errorLine2="                  ~~~~~">
-        <location
-            file="src/main/java/androidx/credentials/provider/RemoteEntry.kt"/>
-    </issue>
-
-    <issue
-        id="ClassVerificationFailure"
-        message="This call references a method added in API level 28; however, the containing class androidx.credentials.provider.RemoteEntry.Companion is reachable from earlier API levels and will fail run-time class verification."
-        errorLine1="            slice.items.forEach {"
-        errorLine2="                  ~~~~~">
-        <location
-            file="src/main/java/androidx/credentials/provider/RemoteEntry.kt"/>
-    </issue>
-
-    <issue
-        id="ClassVerificationFailure"
-        message="This call references a method added in API level 28; however, the containing class androidx.credentials.provider.RemoteEntry is reachable from earlier API levels and will fail run-time class verification."
-        errorLine1="                if (it.hasHint(SLICE_HINT_PENDING_INTENT)) {"
-        errorLine2="                       ~~~~~~~">
-        <location
-            file="src/main/java/androidx/credentials/provider/RemoteEntry.kt"/>
-    </issue>
-
-    <issue
-        id="ClassVerificationFailure"
-        message="This call references a method added in API level 28; however, the containing class androidx.credentials.provider.RemoteEntry.Companion is reachable from earlier API levels and will fail run-time class verification."
-        errorLine1="                if (it.hasHint(SLICE_HINT_PENDING_INTENT)) {"
-        errorLine2="                       ~~~~~~~">
-        <location
-            file="src/main/java/androidx/credentials/provider/RemoteEntry.kt"/>
-    </issue>
-
-    <issue
-        id="ClassVerificationFailure"
-        message="This call references a method added in API level 28; however, the containing class androidx.credentials.provider.RemoteEntry is reachable from earlier API levels and will fail run-time class verification."
-        errorLine1="                    pendingIntent = it.action"
-        errorLine2="                                       ~~~~~~">
-        <location
-            file="src/main/java/androidx/credentials/provider/RemoteEntry.kt"/>
-    </issue>
-
-    <issue
-        id="ClassVerificationFailure"
-        message="This call references a method added in API level 28; however, the containing class androidx.credentials.provider.RemoteEntry.Companion is reachable from earlier API levels and will fail run-time class verification."
-        errorLine1="                    pendingIntent = it.action"
-        errorLine2="                                       ~~~~~~">
-        <location
-            file="src/main/java/androidx/credentials/provider/RemoteEntry.kt"/>
-    </issue>
-=======
 <issues format="6" by="lint 8.6.0-beta01" type="baseline" client="gradle" dependencies="false" name="AGP (8.6.0-beta01)" variant="all" version="8.6.0-beta01">
->>>>>>> 3d4510a6
 
     <issue
         id="UsesNonDefaultVisibleForTesting"
