<?xml version="1.0" encoding="UTF-8"?>
<<<<<<< HEAD
<issues format="6" by="lint 8.4.0-alpha12" type="baseline" client="gradle" dependencies="false" name="AGP (8.4.0-alpha12)" variant="all" version="8.4.0-alpha12">
=======
<issues format="6" by="lint 8.6.0-beta01" type="baseline" client="gradle" dependencies="false" name="AGP (8.6.0-beta01)" variant="all" version="8.6.0-beta01">
>>>>>>> 3d4510a6

    <issue
        id="NewApi"
        message="Call requires API level 23 (current min is 21): `android.database.AbstractCursor#setExtras`"
        errorLine1="        c.setExtras(extras);"
        errorLine2="          ~~~~~~~~~">
        <location
            file="src/androidTest/java/androidx/contentpager/content/TestContentProvider.java"/>
    </issue>

    <issue
        id="NewApi"
        message="Call requires API level 23 (current min is 21): `android.database.AbstractCursor#setExtras`"
        errorLine1="        cursor.setExtras(extras);"
        errorLine2="               ~~~~~~~~~">
        <location
            file="src/androidTest/java/androidx/contentpager/content/TestQueryCallback.java"/>
    </issue>

    <issue
<<<<<<< HEAD
        id="ClassVerificationFailure"
        message="This call references a method added in API level 26; however, the containing class androidx.contentpager.content.ContentPager is reachable from earlier API levels and will fail run-time class verification."
        errorLine1="            extras = extras.deepCopy();"
        errorLine2="                            ~~~~~~~~">
        <location
            file="src/main/java/androidx/contentpager/content/ContentPager.java"/>
    </issue>

    <issue
        id="ClassVerificationFailure"
        message="This call references a method added in API level 26; however, the containing class androidx.contentpager.content.Query is reachable from earlier API levels and will fail run-time class verification."
        errorLine1="            return resolver.query("
        errorLine2="                            ~~~~~">
        <location
            file="src/main/java/androidx/contentpager/content/Query.java"/>
    </issue>

    <issue
=======
>>>>>>> 3d4510a6
        id="UnknownNullness"
        message="Unknown nullability; explicitly declare as `@Nullable` or `@NonNull` to improve Kotlin interoperability; see https://developer.android.com/kotlin/interop#nullability_annotations"
        errorLine1="    public ContentPager(ContentResolver resolver, QueryRunner queryRunner) {"
        errorLine2="                        ~~~~~~~~~~~~~~~">
        <location
            file="src/main/java/androidx/contentpager/content/ContentPager.java"/>
    </issue>

    <issue
        id="UnknownNullness"
        message="Unknown nullability; explicitly declare as `@Nullable` or `@NonNull` to improve Kotlin interoperability; see https://developer.android.com/kotlin/interop#nullability_annotations"
        errorLine1="    public ContentPager(ContentResolver resolver, QueryRunner queryRunner) {"
        errorLine2="                                                  ~~~~~~~~~~~">
        <location
            file="src/main/java/androidx/contentpager/content/ContentPager.java"/>
    </issue>

</issues><|MERGE_RESOLUTION|>--- conflicted
+++ resolved
@@ -1,9 +1,5 @@
 <?xml version="1.0" encoding="UTF-8"?>
-<<<<<<< HEAD
-<issues format="6" by="lint 8.4.0-alpha12" type="baseline" client="gradle" dependencies="false" name="AGP (8.4.0-alpha12)" variant="all" version="8.4.0-alpha12">
-=======
 <issues format="6" by="lint 8.6.0-beta01" type="baseline" client="gradle" dependencies="false" name="AGP (8.6.0-beta01)" variant="all" version="8.6.0-beta01">
->>>>>>> 3d4510a6
 
     <issue
         id="NewApi"
@@ -24,27 +20,6 @@
     </issue>
 
     <issue
-<<<<<<< HEAD
-        id="ClassVerificationFailure"
-        message="This call references a method added in API level 26; however, the containing class androidx.contentpager.content.ContentPager is reachable from earlier API levels and will fail run-time class verification."
-        errorLine1="            extras = extras.deepCopy();"
-        errorLine2="                            ~~~~~~~~">
-        <location
-            file="src/main/java/androidx/contentpager/content/ContentPager.java"/>
-    </issue>
-
-    <issue
-        id="ClassVerificationFailure"
-        message="This call references a method added in API level 26; however, the containing class androidx.contentpager.content.Query is reachable from earlier API levels and will fail run-time class verification."
-        errorLine1="            return resolver.query("
-        errorLine2="                            ~~~~~">
-        <location
-            file="src/main/java/androidx/contentpager/content/Query.java"/>
-    </issue>
-
-    <issue
-=======
->>>>>>> 3d4510a6
         id="UnknownNullness"
         message="Unknown nullability; explicitly declare as `@Nullable` or `@NonNull` to improve Kotlin interoperability; see https://developer.android.com/kotlin/interop#nullability_annotations"
         errorLine1="    public ContentPager(ContentResolver resolver, QueryRunner queryRunner) {"
