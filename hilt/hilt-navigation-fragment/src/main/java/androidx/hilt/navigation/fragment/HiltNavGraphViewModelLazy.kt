/*
 * Copyright 2021 The Android Open Source Project
 *
 * Licensed under the Apache License, Version 2.0 (the "License");
 * you may not use this file except in compliance with the License.
 * You may obtain a copy of the License at
 *
 *      http://www.apache.org/licenses/LICENSE-2.0
 *
 * Unless required by applicable law or agreed to in writing, software
 * distributed under the License is distributed on an "AS IS" BASIS,
 * WITHOUT WARRANTIES OR CONDITIONS OF ANY KIND, either express or implied.
 * See the License for the specific language governing permissions and
 * limitations under the License.
 */

package androidx.hilt.navigation.fragment

import androidx.annotation.IdRes
import androidx.annotation.MainThread
import androidx.fragment.app.Fragment
import androidx.fragment.app.createViewModelLazy
import androidx.hilt.navigation.HiltViewModelFactory
import androidx.lifecycle.ViewModel
import androidx.lifecycle.ViewModelStore
import androidx.navigation.fragment.findNavController
import dagger.hilt.android.lifecycle.withCreationCallback

/**
 * Returns a property delegate to access a
 * [HiltViewModel](https://dagger.dev/api/latest/dagger/hilt/android/lifecycle/HiltViewModel)
 * -annotated [ViewModel] scoped to a navigation graph present on the [NavController] back stack:
 * ```
 * class MyFragment : Fragment() {
 *     val viewmodel: MainViewModel by hiltNavGraphViewModels(R.navigation.main)
 * }
 * ```
 *
 * This property can be accessed only after this NavGraph is on the NavController back stack, and an
 * attempt access prior to that will result in an IllegalArgumentException.
 *
 * @param navGraphId ID of a NavGraph that exists on the [NavController] back stack
 */
@MainThread
public inline fun <reified VM : ViewModel> Fragment.hiltNavGraphViewModels(
    @IdRes navGraphId: Int
): Lazy<VM> {
    val backStackEntry by lazy { findNavController().getBackStackEntry(navGraphId) }
    val storeProducer: () -> ViewModelStore = { backStackEntry.viewModelStore }
    return createViewModelLazy(
        VM::class,
        storeProducer,
        factoryProducer = {
            HiltViewModelFactory(requireActivity(), backStackEntry.defaultViewModelProviderFactory)
        },
        extrasProducer = { backStackEntry.defaultViewModelCreationExtras }
    )
}

/**
 * Returns a property delegate to access a
 * [HiltViewModel](https://dagger.dev/api/latest/dagger/hilt/android/lifecycle/HiltViewModel)
 * -annotated [ViewModel] with an [@AssistedInject]-annotated constructor that is scoped to a
 * navigation graph present on the [NavController] back stack:
 * ```
 * class MyFragment : Fragment() {
 *     val viewmodel: MainViewModel by hiltNavGraphViewModels(R.navigation.main) { factory: MainViewModelFactory ->
 *         factory.create(...)
 *     }
 * }
 * ```
 *
 * This property can be accessed only after this NavGraph is on the NavController back stack, and an
 * attempt access prior to that will result in an IllegalArgumentException.
 *
 * @param navGraphId ID of a NavGraph that exists on the [NavController] back stack
 * @param creationCallback callback that takes an @AssistedFactory-annotated factory and creates a
 *   HiltViewModel using @AssistedInject-annotated constructor.
 */
@MainThread
<<<<<<< HEAD
@Suppress("MissingNullability") // Due to https://youtrack.jetbrains.com/issue/KT-39209
=======
>>>>>>> 3d4510a6
public inline fun <reified VM : ViewModel, reified VMF : Any> Fragment.hiltNavGraphViewModels(
    @IdRes navGraphId: Int,
    noinline creationCallback: (VMF) -> VM
): Lazy<VM> {
    val backStackEntry by lazy { findNavController().getBackStackEntry(navGraphId) }
    val storeProducer: () -> ViewModelStore = { backStackEntry.viewModelStore }
    return createViewModelLazy(
        viewModelClass = VM::class,
        storeProducer = storeProducer,
        factoryProducer = {
            HiltViewModelFactory(requireActivity(), backStackEntry.defaultViewModelProviderFactory)
        },
        extrasProducer = {
            backStackEntry.defaultViewModelCreationExtras.withCreationCallback(creationCallback)
        }
    )
}<|MERGE_RESOLUTION|>--- conflicted
+++ resolved
@@ -78,10 +78,6 @@
  *   HiltViewModel using @AssistedInject-annotated constructor.
  */
 @MainThread
-<<<<<<< HEAD
-@Suppress("MissingNullability") // Due to https://youtrack.jetbrains.com/issue/KT-39209
-=======
->>>>>>> 3d4510a6
 public inline fun <reified VM : ViewModel, reified VMF : Any> Fragment.hiltNavGraphViewModels(
     @IdRes navGraphId: Int,
     noinline creationCallback: (VMF) -> VM
