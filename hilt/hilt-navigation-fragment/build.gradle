/*
 * Copyright 2021 The Android Open Source Project
 *
 * Licensed under the Apache License, Version 2.0 (the "License");
 * you may not use this file except in compliance with the License.
 * You may obtain a copy of the License at
 *
 *      http://www.apache.org/licenses/LICENSE-2.0
 *
 * Unless required by applicable law or agreed to in writing, software
 * distributed under the License is distributed on an "AS IS" BASIS,
 * WITHOUT WARRANTIES OR CONDITIONS OF ANY KIND, either express or implied.
 * See the License for the specific language governing permissions and
 * limitations under the License.
 */

/**
 * This file was created using the `create_project.py` script located in the
 * `<AndroidX root>/development/project-creator` directory.
 *
 * Please use that script when creating a new project, rather than copying an existing project and
 * modifying its settings.
 */
import androidx.build.LibraryType

plugins {
    id("AndroidXPlugin")
    id("com.android.library")
    id("kotlin-android")
    id("com.google.devtools.ksp")
    id("dagger.hilt.android.plugin")
}

android {
    defaultConfig {
        testInstrumentationRunner "androidx.hilt.navigation.fragment.TestRunner"
    }
    namespace = "androidx.hilt.navigation.fragment"
}

dependencies {
    api(libs.kotlinStdlib)
    api(project(":hilt:hilt-navigation"))
    api("androidx.navigation:navigation-fragment-ktx:2.5.1")

    androidTestImplementation("androidx.fragment:fragment-testing:1.3.0")
    androidTestImplementation(libs.testExtJunit)
    androidTestImplementation(libs.testCore)
    androidTestImplementation(libs.testRunner)
    androidTestImplementation(libs.testRules)
    androidTestImplementation(libs.truth)
    androidTestImplementation(libs.hiltAndroid)
    androidTestImplementation(libs.hiltAndroidTesting)
    kspAndroidTest(libs.hiltCompiler)
    androidTestImplementation(project(":internal-testutils-runtime"))
    androidTestImplementation(project(":internal-testutils-navigation"), {
        exclude group: 'androidx.navigation', module: 'navigation-common'
    })
}

hilt {
    enableAggregatingTask = true
}

androidx {
    name = "Navigation Fragment Hilt Extension"
    type = LibraryType.PUBLISHED_LIBRARY
    mavenVersion = LibraryVersions.HILT_NAVIGATION
    inceptionYear = "2021"
    description = "Android Navigation Fragment Hilt Extension"
    metalavaK2UastEnabled = true
    legacyDisableKotlinStrictApiMode = true
<<<<<<< HEAD
=======
    kotlinTarget = KotlinTarget.KOTLIN_2_0
}

ksp {
    useKsp2 = true
>>>>>>> c80a82c4
}<|MERGE_RESOLUTION|>--- conflicted
+++ resolved
@@ -21,6 +21,8 @@
  * Please use that script when creating a new project, rather than copying an existing project and
  * modifying its settings.
  */
+
+import androidx.build.KotlinTarget
 import androidx.build.LibraryType
 
 plugins {
@@ -68,14 +70,10 @@
     mavenVersion = LibraryVersions.HILT_NAVIGATION
     inceptionYear = "2021"
     description = "Android Navigation Fragment Hilt Extension"
-    metalavaK2UastEnabled = true
     legacyDisableKotlinStrictApiMode = true
-<<<<<<< HEAD
-=======
     kotlinTarget = KotlinTarget.KOTLIN_2_0
 }
 
 ksp {
     useKsp2 = true
->>>>>>> c80a82c4
 }