/*
 * Copyright 2020 The Android Open Source Project
 *
 * Licensed under the Apache License, Version 2.0 (the "License");
 * you may not use this file except in compliance with the License.
 * You may obtain a copy of the License at
 *
 *      http://www.apache.org/licenses/LICENSE-2.0
 *
 * Unless required by applicable law or agreed to in writing, software
 * distributed under the License is distributed on an "AS IS" BASIS,
 * WITHOUT WARRANTIES OR CONDITIONS OF ANY KIND, either express or implied.
 * See the License for the specific language governing permissions and
 * limitations under the License.
 */

/**
 * This file was created using the `create_project.py` script located in the
 * `<AndroidX root>/development/project-creator` directory.
 *
 * Please use that script when creating a new project, rather than copying an existing project and
 * modifying its settings.
 */
import androidx.build.LibraryType

plugins {
    id("AndroidXPlugin")
    id("com.android.library")
    id("kotlin-android")
    id("com.google.devtools.ksp")
}

dependencies {
    api(libs.kotlinStdlib)
    api("androidx.annotation:annotation:1.1.0")
    api("androidx.navigation:navigation-runtime:2.5.1")
    api(libs.hiltAndroid)
    ksp(libs.hiltCompiler)
}

androidx {
    name = "Navigation Hilt Extension"
    type = LibraryType.PUBLISHED_LIBRARY
    mavenVersion = LibraryVersions.HILT_NAVIGATION
    inceptionYear = "2021"
    description = "Android Navigation Hilt Extension"
    metalavaK2UastEnabled = true
    legacyDisableKotlinStrictApiMode = true
<<<<<<< HEAD
=======
    kotlinTarget = KotlinTarget.KOTLIN_2_0
>>>>>>> c80a82c4
}

android {
    namespace = "androidx.hilt.navigation"
}

ksp {
    useKsp2 = true
}<|MERGE_RESOLUTION|>--- conflicted
+++ resolved
@@ -21,6 +21,8 @@
  * Please use that script when creating a new project, rather than copying an existing project and
  * modifying its settings.
  */
+
+import androidx.build.KotlinTarget
 import androidx.build.LibraryType
 
 plugins {
@@ -32,7 +34,7 @@
 
 dependencies {
     api(libs.kotlinStdlib)
-    api("androidx.annotation:annotation:1.1.0")
+    api("androidx.annotation:annotation:1.8.1")
     api("androidx.navigation:navigation-runtime:2.5.1")
     api(libs.hiltAndroid)
     ksp(libs.hiltCompiler)
@@ -44,12 +46,8 @@
     mavenVersion = LibraryVersions.HILT_NAVIGATION
     inceptionYear = "2021"
     description = "Android Navigation Hilt Extension"
-    metalavaK2UastEnabled = true
     legacyDisableKotlinStrictApiMode = true
-<<<<<<< HEAD
-=======
     kotlinTarget = KotlinTarget.KOTLIN_2_0
->>>>>>> c80a82c4
 }
 
 android {
