/*
 * Copyright 2023 The Android Open Source Project
 *
 * Licensed under the Apache License, Version 2.0 (the "License");
 * you may not use this file except in compliance with the License.
 * You may obtain a copy of the License at
 *
 *      http://www.apache.org/licenses/LICENSE-2.0
 *
 * Unless required by applicable law or agreed to in writing, software
 * distributed under the License is distributed on an "AS IS" BASIS,
 * WITHOUT WARRANTIES OR CONDITIONS OF ANY KIND, either express or implied.
 * See the License for the specific language governing permissions and
 * limitations under the License.
 */

package androidx.fragment.app

import android.os.Build
import androidx.activity.BackEventCompat
import androidx.annotation.RequiresApi
import androidx.fragment.app.FragmentManager.OnBackStackChangedListener
import androidx.fragment.app.test.FragmentTestActivity
import androidx.fragment.test.R
import androidx.test.core.app.ActivityScenario
import androidx.test.ext.junit.runners.AndroidJUnit4
import androidx.test.filters.MediumTest
import androidx.test.filters.SdkSuppress
import androidx.testutils.withActivity
import com.google.common.truth.Truth.assertThat
import java.util.concurrent.CountDownLatch
import java.util.concurrent.TimeUnit
import leakcanary.DetectLeaksAfterTestSuccess
import org.junit.Rule
import org.junit.Test
import org.junit.runner.RunWith

@RunWith(AndroidJUnit4::class)
@MediumTest
class OnBackStackChangedListenerTest {
    @get:Rule val rule = DetectLeaksAfterTestSuccess()

    @Test
    fun testOnBackChangeStartedAdd() {
        with(ActivityScenario.launch(FragmentTestActivity::class.java)) {
            val fragmentManager = withActivity { supportFragmentManager }

            val fragment1 = StrictFragment()
            lateinit var innerFragment: Fragment
            var innerPop = false
            var count = 0
            fragmentManager.addOnBackStackChangedListener(
                object : OnBackStackChangedListener {
                    override fun onBackStackChanged() {
                        /* nothing */
                    }

                    override fun onBackStackChangeStarted(fragment: Fragment, pop: Boolean) {
                        innerFragment = fragment
                        innerPop = pop
                        count++
                    }
                }
            )

            fragmentManager
                .beginTransaction()
                .setReorderingAllowed(true)
                .add(R.id.content, fragment1)
                .addToBackStack(null)
                .commit()
            executePendingTransactions()

            assertThat(fragment1).isSameInstanceAs(innerFragment)
            assertThat(innerPop).isFalse()
            assertThat(count).isEqualTo(1)
        }
    }

    @Test
    fun testOnBackChangeStartedReplace() {
        with(ActivityScenario.launch(FragmentTestActivity::class.java)) {
            val fragmentManager = withActivity { supportFragmentManager }

            val fragment1 = StrictFragment()

            fragmentManager
                .beginTransaction()
                .setReorderingAllowed(true)
                .add(R.id.content, fragment1)
                .addToBackStack(null)
                .commit()
            executePendingTransactions()

            var innerPop = false
            var count = 0

            val incomingFragments = mutableListOf<Fragment>()

            fragmentManager.addOnBackStackChangedListener(
                object : OnBackStackChangedListener {
                    override fun onBackStackChanged() {
                        /* nothing */
                    }

                    override fun onBackStackChangeStarted(fragment: Fragment, pop: Boolean) {
                        incomingFragments.add(fragment)
                        innerPop = pop
                        count++
                    }
                }
            )

            val fragment2 = StrictFragment()

            fragmentManager
                .beginTransaction()
                .setReorderingAllowed(true)
                .replace(R.id.content, fragment2)
                .addToBackStack(null)
                .commit()
            executePendingTransactions()

            assertThat(incomingFragments).containsExactlyElementsIn(listOf(fragment1, fragment2))
            assertThat(innerPop).isFalse()
            assertThat(count).isEqualTo(2)
        }
    }

    @Test
    fun testOnBackChangeStartedPop() {
        with(ActivityScenario.launch(FragmentTestActivity::class.java)) {
            val fragmentManager = withActivity { supportFragmentManager }

            val fragment1 = StrictFragment()

            fragmentManager
                .beginTransaction()
                .setReorderingAllowed(true)
                .add(R.id.content, fragment1)
                .addToBackStack(null)
                .commit()
            executePendingTransactions()

            val fragment2 = StrictFragment()

            fragmentManager
                .beginTransaction()
                .setReorderingAllowed(true)
                .replace(R.id.content, fragment2)
                .addToBackStack(null)
                .commit()
            executePendingTransactions()

            var innerPop = false
            var count = 0

            val incomingFragments = mutableListOf<Fragment>()

            fragmentManager.addOnBackStackChangedListener(
                object : OnBackStackChangedListener {
                    override fun onBackStackChanged() {
                        /* nothing */
                    }

                    override fun onBackStackChangeStarted(fragment: Fragment, pop: Boolean) {
                        incomingFragments.add(fragment)
                        innerPop = pop
                        count++
                    }
                }
            )

            fragmentManager.popBackStack()
            executePendingTransactions()

            assertThat(incomingFragments).containsExactlyElementsIn(listOf(fragment1, fragment2))
            assertThat(innerPop).isTrue()
            assertThat(count).isEqualTo(2)

            incomingFragments.remove(fragment2)
        }
    }

    @Test
    fun testOnBackChangeCommittedAdd() {
        with(ActivityScenario.launch(FragmentTestActivity::class.java)) {
            val fragmentManager = withActivity { supportFragmentManager }

            val fragment1 = StrictFragment()
            lateinit var innerFragment: Fragment
            var innerPop = false
            var count = 0
            fragmentManager.addOnBackStackChangedListener(
                object : OnBackStackChangedListener {
                    override fun onBackStackChanged() {
                        /* nothing */
                    }

                    override fun onBackStackChangeCommitted(fragment: Fragment, pop: Boolean) {
                        innerFragment = fragment
                        innerPop = pop
                        count++
                    }
                }
            )

            fragmentManager
                .beginTransaction()
                .setReorderingAllowed(true)
                .add(R.id.content, fragment1)
                .addToBackStack(null)
                .commit()
            executePendingTransactions()

            assertThat(fragment1).isSameInstanceAs(innerFragment)
            assertThat(innerPop).isFalse()
            assertThat(count).isEqualTo(1)
        }
    }

    @Test
    fun testOnBackChangeCommittedReplace() {
        with(ActivityScenario.launch(FragmentTestActivity::class.java)) {
            val fragmentManager = withActivity { supportFragmentManager }

            val fragment1 = StrictFragment()

            fragmentManager
                .beginTransaction()
                .setReorderingAllowed(true)
                .add(R.id.content, fragment1)
                .addToBackStack(null)
                .commit()
            executePendingTransactions()

            var innerPop = false
            var count = 0

            val incomingFragments = mutableListOf<Fragment>()

            fragmentManager.addOnBackStackChangedListener(
                object : OnBackStackChangedListener {
                    override fun onBackStackChanged() {
                        /* nothing */
                    }

                    override fun onBackStackChangeCommitted(fragment: Fragment, pop: Boolean) {
                        incomingFragments.add(fragment)
                        innerPop = pop
                        count++
                    }
                }
            )

            val fragment2 = StrictFragment()

            fragmentManager
                .beginTransaction()
                .setReorderingAllowed(true)
                .replace(R.id.content, fragment2)
                .addToBackStack(null)
                .commit()
            executePendingTransactions()

            assertThat(incomingFragments).containsExactlyElementsIn(listOf(fragment1, fragment2))
            assertThat(innerPop).isFalse()
            assertThat(count).isEqualTo(2)
        }
    }

    @Test
    fun testOnBackChangeCommittedPop() {
        with(ActivityScenario.launch(FragmentTestActivity::class.java)) {
            val fragmentManager = withActivity { supportFragmentManager }

            val fragment1 = StrictFragment()

            fragmentManager
                .beginTransaction()
                .setReorderingAllowed(true)
                .add(R.id.content, fragment1)
                .addToBackStack(null)
                .commit()
            executePendingTransactions()

            val fragment2 = StrictFragment()

            fragmentManager
                .beginTransaction()
                .setReorderingAllowed(true)
                .replace(R.id.content, fragment2)
                .addToBackStack(null)
                .commit()
            executePendingTransactions()

            var innerPop = false
            var count = 0

            val incomingFragments = mutableListOf<Fragment>()

            fragmentManager.addOnBackStackChangedListener(
                object : OnBackStackChangedListener {
                    override fun onBackStackChanged() {
                        /* nothing */
                    }

                    override fun onBackStackChangeCommitted(fragment: Fragment, pop: Boolean) {
                        incomingFragments.add(fragment)
                        innerPop = pop
                        count++
                    }
                }
            )

            fragmentManager.popBackStack()
            executePendingTransactions()

            assertThat(incomingFragments).containsExactlyElementsIn(listOf(fragment1, fragment2))
            assertThat(innerPop).isTrue()
            assertThat(count).isEqualTo(2)

            incomingFragments.remove(fragment2)
        }
    }

    @Test
    fun testOnBackChangeCommittedReplacePop() {
        with(ActivityScenario.launch(FragmentTestActivity::class.java)) {
            val fragmentManager = withActivity { supportFragmentManager }

            val fragment1 = StrictFragment()

            fragmentManager
                .beginTransaction()
                .setReorderingAllowed(true)
                .add(R.id.content, fragment1)
                .addToBackStack(null)
                .commit()
            executePendingTransactions()

            var innerPop = false
            var count = 0

            val incomingFragments = mutableListOf<Fragment>()

            fragmentManager.addOnBackStackChangedListener(
                object : OnBackStackChangedListener {
                    override fun onBackStackChanged() {
                        /* nothing */
                    }

                    override fun onBackStackChangeCommitted(fragment: Fragment, pop: Boolean) {
                        incomingFragments.add(fragment)
                        innerPop = pop
                        count++
                    }
                }
            )

            val fragment2 = StrictFragment()

            withActivity {
                fragmentManager
                    .beginTransaction()
                    .setReorderingAllowed(true)
                    .replace(R.id.content, fragment2)
                    .addToBackStack(null)
                    .commit()
                fragmentManager.popBackStack()
            }
            executePendingTransactions()

            assertThat(incomingFragments).containsExactlyElementsIn(listOf(fragment1, fragment2))
            assertThat(innerPop).isTrue()
            assertThat(count).isEqualTo(2)
        }
    }

    @Test
    fun testOnBackChangeRemoveListenerAfterStarted() {
        with(ActivityScenario.launch(FragmentTestActivity::class.java)) {
            val fragmentManager = withActivity { supportFragmentManager }

            val fragment = StrictFragment()
            var startedCount = 0
            var committedCount = 0
            val listener =
                object : OnBackStackChangedListener {
                    override fun onBackStackChanged() {
                        /* nothing */
                    }

                    override fun onBackStackChangeStarted(fragment: Fragment, pop: Boolean) {
                        startedCount++
                    }

                    override fun onBackStackChangeCommitted(fragment: Fragment, pop: Boolean) {
                        committedCount++
                    }
                }
            fragmentManager.addOnBackStackChangedListener(listener)

            fragmentManager
                .beginTransaction()
                .setReorderingAllowed(true)
                .add(R.id.content, fragment)
                .addToBackStack(null)
                .commit()
            executePendingTransactions()

            assertThat(startedCount).isEqualTo(1)
            assertThat(committedCount).isEqualTo(1)
        }
    }

    @Test
    fun testOnBackChangeNoAddToBackstack() {
        with(ActivityScenario.launch(FragmentTestActivity::class.java)) {
            val fragmentManager = withActivity { supportFragmentManager }

            val fragment = StrictFragment()
            var startedCount = 0
            var committedCount = 0
            val listener =
                object : OnBackStackChangedListener {
                    override fun onBackStackChanged() {
                        /* nothing */
                    }

                    override fun onBackStackChangeStarted(fragment: Fragment, pop: Boolean) {
                        startedCount++
                    }

                    override fun onBackStackChangeCommitted(fragment: Fragment, pop: Boolean) {
                        committedCount++
                    }
                }
            fragmentManager.addOnBackStackChangedListener(listener)

            withActivity {
                fragmentManager
                    .beginTransaction()
                    .setReorderingAllowed(true)
                    .add(R.id.content, fragment)
                    .commitNow()
            }

            assertThat(startedCount).isEqualTo(0)
            assertThat(committedCount).isEqualTo(0)
        }
    }

    @Test
    fun testOnBackChangeNoAddToBackstackWithAddToBackStack() {
        with(ActivityScenario.launch(FragmentTestActivity::class.java)) {
            val fragmentManager = withActivity { supportFragmentManager }

            val fragment = StrictFragment()
            val fragment2 = StrictFragment()
            var startedCount = 0
            var committedCount = 0
            val listener =
                object : OnBackStackChangedListener {
                    override fun onBackStackChanged() {
                        /* nothing */
                    }

                    override fun onBackStackChangeStarted(fragment: Fragment, pop: Boolean) {
                        startedCount++
                    }

                    override fun onBackStackChangeCommitted(fragment: Fragment, pop: Boolean) {
                        committedCount++
                    }
                }
            fragmentManager.addOnBackStackChangedListener(listener)

            withActivity {
                fragmentManager
                    .beginTransaction()
                    .setReorderingAllowed(true)
                    .add(R.id.content, fragment)
                    .commit()

                fragmentManager
                    .beginTransaction()
                    .setReorderingAllowed(true)
                    .add(R.id.content, fragment2)
                    .addToBackStack(null)
                    .commit()
                executePendingTransactions()
            }

            assertThat(startedCount).isEqualTo(1)
            assertThat(committedCount).isEqualTo(1)
        }
    }

    @RequiresApi(34)
    @SdkSuppress(minSdkVersion = Build.VERSION_CODES.UPSIDE_DOWN_CAKE)
    @Test
    fun testBackStackHandledOnBackChange() {
        with(ActivityScenario.launch(FragmentTestActivity::class.java)) {
            val fragmentManager = withActivity { supportFragmentManager }

            val fragment = StrictFragment()
            val fragment2 = StrictFragment()
            var startedCount = 0
            var committedCount = 0
            var progress = 0f

            withActivity {
                fragmentManager
                    .beginTransaction()
                    .setReorderingAllowed(true)
                    .add(R.id.content, fragment)
                    .addToBackStack(null)
                    .commit()
                executePendingTransactions()
            }

            withActivity {
                fragmentManager
                    .beginTransaction()
                    .setReorderingAllowed(true)
                    .add(R.id.content, fragment2)
                    .addToBackStack(null)
                    .commit()
                executePendingTransactions()
            }

            val listener =
                object : OnBackStackChangedListener {
                    override fun onBackStackChanged() {
                        /* nothing */
                    }

                    override fun onBackStackChangeStarted(fragment: Fragment, pop: Boolean) {
                        startedCount++
                    }
<<<<<<< HEAD

                    override fun onBackStackChangeProgressed(backEventCompat: BackEventCompat) {
                        progress = backEventCompat.progress
                    }

=======

                    override fun onBackStackChangeProgressed(backEventCompat: BackEventCompat) {
                        progress = backEventCompat.progress
                    }

>>>>>>> 3d4510a6
                    override fun onBackStackChangeCommitted(fragment: Fragment, pop: Boolean) {
                        committedCount++
                    }
                }
            fragmentManager.addOnBackStackChangedListener(listener)

            withActivity {
                onBackPressedDispatcher.dispatchOnBackStarted(BackEventCompat(0f, 0f, 0f, 0))
            }

            withActivity {
                onBackPressedDispatcher.dispatchOnBackProgressed(BackEventCompat(0f, 0f, 0.5f, 0))
            }

            withActivity {
                onBackPressedDispatcher.dispatchOnBackProgressed(BackEventCompat(0f, 0f, 0.5f, 0))
                executePendingTransactions()
            }

            if (FragmentManager.USE_PREDICTIVE_BACK) {
                assertThat(startedCount).isEqualTo(1)
                assertThat(progress).isEqualTo(0.5f)
            } else {
                assertThat(startedCount).isEqualTo(0)
            }
            assertThat(committedCount).isEqualTo(0)

            withActivity { onBackPressedDispatcher.onBackPressed() }

            assertThat(startedCount).isEqualTo(1)
            assertThat(committedCount).isEqualTo(1)

            assertThat(fragment).isSameInstanceAs(fragmentManager.findFragmentById(R.id.content))
        }
    }

    @RequiresApi(34)
    @SdkSuppress(minSdkVersion = Build.VERSION_CODES.UPSIDE_DOWN_CAKE)
    @Test
    fun testBackStackCancelledOnBackChange() {
        with(ActivityScenario.launch(FragmentTestActivity::class.java)) {
            val fragmentManager = withActivity { supportFragmentManager }

            val fragment = StrictFragment()
            val fragment2 = StrictFragment()
            var startedCount = 0
            var committedCount = 0
            var cancelledCount = 0
            var backStackChangedCount = 0
<<<<<<< HEAD
=======

            val startedLatch = CountDownLatch(1)
            val cancelLatch = CountDownLatch(1)
            val changedLatch = CountDownLatch(1)
>>>>>>> 3d4510a6

            withActivity {
                fragmentManager
                    .beginTransaction()
                    .setReorderingAllowed(true)
                    .add(R.id.content, fragment)
                    .addToBackStack(null)
                    .commit()
                executePendingTransactions()
            }

            withActivity {
                fragmentManager
                    .beginTransaction()
                    .setReorderingAllowed(true)
                    .add(R.id.content, fragment2)
                    .addToBackStack(null)
                    .commit()
                executePendingTransactions()
            }

<<<<<<< HEAD
            var beforeOnBackStackChanged = false

            val listener =
                object : OnBackStackChangedListener {
                    override fun onBackStackChanged() {
                        beforeOnBackStackChanged = false
                        backStackChangedCount++
=======
            val listener =
                object : OnBackStackChangedListener {
                    override fun onBackStackChanged() {
                        backStackChangedCount++
                        changedLatch.countDown()
>>>>>>> 3d4510a6
                    }

                    override fun onBackStackChangeStarted(fragment: Fragment, pop: Boolean) {
                        startedCount++
<<<<<<< HEAD
=======
                        startedLatch.countDown()
>>>>>>> 3d4510a6
                    }

                    override fun onBackStackChangeCommitted(fragment: Fragment, pop: Boolean) {
                        committedCount++
                    }

                    override fun onBackStackChangeCancelled() {
<<<<<<< HEAD
                        if (beforeOnBackStackChanged) {
                            cancelledCount++
=======
                        if (backStackChangedCount == 1) {
                            cancelledCount++
                            cancelLatch.countDown()
>>>>>>> 3d4510a6
                        }
                    }
                }
            fragmentManager.addOnBackStackChangedListener(listener)

            withActivity {
                onBackPressedDispatcher.dispatchOnBackStarted(BackEventCompat(0f, 0f, 0f, 0))
            }

            if (FragmentManager.USE_PREDICTIVE_BACK) {
                assertThat(startedLatch.await(1000, TimeUnit.MILLISECONDS)).isTrue()
                assertThat(startedCount).isEqualTo(1)
            } else {
                assertThat(startedCount).isEqualTo(0)
            }
<<<<<<< HEAD
            assertThat(backStackChangedCount).isEqualTo(1)
            assertThat(committedCount).isEqualTo(0)

            beforeOnBackStackChanged = true

=======

            assertThat(changedLatch.await(1000, TimeUnit.MILLISECONDS)).isTrue()
            assertThat(backStackChangedCount).isEqualTo(1)

            assertThat(committedCount).isEqualTo(0)

>>>>>>> 3d4510a6
            withActivity { onBackPressedDispatcher.dispatchOnBackCancelled() }

            if (FragmentManager.USE_PREDICTIVE_BACK) {
                assertThat(startedCount).isEqualTo(1)
<<<<<<< HEAD
=======
                assertThat(cancelLatch.await(1000, TimeUnit.MILLISECONDS)).isTrue()
>>>>>>> 3d4510a6
                assertThat(cancelledCount).isEqualTo(1)
            } else {
                assertThat(startedCount).isEqualTo(0)
            }
            assertThat(committedCount).isEqualTo(0)
            assertThat(backStackChangedCount).isEqualTo(2)
<<<<<<< HEAD
            assertThat(beforeOnBackStackChanged).isFalse()
=======
>>>>>>> 3d4510a6

            assertThat(fragment2).isSameInstanceAs(fragmentManager.findFragmentById(R.id.content))
        }
    }
}<|MERGE_RESOLUTION|>--- conflicted
+++ resolved
@@ -539,19 +539,11 @@
                     override fun onBackStackChangeStarted(fragment: Fragment, pop: Boolean) {
                         startedCount++
                     }
-<<<<<<< HEAD
 
                     override fun onBackStackChangeProgressed(backEventCompat: BackEventCompat) {
                         progress = backEventCompat.progress
                     }
 
-=======
-
-                    override fun onBackStackChangeProgressed(backEventCompat: BackEventCompat) {
-                        progress = backEventCompat.progress
-                    }
-
->>>>>>> 3d4510a6
                     override fun onBackStackChangeCommitted(fragment: Fragment, pop: Boolean) {
                         committedCount++
                     }
@@ -564,11 +556,6 @@
 
             withActivity {
                 onBackPressedDispatcher.dispatchOnBackProgressed(BackEventCompat(0f, 0f, 0.5f, 0))
-            }
-
-            withActivity {
-                onBackPressedDispatcher.dispatchOnBackProgressed(BackEventCompat(0f, 0f, 0.5f, 0))
-                executePendingTransactions()
             }
 
             if (FragmentManager.USE_PREDICTIVE_BACK) {
@@ -601,13 +588,10 @@
             var committedCount = 0
             var cancelledCount = 0
             var backStackChangedCount = 0
-<<<<<<< HEAD
-=======
 
             val startedLatch = CountDownLatch(1)
             val cancelLatch = CountDownLatch(1)
             val changedLatch = CountDownLatch(1)
->>>>>>> 3d4510a6
 
             withActivity {
                 fragmentManager
@@ -629,29 +613,16 @@
                 executePendingTransactions()
             }
 
-<<<<<<< HEAD
-            var beforeOnBackStackChanged = false
-
-            val listener =
-                object : OnBackStackChangedListener {
-                    override fun onBackStackChanged() {
-                        beforeOnBackStackChanged = false
-                        backStackChangedCount++
-=======
             val listener =
                 object : OnBackStackChangedListener {
                     override fun onBackStackChanged() {
                         backStackChangedCount++
                         changedLatch.countDown()
->>>>>>> 3d4510a6
                     }
 
                     override fun onBackStackChangeStarted(fragment: Fragment, pop: Boolean) {
                         startedCount++
-<<<<<<< HEAD
-=======
                         startedLatch.countDown()
->>>>>>> 3d4510a6
                     }
 
                     override fun onBackStackChangeCommitted(fragment: Fragment, pop: Boolean) {
@@ -659,14 +630,9 @@
                     }
 
                     override fun onBackStackChangeCancelled() {
-<<<<<<< HEAD
-                        if (beforeOnBackStackChanged) {
-                            cancelledCount++
-=======
                         if (backStackChangedCount == 1) {
                             cancelledCount++
                             cancelLatch.countDown()
->>>>>>> 3d4510a6
                         }
                     }
                 }
@@ -682,38 +648,23 @@
             } else {
                 assertThat(startedCount).isEqualTo(0)
             }
-<<<<<<< HEAD
-            assertThat(backStackChangedCount).isEqualTo(1)
-            assertThat(committedCount).isEqualTo(0)
-
-            beforeOnBackStackChanged = true
-
-=======
 
             assertThat(changedLatch.await(1000, TimeUnit.MILLISECONDS)).isTrue()
             assertThat(backStackChangedCount).isEqualTo(1)
 
             assertThat(committedCount).isEqualTo(0)
 
->>>>>>> 3d4510a6
             withActivity { onBackPressedDispatcher.dispatchOnBackCancelled() }
 
             if (FragmentManager.USE_PREDICTIVE_BACK) {
                 assertThat(startedCount).isEqualTo(1)
-<<<<<<< HEAD
-=======
                 assertThat(cancelLatch.await(1000, TimeUnit.MILLISECONDS)).isTrue()
->>>>>>> 3d4510a6
                 assertThat(cancelledCount).isEqualTo(1)
             } else {
                 assertThat(startedCount).isEqualTo(0)
             }
             assertThat(committedCount).isEqualTo(0)
             assertThat(backStackChangedCount).isEqualTo(2)
-<<<<<<< HEAD
-            assertThat(beforeOnBackStackChanged).isFalse()
-=======
->>>>>>> 3d4510a6
 
             assertThat(fragment2).isSameInstanceAs(fragmentManager.findFragmentById(R.id.content))
         }
