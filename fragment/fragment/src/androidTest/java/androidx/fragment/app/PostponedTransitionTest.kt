--- conflicted
+++ resolved
@@ -56,7 +56,7 @@
 
     private val instrumentation = InstrumentationRegistry.getInstrumentation()
 
-    private fun setupContainer(beginningFragment: PostponedFragment1 = PostponedFragment1()) {
+    private fun setupContainer(beginningFragment: TransitionFragment = PostponedFragment1()) {
         activityRule.setContentView(R.layout.simple_container)
         val fm = activityRule.activity.supportFragmentManager
 
@@ -1012,8 +1012,6 @@
         assertThat(fragment.startPostponedCountDownLatch.count).isEqualTo(0)
     }
 
-<<<<<<< HEAD
-=======
     @Test
     fun testTimedPostponeNoLeak() {
         val beginningFragment = PostponedFragment3(100000)
@@ -1129,7 +1127,6 @@
         }
     }
 
->>>>>>> fdff00cc
     // Ensure that if startPostponedEnterTransaction is called before the timeout, there is no crash
     @Test
     fun testTimedPostponeStartPostponedCalledTwice() {
@@ -1445,10 +1442,11 @@
         }
     }
 
-    class PostponedConstructorFragment : TransitionFragment(R.layout.scene2) {
+    class PostponedConstructorFragment(duration: Long = 1000) :
+        TransitionFragment(R.layout.scene2) {
 
         init {
-            postponeEnterTransition(1000, TimeUnit.MILLISECONDS)
+            postponeEnterTransition(duration, TimeUnit.MILLISECONDS)
         }
 
         val startPostponedCountDownLatch = CountDownLatch(1)
