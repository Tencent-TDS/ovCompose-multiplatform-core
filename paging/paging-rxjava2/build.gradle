/*
 * Copyright (C) 2018 The Android Open Source Project
 *
 * Licensed under the Apache License, Version 2.0 (the "License");
 * you may not use this file except in compliance with the License.
 * You may obtain a copy of the License at
 *
 *      http://www.apache.org/licenses/LICENSE-2.0
 *
 * Unless required by applicable law or agreed to in writing, software
 * distributed under the License is distributed on an "AS IS" BASIS,
 * WITHOUT WARRANTIES OR CONDITIONS OF ANY KIND, either express or implied.
 * See the License for the specific language governing permissions and
 * limitations under the License.
 */

/**
 * This file was created using the `create_project.py` script located in the
 * `<AndroidX root>/development/project-creator` directory.
 *
 * Please use that script when creating a new project, rather than copying an existing project and
 * modifying its settings.
 */

import androidx.build.KotlinTarget
import androidx.build.LibraryType

plugins {
    id("AndroidXPlugin")
    id("com.android.library")
    id("kotlin-android")
}

dependencies {
    api(project(":paging:paging-common"))
    api("androidx.arch.core:core-runtime:2.2.0")
    api(libs.rxjava2)
    implementation(libs.kotlinStdlib)
    implementation(libs.kotlinCoroutinesRx2)

    testImplementation(project(":internal-testutils-common"))
    testImplementation(project(":internal-testutils-paging"))
    testImplementation(project(":internal-testutils-ktx"))
    testImplementation(libs.junit)
    testImplementation(libs.kotlinTest)
    testImplementation(libs.kotlinCoroutinesTest)
    testImplementation(libs.truth)

    androidTestImplementation(libs.testExtJunit)
    androidTestImplementation(libs.testCore)
    androidTestImplementation(libs.testRunner)
    androidTestImplementation("androidx.arch.core:core-testing:2.2.0")
}

androidx {
    name = "Paging-RXJava2"
    type = LibraryType.PUBLISHED_LIBRARY
    inceptionYear = "2018"
    description = "Android Paging-RXJava2"
    legacyDisableKotlinStrictApiMode = true
<<<<<<< HEAD
    metalavaK2UastEnabled = true
=======
    kotlinTarget = KotlinTarget.KOTLIN_1_9
>>>>>>> 46295bc0
    samples(project(":paging:paging-samples"))
}

android {
    namespace "androidx.paging.rxjava2"
}<|MERGE_RESOLUTION|>--- conflicted
+++ resolved
@@ -58,11 +58,7 @@
     inceptionYear = "2018"
     description = "Android Paging-RXJava2"
     legacyDisableKotlinStrictApiMode = true
-<<<<<<< HEAD
-    metalavaK2UastEnabled = true
-=======
     kotlinTarget = KotlinTarget.KOTLIN_1_9
->>>>>>> 46295bc0
     samples(project(":paging:paging-samples"))
 }
 
