--- conflicted
+++ resolved
@@ -60,12 +60,7 @@
  * @param Value Type of data loaded in by this [PagingSource]. E.g., the type of data that will be
  *   passed to a [PagingDataAdapter][androidx.paging.PagingDataAdapter] to be displayed in a
  *   `RecyclerView`.
-<<<<<<< HEAD
- *
-=======
->>>>>>> 3d4510a6
  * @sample androidx.paging.samples.pageKeyedPagingSourceSample
- *
  * @sample androidx.paging.samples.itemKeyedPagingSourceSample
  * @see Pager
  */
@@ -235,7 +230,6 @@
          * As a convenience, iterating on this object will iterate through its loaded [data].
          *
          * @sample androidx.paging.samples.pageKeyedPage
-         *
          * @sample androidx.paging.samples.pageIndexedPage
          */
         public data class Page<Key : Any, Value : Any>
