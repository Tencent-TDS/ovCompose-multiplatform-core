/*
 * Copyright (C) 2017 The Android Open Source Project
 *
 * Licensed under the Apache License, Version 2.0 (the "License");
 * you may not use this file except in compliance with the License.
 * You may obtain a copy of the License at
 *
 *      http://www.apache.org/licenses/LICENSE-2.0
 *
 * Unless required by applicable law or agreed to in writing, software
 * distributed under the License is distributed on an "AS IS" BASIS,
 * WITHOUT WARRANTIES OR CONDITIONS OF ANY KIND, either express or implied.
 * See the License for the specific language governing permissions and
 * limitations under the License.
 */

/**
 * This file was created using the `create_project.py` script located in the
 * `<AndroidX root>/development/project-creator` directory.
 *
 * Please use that script when creating a new project, rather than copying an existing project and
 * modifying its settings.
 */

import androidx.build.LibraryType
import androidx.build.PlatformIdentifier
import org.jetbrains.kotlin.gradle.plugin.KotlinPlatformType
import org.jetbrains.kotlin.konan.target.Family

plugins {
    id("AndroidXPlugin")
    id("com.android.library")
}

androidXMultiplatform {
    enableBinaryCompatibilityValidator = true

    jvm()
    mac()
    linux()
    ios()
    android()

    defaultPlatform(PlatformIdentifier.JVM)

    sourceSets {
        commonMain {
            dependencies {
                api(libs.kotlinStdlib)
                api(libs.kotlinCoroutinesCore)
<<<<<<< HEAD
                api("androidx.annotation:annotation:1.8.0")
=======
                api(project(":annotation:annotation"))
>>>>>>> 3d4510a6
            }
        }

        commonJvmAndroidMain {
            dependsOn(commonMain)

            dependencies {
                api("androidx.arch.core:core-common:2.2.0")
            }
        }

        jvmMain {
            dependsOn(commonJvmAndroidMain)
        }

        androidMain {
            dependsOn(commonJvmAndroidMain)
        }

        commonTest {
            dependencies {
                implementation(libs.kotlinCoroutinesTest)
                implementation(libs.kotlinTest)
                implementation(project(":kruth:kruth"))
                implementation(project(":internal-testutils-paging"))
            }
        }

        commonJvmAndroidTest {
            dependsOn(commonTest)
            dependencies {
                implementation(libs.junit)
                implementation(libs.mockitoCore)
                implementation(libs.mockitoKotlin)
                implementation(project(":internal-testutils-common"))
                implementation(project(":internal-testutils-ktx"))
            }
        }

        jvmTest {
            dependsOn(commonJvmAndroidTest)
        }

        androidInstrumentedTest {
            dependsOn(commonJvmAndroidTest)
            dependencies {
                implementation(libs.testRunner)
                implementation(libs.mockitoAndroid5)
<<<<<<< HEAD
                implementation(libs.multidex)
=======
>>>>>>> 3d4510a6
            }
        }

        nativeMain {
            dependsOn(commonMain)
            dependencies {
                implementation(libs.atomicFu)
            }
        }
        nativeTest {
            dependsOn(commonTest)
        }

        darwinMain {
            dependsOn(nativeMain)
<<<<<<< HEAD
        }

        linuxMain {
            dependsOn(nativeMain)
        }

=======
        }

        linuxMain {
            dependsOn(nativeMain)
        }

>>>>>>> 3d4510a6
        targets.configureEach { target ->
            if (target.platformType == KotlinPlatformType.native) {
                target.compilations["main"].defaultSourceSet {
                    def konanTargetFamily = target.konanTarget.family
                    if (konanTargetFamily == Family.OSX || konanTargetFamily == Family.IOS) {
                        dependsOn(darwinMain)
                    } else if (konanTargetFamily == Family.LINUX) {
                        dependsOn(linuxMain)
                    } else {
                        throw new GradleException("unknown native target ${target}")
                    }
                }
                target.compilations["test"].defaultSourceSet {
                    dependsOn(nativeTest)
                }
            }
        }
    }
}

androidx {
    name = "Paging-Common"
    type = LibraryType.PUBLISHED_LIBRARY
    inceptionYear = "2017"
    description = "Android Paging-Common"
    legacyDisableKotlinStrictApiMode = true
    samples(project(":paging:paging-samples"))
}

android {
    namespace "androidx.paging.common"
}<|MERGE_RESOLUTION|>--- conflicted
+++ resolved
@@ -33,8 +33,6 @@
 }
 
 androidXMultiplatform {
-    enableBinaryCompatibilityValidator = true
-
     jvm()
     mac()
     linux()
@@ -48,11 +46,7 @@
             dependencies {
                 api(libs.kotlinStdlib)
                 api(libs.kotlinCoroutinesCore)
-<<<<<<< HEAD
-                api("androidx.annotation:annotation:1.8.0")
-=======
                 api(project(":annotation:annotation"))
->>>>>>> 3d4510a6
             }
         }
 
@@ -101,10 +95,6 @@
             dependencies {
                 implementation(libs.testRunner)
                 implementation(libs.mockitoAndroid5)
-<<<<<<< HEAD
-                implementation(libs.multidex)
-=======
->>>>>>> 3d4510a6
             }
         }
 
@@ -120,21 +110,12 @@
 
         darwinMain {
             dependsOn(nativeMain)
-<<<<<<< HEAD
         }
 
         linuxMain {
             dependsOn(nativeMain)
         }
 
-=======
-        }
-
-        linuxMain {
-            dependsOn(nativeMain)
-        }
-
->>>>>>> 3d4510a6
         targets.configureEach { target ->
             if (target.platformType == KotlinPlatformType.native) {
                 target.compilations["main"].defaultSourceSet {
