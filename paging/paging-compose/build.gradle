--- conflicted
+++ resolved
@@ -54,16 +54,16 @@
 
         commonTest {
             dependencies {
-                implementation projectOrArtifact(":compose:ui:ui-tooling")
+                implementation project(":compose:ui:ui-tooling")
                 implementation(project(":compose:test-utils"))
-                implementation(projectOrArtifact(":internal-testutils-paging"))
+                implementation(project(":internal-testutils-paging"))
             }
         }
 
         jvmTest {
             dependsOn(commonTest)
             dependencies {
-                implementation(projectOrArtifact(":compose:ui:ui-test-junit4"))
+                implementation(project(":compose:ui:ui-test-junit4"))
             }
         }
 
@@ -84,15 +84,13 @@
     inceptionYear = "2020"
     description = "Compose integration with Paging"
     legacyDisableKotlinStrictApiMode = true
-<<<<<<< HEAD
-=======
     metalavaK2UastEnabled = false
     kotlinTarget = KotlinTarget.KOTLIN_1_9
->>>>>>> 46295bc0
     samples(project(":paging:paging-compose:paging-compose-samples"))
 }
 
 android {
+    compileSdk 35
     namespace "androidx.paging.compose"
     // TODO(b/313699418): need to update compose.runtime version to 1.6.0+
     experimentalProperties["android.lint.useK2Uast"] = false
