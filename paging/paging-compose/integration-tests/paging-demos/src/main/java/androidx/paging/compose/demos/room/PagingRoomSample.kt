/*
 * Copyright 2020 The Android Open Source Project
 *
 * Licensed under the Apache License, Version 2.0 (the "License");
 * you may not use this file except in compliance with the License.
 * You may obtain a copy of the License at
 *
 *      http://www.apache.org/licenses/LICENSE-2.0
 *
 * Unless required by applicable law or agreed to in writing, software
 * distributed under the License is distributed on an "AS IS" BASIS,
 * WITHOUT WARRANTIES OR CONDITIONS OF ANY KIND, either express or implied.
 * See the License for the specific language governing permissions and
 * limitations under the License.
 */

package androidx.paging.compose.demos.room

import androidx.compose.foundation.clickable
import androidx.compose.foundation.layout.Column
import androidx.compose.foundation.lazy.LazyColumn
import androidx.compose.material.Button
import androidx.compose.material.Text
import androidx.compose.runtime.Composable
import androidx.compose.runtime.getValue
import androidx.compose.runtime.mutableIntStateOf
import androidx.compose.runtime.remember
import androidx.compose.runtime.rememberCoroutineScope
import androidx.compose.runtime.saveable.rememberSaveable
import androidx.compose.runtime.setValue
import androidx.compose.ui.Modifier
import androidx.compose.ui.platform.LocalContext
import androidx.compose.ui.unit.sp
import androidx.paging.Pager
import androidx.paging.PagingConfig
import androidx.paging.compose.collectAsLazyPagingItems
<<<<<<< HEAD
import androidx.paging.compose.itemsIndexed
=======
import androidx.paging.compose.itemKey
import kotlin.random.Random
>>>>>>> fdff00cc
import kotlinx.coroutines.Dispatchers
import kotlinx.coroutines.launch

@Composable
fun PagingRoomDemo() {
    val context = LocalContext.current
    val dao: UserDao = AppDatabase.getInstance(context).userDao()
    val scope = rememberCoroutineScope()

    val pageSize = 15
    val pager = remember {
        Pager(
            PagingConfig(
                pageSize = pageSize,
                enablePlaceholders = true,
                maxSize = 200
            )
        ) {
            dao.allUsers()
        }
    }

    Column {
        Button(
            onClick = {
                scope.launch(Dispatchers.IO) {
                    val name = Names[Random.nextInt(Names.size)]
                    dao.insert(User(id = 0, name = name))
                }
            }
        ) {
            Text("Add random user")
        }

        Button(
            onClick = {
                scope.launch(Dispatchers.IO) {
                    dao.clearAll()
                }
            }
        ) {
            Text("Clear all users")
        }

        Button(
            onClick = {
                scope.launch(Dispatchers.IO) {
                    val randomUser = dao.getRandomUser()
                    if (randomUser != null) {
                        dao.delete(randomUser)
                    }
                }
            }
        ) {
            Text("Remove random user")
        }

        Button(
            onClick = {
                scope.launch(Dispatchers.IO) {
                    val randomUser = dao.getRandomUser()
                    if (randomUser != null) {
                        val newName = Names[Random.nextInt(Names.size)]
                        val updatedUser = User(
                            randomUser.id,
                            newName
                        )
                        dao.update(updatedUser)
                    }
                }
            }
        ) {
            Text("Update random user")
        }

        val lazyPagingItems = pager.flow.collectAsLazyPagingItems()
        LazyColumn {
<<<<<<< HEAD
            itemsIndexed(
                items = lazyPagingItems,
                key = { _, user -> user.id }
            ) { index, user ->
                var counter by rememberSaveable { mutableStateOf(0) }
=======
            items(
                count = lazyPagingItems.itemCount,
                key = lazyPagingItems.itemKey { user -> user.id },
            ) { index ->
                val user = lazyPagingItems[index]
                var counter by rememberSaveable { mutableIntStateOf(0) }
>>>>>>> fdff00cc
                Text(
                    text = "counter=$counter index=$index ${user?.name} ${user?.id}",
                    fontSize = 50.sp,
                    modifier = Modifier.clickable { counter++ }
                )
            }
        }
    }
}

val Names = listOf(
    "John",
    "Jack",
    "Ben",
    "Sally",
    "Tom",
    "Jinny",
    "Mark",
    "Betty",
    "Liam",
    "Noah",
    "Olivia",
    "Emma",
    "Ava"
)<|MERGE_RESOLUTION|>--- conflicted
+++ resolved
@@ -34,12 +34,8 @@
 import androidx.paging.Pager
 import androidx.paging.PagingConfig
 import androidx.paging.compose.collectAsLazyPagingItems
-<<<<<<< HEAD
-import androidx.paging.compose.itemsIndexed
-=======
 import androidx.paging.compose.itemKey
 import kotlin.random.Random
->>>>>>> fdff00cc
 import kotlinx.coroutines.Dispatchers
 import kotlinx.coroutines.launch
 
@@ -117,20 +113,12 @@
 
         val lazyPagingItems = pager.flow.collectAsLazyPagingItems()
         LazyColumn {
-<<<<<<< HEAD
-            itemsIndexed(
-                items = lazyPagingItems,
-                key = { _, user -> user.id }
-            ) { index, user ->
-                var counter by rememberSaveable { mutableStateOf(0) }
-=======
             items(
                 count = lazyPagingItems.itemCount,
                 key = lazyPagingItems.itemKey { user -> user.id },
             ) { index ->
                 val user = lazyPagingItems[index]
                 var counter by rememberSaveable { mutableIntStateOf(0) }
->>>>>>> fdff00cc
                 Text(
                     text = "counter=$counter index=$index ${user?.name} ${user?.id}",
                     fontSize = 50.sp,
