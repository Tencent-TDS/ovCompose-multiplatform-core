/*
 * Copyright 2020 The Android Open Source Project
 *
 * Licensed under the Apache License, Version 2.0 (the "License");
 * you may not use this file except in compliance with the License.
 * You may obtain a copy of the License at
 *
 *      http://www.apache.org/licenses/LICENSE-2.0
 *
 * Unless required by applicable law or agreed to in writing, software
 * distributed under the License is distributed on an "AS IS" BASIS,
 * WITHOUT WARRANTIES OR CONDITIONS OF ANY KIND, either express or implied.
 * See the License for the specific language governing permissions and
 * limitations under the License.
 */

package androidx.paging.compose

import androidx.compose.foundation.lazy.LazyListScope
import androidx.compose.runtime.Composable
import androidx.compose.runtime.LaunchedEffect
import androidx.compose.runtime.getValue
import androidx.compose.runtime.mutableStateOf
import androidx.compose.runtime.remember
import androidx.compose.runtime.setValue
import androidx.compose.ui.platform.AndroidUiDispatcher
import androidx.paging.CombinedLoadStates
import androidx.paging.ItemSnapshotList
import androidx.paging.LoadState
import androidx.paging.LoadStates
import androidx.paging.PagingData
import androidx.paging.PagingDataEvent
import androidx.paging.PagingDataPresenter
import androidx.paging.PagingSource
import androidx.paging.RemoteMediator
import kotlin.coroutines.CoroutineContext
import kotlin.coroutines.EmptyCoroutineContext
import kotlinx.coroutines.flow.Flow
import kotlinx.coroutines.flow.SharedFlow
import kotlinx.coroutines.flow.collectLatest
import kotlinx.coroutines.flow.filterNotNull
import kotlinx.coroutines.withContext

/**
 * The class responsible for accessing the data from a [Flow] of [PagingData]. In order to obtain an
 * instance of [LazyPagingItems] use the [collectAsLazyPagingItems] extension method of [Flow] with
 * [PagingData]. This instance can be used for Lazy foundations such as [LazyListScope.items] to
 * display data received from the [Flow] of [PagingData].
 *
 * Previewing [LazyPagingItems] is supported on a list of mock data. See sample for how to preview
 * mock data.
 *
 * @sample androidx.paging.compose.samples.PagingPreview
 * @param T the type of value used by [PagingData].
 */
public class LazyPagingItems<T : Any>
internal constructor(
    /** the [Flow] object which contains a stream of [PagingData] elements. */
    private val flow: Flow<PagingData<T>>
) {
    private val mainDispatcher = AndroidUiDispatcher.Main

    /**
     * If the [flow] is a SharedFlow, it is expected to be the flow returned by from
     * pager.flow.cachedIn(scope) which could contain a cached PagingData. We pass the cached
     * PagingData to the presenter so that if the PagingData contains cached data, the presenter can
     * be initialized with the data prior to collection on pager.
     */
    private val pagingDataPresenter =
        object :
            PagingDataPresenter<T>(
                mainContext = mainDispatcher,
                cachedPagingData =
                    if (flow is SharedFlow<PagingData<T>>) flow.replayCache.firstOrNull() else null
            ) {
            override suspend fun presentPagingDataEvent(
                event: PagingDataEvent<T>,
            ) {
                updateItemSnapshotList()
            }
        }

    /**
     * Contains the immutable [ItemSnapshotList] of currently presented items, including any
     * placeholders if they are enabled. Note that similarly to [peek] accessing the items in a list
     * will not trigger any loads. Use [get] to achieve such behavior.
     */
    var itemSnapshotList by mutableStateOf(pagingDataPresenter.snapshot())
        private set

    /** The number of items which can be accessed. */
    val itemCount: Int
        get() = itemSnapshotList.size

    private fun updateItemSnapshotList() {
        itemSnapshotList = pagingDataPresenter.snapshot()
    }

    /**
     * Returns the presented item at the specified position, notifying Paging of the item access to
     * trigger any loads necessary to fulfill prefetchDistance.
     *
     * @see peek
     */
    operator fun get(index: Int): T? {
        pagingDataPresenter[index] // this registers the value load
        return itemSnapshotList[index]
    }

    /**
     * Returns the presented item at the specified position, without notifying Paging of the item
     * access that would normally trigger page loads.
     *
     * @param index Index of the presented item to return, including placeholders.
     * @return The presented item at position [index], `null` if it is a placeholder
     */
    fun peek(index: Int): T? {
        return itemSnapshotList[index]
    }

    /**
     * Retry any failed load requests that would result in a [LoadState.Error] update to this
     * [LazyPagingItems].
     *
     * Unlike [refresh], this does not invalidate [PagingSource], it only retries failed loads
     * within the same generation of [PagingData].
     *
     * [LoadState.Error] can be generated from two types of load requests:
     * * [PagingSource.load] returning [PagingSource.LoadResult.Error]
     * * [RemoteMediator.load] returning [RemoteMediator.MediatorResult.Error]
     */
    fun retry() {
        pagingDataPresenter.retry()
    }

    /**
     * Refresh the data presented by this [LazyPagingItems].
     *
     * [refresh] triggers the creation of a new [PagingData] with a new instance of [PagingSource]
     * to represent an updated snapshot of the backing dataset. If a [RemoteMediator] is set,
     * calling [refresh] will also trigger a call to [RemoteMediator.load] with [LoadType] [REFRESH]
     * to allow [RemoteMediator] to check for updates to the dataset backing [PagingSource].
     *
     * Note: This API is intended for UI-driven refresh signals, such as swipe-to-refresh.
     * Invalidation due repository-layer signals, such as DB-updates, should instead use
     * [PagingSource.invalidate].
     *
     * @see PagingSource.invalidate
     */
    fun refresh() {
        pagingDataPresenter.refresh()
    }

    /** A [CombinedLoadStates] object which represents the current loading state. */
    public var loadState: CombinedLoadStates by
        mutableStateOf(
            pagingDataPresenter.loadStateFlow.value
                ?: CombinedLoadStates(
                    refresh = InitialLoadStates.refresh,
                    prepend = InitialLoadStates.prepend,
                    append = InitialLoadStates.append,
                    source = InitialLoadStates
                )
        )
        private set

    internal suspend fun collectLoadState() {
        pagingDataPresenter.loadStateFlow.filterNotNull().collect { loadState = it }
    }

    internal suspend fun collectPagingData() {
        flow.collectLatest { pagingDataPresenter.collectFrom(it) }
    }
}

private val IncompleteLoadState = LoadState.NotLoading(false)
private val InitialLoadStates =
    LoadStates(LoadState.Loading, IncompleteLoadState, IncompleteLoadState)

/**
 * Collects values from this [Flow] of [PagingData] and represents them inside a [LazyPagingItems]
 * instance. The [LazyPagingItems] instance can be used for lazy foundations such as
 * [LazyListScope.items] in order to display the data obtained from a [Flow] of [PagingData].
 *
 * @sample androidx.paging.compose.samples.PagingBackendSample
<<<<<<< HEAD
 *
=======
>>>>>>> 3d4510a6
 * @param context the [CoroutineContext] to perform the collection of [PagingData] and
 *   [CombinedLoadStates].
 */
@Composable
public fun <T : Any> Flow<PagingData<T>>.collectAsLazyPagingItems(
    context: CoroutineContext = EmptyCoroutineContext
): LazyPagingItems<T> {

    val lazyPagingItems = remember(this) { LazyPagingItems(this) }

    LaunchedEffect(lazyPagingItems) {
        if (context == EmptyCoroutineContext) {
            lazyPagingItems.collectPagingData()
        } else {
            withContext(context) { lazyPagingItems.collectPagingData() }
        }
    }

    LaunchedEffect(lazyPagingItems) {
        if (context == EmptyCoroutineContext) {
            lazyPagingItems.collectLoadState()
        } else {
            withContext(context) { lazyPagingItems.collectLoadState() }
        }
    }

    return lazyPagingItems
}<|MERGE_RESOLUTION|>--- conflicted
+++ resolved
@@ -183,10 +183,6 @@
  * [LazyListScope.items] in order to display the data obtained from a [Flow] of [PagingData].
  *
  * @sample androidx.paging.compose.samples.PagingBackendSample
-<<<<<<< HEAD
- *
-=======
->>>>>>> 3d4510a6
  * @param context the [CoroutineContext] to perform the collection of [PagingData] and
  *   [CombinedLoadStates].
  */
