/**
 * This file was created using the `create_project.py` script located in the
 * `<AndroidX root>/development/project-creator` directory.
 *
 * Please use that script when creating a new project, rather than copying an existing project and
 * modifying its settings.
 */

import androidx.build.SoftwareType

plugins {
    id("AndroidXPlugin")
    id("com.android.library")
    id("org.jetbrains.kotlin.android")
    id("kotlin-kapt")
}

dependencies {
<<<<<<< HEAD
    api("androidx.annotation:annotation:1.3.0")
    api("androidx.core:core:1.9.0")
=======
    api(libs.jspecify)
    api("androidx.annotation:annotation:1.8.1")
    api("androidx.core:core:1.13.0")
>>>>>>> 602ea7ef

    // Required to make activity 1.5.0-rc01 dependencies resolve.
    implementation("androidx.core:core-ktx:1.13.0")
    implementation(libs.kotlinStdlib)

    implementation("androidx.emoji2:emoji2:1.3.0")
    implementation("androidx.emoji2:emoji2-views-helper:1.2.0")
    implementation("androidx.collection:collection:1.4.2")
    api("androidx.cursoradapter:cursoradapter:1.0.0")
    api("androidx.activity:activity:1.7.0")
    api("androidx.fragment:fragment:1.5.4")
    api(project(":appcompat:appcompat-resources"))
    api("androidx.drawerlayout:drawerlayout:1.0.0")
    implementation("androidx.lifecycle:lifecycle-runtime:2.6.1")
    implementation("androidx.lifecycle:lifecycle-viewmodel:2.6.1")
    implementation("androidx.profileinstaller:profileinstaller:1.4.0")
    implementation("androidx.resourceinspection:resourceinspection-annotation:1.0.1")
    api("androidx.savedstate:savedstate:1.2.1")

    kapt("androidx.resourceinspection:resourceinspection-processor:1.0.1")

    androidTestImplementation(libs.kotlinStdlib)
    androidTestImplementation(libs.testExtJunit)
    androidTestImplementation(libs.testCore)
    androidTestImplementation(libs.testRunner)
    androidTestImplementation(libs.testRules)
    androidTestImplementation(libs.testUiautomator)
    androidTestImplementation(libs.truth)
    androidTestImplementation(libs.espressoCore)
    androidTestImplementation(libs.mockitoCore)
    androidTestImplementation(libs.dexmakerMockito)
    androidTestImplementation("androidx.lifecycle:lifecycle-viewmodel:2.6.1")
    androidTestImplementation("androidx.lifecycle:lifecycle-runtime-testing:2.6.1", {
        // Needed to ensure that the same version of lifecycle-runtime-ktx
        // is pulled into main and androidTest configurations. Otherwise,
        // potentially leads to confusing errors about resolution
        // ambiguity, especially from playground build which replaces
        // project dependency with snapshot artifacts.
        exclude group: "androidx.lifecycle", module: "lifecycle-runtime-ktx"
    })
    androidTestImplementation(project(":internal-testutils-runtime"))
    androidTestImplementation(project(":internal-testutils-lifecycle"))
    androidTestImplementation(project(":internal-testutils-appcompat"), {
        exclude group: "androidx.appcompat", module: "appcompat"
        exclude group: "androidx.core", module: "core"
    })
    androidTestImplementation(project(":internal-testutils-fonts"))

    testImplementation(libs.kotlinStdlib)
    testImplementation(libs.testCore)
    testImplementation(libs.junit)
    testImplementation(libs.robolectric)

    lintPublish(project(":appcompat:appcompat-lint"))
}

android {
    defaultConfig {
        // This disables the builds tools automatic vector -> PNG generation
        generatedDensities = []
    }
    aaptOptions {
        additionalParameters "--no-version-vectors"
        noCompress "ttf"
    }

    testOptions {
        animationsDisabled = true

        unitTests {
            includeAndroidResources = true
        }
    }

    buildTypes.configureEach {
        consumerProguardFiles("proguard-rules.pro")
    }

    useLibrary "android.test.runner"
    useLibrary "android.test.base"
    useLibrary "android.test.mock"
    namespace = "androidx.appcompat"
    testNamespace = "androidx.appcompat.test"
}

androidx {
    name = "AppCompat"
    type = SoftwareType.PUBLISHED_LIBRARY
    inceptionYear = "2011"
    description = "Provides backwards-compatible implementations of UI-related Android SDK " +
            "functionality, including dark mode and Material theming."
    failOnDeprecationWarnings = false
}<|MERGE_RESOLUTION|>--- conflicted
+++ resolved
@@ -16,14 +16,9 @@
 }
 
 dependencies {
-<<<<<<< HEAD
-    api("androidx.annotation:annotation:1.3.0")
-    api("androidx.core:core:1.9.0")
-=======
     api(libs.jspecify)
     api("androidx.annotation:annotation:1.8.1")
     api("androidx.core:core:1.13.0")
->>>>>>> 602ea7ef
 
     // Required to make activity 1.5.0-rc01 dependencies resolve.
     implementation("androidx.core:core-ktx:1.13.0")
