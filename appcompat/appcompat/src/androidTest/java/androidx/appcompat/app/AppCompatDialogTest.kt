/*
 * Copyright 2023 The Android Open Source Project
 *
 * Licensed under the Apache License, Version 2.0 (the "License");
 * you may not use this file except in compliance with the License.
 * You may obtain a copy of the License at
 *
 *      http://www.apache.org/licenses/LICENSE-2.0
 *
 * Unless required by applicable law or agreed to in writing, software
 * distributed under the License is distributed on an "AS IS" BASIS,
 * WITHOUT WARRANTIES OR CONDITIONS OF ANY KIND, either express or implied.
 * See the License for the specific language governing permissions and
 * limitations under the License.
 */

package androidx.appcompat.app

import android.view.View
import android.view.ViewGroup
import androidx.lifecycle.Lifecycle
import androidx.lifecycle.findViewTreeLifecycleOwner
import androidx.test.core.app.ActivityScenario
import androidx.test.ext.junit.runners.AndroidJUnit4
import androidx.test.filters.LargeTest
import androidx.testutils.withActivity
import androidx.testutils.withUse
import com.google.common.truth.Truth.assertThat
import com.google.common.truth.Truth.assertWithMessage
import org.junit.Test
import org.junit.runner.RunWith

@LargeTest
@RunWith(AndroidJUnit4::class)
class AppCompatDialogTest {

    @Test
    fun testViewTreeLifecycleOwnerWhenSetContentView() {
        withUse(ActivityScenario.launch(AppCompatActivity::class.java)) {
            lateinit var view: View
            val dialog = withActivity {
                view = View(this)
                AppCompatDialog(this)
            }
            dialog.setContentView(view)

            val lifecycle = dialog.lifecycle
            assertThat(lifecycle.currentState).isEqualTo(Lifecycle.State.INITIALIZED)

            onActivity { dialog.show() }
            assertThat(lifecycle.currentState).isEqualTo(Lifecycle.State.RESUMED)

            val viewOwner = dialog.window?.decorView?.findViewTreeLifecycleOwner()!!
            assertThat(viewOwner).isEqualTo(dialog)

            onActivity { dialog.dismiss() }
<<<<<<< HEAD
=======
            assertThat(lifecycle.currentState).isEqualTo(Lifecycle.State.DESTROYED)

            assertWithMessage("A new Lifecycle object should be created after destruction")
                .that(dialog.lifecycle)
                .isNotSameInstanceAs(lifecycle)
        }
    }

    @Test
    fun testViewTreeLifecycleOwnerWhenAddContentView() {
        withUse(ActivityScenario.launch(AppCompatActivity::class.java)) {
            lateinit var view: View
            val dialog = withActivity {
                view = View(this)
                AppCompatDialog(this)
            }
            dialog.addContentView(
                view,
                ViewGroup.LayoutParams(
                    ViewGroup.LayoutParams.MATCH_PARENT,
                    ViewGroup.LayoutParams.WRAP_CONTENT
                )
            )

            val lifecycle = dialog.lifecycle
            assertThat(lifecycle.currentState).isEqualTo(Lifecycle.State.INITIALIZED)

            onActivity { dialog.show() }
            assertThat(lifecycle.currentState).isEqualTo(Lifecycle.State.RESUMED)

            val viewOwner = dialog.window?.decorView?.findViewTreeLifecycleOwner()!!
            assertThat(viewOwner).isEqualTo(dialog)

            onActivity { dialog.dismiss() }
>>>>>>> 3d4510a6
            assertThat(lifecycle.currentState).isEqualTo(Lifecycle.State.DESTROYED)

            assertWithMessage("A new Lifecycle object should be created after destruction")
                .that(dialog.lifecycle)
                .isNotSameInstanceAs(lifecycle)
        }
    }
}<|MERGE_RESOLUTION|>--- conflicted
+++ resolved
@@ -54,8 +54,6 @@
             assertThat(viewOwner).isEqualTo(dialog)
 
             onActivity { dialog.dismiss() }
-<<<<<<< HEAD
-=======
             assertThat(lifecycle.currentState).isEqualTo(Lifecycle.State.DESTROYED)
 
             assertWithMessage("A new Lifecycle object should be created after destruction")
@@ -90,7 +88,6 @@
             assertThat(viewOwner).isEqualTo(dialog)
 
             onActivity { dialog.dismiss() }
->>>>>>> 3d4510a6
             assertThat(lifecycle.currentState).isEqualTo(Lifecycle.State.DESTROYED)
 
             assertWithMessage("A new Lifecycle object should be created after destruction")
