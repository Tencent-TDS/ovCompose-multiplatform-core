--- conflicted
+++ resolved
@@ -89,14 +89,10 @@
     private final Rect mBaseContentInsets = new Rect();
     private final Rect mLastBaseContentInsets = new Rect();
     private final Rect mContentInsets = new Rect();
-<<<<<<< HEAD
-    private final Rect mTmpRect = new Rect();
-=======
     private final Rect mSystemInsets = new Rect();
     private final Rect mTmpRect = new Rect();
     private boolean mDecorFitsSystemWindows = true;
     private boolean mActionBarExtendsIntoSystemInsets = false;
->>>>>>> 3d4510a6
 
     // Used on API < 21
     private final Rect mBaseInnerInsetsRect = new Rect();
@@ -528,11 +524,6 @@
             mInnerInsetsRect.set(mBaseInnerInsetsRect);
         }
 
-<<<<<<< HEAD
-        if (!mOverlayMode && !stable && decorFitsSystemWindows()) {
-            mContentInsets.top += topInset;
-            mContentInsets.bottom += bottomInset;
-=======
         if (!mOverlayMode && !stable && mDecorFitsSystemWindows) {
             if (mActionBarExtendsIntoSystemInsets) {
                 mContentInsets.top = Math.max(mContentInsets.top, topInset);
@@ -541,7 +532,6 @@
                 mContentInsets.top += topInset;
                 mContentInsets.bottom += bottomInset;
             }
->>>>>>> 3d4510a6
 
             if (Build.VERSION.SDK_INT >= 21) {
                 // Content view has been shrunk, shrink all insets to match.
