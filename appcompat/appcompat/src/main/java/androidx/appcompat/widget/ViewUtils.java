--- conflicted
+++ resolved
@@ -28,10 +28,6 @@
 import android.view.WindowInsets;
 
 import androidx.annotation.ChecksSdkIntAtLeast;
-<<<<<<< HEAD
-import androidx.annotation.DoNotInline;
-=======
->>>>>>> 3d4510a6
 import androidx.annotation.NonNull;
 import androidx.annotation.RequiresApi;
 import androidx.annotation.RestrictTo;
@@ -121,10 +117,6 @@
             // This class is not instantiable.
         }
 
-<<<<<<< HEAD
-        @DoNotInline
-=======
->>>>>>> 3d4510a6
         static void computeFitSystemWindows(@NonNull View view, @NonNull Rect inoutInsets,
                 @NonNull Rect outLocalInsets) {
             WindowInsets in =
