/*
 * Copyright (C) 2019 The Android Open Source Project
 *
 * Licensed under the Apache License, Version 2.0 (the "License");
 * you may not use this file except in compliance with the License.
 * You may obtain a copy of the License at
 *
 *      http://www.apache.org/licenses/LICENSE-2.0
 *
 * Unless required by applicable law or agreed to in writing, software
 * distributed under the License is distributed on an "AS IS" BASIS,
 * WITHOUT WARRANTIES OR CONDITIONS OF ANY KIND, either express or implied.
 * See the License for the specific language governing permissions and
 * limitations under the License.
 */

/**
 * This file was created using the `create_project.py` script located in the
 * `<AndroidX root>/development/project-creator` directory.
 *
 * Please use that script when creating a new project, rather than copying an existing project and
 * modifying its settings.
 */
import androidx.build.SoftwareType

plugins {
    id("AndroidXPlugin")
    id("com.android.library")
    id("org.jetbrains.kotlin.android")
}

dependencies {
<<<<<<< HEAD
    api("androidx.annotation:annotation:1.2.0")
=======
    api(libs.jspecify)
    api("androidx.annotation:annotation:1.8.1")
>>>>>>> 602ea7ef
    api("androidx.core:core:1.6.0")
    implementation("androidx.collection:collection:1.4.2")
    api("androidx.vectordrawable:vectordrawable:1.1.0")
    api("androidx.vectordrawable:vectordrawable-animated:1.1.0")

    androidTestImplementation(libs.kotlinStdlib)
    androidTestImplementation(libs.testExtJunit)
    androidTestImplementation(libs.testCore)
    androidTestImplementation(libs.testRunner)
    androidTestImplementation(libs.testRules)
    androidTestImplementation(libs.truth)
    androidTestImplementation(libs.espressoCore)
    androidTestImplementation(libs.mockitoCore)
    androidTestImplementation(libs.dexmakerMockito)
    androidTestImplementation(project(":internal-testutils-runtime"), {
        exclude group: "androidx.appcompat", module: "appcompat-resources"
    })
}

android {
    defaultConfig {
        // This disables the builds tools automatic vector -> PNG generation
        generatedDensities = []
    }

    aaptOptions {
        additionalParameters "--no-version-vectors"
        noCompress "ttf"
    }
    namespace = "androidx.appcompat.resources"
}

androidx {
    name = "AppCompat Resources"
    type = SoftwareType.PUBLISHED_LIBRARY
    inceptionYear = "2019"
    description = "Provides backward-compatible implementations of resource-related Android SDK" +
            "functionality, including color state list theming."
}<|MERGE_RESOLUTION|>--- conflicted
+++ resolved
@@ -30,12 +30,8 @@
 }
 
 dependencies {
-<<<<<<< HEAD
-    api("androidx.annotation:annotation:1.2.0")
-=======
     api(libs.jspecify)
     api("androidx.annotation:annotation:1.8.1")
->>>>>>> 602ea7ef
     api("androidx.core:core:1.6.0")
     implementation("androidx.collection:collection:1.4.2")
     api("androidx.vectordrawable:vectordrawable:1.1.0")
