<?xml version="1.0" encoding="UTF-8"?>
<<<<<<< HEAD
<issues format="6" by="lint 8.4.0-alpha12" type="baseline" client="gradle" dependencies="false" name="AGP (8.4.0-alpha12)" variant="all" version="8.4.0-alpha12">

    <issue
        id="ClassVerificationFailure"
        message="This call references a method added in API level 23; however, the containing class com.example.android.appcompat.AppCompatLintDemo is reachable from earlier API levels and will fail run-time class verification."
        errorLine1="            noop.setCompoundDrawableTintList(csl);"
        errorLine2="                 ~~~~~~~~~~~~~~~~~~~~~~~~~~~">
        <location
            file="src/main/java/com/example/android/appcompat/AppCompatLintDemo.java"/>
    </issue>

    <issue
        id="ClassVerificationFailure"
        message="This call references a method added in API level 23; however, the containing class com.example.android.appcompat.AppCompatLintDemo is reachable from earlier API levels and will fail run-time class verification."
        errorLine1="            noop.setCompoundDrawableTintMode(PorterDuff.Mode.DST);"
        errorLine2="                 ~~~~~~~~~~~~~~~~~~~~~~~~~~~">
        <location
            file="src/main/java/com/example/android/appcompat/AppCompatLintDemo.java"/>
    </issue>
=======
<issues format="6" by="lint 8.6.0-beta01" type="baseline" client="gradle" dependencies="false" name="AGP (8.6.0-beta01)" variant="all" version="8.6.0-beta01">
>>>>>>> 3d4510a6

    <issue
        id="UseAndroidAlpha"
        message="Must use `android:alpha` if `app:alpha` is used"
        errorLine1="    &lt;item app:alpha=&quot;?android:disabledAlpha&quot;"
        errorLine2="          ~~~~~~~~~~~~~~~~~~~~~~~~~~~~~~~~~~">
        <location
            file="src/main/res/color/color_state_list_missing_android_alpha.xml"/>
    </issue>

    <issue
        id="UseAppTint"
        message="Must use `app:tint` instead of `android:tint`"
        errorLine1="        android:tint=&quot;#FF0000&quot; />"
        errorLine2="        ~~~~~~~~~~~~~~~~~~~~~~">
        <location
            file="src/main/res/layout/image_view_using_android_tint.xml"/>
    </issue>

    <issue
        id="UseAppTint"
        message="Must use `app:tint` instead of `android:tint`"
        errorLine1="        android:tint=&quot;#FF0000&quot; />"
        errorLine2="        ~~~~~~~~~~~~~~~~~~~~~~">
        <location
            file="src/main/res/layout/image_view_using_android_tint.xml"/>
    </issue>

    <issue
        id="ObsoleteSdkInt"
        message="Unnecessary; SDK_INT is always >= 21"
        errorLine1="        if (Build.VERSION.SDK_INT >= 21) {"
        errorLine2="            ~~~~~~~~~~~~~~~~~~~~~~~~~~~">
        <location
            file="src/main/java/com/example/android/appcompat/AppCompatLintDemo.java"/>
    </issue>

    <issue
        id="ObsoleteSdkInt"
        message="Unnecessary; SDK_INT is always >= 21"
        errorLine1="        if (Build.VERSION.SDK_INT >= 21) {"
        errorLine2="            ~~~~~~~~~~~~~~~~~~~~~~~~~~~">
        <location
            file="src/main/java/com/example/android/appcompat/AppCompatLintDemoExt.java"/>
    </issue>

    <issue
        id="ObsoleteSdkInt"
        message="Unnecessary; SDK_INT is always >= 21"
        errorLine1="        if (Build.VERSION.SDK_INT >= 21) {"
        errorLine2="            ~~~~~~~~~~~~~~~~~~~~~~~~~~~">
        <location
            file="src/main/java/com/example/android/appcompat/CoreActivityExt.java"/>
    </issue>

    <issue
        id="UnknownNullness"
        message="Unknown nullability; explicitly declare as `@Nullable` or `@NonNull` to improve Kotlin interoperability; see https://developer.android.com/kotlin/interop#nullability_annotations"
        errorLine1="    public void myButtonClick(View view) {"
        errorLine2="                              ~~~~">
        <location
            file="src/main/java/com/example/android/appcompat/ActivityWithClick.java"/>
    </issue>

    <issue
        id="UnknownNullness"
        message="Unknown nullability; explicitly declare as `@Nullable` or `@NonNull` to improve Kotlin interoperability; see https://developer.android.com/kotlin/interop#nullability_annotations"
        errorLine1="    public void onCreate(Bundle savedInstanceState) {"
        errorLine2="                         ~~~~~~">
        <location
            file="src/main/java/com/example/android/appcompat/AppCompatLintDemo.java"/>
    </issue>

    <issue
        id="UnknownNullness"
        message="Unknown nullability; explicitly declare as `@Nullable` or `@NonNull` to improve Kotlin interoperability; see https://developer.android.com/kotlin/interop#nullability_annotations"
        errorLine1="    public void onCreate(Bundle savedInstanceState) {"
        errorLine2="                         ~~~~~~">
        <location
            file="src/main/java/com/example/android/appcompat/AppCompatLintDemoExt.java"/>
    </issue>

    <issue
        id="UnknownNullness"
        message="Unknown nullability; explicitly declare as `@Nullable` or `@NonNull` to improve Kotlin interoperability; see https://developer.android.com/kotlin/interop#nullability_annotations"
        errorLine1="    public void onCreate(Bundle savedInstanceState) {"
        errorLine2="                         ~~~~~~">
        <location
            file="src/main/java/com/example/android/appcompat/CoreActivityExt.java"/>
    </issue>

    <issue
        id="UnknownNullness"
        message="Unknown nullability; explicitly declare as `@Nullable` or `@NonNull` to improve Kotlin interoperability; see https://developer.android.com/kotlin/interop#nullability_annotations"
        errorLine1="    public CustomSwitch(Context context) {"
        errorLine2="                        ~~~~~~~">
        <location
            file="src/main/java/com/example/android/appcompat/CustomSwitch.java"/>
    </issue>

    <issue
        id="UnknownNullness"
        message="Unknown nullability; explicitly declare as `@Nullable` or `@NonNull` to improve Kotlin interoperability; see https://developer.android.com/kotlin/interop#nullability_annotations"
        errorLine1="    public CustomSwitch(Context context, AttributeSet attrs) {"
        errorLine2="                        ~~~~~~~">
        <location
            file="src/main/java/com/example/android/appcompat/CustomSwitch.java"/>
    </issue>

    <issue
        id="UnknownNullness"
        message="Unknown nullability; explicitly declare as `@Nullable` or `@NonNull` to improve Kotlin interoperability; see https://developer.android.com/kotlin/interop#nullability_annotations"
        errorLine1="    public CustomSwitch(Context context, AttributeSet attrs) {"
        errorLine2="                                         ~~~~~~~~~~~~">
        <location
            file="src/main/java/com/example/android/appcompat/CustomSwitch.java"/>
    </issue>

    <issue
        id="UnknownNullness"
        message="Unknown nullability; explicitly declare as `@Nullable` or `@NonNull` to improve Kotlin interoperability; see https://developer.android.com/kotlin/interop#nullability_annotations"
        errorLine1="    public CustomSwitch(Context context, AttributeSet attrs, int defStyleAttr) {"
        errorLine2="                        ~~~~~~~">
        <location
            file="src/main/java/com/example/android/appcompat/CustomSwitch.java"/>
    </issue>

    <issue
        id="UnknownNullness"
        message="Unknown nullability; explicitly declare as `@Nullable` or `@NonNull` to improve Kotlin interoperability; see https://developer.android.com/kotlin/interop#nullability_annotations"
        errorLine1="    public CustomSwitch(Context context, AttributeSet attrs, int defStyleAttr) {"
        errorLine2="                                         ~~~~~~~~~~~~">
        <location
            file="src/main/java/com/example/android/appcompat/CustomSwitch.java"/>
    </issue>

</issues><|MERGE_RESOLUTION|>--- conflicted
+++ resolved
@@ -1,27 +1,5 @@
 <?xml version="1.0" encoding="UTF-8"?>
-<<<<<<< HEAD
-<issues format="6" by="lint 8.4.0-alpha12" type="baseline" client="gradle" dependencies="false" name="AGP (8.4.0-alpha12)" variant="all" version="8.4.0-alpha12">
-
-    <issue
-        id="ClassVerificationFailure"
-        message="This call references a method added in API level 23; however, the containing class com.example.android.appcompat.AppCompatLintDemo is reachable from earlier API levels and will fail run-time class verification."
-        errorLine1="            noop.setCompoundDrawableTintList(csl);"
-        errorLine2="                 ~~~~~~~~~~~~~~~~~~~~~~~~~~~">
-        <location
-            file="src/main/java/com/example/android/appcompat/AppCompatLintDemo.java"/>
-    </issue>
-
-    <issue
-        id="ClassVerificationFailure"
-        message="This call references a method added in API level 23; however, the containing class com.example.android.appcompat.AppCompatLintDemo is reachable from earlier API levels and will fail run-time class verification."
-        errorLine1="            noop.setCompoundDrawableTintMode(PorterDuff.Mode.DST);"
-        errorLine2="                 ~~~~~~~~~~~~~~~~~~~~~~~~~~~">
-        <location
-            file="src/main/java/com/example/android/appcompat/AppCompatLintDemo.java"/>
-    </issue>
-=======
 <issues format="6" by="lint 8.6.0-beta01" type="baseline" client="gradle" dependencies="false" name="AGP (8.6.0-beta01)" variant="all" version="8.6.0-beta01">
->>>>>>> 3d4510a6
 
     <issue
         id="UseAndroidAlpha"
