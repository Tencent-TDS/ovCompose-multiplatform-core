/*
 * Copyright (C) 2024 The Android Open Source Project
 *
 * Licensed under the Apache License, Version 2.0 (the "License");
 * you may not use this file except in compliance with the License.
 * You may obtain a copy of the License at
 *
 *      http://www.apache.org/licenses/LICENSE-2.0
 *
 * Unless required by applicable law or agreed to in writing, software
 * distributed under the License is distributed on an "AS IS" BASIS,
 * WITHOUT WARRANTIES OR CONDITIONS OF ANY KIND, either express or implied.
 * See the License for the specific language governing permissions and
 * limitations under the License.
 */

/**
 * This file was created using the `create_project.py` script located in the
 * `<AndroidX root>/development/project-creator` directory.
 *
 * Please use that script when creating a new project, rather than copying an existing project and
 * modifying its settings.
 */
<<<<<<< HEAD
import androidx.build.LibraryType
=======

import androidx.build.SoftwareType
>>>>>>> 4c37298a

plugins {
    id("AndroidXPlugin")
    id("kotlin")
}

dependencies {
    compileOnly(libs.androidLintApiPrevKotlin)
    compileOnly(libs.androidLintChecksPrevKotlin)
    compileOnly(libs.kotlinStdlib)

    testImplementation(libs.androidLintPrevKotlin)
    testImplementation(libs.androidLintTestsPrevKotlin)
    testImplementation(libs.junit)
}

androidx {
    name = "Gradle lint checks"
    type = LibraryType.STANDALONE_PUBLISHED_LINT
    inceptionYear = "2024"
    description = "Lint checks to verify usage of Gradle APIs."
}<|MERGE_RESOLUTION|>--- conflicted
+++ resolved
@@ -21,12 +21,8 @@
  * Please use that script when creating a new project, rather than copying an existing project and
  * modifying its settings.
  */
-<<<<<<< HEAD
-import androidx.build.LibraryType
-=======
 
 import androidx.build.SoftwareType
->>>>>>> 4c37298a
 
 plugins {
     id("AndroidXPlugin")
@@ -41,11 +37,12 @@
     testImplementation(libs.androidLintPrevKotlin)
     testImplementation(libs.androidLintTestsPrevKotlin)
     testImplementation(libs.junit)
+    testImplementation(libs.truth)
 }
 
 androidx {
     name = "Gradle lint checks"
-    type = LibraryType.STANDALONE_PUBLISHED_LINT
+    type = SoftwareType.STANDALONE_PUBLISHED_LINT
     inceptionYear = "2024"
     description = "Lint checks to verify usage of Gradle APIs."
 }