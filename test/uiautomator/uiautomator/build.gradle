--- conflicted
+++ resolved
@@ -32,12 +32,8 @@
 dependencies {
     api(libs.jspecify)
     implementation(libs.junit)
-<<<<<<< HEAD
-    implementation("androidx.annotation:annotation:1.4.0")
-=======
     implementation(libs.testCore)
     implementation("androidx.annotation:annotation:1.8.1")
->>>>>>> 7a145e05
     implementation("androidx.tracing:tracing:1.1.0")
 
     androidTestImplementation(libs.mockitoCore)
@@ -74,5 +70,4 @@
     inceptionYear = "2012"
     description = "UI testing framework suitable for cross-app functional UI testing"
     failOnDeprecationWarnings = false
-    metalavaK2UastEnabled = true
 }