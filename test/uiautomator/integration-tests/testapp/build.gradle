--- conflicted
+++ resolved
@@ -43,17 +43,13 @@
     androidTestImplementation(libs.testRunner)
 
     // Align dependencies in debugRuntimeClasspath and debugAndroidTestRuntimeClasspath.
-<<<<<<< HEAD
-    androidTestImplementation("androidx.lifecycle:lifecycle-common:2.8.3")
-    androidTestImplementation(project(":annotation:annotation"))
-=======
 
     androidTestImplementation("androidx.lifecycle:lifecycle-common:2.8.7")
->>>>>>> 6f09cf2a
     androidTestImplementation(libs.junit)
     androidTestImplementation(libs.testMonitor)
 }
 
 android {
+    compileSdkVersion 35
     namespace "androidx.test.uiautomator.testapp"
 }