--- conflicted
+++ resolved
@@ -44,15 +44,10 @@
     androidTestImplementation(libs.testRunner)
 
     // Align dependencies in debugRuntimeClasspath and debugAndroidTestRuntimeClasspath.
-<<<<<<< HEAD
-    androidTestImplementation("androidx.lifecycle:lifecycle-common:2.8.3")
-    androidTestImplementation("androidx.annotation:annotation:1.8.0")
-=======
 
     androidTestImplementation("androidx.lifecycle:lifecycle-common:2.8.7")
     androidTestImplementation(libs.junit)
     androidTestImplementation(libs.testMonitor)
->>>>>>> 8b9e74df
 }
 
 android {
