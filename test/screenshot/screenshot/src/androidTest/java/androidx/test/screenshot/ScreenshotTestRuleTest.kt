/*
 * Copyright 2019 The Android Open Source Project
 *
 * Licensed under the Apache License, Version 2.0 (the "License");
 * you may not use this file except in compliance with the License.
 * You may obtain a copy of the License at
 *
 *      http://www.apache.org/licenses/LICENSE-2.0
 *
 * Unless required by applicable law or agreed to in writing, software
 * distributed under the License is distributed on an "AS IS" BASIS,
 * WITHOUT WARRANTIES OR CONDITIONS OF ANY KIND, either express or implied.
 * See the License for the specific language governing permissions and
 * limitations under the License.
 */

package androidx.test.screenshot

import androidx.test.ext.junit.runners.AndroidJUnit4
import androidx.test.filters.MediumTest
import androidx.test.screenshot.OutputFileType.DIFF_TEXT_RESULT_PROTO
import androidx.test.screenshot.OutputFileType.IMAGE_ACTUAL
import androidx.test.screenshot.OutputFileType.IMAGE_DIFF
import androidx.test.screenshot.OutputFileType.IMAGE_EXPECTED
import androidx.test.screenshot.OutputFileType.TEXT_RESULT_PROTO
import androidx.test.screenshot.matchers.PixelPerfectMatcher
import androidx.test.screenshot.utils.loadBitmap
import com.google.common.truth.Truth.assertThat
import java.lang.AssertionError
import org.junit.After
import org.junit.Before
import org.junit.Rule
import org.junit.Test
import org.junit.runner.RunWith

@RunWith(AndroidJUnit4::class)
@MediumTest
class ScreenshotTestRuleTest {

    @get:Rule val rule = ScreenshotTestRule()

    @Before
    fun setup() {
        rule.setCustomGoldenIdResolver { goldenId -> "$goldenId.png" }
    }

    @Test
    fun performDiff_sameBitmaps() {
        val first = loadBitmap("round_rect_gray")

        first.assertAgainstGolden(rule, "round_rect_gray", matcher = PixelPerfectMatcher())

        val textResultProto = rule.getPathOnDeviceFor(TEXT_RESULT_PROTO)
        val diffTextResultProto = rule.getPathOnDeviceFor(DIFF_TEXT_RESULT_PROTO)
        assertThat(textResultProto.readText()).contains("PASS")
        assertThat(diffTextResultProto.readText()).contains("PASSED")
        assertThat(rule.getPathOnDeviceFor(IMAGE_ACTUAL).exists()).isFalse()
        assertThat(rule.getPathOnDeviceFor(IMAGE_DIFF).exists()).isFalse()
        assertThat(rule.getPathOnDeviceFor(IMAGE_EXPECTED).exists()).isFalse()
    }

    @Test
    fun performDiff_sameSizes_default_noMatch() {
        val first = loadBitmap("round_rect_gray")

        expectErrorMessage(
            "" +
                "Image mismatch! Comparison stats: '[MSSIM] Required SSIM: 0.98, Actual SSIM: " +
                "0.951'"
        ) {
            first.assertAgainstGolden(rule, "round_rect_green")
        }

        val textResultProto = rule.getPathOnDeviceFor(TEXT_RESULT_PROTO)
        val diffTextResultProto = rule.getPathOnDeviceFor(DIFF_TEXT_RESULT_PROTO)
        assertThat(textResultProto.readText()).contains("FAILED")
        assertThat(diffTextResultProto.readText()).contains("FAILED")
        assertThat(rule.getPathOnDeviceFor(IMAGE_ACTUAL).exists()).isTrue()
        assertThat(rule.getPathOnDeviceFor(IMAGE_DIFF).exists()).isTrue()
        assertThat(rule.getPathOnDeviceFor(IMAGE_EXPECTED).exists()).isTrue()
    }

    @Test
    fun performDiff_sameSizes_pixelPerfect_noMatch() {
        val first = loadBitmap("round_rect_gray")

        expectErrorMessage(
            "" +
                "Image mismatch! Comparison stats: '[PixelPerfect] Same pixels: 1748, " +
                "Different pixels: 556'"
        ) {
            first.assertAgainstGolden(rule, "round_rect_green", matcher = PixelPerfectMatcher())
        }

        val textResultProto = rule.getPathOnDeviceFor(TEXT_RESULT_PROTO)
        val diffTextResultProto = rule.getPathOnDeviceFor(DIFF_TEXT_RESULT_PROTO)
        assertThat(textResultProto.readText()).contains("FAILED")
        assertThat(diffTextResultProto.readText()).contains("FAILED")
        assertThat(rule.getPathOnDeviceFor(IMAGE_ACTUAL).exists()).isTrue()
        assertThat(rule.getPathOnDeviceFor(IMAGE_DIFF).exists()).isTrue()
        assertThat(rule.getPathOnDeviceFor(IMAGE_EXPECTED).exists()).isTrue()
    }

    @Test
    fun performDiff_differentSizes() {
        val first = loadBitmap("fullscreen_rect_gray")

        expectErrorMessage("Sizes are different! Expected: [48, 48], Actual: [720, 1184]") {
            first.assertAgainstGolden(rule, "round_rect_gray")
        }

        val textResultProto = rule.getPathOnDeviceFor(TEXT_RESULT_PROTO)
        val diffTextResultProto = rule.getPathOnDeviceFor(DIFF_TEXT_RESULT_PROTO)
        assertThat(textResultProto.readText()).contains("SIZE_MISMATCH")
<<<<<<< HEAD
        assertThat(diffTextResultProto.readText()).contains("FLAKY")
=======
        assertThat(diffTextResultProto.readText()).contains("FAILED")
>>>>>>> 3d4510a6
        assertThat(rule.getPathOnDeviceFor(IMAGE_ACTUAL).exists()).isTrue()
        assertThat(rule.getPathOnDeviceFor(IMAGE_DIFF).exists()).isFalse()
        assertThat(rule.getPathOnDeviceFor(IMAGE_EXPECTED).exists()).isTrue()
    }

    @Test(expected = IllegalArgumentException::class)
    fun performDiff_incorrectGoldenName() {
        val first = loadBitmap("fullscreen_rect_gray")

        first.assertAgainstGolden(rule, "round_rect_gray #")
    }

    @Test
    fun performDiff_missingGolden() {
        val first = loadBitmap("round_rect_gray")

        expectErrorMessage(
            "Missing golden image 'does_not_exist.png'. Did you mean to check in " + "a new image?"
        ) {
            first.assertAgainstGolden(rule, "does_not_exist")
        }

        val textResultProto = rule.getPathOnDeviceFor(TEXT_RESULT_PROTO)
        val diffTextResultProto = rule.getPathOnDeviceFor(DIFF_TEXT_RESULT_PROTO)
        assertThat(textResultProto.readText()).contains("MISSING_GOLDEN")
        assertThat(diffTextResultProto.readText()).contains("MISSING_REFERENCE")
        assertThat(rule.getPathOnDeviceFor(IMAGE_ACTUAL).exists()).isTrue()
        assertThat(rule.getPathOnDeviceFor(IMAGE_DIFF).exists()).isFalse()
        assertThat(rule.getPathOnDeviceFor(IMAGE_EXPECTED).exists()).isFalse()
    }

    @After
    fun after() {
        rule.clearCustomGoldenIdResolver()
        // Clear all files we generated so we don't have dependencies between tests
        rule.deviceOutputDirectory.deleteRecursively()
    }

    private fun expectErrorMessage(expectedErrorMessage: String, block: () -> Unit) {
        try {
            block()
        } catch (e: AssertionError) {
            val received = e.localizedMessage!!
            assertThat(received).isEqualTo(expectedErrorMessage.trim())
            return
        }

        throw AssertionError("No AssertionError thrown!")
    }
}<|MERGE_RESOLUTION|>--- conflicted
+++ resolved
@@ -112,11 +112,7 @@
         val textResultProto = rule.getPathOnDeviceFor(TEXT_RESULT_PROTO)
         val diffTextResultProto = rule.getPathOnDeviceFor(DIFF_TEXT_RESULT_PROTO)
         assertThat(textResultProto.readText()).contains("SIZE_MISMATCH")
-<<<<<<< HEAD
-        assertThat(diffTextResultProto.readText()).contains("FLAKY")
-=======
         assertThat(diffTextResultProto.readText()).contains("FAILED")
->>>>>>> 3d4510a6
         assertThat(rule.getPathOnDeviceFor(IMAGE_ACTUAL).exists()).isTrue()
         assertThat(rule.getPathOnDeviceFor(IMAGE_DIFF).exists()).isFalse()
         assertThat(rule.getPathOnDeviceFor(IMAGE_EXPECTED).exists()).isTrue()
