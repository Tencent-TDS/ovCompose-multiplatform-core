/*
 * Copyright 2021 The Android Open Source Project
 *
 * Licensed under the Apache License, Version 2.0 (the "License");
 * you may not use this file except in compliance with the License.
 * You may obtain a copy of the License at
 *
 *      http://www.apache.org/licenses/LICENSE-2.0
 *
 * Unless required by applicable law or agreed to in writing, software
 * distributed under the License is distributed on an "AS IS" BASIS,
 * WITHOUT WARRANTIES OR CONDITIONS OF ANY KIND, either express or implied.
 * See the License for the specific language governing permissions and
 * limitations under the License.
 */

package androidx.viewpager2.integration.targetsdktests

import android.content.Context
import android.os.Build
import android.os.Bundle
import android.view.LayoutInflater
import android.view.View
import android.view.ViewGroup
import android.view.ViewGroup.LayoutParams.MATCH_PARENT
import android.view.WindowInsets
import android.widget.LinearLayout
import androidx.core.graphics.Insets
import androidx.core.view.ViewCompat
import androidx.core.view.WindowInsetsCompat
import androidx.fragment.app.Fragment
import androidx.fragment.app.FragmentActivity
import androidx.test.ext.junit.rules.ActivityScenarioRule
import androidx.test.filters.LargeTest
import androidx.test.filters.SdkSuppress
import androidx.test.platform.app.InstrumentationRegistry
import androidx.viewpager2.adapter.FragmentStateAdapter
import androidx.viewpager2.widget.ViewPager2
import androidx.viewpager2.widget.ViewPager2.ORIENTATION_HORIZONTAL
import androidx.viewpager2.widget.WindowInsetsApplier
import java.lang.reflect.Field
import org.hamcrest.CoreMatchers.equalTo
import org.hamcrest.MatcherAssert.assertThat
import org.junit.Assert.assertNotNull
import org.junit.Assume
import org.junit.Rule
import org.junit.Test
import org.junit.runner.RunWith
import org.junit.runners.Parameterized

@LargeTest
@SdkSuppress(minSdkVersion = 30) // TODO(b/273945673): fix test on API 21..30
@RunWith(Parameterized::class)
class OnApplyWindowInsetsListenerTest(private val config: TestConfig) {

    data class TestConfig(val applyFix: Boolean, val pagesConsumeInsets: Boolean)

    companion object {
        private const val numPages = 3
        private val mSystemWindowInsetsConsumedField: Field? by lazy {
            // Only need reflection on API < 29 to create an unconsumed WindowInsets.
            // On API 29+, a new builder is used that will do that for us.
            if (Build.VERSION.SDK_INT < 29) {
                field("mSystemWindowInsetsConsumed").also { it.isAccessible = true }
            } else null
        }

        @Suppress("SameParameterValue")
        private fun field(name: String): Field {
            // Need to use double reflection for API 28
            val getDeclaredField =
                Class::class.java.getDeclaredMethod("getDeclaredField", String::class.java)
            return getDeclaredField.invoke(WindowInsets::class.java, name) as Field
        }

        @JvmStatic
        @Parameterized.Parameters(name = "{0}")
        fun params() =
            mutableListOf<TestConfig>().apply {
                for (applyFix in listOf(true, false)) {
                    for (pagesConsumeInsets in listOf(true, false)) {
                        add(TestConfig(applyFix, pagesConsumeInsets))
                    }
                }
            }
    }

    @get:Rule val activityTestRule = ActivityScenarioRule(FragmentActivity::class.java)

    private val fragments = Array<InsetsRecordingFragment?>(3) { null }
    private lateinit var viewRoot: ViewGroup
    private lateinit var viewPager: ViewPager2
    private val siblingInsets = mutableListOf<WindowInsetsCompat>()

    // Create an insets object with non-zero insets
    private val dispatchedWindowInsets = createWindowInsets()

    @Test
    fun test() {
        // Broken on UDC, but fixed on UDC-QPR; no easy way to differentiate in a test, so
        // disabling for the whole API 34. See b/284406283 for more context.
        Assume.assumeTrue(Build.VERSION.SDK_INT != 34)
        setupTest(config.applyFix, config.pagesConsumeInsets)
        runTest()
        checkResult(hasAppliedFix = config.applyFix, pagesConsumeInsets = config.pagesConsumeInsets)
    }

    private fun setupTest(applyFix: Boolean, consumeInsetsInPages: Boolean) {
        // Setup the test
        activityTestRule.scenario.onActivity {
            viewRoot =
                LinearLayout(it).apply {
                    layoutParams = ViewGroup.LayoutParams(MATCH_PARENT, MATCH_PARENT)
                    orientation = LinearLayout.VERTICAL
                }

<<<<<<< HEAD
=======
            // Calling setContentView when the window is attached will make the window dispatch
            // WindowInsets again. To avoid the insets dispatched by window affecting this test,
            // here:
            // 1. exits the onActivity scope after calling setContentView,
            // 2. lets the window dispatch WindowInsets, and then
            // 3. adds the rest views to viewRoot in the next message.
            it.setContentView(viewRoot)
        }

        activityTestRule.scenario.onActivity {
>>>>>>> 3d4510a6
            viewPager =
                ViewPager2(it).apply {
                    layoutParams = LinearLayout.LayoutParams(MATCH_PARENT, 0, 1f)
                    orientation = ORIENTATION_HORIZONTAL
                    offscreenPageLimit = numPages
                    adapter = FragmentAdapter(it, consumeInsetsInPages)
                    if (applyFix) {
                        WindowInsetsApplier.install(this)
                    }
                    viewRoot.addView(this)
                }

            InsetsRecordingView(it, siblingInsets, false).apply {
                layoutParams = LinearLayout.LayoutParams(MATCH_PARENT, 20)
                tag = "SIBLING"
                viewRoot.addView(this)
            }
        }
    }

    private fun runTest() {
        // Create a defensive copy; the mutability of WindowInsets has changed over API levels
        val windowInsets = WindowInsetsCompat.Builder(dispatchedWindowInsets).build()
        // Test relies on the created WindowInsets being unconsumed (by default they aren't)
        assertThat(windowInsets.isConsumed, equalTo(false))

        // Dispatch the insets
        activityTestRule.scenario.onActivity {
            ViewCompat.dispatchApplyWindowInsets(viewRoot, windowInsets)
        }
    }

    private fun checkResult(hasAppliedFix: Boolean, pagesConsumeInsets: Boolean) {
        val appInfo = InstrumentationRegistry.getInstrumentation().targetContext.applicationInfo
        val frameworkIsFixed =
            Build.VERSION.SDK_INT >= Build.VERSION_CODES.R &&
                appInfo.targetSdkVersion >= Build.VERSION_CODES.R

        // Check expected results for pages
        fragments.forEachIndexed { i, fragment ->
            assertNotNull(fragment)
            val recordedInsets = fragment!!.recordedInsets

            // Note: the first page always has the same insets,
            // as nothing was before it to consume anything
            val isFirstToReceiveInsets = i == 0

            val expectInsetsOnAllPages =
                isFirstToReceiveInsets || // Nothing consumed insets yet
                    frameworkIsFixed || // Should always work
                    hasAppliedFix || // We fixed it!
                    !pagesConsumeInsets // Nothing consumes insets ever

            val expectedRecordedSize = if (expectInsetsOnAllPages) 1 else 0
            assertThat(
                "WindowInsets were dispatched an incorrect number of times to page $i:\n" +
                    "expected: $expectedRecordedSize time\n" +
                    "actual:   ${recordedInsets.size} time(s)",
                recordedInsets.size,
                equalTo(expectedRecordedSize)
            )

            if (expectInsetsOnAllPages) {
                // Expect same insets
                @Suppress("DEPRECATION")
                assertThat(
                    "Page $i received modified insets:\n" +
                        "expected: ${recordedInsets[0].systemWindowInsets}\n" +
                        "actual:   ${dispatchedWindowInsets.systemWindowInsets}",
                    recordedInsets[0],
                    equalTo(dispatchedWindowInsets)
                )
            }
            // else: no insets recorded, so nothing to check
        }

        // Check expected results for the sibling
        val expectInsetsInSibling =
            frameworkIsFixed || // Should always work
                (!hasAppliedFix && // Our fix blocks propagation to siblings
                    !pagesConsumeInsets) // Nothing consumes insets ever

        val expectedRecordedSize = if (expectInsetsInSibling) 1 else 0
        assertThat(
            "WindowInsets were dispatched an incorrect number of times to the ViewPager2's " +
                "sibling:\n" +
                "expected: $expectedRecordedSize time\n" +
                "actual:   ${siblingInsets.size} time(s)",
            siblingInsets.size,
            equalTo(expectedRecordedSize)
        )

        if (expectInsetsInSibling) {
            // Expect same insets
            @Suppress("DEPRECATION")
            assertThat(
                "ViewPager2's sibling received modified insets:\n" +
                    "expected: ${siblingInsets[0].systemWindowInsets}\n" +
                    "actual:   ${dispatchedWindowInsets.systemWindowInsets}",
                siblingInsets[0],
                equalTo(dispatchedWindowInsets)
            )
        }
    }

    private fun createWindowInsets(): WindowInsetsCompat {
        val insets = Insets.of(10, 11, 12, 13)
        @Suppress("DEPRECATION")
        val windowInsets = WindowInsetsCompat.Builder().setSystemWindowInsets(insets).build()
        if (Build.VERSION.SDK_INT < 29) {
            // On API < 29 the builder creates a consumed WindowInsets.
            // Use reflection to make it unconsumed, or it won't be dispatched at all.
            val platformInsets = windowInsets.toWindowInsets()
            mSystemWindowInsetsConsumedField!!.set(platformInsets, false)
        }
        return windowInsets
    }

    private inner class FragmentAdapter(
        activity: FragmentActivity,
        private val consumeInsets: Boolean
    ) : FragmentStateAdapter(activity) {
        override fun getItemCount(): Int {
            return numPages
        }

        override fun createFragment(position: Int): Fragment {
            return InsetsRecordingFragment(consumeInsets).also { fragments[position] = it }
        }
    }

    class InsetsRecordingFragment(private val consumeInsets: Boolean) : Fragment() {
        val recordedInsets = mutableListOf<WindowInsetsCompat>()

        override fun onCreateView(
            inflater: LayoutInflater,
            container: ViewGroup?,
            savedInstanceState: Bundle?
        ): View {
            return InsetsRecordingView(inflater.context, recordedInsets, consumeInsets).apply {
                layoutParams = ViewGroup.LayoutParams(MATCH_PARENT, MATCH_PARENT)
                tag = "PAGE"
            }
        }
    }

    private class InsetsRecordingView(
        context: Context,
        private val recordedInsets: MutableList<WindowInsetsCompat>,
        private val consumeInsets: Boolean
    ) : View(context) {
        init {
            ViewCompat.setOnApplyWindowInsetsListener(this) { _, insets ->
                // Record a copy, in case they get modified down the line
                recordedInsets.add(WindowInsetsCompat(insets))
                if (consumeInsets) {
                    @Suppress("DEPRECATION") insets.consumeSystemWindowInsets()
                } else {
                    insets
                }
            }
        }
    }
}<|MERGE_RESOLUTION|>--- conflicted
+++ resolved
@@ -114,8 +114,6 @@
                     orientation = LinearLayout.VERTICAL
                 }
 
-<<<<<<< HEAD
-=======
             // Calling setContentView when the window is attached will make the window dispatch
             // WindowInsets again. To avoid the insets dispatched by window affecting this test,
             // here:
@@ -126,7 +124,6 @@
         }
 
         activityTestRule.scenario.onActivity {
->>>>>>> 3d4510a6
             viewPager =
                 ViewPager2(it).apply {
                     layoutParams = LinearLayout.LayoutParams(MATCH_PARENT, 0, 1f)
