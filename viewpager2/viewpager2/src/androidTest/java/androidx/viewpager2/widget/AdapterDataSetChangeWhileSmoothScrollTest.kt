/*
 * Copyright 2019 The Android Open Source Project
 *
 * Licensed under the Apache License, Version 2.0 (the "License");
 * you may not use this file except in compliance with the License.
 * You may obtain a copy of the License at
 *
 *      http://www.apache.org/licenses/LICENSE-2.0
 *
 * Unless required by applicable law or agreed to in writing, software
 * distributed under the License is distributed on an "AS IS" BASIS,
 * WITHOUT WARRANTIES OR CONDITIONS OF ANY KIND, either express or implied.
 * See the License for the specific language governing permissions and
 * limitations under the License.
 */

package androidx.viewpager2.widget

import androidx.test.filters.LargeTest
import androidx.testutils.LocaleTestUtils
import androidx.viewpager2.widget.AdapterDataSetChangeWhileSmoothScrollTest.Event.MarkerEvent
import androidx.viewpager2.widget.AdapterDataSetChangeWhileSmoothScrollTest.Event.OnPageScrollStateChangedEvent
import androidx.viewpager2.widget.AdapterDataSetChangeWhileSmoothScrollTest.Event.OnPageScrolledEvent
import androidx.viewpager2.widget.AdapterDataSetChangeWhileSmoothScrollTest.Event.OnPageSelectedEvent
import androidx.viewpager2.widget.AdapterDataSetChangeWhileSmoothScrollTest.Modification
import androidx.viewpager2.widget.AdapterDataSetChangeWhileSmoothScrollTest.Modification.REMOVE_FIRST_VISIBLE
import androidx.viewpager2.widget.AdapterDataSetChangeWhileSmoothScrollTest.Modification.SHIFT_FIRST_VISIBLE
import androidx.viewpager2.widget.AdapterDataSetChangeWhileSmoothScrollTest.Modification.SHIFT_FIRST_VISIBLE_THEN_REMOVE_FIRST
import androidx.viewpager2.widget.AdapterDataSetChangeWhileSmoothScrollTest.Modification.SHIFT_FIRST_VISIBLE_THEN_REMOVE_FIRST_AND_LAST
import androidx.viewpager2.widget.AdapterDataSetChangeWhileSmoothScrollTest.Modification.SHIFT_FIRST_VISIBLE_THEN_REMOVE_LAST
import androidx.viewpager2.widget.AdapterDataSetChangeWhileSmoothScrollTest.TestConfig
import androidx.viewpager2.widget.ViewPager2.ORIENTATION_HORIZONTAL
import androidx.viewpager2.widget.ViewPager2.ORIENTATION_VERTICAL
import androidx.viewpager2.widget.ViewPager2.SCROLL_STATE_IDLE
import androidx.viewpager2.widget.ViewPager2.SCROLL_STATE_SETTLING
import java.util.concurrent.TimeUnit.SECONDS
import kotlin.math.roundToInt
import kotlin.math.sign
import org.hamcrest.CoreMatchers.equalTo
import org.hamcrest.MatcherAssert.assertThat
<<<<<<< HEAD
=======
import org.hamcrest.Matchers.greaterThan
import org.junit.Ignore
>>>>>>> fdff00cc
import org.junit.Test
import org.junit.runner.RunWith
import org.junit.runners.Parameterized

/** Number of pages */
private const val pageCount = 25
/** Page where VP2 starts */
private const val initialPage = 0
/** Page where we smooth scroll to */
private const val targetPage = 20

private const val removeCountHead = 2

/** Id of the mark we make when modifying the dataset */
private const val modificationMark = 1

/** How many pages from x before x gets bound? */
private const val bindThreshold = 2
/** Value between 0 and 1/pageSizePx */
private const val epsilon = 0.00001f

@RunWith(Parameterized::class)
@LargeTest
class AdapterDataSetChangeWhileSmoothScrollTest(private val config: TestConfig) : BaseTest() {
    data class TestConfig(
        @ViewPager2.Orientation val orientation: Int,
        val rtl: Boolean,
        val targetBound: Boolean,
        val modification: Modification,
        val adapterProvider: AdapterProviderForItems
    )

    companion object {
        @JvmStatic
        @Parameterized.Parameters(name = "{0}")
        fun spec(): List<TestConfig> = createTestSet()
    }

    enum class Modification {
        SHIFT_FIRST_VISIBLE,
        SHIFT_FIRST_VISIBLE_THEN_REMOVE_FIRST,
        SHIFT_FIRST_VISIBLE_THEN_REMOVE_LAST,
        SHIFT_FIRST_VISIBLE_THEN_REMOVE_FIRST_AND_LAST,
        REMOVE_FIRST_VISIBLE
    }

    // start and end of the window of opportunity to modify the dataset
    private val windowStart = targetPage - bindThreshold - if (config.targetBound) 0 else 1
    private val windowEnd = targetPage - if (config.targetBound) 1 else bindThreshold

    private lateinit var test: Context
    private lateinit var dataSet: MutableList<String>

    override fun setUp() {
        super.setUp()
        if (config.rtl) {
            localeUtil.resetLocale()
            localeUtil.setLocale(LocaleTestUtils.RTL_LANGUAGE)
        }

        test = setUpTest(config.orientation)
        activityTestRule.runOnUiThread { test.viewPager.offscreenPageLimit = 1 }
        dataSet = stringSequence(pageCount).toMutableList()
        test.setAdapterSync(config.adapterProvider.provider(dataSet))
    }

    @Test
    fun test() {
        tryNTimes(3, resetBlock = { test.resetViewPagerTo(initialPage) }) {
            // given
            test.assertBasicState(initialPage, dataSet[initialPage])

            // when we are scrolling to the target
            val recorder = test.viewPager.addNewRecordingCallback()
            val idleLatch = test.viewPager.addWaitForIdleLatch()

            scrollToTargetUntilWindowStart()

            // and we remove the first visible item
            test.modifyDataSetSync {
                verifyWindowOfOpportunity(recorder.scrollEvents.last())
                recorder.markModification()
                makeModification()
            }
            idleLatch.await(10, SECONDS)

            // then
            val expectedFinalPosition = test.viewPager.currentCompletelyVisibleItem
            test.assertBasicState(expectedFinalPosition, dataSet[expectedFinalPosition])
            recorder.apply {
                val removeItemMarkIx = markerIx(modificationMark)
                val expectedSelectEvents = if (targetPage == expectedFinalPosition) {
                    listOf(targetPage)
                } else {
                    listOf(targetPage, expectedFinalPosition)
                }
                // verify all events
                assertThat(settlingIx, equalTo(0))
                assertThat(pageSelectedIx(targetPage), equalTo(1))
                assertThat(removeItemMarkIx, greaterThan(1))
                assertThat(idleIx, equalTo(lastIx))
                assertThat(selectEvents.map { it.position }, equalTo(expectedSelectEvents))
                assertThat(scrollEventCount, equalTo(eventCount - 3 - expectedSelectEvents.size))

                // verify scroll events _before_ and _after_ the marker
                val scrollsBeforeMarker = scrollEventsBefore(removeItemMarkIx)
                val scrollsAfterMarker = scrollEventsAfter(removeItemMarkIx)
                listOf(scrollsBeforeMarker, scrollsAfterMarker).forEach {
                    it.assertPositionSorted(SortOrder.ASC)
                    it.assertValueCorrectness(
                        0, targetPage + removeCountHead,
                        test.viewPager.pageSize
                    )
                }
                // Only check assertOffsetSorted on scroll events _before_ the marker:
                //   after the data set change, it can overshoot and reverse direction
                scrollsBeforeMarker.assertOffsetSorted(SortOrder.ASC)
                // Only check assertMaxShownPages on scroll events _before_ the marker:
                //   after the data set change, it can scroll an arbitrary number of pages
                scrollsBeforeMarker.assertMaxShownPages()
                // Only check assertLastCorrect on scroll events _after_ the marker:
                //   the target is not reached before the data set change
                scrollsAfterMarker.assertLastCorrect(expectedFinalPosition)
                // On scroll events _after_ the marker, allow it to overshoot and reverse direction
                scrollsAfterMarker.assertOffsetSortedWithOvershoot(SortOrder.ASC)
            }
        }
    }

    private fun scrollToTargetUntilWindowStart() {
        val latch = test.viewPager
            .addWaitForDistanceToTarget(targetPage, targetPage - windowStart - epsilon)
        test.runOnUiThreadSync {
            test.viewPager.setCurrentItem(targetPage, true)
        }
        latch.await(2, SECONDS)
    }

    private fun verifyWindowOfOpportunity(lastScrollEvent: OnPageScrolledEvent) {
        val lastScrollPosition = lastScrollEvent.let {
            it.position + it.positionOffset.toDouble()
        }
        if (lastScrollPosition >= windowEnd) {
            throw RetryException(
                "Data set should be modified while scrolling through " +
                    "($windowStart, $windowEnd), but was modified at $lastScrollPosition"
            )
        }
    }

    private fun makeModification() {
        when (config.modification) {
            REMOVE_FIRST_VISIBLE -> {
                removeCurrentPage()
            }
            SHIFT_FIRST_VISIBLE -> {
                shiftCurrentPageToStart()
            }
            SHIFT_FIRST_VISIBLE_THEN_REMOVE_FIRST -> {
                shiftCurrentPageToStart()
                removeFirstPages()
            }
            SHIFT_FIRST_VISIBLE_THEN_REMOVE_LAST -> {
                shiftCurrentPageToStart()
                removeLastPages()
            }
            SHIFT_FIRST_VISIBLE_THEN_REMOVE_FIRST_AND_LAST -> {
                shiftCurrentPageToStart()
                removeLastPages()
                removeFirstPages()
            }
        }
    }

    private fun shiftCurrentPageToStart() {
        // Move currently visible position and target apart from each other
        repeat(test.viewPager.linearLayoutManager.findFirstVisibleItemPosition()) {
            val item = dataSet.removeAt(0)
            dataSet.add(targetPage - 1, item)
            test.viewPager.adapter!!.notifyItemMoved(0, targetPage - 1)
        }
    }

    private fun removeCurrentPage() {
        val position = test.viewPager.linearLayoutManager.findFirstVisibleItemPosition()
        dataSet.removeAt(position)
        test.viewPager.adapter!!.notifyItemRemoved(position)
    }

    private fun removeLastPages() {
        // Remove last items (including the target)
        val removeCount = pageCount - targetPage
        repeat(removeCount) {
            dataSet.removeAt(targetPage)
        }
        test.viewPager.adapter!!.notifyItemRangeRemoved(targetPage, removeCount)
    }

    private fun removeFirstPages() {
        // Remove first items (including the first visible item)
        repeat(removeCountHead) { dataSet.removeAt(0) }
        test.viewPager.adapter!!.notifyItemRangeRemoved(0, removeCountHead)
    }

    private fun ViewPager2.addNewRecordingCallback(): RecordingCallback {
        return RecordingCallback().also { registerOnPageChangeCallback(it) }
    }

    private sealed class Event {
        data class OnPageScrolledEvent(
            val position: Int,
            val positionOffset: Float,
            val positionOffsetPixels: Int
        ) : Event()
        data class OnPageSelectedEvent(val position: Int) : Event()
        data class OnPageScrollStateChangedEvent(val state: Int) : Event()
        data class MarkerEvent(val id: Int) : Event()
    }

    private class RecordingCallback : ViewPager2.OnPageChangeCallback() {
        private val events = mutableListOf<Event>()

        val scrollEvents get() = events.mapNotNull { it as? OnPageScrolledEvent }
        val selectEvents get() = events.mapNotNull { it as? OnPageSelectedEvent }
        val eventCount get() = events.size
        val scrollEventCount get() = scrollEvents.size
        val lastIx get() = events.size - 1
        val settlingIx get() = events.indexOf(OnPageScrollStateChangedEvent(SCROLL_STATE_SETTLING))
        val idleIx get() = events.indexOf(OnPageScrollStateChangedEvent(SCROLL_STATE_IDLE))
        val pageSelectedIx: (page: Int) -> Int = { events.indexOf(OnPageSelectedEvent(it)) }
        val markerIx: (id: Int) -> Int = { events.indexOf(MarkerEvent(it)) }

        val scrollEventsBefore: (ix: Int) -> List<OnPageScrolledEvent> =
            { scrollEventsBetween(0, it) }
        val scrollEventsAfter: (ix: Int) -> List<OnPageScrolledEvent> =
            { scrollEventsBetween(it + 1, events.size) }
        val scrollEventsBetween: (fromIx: Int, toIx: Int) -> List<OnPageScrolledEvent> = { a, b ->
            events.subList(a, b).mapNotNull { it as? OnPageScrolledEvent }
        }

        override fun onPageScrolled(
            position: Int,
            positionOffset: Float,
            positionOffsetPixels: Int
        ) {
            events.add(OnPageScrolledEvent(position, positionOffset, positionOffsetPixels))
        }

        override fun onPageSelected(position: Int) {
            events.add(OnPageSelectedEvent(position))
        }

        override fun onPageScrollStateChanged(state: Int) {
            events.add(OnPageScrollStateChangedEvent(state))
        }

        fun markEvent(id: Int) {
            events.add(MarkerEvent(id))
        }
    }

    private fun RecordingCallback.markModification() {
        markEvent(modificationMark)
    }

    private fun List<OnPageScrolledEvent>.assertPositionSorted(sortOrder: SortOrder) {
        map { it.position }.assertSorted { it * sortOrder.sign }
    }

    private fun List<OnPageScrolledEvent>.assertLastCorrect(targetPage: Int) {
        last().apply {
            assertThat(position, equalTo(targetPage))
            assertThat(positionOffsetPixels, equalTo(0))
        }
    }

    private fun List<OnPageScrolledEvent>.assertValueCorrectness(
        initialPage: Int,
        otherPage: Int,
        pageSize: Int
    ) = forEach {
        assertThat(it.position, isBetweenInInMinMax(initialPage, otherPage))
        assertThat(it.positionOffset, isBetweenInEx(0f, 1f))
        assertThat((it.positionOffset * pageSize).roundToInt(), equalTo(it.positionOffsetPixels))
    }

    private fun List<OnPageScrolledEvent>.assertOffsetSorted(sortOrder: SortOrder) {
        map { it.position + it.positionOffset.toDouble() }.assertSorted { it * sortOrder.sign }
    }

    private fun List<OnPageScrolledEvent>.assertOffsetSortedWithOvershoot(sortOrder: SortOrder) {
        assertThat(
            map { it.position + it.positionOffset.toDouble() }
                .zipWithNext { a, b -> sign(b - a).toInt() }
                // got list with signs, first k should be sortOrder, last l should be !sortOrder
                .dropWhile { it == sortOrder.sign }
                .dropWhile { it != sortOrder.sign }
                .size,
            equalTo(0)
        )
    }

    private fun List<OnPageScrolledEvent>.assertMaxShownPages() {
        assertThat(map { it.position }.distinct().size, isBetweenInIn(0, 4))
    }
}

// region Test Suite creation

private fun createTestSet(): List<TestConfig> {
    return listOf(viewAdapterProvider, viewAdapterProviderValueId).flatMap { adapterProvider ->
        listOf(ORIENTATION_HORIZONTAL, ORIENTATION_VERTICAL).flatMap { orientation ->
            listOf(false, true).flatMap { rtl ->
                listOf(true, false).flatMap { targetBound ->
                    Modification.values().map { modification ->
                        TestConfig(orientation, rtl, targetBound, modification, adapterProvider)
                    }
                }
            }
        }
    }
}

// endregion<|MERGE_RESOLUTION|>--- conflicted
+++ resolved
@@ -38,11 +38,8 @@
 import kotlin.math.sign
 import org.hamcrest.CoreMatchers.equalTo
 import org.hamcrest.MatcherAssert.assertThat
-<<<<<<< HEAD
-=======
 import org.hamcrest.Matchers.greaterThan
 import org.junit.Ignore
->>>>>>> fdff00cc
 import org.junit.Test
 import org.junit.runner.RunWith
 import org.junit.runners.Parameterized
@@ -109,6 +106,7 @@
         test.setAdapterSync(config.adapterProvider.provider(dataSet))
     }
 
+    @Ignore // b/271634631
     @Test
     fun test() {
         tryNTimes(3, resetBlock = { test.resetViewPagerTo(initialPage) }) {
