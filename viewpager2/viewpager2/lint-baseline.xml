<?xml version="1.0" encoding="UTF-8"?>
<<<<<<< HEAD
<issues format="6" by="lint 8.4.0-alpha12" type="baseline" client="gradle" dependencies="false" name="AGP (8.4.0-alpha12)" variant="all" version="8.4.0-alpha12">
=======
<issues format="6" by="lint 8.7.0-alpha02" type="baseline" client="gradle" dependencies="false" name="AGP (8.7.0-alpha02)" variant="all" version="8.7.0-alpha02">

    <issue
        id="WrongConstant"
        message="Must be one of: RecyclerView.HORIZONTAL, RecyclerView.VERTICAL"
        errorLine1="        mLayoutManager.setOrientation(orientation);"
        errorLine2="                                      ~~~~~~~~~~~">
        <location
            file="src/main/java/androidx/viewpager2/widget/ViewPager2.java"/>
    </issue>
>>>>>>> 3d4510a6

    <issue
        id="BanThreadSleep"
        message="Uses Thread.sleep()"
        errorLine1="                Thread.sleep(eventTime - now - 10);"
        errorLine2="                       ~~~~~">
        <location
            file="src/androidTest/java/androidx/viewpager2/widget/swipe/ManualSwipeInjector.java"/>
    </issue>

    <issue
        id="ObsoleteSdkInt"
        message="Unnecessary; SDK_INT is always >= 21"
        errorLine1="    @RequiresApi(21)"
        errorLine2="    ~~~~~~~~~~~~~~~~">
        <location
            file="src/main/java/androidx/viewpager2/widget/ViewPager2.java"/>
    </issue>

    <issue
        id="ObsoleteSdkInt"
        message="Unnecessary; SDK_INT is never &lt; 21"
        errorLine1="            if (Build.VERSION.SDK_INT &lt; 21) {"
        errorLine2="                ~~~~~~~~~~~~~~~~~~~~~~~~~~">
        <location
            file="src/main/java/androidx/viewpager2/widget/ViewPager2.java"/>
    </issue>

    <issue
        id="ObsoleteSdkInt"
        message="Unnecessary; SDK_INT is always >= 21"
        errorLine1="        if (Build.VERSION.SDK_INT >= 21) {"
        errorLine2="            ~~~~~~~~~~~~~~~~~~~~~~~~~~~">
        <location
            file="src/main/java/androidx/viewpager2/widget/WindowInsetsApplier.java"/>
    </issue>

</issues><|MERGE_RESOLUTION|>--- conflicted
+++ resolved
@@ -1,7 +1,4 @@
 <?xml version="1.0" encoding="UTF-8"?>
-<<<<<<< HEAD
-<issues format="6" by="lint 8.4.0-alpha12" type="baseline" client="gradle" dependencies="false" name="AGP (8.4.0-alpha12)" variant="all" version="8.4.0-alpha12">
-=======
 <issues format="6" by="lint 8.7.0-alpha02" type="baseline" client="gradle" dependencies="false" name="AGP (8.7.0-alpha02)" variant="all" version="8.7.0-alpha02">
 
     <issue
@@ -12,7 +9,6 @@
         <location
             file="src/main/java/androidx/viewpager2/widget/ViewPager2.java"/>
     </issue>
->>>>>>> 3d4510a6
 
     <issue
         id="BanThreadSleep"
