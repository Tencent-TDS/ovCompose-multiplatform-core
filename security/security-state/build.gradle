/*
 * Copyright (C) 2024 The Android Open Source Project
 *
 * Licensed under the Apache License, Version 2.0 (the "License");
 * you may not use this file except in compliance with the License.
 * You may obtain a copy of the License at
 *
 *      http://www.apache.org/licenses/LICENSE-2.0
 *
 * Unless required by applicable law or agreed to in writing, software
 * distributed under the License is distributed on an "AS IS" BASIS,
 * WITHOUT WARRANTIES OR CONDITIONS OF ANY KIND, either express or implied.
 * See the License for the specific language governing permissions and
 * limitations under the License.
 */

/**
 * This file was created using the `create_project.py` script located in the
 * `<AndroidX root>/development/project-creator` directory.
 *
 * Please use that script when creating a new project, rather than copying an existing project and
 * modifying its settings.
 */
import androidx.build.LibraryType

plugins {
    id("AndroidXPlugin")
    id("com.android.library")
    id("org.jetbrains.kotlin.android")
    alias(libs.plugins.kotlinSerialization)
}

dependencies {
<<<<<<< HEAD
    api("androidx.annotation:annotation:1.1.0")
    api(libs.kotlinStdlib)
=======
    api("androidx.annotation:annotation:1.8.1")
>>>>>>> 46295bc0
    api(libs.kotlinCoroutinesCore)
    implementation(libs.kotlinSerializationJson)
    implementation("androidx.core:core:1.12.0")
    implementation("androidx.webkit:webkit:1.11.0")

    testImplementation(libs.junit)
    testImplementation(libs.testExtJunit)
    testImplementation(libs.testCore)
    testImplementation(libs.testRunner)
    testImplementation(libs.testRules)
    testImplementation(libs.mockitoCore4)
    testImplementation(libs.mockitoKotlin4)
    testImplementation(libs.robolectric)

    androidTestImplementation(libs.junit)
    androidTestImplementation(libs.testExtJunit)
    androidTestImplementation(libs.testCore)
    androidTestImplementation(libs.testRunner)
    androidTestImplementation(libs.testRules)
}

android {
    compileSdk 35
    namespace "androidx.security.state"
}

androidx {
    name = "androidx.security:security-state"
    type = LibraryType.PUBLISHED_LIBRARY
    mavenVersion = LibraryVersions.SECURITY_STATE
    inceptionYear = "2024"
    description = "obtain security state of updateable components."
}<|MERGE_RESOLUTION|>--- conflicted
+++ resolved
@@ -31,12 +31,7 @@
 }
 
 dependencies {
-<<<<<<< HEAD
-    api("androidx.annotation:annotation:1.1.0")
-    api(libs.kotlinStdlib)
-=======
     api("androidx.annotation:annotation:1.8.1")
->>>>>>> 46295bc0
     api(libs.kotlinCoroutinesCore)
     implementation(libs.kotlinSerializationJson)
     implementation("androidx.core:core:1.12.0")
