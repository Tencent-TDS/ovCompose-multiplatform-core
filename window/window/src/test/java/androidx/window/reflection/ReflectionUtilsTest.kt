/*
 * Copyright 2023 The Android Open Source Project
 *
 * Licensed under the Apache License, Version 2.0 (the "License");
 * you may not use this file except in compliance with the License.
 * You may obtain a copy of the License at
 *
 *      http://www.apache.org/licenses/LICENSE-2.0
 *
 * Unless required by applicable law or agreed to in writing, software
 * distributed under the License is distributed on an "AS IS" BASIS,
 * WITHOUT WARRANTIES OR CONDITIONS OF ANY KIND, either express or implied.
 * See the License for the specific language governing permissions and
 * limitations under the License.
 */

package androidx.window.reflection

import androidx.window.reflection.ReflectionUtils.doesReturn
import androidx.window.reflection.ReflectionUtils.isPublic
import androidx.window.reflection.ReflectionUtils.validateReflection
import org.junit.Assert.assertFalse
import org.junit.Assert.assertTrue
import org.junit.Before
import org.junit.Test

/** Unit test for reflection utilities */
class ReflectionUtilsTest {

    private lateinit var classLoader: ClassLoader

    @Before
    fun setup() {
        classLoader = this::class.java.classLoader!!
    }

    @Test
    fun testValidateReflectionSuccess() {
<<<<<<< HEAD
        val result = validateReflection { true }
=======
        val result = validateReflection("") { true }
>>>>>>> 3d4510a6
        assertTrue(result)
    }

    @Test
    fun testValidateReflectionFail() {
        val result =
            validateReflection("") {
                classLoader.loadClass("SomeUnExistedClass.java")
                true
            }
        assertFalse(result)
    }

    @Test
    fun testMethodModifier() {
        val result =
            validateReflection("") {
                val testClass = this::class.java
                val privateMethod = testClass.getDeclaredMethod("testMethod").isPublic
                assertFalse(privateMethod)
                val publicMethod = testClass.getDeclaredMethod("testMethodModifier").isPublic
                assertTrue(publicMethod)
                true
            }
        assertTrue(result)
    }

    @Test
    fun testDoesReturn() {
        val result =
            validateReflection("") {
                val testClass = this::class.java
                val privateMethod = testClass.getDeclaredMethod("testMethod")
                assertTrue(privateMethod.doesReturn(Int::class.java))
                assertTrue(privateMethod.doesReturn(Int::class))
                assertFalse(privateMethod.doesReturn(Any::class.java))
                assertFalse(privateMethod.doesReturn(Any::class))
                true
            }
        assertTrue(result)
    }

    // method for testing
    @Suppress("unused")
    private fun testMethod(): Int {
        return 0
    }
}<|MERGE_RESOLUTION|>--- conflicted
+++ resolved
@@ -36,11 +36,7 @@
 
     @Test
     fun testValidateReflectionSuccess() {
-<<<<<<< HEAD
-        val result = validateReflection { true }
-=======
         val result = validateReflection("") { true }
->>>>>>> 3d4510a6
         assertTrue(result)
     }
 
