/*
 * Copyright 2023 The Android Open Source Project
 *
 * Licensed under the Apache License, Version 2.0 (the "License");
 * you may not use this file except in compliance with the License.
 * You may obtain a copy of the License at
 *
 *      http://www.apache.org/licenses/LICENSE-2.0
 *
 * Unless required by applicable law or agreed to in writing, software
 * distributed under the License is distributed on an "AS IS" BASIS,
 * WITHOUT WARRANTIES OR CONDITIONS OF ANY KIND, either express or implied.
 * See the License for the specific language governing permissions and
 * limitations under the License.
 */

package androidx.window.embedding

import android.graphics.Color
import androidx.window.core.WindowStrictModeException
import androidx.window.embedding.DividerAttributes.DraggableDividerAttributes
import androidx.window.embedding.DividerAttributes.FixedDividerAttributes
import androidx.window.embedding.SplitAttributes.LayoutDirection.Companion.BOTTOM_TO_TOP
import androidx.window.embedding.SplitAttributes.LayoutDirection.Companion.LEFT_TO_RIGHT
import androidx.window.embedding.SplitAttributes.LayoutDirection.Companion.LOCALE
import androidx.window.embedding.SplitAttributes.LayoutDirection.Companion.RIGHT_TO_LEFT
import androidx.window.embedding.SplitAttributes.LayoutDirection.Companion.TOP_TO_BOTTOM
import androidx.window.embedding.SplitAttributes.SplitType
import androidx.window.embedding.SplitAttributes.SplitType.Companion.SPLIT_TYPE_EQUAL
import androidx.window.embedding.SplitAttributes.SplitType.Companion.SPLIT_TYPE_EXPAND
import androidx.window.embedding.SplitAttributes.SplitType.Companion.SPLIT_TYPE_HINGE
import org.junit.Assert.assertEquals
import org.junit.Assert.assertNotEquals
import org.junit.Assert.assertThrows
import org.junit.Test
import org.junit.runner.RunWith
import org.robolectric.RobolectricTestRunner

/** Test class to verify [SplitAttributes] */
@RunWith(RobolectricTestRunner::class)
class SplitAttributesTest {
    @Test
    fun testSplitAttributesEquals() {
        val attrs1 =
            SplitAttributes.Builder()
                .setSplitType(SPLIT_TYPE_EQUAL)
                .setLayoutDirection(LOCALE)
<<<<<<< HEAD
=======
                .setAnimationBackground(EmbeddingAnimationBackground.DEFAULT)
>>>>>>> 3d4510a6
                .build()
        val attrs2 =
            SplitAttributes.Builder()
                .setSplitType(SPLIT_TYPE_HINGE)
                .setLayoutDirection(LOCALE)
<<<<<<< HEAD
=======
                .setAnimationBackground(EmbeddingAnimationBackground.DEFAULT)
>>>>>>> 3d4510a6
                .build()
        val attrs3 =
            SplitAttributes.Builder()
                .setSplitType(SPLIT_TYPE_HINGE)
                .setLayoutDirection(TOP_TO_BOTTOM)
<<<<<<< HEAD
=======
                .setAnimationBackground(EmbeddingAnimationBackground.DEFAULT)
                .build()
        val attrs4 =
            SplitAttributes.Builder()
                .setSplitType(SPLIT_TYPE_HINGE)
                .setLayoutDirection(TOP_TO_BOTTOM)
                .setAnimationBackground(
                    EmbeddingAnimationBackground.createColorBackground(Color.GREEN)
                )
                .build()
        val attrs5 =
            SplitAttributes.Builder()
                .setSplitType(SPLIT_TYPE_HINGE)
                .setLayoutDirection(TOP_TO_BOTTOM)
                .setAnimationBackground(
                    EmbeddingAnimationBackground.createColorBackground(Color.GREEN)
                )
>>>>>>> 3d4510a6
                .build()

        assertNotEquals(attrs1, attrs2)
        assertNotEquals(attrs1.hashCode(), attrs2.hashCode())

        assertNotEquals(attrs2, attrs3)
        assertNotEquals(attrs2.hashCode(), attrs3.hashCode())

        assertNotEquals(attrs3, attrs1)
        assertNotEquals(attrs3.hashCode(), attrs1.hashCode())

        assertNotEquals(attrs3, attrs4)
        assertNotEquals(attrs3.hashCode(), attrs4.hashCode())

        assertEquals(attrs4, attrs5)
        assertEquals(attrs4.hashCode(), attrs5.hashCode())
    }

    @Test
    fun testSplitAttributesEquals_withDividerAttributes() {
        // No divider
        val attrs1 =
            SplitAttributes.Builder()
                .setSplitType(SPLIT_TYPE_EQUAL)
                .setLayoutDirection(LOCALE)
                .setAnimationBackground(EmbeddingAnimationBackground.DEFAULT)
                .build()

        // Fixed divider
        val attrs2 =
            SplitAttributes.Builder()
                .setSplitType(SPLIT_TYPE_EQUAL)
                .setLayoutDirection(LOCALE)
                .setAnimationBackground(EmbeddingAnimationBackground.DEFAULT)
                .setDividerAttributes(FixedDividerAttributes.Builder().build())
                .build()

        // Draggable divider
        val attrs3 =
            SplitAttributes.Builder()
                .setSplitType(SPLIT_TYPE_EQUAL)
                .setLayoutDirection(LOCALE)
                .setAnimationBackground(EmbeddingAnimationBackground.DEFAULT)
                .setDividerAttributes(DraggableDividerAttributes.Builder().build())
                .build()

        // Draggable divider same as attrs3
        val attrs4 =
            SplitAttributes.Builder()
                .setSplitType(SPLIT_TYPE_EQUAL)
                .setLayoutDirection(LOCALE)
                .setAnimationBackground(EmbeddingAnimationBackground.DEFAULT)
                .setDividerAttributes(DraggableDividerAttributes.Builder().build())
                .build()

        // No divider vs fixed divider
        assertNotEquals(attrs1, attrs2)
        assertNotEquals(attrs1.hashCode(), attrs2.hashCode())

        // Fixed divider vs draggable divider
        assertNotEquals(attrs2, attrs3)
        assertNotEquals(attrs2.hashCode(), attrs3.hashCode())

        // Same draggable divider
        assertEquals(attrs3, attrs4)
        assertEquals(attrs3.hashCode(), attrs4.hashCode())
    }

    @Test
    fun testTypesEquals() {
        val splitTypes =
            arrayOf(
                SPLIT_TYPE_EQUAL,
                SPLIT_TYPE_EXPAND,
                SPLIT_TYPE_HINGE,
            )

        for ((i, type1) in splitTypes.withIndex()) {
            for ((j, type2) in splitTypes.withIndex()) {
                if (i == j) {
                    assertEquals(type1, type2)
                    assertEquals(type1.hashCode(), type2.hashCode())
                } else {
                    assertNotEquals(type1, type2)
                    assertNotEquals(type1.hashCode(), type2.hashCode())
                }
            }
        }

        assertEquals(
            "Two SplitTypes must regarded as equal if their ratios are the same.",
            SPLIT_TYPE_EQUAL,
            SplitType.ratio(0.5f)
        )
        assertEquals(SPLIT_TYPE_EQUAL.hashCode(), SplitType.ratio(0.5f).hashCode())
    }

    @Test
    fun testSplitRatioRatio() {
        assertThrows(WindowStrictModeException::class.java) { SplitType.ratio(-0.01f) }
        assertThrows(WindowStrictModeException::class.java) { SplitType.ratio(0.0f) }
        SplitType.ratio(0.001f)
        SplitType.ratio(0.5f)
        SplitType.ratio(0.999f)
        assertThrows(WindowStrictModeException::class.java) { SplitType.ratio(1.0f) }
        assertThrows(WindowStrictModeException::class.java) { SplitType.ratio(1.1f) }
    }

    @Test
    fun testLayoutDirectionEquals() {
        val layoutDirectionList =
            arrayOf(
                LOCALE,
                LEFT_TO_RIGHT,
                RIGHT_TO_LEFT,
                TOP_TO_BOTTOM,
                BOTTOM_TO_TOP,
            )

        for ((i, layoutDirection1) in layoutDirectionList.withIndex()) {
            for ((j, layoutDirection2) in layoutDirectionList.withIndex()) {
                if (i == j) {
                    assertEquals(layoutDirection1, layoutDirection2)
                    assertEquals(layoutDirection1.hashCode(), layoutDirection2.hashCode())
                } else {
                    assertNotEquals(layoutDirection1, layoutDirection2)
                    assertNotEquals(layoutDirection1.hashCode(), layoutDirection2.hashCode())
                }
            }
        }
    }
}<|MERGE_RESOLUTION|>--- conflicted
+++ resolved
@@ -45,26 +45,18 @@
             SplitAttributes.Builder()
                 .setSplitType(SPLIT_TYPE_EQUAL)
                 .setLayoutDirection(LOCALE)
-<<<<<<< HEAD
-=======
-                .setAnimationBackground(EmbeddingAnimationBackground.DEFAULT)
->>>>>>> 3d4510a6
+                .setAnimationBackground(EmbeddingAnimationBackground.DEFAULT)
                 .build()
         val attrs2 =
             SplitAttributes.Builder()
                 .setSplitType(SPLIT_TYPE_HINGE)
                 .setLayoutDirection(LOCALE)
-<<<<<<< HEAD
-=======
-                .setAnimationBackground(EmbeddingAnimationBackground.DEFAULT)
->>>>>>> 3d4510a6
+                .setAnimationBackground(EmbeddingAnimationBackground.DEFAULT)
                 .build()
         val attrs3 =
             SplitAttributes.Builder()
                 .setSplitType(SPLIT_TYPE_HINGE)
                 .setLayoutDirection(TOP_TO_BOTTOM)
-<<<<<<< HEAD
-=======
                 .setAnimationBackground(EmbeddingAnimationBackground.DEFAULT)
                 .build()
         val attrs4 =
@@ -82,7 +74,6 @@
                 .setAnimationBackground(
                     EmbeddingAnimationBackground.createColorBackground(Color.GREEN)
                 )
->>>>>>> 3d4510a6
                 .build()
 
         assertNotEquals(attrs1, attrs2)
