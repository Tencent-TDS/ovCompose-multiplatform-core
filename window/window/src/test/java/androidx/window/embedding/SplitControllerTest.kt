/*
 * Copyright 2023 The Android Open Source Project
 *
 * Licensed under the Apache License, Version 2.0 (the "License");
 * you may not use this file except in compliance with the License.
 * You may obtain a copy of the License at
 *
 *      http://www.apache.org/licenses/LICENSE-2.0
 *
 * Unless required by applicable law or agreed to in writing, software
 * distributed under the License is distributed on an "AS IS" BASIS,
 * WITHOUT WARRANTIES OR CONDITIONS OF ANY KIND, either express or implied.
 * See the License for the specific language governing permissions and
 * limitations under the License.
 */

package androidx.window.embedding

import android.app.Activity
import androidx.core.util.Consumer
import kotlinx.coroutines.ExperimentalCoroutinesApi
import kotlinx.coroutines.flow.take
import kotlinx.coroutines.flow.toList
import kotlinx.coroutines.test.TestScope
import kotlinx.coroutines.test.UnconfinedTestDispatcher
import kotlinx.coroutines.test.runTest
import org.junit.Assert.assertEquals
import org.junit.Test
import org.mockito.kotlin.any
import org.mockito.kotlin.doAnswer
import org.mockito.kotlin.eq
import org.mockito.kotlin.mock
import org.mockito.kotlin.verify
import org.mockito.kotlin.whenever

@OptIn(ExperimentalCoroutinesApi::class)
internal class SplitControllerTest {

    private val mockBackend = mock<EmbeddingBackend>()
    private val splitController: SplitController = SplitController(mockBackend)
    private val testScope = TestScope(UnconfinedTestDispatcher())

    @Test
    fun test_splitInfoListComesFromBackend() =
        testScope.runTest {
            val expected =
                listOf(
                    SplitInfo(
                        ActivityStack(emptyList(), true),
                        ActivityStack(emptyList(), true),
                        SplitAttributes(),
<<<<<<< HEAD
                        mock()
=======
>>>>>>> 3d4510a6
                    )
                )
            doAnswer { invocationOnMock ->
                    @Suppress("UNCHECKED_CAST")
                    val listener = invocationOnMock.arguments.last() as Consumer<List<SplitInfo>>
                    listener.accept(expected)
                }
                .whenever(mockBackend)
                .addSplitListenerForActivity(any(), any(), any())

            val mockActivity = mock<Activity>()
            val actual = splitController.splitInfoList(mockActivity).take(1).toList().first()

            assertEquals(expected, actual)
            verify(mockBackend).addSplitListenerForActivity(eq(mockActivity), any(), any())
            verify(mockBackend).removeSplitListenerForActivity(any())
        }

    @Test
    fun test_splitSupportStatus_delegates() {
        val expected = SplitController.SplitSupportStatus.SPLIT_AVAILABLE
        whenever(mockBackend.splitSupportStatus).thenReturn(expected)

        val actual = splitController.splitSupportStatus

        assertEquals(expected, actual)
    }

    @Test
    fun test_splitAttributesCalculator_delegates() {
        val mockCalculator = mock<(SplitAttributesCalculatorParams) -> SplitAttributes>()

        splitController.setSplitAttributesCalculator(mockCalculator)
        verify(mockBackend).setSplitAttributesCalculator(mockCalculator)

        splitController.clearSplitAttributesCalculator()
        verify(mockBackend).clearSplitAttributesCalculator()
    }

    @Test
    fun test_updateSplitAttribute_delegates() {
        val mockSplitAttributes = SplitAttributes()
        val mockSplitInfo =
            SplitInfo(
                ActivityStack(emptyList(), true),
                ActivityStack(emptyList(), true),
                mockSplitAttributes,
<<<<<<< HEAD
                mock()
=======
>>>>>>> 3d4510a6
            )
        splitController.updateSplitAttributes(mockSplitInfo, mockSplitAttributes)
        verify(mockBackend).updateSplitAttributes(eq(mockSplitInfo), eq(mockSplitAttributes))
    }
}<|MERGE_RESOLUTION|>--- conflicted
+++ resolved
@@ -49,10 +49,6 @@
                         ActivityStack(emptyList(), true),
                         ActivityStack(emptyList(), true),
                         SplitAttributes(),
-<<<<<<< HEAD
-                        mock()
-=======
->>>>>>> 3d4510a6
                     )
                 )
             doAnswer { invocationOnMock ->
@@ -100,10 +96,6 @@
                 ActivityStack(emptyList(), true),
                 ActivityStack(emptyList(), true),
                 mockSplitAttributes,
-<<<<<<< HEAD
-                mock()
-=======
->>>>>>> 3d4510a6
             )
         splitController.updateSplitAttributes(mockSplitInfo, mockSplitAttributes)
         verify(mockBackend).updateSplitAttributes(eq(mockSplitInfo), eq(mockSplitAttributes))
