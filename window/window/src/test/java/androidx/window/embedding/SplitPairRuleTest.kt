--- conflicted
+++ resolved
@@ -79,10 +79,7 @@
             SplitAttributes.Builder()
                 .setSplitType(SplitAttributes.SplitType.ratio(0.5f))
                 .setLayoutDirection(SplitAttributes.LayoutDirection.LOCALE)
-<<<<<<< HEAD
-=======
                 .setAnimationBackground(EmbeddingAnimationBackground.DEFAULT)
->>>>>>> 3d4510a6
                 .build()
         TestCase.assertNull(rule.tag)
         assertEquals(SPLIT_MIN_DIMENSION_DP_DEFAULT, rule.minWidthDp)
@@ -106,12 +103,9 @@
             SplitAttributes.Builder()
                 .setSplitType(SplitAttributes.SplitType.ratio(0.3f))
                 .setLayoutDirection(SplitAttributes.LayoutDirection.LEFT_TO_RIGHT)
-<<<<<<< HEAD
-=======
                 .setAnimationBackground(
                     EmbeddingAnimationBackground.createColorBackground(Color.GREEN)
                 )
->>>>>>> 3d4510a6
                 .build()
         filters.add(SplitPairFilter(ComponentName("a", "b"), ComponentName("c", "d"), "ACTION"))
         val rule =
