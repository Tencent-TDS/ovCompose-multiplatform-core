/*
 * Copyright 2023 The Android Open Source Project
 *
 * Licensed under the Apache License, Version 2.0 (the "License");
 * you may not use this file except in compliance with the License.
 * You may obtain a copy of the License at
 *
 *      http://www.apache.org/licenses/LICENSE-2.0
 *
 * Unless required by applicable law or agreed to in writing, software
 * distributed under the License is distributed on an "AS IS" BASIS,
 * WITHOUT WARRANTIES OR CONDITIONS OF ANY KIND, either express or implied.
 * See the License for the specific language governing permissions and
 * limitations under the License.
 */
package androidx.window.area

import android.os.Build
import androidx.window.SafeWindowExtensionsProvider
import androidx.window.area.reflectionguard.WindowAreaComponentValidator.isExtensionWindowAreaPresentationValid
import androidx.window.area.reflectionguard.WindowAreaComponentValidator.isExtensionWindowAreaStatusValid
import androidx.window.area.reflectionguard.WindowAreaComponentValidator.isWindowAreaComponentValid
import androidx.window.core.ExtensionsUtil
import androidx.window.extensions.area.WindowAreaComponent
import androidx.window.reflection.ReflectionUtils.doesReturn
import androidx.window.reflection.ReflectionUtils.isPublic
import androidx.window.reflection.ReflectionUtils.validateReflection
import androidx.window.reflection.WindowExtensionsConstants

/**
 * Reflection Guard for [WindowAreaComponent]. This will go through the [WindowAreaComponent]'s
 * method by reflection and check each method's name and signature to see if the interface is what
 * we required.
 */
internal class SafeWindowAreaComponentProvider(private val loader: ClassLoader) {

    private val windowExtensions = SafeWindowExtensionsProvider(loader).windowExtensions

    val windowAreaComponent: WindowAreaComponent?
        get() {
            return try {
                if (
                    windowExtensions != null &&
                        isWindowAreaProviderValid(windowExtensions) &&
<<<<<<< HEAD
=======
                        Build.VERSION.SDK_INT >= Build.VERSION_CODES.Q &&
>>>>>>> 3d4510a6
                        isWindowAreaComponentValid(
                            windowAreaComponentClass,
                            ExtensionsUtil.safeVendorApiLevel
                        ) &&
                        isExtensionWindowAreaStatusValid(
                            extensionWindowAreaStatusClass,
                            ExtensionsUtil.safeVendorApiLevel
                        ) &&
<<<<<<< HEAD
                        isValidExtensionWindowPresentation()
                )
                    windowExtensions.windowAreaComponent
                else null
            } catch (e: Exception) {
=======
                        isExtensionWindowAreaPresentationValid(
                            extensionWindowAreaPresentationClass,
                            ExtensionsUtil.safeVendorApiLevel
                        )
                ) {
                    windowExtensions.windowAreaComponent
                } else {
                    null
                }
            } catch (e: Throwable) {
>>>>>>> 3d4510a6
                null
            }
        }

    private fun isWindowAreaProviderValid(windowExtensions: Any): Boolean {
        return validateReflection("WindowExtensions#getWindowAreaComponent is not valid") {
            val getWindowAreaComponentMethod =
                windowExtensions::class.java.getMethod("getWindowAreaComponent")
            getWindowAreaComponentMethod.isPublic &&
                getWindowAreaComponentMethod.doesReturn(windowAreaComponentClass)
        }
    }

<<<<<<< HEAD
    private fun isValidExtensionWindowPresentation(): Boolean {
        // Not required for API Level 2 or below
        return ExtensionsUtil.safeVendorApiLevel <= 2 ||
            isExtensionWindowAreaPresentationValid(
                extensionWindowAreaPresentationClass,
                ExtensionsUtil.safeVendorApiLevel
            )
    }

=======
>>>>>>> 3d4510a6
    private val windowAreaComponentClass: Class<*>
        get() {
            return loader.loadClass(WindowExtensionsConstants.WINDOW_AREA_COMPONENT_CLASS)
        }

    private val extensionWindowAreaStatusClass: Class<*>
        get() {
            return loader.loadClass(WindowExtensionsConstants.EXTENSION_WINDOW_AREA_STATUS_CLASS)
        }

    private val extensionWindowAreaPresentationClass: Class<*>
        get() {
            return loader.loadClass(
                WindowExtensionsConstants.EXTENSION_WINDOW_AREA_PRESENTATION_CLASS
            )
        }
}<|MERGE_RESOLUTION|>--- conflicted
+++ resolved
@@ -42,10 +42,7 @@
                 if (
                     windowExtensions != null &&
                         isWindowAreaProviderValid(windowExtensions) &&
-<<<<<<< HEAD
-=======
                         Build.VERSION.SDK_INT >= Build.VERSION_CODES.Q &&
->>>>>>> 3d4510a6
                         isWindowAreaComponentValid(
                             windowAreaComponentClass,
                             ExtensionsUtil.safeVendorApiLevel
@@ -54,13 +51,6 @@
                             extensionWindowAreaStatusClass,
                             ExtensionsUtil.safeVendorApiLevel
                         ) &&
-<<<<<<< HEAD
-                        isValidExtensionWindowPresentation()
-                )
-                    windowExtensions.windowAreaComponent
-                else null
-            } catch (e: Exception) {
-=======
                         isExtensionWindowAreaPresentationValid(
                             extensionWindowAreaPresentationClass,
                             ExtensionsUtil.safeVendorApiLevel
@@ -71,7 +61,6 @@
                     null
                 }
             } catch (e: Throwable) {
->>>>>>> 3d4510a6
                 null
             }
         }
@@ -85,18 +74,6 @@
         }
     }
 
-<<<<<<< HEAD
-    private fun isValidExtensionWindowPresentation(): Boolean {
-        // Not required for API Level 2 or below
-        return ExtensionsUtil.safeVendorApiLevel <= 2 ||
-            isExtensionWindowAreaPresentationValid(
-                extensionWindowAreaPresentationClass,
-                ExtensionsUtil.safeVendorApiLevel
-            )
-    }
-
-=======
->>>>>>> 3d4510a6
     private val windowAreaComponentClass: Class<*>
         get() {
             return loader.loadClass(WindowExtensionsConstants.WINDOW_AREA_COMPONENT_CLASS)
