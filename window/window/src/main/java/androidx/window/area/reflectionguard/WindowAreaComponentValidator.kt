/*
 * Copyright 2023 The Android Open Source Project
 *
 * Licensed under the Apache License, Version 2.0 (the "License");
 * you may not use this file except in compliance with the License.
 * You may obtain a copy of the License at
 *
 *      http://www.apache.org/licenses/LICENSE-2.0
 *
 * Unless required by applicable law or agreed to in writing, software
 * distributed under the License is distributed on an "AS IS" BASIS,
 * WITHOUT WARRANTIES OR CONDITIONS OF ANY KIND, either express or implied.
 * See the License for the specific language governing permissions and
 * limitations under the License.
 */

package androidx.window.area.reflectionguard

import androidx.window.extensions.area.ExtensionWindowAreaPresentation
import androidx.window.extensions.area.WindowAreaComponent
import androidx.window.reflection.ReflectionUtils.validateImplementation

/** Utility class to validate [WindowAreaComponent] implementation. */
internal object WindowAreaComponentValidator {

    internal fun isWindowAreaComponentValid(windowAreaComponent: Class<*>, apiLevel: Int): Boolean {
<<<<<<< HEAD
        return when {
            apiLevel <= 1 -> false
            apiLevel == 2 ->
                validateImplementation(
                    windowAreaComponent,
                    WindowAreaComponentApi2Requirements::class.java
                )
            else ->
                validateImplementation(
                    windowAreaComponent,
                    WindowAreaComponentApi3Requirements::class.java
                )
        }
=======
        val isWindowAreaComponentValid: Boolean =
            when {
                apiLevel <= 2 -> false
                else ->
                    validateImplementation(
                        windowAreaComponent,
                        WindowAreaComponentApi3Requirements::class.java
                    )
            }
        return isWindowAreaComponentValid
>>>>>>> 3d4510a6
    }

    internal fun isExtensionWindowAreaStatusValid(
        extensionWindowAreaStatus: Class<*>,
        apiLevel: Int
    ): Boolean {
<<<<<<< HEAD
        return when {
            apiLevel <= 1 -> false
            else ->
                validateImplementation(
                    extensionWindowAreaStatus,
                    ExtensionWindowAreaStatusRequirements::class.java
                )
        }
=======
        val isExtensionWindowAreaStatusValid: Boolean =
            when {
                apiLevel <= 2 -> false
                else ->
                    validateImplementation(
                        extensionWindowAreaStatus,
                        ExtensionWindowAreaStatusRequirements::class.java
                    )
            }
        return isExtensionWindowAreaStatusValid
>>>>>>> 3d4510a6
    }

    internal fun isExtensionWindowAreaPresentationValid(
        extensionWindowAreaPresentation: Class<*>,
        apiLevel: Int
    ): Boolean {
<<<<<<< HEAD
        return when {
            apiLevel <= 2 -> false
            else ->
                validateImplementation(
                    extensionWindowAreaPresentation,
                    ExtensionWindowAreaPresentation::class.java
                )
        }
=======
        val isExtensionWindowAreaPresentationValid: Boolean =
            when {
                apiLevel <= 2 -> false
                else ->
                    validateImplementation(
                        extensionWindowAreaPresentation,
                        ExtensionWindowAreaPresentation::class.java
                    )
            }
        return isExtensionWindowAreaPresentationValid
>>>>>>> 3d4510a6
    }
}<|MERGE_RESOLUTION|>--- conflicted
+++ resolved
@@ -24,21 +24,6 @@
 internal object WindowAreaComponentValidator {
 
     internal fun isWindowAreaComponentValid(windowAreaComponent: Class<*>, apiLevel: Int): Boolean {
-<<<<<<< HEAD
-        return when {
-            apiLevel <= 1 -> false
-            apiLevel == 2 ->
-                validateImplementation(
-                    windowAreaComponent,
-                    WindowAreaComponentApi2Requirements::class.java
-                )
-            else ->
-                validateImplementation(
-                    windowAreaComponent,
-                    WindowAreaComponentApi3Requirements::class.java
-                )
-        }
-=======
         val isWindowAreaComponentValid: Boolean =
             when {
                 apiLevel <= 2 -> false
@@ -49,23 +34,12 @@
                     )
             }
         return isWindowAreaComponentValid
->>>>>>> 3d4510a6
     }
 
     internal fun isExtensionWindowAreaStatusValid(
         extensionWindowAreaStatus: Class<*>,
         apiLevel: Int
     ): Boolean {
-<<<<<<< HEAD
-        return when {
-            apiLevel <= 1 -> false
-            else ->
-                validateImplementation(
-                    extensionWindowAreaStatus,
-                    ExtensionWindowAreaStatusRequirements::class.java
-                )
-        }
-=======
         val isExtensionWindowAreaStatusValid: Boolean =
             when {
                 apiLevel <= 2 -> false
@@ -76,23 +50,12 @@
                     )
             }
         return isExtensionWindowAreaStatusValid
->>>>>>> 3d4510a6
     }
 
     internal fun isExtensionWindowAreaPresentationValid(
         extensionWindowAreaPresentation: Class<*>,
         apiLevel: Int
     ): Boolean {
-<<<<<<< HEAD
-        return when {
-            apiLevel <= 2 -> false
-            else ->
-                validateImplementation(
-                    extensionWindowAreaPresentation,
-                    ExtensionWindowAreaPresentation::class.java
-                )
-        }
-=======
         val isExtensionWindowAreaPresentationValid: Boolean =
             when {
                 apiLevel <= 2 -> false
@@ -103,6 +66,5 @@
                     )
             }
         return isExtensionWindowAreaPresentationValid
->>>>>>> 3d4510a6
     }
 }