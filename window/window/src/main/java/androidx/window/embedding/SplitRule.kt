/*
 * Copyright 2021 The Android Open Source Project
 *
 * Licensed under the Apache License, Version 2.0 (the "License");
 * you may not use this file except in compliance with the License.
 * You may obtain a copy of the License at
 *
 *      http://www.apache.org/licenses/LICENSE-2.0
 *
 * Unless required by applicable law or agreed to in writing, software
 * distributed under the License is distributed on an "AS IS" BASIS,
 * WITHOUT WARRANTIES OR CONDITIONS OF ANY KIND, either express or implied.
 * See the License for the specific language governing permissions and
 * limitations under the License.
 */

package androidx.window.embedding

import android.content.Context
import android.graphics.Rect
import android.os.Build
import android.view.WindowMetrics
import androidx.annotation.IntRange
import androidx.annotation.RequiresApi
import androidx.core.util.Preconditions
import androidx.window.embedding.EmbeddingAspectRatio.Companion.ALWAYS_ALLOW
import androidx.window.embedding.EmbeddingAspectRatio.Companion.ratio
import androidx.window.embedding.SplitRule.Companion.SPLIT_MAX_ASPECT_RATIO_LANDSCAPE_DEFAULT
import androidx.window.embedding.SplitRule.Companion.SPLIT_MAX_ASPECT_RATIO_PORTRAIT_DEFAULT
import androidx.window.embedding.SplitRule.Companion.SPLIT_MIN_DIMENSION_ALWAYS_ALLOW
import androidx.window.embedding.SplitRule.Companion.SPLIT_MIN_DIMENSION_DP_DEFAULT
import androidx.window.embedding.SplitRule.FinishBehavior.Companion.ADJACENT
import kotlin.math.min

/**
 * Split configuration rules for activities that are launched to side in a split. Define the visual
 * properties of the split. Can be set either via [RuleController.setRules] or via
 * [RuleController.addRule]. The rules are always applied only to activities that will be started
 * after the rules were set.
 *
 * Note that regardless of whether the minimal requirements ([minWidthDp], [minHeightDp] and
 * [minSmallestWidthDp]) are met or not, the callback set in
 * [SplitController.setSplitAttributesCalculator] will still be called for the rule if the
 * calculator is registered via [SplitController.setSplitAttributesCalculator]. Whether this
 * [SplitRule]'s minimum requirements are satisfied is dispatched in
 * [SplitAttributesCalculatorParams.areDefaultConstraintsSatisfied] instead. The width and height
 * could be verified in the [SplitAttributes] calculator callback as the sample linked below shows.
 *
 * It is useful if this [SplitRule] is supported to split the parent container in different
 * directions with different device states.
 *
 * @sample androidx.window.samples.embedding.splitWithOrientations
 *
 * @see androidx.window.embedding.SplitPairRule
 * @see androidx.window.embedding.SplitPlaceholderRule
 */
open class SplitRule
internal constructor(
    tag: String? = null,
    /**
     * The smallest value of width of the parent task window when the split should be used, in DP.
     * When the window size is smaller than requested here, activities in the secondary container
     * will be stacked on top of the activities in the primary one, completely overlapping them.
     *
     * The default is [SPLIT_MIN_DIMENSION_DP_DEFAULT] if the app doesn't set.
     * [SPLIT_MIN_DIMENSION_ALWAYS_ALLOW] means to always allow split.
     */
    @IntRange(from = 0) val minWidthDp: Int = SPLIT_MIN_DIMENSION_DP_DEFAULT,

    /**
     * The smallest value of height of the parent task window when the split should be used, in DP.
     * When the window size is smaller than requested here, activities in the secondary container
     * will be stacked on top of the activities in the primary one, completely overlapping them. It
     * is useful if it's necessary to split the parent window horizontally for this [SplitRule].
     *
     * The default is [SPLIT_MIN_DIMENSION_DP_DEFAULT] if the app doesn't set.
     * [SPLIT_MIN_DIMENSION_ALWAYS_ALLOW] means to always allow split.
     *
     * @see SplitAttributes.LayoutDirection.TOP_TO_BOTTOM
     * @see SplitAttributes.LayoutDirection.BOTTOM_TO_TOP
     */
    @IntRange(from = 0) val minHeightDp: Int = SPLIT_MIN_DIMENSION_DP_DEFAULT,

    /**
     * The smallest value of the smallest possible width of the parent task window in any rotation
     * when the split should be used, in DP. When the window size is smaller than requested here,
     * activities in the secondary container will be stacked on top of the activities in the primary
     * one, completely overlapping them.
     *
     * The default is [SPLIT_MIN_DIMENSION_DP_DEFAULT] if the app doesn't set.
     * [SPLIT_MIN_DIMENSION_ALWAYS_ALLOW] means to always allow split.
     */
    @IntRange(from = 0) val minSmallestWidthDp: Int = SPLIT_MIN_DIMENSION_DP_DEFAULT,

    /**
     * The largest value of the aspect ratio, expressed as `height / width` in decimal form, of the
     * parent window bounds in portrait when the split should be used. When the window aspect ratio
     * is greater than requested here, activities in the secondary container will be stacked on top
     * of the activities in the primary one, completely overlapping them.
     *
     * This value is only used when the parent window is in portrait (height >= width).
     *
     * The default is [SPLIT_MAX_ASPECT_RATIO_PORTRAIT_DEFAULT], which is the recommend value to
     * only allow split when the parent window is not too stretched in portrait.
     *
     * @see EmbeddingAspectRatio.ratio
     * @see EmbeddingAspectRatio.ALWAYS_ALLOW
     * @see EmbeddingAspectRatio.ALWAYS_DISALLOW
     */
    val maxAspectRatioInPortrait: EmbeddingAspectRatio = SPLIT_MAX_ASPECT_RATIO_PORTRAIT_DEFAULT,

    /**
     * The largest value of the aspect ratio, expressed as `width / height` in decimal form, of the
     * parent window bounds in landscape when the split should be used. When the window aspect ratio
     * is greater than requested here, activities in the secondary container will be stacked on top
     * of the activities in the primary one, completely overlapping them.
     *
     * This value is only used when the parent window is in landscape (width > height).
     *
     * The default is [SPLIT_MAX_ASPECT_RATIO_LANDSCAPE_DEFAULT], which is the recommend value to
     * always allow split when the parent window is in landscape.
     *
     * @see EmbeddingAspectRatio.ratio
     * @see EmbeddingAspectRatio.ALWAYS_ALLOW
     * @see EmbeddingAspectRatio.ALWAYS_DISALLOW
     */
    val maxAspectRatioInLandscape: EmbeddingAspectRatio = SPLIT_MAX_ASPECT_RATIO_LANDSCAPE_DEFAULT,

    /**
     * The default [SplitAttributes] to apply on the activity containers pair when the host task
     * bounds satisfy [minWidthDp], [minHeightDp], [minSmallestWidthDp], [maxAspectRatioInPortrait]
     * and [maxAspectRatioInLandscape] requirements.
<<<<<<< HEAD
=======
     *
     * It is set to split the host parent task vertically and equally by default.
>>>>>>> 3d4510a6
     */
    val defaultSplitAttributes: SplitAttributes,
) : EmbeddingRule(tag) {

    init {
        Preconditions.checkArgumentNonnegative(minWidthDp, "minWidthDp must be non-negative")
        Preconditions.checkArgumentNonnegative(minHeightDp, "minHeightDp must be non-negative")
        Preconditions.checkArgumentNonnegative(
            minSmallestWidthDp,
            "minSmallestWidthDp must be non-negative"
        )
    }

    companion object {
        /**
         * When the min dimension is set to this value, it means to always allow split.
         *
         * @see SplitRule.minWidthDp
         * @see SplitRule.minSmallestWidthDp
         */
        const val SPLIT_MIN_DIMENSION_ALWAYS_ALLOW = 0

        /**
         * The default min dimension in DP for allowing split if it is not set by apps. The value
         * reflects [androidx.window.core.layout.WindowWidthSizeClass.MEDIUM].
         */
        const val SPLIT_MIN_DIMENSION_DP_DEFAULT = 600

        /**
         * The default max aspect ratio for allowing split when the parent window is in portrait.
         *
         * @see SplitRule.maxAspectRatioInPortrait
         */
        @JvmField val SPLIT_MAX_ASPECT_RATIO_PORTRAIT_DEFAULT = ratio(1.4f)

        /**
         * The default max aspect ratio for allowing split when the parent window is in landscape.
         *
         * @see SplitRule.maxAspectRatioInLandscape
         */
        @JvmField val SPLIT_MAX_ASPECT_RATIO_LANDSCAPE_DEFAULT = ALWAYS_ALLOW
    }

    /**
     * Determines what happens with the associated container when all activities are finished in one
     * of the containers in a split.
     *
     * For example, given that [SplitPairRule.finishPrimaryWithSecondary] is [ADJACENT] and
     * secondary container finishes. The primary associated container is finished if it's adjacent
     * to the secondary container. The primary associated container is not finished if it occupies
     * entire task bounds.
     *
     * @see SplitPairRule.finishPrimaryWithSecondary
     * @see SplitPairRule.finishSecondaryWithPrimary
     * @see SplitPlaceholderRule.finishPrimaryWithPlaceholder
     */
    class FinishBehavior
    private constructor(
        /** The description of this [FinishBehavior] */
        private val description: String,
        /** The enum value defined in `splitLayoutDirection` attributes in `attrs.xml` */
        internal val value: Int,
    ) {
        override fun toString(): String = description

        companion object {
            /** Never finish the associated container. */
            @JvmField val NEVER = FinishBehavior("NEVER", 0)
            /**
             * Always finish the associated container independent of the current presentation mode.
             */
            @JvmField val ALWAYS = FinishBehavior("ALWAYS", 1)
            /**
             * Only finish the associated container when displayed adjacent to the one being
             * finished. Does not finish the associated one when containers are stacked on top of
             * each other.
             */
            @JvmField val ADJACENT = FinishBehavior("ADJACENT", 2)

            @JvmStatic
            internal fun getFinishBehaviorFromValue(
                @IntRange(from = 0, to = 2) value: Int
            ): FinishBehavior =
                when (value) {
                    NEVER.value -> NEVER
                    ALWAYS.value -> ALWAYS
                    ADJACENT.value -> ADJACENT
                    else -> throw IllegalArgumentException("Unknown finish behavior:$value")
                }
        }
    }

    /**
     * Verifies if the provided parent bounds satisfy the dimensions and aspect ratio requirements
     * to apply the rule.
     */
    internal fun checkParentMetrics(context: Context, parentMetrics: WindowMetrics): Boolean {
        if (Build.VERSION.SDK_INT <= Build.VERSION_CODES.R) {
            return false
        }
        val bounds = Api30Impl.getBounds(parentMetrics)
        val density =
            if (Build.VERSION.SDK_INT <= Build.VERSION_CODES.TIRAMISU) {
                context.resources.displayMetrics.density
            } else {
                Api34Impl.getDensity(parentMetrics, context)
            }
        return checkParentBounds(density, bounds)
    }

    /** @see checkParentMetrics */
    internal fun checkParentBounds(density: Float, bounds: Rect): Boolean {
        val width = bounds.width()
        val height = bounds.height()
        if (width == 0 || height == 0) {
            return false
        }
        val minWidthPx = convertDpToPx(density, minWidthDp)
        val minHeightPx = convertDpToPx(density, minHeightDp)
        val minSmallestWidthPx = convertDpToPx(density, minSmallestWidthDp)
        // Always allow split if the min dimensions are 0.
        val validMinWidth = minWidthDp == SPLIT_MIN_DIMENSION_ALWAYS_ALLOW || width >= minWidthPx
        val validMinHeight =
            minHeightDp == SPLIT_MIN_DIMENSION_ALWAYS_ALLOW || height >= minHeightPx
        val validSmallestMinWidth =
            minSmallestWidthDp == SPLIT_MIN_DIMENSION_ALWAYS_ALLOW ||
                min(width, height) >= minSmallestWidthPx
        val validAspectRatio =
            if (height >= width) {
                // Portrait
                maxAspectRatioInPortrait == ALWAYS_ALLOW ||
                    height * 1f / width <= maxAspectRatioInPortrait.value
            } else {
                // Landscape
                maxAspectRatioInLandscape == ALWAYS_ALLOW ||
                    width * 1f / height <= maxAspectRatioInLandscape.value
            }
        return validMinWidth && validMinHeight && validSmallestMinWidth && validAspectRatio
    }

    /** Converts the dimension from Dp to pixels. */
    private fun convertDpToPx(density: Float, @IntRange(from = 0) dimensionDp: Int): Int {
        return (dimensionDp * density + 0.5f).toInt()
    }

    @RequiresApi(30)
    internal object Api30Impl {
        fun getBounds(windowMetrics: WindowMetrics): Rect {
            return windowMetrics.bounds
        }
    }

    @RequiresApi(34)
    internal object Api34Impl {
        fun getDensity(windowMetrics: WindowMetrics, context: Context): Float {
            // TODO(b/265089843) remove the try catch after U is finalized.
            return try {
                windowMetrics.density
            } catch (e: NoSuchMethodError) {
                context.resources.displayMetrics.density
            }
        }
    }

    override fun equals(other: Any?): Boolean {
        if (this === other) return true
        if (other !is SplitRule) return false

        if (!super.equals(other)) return false
        if (minWidthDp != other.minWidthDp) return false
        if (minHeightDp != other.minHeightDp) return false
        if (minSmallestWidthDp != other.minSmallestWidthDp) return false
        if (maxAspectRatioInPortrait != other.maxAspectRatioInPortrait) return false
        if (maxAspectRatioInLandscape != other.maxAspectRatioInLandscape) return false
        if (defaultSplitAttributes != other.defaultSplitAttributes) return false
        return true
    }

    override fun hashCode(): Int {
        var result = super.hashCode()
        result = 31 * result + minWidthDp
        result = 31 * result + minHeightDp
        result = 31 * result + minSmallestWidthDp
        result = 31 * result + maxAspectRatioInPortrait.hashCode()
        result = 31 * result + maxAspectRatioInLandscape.hashCode()
        result = 31 * result + defaultSplitAttributes.hashCode()
        return result
    }

    override fun toString(): String =
        "${SplitRule::class.java.simpleName}{" +
            " tag=$tag" +
            ", defaultSplitAttributes=$defaultSplitAttributes" +
            ", minWidthDp=$minWidthDp" +
            ", minHeightDp=$minHeightDp" +
            ", minSmallestWidthDp=$minSmallestWidthDp" +
            ", maxAspectRatioInPortrait=$maxAspectRatioInPortrait" +
            ", maxAspectRatioInLandscape=$maxAspectRatioInLandscape" +
            "}"
}<|MERGE_RESOLUTION|>--- conflicted
+++ resolved
@@ -50,7 +50,6 @@
  * directions with different device states.
  *
  * @sample androidx.window.samples.embedding.splitWithOrientations
- *
  * @see androidx.window.embedding.SplitPairRule
  * @see androidx.window.embedding.SplitPlaceholderRule
  */
@@ -130,11 +129,8 @@
      * The default [SplitAttributes] to apply on the activity containers pair when the host task
      * bounds satisfy [minWidthDp], [minHeightDp], [minSmallestWidthDp], [maxAspectRatioInPortrait]
      * and [maxAspectRatioInLandscape] requirements.
-<<<<<<< HEAD
-=======
      *
      * It is set to split the host parent task vertically and equally by default.
->>>>>>> 3d4510a6
      */
     val defaultSplitAttributes: SplitAttributes,
 ) : EmbeddingRule(tag) {
