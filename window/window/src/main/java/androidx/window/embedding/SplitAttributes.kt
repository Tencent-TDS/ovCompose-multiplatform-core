--- conflicted
+++ resolved
@@ -36,29 +36,19 @@
  *   positioned (left to right, right to left, top to bottom, and so forth)
  * - Animation background color &mdash; The color of the background during animation of the split
  *   involving this `SplitAttributes` object if the animation requires a background
-<<<<<<< HEAD
-=======
  * - Divider attributes &mdash; Specifies whether a divider is needed between the split containers
  *   and the properties of the divider, including the color, the width, whether the divider is
  *   draggable, etc.
->>>>>>> 3d4510a6
  *
  * Attributes can be configured by:
  * - Setting the default `SplitAttributes` using [SplitPairRule.Builder.setDefaultSplitAttributes]
  *   or [SplitPlaceholderRule.Builder.setDefaultSplitAttributes].
  * - Setting `splitRatio`, `splitLayoutDirection`, and `animationBackgroundColor` attributes in
  *   `<SplitPairRule>` or `<SplitPlaceholderRule>` tags in an XML configuration file. The attributes
-<<<<<<< HEAD
- *   are parsed as [SplitType], [LayoutDirection], and [BackgroundColor], respectively. Note that
- *   [SplitType.HingeSplitType] is not supported XML format.
- * - Set `SplitAttributes` calculation function by [SplitController.setSplitAttributesCalculator] to
- *   customize the `SplitAttributes` for a given device and window state.
-=======
  *   are parsed as [SplitType], [LayoutDirection], and [EmbeddingAnimationBackground], respectively.
  *   Note that [SplitType.HingeSplitType] is not supported XML format.
  * - Using [SplitAttributesCalculator.computeSplitAttributesForParams] to customize the
  *   `SplitAttributes` for a given device and window state.
->>>>>>> 3d4510a6
  *
  * @property splitType The split type attribute. Defaults to an equal split of the parent window for
  *   the primary and secondary containers.
@@ -76,24 +66,9 @@
  * @see EmbeddingAnimationBackground.DEFAULT
  */
 class SplitAttributes
-<<<<<<< HEAD
-@RestrictTo(LIBRARY_GROUP)
-constructor(
-
-    /**
-     * The split type attribute. Defaults to an equal split of the parent window for the primary and
-     * secondary containers.
-     */
-    val splitType: SplitType = SPLIT_TYPE_EQUAL,
-
-    /**
-     * The layout direction attribute for the parent window split. The default is based on locale.
-     */
-=======
 @JvmOverloads
 constructor(
     val splitType: SplitType = SPLIT_TYPE_EQUAL,
->>>>>>> 3d4510a6
     val layoutDirection: LayoutDirection = LOCALE,
     val animationBackground: EmbeddingAnimationBackground = EmbeddingAnimationBackground.DEFAULT,
     val dividerAttributes: DividerAttributes = DividerAttributes.NO_DIVIDER,
@@ -379,14 +354,10 @@
     override fun equals(other: Any?): Boolean {
         if (this === other) return true
         if (other !is SplitAttributes) return false
-<<<<<<< HEAD
-        return splitType == other.splitType && layoutDirection == other.layoutDirection
-=======
         return splitType == other.splitType &&
             layoutDirection == other.layoutDirection &&
             animationBackground == other.animationBackground &&
             dividerAttributes == other.dividerAttributes
->>>>>>> 3d4510a6
     }
 
     /**
@@ -405,10 +376,7 @@
      * - The default split type is an equal split between primary and secondary containers.
      * - The default layout direction is based on locale.
      * - The default animation background color is to use the current theme window background color.
-<<<<<<< HEAD
-=======
      * - The default divider attributes is not to use divider.
->>>>>>> 3d4510a6
      */
     class Builder() {
         private var splitType = SPLIT_TYPE_EQUAL
@@ -447,12 +415,6 @@
         fun setLayoutDirection(layoutDirection: LayoutDirection): Builder = apply {
             this.layoutDirection = layoutDirection
         }
-<<<<<<< HEAD
-
-        /**
-         * Builds a `SplitAttributes` instance with the attributes specified by [setSplitType] and
-         * [setLayoutDirection].
-=======
 
         /**
          * Sets the animation background to use during animation of the split involving this
@@ -485,7 +447,6 @@
         /**
          * Builds a `SplitAttributes` instance with the attributes specified by [setSplitType],
          * [setLayoutDirection], and [setAnimationBackground].
->>>>>>> 3d4510a6
          *
          * @return The new `SplitAttributes` instance.
          */
