/*
 * Copyright 2021 The Android Open Source Project
 *
 * Licensed under the Apache License, Version 2.0 (the "License");
 * you may not use this file except in compliance with the License.
 * You may obtain a copy of the License at
 *
 *      http://www.apache.org/licenses/LICENSE-2.0
 *
 * Unless required by applicable law or agreed to in writing, software
 * distributed under the License is distributed on an "AS IS" BASIS,
 * WITHOUT WARRANTIES OR CONDITIONS OF ANY KIND, either express or implied.
 * See the License for the specific language governing permissions and
 * limitations under the License.
 */

package androidx.window.embedding

import android.annotation.SuppressLint
import android.app.Activity
import android.content.Context
import android.content.Intent
import android.os.Binder
import android.util.LayoutDirection
import android.util.Log
import android.util.Pair as AndroidPair
import android.view.WindowMetrics as AndroidWindowMetrics
import androidx.window.RequiresWindowSdkExtension
import androidx.window.WindowSdkExtensions
import androidx.window.core.Bounds
import androidx.window.core.ExperimentalWindowApi
import androidx.window.core.PredicateAdapter
import androidx.window.embedding.DividerAttributes.DragRange.Companion.DRAG_RANGE_SYSTEM_DEFAULT
import androidx.window.embedding.DividerAttributes.DragRange.SplitRatioDragRange
import androidx.window.embedding.DividerAttributes.DraggableDividerAttributes
import androidx.window.embedding.DividerAttributes.FixedDividerAttributes
import androidx.window.embedding.EmbeddingConfiguration.DimAreaBehavior.Companion.ON_ACTIVITY_STACK
import androidx.window.embedding.OverlayController.Companion.OVERLAY_FEATURE_VERSION
import androidx.window.embedding.SplitAttributes.LayoutDirection.Companion.BOTTOM_TO_TOP
import androidx.window.embedding.SplitAttributes.LayoutDirection.Companion.LEFT_TO_RIGHT
import androidx.window.embedding.SplitAttributes.LayoutDirection.Companion.LOCALE
import androidx.window.embedding.SplitAttributes.LayoutDirection.Companion.RIGHT_TO_LEFT
import androidx.window.embedding.SplitAttributes.LayoutDirection.Companion.TOP_TO_BOTTOM
import androidx.window.embedding.SplitAttributes.SplitType
import androidx.window.embedding.SplitAttributes.SplitType.Companion.SPLIT_TYPE_EQUAL
import androidx.window.embedding.SplitAttributes.SplitType.Companion.SPLIT_TYPE_EXPAND
import androidx.window.embedding.SplitAttributes.SplitType.Companion.SPLIT_TYPE_HINGE
import androidx.window.embedding.SplitAttributes.SplitType.Companion.ratio
import androidx.window.extensions.embedding.ActivityRule as OEMActivityRule
import androidx.window.extensions.embedding.ActivityRule.Builder as ActivityRuleBuilder
import androidx.window.extensions.embedding.ActivityStack as OEMActivityStack
import androidx.window.extensions.embedding.AnimationBackground as OEMEmbeddingAnimationBackground
import androidx.window.extensions.embedding.DividerAttributes as OEMDividerAttributes
import androidx.window.extensions.embedding.DividerAttributes.RATIO_SYSTEM_DEFAULT
import androidx.window.extensions.embedding.EmbeddingRule as OEMEmbeddingRule
import androidx.window.extensions.embedding.ParentContainerInfo as OEMParentContainerInfo
import androidx.window.extensions.embedding.SplitAttributes as OEMSplitAttributes
import androidx.window.extensions.embedding.SplitAttributes.SplitType as OEMSplitType
import androidx.window.extensions.embedding.SplitAttributes.SplitType.RatioSplitType
import androidx.window.extensions.embedding.SplitAttributesCalculatorParams as OEMSplitAttributesCalculatorParams
import androidx.window.extensions.embedding.SplitInfo as OEMSplitInfo
import androidx.window.extensions.embedding.SplitPairRule as OEMSplitPairRule
import androidx.window.extensions.embedding.SplitPairRule.Builder as SplitPairRuleBuilder
import androidx.window.extensions.embedding.SplitPairRule.FINISH_ADJACENT
import androidx.window.extensions.embedding.SplitPairRule.FINISH_ALWAYS
import androidx.window.extensions.embedding.SplitPairRule.FINISH_NEVER
import androidx.window.extensions.embedding.SplitPinRule as OEMSplitPinRule
import androidx.window.extensions.embedding.SplitPinRule.Builder as SplitPinRuleBuilder
import androidx.window.extensions.embedding.SplitPlaceholderRule as OEMSplitPlaceholderRule
import androidx.window.extensions.embedding.SplitPlaceholderRule.Builder as SplitPlaceholderRuleBuilder
import androidx.window.extensions.embedding.WindowAttributes as OEMWindowAttributes
import androidx.window.extensions.embedding.WindowAttributes
import androidx.window.layout.WindowMetricsCalculator
import androidx.window.layout.adapter.extensions.ExtensionsWindowLayoutInfoAdapter
import androidx.window.layout.util.DensityCompatHelper
import androidx.window.reflection.JFunction2
import androidx.window.reflection.Predicate2

/** Adapter class that translates data classes between Extension and Jetpack interfaces. */
internal class EmbeddingAdapter(private val predicateAdapter: PredicateAdapter) {
<<<<<<< HEAD
    private val vendorApiLevel
=======
    private val extensionVersion
>>>>>>> 3d4510a6
        get() = WindowSdkExtensions.getInstance().extensionVersion

    private val api1Impl = VendorApiLevel1Impl(predicateAdapter)
    private val api2Impl = VendorApiLevel2Impl()
    private val api3Impl = VendorApiLevel3Impl()
    @OptIn(ExperimentalWindowApi::class) var embeddingConfiguration: EmbeddingConfiguration? = null

    fun translate(splitInfoList: List<OEMSplitInfo>): List<SplitInfo> {
        return splitInfoList.map(this::translate)
    }

    private fun translate(splitInfo: OEMSplitInfo): SplitInfo {
        return when (extensionVersion) {
            1 -> api1Impl.translateCompat(splitInfo)
            2 -> api2Impl.translateCompat(splitInfo)
            in 3..4 -> api3Impl.translateCompat(splitInfo)
            else ->
                SplitInfo(
                    translate(splitInfo.primaryActivityStack),
                    translate(splitInfo.secondaryActivityStack),
                    translate(splitInfo.splitAttributes),
                    splitInfo.splitInfoToken,
                )
        }
    }

<<<<<<< HEAD
    internal fun translate(splitAttributes: OEMSplitAttributes): SplitAttributes =
        SplitAttributes.Builder()
            .setSplitType(
                when (val splitType = splitAttributes.splitType) {
                    is OEMSplitType.HingeSplitType -> SPLIT_TYPE_HINGE
                    is OEMSplitType.ExpandContainersSplitType -> SPLIT_TYPE_EXPAND
                    is RatioSplitType -> ratio(splitType.ratio)
                    else -> throw IllegalArgumentException("Unknown split type: $splitType")
                }
            )
            .setLayoutDirection(
                when (val layoutDirection = splitAttributes.layoutDirection) {
                    OEMSplitAttributes.LayoutDirection.LEFT_TO_RIGHT -> LEFT_TO_RIGHT
                    OEMSplitAttributes.LayoutDirection.RIGHT_TO_LEFT -> RIGHT_TO_LEFT
                    OEMSplitAttributes.LayoutDirection.LOCALE -> LOCALE
                    OEMSplitAttributes.LayoutDirection.TOP_TO_BOTTOM -> TOP_TO_BOTTOM
                    OEMSplitAttributes.LayoutDirection.BOTTOM_TO_TOP -> BOTTOM_TO_TOP
                    else ->
                        throw IllegalArgumentException("Unknown layout direction: $layoutDirection")
=======
    internal fun translate(activityStack: OEMActivityStack): ActivityStack =
        when (extensionVersion) {
            in 1..4 -> api1Impl.translateCompat(activityStack)
            else ->
                ActivityStack(
                    activityStack.activities,
                    activityStack.isEmpty,
                    activityStack.activityStackToken,
                )
        }

    internal fun translate(activityStacks: List<OEMActivityStack>): List<ActivityStack> =
        activityStacks.map(this::translate)

    internal fun translate(splitAttributes: OEMSplitAttributes): SplitAttributes {
        val builder =
            SplitAttributes.Builder()
                .setSplitType(
                    when (val splitType = splitAttributes.splitType) {
                        is OEMSplitType.HingeSplitType -> SPLIT_TYPE_HINGE
                        is OEMSplitType.ExpandContainersSplitType -> SPLIT_TYPE_EXPAND
                        is RatioSplitType -> ratio(splitType.ratio)
                        else -> throw IllegalArgumentException("Unknown split type: $splitType")
                    }
                )
                .setLayoutDirection(
                    when (val layoutDirection = splitAttributes.layoutDirection) {
                        OEMSplitAttributes.LayoutDirection.LEFT_TO_RIGHT -> LEFT_TO_RIGHT
                        OEMSplitAttributes.LayoutDirection.RIGHT_TO_LEFT -> RIGHT_TO_LEFT
                        OEMSplitAttributes.LayoutDirection.LOCALE -> LOCALE
                        OEMSplitAttributes.LayoutDirection.TOP_TO_BOTTOM -> TOP_TO_BOTTOM
                        OEMSplitAttributes.LayoutDirection.BOTTOM_TO_TOP -> BOTTOM_TO_TOP
                        else ->
                            throw IllegalArgumentException(
                                "Unknown layout direction: $layoutDirection"
                            )
                    }
                )
        if (extensionVersion >= 5) {
            val animationBackground = splitAttributes.animationBackground
            builder.setAnimationBackground(
                if (animationBackground is OEMEmbeddingAnimationBackground.ColorBackground) {
                    EmbeddingAnimationBackground.createColorBackground(animationBackground.color)
                } else {
                    EmbeddingAnimationBackground.DEFAULT
>>>>>>> 3d4510a6
                }
            )
        }
        if (extensionVersion >= 6) {
            builder.setDividerAttributes(
                translateDividerAttributes(splitAttributes.dividerAttributes)
            )
        }
        return builder.build()
    }

    @RequiresWindowSdkExtension(OVERLAY_FEATURE_VERSION)
    @OptIn(ExperimentalWindowApi::class)
    @SuppressLint("NewApi", "ClassVerificationFailure")
    internal fun translate(
        parentContainerInfo: OEMParentContainerInfo,
    ): ParentContainerInfo {
        val configuration = parentContainerInfo.configuration
        val density =
            DensityCompatHelper.getInstance()
                .density(parentContainerInfo.configuration, parentContainerInfo.windowMetrics)
        val windowMetrics =
            WindowMetricsCalculator.translateWindowMetrics(
                parentContainerInfo.windowMetrics,
                density
            )

        return ParentContainerInfo(
            Bounds(windowMetrics.bounds),
            ExtensionsWindowLayoutInfoAdapter.translate(
                windowMetrics,
                parentContainerInfo.windowLayoutInfo
            ),
            windowMetrics.getWindowInsets(),
            configuration,
            density
        )
    }

    fun translateSplitAttributesCalculator(
        calculator: (SplitAttributesCalculatorParams) -> SplitAttributes
<<<<<<< HEAD
    ): Function<OEMSplitAttributesCalculatorParams, OEMSplitAttributes> = Function { oemParams ->
        translateSplitAttributes(calculator.invoke(translate(oemParams)))
    }

    @SuppressLint("NewApi")
    fun translate(params: OEMSplitAttributesCalculatorParams): SplitAttributesCalculatorParams =
        let {
            val taskWindowMetrics = params.parentWindowMetrics
            val taskConfiguration = params.parentConfiguration
            val windowLayoutInfo = params.parentWindowLayoutInfo
            val defaultSplitAttributes = params.defaultSplitAttributes
            val areDefaultConstraintsSatisfied = params.areDefaultConstraintsSatisfied()
            val splitRuleTag = params.splitRuleTag
            val windowMetrics = WindowMetricsCalculator.translateWindowMetrics(taskWindowMetrics)

            SplitAttributesCalculatorParams(
                windowMetrics,
                taskConfiguration,
                ExtensionsWindowLayoutInfoAdapter.translate(windowMetrics, windowLayoutInfo),
                translate(defaultSplitAttributes),
                areDefaultConstraintsSatisfied,
                splitRuleTag,
            )
        }
=======
    ): JFunction2<OEMSplitAttributesCalculatorParams, OEMSplitAttributes> =
        JFunction2 { oemParams ->
            translateSplitAttributes(calculator.invoke(translate(oemParams)))
        }

    @SuppressLint("NewApi")
    fun translate(
        params: OEMSplitAttributesCalculatorParams,
    ): SplitAttributesCalculatorParams = let {
        val taskWindowMetrics = params.parentWindowMetrics
        val taskConfiguration = params.parentConfiguration
        val windowLayoutInfo = params.parentWindowLayoutInfo
        val defaultSplitAttributes = params.defaultSplitAttributes
        val areDefaultConstraintsSatisfied = params.areDefaultConstraintsSatisfied()
        val splitRuleTag = params.splitRuleTag
        val density =
            DensityCompatHelper.getInstance().density(taskConfiguration, taskWindowMetrics)
        val windowMetrics =
            WindowMetricsCalculator.translateWindowMetrics(taskWindowMetrics, density)
        SplitAttributesCalculatorParams(
            windowMetrics,
            taskConfiguration,
            ExtensionsWindowLayoutInfoAdapter.translate(windowMetrics, windowLayoutInfo),
            translate(defaultSplitAttributes),
            areDefaultConstraintsSatisfied,
            splitRuleTag,
        )
    }
>>>>>>> 3d4510a6

    private fun translateSplitPairRule(
        context: Context,
        rule: SplitPairRule,
        predicateClass: Class<*>
    ): OEMSplitPairRule {
        if (extensionVersion < 2) {
            return api1Impl.translateSplitPairRuleCompat(context, rule, predicateClass)
        } else {
            val activitiesPairPredicate =
                Predicate2<AndroidPair<Activity, Activity>> { activitiesPair ->
                    rule.filters.any { filter ->
                        filter.matchesActivityPair(activitiesPair.first, activitiesPair.second)
                    }
                }
            val activityIntentPredicate =
                Predicate2<AndroidPair<Activity, Intent>> { activityIntentPair ->
                    rule.filters.any { filter ->
                        filter.matchesActivityIntentPair(
                            activityIntentPair.first,
                            activityIntentPair.second
                        )
                    }
                }
            val windowMetricsPredicate =
<<<<<<< HEAD
                Predicate<WindowMetrics> { windowMetrics ->
=======
                Predicate2<AndroidWindowMetrics> { windowMetrics ->
>>>>>>> 3d4510a6
                    rule.checkParentMetrics(context, windowMetrics)
                }
            val tag = rule.tag
            val builder =
                SplitPairRuleBuilder(
                        activitiesPairPredicate,
                        activityIntentPredicate,
                        windowMetricsPredicate,
                    )
                    .setDefaultSplitAttributes(
                        translateSplitAttributes(rule.defaultSplitAttributes)
                    )
                    .setFinishPrimaryWithSecondary(
                        translateFinishBehavior(rule.finishPrimaryWithSecondary)
                    )
                    .setFinishSecondaryWithPrimary(
                        translateFinishBehavior(rule.finishSecondaryWithPrimary)
                    )
                    .setShouldClearTop(rule.clearTop)

            if (tag != null) {
                builder.setTag(tag)
            }
            return builder.build()
        }
    }

    @OptIn(ExperimentalWindowApi::class)
    fun translateSplitPinRule(context: Context, splitPinRule: SplitPinRule): OEMSplitPinRule {
        WindowSdkExtensions.getInstance().requireExtensionVersion(5)
        val windowMetricsPredicate =
            Predicate2<AndroidWindowMetrics> { windowMetrics ->
                splitPinRule.checkParentMetrics(context, windowMetrics)
            }
        val builder =
            SplitPinRuleBuilder(
                translateSplitAttributes(splitPinRule.defaultSplitAttributes),
                windowMetricsPredicate
            )
        builder.setSticky(splitPinRule.isSticky)
        val tag = splitPinRule.tag
        if (tag != null) {
            builder.setTag(tag)
        }
        return builder.build()
    }

    @OptIn(ExperimentalWindowApi::class)
    fun translateSplitAttributes(splitAttributes: SplitAttributes): OEMSplitAttributes {
        require(extensionVersion >= 2)
        // To workaround the "unused" error in ktlint. It is necessary to translate SplitAttributes
        // from WM Jetpack version to WM extension version.
<<<<<<< HEAD
        return androidx.window.extensions.embedding.SplitAttributes.Builder()
            .setSplitType(translateSplitType(splitAttributes.splitType))
            .setLayoutDirection(
                when (splitAttributes.layoutDirection) {
                    LOCALE -> OEMSplitAttributes.LayoutDirection.LOCALE
                    LEFT_TO_RIGHT -> OEMSplitAttributes.LayoutDirection.LEFT_TO_RIGHT
                    RIGHT_TO_LEFT -> OEMSplitAttributes.LayoutDirection.RIGHT_TO_LEFT
                    TOP_TO_BOTTOM -> OEMSplitAttributes.LayoutDirection.TOP_TO_BOTTOM
                    BOTTOM_TO_TOP -> OEMSplitAttributes.LayoutDirection.BOTTOM_TO_TOP
                    else ->
                        throw IllegalArgumentException(
                            "Unsupported layoutDirection:" + "$splitAttributes.layoutDirection"
                        )
                }
=======
        val builder =
            OEMSplitAttributes.Builder()
                .setSplitType(translateSplitType(splitAttributes.splitType))
                .setLayoutDirection(
                    when (splitAttributes.layoutDirection) {
                        LOCALE -> OEMSplitAttributes.LayoutDirection.LOCALE
                        LEFT_TO_RIGHT -> OEMSplitAttributes.LayoutDirection.LEFT_TO_RIGHT
                        RIGHT_TO_LEFT -> OEMSplitAttributes.LayoutDirection.RIGHT_TO_LEFT
                        TOP_TO_BOTTOM -> OEMSplitAttributes.LayoutDirection.TOP_TO_BOTTOM
                        BOTTOM_TO_TOP -> OEMSplitAttributes.LayoutDirection.BOTTOM_TO_TOP
                        else ->
                            throw IllegalArgumentException(
                                "Unsupported layoutDirection:" + "$splitAttributes.layoutDirection"
                            )
                    }
                )
        if (extensionVersion >= 5) {
            builder
                .setWindowAttributes(translateWindowAttributes())
                .setAnimationBackground(
                    translateAnimationBackground(splitAttributes.animationBackground)
                )
        }
        if (extensionVersion >= 6) {
            builder.setDividerAttributes(
                translateDividerAttributes(splitAttributes.dividerAttributes)
>>>>>>> 3d4510a6
            )
        }
        return builder.build()
    }

    /** Translates [embeddingConfiguration] from adapter to [WindowAttributes]. */
    @OptIn(ExperimentalWindowApi::class)
    internal fun translateWindowAttributes(): OEMWindowAttributes = let {
        WindowSdkExtensions.getInstance().requireExtensionVersion(5)

        OEMWindowAttributes(
            when (embeddingConfiguration?.dimAreaBehavior) {
                ON_ACTIVITY_STACK -> OEMWindowAttributes.DIM_AREA_ON_ACTIVITY_STACK
                else -> OEMWindowAttributes.DIM_AREA_ON_TASK
            }
        )
    }

    private fun translateSplitType(splitType: SplitType): OEMSplitType {
        require(extensionVersion >= 2)
        return when (splitType) {
            SPLIT_TYPE_HINGE -> OEMSplitType.HingeSplitType(translateSplitType(SPLIT_TYPE_EQUAL))
            SPLIT_TYPE_EXPAND -> OEMSplitType.ExpandContainersSplitType()
            else -> {
                val ratio = splitType.value
                if (ratio > 0.0 && ratio < 1.0) {
                    RatioSplitType(ratio)
                } else {
                    throw IllegalArgumentException(
                        "Unsupported SplitType: $splitType with value:" + " ${splitType.value}"
                    )
                }
            }
        }
    }

    private fun translateSplitPlaceholderRule(
        context: Context,
        rule: SplitPlaceholderRule,
        predicateClass: Class<*>
    ): OEMSplitPlaceholderRule {
<<<<<<< HEAD
        if (vendorApiLevel < 2) {
            return api1Impl.translateSplitPlaceholderRuleCompat(context, rule, predicateClass)
        } else {
            val activityPredicate =
                Predicate<Activity> { activity ->
                    rule.filters.any { filter -> filter.matchesActivity(activity) }
                }
            val intentPredicate =
                Predicate<Intent> { intent ->
                    rule.filters.any { filter -> filter.matchesIntent(intent) }
                }
            val windowMetricsPredicate =
                Predicate<WindowMetrics> { windowMetrics ->
=======
        if (extensionVersion < 2) {
            return api1Impl.translateSplitPlaceholderRuleCompat(context, rule, predicateClass)
        } else {
            val activityPredicate =
                Predicate2<Activity> { activity ->
                    rule.filters.any { filter -> filter.matchesActivity(activity) }
                }
            val intentPredicate =
                Predicate2<Intent> { intent ->
                    rule.filters.any { filter -> filter.matchesIntent(intent) }
                }
            val windowMetricsPredicate =
                Predicate2<AndroidWindowMetrics> { windowMetrics ->
>>>>>>> 3d4510a6
                    rule.checkParentMetrics(context, windowMetrics)
                }
            val tag = rule.tag
            val builder =
                SplitPlaceholderRuleBuilder(
                        rule.placeholderIntent,
                        activityPredicate,
                        intentPredicate,
                        windowMetricsPredicate
                    )
                    .setSticky(rule.isSticky)
                    .setDefaultSplitAttributes(
                        translateSplitAttributes(rule.defaultSplitAttributes)
                    )
                    .setFinishPrimaryWithPlaceholder(
                        translateFinishBehavior(rule.finishPrimaryWithPlaceholder)
                    )
            if (tag != null) {
                builder.setTag(tag)
            }
            return builder.build()
        }
    }

    fun translateFinishBehavior(behavior: SplitRule.FinishBehavior): Int =
        when (behavior) {
            SplitRule.FinishBehavior.NEVER -> FINISH_NEVER
            SplitRule.FinishBehavior.ALWAYS -> FINISH_ALWAYS
            SplitRule.FinishBehavior.ADJACENT -> FINISH_ADJACENT
            else -> throw IllegalArgumentException("Unknown finish behavior:$behavior")
        }

    private fun translateActivityRule(
        rule: ActivityRule,
        predicateClass: Class<*>
    ): OEMActivityRule {
        if (extensionVersion < 2) {
            return api1Impl.translateActivityRuleCompat(rule, predicateClass)
        } else {
            val activityPredicate =
<<<<<<< HEAD
                Predicate<Activity> { activity ->
                    rule.filters.any { filter -> filter.matchesActivity(activity) }
                }
            val intentPredicate =
                Predicate<Intent> { intent ->
=======
                Predicate2<Activity> { activity ->
                    rule.filters.any { filter -> filter.matchesActivity(activity) }
                }
            val intentPredicate =
                Predicate2<Intent> { intent ->
>>>>>>> 3d4510a6
                    rule.filters.any { filter -> filter.matchesIntent(intent) }
                }
            val builder =
                ActivityRuleBuilder(activityPredicate, intentPredicate)
                    .setShouldAlwaysExpand(rule.alwaysExpand)
            val tag = rule.tag
            if (tag != null) {
                builder.setTag(tag)
            }
            return builder.build()
        }
    }

    fun translate(context: Context, rules: Set<EmbeddingRule>): Set<OEMEmbeddingRule> {
        val predicateClass = predicateAdapter.predicateClassOrNull() ?: return emptySet()
        return rules
            .map { rule ->
                when (rule) {
                    is SplitPairRule -> translateSplitPairRule(context, rule, predicateClass)
                    is SplitPlaceholderRule ->
                        translateSplitPlaceholderRule(context, rule, predicateClass)
                    is ActivityRule -> translateActivityRule(rule, predicateClass)
                    else -> throw IllegalArgumentException("Unsupported rule type")
                }
            }
            .toSet()
    }

<<<<<<< HEAD
    /** Provides backward compatibility for Window extensions with API level 2 */
    private inner class VendorApiLevel2Impl {
        fun translateCompat(splitInfo: OEMSplitInfo): SplitInfo {
            val primaryActivityStack = splitInfo.primaryActivityStack
            val primaryFragment =
                ActivityStack(
                    primaryActivityStack.activities,
                    primaryActivityStack.isEmpty,
                )

            val secondaryActivityStack = splitInfo.secondaryActivityStack
            val secondaryFragment =
                ActivityStack(
                    secondaryActivityStack.activities,
                    secondaryActivityStack.isEmpty,
                )
            return SplitInfo(
                primaryFragment,
                secondaryFragment,
=======
    private fun translateAnimationBackground(
        animationBackground: EmbeddingAnimationBackground
    ): OEMEmbeddingAnimationBackground {
        WindowSdkExtensions.getInstance().requireExtensionVersion(5)
        return if (animationBackground is EmbeddingAnimationBackground.ColorBackground) {
            OEMEmbeddingAnimationBackground.createColorBackground(animationBackground.color)
        } else {
            OEMEmbeddingAnimationBackground.ANIMATION_BACKGROUND_DEFAULT
        }
    }

    @RequiresWindowSdkExtension(6)
    fun translateDividerAttributes(dividerAttributes: DividerAttributes): OEMDividerAttributes? {
        WindowSdkExtensions.getInstance().requireExtensionVersion(6)
        if (dividerAttributes === DividerAttributes.NO_DIVIDER) {
            return null
        }
        val builder =
            OEMDividerAttributes.Builder(
                    when (dividerAttributes) {
                        is FixedDividerAttributes -> OEMDividerAttributes.DIVIDER_TYPE_FIXED
                        is DraggableDividerAttributes -> OEMDividerAttributes.DIVIDER_TYPE_DRAGGABLE
                        else ->
                            throw IllegalArgumentException(
                                "Unknown divider attributes $dividerAttributes"
                            )
                    }
                )
                .setDividerColor(dividerAttributes.color)
                .setWidthDp(dividerAttributes.widthDp)

        if (
            dividerAttributes is DraggableDividerAttributes &&
                dividerAttributes.dragRange is SplitRatioDragRange
        ) {
            builder
                .setPrimaryMinRatio(dividerAttributes.dragRange.minRatio)
                .setPrimaryMaxRatio(dividerAttributes.dragRange.maxRatio)
        }
        return builder.build()
    }

    @RequiresWindowSdkExtension(6)
    fun translateDividerAttributes(oemDividerAttributes: OEMDividerAttributes?): DividerAttributes {
        WindowSdkExtensions.getInstance().requireExtensionVersion(6)
        if (oemDividerAttributes == null) {
            return DividerAttributes.NO_DIVIDER
        }
        return when (oemDividerAttributes.dividerType) {
            OEMDividerAttributes.DIVIDER_TYPE_FIXED ->
                FixedDividerAttributes.Builder()
                    .setWidthDp(oemDividerAttributes.widthDp)
                    .setColor(oemDividerAttributes.dividerColor)
                    .build()
            OEMDividerAttributes.DIVIDER_TYPE_DRAGGABLE ->
                DraggableDividerAttributes.Builder()
                    .setWidthDp(oemDividerAttributes.widthDp)
                    .setColor(oemDividerAttributes.dividerColor)
                    .setDragRange(
                        if (
                            oemDividerAttributes.primaryMinRatio == RATIO_SYSTEM_DEFAULT &&
                                oemDividerAttributes.primaryMaxRatio == RATIO_SYSTEM_DEFAULT
                        )
                            DRAG_RANGE_SYSTEM_DEFAULT
                        else
                            SplitRatioDragRange(
                                oemDividerAttributes.primaryMinRatio,
                                oemDividerAttributes.primaryMaxRatio,
                            )
                    )
                    .build()
            // Default to DividerType.FIXED
            else -> {
                Log.w(
                    TAG,
                    "Unknown divider type $oemDividerAttributes.dividerType, default" +
                        " to fixed divider type"
                )
                FixedDividerAttributes.Builder()
                    .setWidthDp(oemDividerAttributes.widthDp)
                    .setColor(oemDividerAttributes.dividerColor)
                    .build()
            }
        }
    }

    /** Provides backward compatibility for Window extensions with API level 3 */
    // Suppress deprecation because this object is to provide backward compatibility.
    @Suppress("DEPRECATION")
    private inner class VendorApiLevel3Impl {
        fun translateCompat(splitInfo: OEMSplitInfo): SplitInfo =
            SplitInfo(
                api1Impl.translateCompat(splitInfo.primaryActivityStack),
                api1Impl.translateCompat(splitInfo.secondaryActivityStack),
                translate(splitInfo.splitAttributes),
                splitInfo.token,
            )
    }

    /** Provides backward compatibility for Window extensions with API level 2 */
    private inner class VendorApiLevel2Impl {
        fun translateCompat(splitInfo: OEMSplitInfo): SplitInfo =
            SplitInfo(
                api1Impl.translateCompat(splitInfo.primaryActivityStack),
                api1Impl.translateCompat(splitInfo.secondaryActivityStack),
>>>>>>> 3d4510a6
                translate(splitInfo.splitAttributes),
            )
    }

    /** Provides backward compatibility for [WindowSdkExtensions] version 1 */
    // Suppress deprecation because this object is to provide backward compatibility.
    @Suppress("DEPRECATION")
    private inner class VendorApiLevel1Impl(val predicateAdapter: PredicateAdapter) {
        /** Obtains [SplitAttributes] from [OEMSplitInfo] with [WindowSdkExtensions] version 1 */
        fun getSplitAttributesCompat(splitInfo: OEMSplitInfo): SplitAttributes =
            SplitAttributes.Builder()
                .setSplitType(SplitType.buildSplitTypeFromValue(splitInfo.splitRatio))
                .setLayoutDirection(LOCALE)
                .build()

        fun translateActivityRuleCompat(
            rule: ActivityRule,
            predicateClass: Class<*>
        ): OEMActivityRule =
            ActivityRuleBuilder::class
                .java
                .getConstructor(predicateClass, predicateClass)
                .newInstance(
                    translateActivityPredicates(rule.filters),
                    translateIntentPredicates(rule.filters)
                )
                .setShouldAlwaysExpand(rule.alwaysExpand)
                .build()

        fun translateSplitPlaceholderRuleCompat(
            context: Context,
            rule: SplitPlaceholderRule,
            predicateClass: Class<*>
        ): OEMSplitPlaceholderRule =
            SplitPlaceholderRuleBuilder::class
                .java
                .getConstructor(Intent::class.java, predicateClass, predicateClass, predicateClass)
                .newInstance(
                    rule.placeholderIntent,
                    translateActivityPredicates(rule.filters),
                    translateIntentPredicates(rule.filters),
                    translateParentMetricsPredicate(context, rule)
                )
                .setSticky(rule.isSticky)
                .setFinishPrimaryWithSecondary(
                    translateFinishBehavior(rule.finishPrimaryWithPlaceholder)
                )
                .setDefaultSplitAttributesCompat(rule.defaultSplitAttributes)
                .build()

        private fun SplitPlaceholderRuleBuilder.setDefaultSplitAttributesCompat(
            defaultAttrs: SplitAttributes,
        ): SplitPlaceholderRuleBuilder = apply {
            val (splitRatio, layoutDirection) = translateSplitAttributesCompatInternal(defaultAttrs)
            // #setDefaultAttributes or SplitAttributes ctr weren't supported.
            setSplitRatio(splitRatio)
            setLayoutDirection(layoutDirection)
        }

        fun translateSplitPairRuleCompat(
            context: Context,
            rule: SplitPairRule,
            predicateClass: Class<*>
        ): OEMSplitPairRule =
            SplitPairRuleBuilder::class
                .java
                .getConstructor(
                    predicateClass,
                    predicateClass,
                    predicateClass,
                )
                .newInstance(
                    translateActivityPairPredicates(rule.filters),
                    translateActivityIntentPredicates(rule.filters),
                    translateParentMetricsPredicate(context, rule)
                )
                .setDefaultSplitAttributesCompat(rule.defaultSplitAttributes)
                .setShouldClearTop(rule.clearTop)
                .setFinishPrimaryWithSecondary(
                    translateFinishBehavior(rule.finishPrimaryWithSecondary)
                )
                .setFinishSecondaryWithPrimary(
                    translateFinishBehavior(rule.finishSecondaryWithPrimary)
                )
                .build()

        @SuppressLint("ClassVerificationFailure", "NewApi")
        private fun translateActivityPairPredicates(splitPairFilters: Set<SplitPairFilter>): Any {
            return predicateAdapter.buildPairPredicate(Activity::class, Activity::class) {
                first: Activity,
                second: Activity ->
                splitPairFilters.any { filter -> filter.matchesActivityPair(first, second) }
            }
        }

        @SuppressLint("ClassVerificationFailure", "NewApi")
        private fun translateActivityIntentPredicates(splitPairFilters: Set<SplitPairFilter>): Any {
            return predicateAdapter.buildPairPredicate(Activity::class, Intent::class) {
                first,
                second ->
                splitPairFilters.any { filter -> filter.matchesActivityIntentPair(first, second) }
            }
        }

        private fun SplitPairRuleBuilder.setDefaultSplitAttributesCompat(
            defaultAttrs: SplitAttributes,
        ): SplitPairRuleBuilder = apply {
            val (splitRatio, layoutDirection) = translateSplitAttributesCompatInternal(defaultAttrs)
            setSplitRatio(splitRatio)
            setLayoutDirection(layoutDirection)
        }

        private fun translateSplitAttributesCompatInternal(
            attrs: SplitAttributes
        ): Pair<Float, Int> = // Use a (Float, Integer) pair since SplitAttributes weren't supported
        if (!isSplitAttributesSupported(attrs)) {
                // Fallback to expand the secondary container if the SplitAttributes are not
                // supported.
                Pair(0.0f, LayoutDirection.LOCALE)
            } else {
                Pair(
                    attrs.splitType.value,
                    when (attrs.layoutDirection) {
                        // Legacy LayoutDirection uses LayoutDirection constants in framework APIs.
                        LOCALE -> LayoutDirection.LOCALE
                        LEFT_TO_RIGHT -> LayoutDirection.LTR
                        RIGHT_TO_LEFT -> LayoutDirection.RTL
                        else ->
                            throw IllegalStateException(
                                "Unsupported layout direction must be" +
                                    " covered in @isSplitAttributesSupported!"
                            )
                    }
                )
            }

        /**
         * Returns `true` if `attrs` is compatible with vendor API level 1 and doesn't use the new
         * features introduced in vendor API level 2 or higher.
         */
        private fun isSplitAttributesSupported(attrs: SplitAttributes) =
            attrs.splitType.value in 0.0..1.0 &&
                attrs.splitType.value != 1.0f &&
                attrs.layoutDirection in arrayOf(LEFT_TO_RIGHT, RIGHT_TO_LEFT, LOCALE)

        @SuppressLint("ClassVerificationFailure", "NewApi")
        private fun translateActivityPredicates(activityFilters: Set<ActivityFilter>): Any {
            return predicateAdapter.buildPredicate(Activity::class) { activity ->
                activityFilters.any { filter -> filter.matchesActivity(activity) }
            }
        }

        @SuppressLint("ClassVerificationFailure", "NewApi")
        private fun translateIntentPredicates(activityFilters: Set<ActivityFilter>): Any {
            return predicateAdapter.buildPredicate(Intent::class) { intent ->
                activityFilters.any { filter -> filter.matchesIntent(intent) }
            }
        }

        @SuppressLint("ClassVerificationFailure", "NewApi")
        private fun translateParentMetricsPredicate(context: Context, splitRule: SplitRule): Any =
            predicateAdapter.buildPredicate(AndroidWindowMetrics::class) { windowMetrics ->
                splitRule.checkParentMetrics(context, windowMetrics)
            }

        fun translateCompat(splitInfo: OEMSplitInfo): SplitInfo =
            SplitInfo(
<<<<<<< HEAD
                ActivityStack(
                    splitInfo.primaryActivityStack.activities,
                    splitInfo.primaryActivityStack.isEmpty,
                ),
                ActivityStack(
                    splitInfo.secondaryActivityStack.activities,
                    splitInfo.secondaryActivityStack.isEmpty,
                ),
=======
                translateCompat(splitInfo.primaryActivityStack),
                translateCompat(splitInfo.secondaryActivityStack),
>>>>>>> 3d4510a6
                getSplitAttributesCompat(splitInfo),
            )

        fun translateCompat(activityStack: OEMActivityStack): ActivityStack =
            ActivityStack(
                activityStack.activities,
                activityStack.isEmpty,
            )
    }

    internal companion object {
        private val TAG = EmbeddingAdapter::class.simpleName

        /**
         * The default token of [SplitInfo], which provides compatibility for device prior to vendor
         * API level 3
         */
        val INVALID_SPLIT_INFO_TOKEN = Binder()
    }
}<|MERGE_RESOLUTION|>--- conflicted
+++ resolved
@@ -78,11 +78,7 @@
 
 /** Adapter class that translates data classes between Extension and Jetpack interfaces. */
 internal class EmbeddingAdapter(private val predicateAdapter: PredicateAdapter) {
-<<<<<<< HEAD
-    private val vendorApiLevel
-=======
     private val extensionVersion
->>>>>>> 3d4510a6
         get() = WindowSdkExtensions.getInstance().extensionVersion
 
     private val api1Impl = VendorApiLevel1Impl(predicateAdapter)
@@ -109,27 +105,6 @@
         }
     }
 
-<<<<<<< HEAD
-    internal fun translate(splitAttributes: OEMSplitAttributes): SplitAttributes =
-        SplitAttributes.Builder()
-            .setSplitType(
-                when (val splitType = splitAttributes.splitType) {
-                    is OEMSplitType.HingeSplitType -> SPLIT_TYPE_HINGE
-                    is OEMSplitType.ExpandContainersSplitType -> SPLIT_TYPE_EXPAND
-                    is RatioSplitType -> ratio(splitType.ratio)
-                    else -> throw IllegalArgumentException("Unknown split type: $splitType")
-                }
-            )
-            .setLayoutDirection(
-                when (val layoutDirection = splitAttributes.layoutDirection) {
-                    OEMSplitAttributes.LayoutDirection.LEFT_TO_RIGHT -> LEFT_TO_RIGHT
-                    OEMSplitAttributes.LayoutDirection.RIGHT_TO_LEFT -> RIGHT_TO_LEFT
-                    OEMSplitAttributes.LayoutDirection.LOCALE -> LOCALE
-                    OEMSplitAttributes.LayoutDirection.TOP_TO_BOTTOM -> TOP_TO_BOTTOM
-                    OEMSplitAttributes.LayoutDirection.BOTTOM_TO_TOP -> BOTTOM_TO_TOP
-                    else ->
-                        throw IllegalArgumentException("Unknown layout direction: $layoutDirection")
-=======
     internal fun translate(activityStack: OEMActivityStack): ActivityStack =
         when (extensionVersion) {
             in 1..4 -> api1Impl.translateCompat(activityStack)
@@ -175,7 +150,6 @@
                     EmbeddingAnimationBackground.createColorBackground(animationBackground.color)
                 } else {
                     EmbeddingAnimationBackground.DEFAULT
->>>>>>> 3d4510a6
                 }
             )
         }
@@ -217,32 +191,6 @@
 
     fun translateSplitAttributesCalculator(
         calculator: (SplitAttributesCalculatorParams) -> SplitAttributes
-<<<<<<< HEAD
-    ): Function<OEMSplitAttributesCalculatorParams, OEMSplitAttributes> = Function { oemParams ->
-        translateSplitAttributes(calculator.invoke(translate(oemParams)))
-    }
-
-    @SuppressLint("NewApi")
-    fun translate(params: OEMSplitAttributesCalculatorParams): SplitAttributesCalculatorParams =
-        let {
-            val taskWindowMetrics = params.parentWindowMetrics
-            val taskConfiguration = params.parentConfiguration
-            val windowLayoutInfo = params.parentWindowLayoutInfo
-            val defaultSplitAttributes = params.defaultSplitAttributes
-            val areDefaultConstraintsSatisfied = params.areDefaultConstraintsSatisfied()
-            val splitRuleTag = params.splitRuleTag
-            val windowMetrics = WindowMetricsCalculator.translateWindowMetrics(taskWindowMetrics)
-
-            SplitAttributesCalculatorParams(
-                windowMetrics,
-                taskConfiguration,
-                ExtensionsWindowLayoutInfoAdapter.translate(windowMetrics, windowLayoutInfo),
-                translate(defaultSplitAttributes),
-                areDefaultConstraintsSatisfied,
-                splitRuleTag,
-            )
-        }
-=======
     ): JFunction2<OEMSplitAttributesCalculatorParams, OEMSplitAttributes> =
         JFunction2 { oemParams ->
             translateSplitAttributes(calculator.invoke(translate(oemParams)))
@@ -271,7 +219,6 @@
             splitRuleTag,
         )
     }
->>>>>>> 3d4510a6
 
     private fun translateSplitPairRule(
         context: Context,
@@ -297,11 +244,7 @@
                     }
                 }
             val windowMetricsPredicate =
-<<<<<<< HEAD
-                Predicate<WindowMetrics> { windowMetrics ->
-=======
                 Predicate2<AndroidWindowMetrics> { windowMetrics ->
->>>>>>> 3d4510a6
                     rule.checkParentMetrics(context, windowMetrics)
                 }
             val tag = rule.tag
@@ -354,22 +297,6 @@
         require(extensionVersion >= 2)
         // To workaround the "unused" error in ktlint. It is necessary to translate SplitAttributes
         // from WM Jetpack version to WM extension version.
-<<<<<<< HEAD
-        return androidx.window.extensions.embedding.SplitAttributes.Builder()
-            .setSplitType(translateSplitType(splitAttributes.splitType))
-            .setLayoutDirection(
-                when (splitAttributes.layoutDirection) {
-                    LOCALE -> OEMSplitAttributes.LayoutDirection.LOCALE
-                    LEFT_TO_RIGHT -> OEMSplitAttributes.LayoutDirection.LEFT_TO_RIGHT
-                    RIGHT_TO_LEFT -> OEMSplitAttributes.LayoutDirection.RIGHT_TO_LEFT
-                    TOP_TO_BOTTOM -> OEMSplitAttributes.LayoutDirection.TOP_TO_BOTTOM
-                    BOTTOM_TO_TOP -> OEMSplitAttributes.LayoutDirection.BOTTOM_TO_TOP
-                    else ->
-                        throw IllegalArgumentException(
-                            "Unsupported layoutDirection:" + "$splitAttributes.layoutDirection"
-                        )
-                }
-=======
         val builder =
             OEMSplitAttributes.Builder()
                 .setSplitType(translateSplitType(splitAttributes.splitType))
@@ -396,7 +323,6 @@
         if (extensionVersion >= 6) {
             builder.setDividerAttributes(
                 translateDividerAttributes(splitAttributes.dividerAttributes)
->>>>>>> 3d4510a6
             )
         }
         return builder.build()
@@ -438,21 +364,6 @@
         rule: SplitPlaceholderRule,
         predicateClass: Class<*>
     ): OEMSplitPlaceholderRule {
-<<<<<<< HEAD
-        if (vendorApiLevel < 2) {
-            return api1Impl.translateSplitPlaceholderRuleCompat(context, rule, predicateClass)
-        } else {
-            val activityPredicate =
-                Predicate<Activity> { activity ->
-                    rule.filters.any { filter -> filter.matchesActivity(activity) }
-                }
-            val intentPredicate =
-                Predicate<Intent> { intent ->
-                    rule.filters.any { filter -> filter.matchesIntent(intent) }
-                }
-            val windowMetricsPredicate =
-                Predicate<WindowMetrics> { windowMetrics ->
-=======
         if (extensionVersion < 2) {
             return api1Impl.translateSplitPlaceholderRuleCompat(context, rule, predicateClass)
         } else {
@@ -466,7 +377,6 @@
                 }
             val windowMetricsPredicate =
                 Predicate2<AndroidWindowMetrics> { windowMetrics ->
->>>>>>> 3d4510a6
                     rule.checkParentMetrics(context, windowMetrics)
                 }
             val tag = rule.tag
@@ -507,19 +417,11 @@
             return api1Impl.translateActivityRuleCompat(rule, predicateClass)
         } else {
             val activityPredicate =
-<<<<<<< HEAD
-                Predicate<Activity> { activity ->
-                    rule.filters.any { filter -> filter.matchesActivity(activity) }
-                }
-            val intentPredicate =
-                Predicate<Intent> { intent ->
-=======
                 Predicate2<Activity> { activity ->
                     rule.filters.any { filter -> filter.matchesActivity(activity) }
                 }
             val intentPredicate =
                 Predicate2<Intent> { intent ->
->>>>>>> 3d4510a6
                     rule.filters.any { filter -> filter.matchesIntent(intent) }
                 }
             val builder =
@@ -548,27 +450,6 @@
             .toSet()
     }
 
-<<<<<<< HEAD
-    /** Provides backward compatibility for Window extensions with API level 2 */
-    private inner class VendorApiLevel2Impl {
-        fun translateCompat(splitInfo: OEMSplitInfo): SplitInfo {
-            val primaryActivityStack = splitInfo.primaryActivityStack
-            val primaryFragment =
-                ActivityStack(
-                    primaryActivityStack.activities,
-                    primaryActivityStack.isEmpty,
-                )
-
-            val secondaryActivityStack = splitInfo.secondaryActivityStack
-            val secondaryFragment =
-                ActivityStack(
-                    secondaryActivityStack.activities,
-                    secondaryActivityStack.isEmpty,
-                )
-            return SplitInfo(
-                primaryFragment,
-                secondaryFragment,
-=======
     private fun translateAnimationBackground(
         animationBackground: EmbeddingAnimationBackground
     ): OEMEmbeddingAnimationBackground {
@@ -674,7 +555,6 @@
             SplitInfo(
                 api1Impl.translateCompat(splitInfo.primaryActivityStack),
                 api1Impl.translateCompat(splitInfo.secondaryActivityStack),
->>>>>>> 3d4510a6
                 translate(splitInfo.splitAttributes),
             )
     }
@@ -842,19 +722,8 @@
 
         fun translateCompat(splitInfo: OEMSplitInfo): SplitInfo =
             SplitInfo(
-<<<<<<< HEAD
-                ActivityStack(
-                    splitInfo.primaryActivityStack.activities,
-                    splitInfo.primaryActivityStack.isEmpty,
-                ),
-                ActivityStack(
-                    splitInfo.secondaryActivityStack.activities,
-                    splitInfo.secondaryActivityStack.isEmpty,
-                ),
-=======
                 translateCompat(splitInfo.primaryActivityStack),
                 translateCompat(splitInfo.secondaryActivityStack),
->>>>>>> 3d4510a6
                 getSplitAttributesCompat(splitInfo),
             )
 
