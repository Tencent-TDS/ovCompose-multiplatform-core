/*
 * Copyright 2021 The Android Open Source Project
 *
 * Licensed under the Apache License, Version 2.0 (the "License");
 * you may not use this file except in compliance with the License.
 * You may obtain a copy of the License at
 *
 *      http://www.apache.org/licenses/LICENSE-2.0
 *
 * Unless required by applicable law or agreed to in writing, software
 * distributed under the License is distributed on an "AS IS" BASIS,
 * WITHOUT WARRANTIES OR CONDITIONS OF ANY KIND, either express or implied.
 * See the License for the specific language governing permissions and
 * limitations under the License.
 */

package androidx.window.embedding

import android.app.Activity
import android.os.IBinder
import androidx.annotation.RestrictTo
import androidx.window.RequiresWindowSdkExtension
import androidx.window.WindowSdkExtensions
import androidx.window.extensions.embedding.SplitInfo.Token

/** Describes a split pair of two containers with activities. */
<<<<<<< HEAD
class SplitInfo
@RestrictTo(LIBRARY_GROUP)
constructor(
=======
@Suppress("Deprecation") // To compat with device with version 3 and 4.
class SplitInfo
private constructor(
>>>>>>> 3d4510a6
    /** The [ActivityStack] representing the primary split container. */
    val primaryActivityStack: ActivityStack,
    /** The [ActivityStack] representing the secondary split container. */
    val secondaryActivityStack: ActivityStack,
    /** The [SplitAttributes] of this split pair. */
    val splitAttributes: SplitAttributes,
<<<<<<< HEAD
    /** A token uniquely identifying this `SplitInfo`. */
    internal val token: IBinder,
) {
=======
    @Deprecated(
        message = "Use [token] instead",
        replaceWith =
            ReplaceWith(
                expression = "SplitInfo.token",
                imports = arrayOf("androidx.window.embedding.SplitInfo"),
            )
    )
    private val binder: IBinder?,
    /** A token uniquely identifying this `SplitInfo`. */
    private val token: Token?,
) {
    @RequiresWindowSdkExtension(5)
    internal constructor(
        primaryActivityStack: ActivityStack,
        secondaryActivityStack: ActivityStack,
        splitAttributes: SplitAttributes,
        token: Token,
    ) : this(primaryActivityStack, secondaryActivityStack, splitAttributes, binder = null, token)

    /** Creates SplitInfo for [WindowSdkExtensions.extensionVersion] 3 and 4. */
    @RequiresWindowSdkExtension(3)
    internal constructor(
        primaryActivityStack: ActivityStack,
        secondaryActivityStack: ActivityStack,
        splitAttributes: SplitAttributes,
        binder: IBinder,
    ) : this(
        primaryActivityStack,
        secondaryActivityStack,
        splitAttributes,
        binder,
        token = null,
    ) {
        WindowSdkExtensions.getInstance().requireExtensionVersion(3..4)
    }

    /**
     * Creates SplitInfo ONLY for testing.
     *
     * @param primaryActivityStack the [ActivityStack] representing the primary split container.
     * @param secondaryActivityStack the [ActivityStack] representing the secondary split container.
     * @param splitAttributes the [SplitAttributes] of this split pair.
     */
    @RestrictTo(RestrictTo.Scope.LIBRARY_GROUP)
    constructor(
        primaryActivityStack: ActivityStack,
        secondaryActivityStack: ActivityStack,
        splitAttributes: SplitAttributes,
    ) : this(
        primaryActivityStack,
        secondaryActivityStack,
        splitAttributes,
        binder = null,
        token = null,
    )

    @RequiresWindowSdkExtension(3)
    internal fun getBinder(): IBinder = let {
        WindowSdkExtensions.getInstance().requireExtensionVersion(3..4)
        requireNotNull(binder)
    }

    @RequiresWindowSdkExtension(5)
    internal fun getToken(): Token = let {
        WindowSdkExtensions.getInstance().requireExtensionVersion(5)
        requireNotNull(token)
    }

>>>>>>> 3d4510a6
    /**
     * Whether the [primaryActivityStack] or the [secondaryActivityStack] in this [SplitInfo]
     * contains the [activity].
     */
    operator fun contains(activity: Activity): Boolean {
        return primaryActivityStack.contains(activity) || secondaryActivityStack.contains(activity)
    }

    override fun equals(other: Any?): Boolean {
        if (this === other) return true
        if (other !is SplitInfo) return false

        if (primaryActivityStack != other.primaryActivityStack) return false
        if (secondaryActivityStack != other.secondaryActivityStack) return false
        if (splitAttributes != other.splitAttributes) return false
        if (token != other.token) return false
        if (binder != other.binder) return false

        return true
    }

    override fun hashCode(): Int {
        var result = primaryActivityStack.hashCode()
        result = 31 * result + secondaryActivityStack.hashCode()
        result = 31 * result + splitAttributes.hashCode()
        result = 31 * result + token.hashCode()
        result = 31 * result + binder.hashCode()
        return result
    }

    override fun toString(): String {
        return buildString {
            append("SplitInfo:{")
            append("primaryActivityStack=$primaryActivityStack, ")
            append("secondaryActivityStack=$secondaryActivityStack, ")
            append("splitAttributes=$splitAttributes, ")
            if (token != null) {
                append("token=$token")
            }
            if (binder != null) {
                append("binder=$binder")
            }
            append("}")
        }
    }
}<|MERGE_RESOLUTION|>--- conflicted
+++ resolved
@@ -24,26 +24,15 @@
 import androidx.window.extensions.embedding.SplitInfo.Token
 
 /** Describes a split pair of two containers with activities. */
-<<<<<<< HEAD
-class SplitInfo
-@RestrictTo(LIBRARY_GROUP)
-constructor(
-=======
 @Suppress("Deprecation") // To compat with device with version 3 and 4.
 class SplitInfo
 private constructor(
->>>>>>> 3d4510a6
     /** The [ActivityStack] representing the primary split container. */
     val primaryActivityStack: ActivityStack,
     /** The [ActivityStack] representing the secondary split container. */
     val secondaryActivityStack: ActivityStack,
     /** The [SplitAttributes] of this split pair. */
     val splitAttributes: SplitAttributes,
-<<<<<<< HEAD
-    /** A token uniquely identifying this `SplitInfo`. */
-    internal val token: IBinder,
-) {
-=======
     @Deprecated(
         message = "Use [token] instead",
         replaceWith =
@@ -113,7 +102,6 @@
         requireNotNull(token)
     }
 
->>>>>>> 3d4510a6
     /**
      * Whether the [primaryActivityStack] or the [secondaryActivityStack] in this [SplitInfo]
      * contains the [activity].
