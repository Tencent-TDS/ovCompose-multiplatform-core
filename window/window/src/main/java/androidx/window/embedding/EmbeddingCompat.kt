/*
 * Copyright 2021 The Android Open Source Project
 *
 * Licensed under the Apache License, Version 2.0 (the "License");
 * you may not use this file except in compliance with the License.
 * You may obtain a copy of the License at
 *
 *      http://www.apache.org/licenses/LICENSE-2.0
 *
 * Unless required by applicable law or agreed to in writing, software
 * distributed under the License is distributed on an "AS IS" BASIS,
 * WITHOUT WARRANTIES OR CONDITIONS OF ANY KIND, either express or implied.
 * See the License for the specific language governing permissions and
 * limitations under the License.
 */

package androidx.window.embedding

import android.app.Activity
import android.content.Context
import android.os.Bundle
import android.util.Log
import androidx.annotation.VisibleForTesting
import androidx.core.util.Consumer as JetpackConsumer
import androidx.window.RequiresWindowSdkExtension
import androidx.window.WindowSdkExtensions
import androidx.window.core.BuildConfig
import androidx.window.core.ConsumerAdapter
import androidx.window.core.VerificationMode
import androidx.window.embedding.EmbeddingInterfaceCompat.EmbeddingCallbackInterface
import androidx.window.embedding.OverlayController.Companion.OVERLAY_FEATURE_VERSION
import androidx.window.embedding.SplitController.SplitSupportStatus.Companion.SPLIT_AVAILABLE
import androidx.window.extensions.WindowExtensionsProvider
import androidx.window.extensions.embedding.ActivityEmbeddingComponent
import androidx.window.extensions.embedding.ActivityStack as OEMActivityStack
import androidx.window.extensions.embedding.ActivityStackAttributes
import androidx.window.extensions.embedding.SplitInfo as OEMSplitInfo
import androidx.window.reflection.Consumer2
import java.lang.reflect.Proxy
import java.util.concurrent.Executor

/**
 * Adapter implementation for different historical versions of activity embedding OEM interface in
 * [ActivityEmbeddingComponent]. Only supports the single current version in this implementation.
 */
internal class EmbeddingCompat(
    private val embeddingExtension: ActivityEmbeddingComponent,
    private val adapter: EmbeddingAdapter,
    private val consumerAdapter: ConsumerAdapter,
    private val applicationContext: Context,
    @get:VisibleForTesting internal val overlayController: OverlayControllerImpl?,
    private val activityWindowInfoCallbackController: ActivityWindowInfoCallbackController?,
) : EmbeddingInterfaceCompat {

    private val windowSdkExtensions = WindowSdkExtensions.getInstance()

    private var isCustomSplitAttributeCalculatorSet: Boolean = false

    override fun setRules(rules: Set<EmbeddingRule>) {
        var hasSplitRule = false
        for (rule in rules) {
            if (rule is SplitRule) {
                hasSplitRule = true
                break
            }
        }
        if (
            hasSplitRule &&
                SplitController.getInstance(applicationContext).splitSupportStatus !=
                    SPLIT_AVAILABLE
        ) {
            if (BuildConfig.verificationMode == VerificationMode.LOG) {
                Log.w(
                    TAG,
                    "Cannot set SplitRule because ActivityEmbedding Split is not " +
                        "supported or PROPERTY_ACTIVITY_EMBEDDING_SPLITS_ENABLED is not set."
                )
            }
            return
        }

        val r = adapter.translate(applicationContext, rules)
        embeddingExtension.setEmbeddingRules(r)
    }

    override fun setEmbeddingCallback(embeddingCallback: EmbeddingCallbackInterface) {
<<<<<<< HEAD
        if (ExtensionsUtil.safeVendorApiLevel < 2) {
            consumerAdapter.addConsumer(embeddingExtension, List::class, "setSplitInfoCallback") {
                values ->
                val splitInfoList = values.filterIsInstance<OEMSplitInfo>()
                embeddingCallback.onSplitInfoChanged(adapter.translate(splitInfoList))
            }
        } else {
            val callback =
                Consumer<List<OEMSplitInfo>> { splitInfoList ->
                    embeddingCallback.onSplitInfoChanged(adapter.translate(splitInfoList))
                }
            embeddingExtension.setSplitInfoCallback(callback)
=======
        when (windowSdkExtensions.extensionVersion) {
            1 -> {
                consumerAdapter.addConsumer(
                    embeddingExtension,
                    List::class,
                    "setSplitInfoCallback"
                ) { values ->
                    val splitInfoList = values.filterIsInstance<OEMSplitInfo>()
                    embeddingCallback.onSplitInfoChanged(adapter.translate(splitInfoList))
                }
            }
            in 2..4 -> {
                registerSplitInfoCallback(embeddingCallback)
            }
            in 5..Int.MAX_VALUE -> {
                registerSplitInfoCallback(embeddingCallback)

                // Register ActivityStack callback
                val activityStackCallback =
                    Consumer2<List<OEMActivityStack>> { activityStacks ->
                        embeddingCallback.onActivityStackChanged(adapter.translate(activityStacks))
                    }
                embeddingExtension.registerActivityStackCallback(
                    Runnable::run,
                    activityStackCallback
                )
            }
>>>>>>> 3d4510a6
        }
    }

    private fun registerSplitInfoCallback(embeddingCallback: EmbeddingCallbackInterface) {
        val splitInfoCallback =
            Consumer2<List<OEMSplitInfo>> { splitInfoList ->
                embeddingCallback.onSplitInfoChanged(adapter.translate(splitInfoList))
            }
        embeddingExtension.setSplitInfoCallback(splitInfoCallback)
    }

    override fun isActivityEmbedded(activity: Activity): Boolean {
        return embeddingExtension.isActivityEmbedded(activity)
    }

    @RequiresWindowSdkExtension(5)
    override fun pinTopActivityStack(taskId: Int, splitPinRule: SplitPinRule): Boolean {
        windowSdkExtensions.requireExtensionVersion(5)
        return embeddingExtension.pinTopActivityStack(
            taskId,
            adapter.translateSplitPinRule(applicationContext, splitPinRule)
        )
    }

    @RequiresWindowSdkExtension(5)
    override fun unpinTopActivityStack(taskId: Int) {
        windowSdkExtensions.requireExtensionVersion(5)
        return embeddingExtension.unpinTopActivityStack(taskId)
    }

    @RequiresWindowSdkExtension(2)
    override fun setSplitAttributesCalculator(
        calculator: (SplitAttributesCalculatorParams) -> SplitAttributes
    ) {
        windowSdkExtensions.requireExtensionVersion(2)

        embeddingExtension.setSplitAttributesCalculator(
            adapter.translateSplitAttributesCalculator(calculator)
        )
        isCustomSplitAttributeCalculatorSet = true
    }

    @RequiresWindowSdkExtension(2)
    override fun clearSplitAttributesCalculator() {
        windowSdkExtensions.requireExtensionVersion(2)

        embeddingExtension.clearSplitAttributesCalculator()
        isCustomSplitAttributeCalculatorSet = false
        setDefaultSplitAttributeCalculatorIfNeeded()
    }

    @RequiresWindowSdkExtension(5)
    override fun finishActivityStacks(activityStacks: Set<ActivityStack>) {
        windowSdkExtensions.requireExtensionVersion(5)

        embeddingExtension.finishActivityStacksWithTokens(
            activityStacks.mapTo(mutableSetOf()) { it.getToken() }
        )
    }

    @RequiresWindowSdkExtension(5)
    override fun setEmbeddingConfiguration(embeddingConfig: EmbeddingConfiguration) {
        windowSdkExtensions.requireExtensionVersion(5)
        adapter.embeddingConfiguration = embeddingConfig
        setDefaultSplitAttributeCalculatorIfNeeded()

        embeddingExtension.invalidateTopVisibleSplitAttributes()
    }

    private fun setDefaultSplitAttributeCalculatorIfNeeded() {
        // Setting a default SplitAttributeCalculator if the EmbeddingConfiguration is set,
        // in order to ensure the dimAreaBehavior in the SplitAttribute is up-to-date.
        if (
            windowSdkExtensions.extensionVersion >= 5 &&
                !isCustomSplitAttributeCalculatorSet &&
                adapter.embeddingConfiguration != null
        ) {
            embeddingExtension.setSplitAttributesCalculator { params ->
                adapter.translateSplitAttributes(adapter.translate(params.defaultSplitAttributes))
            }
        }
    }

    @RequiresWindowSdkExtension(3)
<<<<<<< HEAD
    override fun updateSplitAttributes(splitInfo: SplitInfo, splitAttributes: SplitAttributes) {
        WindowSdkExtensions.getInstance().requireExtensionVersion(3)
=======
    override fun invalidateVisibleActivityStacks() {
        windowSdkExtensions.requireExtensionVersion(3)

        embeddingExtension.invalidateVisibleActivityStacks()
    }

    /**
     * Updates top [activityStacks][ActivityStack] layouts, which will trigger [SplitAttributes]
     * calculator and [ActivityStackAttributes] calculator if set.
     */
    private fun ActivityEmbeddingComponent.invalidateVisibleActivityStacks() {
        // Note that this API also updates overlay container regardless of its naming.
        invalidateTopVisibleSplitAttributes()
    }

    @Suppress("Deprecation") // To compat with device with extension version 3 and 4.
    @RequiresWindowSdkExtension(3)
    override fun updateSplitAttributes(splitInfo: SplitInfo, splitAttributes: SplitAttributes) {
        windowSdkExtensions.requireExtensionVersion(3)

        if (windowSdkExtensions.extensionVersion >= 5) {
            embeddingExtension.updateSplitAttributes(
                splitInfo.getToken(),
                adapter.translateSplitAttributes(splitAttributes)
            )
        } else {
            embeddingExtension.updateSplitAttributes(
                splitInfo.getBinder(),
                adapter.translateSplitAttributes(splitAttributes)
            )
        }
    }

    @RequiresWindowSdkExtension(5)
    override fun setLaunchingActivityStack(options: Bundle, activityStack: ActivityStack): Bundle {
        windowSdkExtensions.requireExtensionVersion(5)

        ActivityEmbeddingOptionsImpl.setActivityStackToken(options, activityStack.getToken())
        return options
    }

    @RequiresWindowSdkExtension(OVERLAY_FEATURE_VERSION)
    override fun setOverlayCreateParams(
        options: Bundle,
        overlayCreateParams: OverlayCreateParams
    ): Bundle =
        options.apply {
            ActivityEmbeddingOptionsImpl.setOverlayCreateParams(options, overlayCreateParams)
        }

    @RequiresWindowSdkExtension(OVERLAY_FEATURE_VERSION)
    override fun setOverlayAttributesCalculator(
        calculator: (OverlayAttributesCalculatorParams) -> OverlayAttributes
    ) {
        windowSdkExtensions.requireExtensionVersion(OVERLAY_FEATURE_VERSION)

        overlayController!!.overlayAttributesCalculator = calculator
    }

    @RequiresWindowSdkExtension(OVERLAY_FEATURE_VERSION)
    override fun clearOverlayAttributesCalculator() {
        windowSdkExtensions.requireExtensionVersion(OVERLAY_FEATURE_VERSION)

        overlayController!!.overlayAttributesCalculator = null
    }
>>>>>>> 3d4510a6

    @RequiresWindowSdkExtension(OVERLAY_FEATURE_VERSION)
    override fun updateOverlayAttributes(overlayTag: String, overlayAttributes: OverlayAttributes) {
        windowSdkExtensions.requireExtensionVersion(OVERLAY_FEATURE_VERSION)

        overlayController!!.updateOverlayAttributes(overlayTag, overlayAttributes)
    }

    @RequiresWindowSdkExtension(OVERLAY_FEATURE_VERSION)
    override fun addOverlayInfoCallback(
        overlayTag: String,
        executor: Executor,
        overlayInfoCallback: JetpackConsumer<OverlayInfo>,
    ) {
        overlayController?.addOverlayInfoCallback(
            overlayTag,
            executor,
            overlayInfoCallback,
        )
            ?: apply {
                Log.w(TAG, "overlayInfo is not supported on device less than version 5")

                overlayInfoCallback.accept(
                    OverlayInfo(
                        overlayTag,
                        currentOverlayAttributes = null,
                        activityStack = null,
                    )
                )
            }
    }

    @RequiresWindowSdkExtension(OVERLAY_FEATURE_VERSION)
    override fun removeOverlayInfoCallback(overlayInfoCallback: JetpackConsumer<OverlayInfo>) {
        overlayController?.removeOverlayInfoCallback(overlayInfoCallback)
    }

    @RequiresWindowSdkExtension(6)
    override fun addEmbeddedActivityWindowInfoCallbackForActivity(
        activity: Activity,
        callback: JetpackConsumer<EmbeddedActivityWindowInfo>
    ) {
        activityWindowInfoCallbackController?.addCallback(activity, callback)
            ?: apply {
                Log.w(
                    TAG,
                    "EmbeddedActivityWindowInfo is not supported on device less than version 6"
                )
            }
    }

    @RequiresWindowSdkExtension(6)
    override fun removeEmbeddedActivityWindowInfoCallbackForActivity(
        callback: JetpackConsumer<EmbeddedActivityWindowInfo>
    ) {
        activityWindowInfoCallbackController?.removeCallback(callback)
    }

    companion object {
        const val DEBUG = true
        private const val TAG = "EmbeddingCompat"

        fun isEmbeddingAvailable(): Boolean {
            return try {
                EmbeddingCompat::class.java.classLoader?.let { loader ->
                    SafeActivityEmbeddingComponentProvider(
                            loader,
                            ConsumerAdapter(loader),
                            WindowExtensionsProvider.getWindowExtensions(),
                        )
                        .activityEmbeddingComponent != null
                } ?: false
            } catch (e: NoClassDefFoundError) {
                if (DEBUG) {
                    Log.d(TAG, "Embedding extension version not found")
                }
                false
            } catch (e: UnsupportedOperationException) {
                if (DEBUG) {
                    Log.d(TAG, "Stub Extension")
                }
                false
            }
        }

        fun embeddingComponent(): ActivityEmbeddingComponent {
            return if (isEmbeddingAvailable()) {
                EmbeddingCompat::class.java.classLoader?.let { loader ->
                    SafeActivityEmbeddingComponentProvider(
                            loader,
                            ConsumerAdapter(loader),
                            WindowExtensionsProvider.getWindowExtensions(),
                        )
                        .activityEmbeddingComponent
                } ?: emptyActivityEmbeddingProxy()
            } else {
                emptyActivityEmbeddingProxy()
            }
        }

        private fun emptyActivityEmbeddingProxy(): ActivityEmbeddingComponent {
            return Proxy.newProxyInstance(
                EmbeddingCompat::class.java.classLoader,
                arrayOf(ActivityEmbeddingComponent::class.java)
            ) { _, _, _ ->
            } as ActivityEmbeddingComponent
        }
    }
}<|MERGE_RESOLUTION|>--- conflicted
+++ resolved
@@ -84,20 +84,6 @@
     }
 
     override fun setEmbeddingCallback(embeddingCallback: EmbeddingCallbackInterface) {
-<<<<<<< HEAD
-        if (ExtensionsUtil.safeVendorApiLevel < 2) {
-            consumerAdapter.addConsumer(embeddingExtension, List::class, "setSplitInfoCallback") {
-                values ->
-                val splitInfoList = values.filterIsInstance<OEMSplitInfo>()
-                embeddingCallback.onSplitInfoChanged(adapter.translate(splitInfoList))
-            }
-        } else {
-            val callback =
-                Consumer<List<OEMSplitInfo>> { splitInfoList ->
-                    embeddingCallback.onSplitInfoChanged(adapter.translate(splitInfoList))
-                }
-            embeddingExtension.setSplitInfoCallback(callback)
-=======
         when (windowSdkExtensions.extensionVersion) {
             1 -> {
                 consumerAdapter.addConsumer(
@@ -125,7 +111,6 @@
                     activityStackCallback
                 )
             }
->>>>>>> 3d4510a6
         }
     }
 
@@ -210,10 +195,6 @@
     }
 
     @RequiresWindowSdkExtension(3)
-<<<<<<< HEAD
-    override fun updateSplitAttributes(splitInfo: SplitInfo, splitAttributes: SplitAttributes) {
-        WindowSdkExtensions.getInstance().requireExtensionVersion(3)
-=======
     override fun invalidateVisibleActivityStacks() {
         windowSdkExtensions.requireExtensionVersion(3)
 
@@ -279,7 +260,6 @@
 
         overlayController!!.overlayAttributesCalculator = null
     }
->>>>>>> 3d4510a6
 
     @RequiresWindowSdkExtension(OVERLAY_FEATURE_VERSION)
     override fun updateOverlayAttributes(overlayTag: String, overlayAttributes: OverlayAttributes) {
