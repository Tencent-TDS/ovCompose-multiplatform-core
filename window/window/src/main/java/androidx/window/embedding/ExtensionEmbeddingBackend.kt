/*
 * Copyright 2021 The Android Open Source Project
 *
 * Licensed under the Apache License, Version 2.0 (the "License");
 * you may not use this file except in compliance with the License.
 * You may obtain a copy of the License at
 *
 *      http://www.apache.org/licenses/LICENSE-2.0
 *
 * Unless required by applicable law or agreed to in writing, software
 * distributed under the License is distributed on an "AS IS" BASIS,
 * WITHOUT WARRANTIES OR CONDITIONS OF ANY KIND, either express or implied.
 * See the License for the specific language governing permissions and
 * limitations under the License.
 */

package androidx.window.embedding

import android.app.Activity
import android.content.Context
import android.content.pm.PackageManager
import android.os.Build
import android.os.Bundle
import android.util.Log
import androidx.annotation.GuardedBy
import androidx.annotation.RequiresApi
import androidx.annotation.VisibleForTesting
import androidx.collection.ArraySet
import androidx.core.util.Consumer
import androidx.window.RequiresWindowSdkExtension
import androidx.window.WindowProperties
import androidx.window.WindowSdkExtensions
import androidx.window.core.BuildConfig
import androidx.window.core.ConsumerAdapter
import androidx.window.core.PredicateAdapter
import androidx.window.core.VerificationMode
import androidx.window.embedding.EmbeddingInterfaceCompat.EmbeddingCallbackInterface
import androidx.window.embedding.ExtensionEmbeddingBackend.Api31Impl.isSplitPropertyEnabled
import androidx.window.embedding.OverlayController.Companion.OVERLAY_FEATURE_VERSION
import java.util.concurrent.CopyOnWriteArrayList
import java.util.concurrent.Executor
import java.util.concurrent.locks.ReentrantLock
import kotlin.concurrent.withLock

internal class ExtensionEmbeddingBackend
@VisibleForTesting
constructor(
    private val applicationContext: Context,
    @field:VisibleForTesting
    @field:GuardedBy("globalLock")
    var embeddingExtension: EmbeddingInterfaceCompat?
) : EmbeddingBackend {

    @VisibleForTesting val splitChangeCallbacks: CopyOnWriteArrayList<SplitListenerWrapper>
<<<<<<< HEAD
    private val splitInfoEmbeddingCallback = EmbeddingCallbackImpl()
=======
    private val embeddingCallback = EmbeddingCallbackImpl()
>>>>>>> 3d4510a6

    init {
        splitChangeCallbacks = CopyOnWriteArrayList<SplitListenerWrapper>()
        embeddingExtension?.setEmbeddingCallback(embeddingCallback)
    }

    companion object {
        @Volatile private var globalInstance: ExtensionEmbeddingBackend? = null
        private val globalLock = ReentrantLock()
        private const val TAG = "EmbeddingBackend"

        fun getInstance(context: Context): EmbeddingBackend {
            if (globalInstance == null) {
                globalLock.withLock {
                    if (globalInstance == null) {
                        val applicationContext = context.applicationContext
                        val embeddingExtension = initAndVerifyEmbeddingExtension(applicationContext)
                        globalInstance =
                            ExtensionEmbeddingBackend(applicationContext, embeddingExtension)
                    }
                }
            }
            return globalInstance!!
        }

        /**
         * Loads an instance of [androidx.window.extensions.embedding.ActivityEmbeddingComponent]
         * implemented by OEM if available on this device. This also verifies if the loaded
         * implementation conforms to the declared API version.
         */
        private fun initAndVerifyEmbeddingExtension(
            applicationContext: Context
        ): EmbeddingInterfaceCompat? {
            var impl: EmbeddingInterfaceCompat? = null
            val version = WindowSdkExtensions.getInstance().extensionVersion
            try {
                if (
<<<<<<< HEAD
                    isExtensionVersionSupported(ExtensionsUtil.safeVendorApiLevel) &&
                        EmbeddingCompat.isEmbeddingAvailable()
                ) {
                    impl =
                        EmbeddingBackend::class.java.classLoader?.let { loader ->
                            EmbeddingCompat(
                                EmbeddingCompat.embeddingComponent(),
                                EmbeddingAdapter(PredicateAdapter(loader)),
                                ConsumerAdapter(loader),
                                applicationContext
=======
                    isExtensionVersionSupported(version) && EmbeddingCompat.isEmbeddingAvailable()
                ) {
                    impl =
                        EmbeddingBackend::class.java.classLoader?.let { loader ->
                            val embeddingExtension = EmbeddingCompat.embeddingComponent()
                            val adapter = EmbeddingAdapter(PredicateAdapter(loader))
                            EmbeddingCompat(
                                embeddingExtension,
                                adapter,
                                ConsumerAdapter(loader),
                                applicationContext,
                                if (version >= OVERLAY_FEATURE_VERSION) {
                                    OverlayControllerImpl(embeddingExtension, adapter)
                                } else {
                                    null
                                },
                                if (version >= 6) {
                                    ActivityWindowInfoCallbackController(embeddingExtension)
                                } else {
                                    null
                                },
>>>>>>> 3d4510a6
                            )
                        }
                    // TODO(b/190433400): Check API conformance
                }
            } catch (t: Throwable) {
                if (EmbeddingCompat.DEBUG) {
                    Log.d(TAG, "Failed to load embedding extension: $t")
                }
                impl = null
            }
            if (impl == null) {
                if (EmbeddingCompat.DEBUG) {
                    Log.d(TAG, "No supported embedding extension found")
                }
            }
            return impl
        }

        /**
         * Checks if the Extension version provided on this device is supported by the current
         * version of the library.
         */
        @VisibleForTesting
        fun isExtensionVersionSupported(extensionVersion: Int?): Boolean {
            if (extensionVersion == null) {
                return false
            }

            return extensionVersion >= 1
        }
    }

    @GuardedBy("globalLock") private val ruleTracker = RuleTracker()

    @GuardedBy("globalLock")
    override fun getRules(): Set<EmbeddingRule> {
        globalLock.withLock {
            return ruleTracker.splitRules.toSet()
        }
    }

    @GuardedBy("globalLock")
    override fun setRules(rules: Set<EmbeddingRule>) {
        globalLock.withLock {
            ruleTracker.setRules(rules)
            embeddingExtension?.setRules(getRules())
        }
    }

    @GuardedBy("globalLock")
    override fun addRule(rule: EmbeddingRule) {
        globalLock.withLock {
            if (rule !in ruleTracker) {
                ruleTracker.addOrUpdateRule(rule)
                embeddingExtension?.setRules(getRules())
            }
        }
    }

    @GuardedBy("globalLock")
    override fun removeRule(rule: EmbeddingRule) {
        globalLock.withLock {
            if (rule in ruleTracker) {
                ruleTracker.removeRule(rule)
                embeddingExtension?.setRules(getRules())
            }
        }
    }

    /**
     * A helper class to manage the registered [tags][EmbeddingRule.tag] and [rules][EmbeddingRule]
     * It supports:
     * - Add a set of [rules][EmbeddingRule] and verify if there's duplicated [EmbeddingRule.tag] if
     *   needed.
     * - Clears all registered [rules][EmbeddingRule]
     * - Add a runtime [rule][EmbeddingRule] or update an existing [rule][EmbeddingRule] by
     *   [tag][EmbeddingRule.tag] if the tag has been registered.
     * - Remove a runtime [rule][EmbeddingRule]
     */
    private class RuleTracker {
        val splitRules = ArraySet<EmbeddingRule>()
        private val tagRuleMap = HashMap<String, EmbeddingRule>()

        fun setRules(rules: Set<EmbeddingRule>) {
            clearRules()
            rules.forEach { rule -> addOrUpdateRule(rule, throwOnDuplicateTag = true) }
        }

        fun clearRules() {
            splitRules.clear()
            tagRuleMap.clear()
        }

        /**
         * Adds a rule to [RuleTracker] or update an existing rule if the [tag][EmbeddingRule.tag]
         * has been registered and `throwOnDuplicateTag` is `false`
         *
         * @throws IllegalArgumentException if `throwOnDuplicateTag` is `true` and the
         *   [tag][EmbeddingRule.tag] has been registered.
         */
        fun addOrUpdateRule(rule: EmbeddingRule, throwOnDuplicateTag: Boolean = false) {
            if (rule in splitRules) {
                return
            }
            val tag = rule.tag
            if (tag == null) {
                splitRules.add(rule)
            } else if (tagRuleMap.containsKey(tag)) {
                if (throwOnDuplicateTag) {
                    throw IllegalArgumentException(
                        "Duplicated tag: $tag. Tag must be unique " + "among all registered rules"
                    )
                } else {
                    // Update the rule if throwOnDuplicateTag = false
                    val oldRule = tagRuleMap[tag]
                    splitRules.remove(oldRule)
                    tagRuleMap[tag] = rule
                    splitRules.add(rule)
                }
            } else {
                tagRuleMap[tag] = rule
                splitRules.add(rule)
            }
        }

        fun removeRule(rule: EmbeddingRule) {
            if (rule !in splitRules) {
                return
            }
            splitRules.remove(rule)
            val tag = rule.tag
            if (tag != null) {
                tagRuleMap.remove(rule.tag)
            }
        }

        operator fun contains(rule: EmbeddingRule): Boolean {
            return splitRules.contains(rule)
        }
    }

    /**
     * Wrapper around [Consumer<List<SplitInfo>>] that also includes the [Executor] on which the
     * callback should run and the [Activity].
     */
    internal class SplitListenerWrapper(
        private val activity: Activity,
        private val executor: Executor,
        val callback: Consumer<List<SplitInfo>>
    ) {
        private var lastValue: List<SplitInfo>? = null

        fun accept(splitInfoList: List<SplitInfo>) {
            val splitsWithActivity =
                splitInfoList.filter { splitState -> splitState.contains(activity) }
            if (splitsWithActivity == lastValue) {
                return
            }
            lastValue = splitsWithActivity
            executor.execute { callback.accept(splitsWithActivity) }
        }
    }

    override fun addSplitListenerForActivity(
        activity: Activity,
        executor: Executor,
        callback: Consumer<List<SplitInfo>>
    ) {
        globalLock.withLock {
            if (embeddingExtension == null) {
                if (EmbeddingCompat.DEBUG) {
                    Log.v(TAG, "Extension not loaded, skipping callback registration.")
                }
                callback.accept(emptyList())
                return
            }

            val callbackWrapper = SplitListenerWrapper(activity, executor, callback)
            splitChangeCallbacks.add(callbackWrapper)
            callbackWrapper.accept(embeddingCallback.lastInfo)
        }
    }

    override fun removeSplitListenerForActivity(consumer: Consumer<List<SplitInfo>>) {
        globalLock.withLock {
            for (callbackWrapper in splitChangeCallbacks) {
                if (callbackWrapper.callback == consumer) {
                    splitChangeCallbacks.remove(callbackWrapper)
                    break
                }
            }
        }
    }

    /**
     * Extension callback implementation of the embedding information. Keeps track of last reported
     * values.
     */
    internal inner class EmbeddingCallbackImpl : EmbeddingCallbackInterface {
<<<<<<< HEAD
        var lastInfo: List<SplitInfo>? = null
=======
        var lastInfo: List<SplitInfo> = emptyList()

        var lastActivityStacks: List<ActivityStack> = emptyList()
>>>>>>> 3d4510a6

        override fun onSplitInfoChanged(splitInfo: List<SplitInfo>) {
            lastInfo = splitInfo
            for (callbackWrapper in splitChangeCallbacks) {
                callbackWrapper.accept(splitInfo)
            }
        }

        override fun onActivityStackChanged(activityStacks: List<ActivityStack>) {
            lastActivityStacks = activityStacks
        }
    }

    private fun areExtensionsAvailable(): Boolean {
        return embeddingExtension != null
    }

    override val splitSupportStatus: SplitController.SplitSupportStatus by lazy {
        when {
            !areExtensionsAvailable() -> {
                SplitController.SplitSupportStatus.SPLIT_UNAVAILABLE
            }
            Build.VERSION.SDK_INT >= Build.VERSION_CODES.S -> {
                isSplitPropertyEnabled(applicationContext)
            }
            else -> {
                // The PackageManager#getProperty API is not supported before S, assuming
                // the property is enabled to keep the same behavior on earlier platforms.
                SplitController.SplitSupportStatus.SPLIT_AVAILABLE
            }
        }
    }

    override fun isActivityEmbedded(activity: Activity): Boolean {
        return embeddingExtension?.isActivityEmbedded(activity) ?: false
    }

    @RequiresWindowSdkExtension(5)
    override fun pinTopActivityStack(taskId: Int, splitPinRule: SplitPinRule): Boolean {
        return embeddingExtension?.pinTopActivityStack(taskId, splitPinRule) ?: false
    }

    @RequiresWindowSdkExtension(5)
    override fun unpinTopActivityStack(taskId: Int) {
        embeddingExtension?.unpinTopActivityStack(taskId)
    }

    @RequiresWindowSdkExtension(2)
    override fun setSplitAttributesCalculator(
        calculator: (SplitAttributesCalculatorParams) -> SplitAttributes
    ) {
        globalLock.withLock { embeddingExtension?.setSplitAttributesCalculator(calculator) }
    }

    @RequiresWindowSdkExtension(2)
    override fun clearSplitAttributesCalculator() {
        globalLock.withLock { embeddingExtension?.clearSplitAttributesCalculator() }
    }

    override fun getActivityStack(activity: Activity): ActivityStack? =
        globalLock.withLock {
            embeddingCallback.lastActivityStacks.find { activityStack -> activity in activityStack }
                ?: getActivityStackFromSplitInfoList(activity)
        }

    @GuardedBy("globalLock")
    private fun getActivityStackFromSplitInfoList(activity: Activity): ActivityStack? {
        for (info in embeddingCallback.lastInfo) {
            if (activity !in info) {
                continue
            }
            if (activity in info.primaryActivityStack) {
                return info.primaryActivityStack
            }
            if (activity in info.secondaryActivityStack) {
                return info.secondaryActivityStack
            }
        }
        return null
    }

    @RequiresWindowSdkExtension(5)
    override fun setLaunchingActivityStack(options: Bundle, activityStack: ActivityStack): Bundle =
        embeddingExtension?.setLaunchingActivityStack(options, activityStack) ?: options

    @RequiresWindowSdkExtension(OVERLAY_FEATURE_VERSION)
    override fun setOverlayCreateParams(
        options: Bundle,
        overlayCreateParams: OverlayCreateParams,
    ): Bundle = embeddingExtension?.setOverlayCreateParams(options, overlayCreateParams) ?: options

    @RequiresWindowSdkExtension(5)
    override fun finishActivityStacks(activityStacks: Set<ActivityStack>) {
        embeddingExtension?.finishActivityStacks(activityStacks)
    }

    @RequiresWindowSdkExtension(5)
    override fun setEmbeddingConfiguration(embeddingConfig: EmbeddingConfiguration) {
        embeddingExtension?.setEmbeddingConfiguration(embeddingConfig)
    }

    @RequiresWindowSdkExtension(3)
    override fun invalidateVisibleActivityStacks() {
        embeddingExtension?.invalidateVisibleActivityStacks()
    }

    @RequiresWindowSdkExtension(3)
    override fun updateSplitAttributes(splitInfo: SplitInfo, splitAttributes: SplitAttributes) {
        embeddingExtension?.updateSplitAttributes(splitInfo, splitAttributes)
    }

    @RequiresWindowSdkExtension(OVERLAY_FEATURE_VERSION)
    override fun setOverlayAttributesCalculator(
        calculator: (OverlayAttributesCalculatorParams) -> OverlayAttributes
    ) {
        embeddingExtension?.setOverlayAttributesCalculator(calculator)
    }

    @RequiresWindowSdkExtension(OVERLAY_FEATURE_VERSION)
    override fun clearOverlayAttributesCalculator() {
        embeddingExtension?.clearOverlayAttributesCalculator()
    }

    @RequiresWindowSdkExtension(OVERLAY_FEATURE_VERSION)
    override fun updateOverlayAttributes(overlayTag: String, overlayAttributes: OverlayAttributes) {
        embeddingExtension?.updateOverlayAttributes(overlayTag, overlayAttributes)
    }

    @RequiresWindowSdkExtension(OVERLAY_FEATURE_VERSION)
    override fun addOverlayInfoCallback(
        overlayTag: String,
        executor: Executor,
        overlayInfoCallback: Consumer<OverlayInfo>,
    ) {
        embeddingExtension?.addOverlayInfoCallback(overlayTag, executor, overlayInfoCallback)
            // Send an empty OverlayInfo if the extension does not exist.
            ?: overlayInfoCallback.accept(
                OverlayInfo(
                    overlayTag,
                    currentOverlayAttributes = null,
                    activityStack = null,
                )
            )
    }

    @RequiresWindowSdkExtension(OVERLAY_FEATURE_VERSION)
    override fun removeOverlayInfoCallback(overlayInfoCallback: Consumer<OverlayInfo>) {
        embeddingExtension?.removeOverlayInfoCallback(overlayInfoCallback)
    }

    @RequiresWindowSdkExtension(6)
    override fun addEmbeddedActivityWindowInfoCallbackForActivity(
        activity: Activity,
        callback: Consumer<EmbeddedActivityWindowInfo>
    ) {
        embeddingExtension?.addEmbeddedActivityWindowInfoCallbackForActivity(activity, callback)
    }

    @RequiresWindowSdkExtension(6)
    override fun removeEmbeddedActivityWindowInfoCallbackForActivity(
        callback: Consumer<EmbeddedActivityWindowInfo>
    ) {
        embeddingExtension?.removeEmbeddedActivityWindowInfoCallbackForActivity(callback)
    }

    @RequiresApi(31)
    private object Api31Impl {
        fun isSplitPropertyEnabled(context: Context): SplitController.SplitSupportStatus {
            val property =
                try {
                    context.packageManager.getProperty(
                        WindowProperties.PROPERTY_ACTIVITY_EMBEDDING_SPLITS_ENABLED,
                        context.packageName
                    )
                } catch (e: PackageManager.NameNotFoundException) {
                    if (BuildConfig.verificationMode == VerificationMode.LOG) {
                        Log.w(
                            TAG,
                            WindowProperties.PROPERTY_ACTIVITY_EMBEDDING_SPLITS_ENABLED +
                                " must be set and enabled in AndroidManifest.xml to use splits APIs."
                        )
                    }
                    return SplitController.SplitSupportStatus.SPLIT_ERROR_PROPERTY_NOT_DECLARED
                } catch (e: Exception) {
                    if (BuildConfig.verificationMode == VerificationMode.LOG) {
                        // This can happen when it is a test environment that doesn't support
                        // getProperty.
                        Log.e(TAG, "PackageManager.getProperty is not supported", e)
                    }
                    return SplitController.SplitSupportStatus.SPLIT_ERROR_PROPERTY_NOT_DECLARED
                }
            if (!property.isBoolean) {
                if (BuildConfig.verificationMode == VerificationMode.LOG) {
                    Log.w(
                        TAG,
                        WindowProperties.PROPERTY_ACTIVITY_EMBEDDING_SPLITS_ENABLED +
                            " must have a boolean value"
                    )
                }
                return SplitController.SplitSupportStatus.SPLIT_ERROR_PROPERTY_NOT_DECLARED
            }
            return if (property.boolean) {
                SplitController.SplitSupportStatus.SPLIT_AVAILABLE
            } else {
                SplitController.SplitSupportStatus.SPLIT_UNAVAILABLE
            }
        }
    }
}<|MERGE_RESOLUTION|>--- conflicted
+++ resolved
@@ -52,11 +52,7 @@
 ) : EmbeddingBackend {
 
     @VisibleForTesting val splitChangeCallbacks: CopyOnWriteArrayList<SplitListenerWrapper>
-<<<<<<< HEAD
-    private val splitInfoEmbeddingCallback = EmbeddingCallbackImpl()
-=======
     private val embeddingCallback = EmbeddingCallbackImpl()
->>>>>>> 3d4510a6
 
     init {
         splitChangeCallbacks = CopyOnWriteArrayList<SplitListenerWrapper>()
@@ -94,18 +90,6 @@
             val version = WindowSdkExtensions.getInstance().extensionVersion
             try {
                 if (
-<<<<<<< HEAD
-                    isExtensionVersionSupported(ExtensionsUtil.safeVendorApiLevel) &&
-                        EmbeddingCompat.isEmbeddingAvailable()
-                ) {
-                    impl =
-                        EmbeddingBackend::class.java.classLoader?.let { loader ->
-                            EmbeddingCompat(
-                                EmbeddingCompat.embeddingComponent(),
-                                EmbeddingAdapter(PredicateAdapter(loader)),
-                                ConsumerAdapter(loader),
-                                applicationContext
-=======
                     isExtensionVersionSupported(version) && EmbeddingCompat.isEmbeddingAvailable()
                 ) {
                     impl =
@@ -127,7 +111,6 @@
                                 } else {
                                     null
                                 },
->>>>>>> 3d4510a6
                             )
                         }
                     // TODO(b/190433400): Check API conformance
@@ -327,13 +310,9 @@
      * values.
      */
     internal inner class EmbeddingCallbackImpl : EmbeddingCallbackInterface {
-<<<<<<< HEAD
-        var lastInfo: List<SplitInfo>? = null
-=======
         var lastInfo: List<SplitInfo> = emptyList()
 
         var lastActivityStacks: List<ActivityStack> = emptyList()
->>>>>>> 3d4510a6
 
         override fun onSplitInfoChanged(splitInfo: List<SplitInfo>) {
             lastInfo = splitInfo
