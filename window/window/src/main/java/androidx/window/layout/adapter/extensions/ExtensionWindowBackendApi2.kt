--- conflicted
+++ resolved
@@ -29,33 +29,24 @@
 import java.util.concurrent.locks.ReentrantLock
 import kotlin.concurrent.withLock
 
-internal class ExtensionWindowBackendApi2(private val component: WindowLayoutComponent) :
-    WindowBackend {
+internal class ExtensionWindowBackendApi2(
+    private val component: WindowLayoutComponent
+) : WindowBackend {
 
     private val globalLock = ReentrantLock()
-<<<<<<< HEAD
-
-    @GuardedBy("globalLock")
-    private val contextToListeners = mutableMapOf<Context, MulticastConsumerApi2>()
-
-    @GuardedBy("globalLock")
-=======
 
     @GuardedBy("globalLock")
     private val contextToListeners = mutableMapOf<Context, MulticastConsumer>()
 
     @GuardedBy("globalLock")
->>>>>>> 9a170158
     private val listenerToContext = mutableMapOf<Consumer<WindowLayoutInfo>, Context>()
 
     /**
      * Registers a listener to consume new values of [WindowLayoutInfo]. If there was a listener
      * registered for a given [Context] then the new listener will receive a replay of the last
      * known value.
-     *
      * @param context the host of a [android.view.Window] or an area on the screen. Has to be an
-     *   [Activity] or a [UiContext] created with [Context#createWindowContext] or
-     *   InputMethodService.
+     * [Activity] or a [UiContext] created with [Context#createWindowContext] or InputMethodService.
      * @param executor an executor from the parent interface
      * @param callback the listener that will receive new values
      */
@@ -69,15 +60,14 @@
             contextToListeners[context]?.let { listener ->
                 listener.addListener(callback)
                 listenerToContext[callback] = context
+            } ?: run {
+                val consumer = MulticastConsumer(context)
+                contextToListeners[context] = consumer
+                listenerToContext[callback] = context
+                consumer.addListener(callback)
+
+                component.addWindowLayoutInfoListener(context, consumer)
             }
-                ?: run {
-                    val consumer = MulticastConsumerApi2(context)
-                    contextToListeners[context] = consumer
-                    listenerToContext[callback] = context
-                    consumer.addListener(callback)
-
-                    component.addWindowLayoutInfoListener(context, consumer)
-                }
         }
     }
 
@@ -85,7 +75,6 @@
      * Unregisters a listener, if this is the last listener for a [UiContext] then the listener is
      * removed from the [WindowLayoutComponent]. Calling with the same listener multiple times in a
      * row does not have an effect.
-     *
      * @param callback a listener that may have been registered
      */
     override fun unregisterLayoutChangeCallback(callback: Consumer<WindowLayoutInfo>) {
@@ -101,7 +90,9 @@
         }
     }
 
-    /** Returns {@code true} if all the collections are empty, {@code false} otherwise */
+    /**
+     * Returns {@code true} if all the collections are empty, {@code false} otherwise
+     */
     @VisibleForTesting
     override fun hasRegisteredListeners(): Boolean {
         return !(contextToListeners.isEmpty() && listenerToContext.isEmpty())
