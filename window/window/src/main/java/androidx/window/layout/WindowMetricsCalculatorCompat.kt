/*
 * Copyright 2021 The Android Open Source Project
 *
 * Licensed under the Apache License, Version 2.0 (the "License");
 * you may not use this file except in compliance with the License.
 * You may obtain a copy of the License at
 *
 *      http://www.apache.org/licenses/LICENSE-2.0
 *
 * Unless required by applicable law or agreed to in writing, software
 * distributed under the License is distributed on an "AS IS" BASIS,
 * WITHOUT WARRANTIES OR CONDITIONS OF ANY KIND, either express or implied.
 * See the License for the specific language governing permissions and
 * limitations under the License.
 */
package androidx.window.layout

import android.app.Activity
import android.content.Context
import android.inputmethodservice.InputMethodService
import androidx.annotation.UiContext
import androidx.core.view.WindowInsetsCompat
import androidx.window.layout.util.DensityCompatHelper
import androidx.window.layout.util.WindowMetricsCompatHelper

/** Helper class used to compute window metrics across Android versions. */
<<<<<<< HEAD
internal object WindowMetricsCalculatorCompat : WindowMetricsCalculator {

    private val TAG: String = WindowMetricsCalculatorCompat::class.java.simpleName
=======
internal class WindowMetricsCalculatorCompat(
    private val densityCompatHelper: DensityCompatHelper = DensityCompatHelper.getInstance()
) : WindowMetricsCalculator {
>>>>>>> 3d4510a6

    /**
     * Computes the current [WindowMetrics] for a given [Context]. The context can be either an
     * [Activity], a Context created with [Context#createWindowContext], or an [InputMethodService].
     *
     * @see WindowMetricsCalculator.computeCurrentWindowMetrics
     */
    override fun computeCurrentWindowMetrics(@UiContext context: Context): WindowMetrics {
        return WindowMetricsCompatHelper.getInstance()
            .currentWindowMetrics(context, densityCompatHelper)
    }

    /**
     * Computes the current [WindowMetrics] for a given [Activity]
     *
     * @see WindowMetricsCalculator.computeCurrentWindowMetrics
     */
    override fun computeCurrentWindowMetrics(activity: Activity): WindowMetrics {
<<<<<<< HEAD
        val bounds =
            if (Build.VERSION.SDK_INT >= VERSION_CODES.R) {
                currentWindowBounds(activity)
            } else if (Build.VERSION.SDK_INT >= VERSION_CODES.Q) {
                computeWindowBoundsQ(activity)
            } else if (Build.VERSION.SDK_INT >= VERSION_CODES.P) {
                computeWindowBoundsP(activity)
            } else if (Build.VERSION.SDK_INT >= VERSION_CODES.N) {
                computeWindowBoundsN(activity)
            } else {
                computeWindowBoundsIceCreamSandwich(activity)
            }
        // TODO (b/233899790): compute insets for other platform versions below R
        val windowInsetsCompat =
            if (Build.VERSION.SDK_INT >= VERSION_CODES.R) {
                computeWindowInsetsCompat(activity)
            } else {
                WindowInsetsCompat.Builder().build()
            }
        return WindowMetrics(Bounds(bounds), windowInsetsCompat)
=======
        return WindowMetricsCompatHelper.getInstance()
            .currentWindowMetrics(activity, densityCompatHelper)
>>>>>>> 3d4510a6
    }

    /**
     * Computes the maximum [WindowMetrics] for a given [Activity]
     *
     * @see WindowMetricsCalculator.computeMaximumWindowMetrics
     */
    override fun computeMaximumWindowMetrics(activity: Activity): WindowMetrics {
        return WindowMetricsCompatHelper.getInstance()
            .maximumWindowMetrics(activity, densityCompatHelper)
    }

    /**
     * Computes the maximum [WindowMetrics] for a given [UiContext]
     *
     * @See WindowMetricsCalculator.computeMaximumWindowMetrics
     */
    override fun computeMaximumWindowMetrics(@UiContext context: Context): WindowMetrics {
<<<<<<< HEAD
        // TODO(b/259148796): Make WindowMetricsCalculatorCompat more testable
        val bounds =
            if (Build.VERSION.SDK_INT >= VERSION_CODES.R) {
                maximumWindowBounds(context)
            } else {
                val wm = context.getSystemService(Context.WINDOW_SERVICE) as WindowManager
                // [WindowManager#getDefaultDisplay] is deprecated but we have this for
                // compatibility with older versions, as we can't reliably get the display
                // associated
                // with a Context through public APIs either.
                @Suppress("DEPRECATION") val display = wm.defaultDisplay
                val displaySize = getRealSizeForDisplay(display)
                Rect(0, 0, displaySize.x, displaySize.y)
            }
        // TODO (b/233899790): compute insets for other platform versions below R
        val windowInsetsCompat =
            if (Build.VERSION.SDK_INT >= VERSION_CODES.R) {
                computeWindowInsetsCompat(context)
            } else {
                WindowInsetsCompat.Builder().build()
            }
        return WindowMetrics(Bounds(bounds), windowInsetsCompat)
    }

    /** Computes the window bounds for [Build.VERSION_CODES.Q]. */
    @SuppressLint("BanUncheckedReflection", "BlockedPrivateApi")
    @RequiresApi(VERSION_CODES.Q)
    internal fun computeWindowBoundsQ(activity: Activity): Rect {
        var bounds: Rect
        val config = activity.resources.configuration
        try {
            val windowConfigField =
                Configuration::class.java.getDeclaredField("windowConfiguration")
            windowConfigField.isAccessible = true
            val windowConfig = windowConfigField[config]
            val getBoundsMethod = windowConfig.javaClass.getDeclaredMethod("getBounds")
            bounds = Rect(getBoundsMethod.invoke(windowConfig) as Rect)
        } catch (e: NoSuchFieldException) {
            Log.w(TAG, e)
            // If reflection fails for some reason default to the P implementation which still
            // has the ability to account for display cutouts.
            bounds = computeWindowBoundsP(activity)
        } catch (e: NoSuchMethodException) {
            Log.w(TAG, e)
            bounds = computeWindowBoundsP(activity)
        } catch (e: IllegalAccessException) {
            Log.w(TAG, e)
            bounds = computeWindowBoundsP(activity)
        } catch (e: InvocationTargetException) {
            Log.w(TAG, e)
            bounds = computeWindowBoundsP(activity)
        }
        return bounds
    }

    /**
     * Computes the window bounds for [Build.VERSION_CODES.P].
     *
     * NOTE: This method may result in incorrect values if the [android.content.res.Resources] value
     * stored at 'navigation_bar_height' does not match the true navigation bar inset on the window.
     */
    @SuppressLint("BanUncheckedReflection", "BlockedPrivateApi")
    @RequiresApi(VERSION_CODES.P)
    internal fun computeWindowBoundsP(activity: Activity): Rect {
        val bounds = Rect()
        val config = activity.resources.configuration
        try {
            val windowConfigField =
                Configuration::class.java.getDeclaredField("windowConfiguration")
            windowConfigField.isAccessible = true
            val windowConfig = windowConfigField[config]

            // In multi-window mode we'll use the WindowConfiguration#mBounds property which
            // should match the window size. Otherwise we'll use the mAppBounds property and
            // will adjust it below.
            if (isInMultiWindowMode(activity)) {
                val getAppBounds = windowConfig.javaClass.getDeclaredMethod("getBounds")
                bounds.set((getAppBounds.invoke(windowConfig) as Rect))
            } else {
                val getAppBounds = windowConfig.javaClass.getDeclaredMethod("getAppBounds")
                bounds.set((getAppBounds.invoke(windowConfig) as Rect))
            }
        } catch (e: NoSuchFieldException) {
            Log.w(TAG, e)
            getRectSizeFromDisplay(activity, bounds)
        } catch (e: NoSuchMethodException) {
            Log.w(TAG, e)
            getRectSizeFromDisplay(activity, bounds)
        } catch (e: IllegalAccessException) {
            Log.w(TAG, e)
            getRectSizeFromDisplay(activity, bounds)
        } catch (e: InvocationTargetException) {
            Log.w(TAG, e)
            getRectSizeFromDisplay(activity, bounds)
        }
        val platformWindowManager = activity.windowManager

        // [WindowManager#getDefaultDisplay] is deprecated but we have this for
        // compatibility with older versions
        @Suppress("DEPRECATION") val currentDisplay = platformWindowManager.defaultDisplay
        val realDisplaySize = Point()
        @Suppress("DEPRECATION") currentDisplay.getRealSize(realDisplaySize)

        if (!isInMultiWindowMode(activity)) {
            // The activity is not in multi-window mode. Check if the addition of the
            // navigation bar size to mAppBounds results in the real display size and if so
            // assume the nav bar height should be added to the result.
            val navigationBarHeight = getNavigationBarHeight(activity)
            if (bounds.bottom + navigationBarHeight == realDisplaySize.y) {
                bounds.bottom += navigationBarHeight
            } else if (bounds.right + navigationBarHeight == realDisplaySize.x) {
                bounds.right += navigationBarHeight
            } else if (bounds.left == navigationBarHeight) {
                bounds.left = 0
            }
        }
        if (
            (bounds.width() < realDisplaySize.x || bounds.height() < realDisplaySize.y) &&
                !isInMultiWindowMode(activity)
        ) {
            // If the corrected bounds are not the same as the display size and the activity is
            // not in multi-window mode it is possible there are unreported cutouts inset-ing
            // the window depending on the layoutInCutoutMode. Check for them here by getting
            // the cutout from the display itself.
            val displayCutout = getCutoutForDisplay(currentDisplay)
            if (displayCutout != null) {
                if (bounds.left == safeInsetLeft(displayCutout)) {
                    bounds.left = 0
                }
                if (realDisplaySize.x - bounds.right == safeInsetRight(displayCutout)) {
                    bounds.right += safeInsetRight(displayCutout)
                }
                if (bounds.top == safeInsetTop(displayCutout)) {
                    bounds.top = 0
                }
                if (realDisplaySize.y - bounds.bottom == safeInsetBottom(displayCutout)) {
                    bounds.bottom += safeInsetBottom(displayCutout)
                }
            }
        }
        return bounds
    }

    private fun getRectSizeFromDisplay(activity: Activity, bounds: Rect) {
        // [WindowManager#getDefaultDisplay] is deprecated but we have this for
        // compatibility with older versions
        @Suppress("DEPRECATION") val defaultDisplay = activity.windowManager.defaultDisplay
        // [Display#getRectSize] is deprecated but we have this for
        // compatibility with older versions
        @Suppress("DEPRECATION") defaultDisplay.getRectSize(bounds)
    }

    /**
     * Computes the window bounds for platforms between [Build.VERSION_CODES.N] and
     * [Build.VERSION_CODES.O_MR1], inclusive.
     *
     * NOTE: This method may result in incorrect values under the following conditions:
     * * If the activity is in multi-window mode the origin of the returned bounds will always be
     *   anchored at (0, 0).
     * * If the [android.content.res.Resources] value stored at 'navigation_bar_height' does not
     *   match the true navigation bar size the returned bounds will not take into account the
     *   navigation bar.
     */
    @RequiresApi(VERSION_CODES.N)
    internal fun computeWindowBoundsN(activity: Activity): Rect {
        val bounds = Rect()
        // [WindowManager#getDefaultDisplay] is deprecated but we have this for
        // compatibility with older versions
        @Suppress("DEPRECATION") val defaultDisplay = activity.windowManager.defaultDisplay
        // [Display#getRectSize] is deprecated but we have this for
        // compatibility with older versions
        @Suppress("DEPRECATION") defaultDisplay.getRectSize(bounds)
        if (!isInMultiWindowMode(activity)) {
            // The activity is not in multi-window mode. Check if the addition of the
            // navigation bar size to Display#getSize() results in the real display size and
            // if so return this value. If not, return the result of Display#getSize().
            val realDisplaySize = getRealSizeForDisplay(defaultDisplay)
            val navigationBarHeight = getNavigationBarHeight(activity)
            if (bounds.bottom + navigationBarHeight == realDisplaySize.y) {
                bounds.bottom += navigationBarHeight
            } else if (bounds.right + navigationBarHeight == realDisplaySize.x) {
                bounds.right += navigationBarHeight
            }
        }
        return bounds
    }

    /**
     * Computes the window bounds for platforms between [Build.VERSION_CODES.JELLY_BEAN] and
     * [Build.VERSION_CODES.M], inclusive.
     *
     * Given that multi-window mode isn't supported before N we simply return the real display size
     * which should match the window size of a full-screen app.
     */
    internal fun computeWindowBoundsIceCreamSandwich(activity: Activity): Rect {
        // [WindowManager#getDefaultDisplay] is deprecated but we have this for
        // compatibility with older versions
        @Suppress("DEPRECATION") val defaultDisplay = activity.windowManager.defaultDisplay
        val realDisplaySize = getRealSizeForDisplay(defaultDisplay)
        val bounds = Rect()
        if (realDisplaySize.x == 0 || realDisplaySize.y == 0) {
            // [Display#getRectSize] is deprecated but we have this for
            // compatibility with older versions
            @Suppress("DEPRECATION") defaultDisplay.getRectSize(bounds)
        } else {
            bounds.right = realDisplaySize.x
            bounds.bottom = realDisplaySize.y
        }
        return bounds
    }

    /**
     * Returns the full (real) size of the display, in pixels, without subtracting any window decor
     * or applying any compatibility scale factors.
     *
     * The size is adjusted based on the current rotation of the display.
     *
     * @return a point representing the real display size in pixels.
     * @see Display.getRealSize
     */
    @VisibleForTesting
    @Suppress("DEPRECATION")
    internal fun getRealSizeForDisplay(display: Display): Point {
        val size = Point()
        display.getRealSize(size)
        return size
    }

    /**
     * Returns the [android.content.res.Resources] value stored as 'navigation_bar_height'.
     *
     * Note: This is error-prone and is **not** the recommended way to determine the size of the
     * overlapping region between the navigation bar and a given window. The best approach is to
     * acquire the [android.view.WindowInsets].
     */
    private fun getNavigationBarHeight(context: Context): Int {
        val resources = context.resources
        val resourceId = resources.getIdentifier("navigation_bar_height", "dimen", "android")
        return if (resourceId > 0) {
            resources.getDimensionPixelSize(resourceId)
        } else 0
    }

    /**
     * Returns the [DisplayCutout] for the given display. Note that display cutout returned here is
     * for the display and the insets provided are in the display coordinate system.
     *
     * @return the display cutout for the given display.
     */
    @SuppressLint("BanUncheckedReflection")
    @RequiresApi(VERSION_CODES.P)
    private fun getCutoutForDisplay(display: Display): DisplayCutout? {
        var displayCutout: DisplayCutout? = null
        try {
            val displayInfoClass = Class.forName("android.view.DisplayInfo")
            val displayInfoConstructor = displayInfoClass.getConstructor()
            displayInfoConstructor.isAccessible = true
            val displayInfo = displayInfoConstructor.newInstance()
            val getDisplayInfoMethod =
                display.javaClass.getDeclaredMethod("getDisplayInfo", displayInfo.javaClass)
            getDisplayInfoMethod.isAccessible = true
            getDisplayInfoMethod.invoke(display, displayInfo)
            val displayCutoutField = displayInfo.javaClass.getDeclaredField("displayCutout")
            displayCutoutField.isAccessible = true
            val cutout = displayCutoutField[displayInfo]
            if (cutout is DisplayCutout) {
                displayCutout = cutout
            }
        } catch (e: ClassNotFoundException) {
            Log.w(TAG, e)
        } catch (e: NoSuchMethodException) {
            Log.w(TAG, e)
        } catch (e: NoSuchFieldException) {
            Log.w(TAG, e)
        } catch (e: IllegalAccessException) {
            Log.w(TAG, e)
        } catch (e: InvocationTargetException) {
            Log.w(TAG, e)
        } catch (e: InstantiationException) {
            Log.w(TAG, e)
        }
        return displayCutout
    }

=======
        return WindowMetricsCompatHelper.getInstance()
            .maximumWindowMetrics(context, densityCompatHelper)
    }

>>>>>>> 3d4510a6
    /** [ArrayList] that defines different types of sources causing window insets. */
    internal val insetsTypeMasks: ArrayList<Int> =
        arrayListOf(
            WindowInsetsCompat.Type.statusBars(),
            WindowInsetsCompat.Type.navigationBars(),
            WindowInsetsCompat.Type.captionBar(),
            WindowInsetsCompat.Type.ime(),
            WindowInsetsCompat.Type.systemGestures(),
            WindowInsetsCompat.Type.mandatorySystemGestures(),
            WindowInsetsCompat.Type.tappableElement(),
            WindowInsetsCompat.Type.displayCutout()
        )
<<<<<<< HEAD

    /** Computes the current [WindowInsetsCompat] for a given [Context]. */
    @RequiresApi(VERSION_CODES.R)
    internal fun computeWindowInsetsCompat(@UiContext context: Context): WindowInsetsCompat {
        val build = Build.VERSION.SDK_INT
        val windowInsetsCompat =
            if (build >= VERSION_CODES.R) {
                currentWindowInsets(context)
            } else {
                throw Exception("Incompatible SDK version")
            }
        return windowInsetsCompat
    }
=======
>>>>>>> 3d4510a6
}<|MERGE_RESOLUTION|>--- conflicted
+++ resolved
@@ -24,15 +24,9 @@
 import androidx.window.layout.util.WindowMetricsCompatHelper
 
 /** Helper class used to compute window metrics across Android versions. */
-<<<<<<< HEAD
-internal object WindowMetricsCalculatorCompat : WindowMetricsCalculator {
-
-    private val TAG: String = WindowMetricsCalculatorCompat::class.java.simpleName
-=======
 internal class WindowMetricsCalculatorCompat(
     private val densityCompatHelper: DensityCompatHelper = DensityCompatHelper.getInstance()
 ) : WindowMetricsCalculator {
->>>>>>> 3d4510a6
 
     /**
      * Computes the current [WindowMetrics] for a given [Context]. The context can be either an
@@ -51,31 +45,8 @@
      * @see WindowMetricsCalculator.computeCurrentWindowMetrics
      */
     override fun computeCurrentWindowMetrics(activity: Activity): WindowMetrics {
-<<<<<<< HEAD
-        val bounds =
-            if (Build.VERSION.SDK_INT >= VERSION_CODES.R) {
-                currentWindowBounds(activity)
-            } else if (Build.VERSION.SDK_INT >= VERSION_CODES.Q) {
-                computeWindowBoundsQ(activity)
-            } else if (Build.VERSION.SDK_INT >= VERSION_CODES.P) {
-                computeWindowBoundsP(activity)
-            } else if (Build.VERSION.SDK_INT >= VERSION_CODES.N) {
-                computeWindowBoundsN(activity)
-            } else {
-                computeWindowBoundsIceCreamSandwich(activity)
-            }
-        // TODO (b/233899790): compute insets for other platform versions below R
-        val windowInsetsCompat =
-            if (Build.VERSION.SDK_INT >= VERSION_CODES.R) {
-                computeWindowInsetsCompat(activity)
-            } else {
-                WindowInsetsCompat.Builder().build()
-            }
-        return WindowMetrics(Bounds(bounds), windowInsetsCompat)
-=======
         return WindowMetricsCompatHelper.getInstance()
             .currentWindowMetrics(activity, densityCompatHelper)
->>>>>>> 3d4510a6
     }
 
     /**
@@ -94,297 +65,10 @@
      * @See WindowMetricsCalculator.computeMaximumWindowMetrics
      */
     override fun computeMaximumWindowMetrics(@UiContext context: Context): WindowMetrics {
-<<<<<<< HEAD
-        // TODO(b/259148796): Make WindowMetricsCalculatorCompat more testable
-        val bounds =
-            if (Build.VERSION.SDK_INT >= VERSION_CODES.R) {
-                maximumWindowBounds(context)
-            } else {
-                val wm = context.getSystemService(Context.WINDOW_SERVICE) as WindowManager
-                // [WindowManager#getDefaultDisplay] is deprecated but we have this for
-                // compatibility with older versions, as we can't reliably get the display
-                // associated
-                // with a Context through public APIs either.
-                @Suppress("DEPRECATION") val display = wm.defaultDisplay
-                val displaySize = getRealSizeForDisplay(display)
-                Rect(0, 0, displaySize.x, displaySize.y)
-            }
-        // TODO (b/233899790): compute insets for other platform versions below R
-        val windowInsetsCompat =
-            if (Build.VERSION.SDK_INT >= VERSION_CODES.R) {
-                computeWindowInsetsCompat(context)
-            } else {
-                WindowInsetsCompat.Builder().build()
-            }
-        return WindowMetrics(Bounds(bounds), windowInsetsCompat)
-    }
-
-    /** Computes the window bounds for [Build.VERSION_CODES.Q]. */
-    @SuppressLint("BanUncheckedReflection", "BlockedPrivateApi")
-    @RequiresApi(VERSION_CODES.Q)
-    internal fun computeWindowBoundsQ(activity: Activity): Rect {
-        var bounds: Rect
-        val config = activity.resources.configuration
-        try {
-            val windowConfigField =
-                Configuration::class.java.getDeclaredField("windowConfiguration")
-            windowConfigField.isAccessible = true
-            val windowConfig = windowConfigField[config]
-            val getBoundsMethod = windowConfig.javaClass.getDeclaredMethod("getBounds")
-            bounds = Rect(getBoundsMethod.invoke(windowConfig) as Rect)
-        } catch (e: NoSuchFieldException) {
-            Log.w(TAG, e)
-            // If reflection fails for some reason default to the P implementation which still
-            // has the ability to account for display cutouts.
-            bounds = computeWindowBoundsP(activity)
-        } catch (e: NoSuchMethodException) {
-            Log.w(TAG, e)
-            bounds = computeWindowBoundsP(activity)
-        } catch (e: IllegalAccessException) {
-            Log.w(TAG, e)
-            bounds = computeWindowBoundsP(activity)
-        } catch (e: InvocationTargetException) {
-            Log.w(TAG, e)
-            bounds = computeWindowBoundsP(activity)
-        }
-        return bounds
-    }
-
-    /**
-     * Computes the window bounds for [Build.VERSION_CODES.P].
-     *
-     * NOTE: This method may result in incorrect values if the [android.content.res.Resources] value
-     * stored at 'navigation_bar_height' does not match the true navigation bar inset on the window.
-     */
-    @SuppressLint("BanUncheckedReflection", "BlockedPrivateApi")
-    @RequiresApi(VERSION_CODES.P)
-    internal fun computeWindowBoundsP(activity: Activity): Rect {
-        val bounds = Rect()
-        val config = activity.resources.configuration
-        try {
-            val windowConfigField =
-                Configuration::class.java.getDeclaredField("windowConfiguration")
-            windowConfigField.isAccessible = true
-            val windowConfig = windowConfigField[config]
-
-            // In multi-window mode we'll use the WindowConfiguration#mBounds property which
-            // should match the window size. Otherwise we'll use the mAppBounds property and
-            // will adjust it below.
-            if (isInMultiWindowMode(activity)) {
-                val getAppBounds = windowConfig.javaClass.getDeclaredMethod("getBounds")
-                bounds.set((getAppBounds.invoke(windowConfig) as Rect))
-            } else {
-                val getAppBounds = windowConfig.javaClass.getDeclaredMethod("getAppBounds")
-                bounds.set((getAppBounds.invoke(windowConfig) as Rect))
-            }
-        } catch (e: NoSuchFieldException) {
-            Log.w(TAG, e)
-            getRectSizeFromDisplay(activity, bounds)
-        } catch (e: NoSuchMethodException) {
-            Log.w(TAG, e)
-            getRectSizeFromDisplay(activity, bounds)
-        } catch (e: IllegalAccessException) {
-            Log.w(TAG, e)
-            getRectSizeFromDisplay(activity, bounds)
-        } catch (e: InvocationTargetException) {
-            Log.w(TAG, e)
-            getRectSizeFromDisplay(activity, bounds)
-        }
-        val platformWindowManager = activity.windowManager
-
-        // [WindowManager#getDefaultDisplay] is deprecated but we have this for
-        // compatibility with older versions
-        @Suppress("DEPRECATION") val currentDisplay = platformWindowManager.defaultDisplay
-        val realDisplaySize = Point()
-        @Suppress("DEPRECATION") currentDisplay.getRealSize(realDisplaySize)
-
-        if (!isInMultiWindowMode(activity)) {
-            // The activity is not in multi-window mode. Check if the addition of the
-            // navigation bar size to mAppBounds results in the real display size and if so
-            // assume the nav bar height should be added to the result.
-            val navigationBarHeight = getNavigationBarHeight(activity)
-            if (bounds.bottom + navigationBarHeight == realDisplaySize.y) {
-                bounds.bottom += navigationBarHeight
-            } else if (bounds.right + navigationBarHeight == realDisplaySize.x) {
-                bounds.right += navigationBarHeight
-            } else if (bounds.left == navigationBarHeight) {
-                bounds.left = 0
-            }
-        }
-        if (
-            (bounds.width() < realDisplaySize.x || bounds.height() < realDisplaySize.y) &&
-                !isInMultiWindowMode(activity)
-        ) {
-            // If the corrected bounds are not the same as the display size and the activity is
-            // not in multi-window mode it is possible there are unreported cutouts inset-ing
-            // the window depending on the layoutInCutoutMode. Check for them here by getting
-            // the cutout from the display itself.
-            val displayCutout = getCutoutForDisplay(currentDisplay)
-            if (displayCutout != null) {
-                if (bounds.left == safeInsetLeft(displayCutout)) {
-                    bounds.left = 0
-                }
-                if (realDisplaySize.x - bounds.right == safeInsetRight(displayCutout)) {
-                    bounds.right += safeInsetRight(displayCutout)
-                }
-                if (bounds.top == safeInsetTop(displayCutout)) {
-                    bounds.top = 0
-                }
-                if (realDisplaySize.y - bounds.bottom == safeInsetBottom(displayCutout)) {
-                    bounds.bottom += safeInsetBottom(displayCutout)
-                }
-            }
-        }
-        return bounds
-    }
-
-    private fun getRectSizeFromDisplay(activity: Activity, bounds: Rect) {
-        // [WindowManager#getDefaultDisplay] is deprecated but we have this for
-        // compatibility with older versions
-        @Suppress("DEPRECATION") val defaultDisplay = activity.windowManager.defaultDisplay
-        // [Display#getRectSize] is deprecated but we have this for
-        // compatibility with older versions
-        @Suppress("DEPRECATION") defaultDisplay.getRectSize(bounds)
-    }
-
-    /**
-     * Computes the window bounds for platforms between [Build.VERSION_CODES.N] and
-     * [Build.VERSION_CODES.O_MR1], inclusive.
-     *
-     * NOTE: This method may result in incorrect values under the following conditions:
-     * * If the activity is in multi-window mode the origin of the returned bounds will always be
-     *   anchored at (0, 0).
-     * * If the [android.content.res.Resources] value stored at 'navigation_bar_height' does not
-     *   match the true navigation bar size the returned bounds will not take into account the
-     *   navigation bar.
-     */
-    @RequiresApi(VERSION_CODES.N)
-    internal fun computeWindowBoundsN(activity: Activity): Rect {
-        val bounds = Rect()
-        // [WindowManager#getDefaultDisplay] is deprecated but we have this for
-        // compatibility with older versions
-        @Suppress("DEPRECATION") val defaultDisplay = activity.windowManager.defaultDisplay
-        // [Display#getRectSize] is deprecated but we have this for
-        // compatibility with older versions
-        @Suppress("DEPRECATION") defaultDisplay.getRectSize(bounds)
-        if (!isInMultiWindowMode(activity)) {
-            // The activity is not in multi-window mode. Check if the addition of the
-            // navigation bar size to Display#getSize() results in the real display size and
-            // if so return this value. If not, return the result of Display#getSize().
-            val realDisplaySize = getRealSizeForDisplay(defaultDisplay)
-            val navigationBarHeight = getNavigationBarHeight(activity)
-            if (bounds.bottom + navigationBarHeight == realDisplaySize.y) {
-                bounds.bottom += navigationBarHeight
-            } else if (bounds.right + navigationBarHeight == realDisplaySize.x) {
-                bounds.right += navigationBarHeight
-            }
-        }
-        return bounds
-    }
-
-    /**
-     * Computes the window bounds for platforms between [Build.VERSION_CODES.JELLY_BEAN] and
-     * [Build.VERSION_CODES.M], inclusive.
-     *
-     * Given that multi-window mode isn't supported before N we simply return the real display size
-     * which should match the window size of a full-screen app.
-     */
-    internal fun computeWindowBoundsIceCreamSandwich(activity: Activity): Rect {
-        // [WindowManager#getDefaultDisplay] is deprecated but we have this for
-        // compatibility with older versions
-        @Suppress("DEPRECATION") val defaultDisplay = activity.windowManager.defaultDisplay
-        val realDisplaySize = getRealSizeForDisplay(defaultDisplay)
-        val bounds = Rect()
-        if (realDisplaySize.x == 0 || realDisplaySize.y == 0) {
-            // [Display#getRectSize] is deprecated but we have this for
-            // compatibility with older versions
-            @Suppress("DEPRECATION") defaultDisplay.getRectSize(bounds)
-        } else {
-            bounds.right = realDisplaySize.x
-            bounds.bottom = realDisplaySize.y
-        }
-        return bounds
-    }
-
-    /**
-     * Returns the full (real) size of the display, in pixels, without subtracting any window decor
-     * or applying any compatibility scale factors.
-     *
-     * The size is adjusted based on the current rotation of the display.
-     *
-     * @return a point representing the real display size in pixels.
-     * @see Display.getRealSize
-     */
-    @VisibleForTesting
-    @Suppress("DEPRECATION")
-    internal fun getRealSizeForDisplay(display: Display): Point {
-        val size = Point()
-        display.getRealSize(size)
-        return size
-    }
-
-    /**
-     * Returns the [android.content.res.Resources] value stored as 'navigation_bar_height'.
-     *
-     * Note: This is error-prone and is **not** the recommended way to determine the size of the
-     * overlapping region between the navigation bar and a given window. The best approach is to
-     * acquire the [android.view.WindowInsets].
-     */
-    private fun getNavigationBarHeight(context: Context): Int {
-        val resources = context.resources
-        val resourceId = resources.getIdentifier("navigation_bar_height", "dimen", "android")
-        return if (resourceId > 0) {
-            resources.getDimensionPixelSize(resourceId)
-        } else 0
-    }
-
-    /**
-     * Returns the [DisplayCutout] for the given display. Note that display cutout returned here is
-     * for the display and the insets provided are in the display coordinate system.
-     *
-     * @return the display cutout for the given display.
-     */
-    @SuppressLint("BanUncheckedReflection")
-    @RequiresApi(VERSION_CODES.P)
-    private fun getCutoutForDisplay(display: Display): DisplayCutout? {
-        var displayCutout: DisplayCutout? = null
-        try {
-            val displayInfoClass = Class.forName("android.view.DisplayInfo")
-            val displayInfoConstructor = displayInfoClass.getConstructor()
-            displayInfoConstructor.isAccessible = true
-            val displayInfo = displayInfoConstructor.newInstance()
-            val getDisplayInfoMethod =
-                display.javaClass.getDeclaredMethod("getDisplayInfo", displayInfo.javaClass)
-            getDisplayInfoMethod.isAccessible = true
-            getDisplayInfoMethod.invoke(display, displayInfo)
-            val displayCutoutField = displayInfo.javaClass.getDeclaredField("displayCutout")
-            displayCutoutField.isAccessible = true
-            val cutout = displayCutoutField[displayInfo]
-            if (cutout is DisplayCutout) {
-                displayCutout = cutout
-            }
-        } catch (e: ClassNotFoundException) {
-            Log.w(TAG, e)
-        } catch (e: NoSuchMethodException) {
-            Log.w(TAG, e)
-        } catch (e: NoSuchFieldException) {
-            Log.w(TAG, e)
-        } catch (e: IllegalAccessException) {
-            Log.w(TAG, e)
-        } catch (e: InvocationTargetException) {
-            Log.w(TAG, e)
-        } catch (e: InstantiationException) {
-            Log.w(TAG, e)
-        }
-        return displayCutout
-    }
-
-=======
         return WindowMetricsCompatHelper.getInstance()
             .maximumWindowMetrics(context, densityCompatHelper)
     }
 
->>>>>>> 3d4510a6
     /** [ArrayList] that defines different types of sources causing window insets. */
     internal val insetsTypeMasks: ArrayList<Int> =
         arrayListOf(
@@ -397,20 +81,4 @@
             WindowInsetsCompat.Type.tappableElement(),
             WindowInsetsCompat.Type.displayCutout()
         )
-<<<<<<< HEAD
-
-    /** Computes the current [WindowInsetsCompat] for a given [Context]. */
-    @RequiresApi(VERSION_CODES.R)
-    internal fun computeWindowInsetsCompat(@UiContext context: Context): WindowInsetsCompat {
-        val build = Build.VERSION.SDK_INT
-        val windowInsetsCompat =
-            if (build >= VERSION_CODES.R) {
-                currentWindowInsets(context)
-            } else {
-                throw Exception("Incompatible SDK version")
-            }
-        return windowInsetsCompat
-    }
-=======
->>>>>>> 3d4510a6
 }