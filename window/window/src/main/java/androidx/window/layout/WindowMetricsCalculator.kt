/*
 * Copyright 2021 The Android Open Source Project
 *
 * Licensed under the Apache License, Version 2.0 (the "License");
 * you may not use this file except in compliance with the License.
 * You may obtain a copy of the License at
 *
 *      http://www.apache.org/licenses/LICENSE-2.0
 *
 * Unless required by applicable law or agreed to in writing, software
 * distributed under the License is distributed on an "AS IS" BASIS,
 * WITHOUT WARRANTIES OR CONDITIONS OF ANY KIND, either express or implied.
 * See the License for the specific language governing permissions and
 * limitations under the License.
 */

package androidx.window.layout

import android.app.Activity
import android.content.Context
import android.inputmethodservice.InputMethodService
import android.os.Build
import android.util.DisplayMetrics
import android.view.Display
import android.view.WindowMetrics as AndroidWindowMetrics
import androidx.annotation.RequiresApi
import androidx.annotation.RestrictTo
import androidx.annotation.UiContext
import androidx.core.view.WindowInsetsCompat
import androidx.window.core.Bounds
import androidx.window.layout.util.WindowMetricsCompatHelper

/** An interface to calculate the [WindowMetrics] for an [Activity] or a [UiContext]. */
interface WindowMetricsCalculator {

    /**
     * Computes the size and position of the area the window would occupy with
     * [MATCH_PARENT][android.view.WindowManager.LayoutParams.MATCH_PARENT] width and height and any
     * combination of flags that would allow the window to extend behind display cutouts.
     *
     * For example, [android.view.WindowManager.LayoutParams.layoutInDisplayCutoutMode] set to
     * [android.view.WindowManager.LayoutParams.LAYOUT_IN_DISPLAY_CUTOUT_MODE_ALWAYS] or the
     * [android.view.WindowManager.LayoutParams.FLAG_LAYOUT_NO_LIMITS] flag set.
     *
     * The value returned from this method may be different from platform API(s) used to determine
     * the size and position of the visible area a given context occupies. For example:
     * * [Display.getSize] can be used to determine the size of the visible area a window occupies,
     *   but may be subtracted to exclude certain system decorations that always appear on screen,
     *   notably the navigation bar.
     * * The decor view's [android.view.View#getWidth] and [android.view.View@getHeight] can be used
     *   to determine the size of the top level view in the view hierarchy, but this size is
     *   determined through a combination of [android.view.WindowManager.LayoutParams] flags and may
     *   not represent the true window size. For example, a window that does not indicate it can be
     *   displayed behind a display cutout will have the size of the decor view offset to exclude
     *   this region unless this region overlaps with the status bar, while the value returned from
     *   this method will include this region.
     *
     * The value returned from this method is guaranteed to be correct on platforms
     * [Q][Build.VERSION_CODES.Q] and above. For older platforms the value may be invalid if the
     * activity is in multi-window mode or if the navigation bar offset can not be accounted for,
     * though a best effort is made to ensure the returned value is as close as possible to the true
     * value. See [.computeWindowBoundsP] and [.computeWindowBoundsN].
     *
     * Note: The value of this is based on the last windowing state reported to the client.
     *
     * @see android.view.WindowManager.getCurrentWindowMetrics
     * @see android.view.WindowMetrics.getBounds
     */
    fun computeCurrentWindowMetrics(activity: Activity): WindowMetrics

    /**
     * Computes the size and position of the area the window would occupy with
     * [MATCH_PARENT][android.view.WindowManager.LayoutParams.MATCH_PARENT] width and height and any
     * combination of flags that would allow the window to extend behind display cutouts.
     *
     * On [Build.VERSION_CODES.Q] and older, a [UiContext] is either an [Activity] or an
     * [InputMethodService]. On [Build.VERSION_CODES.R] and newer, a [UiContext] can also be one
     * created via the [Context.createWindowContext] APIs.
     *
     * @throws NotImplementedError if not implemented. The default implementation from [getOrCreate]
     *   is guaranteed to implement this method.
     * @see [computeCurrentWindowMetrics]
     */
    fun computeCurrentWindowMetrics(@UiContext context: Context): WindowMetrics {
        throw NotImplementedError(
            "Must override computeCurrentWindowMetrics(context) and" + " provide an implementation."
        )
    }

    /**
     * Computes the maximum size and position of the area the window can expect with
     * [MATCH_PARENT][android.view.WindowManager.LayoutParams.MATCH_PARENT] width and height and any
     * combination of flags that would allow the window to extend behind display cutouts.
     *
     * The value returned from this method will always match [Display.getRealSize] on
     * [Android 10][Build.VERSION_CODES.Q] and below.
     *
     * @see android.view.WindowManager.getMaximumWindowMetrics
     */
    fun computeMaximumWindowMetrics(activity: Activity): WindowMetrics

    /**
     * Computes the maximum size and position of the area the window can expect with
     * [MATCH_PARENT][android.view.WindowManager.LayoutParams.MATCH_PARENT] width and height and any
     * combination of flags that would allow the window to extend behind display cutouts.
     *
     * The value returned from this method will always match [Display.getRealSize] on
     * [Android 10][Build.VERSION_CODES.Q] and below.
     *
     * On [Build.VERSION_CODES.Q] and older, a [UiContext] is either an [Activity] or an
     * [InputMethodService]. On [Build.VERSION_CODES.R] and newer, a [UiContext] can also be one
     * created via the [Context.createWindowContext] APIs.
     *
     * @throws NotImplementedError if not implemented. The default implementation from [getOrCreate]
     *   is guaranteed to implement this method.
     * @see [computeMaximumWindowMetrics]
     */
    fun computeMaximumWindowMetrics(@UiContext context: Context): WindowMetrics {
        throw NotImplementedError(
            "Must override computeMaximumWindowMetrics(context) and" + " provide an implementation."
        )
    }

    companion object {

        private var decorator: (WindowMetricsCalculator) -> WindowMetricsCalculator = { it }
<<<<<<< HEAD
=======
        private val windowMetricsCalculatorCompat = WindowMetricsCalculatorCompat()
>>>>>>> 3d4510a6

        @JvmStatic
        fun getOrCreate(): WindowMetricsCalculator {
            return decorator(windowMetricsCalculatorCompat)
        }

        @JvmStatic
        @RestrictTo(RestrictTo.Scope.LIBRARY_GROUP)
        fun overrideDecorator(overridingDecorator: WindowMetricsCalculatorDecorator) {
            decorator = overridingDecorator::decorate
        }

        @JvmStatic
        @RestrictTo(RestrictTo.Scope.LIBRARY_GROUP)
        fun reset() {
            decorator = { it }
        }

        /**
         * Converts [Android API WindowMetrics][AndroidWindowMetrics] to
         * [Jetpack version WindowMetrics][WindowMetrics]
         */
        @RequiresApi(Build.VERSION_CODES.R)
        internal fun translateWindowMetrics(
            windowMetrics: AndroidWindowMetrics,
            density: Float
        ): WindowMetrics {
            return WindowMetricsCompatHelper.getInstance()
                .translateWindowMetrics(windowMetrics, density)
        }

        internal fun fromDisplayMetrics(displayMetrics: DisplayMetrics): WindowMetrics {
            return WindowMetrics(
                Bounds(0, 0, displayMetrics.widthPixels, displayMetrics.heightPixels),
<<<<<<< HEAD
                WindowInsetsCompat.Builder().build()
=======
                WindowInsetsCompat.Builder().build(),
                displayMetrics.density
>>>>>>> 3d4510a6
            )
        }
    }
}

@RestrictTo(RestrictTo.Scope.LIBRARY_GROUP)
interface WindowMetricsCalculatorDecorator {

    /** Returns an instance of [WindowMetricsCalculator] */
    fun decorate(calculator: WindowMetricsCalculator): WindowMetricsCalculator
}<|MERGE_RESOLUTION|>--- conflicted
+++ resolved
@@ -124,10 +124,7 @@
     companion object {
 
         private var decorator: (WindowMetricsCalculator) -> WindowMetricsCalculator = { it }
-<<<<<<< HEAD
-=======
         private val windowMetricsCalculatorCompat = WindowMetricsCalculatorCompat()
->>>>>>> 3d4510a6
 
         @JvmStatic
         fun getOrCreate(): WindowMetricsCalculator {
@@ -162,12 +159,8 @@
         internal fun fromDisplayMetrics(displayMetrics: DisplayMetrics): WindowMetrics {
             return WindowMetrics(
                 Bounds(0, 0, displayMetrics.widthPixels, displayMetrics.heightPixels),
-<<<<<<< HEAD
-                WindowInsetsCompat.Builder().build()
-=======
                 WindowInsetsCompat.Builder().build(),
                 displayMetrics.density
->>>>>>> 3d4510a6
             )
         }
     }
