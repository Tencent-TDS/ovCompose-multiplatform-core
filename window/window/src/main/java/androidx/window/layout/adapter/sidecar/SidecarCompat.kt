--- conflicted
+++ resolved
@@ -46,11 +46,10 @@
 import java.util.concurrent.locks.ReentrantLock
 import kotlin.concurrent.withLock
 
-/** Extension interface compatibility wrapper for v0.1 sidecar. */
-internal class SidecarCompat
-@VisibleForTesting
-constructor(
-    @get:VisibleForTesting val sidecar: SidecarInterface?,
+/** Extension interface compatibility wrapper for v0.1 sidecar.  */
+internal class SidecarCompat @VisibleForTesting constructor(
+    @get:VisibleForTesting
+    val sidecar: SidecarInterface?,
     private val sidecarAdapter: SidecarAdapter
 ) : ExtensionInterfaceCompat {
     // Map of active listeners registered with #onWindowLayoutChangeListenerAdded() and not yet
@@ -61,12 +60,18 @@
     private val componentCallbackMap = mutableMapOf<Activity, Consumer<Configuration>>()
     private var extensionCallback: DistinctElementCallback? = null
 
-    constructor(context: Context) : this(getSidecarCompat(context), SidecarAdapter())
+    constructor(context: Context) : this(
+        getSidecarCompat(context),
+        SidecarAdapter()
+    )
 
     override fun setExtensionCallback(extensionCallback: ExtensionCallbackInterface) {
         this.extensionCallback = DistinctElementCallback(extensionCallback)
         sidecar?.setSidecarCallback(
-            DistinctElementSidecarCallback(sidecarAdapter, TranslatingCallback())
+            DistinctElementSidecarCallback(
+                sidecarAdapter,
+                TranslatingCallback()
+            )
         )
     }
 
@@ -91,9 +96,8 @@
     }
 
     /**
-     * Register an [IBinder] token and an [Activity] so that the given [Activity] will receive
-     * updates when there is a new [WindowLayoutInfo].
-     *
+     * Register an [IBinder] token and an [Activity] so that the given
+     * [Activity] will receive updates when there is a new [WindowLayoutInfo].
      * @param windowToken for the given [Activity].
      * @param activity that is listening for changes of [WindowLayoutInfo]
      */
@@ -115,13 +119,12 @@
         if (componentCallbackMap[activity] == null && activity is OnConfigurationChangedProvider) {
             // Create a configuration change observer to send updated WindowLayoutInfo
             // when the configuration of the app changes: b/186647126
-            val configChangeObserver =
-                Consumer<Configuration> {
-                    extensionCallback?.onWindowLayoutChanged(
-                        activity,
-                        getWindowLayoutInfo(activity)
-                    )
-                }
+            val configChangeObserver = Consumer<Configuration> {
+                extensionCallback?.onWindowLayoutChanged(
+                    activity,
+                    getWindowLayoutInfo(activity)
+                )
+            }
             componentCallbackMap[activity] = configChangeObserver
             activity.addOnConfigurationChangedListener(configChangeObserver)
         }
@@ -151,8 +154,10 @@
     override fun validateExtensionInterface(): Boolean {
         return try {
             // sidecar.setSidecarCallback(SidecarInterface.SidecarCallback);
-            val methodSetSidecarCallback =
-                sidecar?.javaClass?.getMethod("setSidecarCallback", SidecarCallback::class.java)
+            val methodSetSidecarCallback = sidecar?.javaClass?.getMethod(
+                "setSidecarCallback",
+                SidecarCallback::class.java
+            )
             val rSetSidecarCallback = methodSetSidecarCallback?.returnType
             if (rSetSidecarCallback != Void.TYPE) {
                 throw NoSuchMethodException(
@@ -169,8 +174,8 @@
             sidecar?.onDeviceStateListenersChanged(true /* isEmpty */)
 
             // sidecar.getWindowLayoutInfo(IBinder)
-            val methodGetWindowLayoutInfo =
-                sidecar?.javaClass?.getMethod("getWindowLayoutInfo", IBinder::class.java)
+            val methodGetWindowLayoutInfo = sidecar?.javaClass
+                ?.getMethod("getWindowLayoutInfo", IBinder::class.java)
             val rtGetWindowLayoutInfo = methodGetWindowLayoutInfo?.returnType
             if (rtGetWindowLayoutInfo != SidecarWindowLayoutInfo::class.java) {
                 throw NoSuchMethodException(
@@ -179,10 +184,8 @@
             }
 
             // sidecar.onWindowLayoutChangeListenerAdded(IBinder);
-            val methodRegisterWindowLayoutChangeListener =
-                sidecar
-                    ?.javaClass
-                    ?.getMethod("onWindowLayoutChangeListenerAdded", IBinder::class.java)
+            val methodRegisterWindowLayoutChangeListener = sidecar?.javaClass
+                ?.getMethod("onWindowLayoutChangeListenerAdded", IBinder::class.java)
             val rtRegisterWindowLayoutChangeListener =
                 methodRegisterWindowLayoutChangeListener?.returnType
             if (rtRegisterWindowLayoutChangeListener != Void.TYPE) {
@@ -193,10 +196,8 @@
             }
 
             // sidecar.onWindowLayoutChangeListenerRemoved(IBinder);
-            val methodUnregisterWindowLayoutChangeListener =
-                sidecar
-                    ?.javaClass
-                    ?.getMethod("onWindowLayoutChangeListenerRemoved", IBinder::class.java)
+            val methodUnregisterWindowLayoutChangeListener = sidecar?.javaClass
+                ?.getMethod("onWindowLayoutChangeListenerRemoved", IBinder::class.java)
             val rtUnregisterWindowLayoutChangeListener =
                 methodUnregisterWindowLayoutChangeListener?.returnType
             if (rtUnregisterWindowLayoutChangeListener != Void.TYPE) {
@@ -222,10 +223,10 @@
                             "error: $error"
                     )
                 }
-                val methodSetPosture =
-                    SidecarDeviceState::class
-                        .java
-                        .getMethod("setPosture", Int::class.javaPrimitiveType)
+                val methodSetPosture = SidecarDeviceState::class.java.getMethod(
+                    "setPosture",
+                    Int::class.javaPrimitiveType
+                )
                 methodSetPosture.invoke(tmpDeviceState, SidecarDeviceState.POSTURE_OPENED)
                 val methodGetPosture = SidecarDeviceState::class.java.getMethod("getPosture")
                 val posture = methodGetPosture.invoke(tmpDeviceState) as Int
@@ -242,7 +243,8 @@
             displayFeature.rect = tmpRect
 
             // displayFeature.getType()/setType()
-            @Suppress("UNUSED_VARIABLE") val tmpType = displayFeature.type
+            @Suppress("UNUSED_VARIABLE")
+            val tmpType = displayFeature.type
             displayFeature.type = SidecarDisplayFeature.TYPE_FOLD
 
             // SidecarWindowLayoutInfo constructor
@@ -264,13 +266,13 @@
                 }
                 val featureList: MutableList<SidecarDisplayFeature> = ArrayList()
                 featureList.add(displayFeature)
-                val methodSetFeatures =
-                    SidecarWindowLayoutInfo::class
-                        .java
-                        .getMethod("setDisplayFeatures", MutableList::class.java)
+                val methodSetFeatures = SidecarWindowLayoutInfo::class.java.getMethod(
+                    "setDisplayFeatures", MutableList::class.java
+                )
                 methodSetFeatures.invoke(windowLayoutInfo, featureList)
-                val methodGetFeatures =
-                    SidecarWindowLayoutInfo::class.java.getMethod("getDisplayFeatures")
+                val methodGetFeatures = SidecarWindowLayoutInfo::class.java.getMethod(
+                    "getDisplayFeatures"
+                )
                 @Suppress("UNCHECKED_CAST")
                 val resultDisplayFeatures =
                     methodGetFeatures.invoke(windowLayoutInfo) as List<SidecarDisplayFeature>
@@ -295,10 +297,11 @@
      * An adapter that will run a callback when a window is attached and then be removed from the
      * listener set.
      */
-    private class FirstAttachAdapter(private val sidecarCompat: SidecarCompat, activity: Activity) :
-        View.OnAttachStateChangeListener {
+    private class FirstAttachAdapter(
+        private val sidecarCompat: SidecarCompat,
+        activity: Activity
+    ) : View.OnAttachStateChangeListener {
         private val activityWeakReference = WeakReference(activity)
-
         override fun onViewAttachedToWindow(view: View) {
             view.removeOnAttachStateChangeListener(this)
             val activity = activityWeakReference.get()
@@ -329,10 +332,8 @@
     internal inner class TranslatingCallback : SidecarCallback {
         override fun onDeviceStateChanged(newDeviceState: SidecarDeviceState) {
             windowListenerRegisteredContexts.values.forEach { activity ->
-                val layoutInfo =
-                    getActivityWindowToken(activity)?.let { windowToken ->
-                        sidecar?.getWindowLayoutInfo(windowToken)
-                    }
+                val layoutInfo = getActivityWindowToken(activity)
+                    ?.let { windowToken -> sidecar?.getWindowLayoutInfo(windowToken) }
                 extensionCallback?.onWindowLayoutChanged(
                     activity,
                     sidecarAdapter.translate(layoutInfo, newDeviceState)
@@ -353,16 +354,19 @@
                 )
                 return
             }
-            val layoutInfo =
-                sidecarAdapter.translate(newLayout, sidecar?.deviceState ?: SidecarDeviceState())
+            val layoutInfo = sidecarAdapter.translate(
+                newLayout,
+                sidecar?.deviceState ?: SidecarDeviceState()
+            )
             extensionCallback?.onWindowLayoutChanged(activity, layoutInfo)
         }
     }
 
     /**
      * A class to record the last calculated values from [SidecarInterface] and filter out
-     * duplicates. This class uses [WindowLayoutInfo] as opposed to [SidecarDisplayFeature] since
-     * the methods [Object.equals] and [Object.hashCode] may not have been overridden.
+     * duplicates. This class uses [WindowLayoutInfo] as opposed to
+     * [SidecarDisplayFeature] since the methods [Object.equals] and
+     * [Object.hashCode] may not have been overridden.
      */
     private class DistinctElementCallback(
         private val callbackInterface: ExtensionCallbackInterface
@@ -370,20 +374,15 @@
         private val globalLock = ReentrantLock()
 
         /**
-         * A map from [Activity] to the last computed [WindowLayoutInfo] for the given activity. A
-         * [WeakHashMap] is used to avoid retaining the [Activity].
+         * A map from [Activity] to the last computed [WindowLayoutInfo] for the
+         * given activity. A [WeakHashMap] is used to avoid retaining the [Activity].
          */
         @GuardedBy("globalLock")
         private val activityWindowLayoutInfo = WeakHashMap<Activity, WindowLayoutInfo>()
-<<<<<<< HEAD
-
-        override fun onWindowLayoutChanged(activity: Activity, newLayout: WindowLayoutInfo) {
-=======
         override fun onWindowLayoutChanged(
             activity: Activity,
             newLayout: WindowLayoutInfo
         ) {
->>>>>>> 9a170158
             globalLock.withLock {
                 val lastInfo = activityWindowLayoutInfo[activity]
                 if (newLayout == lastInfo) {
@@ -395,34 +394,29 @@
         }
 
         fun clearWindowLayoutInfo(activity: Activity) {
-<<<<<<< HEAD
-            globalLock.withLock { activityWindowLayoutInfo[activity] = null }
-=======
             globalLock.withLock {
                 activityWindowLayoutInfo[activity] = null
             }
->>>>>>> 9a170158
         }
     }
 
     companion object {
         private const val TAG = "SidecarCompat"
         val sidecarVersion: Version?
-            get() =
-                try {
-                    val vendorVersion = SidecarProvider.getApiVersion()
-                    if (!TextUtils.isEmpty(vendorVersion)) parse(vendorVersion) else null
-                } catch (e: NoClassDefFoundError) {
-                    if (DEBUG) {
-                        Log.d(TAG, "Sidecar version not found")
-                    }
-                    null
-                } catch (e: UnsupportedOperationException) {
-                    if (DEBUG) {
-                        Log.d(TAG, "Stub Sidecar")
-                    }
-                    null
-                }
+            get() = try {
+                val vendorVersion = SidecarProvider.getApiVersion()
+                if (!TextUtils.isEmpty(vendorVersion)) parse(vendorVersion) else null
+            } catch (e: NoClassDefFoundError) {
+                if (DEBUG) {
+                    Log.d(TAG, "Sidecar version not found")
+                }
+                null
+            } catch (e: UnsupportedOperationException) {
+                if (DEBUG) {
+                    Log.d(TAG, "Stub Sidecar")
+                }
+                null
+            }
 
         internal fun getSidecarCompat(context: Context): SidecarInterface? {
             return SidecarProvider.getSidecarImpl(context.applicationContext)
