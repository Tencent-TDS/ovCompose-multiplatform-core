/*
 * Copyright 2023 The Android Open Source Project
 *
 * Licensed under the Apache License, Version 2.0 (the "License");
 * you may not use this file except in compliance with the License.
 * You may obtain a copy of the License at
 *
 *      http://www.apache.org/licenses/LICENSE-2.0
 *
 * Unless required by applicable law or agreed to in writing, software
 * distributed under the License is distributed on an "AS IS" BASIS,
 * WITHOUT WARRANTIES OR CONDITIONS OF ANY KIND, either express or implied.
 * See the License for the specific language governing permissions and
 * limitations under the License.
 */

package androidx.window.reflection

/** Constants for WindowExtensions */
internal object WindowExtensionsConstants {
    /** Constant name for package [androidx.window.extensions] */
    private const val WINDOW_EXTENSIONS_PACKAGE_NAME = "androidx.window.extensions"

    /**
     * Constant name for class [androidx.window.extensions.WindowExtensionsProvider] used for
     * reflection
     */
    internal const val WINDOW_EXTENSIONS_PROVIDER_CLASS =
        "$WINDOW_EXTENSIONS_PACKAGE_NAME.WindowExtensionsProvider"

    /** Constant name for class [androidx.window.extensions.WindowExtensions] used for reflection */
    internal const val WINDOW_EXTENSIONS_CLASS = "$WINDOW_EXTENSIONS_PACKAGE_NAME.WindowExtensions"
<<<<<<< HEAD
=======

    internal const val LAYOUT_PACKAGE = "layout"
>>>>>>> 3d4510a6

    /**
     * Constant name for class [androidx.window.extensions.layout.FoldingFeature] used for
     * reflection
     */
    internal const val FOLDING_FEATURE_CLASS =
        "$WINDOW_EXTENSIONS_PACKAGE_NAME.$LAYOUT_PACKAGE.FoldingFeature"

    /** Constant name for class [androidx.window.extensions.layout.SupportedWindowFeatures] */
    internal const val SUPPORTED_WINDOW_FEATURES_CLASS =
        "$WINDOW_EXTENSIONS_PACKAGE_NAME.$LAYOUT_PACKAGE.SupportedWindowFeatures"

    /** Constant name for class [androidx.window.extensions.layout.DisplayFoldFeature] */
    internal const val DISPLAY_FOLD_FEATURE_CLASS =
        "$WINDOW_EXTENSIONS_PACKAGE_NAME.$LAYOUT_PACKAGE.DisplayFoldFeature"

    /**
     * Constant name for class [androidx.window.extensions.layout.WindowLayoutComponent] used for
     * reflection
     */
    internal const val WINDOW_LAYOUT_COMPONENT_CLASS =
        "$WINDOW_EXTENSIONS_PACKAGE_NAME.$LAYOUT_PACKAGE.WindowLayoutComponent"

    /**
     * Constant name for class [androidx.window.extensions.area.WindowAreaComponent] used for
     * reflection
     */
    internal const val WINDOW_AREA_COMPONENT_CLASS =
        "$WINDOW_EXTENSIONS_PACKAGE_NAME.area.WindowAreaComponent"

    /**
     * Constant name for class [androidx.window.extensions.area.ExtensionWindowAreaStatus] used for
     * reflection
     */
    internal const val EXTENSION_WINDOW_AREA_STATUS_CLASS =
        "$WINDOW_EXTENSIONS_PACKAGE_NAME.area.ExtensionWindowAreaStatus"

    /**
     * Constant name for class [androidx.window.extensions.area.ExtensionWindowAreaPresentation]
     * used for reflection
     */
    internal const val EXTENSION_WINDOW_AREA_PRESENTATION_CLASS =
        "$WINDOW_EXTENSIONS_PACKAGE_NAME.area.ExtensionWindowAreaPresentation"

    /**
     * Constant name for class [androidx.window.extensions.embedding.ActivityEmbeddingComponent]
     * used for reflection
     */
    internal const val ACTIVITY_EMBEDDING_COMPONENT_CLASS =
        "$WINDOW_EXTENSIONS_PACKAGE_NAME.embedding.ActivityEmbeddingComponent"

    /**
     * Constant name for class [androidx.window.extensions.core.util.function] used for reflection
     */
    internal const val WINDOW_CONSUMER =
        "$WINDOW_EXTENSIONS_PACKAGE_NAME.core.util.function.Consumer"

    /** Constant name for class [java.util.function.Consumer] used for reflection */
    internal const val JAVA_CONSUMER = "java.util.function.Consumer"
}<|MERGE_RESOLUTION|>--- conflicted
+++ resolved
@@ -30,11 +30,8 @@
 
     /** Constant name for class [androidx.window.extensions.WindowExtensions] used for reflection */
     internal const val WINDOW_EXTENSIONS_CLASS = "$WINDOW_EXTENSIONS_PACKAGE_NAME.WindowExtensions"
-<<<<<<< HEAD
-=======
 
     internal const val LAYOUT_PACKAGE = "layout"
->>>>>>> 3d4510a6
 
     /**
      * Constant name for class [androidx.window.extensions.layout.FoldingFeature] used for
