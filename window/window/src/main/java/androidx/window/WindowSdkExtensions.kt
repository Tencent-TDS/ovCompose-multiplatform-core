/*
 * Copyright 2023 The Android Open Source Project
 *
 * Licensed under the Apache License, Version 2.0 (the "License");
 * you may not use this file except in compliance with the License.
 * You may obtain a copy of the License at
 *
 *      http://www.apache.org/licenses/LICENSE-2.0
 *
 * Unless required by applicable law or agreed to in writing, software
 * distributed under the License is distributed on an "AS IS" BASIS,
 * WITHOUT WARRANTIES OR CONDITIONS OF ANY KIND, either express or implied.
 * See the License for the specific language governing permissions and
 * limitations under the License.
 */

package androidx.window

import androidx.annotation.IntRange
import androidx.annotation.RestrictTo
import androidx.window.core.ExtensionsUtil

/**
 * This class provides information about the extension SDK versions for window features present on
 * this device. Use [extensionVersion] to get the version of the extension. The extension version
 * advances as the platform evolves and new APIs are added, so is suitable to use for determining
 * API availability at runtime.
 *
 * Window Manager Jetpack APIs that require window SDK extensions support are denoted with
 * [RequiresWindowSdkExtension]. The caller must check whether the device's extension version is
 * greater than or equal to the minimum level reported in [RequiresWindowSdkExtension].
 *
 * @sample androidx.window.samples.checkWindowSdkExtensionsVersion
 */
abstract class WindowSdkExtensions @RestrictTo(RestrictTo.Scope.LIBRARY_GROUP) constructor() {

    /**
     * Reports the device's extension version
     *
     * When Window SDK Extensions is not present on the device, the extension version will be 0.
     */
    @get:IntRange(from = 0) open val extensionVersion: Int = ExtensionsUtil.safeVendorApiLevel

    /**
     * Checks the [extensionVersion] and throws [UnsupportedOperationException] if the minimum
     * [version] is not satisfied.
     *
     * @param version The minimum required extension version of the targeting API.
     * @throws UnsupportedOperationException if the minimum [version] is not satisfied.
     */
    internal fun requireExtensionVersion(@IntRange(from = 1) version: Int) {
        if (extensionVersion < version) {
            throw UnsupportedOperationException(
                "This API requires extension version " +
                    "$version, but the device is on $extensionVersion"
            )
<<<<<<< HEAD
=======
        }
    }

    /**
     * Checks the [extensionVersion] and throws [UnsupportedOperationException] if the version is
     * not in the [range].
     *
     * This is useful to provide compatibility for APIs updated in 2+ but deprecated in latest
     * version.
     *
     * @param range the required extension range of the targeting API.
     * @throws UnsupportedOperationException if the required [range] is not satisfied.
     */
    internal fun requireExtensionVersion(range: kotlin.ranges.IntRange) {
        if (extensionVersion !in range) {
            throw UnsupportedOperationException(
                "This API requires extension version " +
                    "$range, but the device is on $extensionVersion"
            )
>>>>>>> 3d4510a6
        }
    }

    companion object {
        /** Returns a [WindowSdkExtensions] instance. */
        @JvmStatic
        fun getInstance(): WindowSdkExtensions {
            return decorator.decorate(object : WindowSdkExtensions() {})
        }

        private var decorator: WindowSdkExtensionsDecorator = EmptyDecoratorWindowSdk

        @RestrictTo(RestrictTo.Scope.LIBRARY_GROUP)
        fun overrideDecorator(overridingDecorator: WindowSdkExtensionsDecorator) {
            decorator = overridingDecorator
        }

        @RestrictTo(RestrictTo.Scope.LIBRARY_GROUP)
        fun reset() {
            decorator = EmptyDecoratorWindowSdk
        }
    }
}

@RestrictTo(RestrictTo.Scope.LIBRARY_GROUP)
interface WindowSdkExtensionsDecorator {
    /** Returns a [WindowSdkExtensions] instance. */
    fun decorate(windowSdkExtensions: WindowSdkExtensions): WindowSdkExtensions
}

private object EmptyDecoratorWindowSdk : WindowSdkExtensionsDecorator {
    override fun decorate(windowSdkExtensions: WindowSdkExtensions): WindowSdkExtensions =
        windowSdkExtensions
}<|MERGE_RESOLUTION|>--- conflicted
+++ resolved
@@ -54,8 +54,6 @@
                 "This API requires extension version " +
                     "$version, but the device is on $extensionVersion"
             )
-<<<<<<< HEAD
-=======
         }
     }
 
@@ -75,7 +73,6 @@
                 "This API requires extension version " +
                     "$range, but the device is on $extensionVersion"
             )
->>>>>>> 3d4510a6
         }
     }
 
