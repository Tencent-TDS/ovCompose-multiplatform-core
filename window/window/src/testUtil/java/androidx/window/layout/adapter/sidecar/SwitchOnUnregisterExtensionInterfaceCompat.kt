/*
 * Copyright 2021 The Android Open Source Project
 *
 * Licensed under the Apache License, Version 2.0 (the "License");
 * you may not use this file except in compliance with the License.
 * You may obtain a copy of the License at
 *
 *      http://www.apache.org/licenses/LICENSE-2.0
 *
 * Unless required by applicable law or agreed to in writing, software
 * distributed under the License is distributed on an "AS IS" BASIS,
 * WITHOUT WARRANTIES OR CONDITIONS OF ANY KIND, either express or implied.
 * See the License for the specific language governing permissions and
 * limitations under the License.
 */
package androidx.window.layout.adapter.sidecar

import android.app.Activity
import android.graphics.Rect
import androidx.annotation.GuardedBy
import androidx.window.core.Bounds
import androidx.window.layout.FoldingFeature
import androidx.window.layout.FoldingFeature.State
import androidx.window.layout.FoldingFeature.State.Companion.FLAT
import androidx.window.layout.FoldingFeature.State.Companion.HALF_OPENED
import androidx.window.layout.HardwareFoldingFeature
import androidx.window.layout.HardwareFoldingFeature.Type.Companion.HINGE
import androidx.window.layout.WindowLayoutInfo
import androidx.window.layout.adapter.sidecar.ExtensionInterfaceCompat.ExtensionCallbackInterface
import java.util.concurrent.locks.ReentrantLock
import kotlin.concurrent.withLock

/**
 * An implementation of [ExtensionInterfaceCompat] that switches the state when a consumer is
 * unregistered. Useful for testing consumers when they go through a cycle of register then
 * unregister then register again.
 */
internal class SwitchOnUnregisterExtensionInterfaceCompat : ExtensionInterfaceCompat {
    private val globalLock = ReentrantLock()
    private val foldBounds = Rect(0, 100, 200, 100)
    @GuardedBy("globalLock")
    private var callback: ExtensionCallbackInterface = EmptyExtensionCallbackInterface()
<<<<<<< HEAD
    @GuardedBy("globalLock") private var state = FLAT
=======
    @GuardedBy("globalLock")
    private var state = FLAT
>>>>>>> 9a170158

    override fun validateExtensionInterface(): Boolean {
        return true
    }

    override fun setExtensionCallback(extensionCallback: ExtensionCallbackInterface) {
        globalLock.withLock { callback = extensionCallback }
    }

    override fun onWindowLayoutChangeListenerAdded(activity: Activity) {
        globalLock.withLock { callback.onWindowLayoutChanged(activity, currentWindowLayoutInfo()) }
    }

    override fun onWindowLayoutChangeListenerRemoved(activity: Activity) {
        globalLock.withLock { state = toggleState(state) }
    }

    fun currentWindowLayoutInfo(): WindowLayoutInfo {
        return WindowLayoutInfo(listOf(currentFoldingFeature()))
    }

    fun currentFoldingFeature(): FoldingFeature {
        return HardwareFoldingFeature(Bounds(foldBounds), HINGE, state)
    }

    internal companion object {
        fun toggleState(currentState: State): State {
            return if (currentState == FLAT) {
                HALF_OPENED
            } else {
                FLAT
            }
        }
    }
}<|MERGE_RESOLUTION|>--- conflicted
+++ resolved
@@ -31,8 +31,8 @@
 import kotlin.concurrent.withLock
 
 /**
- * An implementation of [ExtensionInterfaceCompat] that switches the state when a consumer is
- * unregistered. Useful for testing consumers when they go through a cycle of register then
+ * An implementation of [ExtensionInterfaceCompat] that switches the state when a consumer
+ * is unregistered. Useful for testing consumers when they go through a cycle of register then
  * unregister then register again.
  */
 internal class SwitchOnUnregisterExtensionInterfaceCompat : ExtensionInterfaceCompat {
@@ -40,12 +40,8 @@
     private val foldBounds = Rect(0, 100, 200, 100)
     @GuardedBy("globalLock")
     private var callback: ExtensionCallbackInterface = EmptyExtensionCallbackInterface()
-<<<<<<< HEAD
-    @GuardedBy("globalLock") private var state = FLAT
-=======
     @GuardedBy("globalLock")
     private var state = FLAT
->>>>>>> 9a170158
 
     override fun validateExtensionInterface(): Boolean {
         return true
