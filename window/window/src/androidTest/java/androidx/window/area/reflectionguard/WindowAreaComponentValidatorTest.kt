--- conflicted
+++ resolved
@@ -37,15 +37,6 @@
         assertTrue(
             WindowAreaComponentValidator.isWindowAreaComponentValid(
                 WindowAreaComponentFullImplementation::class.java,
-<<<<<<< HEAD
-                2
-            )
-        )
-        assertTrue(
-            WindowAreaComponentValidator.isWindowAreaComponentValid(
-                WindowAreaComponentFullImplementation::class.java,
-                3
-=======
                 apiLevel = 3
             )
         )
@@ -57,7 +48,6 @@
             WindowAreaComponentValidator.isWindowAreaComponentValid(
                 WindowAreaComponentApiV3Implementation::class.java,
                 apiLevel = 1
->>>>>>> 3d4510a6
             )
         )
     }
@@ -65,23 +55,10 @@
     /** Test that validator returns false for API Level 2. */
     @Test
     fun isWindowAreaComponentValid_apiLevel2() {
-<<<<<<< HEAD
-        assertTrue(
-            WindowAreaComponentValidator.isWindowAreaComponentValid(
-                WindowAreaComponentApiV2Implementation::class.java,
-                2
-            )
-        )
-        assertFalse(
-            WindowAreaComponentValidator.isWindowAreaComponentValid(
-                IncompleteWindowAreaComponentApiV2Implementation::class.java,
-                3
-=======
-        assertFalse(
-            WindowAreaComponentValidator.isWindowAreaComponentValid(
-                WindowAreaComponentApiV3Implementation::class.java,
-                2
->>>>>>> 3d4510a6
+        assertFalse(
+            WindowAreaComponentValidator.isWindowAreaComponentValid(
+                WindowAreaComponentApiV3Implementation::class.java,
+                2
             )
         )
     }
@@ -117,15 +94,11 @@
         )
     }
 
-<<<<<<< HEAD
-    /** Test that validator returns true if the [ExtensionWindowAreaStatus] is valid */
-=======
     /**
      * Test that validator returns true if the [ExtensionWindowAreaStatus] is valid and expected to
      * be found on that vendorApiLevel. Verifies that true is returned if the vendorApiLevel is a
      * version before [ExtensionWindowAreaStatus] was introduced.
      */
->>>>>>> 3d4510a6
     @Test
     fun isExtensionWindowAreaStatusValid_trueIfValid() {
         assertFalse(
@@ -142,28 +115,15 @@
         )
     }
 
-<<<<<<< HEAD
-    /** Test that validator returns false if the [ExtensionWindowAreaStatus] is incomplete */
-=======
     /**
      * Test that validator returns false if the [ExtensionWindowAreaStatus] is incomplete and
      * expected to be on the device.
      */
->>>>>>> 3d4510a6
     @Test
     fun isExtensionWindowAreaStatusValid_falseIfIncomplete() {
         assertFalse(
             WindowAreaComponentValidator.isExtensionWindowAreaStatusValid(
                 IncompleteExtensionWindowAreaStatus::class.java,
-<<<<<<< HEAD
-                2
-            )
-        )
-        assertFalse(
-            WindowAreaComponentValidator.isExtensionWindowAreaStatusValid(
-                IncompleteExtensionWindowAreaStatus::class.java,
-=======
->>>>>>> 3d4510a6
                 3
             )
         )
