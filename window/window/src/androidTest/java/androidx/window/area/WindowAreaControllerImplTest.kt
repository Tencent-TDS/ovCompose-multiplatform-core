/*
 * Copyright 2021 The Android Open Source Project
 *
 * Licensed under the Apache License, Version 2.0 (the "License");
 * you may not use this file except in compliance with the License.
 * You may obtain a copy of the License at
 *
 *      http://www.apache.org/licenses/LICENSE-2.0
 *
 * Unless required by applicable law or agreed to in writing, software
 * distributed under the License is distributed on an "AS IS" BASIS,
 * WITHOUT WARRANTIES OR CONDITIONS OF ANY KIND, either express or implied.
 * See the License for the specific language governing permissions and
 * limitations under the License.
 */

package androidx.window.area

import android.app.Activity
import android.content.Context
import android.content.pm.ActivityInfo
import android.os.Binder
import android.os.Build
import android.util.DisplayMetrics
import android.view.View
import android.view.Window
import android.widget.TextView
import androidx.annotation.RequiresApi
import androidx.test.ext.junit.rules.ActivityScenarioRule
import androidx.window.TestActivity
import androidx.window.WindowTestUtils.Companion.assumeAtLeastVendorApiLevel
import androidx.window.area.WindowAreaCapability.Operation.Companion.OPERATION_PRESENT_ON_AREA
import androidx.window.area.WindowAreaCapability.Operation.Companion.OPERATION_TRANSFER_ACTIVITY_TO_AREA
import androidx.window.area.WindowAreaCapability.Status.Companion.WINDOW_AREA_STATUS_AVAILABLE
import androidx.window.area.WindowAreaCapability.Status.Companion.WINDOW_AREA_STATUS_UNAVAILABLE
import androidx.window.area.adapter.WindowAreaAdapter
import androidx.window.core.ExperimentalWindowApi
import androidx.window.extensions.area.ExtensionWindowAreaPresentation
import androidx.window.extensions.area.ExtensionWindowAreaStatus
import androidx.window.extensions.area.WindowAreaComponent
import androidx.window.extensions.area.WindowAreaComponent.SESSION_STATE_ACTIVE
import androidx.window.extensions.area.WindowAreaComponent.SESSION_STATE_INACTIVE
import androidx.window.extensions.area.WindowAreaComponent.STATUS_ACTIVE
import androidx.window.extensions.area.WindowAreaComponent.STATUS_AVAILABLE
import androidx.window.extensions.area.WindowAreaComponent.STATUS_UNAVAILABLE
import androidx.window.extensions.area.WindowAreaComponent.STATUS_UNSUPPORTED
import androidx.window.extensions.core.util.function.Consumer
import androidx.window.layout.WindowMetricsCalculator
import kotlin.test.assertEquals
import kotlin.test.assertNotNull
import kotlin.test.assertNull
import kotlin.test.assertTrue
import kotlinx.coroutines.ExperimentalCoroutinesApi
import kotlinx.coroutines.Job
import kotlinx.coroutines.async
import kotlinx.coroutines.flow.first
import kotlinx.coroutines.launch
import kotlinx.coroutines.test.TestScope
import kotlinx.coroutines.test.UnconfinedTestDispatcher
import kotlinx.coroutines.test.runTest
import org.junit.Assume.assumeTrue
import org.junit.Rule
import org.junit.Test

@OptIn(ExperimentalCoroutinesApi::class, ExperimentalWindowApi::class)
class WindowAreaControllerImplTest {

    @get:Rule
    val activityScenario: ActivityScenarioRule<TestActivity> =
        ActivityScenarioRule(TestActivity::class.java)

    private val testScope = TestScope(UnconfinedTestDispatcher())
    private val minVendorApiLevel = 3

    /**
     * Tests that we can get a list of [WindowAreaInfo] objects with a type of
     * [WindowAreaInfo.Type.TYPE_REAR_FACING]. Verifies that updating the status of features on
     * device returns an updated [WindowAreaInfo] list.
     */
    @RequiresApi(Build.VERSION_CODES.Q)
    @Test
    fun testRearFacingWindowAreaInfoList(): Unit =
        testScope.runTest {
            assumeTrue(Build.VERSION.SDK_INT > Build.VERSION_CODES.Q)
            assumeAtLeastVendorApiLevel(minVendorApiLevel)
            activityScenario.scenario.onActivity {
                val extensionComponent = FakeWindowAreaComponent()
<<<<<<< HEAD
                val controller =
                    WindowAreaControllerImpl(
                        windowAreaComponent = extensionComponent,
                        vendorApiLevel = FEATURE_VENDOR_API_LEVEL
                    )
=======
                val controller = WindowAreaControllerImpl(windowAreaComponent = extensionComponent)
>>>>>>> 3d4510a6
                extensionComponent.currentRearDisplayStatus = STATUS_UNAVAILABLE
                extensionComponent.currentRearDisplayPresentationStatus = STATUS_UNAVAILABLE
                val collector = TestWindowAreaInfoListConsumer()
                testScope.launch(Job()) { controller.windowAreaInfos.collect(collector::accept) }

                val expectedAreaInfo =
                    WindowAreaInfo(
                        metrics =
                            WindowMetricsCalculator.fromDisplayMetrics(
                                extensionComponent.rearDisplayMetrics
                            ),
                        type = WindowAreaInfo.Type.TYPE_REAR_FACING,
                        token = Binder(REAR_FACING_BINDER_DESCRIPTION),
                        windowAreaComponent = extensionComponent
                    )
                val rearDisplayCapability =
                    WindowAreaCapability(
                        OPERATION_TRANSFER_ACTIVITY_TO_AREA,
                        WINDOW_AREA_STATUS_UNAVAILABLE
                    )
                val rearDisplayPresentationCapability =
                    WindowAreaCapability(OPERATION_PRESENT_ON_AREA, WINDOW_AREA_STATUS_UNAVAILABLE)
                expectedAreaInfo.capabilityMap[OPERATION_TRANSFER_ACTIVITY_TO_AREA] =
                    rearDisplayCapability
                expectedAreaInfo.capabilityMap[OPERATION_PRESENT_ON_AREA] =
                    rearDisplayPresentationCapability

                assertEquals(listOf(expectedAreaInfo), collector.values[collector.values.size - 1])

                extensionComponent.updateRearDisplayStatusListeners(STATUS_AVAILABLE)

                val updatedRearDisplayCapability =
                    WindowAreaCapability(
                        OPERATION_TRANSFER_ACTIVITY_TO_AREA,
                        WINDOW_AREA_STATUS_AVAILABLE
                    )
                expectedAreaInfo.capabilityMap[OPERATION_TRANSFER_ACTIVITY_TO_AREA] =
                    updatedRearDisplayCapability

                assertEquals(listOf(expectedAreaInfo), collector.values[collector.values.size - 1])

                // Update the presentation capability status and verify that only one window area
                // info is still returned
                extensionComponent.updateRearDisplayPresentationStatusListeners(STATUS_AVAILABLE)

                val updatedRearDisplayPresentationCapability =
                    WindowAreaCapability(OPERATION_PRESENT_ON_AREA, WINDOW_AREA_STATUS_AVAILABLE)
                expectedAreaInfo.capabilityMap[OPERATION_PRESENT_ON_AREA] =
                    updatedRearDisplayPresentationCapability

                assertEquals(listOf(expectedAreaInfo), collector.values[collector.values.size - 1])
            }
        }

    @Test
    fun testWindowAreaInfoListNullComponent(): Unit =
        testScope.runTest {
            activityScenario.scenario.onActivity {
                val controller = EmptyWindowAreaControllerImpl()
                val collector = TestWindowAreaInfoListConsumer()
                testScope.launch(Job()) { controller.windowAreaInfos.collect(collector::accept) }
                assertTrue(collector.values.size == 1)
                assertEquals(listOf(), collector.values[0])
            }
        }

    /**
     * Tests the transfer to rear facing window area flow. Tests the flow through
     * WindowAreaControllerImpl with a fake extension. This fake extension changes the orientation
     * of the activity to landscape to simulate a configuration change that would occur when
     * transferring to the rear facing window area and then returns it back to portrait when it's
     * disabled.
     */
    @RequiresApi(Build.VERSION_CODES.Q)
    @Test
    fun testTransferToRearFacingWindowArea(): Unit =
        testScope.runTest {
            assumeAtLeastVendorApiLevel(minVendorApiLevel)
            val extensions = FakeWindowAreaComponent()
<<<<<<< HEAD
            val controller =
                WindowAreaControllerImpl(
                    windowAreaComponent = extensions,
                    vendorApiLevel = FEATURE_VENDOR_API_LEVEL
                )
=======
            val controller = WindowAreaControllerImpl(windowAreaComponent = extensions)
>>>>>>> 3d4510a6
            extensions.currentRearDisplayStatus = STATUS_AVAILABLE
            val callback = TestWindowAreaSessionCallback()
            val windowAreaInfo: WindowAreaInfo? =
                async {
<<<<<<< HEAD
                        return@async controller.windowAreaInfos.firstOrNull()?.firstOrNull {
=======
                        return@async controller.windowAreaInfos.first().firstOrNull {
>>>>>>> 3d4510a6
                            it.type == WindowAreaInfo.Type.TYPE_REAR_FACING
                        }
                    }
                    .await()

            assertNotNull(windowAreaInfo)
            assertEquals(
                windowAreaInfo.getCapability(OPERATION_TRANSFER_ACTIVITY_TO_AREA).status,
                WINDOW_AREA_STATUS_AVAILABLE
            )

            activityScenario.scenario.onActivity { testActivity ->
                testActivity.resetLayoutCounter()
                testActivity.requestedOrientation = ActivityInfo.SCREEN_ORIENTATION_PORTRAIT
                testActivity.waitForLayout()
            }

            activityScenario.scenario.onActivity { testActivity ->
                assert(
                    testActivity.requestedOrientation == ActivityInfo.SCREEN_ORIENTATION_PORTRAIT
                )
                testActivity.resetLayoutCounter()
                controller.transferActivityToWindowArea(
                    windowAreaInfo.token,
                    testActivity,
                    Runnable::run,
                    callback
                )
            }

            activityScenario.scenario.onActivity { testActivity ->
                assert(
                    testActivity.requestedOrientation == ActivityInfo.SCREEN_ORIENTATION_LANDSCAPE
                )
                assert(callback.currentSession != null)
                testActivity.resetLayoutCounter()
                callback.endSession()
            }
            activityScenario.scenario.onActivity { testActivity ->
                assert(
                    testActivity.requestedOrientation == ActivityInfo.SCREEN_ORIENTATION_PORTRAIT
                )
                assert(callback.currentSession == null)
            }
        }

    @RequiresApi(Build.VERSION_CODES.Q)
    @Test
    fun testTransferRearDisplayReturnsError_statusUnavailable() {
        testTransferRearDisplayReturnsError(STATUS_UNAVAILABLE)
    }

    @RequiresApi(Build.VERSION_CODES.Q)
    @Test
    fun testTransferRearDisplayReturnsError_statusActive() {
        testTransferRearDisplayReturnsError(STATUS_ACTIVE)
    }

    @RequiresApi(Build.VERSION_CODES.Q)
    private fun testTransferRearDisplayReturnsError(
        initialState: @WindowAreaComponent.WindowAreaStatus Int
    ) =
        testScope.runTest {
            assumeAtLeastVendorApiLevel(minVendorApiLevel)
            val extensions = FakeWindowAreaComponent()
<<<<<<< HEAD
            val controller =
                WindowAreaControllerImpl(
                    windowAreaComponent = extensions,
                    vendorApiLevel = FEATURE_VENDOR_API_LEVEL
                )
=======
            val controller = WindowAreaControllerImpl(windowAreaComponent = extensions)
>>>>>>> 3d4510a6
            extensions.currentRearDisplayStatus = initialState
            val callback = TestWindowAreaSessionCallback()
            val windowAreaInfo: WindowAreaInfo? =
                async {
<<<<<<< HEAD
                        return@async controller.windowAreaInfos.firstOrNull()?.firstOrNull {
=======
                        return@async controller.windowAreaInfos.first().firstOrNull {
>>>>>>> 3d4510a6
                            it.type == WindowAreaInfo.Type.TYPE_REAR_FACING
                        }
                    }
                    .await()

            assertNotNull(windowAreaInfo)
            assertEquals(
                windowAreaInfo.getCapability(OPERATION_TRANSFER_ACTIVITY_TO_AREA).status,
                WindowAreaAdapter.translate(initialState)
            )

            activityScenario.scenario.onActivity { testActivity ->
                controller.transferActivityToWindowArea(
                    windowAreaInfo.token,
                    testActivity,
                    Runnable::run,
                    callback
                )
                assertNotNull(callback.error)
                assertNull(callback.currentSession)
            }
        }

    /**
     * Tests the presentation flow on to a rear facing display works as expected. The
     * [WindowAreaPresentationSessionCallback] provided to
     * [WindowAreaControllerImpl.presentContentOnWindowArea] should receive a
     * [WindowAreaSessionPresenter] when the session is active, and be notified that the [View]
     * provided through [WindowAreaSessionPresenter.setContentView] is visible when inflated.
     *
     * Tests the flow through WindowAreaControllerImpl with a fake extension component.
     */
    @RequiresApi(Build.VERSION_CODES.Q)
    @Test
    fun testPresentRearDisplayArea(): Unit =
        testScope.runTest {
            assumeAtLeastVendorApiLevel(minVendorApiLevel)
            val extensions = FakeWindowAreaComponent()
<<<<<<< HEAD
            val controller =
                WindowAreaControllerImpl(
                    windowAreaComponent = extensions,
                    vendorApiLevel = FEATURE_VENDOR_API_LEVEL
                )
=======
            val controller = WindowAreaControllerImpl(windowAreaComponent = extensions)
>>>>>>> 3d4510a6

            extensions.updateRearDisplayStatusListeners(STATUS_AVAILABLE)
            extensions.updateRearDisplayPresentationStatusListeners(STATUS_AVAILABLE)
            val windowAreaInfo: WindowAreaInfo? =
                async {
<<<<<<< HEAD
                        return@async controller.windowAreaInfos.firstOrNull()?.firstOrNull {
=======
                        return@async controller.windowAreaInfos.first().firstOrNull {
>>>>>>> 3d4510a6
                            it.type == WindowAreaInfo.Type.TYPE_REAR_FACING
                        }
                    }
                    .await()

            assertNotNull(windowAreaInfo)
            assertTrue {
                windowAreaInfo.getCapability(OPERATION_PRESENT_ON_AREA).status ==
                    WINDOW_AREA_STATUS_AVAILABLE
            }

            val callback = TestWindowAreaPresentationSessionCallback()
            activityScenario.scenario.onActivity { testActivity ->
                controller.presentContentOnWindowArea(
                    windowAreaInfo.token,
                    testActivity,
                    Runnable::run,
                    callback
                )
                assert(callback.sessionActive)
                assert(!callback.contentVisible)

                callback.presentation?.setContentView(TextView(testActivity))
                assert(callback.contentVisible)
                assert(callback.sessionActive)

                callback.presentation?.close()
                assert(!callback.contentVisible)
                assert(!callback.sessionActive)
            }
        }

    /**
     * Tests the presentation flow on to a rear facing display works as expected. Similar to
     * [testPresentRearDisplayArea], but starts the presentation with a new instance of
     * [WindowAreaControllerImpl].
     */
    @RequiresApi(Build.VERSION_CODES.Q)
    @Test
    fun testPresentRearDisplayAreaWithNewController(): Unit =
        testScope.runTest {
            assumeAtLeastVendorApiLevel(minVendorApiLevel)
            val extensions = FakeWindowAreaComponent()
<<<<<<< HEAD
            val controller =
                WindowAreaControllerImpl(windowAreaComponent = extensions, vendorApiLevel = 3)
=======
            val controller = WindowAreaControllerImpl(windowAreaComponent = extensions)
>>>>>>> 3d4510a6

            extensions.updateRearDisplayStatusListeners(STATUS_AVAILABLE)
            extensions.updateRearDisplayPresentationStatusListeners(STATUS_AVAILABLE)

            val windowAreaInfo =
                async {
<<<<<<< HEAD
                        return@async controller.windowAreaInfos.firstOrNull()?.firstOrNull {
=======
                        return@async controller.windowAreaInfos.first().firstOrNull {
>>>>>>> 3d4510a6
                            it.type == WindowAreaInfo.Type.TYPE_REAR_FACING
                        }
                    }
                    .await()

            assertNotNull(windowAreaInfo)
            assertTrue {
                windowAreaInfo.getCapability(OPERATION_PRESENT_ON_AREA).status ==
                    WINDOW_AREA_STATUS_AVAILABLE
            }

            // Create a new controller to start the presentation.
<<<<<<< HEAD
            val controller2 =
                WindowAreaControllerImpl(windowAreaComponent = extensions, vendorApiLevel = 3)
=======
            val controller2 = WindowAreaControllerImpl(windowAreaComponent = extensions)
>>>>>>> 3d4510a6

            val callback = TestWindowAreaPresentationSessionCallback()
            activityScenario.scenario.onActivity { testActivity ->
                controller2.presentContentOnWindowArea(
                    windowAreaInfo.token,
                    testActivity,
                    Runnable::run,
                    callback
                )
                assert(callback.sessionActive)
                assert(!callback.contentVisible)

                callback.presentation?.setContentView(TextView(testActivity))
                assert(callback.contentVisible)
                assert(callback.sessionActive)

                callback.presentation?.close()
                assert(!callback.contentVisible)
                assert(!callback.sessionActive)
            }
        }

    /**
     * Tests the presentation flow on to a rear facing display works as expected. Similar to
     * [testTransferToRearFacingWindowArea], but starts the presentation with a new instance of
     * [WindowAreaControllerImpl].
     */
    @RequiresApi(Build.VERSION_CODES.Q)
    @Test
    fun testTransferToRearDisplayAreaWithNewController(): Unit =
        testScope.runTest {
            assumeAtLeastVendorApiLevel(minVendorApiLevel)
            val extensions = FakeWindowAreaComponent()
<<<<<<< HEAD
            val controller =
                WindowAreaControllerImpl(windowAreaComponent = extensions, vendorApiLevel = 3)
=======
            val controller = WindowAreaControllerImpl(windowAreaComponent = extensions)
>>>>>>> 3d4510a6
            extensions.currentRearDisplayStatus = STATUS_AVAILABLE
            val callback = TestWindowAreaSessionCallback()
            val windowAreaInfo =
                async {
<<<<<<< HEAD
                        return@async controller.windowAreaInfos.firstOrNull()?.firstOrNull {
=======
                        return@async controller.windowAreaInfos.first().firstOrNull {
>>>>>>> 3d4510a6
                            it.type == WindowAreaInfo.Type.TYPE_REAR_FACING
                        }
                    }
                    .await()

            assertNotNull(windowAreaInfo)
            assertEquals(
                windowAreaInfo.getCapability(OPERATION_TRANSFER_ACTIVITY_TO_AREA).status,
                WINDOW_AREA_STATUS_AVAILABLE
            )

            activityScenario.scenario.onActivity { testActivity ->
                testActivity.resetLayoutCounter()
                testActivity.requestedOrientation = ActivityInfo.SCREEN_ORIENTATION_PORTRAIT
                testActivity.waitForLayout()
            }

            // Create a new controller to start the transfer.
<<<<<<< HEAD
            val controller2 =
                WindowAreaControllerImpl(windowAreaComponent = extensions, vendorApiLevel = 3)
=======
            val controller2 = WindowAreaControllerImpl(windowAreaComponent = extensions)
>>>>>>> 3d4510a6

            activityScenario.scenario.onActivity { testActivity ->
                assert(
                    testActivity.requestedOrientation == ActivityInfo.SCREEN_ORIENTATION_PORTRAIT
                )
                testActivity.resetLayoutCounter()
                controller2.transferActivityToWindowArea(
                    windowAreaInfo.token,
                    testActivity,
                    Runnable::run,
                    callback
                )
            }

            activityScenario.scenario.onActivity { testActivity ->
                assert(
                    testActivity.requestedOrientation == ActivityInfo.SCREEN_ORIENTATION_LANDSCAPE
                )
                assert(callback.currentSession != null)
                testActivity.resetLayoutCounter()
                callback.endSession()
            }
            activityScenario.scenario.onActivity { testActivity ->
                assert(
                    testActivity.requestedOrientation == ActivityInfo.SCREEN_ORIENTATION_PORTRAIT
                )
                assert(callback.currentSession == null)
            }
        }

    @RequiresApi(Build.VERSION_CODES.Q)
    @Test
    fun testRearDisplayPresentationModeSessionEndedError(): Unit =
        testScope.runTest {
            assumeAtLeastVendorApiLevel(minVendorApiLevel)
            val extensionComponent = FakeWindowAreaComponent()
<<<<<<< HEAD
            val controller =
                WindowAreaControllerImpl(
                    windowAreaComponent = extensionComponent,
                    vendorApiLevel = FEATURE_VENDOR_API_LEVEL
                )
=======
            val controller = WindowAreaControllerImpl(windowAreaComponent = extensionComponent)
>>>>>>> 3d4510a6

            extensionComponent.updateRearDisplayStatusListeners(STATUS_AVAILABLE)
            extensionComponent.updateRearDisplayPresentationStatusListeners(STATUS_UNAVAILABLE)
            val windowAreaInfo: WindowAreaInfo? =
                async {
<<<<<<< HEAD
                        return@async controller.windowAreaInfos.firstOrNull()?.firstOrNull {
=======
                        return@async controller.windowAreaInfos.first().firstOrNull {
>>>>>>> 3d4510a6
                            it.type == WindowAreaInfo.Type.TYPE_REAR_FACING
                        }
                    }
                    .await()

            assertNotNull(windowAreaInfo)
            assertTrue {
                windowAreaInfo.getCapability(OPERATION_PRESENT_ON_AREA).status ==
                    WINDOW_AREA_STATUS_UNAVAILABLE
            }

            val callback = TestWindowAreaPresentationSessionCallback()
            activityScenario.scenario.onActivity { testActivity ->
                controller.presentContentOnWindowArea(
                    windowAreaInfo.token,
                    testActivity,
                    Runnable::run,
                    callback
                )
                assert(!callback.sessionActive)
                assert(callback.sessionError != null)
                assert(callback.sessionError is IllegalStateException)
            }
        }

    private class TestWindowAreaInfoListConsumer : Consumer<List<WindowAreaInfo>> {

        val values: MutableList<List<WindowAreaInfo>> = mutableListOf()

        override fun accept(infos: List<WindowAreaInfo>) {
            values.add(infos)
        }
    }

    private class FakeWindowAreaComponent : WindowAreaComponent {
        val rearDisplayStatusListeners = mutableListOf<Consumer<Int>>()
        val rearDisplayPresentationStatusListeners =
            mutableListOf<Consumer<ExtensionWindowAreaStatus>>()
        var currentRearDisplayStatus = STATUS_UNSUPPORTED
        var currentRearDisplayPresentationStatus = STATUS_UNSUPPORTED

        var testActivity: Activity? = null
        var rearDisplaySessionConsumer: Consumer<Int>? = null
        var rearDisplayPresentationSessionConsumer: Consumer<Int>? = null

        override fun addRearDisplayStatusListener(consumer: Consumer<Int>) {
            rearDisplayStatusListeners.add(consumer)
            consumer.accept(currentRearDisplayStatus)
        }

        override fun removeRearDisplayStatusListener(consumer: Consumer<Int>) {
            rearDisplayStatusListeners.remove(consumer)
        }

        override fun addRearDisplayPresentationStatusListener(
            consumer: Consumer<ExtensionWindowAreaStatus>
        ) {
            rearDisplayPresentationStatusListeners.add(consumer)
            consumer.accept(TestExtensionWindowAreaStatus(currentRearDisplayPresentationStatus))
        }

        override fun removeRearDisplayPresentationStatusListener(
            consumer: Consumer<ExtensionWindowAreaStatus>
        ) {
            rearDisplayPresentationStatusListeners.remove(consumer)
        }

        // Fake WindowAreaComponent will change the orientation of the activity to signal
        // entering rear display mode, as well as ending the session
        override fun startRearDisplaySession(
            activity: Activity,
            rearDisplaySessionConsumer: Consumer<Int>
        ) {
            if (currentRearDisplayStatus != STATUS_AVAILABLE) {
                rearDisplaySessionConsumer.accept(SESSION_STATE_INACTIVE)
            }
            testActivity = activity
            this.rearDisplaySessionConsumer = rearDisplaySessionConsumer
            testActivity!!.requestedOrientation = ActivityInfo.SCREEN_ORIENTATION_LANDSCAPE
            rearDisplaySessionConsumer.accept(SESSION_STATE_ACTIVE)
        }

        override fun endRearDisplaySession() {
            testActivity?.requestedOrientation = ActivityInfo.SCREEN_ORIENTATION_PORTRAIT
            rearDisplaySessionConsumer?.accept(SESSION_STATE_INACTIVE)
        }

        override fun startRearDisplayPresentationSession(
            activity: Activity,
            consumer: Consumer<Int>
        ) {
            if (currentRearDisplayPresentationStatus != STATUS_AVAILABLE) {
                consumer.accept(SESSION_STATE_INACTIVE)
                return
            }
            testActivity = activity
            rearDisplayPresentationSessionConsumer = consumer
            consumer.accept(SESSION_STATE_ACTIVE)
        }

        override fun endRearDisplayPresentationSession() {
            rearDisplayPresentationSessionConsumer?.accept(SESSION_STATE_ACTIVE)
            rearDisplayPresentationSessionConsumer?.accept(SESSION_STATE_INACTIVE)
        }

        override fun getRearDisplayPresentation(): ExtensionWindowAreaPresentation {
            return TestExtensionWindowAreaPresentation(
                testActivity!!,
                rearDisplayPresentationSessionConsumer!!
            )
        }

        override fun getRearDisplayMetrics(): DisplayMetrics {
            return DisplayMetrics().apply {
                widthPixels = 1080
                heightPixels = 1080
                densityDpi = 240
            }
        }

        fun updateRearDisplayStatusListeners(newStatus: Int) {
            currentRearDisplayStatus = newStatus
            for (consumer in rearDisplayStatusListeners) {
                consumer.accept(currentRearDisplayStatus)
            }
        }

        fun updateRearDisplayPresentationStatusListeners(newStatus: Int) {
            currentRearDisplayPresentationStatus = newStatus
            for (consumer in rearDisplayPresentationStatusListeners) {
                consumer.accept(TestExtensionWindowAreaStatus(currentRearDisplayPresentationStatus))
            }
        }
    }

    private class TestWindowAreaSessionCallback : WindowAreaSessionCallback {
        var currentSession: WindowAreaSession? = null
        var error: Throwable? = null

        override fun onSessionStarted(session: WindowAreaSession) {
            currentSession = session
        }

        override fun onSessionEnded(t: Throwable?) {
            error = t
            currentSession = null
        }

        fun endSession() = currentSession?.close()
    }

    private class TestWindowAreaPresentationSessionCallback :
        WindowAreaPresentationSessionCallback {
        var sessionActive: Boolean = false
        var contentVisible: Boolean = false
        var presentation: WindowAreaSessionPresenter? = null
        var sessionError: Throwable? = null

        override fun onSessionStarted(session: WindowAreaSessionPresenter) {
            sessionActive = true
            presentation = session
        }

        override fun onSessionEnded(t: Throwable?) {
            presentation = null
            sessionActive = false
            sessionError = t
        }

        override fun onContainerVisibilityChanged(isVisible: Boolean) {
            contentVisible = isVisible
        }
    }

    private class TestExtensionWindowAreaStatus(private val status: Int) :
        ExtensionWindowAreaStatus {
        override fun getWindowAreaStatus(): Int {
            return status
        }

        override fun getWindowAreaDisplayMetrics(): DisplayMetrics {
            return DisplayMetrics().apply {
                widthPixels = 1080
                heightPixels = 1080
                densityDpi = 240
            }
        }
    }

    private class TestExtensionWindowAreaPresentation(
        private val activity: Activity,
        private val sessionConsumer: Consumer<Int>
    ) : ExtensionWindowAreaPresentation {
        override fun getPresentationContext(): Context {
            return activity
        }

        override fun setPresentationView(view: View) {
            sessionConsumer.accept(WindowAreaComponent.SESSION_STATE_CONTENT_VISIBLE)
        }

        override fun getWindow(): Window {
            return activity.window
        }
    }

    companion object {
        private const val REAR_FACING_BINDER_DESCRIPTION = "TEST_WINDOW_AREA_REAR_FACING"
    }
}<|MERGE_RESOLUTION|>--- conflicted
+++ resolved
@@ -85,15 +85,7 @@
             assumeAtLeastVendorApiLevel(minVendorApiLevel)
             activityScenario.scenario.onActivity {
                 val extensionComponent = FakeWindowAreaComponent()
-<<<<<<< HEAD
-                val controller =
-                    WindowAreaControllerImpl(
-                        windowAreaComponent = extensionComponent,
-                        vendorApiLevel = FEATURE_VENDOR_API_LEVEL
-                    )
-=======
                 val controller = WindowAreaControllerImpl(windowAreaComponent = extensionComponent)
->>>>>>> 3d4510a6
                 extensionComponent.currentRearDisplayStatus = STATUS_UNAVAILABLE
                 extensionComponent.currentRearDisplayPresentationStatus = STATUS_UNAVAILABLE
                 val collector = TestWindowAreaInfoListConsumer()
@@ -173,24 +165,12 @@
         testScope.runTest {
             assumeAtLeastVendorApiLevel(minVendorApiLevel)
             val extensions = FakeWindowAreaComponent()
-<<<<<<< HEAD
-            val controller =
-                WindowAreaControllerImpl(
-                    windowAreaComponent = extensions,
-                    vendorApiLevel = FEATURE_VENDOR_API_LEVEL
-                )
-=======
             val controller = WindowAreaControllerImpl(windowAreaComponent = extensions)
->>>>>>> 3d4510a6
             extensions.currentRearDisplayStatus = STATUS_AVAILABLE
             val callback = TestWindowAreaSessionCallback()
             val windowAreaInfo: WindowAreaInfo? =
                 async {
-<<<<<<< HEAD
-                        return@async controller.windowAreaInfos.firstOrNull()?.firstOrNull {
-=======
                         return@async controller.windowAreaInfos.first().firstOrNull {
->>>>>>> 3d4510a6
                             it.type == WindowAreaInfo.Type.TYPE_REAR_FACING
                         }
                     }
@@ -256,24 +236,12 @@
         testScope.runTest {
             assumeAtLeastVendorApiLevel(minVendorApiLevel)
             val extensions = FakeWindowAreaComponent()
-<<<<<<< HEAD
-            val controller =
-                WindowAreaControllerImpl(
-                    windowAreaComponent = extensions,
-                    vendorApiLevel = FEATURE_VENDOR_API_LEVEL
-                )
-=======
             val controller = WindowAreaControllerImpl(windowAreaComponent = extensions)
->>>>>>> 3d4510a6
             extensions.currentRearDisplayStatus = initialState
             val callback = TestWindowAreaSessionCallback()
             val windowAreaInfo: WindowAreaInfo? =
                 async {
-<<<<<<< HEAD
-                        return@async controller.windowAreaInfos.firstOrNull()?.firstOrNull {
-=======
                         return@async controller.windowAreaInfos.first().firstOrNull {
->>>>>>> 3d4510a6
                             it.type == WindowAreaInfo.Type.TYPE_REAR_FACING
                         }
                     }
@@ -312,25 +280,13 @@
         testScope.runTest {
             assumeAtLeastVendorApiLevel(minVendorApiLevel)
             val extensions = FakeWindowAreaComponent()
-<<<<<<< HEAD
-            val controller =
-                WindowAreaControllerImpl(
-                    windowAreaComponent = extensions,
-                    vendorApiLevel = FEATURE_VENDOR_API_LEVEL
-                )
-=======
             val controller = WindowAreaControllerImpl(windowAreaComponent = extensions)
->>>>>>> 3d4510a6
 
             extensions.updateRearDisplayStatusListeners(STATUS_AVAILABLE)
             extensions.updateRearDisplayPresentationStatusListeners(STATUS_AVAILABLE)
             val windowAreaInfo: WindowAreaInfo? =
                 async {
-<<<<<<< HEAD
-                        return@async controller.windowAreaInfos.firstOrNull()?.firstOrNull {
-=======
                         return@async controller.windowAreaInfos.first().firstOrNull {
->>>>>>> 3d4510a6
                             it.type == WindowAreaInfo.Type.TYPE_REAR_FACING
                         }
                     }
@@ -374,23 +330,14 @@
         testScope.runTest {
             assumeAtLeastVendorApiLevel(minVendorApiLevel)
             val extensions = FakeWindowAreaComponent()
-<<<<<<< HEAD
-            val controller =
-                WindowAreaControllerImpl(windowAreaComponent = extensions, vendorApiLevel = 3)
-=======
             val controller = WindowAreaControllerImpl(windowAreaComponent = extensions)
->>>>>>> 3d4510a6
 
             extensions.updateRearDisplayStatusListeners(STATUS_AVAILABLE)
             extensions.updateRearDisplayPresentationStatusListeners(STATUS_AVAILABLE)
 
             val windowAreaInfo =
                 async {
-<<<<<<< HEAD
-                        return@async controller.windowAreaInfos.firstOrNull()?.firstOrNull {
-=======
                         return@async controller.windowAreaInfos.first().firstOrNull {
->>>>>>> 3d4510a6
                             it.type == WindowAreaInfo.Type.TYPE_REAR_FACING
                         }
                     }
@@ -403,12 +350,7 @@
             }
 
             // Create a new controller to start the presentation.
-<<<<<<< HEAD
-            val controller2 =
-                WindowAreaControllerImpl(windowAreaComponent = extensions, vendorApiLevel = 3)
-=======
             val controller2 = WindowAreaControllerImpl(windowAreaComponent = extensions)
->>>>>>> 3d4510a6
 
             val callback = TestWindowAreaPresentationSessionCallback()
             activityScenario.scenario.onActivity { testActivity ->
@@ -442,21 +384,12 @@
         testScope.runTest {
             assumeAtLeastVendorApiLevel(minVendorApiLevel)
             val extensions = FakeWindowAreaComponent()
-<<<<<<< HEAD
-            val controller =
-                WindowAreaControllerImpl(windowAreaComponent = extensions, vendorApiLevel = 3)
-=======
             val controller = WindowAreaControllerImpl(windowAreaComponent = extensions)
->>>>>>> 3d4510a6
             extensions.currentRearDisplayStatus = STATUS_AVAILABLE
             val callback = TestWindowAreaSessionCallback()
             val windowAreaInfo =
                 async {
-<<<<<<< HEAD
-                        return@async controller.windowAreaInfos.firstOrNull()?.firstOrNull {
-=======
                         return@async controller.windowAreaInfos.first().firstOrNull {
->>>>>>> 3d4510a6
                             it.type == WindowAreaInfo.Type.TYPE_REAR_FACING
                         }
                     }
@@ -475,12 +408,7 @@
             }
 
             // Create a new controller to start the transfer.
-<<<<<<< HEAD
-            val controller2 =
-                WindowAreaControllerImpl(windowAreaComponent = extensions, vendorApiLevel = 3)
-=======
             val controller2 = WindowAreaControllerImpl(windowAreaComponent = extensions)
->>>>>>> 3d4510a6
 
             activityScenario.scenario.onActivity { testActivity ->
                 assert(
@@ -517,25 +445,13 @@
         testScope.runTest {
             assumeAtLeastVendorApiLevel(minVendorApiLevel)
             val extensionComponent = FakeWindowAreaComponent()
-<<<<<<< HEAD
-            val controller =
-                WindowAreaControllerImpl(
-                    windowAreaComponent = extensionComponent,
-                    vendorApiLevel = FEATURE_VENDOR_API_LEVEL
-                )
-=======
             val controller = WindowAreaControllerImpl(windowAreaComponent = extensionComponent)
->>>>>>> 3d4510a6
 
             extensionComponent.updateRearDisplayStatusListeners(STATUS_AVAILABLE)
             extensionComponent.updateRearDisplayPresentationStatusListeners(STATUS_UNAVAILABLE)
             val windowAreaInfo: WindowAreaInfo? =
                 async {
-<<<<<<< HEAD
-                        return@async controller.windowAreaInfos.firstOrNull()?.firstOrNull {
-=======
                         return@async controller.windowAreaInfos.first().firstOrNull {
->>>>>>> 3d4510a6
                             it.type == WindowAreaInfo.Type.TYPE_REAR_FACING
                         }
                     }
