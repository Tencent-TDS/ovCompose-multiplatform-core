--- conflicted
+++ resolved
@@ -80,10 +80,7 @@
             SplitAttributes.Builder()
                 .setSplitType(SplitAttributes.SplitType.ratio(0.5f))
                 .setLayoutDirection(LOCALE)
-<<<<<<< HEAD
-=======
                 .setAnimationBackground(EmbeddingAnimationBackground.DEFAULT)
->>>>>>> 3d4510a6
                 .build()
         assertNull(rule.tag)
         assertEquals(SPLIT_MIN_DIMENSION_DP_DEFAULT, rule.minWidthDp)
@@ -141,12 +138,9 @@
             SplitAttributes.Builder()
                 .setSplitType(SplitAttributes.SplitType.ratio(0.3f))
                 .setLayoutDirection(TOP_TO_BOTTOM)
-<<<<<<< HEAD
-=======
                 .setAnimationBackground(
                     EmbeddingAnimationBackground.createColorBackground(Color.BLUE)
                 )
->>>>>>> 3d4510a6
                 .build()
         assertEquals(TEST_TAG, rule.tag)
         assertEquals(NEVER, rule.finishPrimaryWithSecondary)
@@ -251,10 +245,7 @@
             SplitAttributes.Builder()
                 .setSplitType(SplitAttributes.SplitType.ratio(0.5f))
                 .setLayoutDirection(LOCALE)
-<<<<<<< HEAD
-=======
                 .setAnimationBackground(EmbeddingAnimationBackground.DEFAULT)
->>>>>>> 3d4510a6
                 .build()
         assertNull(rule.tag)
         assertEquals(SPLIT_MIN_DIMENSION_DP_DEFAULT, rule.minWidthDp)
@@ -318,14 +309,11 @@
             SplitAttributes.Builder()
                 .setSplitType(SplitAttributes.SplitType.ratio(0.3f))
                 .setLayoutDirection(BOTTOM_TO_TOP)
-<<<<<<< HEAD
-=======
                 .setAnimationBackground(
                     EmbeddingAnimationBackground.createColorBackground(
                         application.resources.getColor(R.color.testColor, null)
                     )
                 )
->>>>>>> 3d4510a6
                 .build()
         assertEquals(TEST_TAG, rule.tag)
         assertEquals(ALWAYS, rule.finishPrimaryWithPlaceholder)
