--- conflicted
+++ resolved
@@ -21,11 +21,7 @@
  * Please use that script when creating a new project, rather than copying an existing project and
  * modifying its settings.
  */
-<<<<<<< HEAD
-import androidx.build.LibraryType
-=======
 import androidx.build.Publish
->>>>>>> 9a170158
 import androidx.build.RunApiTasks
 
 plugins {
@@ -39,7 +35,7 @@
 
 androidx {
     name = "WindowManager Sidecar"
-    type = LibraryType.PUBLISHED_LIBRARY // Only to generate per-project-zips
+    publish = Publish.SNAPSHOT_AND_RELEASE // Only to generate per-project-zips
     runApiTasks = new RunApiTasks.Yes("Need to track API surface but should never publish")
     inceptionYear = "2020"
     description = "This version of the OEM extension is deprecated. Please use window:extensions:extensions." +
