--- conflicted
+++ resolved
@@ -21,17 +21,11 @@
 }
 
 android {
-<<<<<<< HEAD
-    defaultConfig {
-        applicationId "androidx.window.demo2"
-        minSdkVersion 23
-=======
     compileSdk = 35
     defaultConfig {
         applicationId = "androidx.window.demo2"
         minSdk = 23
         targetSdkVersion 35
->>>>>>> c80a82c4
     }
     buildFeatures {
         viewBinding = true
@@ -40,8 +34,8 @@
 }
 
 dependencies {
-    implementation("androidx.activity:activity:1.2.0")
-    implementation("androidx.appcompat:appcompat:1.2.0")
+    implementation("androidx.activity:activity:1.9.0")
+    implementation(project(":appcompat:appcompat"))
     api(libs.constraintLayout)
     implementation("androidx.core:core-ktx:1.8.0")
     // TODO(b/152245564) Conflicting dependencies cause IDE errors.
