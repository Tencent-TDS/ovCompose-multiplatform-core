/*
 * Copyright 2020 The Android Open Source Project
 *
 * Licensed under the Apache License, Version 2.0 (the "License");
 * you may not use this file except in compliance with the License.
 * You may obtain a copy of the License at
 *
 *      http://www.apache.org/licenses/LICENSE-2.0
 *
 * Unless required by applicable law or agreed to in writing, software
 * distributed under the License is distributed on an "AS IS" BASIS,
 * WITHOUT WARRANTIES OR CONDITIONS OF ANY KIND, either express or implied.
 * See the License for the specific language governing permissions and
 * limitations under the License.
 */

/**
 * This file was created using the `create_project.py` script located in the
 * `<AndroidX root>/development/project-creator` directory.
 *
 * Please use that script when creating a new project, rather than copying an existing project and
 * modifying its settings.
 */
import androidx.build.LibraryType
import org.jetbrains.kotlin.gradle.tasks.KotlinCompile

plugins {
    id("AndroidXPlugin")
    id("com.android.application")
    id("org.jetbrains.kotlin.android")
}

android {
    defaultConfig {
        applicationId "androidx.window.demo"
        minSdkVersion 23
    }
    buildFeatures {
        viewBinding true
    }
    namespace "androidx.window.demo"
    signingConfigs {
        config {
            keyAlias 'key'
            keyPassword 'password'
            storeFile file('keystore.jks')
            storePassword 'password'
        }
    }
    buildTypes {
        configureEach {
            signingConfig signingConfigs.config
        }
        release {
            minifyEnabled true
            applicationIdSuffix ".release"
        }
        debug {
            applicationIdSuffix ".debug"
        }
    }
    compileOptions {
        coreLibraryDesugaringEnabled = true
    }
}

dependencies {
<<<<<<< HEAD
    implementation("androidx.appcompat:appcompat:1.5.1")
=======
    api(libs.jspecify)
    implementation(project(":appcompat:appcompat"))
>>>>>>> 46295bc0
    implementation("androidx.core:core-ktx:1.3.2")
    implementation("androidx.activity:activity:1.2.0")
    implementation("androidx.recyclerview:recyclerview:1.2.1")
    // TODO(b/262583150): force tracing 1.1.0 since its required by androidTest
    implementation("androidx.tracing:tracing:1.1.0")
    api(libs.constraintLayout)
    implementation("androidx.lifecycle:lifecycle-viewmodel:2.4.0")
    implementation("androidx.lifecycle:lifecycle-runtime-ktx:2.4.0")
    implementation "androidx.browser:browser:1.3.0"
    implementation("androidx.startup:startup-runtime:1.1.0")

    implementation(project(":window:window-java"))
    implementation(project(":window:window-demos:demo-common"))
    debugImplementation(libs.leakcanary)

    androidTestImplementation(libs.testCore)
    androidTestImplementation(libs.testExtJunit)
    androidTestImplementation(libs.testRunner)
    androidTestImplementation(libs.testRules)
    androidTestImplementation(libs.espressoCore, excludes.espresso)
    androidTestImplementation(project(":window:window-testing"))
    androidTestImplementation(project(":window:window-demos:demo-common"))

    coreLibraryDesugaring("com.android.tools:desugar_jdk_libs:1.2.2")
}

// Allow usage of Kotlin's @OptIn.
tasks.withType(KotlinCompile).configureEach {
    kotlinOptions {
        freeCompilerArgs += ["-opt-in=kotlin.RequiresOptIn"]
    }
}<|MERGE_RESOLUTION|>--- conflicted
+++ resolved
@@ -21,19 +21,22 @@
  * Please use that script when creating a new project, rather than copying an existing project and
  * modifying its settings.
  */
-import androidx.build.LibraryType
+
 import org.jetbrains.kotlin.gradle.tasks.KotlinCompile
 
 plugins {
     id("AndroidXPlugin")
+    id("AndroidXComposePlugin")
     id("com.android.application")
     id("org.jetbrains.kotlin.android")
 }
 
 android {
+    compileSdk 35
     defaultConfig {
         applicationId "androidx.window.demo"
         minSdkVersion 23
+        targetSdkVersion 35
     }
     buildFeatures {
         viewBinding true
@@ -65,14 +68,10 @@
 }
 
 dependencies {
-<<<<<<< HEAD
-    implementation("androidx.appcompat:appcompat:1.5.1")
-=======
     api(libs.jspecify)
     implementation(project(":appcompat:appcompat"))
->>>>>>> 46295bc0
     implementation("androidx.core:core-ktx:1.3.2")
-    implementation("androidx.activity:activity:1.2.0")
+    implementation("androidx.activity:activity:1.9.0")
     implementation("androidx.recyclerview:recyclerview:1.2.1")
     // TODO(b/262583150): force tracing 1.1.0 since its required by androidTest
     implementation("androidx.tracing:tracing:1.1.0")
@@ -82,19 +81,31 @@
     implementation "androidx.browser:browser:1.3.0"
     implementation("androidx.startup:startup-runtime:1.1.0")
 
+    // Compose dependencies
+    implementation(project(":compose:runtime:runtime"))
+    implementation(project(":compose:foundation:foundation"))
+    implementation(project(":compose:foundation:foundation-layout"))
+    implementation(project(":compose:ui:ui-tooling-preview"))
+    implementation(project(":compose:ui:ui-tooling"))
+    implementation("androidx.activity:activity-compose:1.9.0")
+    implementation("androidx.compose.material3:material3:1.2.1")
+    implementation("androidx.compose.material:material-icons-extended:1.6.8")
+    implementation("androidx.lifecycle:lifecycle-viewmodel-compose:2.8.3")
+
     implementation(project(":window:window-java"))
     implementation(project(":window:window-demos:demo-common"))
+
     debugImplementation(libs.leakcanary)
 
     androidTestImplementation(libs.testCore)
     androidTestImplementation(libs.testExtJunit)
     androidTestImplementation(libs.testRunner)
     androidTestImplementation(libs.testRules)
-    androidTestImplementation(libs.espressoCore, excludes.espresso)
+    androidTestImplementation(libs.espressoCore)
     androidTestImplementation(project(":window:window-testing"))
     androidTestImplementation(project(":window:window-demos:demo-common"))
 
-    coreLibraryDesugaring("com.android.tools:desugar_jdk_libs:1.2.2")
+    coreLibraryDesugaring(libs.desugarJdkLibs)
 }
 
 // Allow usage of Kotlin's @OptIn.
