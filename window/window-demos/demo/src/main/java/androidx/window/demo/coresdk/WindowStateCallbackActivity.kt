--- conflicted
+++ resolved
@@ -59,11 +59,7 @@
     private val updateWindowStateIfChanged =
         object : Runnable {
             override fun run() {
-<<<<<<< HEAD
-                latestUpdateView.onWindowStateCallbackInvoked()
-=======
                 provideLatestWindowState()
->>>>>>> 3d4510a6
                 handler.postDelayed(this, 500)
             }
         }
@@ -76,16 +72,10 @@
             override fun onDisplayRemoved(displayId: Int) {}
 
             override fun onDisplayChanged(displayId: Int) {
-<<<<<<< HEAD
-                if (displayId == DEFAULT_DISPLAY) {
-                    applicationDisplayListenerView.onWindowStateCallbackInvoked()
-                }
-=======
                 if (displayId != DEFAULT_DISPLAY) {
                     return
                 }
                 onWindowStateCallbackInvoked(R.string.application_display_listener_title, displayId)
->>>>>>> 3d4510a6
             }
         }
 
@@ -97,28 +87,16 @@
             override fun onDisplayRemoved(displayId: Int) {}
 
             override fun onDisplayChanged(displayId: Int) {
-<<<<<<< HEAD
-                if (displayId == DEFAULT_DISPLAY) {
-                    activityDisplayListenerView.onWindowStateCallbackInvoked()
-                }
-=======
                 if (displayId != DEFAULT_DISPLAY) {
                     return
                 }
                 onWindowStateCallbackInvoked(R.string.activity_display_listener_title, displayId)
->>>>>>> 3d4510a6
             }
         }
 
     /** [onConfigurationChanged] on `Application`. */
     private val applicationComponentCallback =
         object : ComponentCallbacks {
-<<<<<<< HEAD
-            override fun onConfigurationChanged(p0: Configuration) {
-                applicationConfigurationView.onWindowStateCallbackInvoked()
-            }
-
-=======
             override fun onConfigurationChanged(configuration: Configuration) {
                 onWindowStateCallbackInvoked(
                     R.string.application_configuration_title,
@@ -130,7 +108,6 @@
                 "Since API level 34 this is never called. Apps targeting API level 34 " +
                     "and above may provide an empty implementation."
             )
->>>>>>> 3d4510a6
             override fun onLowMemory() {}
         }
 
@@ -152,13 +129,9 @@
             lifecycle.repeatOnLifecycle(Lifecycle.State.STARTED) {
                 WindowInfoTracker.getOrCreate(this@WindowStateCallbackActivity)
                     .windowLayoutInfo(this@WindowStateCallbackActivity)
-<<<<<<< HEAD
-                    .collect { _ -> displayFeatureView.onWindowStateCallbackInvoked() }
-=======
                     .collect { info ->
                         onWindowStateCallbackInvoked(R.string.display_feature_title, info)
                     }
->>>>>>> 3d4510a6
             }
         }
     }
