--- conflicted
+++ resolved
@@ -239,8 +239,6 @@
                 if (apiLevel < 3) {
                     append("Finishing secondary activities is not supported on this device!\n")
                 }
-<<<<<<< HEAD
-=======
                 if (
                     viewBinding.finishSecondaryActivitiesButton.isEnabled &&
                         getSplitRule<SplitPlaceholderRule>() != null
@@ -248,7 +246,6 @@
                     append(resources.getString(R.string.show_placeholder_warning))
                     append("\n")
                 }
->>>>>>> 3d4510a6
             }
         withContext(Dispatchers.Main) { viewBinding.warningMessageTextView.text = warningMessages }
     }
