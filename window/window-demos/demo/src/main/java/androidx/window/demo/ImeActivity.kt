--- conflicted
+++ resolved
@@ -24,11 +24,7 @@
 import androidx.window.demo.common.EdgeToEdgeActivity
 
 /** Demo app that shows various IME-related features. */
-<<<<<<< HEAD
-class ImeActivity : AppCompatActivity() {
-=======
 class ImeActivity : EdgeToEdgeActivity() {
->>>>>>> 3d4510a6
 
     override fun onCreate(savedInstanceState: Bundle?) {
         super.onCreate(savedInstanceState)
