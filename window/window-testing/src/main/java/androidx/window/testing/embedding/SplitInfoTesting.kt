--- conflicted
+++ resolved
@@ -43,14 +43,8 @@
     secondActivityStack: ActivityStack = TestActivityStack(),
     splitAttributes: SplitAttributes = SplitAttributes.Builder().build(),
 ): SplitInfo =
-<<<<<<< HEAD
-    SplitInfo(primaryActivityStack, secondActivityStack, splitAttributes, TEST_SPLIT_INFO_TOKEN)
-
-private val TEST_SPLIT_INFO_TOKEN = Binder()
-=======
     SplitInfo(
         primaryActivityStack,
         secondActivityStack,
         splitAttributes,
-    )
->>>>>>> 3d4510a6
+    )