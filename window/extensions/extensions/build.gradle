/*
 * Copyright 2020 The Android Open Source Project
 *
 * Licensed under the Apache License, Version 2.0 (the "License");
 * you may not use this file except in compliance with the License.
 * You may obtain a copy of the License at
 *
 *      http://www.apache.org/licenses/LICENSE-2.0
 *
 * Unless required by applicable law or agreed to in writing, software
 * distributed under the License is distributed on an "AS IS" BASIS,
 * WITHOUT WARRANTIES OR CONDITIONS OF ANY KIND, either express or implied.
 * See the License for the specific language governing permissions and
 * limitations under the License.
 */

/**
 * This file was created using the `create_project.py` script located in the
 * `<AndroidX root>/development/project-creator` directory.
 *
 * Please use that script when creating a new project, rather than copying an existing project and
 * modifying its settings.
 */
<<<<<<< HEAD
import androidx.build.LibraryType
=======
import androidx.build.Publish
>>>>>>> 9a170158
import androidx.build.RunApiTasks

plugins {
    id("AndroidXPlugin")
    id("com.android.library")
}

dependencies {
    implementation("androidx.annotation:annotation:1.6.0")
    implementation("androidx.annotation:annotation-experimental:1.4.0")
<<<<<<< HEAD
    compileOnly(implementation("androidx.window.extensions.core:core:1.0.0"))
=======
    implementation("androidx.window.extensions.core:core:1.0.0")
>>>>>>> 9a170158

    testImplementation(libs.robolectric)
    testImplementation(libs.testExtJunit)
    testImplementation(libs.testRunner)
    testImplementation(libs.testRules)

    androidTestImplementation(libs.testExtJunit)
    androidTestImplementation(libs.testRunner)
    androidTestImplementation(libs.testRules)
    androidTestImplementation(libs.dexmakerMockito, excludes.bytebuddy)
    androidTestImplementation(libs.mockitoCore, excludes.bytebuddy)
}

androidx {
    name = "WindowManager Extensions"
    type = LibraryType.PUBLISHED_LIBRARY // Only to generate per-project-zips
    runApiTasks = new RunApiTasks.Yes("Need to track API surface before moving to publish")
    inceptionYear = "2020"
    description = "OEM extension interface definition for the Jetpack WindowManager. " +
            "This module declares the interface the the core component of this library " +
            "(androidx.window:window) will use when communicating with the " +
            "device-specific OEM extension."
    metalavaK2UastEnabled = true
}

android {
    namespace "androidx.window.extensions"
}<|MERGE_RESOLUTION|>--- conflicted
+++ resolved
@@ -21,11 +21,7 @@
  * Please use that script when creating a new project, rather than copying an existing project and
  * modifying its settings.
  */
-<<<<<<< HEAD
-import androidx.build.LibraryType
-=======
 import androidx.build.Publish
->>>>>>> 9a170158
 import androidx.build.RunApiTasks
 
 plugins {
@@ -36,11 +32,7 @@
 dependencies {
     implementation("androidx.annotation:annotation:1.6.0")
     implementation("androidx.annotation:annotation-experimental:1.4.0")
-<<<<<<< HEAD
-    compileOnly(implementation("androidx.window.extensions.core:core:1.0.0"))
-=======
     implementation("androidx.window.extensions.core:core:1.0.0")
->>>>>>> 9a170158
 
     testImplementation(libs.robolectric)
     testImplementation(libs.testExtJunit)
@@ -56,7 +48,7 @@
 
 androidx {
     name = "WindowManager Extensions"
-    type = LibraryType.PUBLISHED_LIBRARY // Only to generate per-project-zips
+    publish = Publish.SNAPSHOT_AND_RELEASE // Only to generate per-project-zips
     runApiTasks = new RunApiTasks.Yes("Need to track API surface before moving to publish")
     inceptionYear = "2020"
     description = "OEM extension interface definition for the Jetpack WindowManager. " +
