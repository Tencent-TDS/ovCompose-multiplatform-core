--- conflicted
+++ resolved
@@ -29,12 +29,8 @@
 }
 
 dependencies {
-<<<<<<< HEAD
-    api("androidx.annotation:annotation:1.0.0")
-=======
     api(libs.jspecify)
     api("androidx.annotation:annotation:1.8.1")
->>>>>>> c80a82c4
     implementation("androidx.core:core:1.7.0")
     implementation("androidx.concurrent:concurrent-futures:1.0.0")
     implementation("org.bouncycastle:bcprov-jdk15on:1.65")
@@ -51,14 +47,9 @@
     mavenVersion = LibraryVersions.CORE_APPDIGEST
     inceptionYear = "2020"
     description = "AndroidX AppDigest Library"
-    metalavaK2UastEnabled = true
 }
 
 android {
-<<<<<<< HEAD
-    namespace "androidx.core.appdigest"
-=======
     compileSdk = 35
     namespace = "androidx.core.appdigest"
->>>>>>> c80a82c4
 }