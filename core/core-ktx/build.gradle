--- conflicted
+++ resolved
@@ -20,7 +20,7 @@
     }
 
     api(libs.kotlinStdlib)
-    api("androidx.annotation:annotation:1.1.0")
+    api("androidx.annotation:annotation:1.8.1")
     api(project(":core:core"))
 
     androidTestImplementation(libs.junit)
@@ -38,15 +38,10 @@
     mavenVersion = LibraryVersions.CORE
     inceptionYear = "2018"
     description = "Kotlin extensions for 'core' artifact"
-    metalavaK2UastEnabled = true
     legacyDisableKotlinStrictApiMode = true
 }
 
 android {
-<<<<<<< HEAD
-    namespace "androidx.core.ktx"
-=======
     compileSdk = 35
     namespace = "androidx.core.ktx"
->>>>>>> c80a82c4
 }