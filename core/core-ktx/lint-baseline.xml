--- conflicted
+++ resolved
@@ -1,13 +1,4 @@
 <?xml version="1.0" encoding="UTF-8"?>
-<<<<<<< HEAD
-<issues format="6" by="lint 8.4.0-alpha12" type="baseline" client="gradle" dependencies="false" name="AGP (8.4.0-alpha12)" variant="all" version="8.4.0-alpha12">
-
-    <issue
-        id="ObsoleteSdkInt"
-        message="Unnecessary; SDK_INT is always >= 21"
-        errorLine1="                } else if (Build.VERSION.SDK_INT >= 21 &amp;&amp; value is Size) {"
-        errorLine2="                           ~~~~~~~~~~~~~~~~~~~~~~~~~~~">
-=======
 <issues format="6" by="lint 8.7.0-alpha02" type="baseline" client="gradle" dependencies="false" name="AGP (8.7.0-alpha02)" variant="all" version="8.7.0-alpha02">
 
     <issue
@@ -24,7 +15,6 @@
         message="Unnecessary; SDK_INT is always >= 21"
         errorLine1="                    } else if (Build.VERSION.SDK_INT >= 21 &amp;&amp; value is Size) {"
         errorLine2="                               ~~~~~~~~~~~~~~~~~~~~~~~~~~~">
->>>>>>> 3d4510a6
         <location
             file="src/main/java/androidx/core/os/Bundle.kt"/>
     </issue>
@@ -32,13 +22,8 @@
     <issue
         id="ObsoleteSdkInt"
         message="Unnecessary; SDK_INT is always >= 21"
-<<<<<<< HEAD
-        errorLine1="                } else if (Build.VERSION.SDK_INT >= 21 &amp;&amp; value is SizeF) {"
-        errorLine2="                           ~~~~~~~~~~~~~~~~~~~~~~~~~~~">
-=======
         errorLine1="                    } else if (Build.VERSION.SDK_INT >= 21 &amp;&amp; value is SizeF) {"
         errorLine2="                               ~~~~~~~~~~~~~~~~~~~~~~~~~~~">
->>>>>>> 3d4510a6
         <location
             file="src/main/java/androidx/core/os/Bundle.kt"/>
     </issue>
@@ -145,11 +130,7 @@
     <issue
         id="ObsoleteSdkInt"
         message="Unnecessary; SDK_INT is always >= 21"
-<<<<<<< HEAD
-        errorLine1="@RequiresApi(21)"
-=======
         errorLine1="@RequiresApi(21) public inline operator fun Size.component1(): Int = width"
->>>>>>> 3d4510a6
         errorLine2="~~~~~~~~~~~~~~~~">
         <location
             file="src/main/java/androidx/core/util/Size.kt"/>
@@ -158,11 +139,7 @@
     <issue
         id="ObsoleteSdkInt"
         message="Unnecessary; SDK_INT is always >= 21"
-<<<<<<< HEAD
-        errorLine1="@RequiresApi(21)"
-=======
         errorLine1="@RequiresApi(21) public inline operator fun Size.component2(): Int = height"
->>>>>>> 3d4510a6
         errorLine2="~~~~~~~~~~~~~~~~">
         <location
             file="src/main/java/androidx/core/util/Size.kt"/>
@@ -171,11 +148,7 @@
     <issue
         id="ObsoleteSdkInt"
         message="Unnecessary; SDK_INT is always >= 21"
-<<<<<<< HEAD
-        errorLine1="@RequiresApi(21)"
-=======
         errorLine1="@RequiresApi(21) public inline operator fun SizeF.component1(): Float = width"
->>>>>>> 3d4510a6
         errorLine2="~~~~~~~~~~~~~~~~">
         <location
             file="src/main/java/androidx/core/util/Size.kt"/>
@@ -184,11 +157,7 @@
     <issue
         id="ObsoleteSdkInt"
         message="Unnecessary; SDK_INT is always >= 21"
-<<<<<<< HEAD
-        errorLine1="@RequiresApi(21)"
-=======
         errorLine1="@RequiresApi(21) public inline operator fun SizeF.component2(): Float = height"
->>>>>>> 3d4510a6
         errorLine2="~~~~~~~~~~~~~~~~">
         <location
             file="src/main/java/androidx/core/util/Size.kt"/>
