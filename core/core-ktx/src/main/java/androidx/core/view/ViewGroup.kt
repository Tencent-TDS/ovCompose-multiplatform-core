/*
 * Copyright (C) 2017 The Android Open Source Project
 *
 * Licensed under the Apache License, Version 2.0 (the "License");
 * you may not use this file except in compliance with the License.
 * You may obtain a copy of the License at
 *
 *      http://www.apache.org/licenses/LICENSE-2.0
 *
 * Unless required by applicable law or agreed to in writing, software
 * distributed under the License is distributed on an "AS IS" BASIS,
 * WITHOUT WARRANTIES OR CONDITIONS OF ANY KIND, either express or implied.
 * See the License for the specific language governing permissions and
 * limitations under the License.
 */

@file:Suppress("NOTHING_TO_INLINE") // Aliases to other public API.

package androidx.core.view

import android.view.View
import android.view.ViewGroup
import androidx.annotation.Px
<<<<<<< HEAD
=======
import kotlin.collections.removeLast as removeLastKt
>>>>>>> 3d4510a6

/**
 * Returns the view at [index].
 *
 * @throws IndexOutOfBoundsException if index is less than 0 or greater than or equal to the count.
 */
public operator fun ViewGroup.get(index: Int): View =
    getChildAt(index) ?: throw IndexOutOfBoundsException("Index: $index, Size: $childCount")

/** Returns `true` if [view] is found in this view group. */
public inline operator fun ViewGroup.contains(view: View): Boolean = indexOfChild(view) != -1

/** Adds [view] to this view group. */
public inline operator fun ViewGroup.plusAssign(view: View): Unit = addView(view)

/** Removes [view] from this view group. */
public inline operator fun ViewGroup.minusAssign(view: View): Unit = removeView(view)

/** Returns the number of views in this view group. */
public inline val ViewGroup.size: Int
    get() = childCount

/** Returns true if this view group contains no views. */
public inline fun ViewGroup.isEmpty(): Boolean = childCount == 0

/** Returns true if this view group contains one or more views. */
public inline fun ViewGroup.isNotEmpty(): Boolean = childCount != 0

/** Performs the given action on each view in this view group. */
public inline fun ViewGroup.forEach(action: (view: View) -> Unit) {
    for (index in 0 until childCount) {
        action(getChildAt(index))
    }
}

/** Performs the given action on each view in this view group, providing its sequential index. */
public inline fun ViewGroup.forEachIndexed(action: (index: Int, view: View) -> Unit) {
    for (index in 0 until childCount) {
        action(index, getChildAt(index))
    }
}

/**
 * Returns an [IntRange] of the valid indices for the children of this view group.
 *
 * This can be used for looping:
 * ```kotlin
 * for (i in viewGroup.indices.reversed) {
 *   if (viewGroup[i] is SomeView) {
 *     viewGroup.removeViewAt(i)
 *   }
 * }
 * ```
 *
 * Or to determine if an index is valid:
 * ```kotlin
 * if (2 in viewGroup.indices) {
 *   // Do something…
 * }
 * ```
 */
public inline val ViewGroup.indices: IntRange
    get() = 0 until childCount

/** Returns a [MutableIterator] over the views in this view group. */
public operator fun ViewGroup.iterator(): MutableIterator<View> =
    object : MutableIterator<View> {
        private var index = 0

        override fun hasNext() = index < childCount

        override fun next() = getChildAt(index++) ?: throw IndexOutOfBoundsException()

        override fun remove() = removeViewAt(--index)
    }

/**
 * Returns a [Sequence] over the immediate child views in this view group.
 *
 * @see View.allViews
 * @see ViewGroup.descendants
 */
public val ViewGroup.children: Sequence<View>
    get() =
        object : Sequence<View> {
            override fun iterator() = this@children.iterator()
        }

/**
 * Returns a [Sequence] over the child views in this view group recursively.
 *
 * This performs a depth-first traversal. A view with no children will return a zero-element
 * sequence.
 *
 * For example, to efficiently filter views within the hierarchy using a predicate:
 * ```
 * fun ViewGroup.findViewTreeIterator(predicate: (View) -> Boolean): Sequence<View> {
 *     return sequenceOf(this)
 *         .plus(descendantsTree)
 *         .filter { predicate(it) }
 * }
 * ```
 *
 * @see View.allViews
 * @see ViewGroup.children
 * @see View.ancestors
 */
public val ViewGroup.descendants: Sequence<View>
    get() = Sequence {
        TreeIterator(children.iterator()) { child -> (child as? ViewGroup)?.children?.iterator() }
    }

/**
 * Lazy iterator for iterating through an abstract hierarchy.
 *
 * @param rootIterator Iterator for root elements of hierarchy
 * @param getChildIterator Function which returns a child iterator for the current item if the
 *   current item has a child or `null` otherwise
 */
internal class TreeIterator<T>(
    rootIterator: Iterator<T>,
    private val getChildIterator: ((T) -> Iterator<T>?)
) : Iterator<T> {
    private val stack = mutableListOf<Iterator<T>>()

    private var iterator: Iterator<T> = rootIterator

    override fun hasNext(): Boolean {
        return iterator.hasNext()
    }

    override fun next(): T {
        val item = iterator.next()
        prepareNextIterator(item)
        return item
    }

    /** Calculates next iterator for [item]. */
    private fun prepareNextIterator(item: T) {
        // If current item has a child, then get the child iterator and save the current iterator to
        // the stack. Otherwise, if current iterator has no more elements then restore the parent
        // iterator from the stack.
        val childIterator = getChildIterator(item)
        if (childIterator != null && childIterator.hasNext()) {
            stack.add(iterator)
            iterator = childIterator
        } else {
            while (!iterator.hasNext() && stack.isNotEmpty()) {
                iterator = stack.last()
<<<<<<< HEAD
                stack.removeLast()
=======
                // MutableCollections.removeLast() is shadowed by java.util.list.removeAt()
                // which was added in sdk 35 making this call unsafe
                // stack.removeLast()
                stack.removeLastKt()
>>>>>>> 3d4510a6
            }
        }
    }
}

/**
 * Sets the margins in the ViewGroup's MarginLayoutParams. This version of the method sets all axes
 * to the provided size.
 *
 * @see ViewGroup.MarginLayoutParams.setMargins
 */
public inline fun ViewGroup.MarginLayoutParams.setMargins(@Px size: Int) {
    setMargins(size, size, size, size)
}

/**
 * Updates the margins in the [ViewGroup]'s [ViewGroup.MarginLayoutParams]. This version of the
 * method allows using named parameters to just set one or more axes.
 *
 * @see ViewGroup.MarginLayoutParams.setMargins
 */
public inline fun ViewGroup.MarginLayoutParams.updateMargins(
    @Px left: Int = leftMargin,
    @Px top: Int = topMargin,
    @Px right: Int = rightMargin,
    @Px bottom: Int = bottomMargin
) {
    setMargins(left, top, right, bottom)
}

/**
 * Updates the relative margins in the ViewGroup's MarginLayoutParams. This version of the method
 * allows using named parameters to just set one or more axes.
 *
 * Note that this inline method references platform APIs added in API 17 and may raise runtime
 * verification warnings on earlier platforms. See Chromium's guide to
 * [Class Verification Failures](https://chromium.googlesource.com/chromium/src/+/HEAD/build/android/docs/class_verification_failures.md)
 * for more information.
 *
 * @see ViewGroup.MarginLayoutParams.setMargins
 */
public inline fun ViewGroup.MarginLayoutParams.updateMarginsRelative(
    @Px start: Int = marginStart,
    @Px top: Int = topMargin,
    @Px end: Int = marginEnd,
    @Px bottom: Int = bottomMargin
) {
    marginStart = start
    topMargin = top
    marginEnd = end
    bottomMargin = bottom
}<|MERGE_RESOLUTION|>--- conflicted
+++ resolved
@@ -21,10 +21,7 @@
 import android.view.View
 import android.view.ViewGroup
 import androidx.annotation.Px
-<<<<<<< HEAD
-=======
 import kotlin.collections.removeLast as removeLastKt
->>>>>>> 3d4510a6
 
 /**
  * Returns the view at [index].
@@ -174,14 +171,10 @@
         } else {
             while (!iterator.hasNext() && stack.isNotEmpty()) {
                 iterator = stack.last()
-<<<<<<< HEAD
-                stack.removeLast()
-=======
                 // MutableCollections.removeLast() is shadowed by java.util.list.removeAt()
                 // which was added in sdk 35 making this call unsafe
                 // stack.removeLast()
                 stack.removeLastKt()
->>>>>>> 3d4510a6
             }
         }
     }
