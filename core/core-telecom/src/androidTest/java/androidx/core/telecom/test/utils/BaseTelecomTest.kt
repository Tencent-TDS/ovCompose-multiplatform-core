--- conflicted
+++ resolved
@@ -29,12 +29,8 @@
 import androidx.core.telecom.CallAttributesCompat
 import androidx.core.telecom.CallControlScope
 import androidx.core.telecom.CallsManager
-import androidx.core.telecom.extensions.Capability
-import androidx.core.telecom.extensions.ExtensionInitializationScope
-import androidx.core.telecom.extensions.addCallWithExtensions
 import androidx.core.telecom.internal.JetpackConnectionService
 import androidx.core.telecom.internal.utils.Utils
-import androidx.core.telecom.util.ExperimentalAppActions
 import androidx.test.core.app.ApplicationProvider
 import androidx.test.filters.SdkSuppress
 import androidx.test.platform.app.InstrumentationRegistry
@@ -44,12 +40,8 @@
 import kotlinx.coroutines.Dispatchers
 import kotlinx.coroutines.TimeoutCancellationException
 import kotlinx.coroutines.asCoroutineDispatcher
-<<<<<<< HEAD
-import kotlinx.coroutines.runBlocking
-=======
 import kotlinx.coroutines.async
 import kotlinx.coroutines.coroutineScope
->>>>>>> 3d4510a6
 import kotlinx.coroutines.withTimeout
 import org.junit.After
 import org.junit.Assert
@@ -86,7 +78,7 @@
         mPackagePhoneAccountHandle = mCallsManager.getPhoneAccountHandleForPackage()
         mPreviousDefaultDialer = TestUtils.getDefaultDialer()
         TestUtils.setDefaultDialer(TestUtils.TEST_PACKAGE)
-        runBlocking { maybeCleanupStuckCalls() }
+        maybeCleanupStuckCalls()
         Utils.resetUtils()
         TestUtils.resetCallbackConfigs()
     }
@@ -97,33 +89,13 @@
         Utils.resetUtils()
         TestUtils.resetCallbackConfigs()
         TestUtils.setDefaultDialer(mPreviousDefaultDialer)
-        runBlocking { maybeCleanupStuckCalls() }
-    }
-
-    @ExperimentalAppActions
-    fun setInCallService(ics: InCallServiceType, extensions: Set<Capability> = emptySet()) {
-        MockInCallServiceDelegate.mInCallServiceType = ics
-        MockInCallServiceDelegate.mExtensions = extensions
-    }
-
-    @OptIn(ExperimentalAppActions::class)
+        maybeCleanupStuckCalls()
+    }
+
     fun setUpV2Test() {
         Log.i(L_TAG, "setUpV2Test: core-telecom w/ [V2] APIs")
         Utils.setUtils(TestUtils.mV2Build)
         mCallsManager.registerAppWithTelecom(CallsManager.CAPABILITY_SUPPORTS_VIDEO_CALLING)
-<<<<<<< HEAD
-        setInCallService(InCallServiceType.ICS_WITHOUT_EXTENSIONS)
-        logTelecomState()
-    }
-
-    @ExperimentalAppActions
-    fun setUpV2TestWithExtensions(capabilities: Set<Capability> = emptySet()) {
-        Log.i(L_TAG, "setUpV2Test: core-telecom w/ [V2] APIs + Extension support")
-        Utils.setUtils(TestUtils.mV2Build)
-        mCallsManager.registerAppWithTelecom(CallsManager.CAPABILITY_SUPPORTS_VIDEO_CALLING)
-        setInCallService(InCallServiceType.ICS_WITH_EXTENSIONS, capabilities)
-=======
->>>>>>> 3d4510a6
         logTelecomState()
     }
 
@@ -198,16 +170,11 @@
         return mContext.packageManager.hasSystemFeature(PackageManager.FEATURE_TELECOM)
     }
 
-    @OptIn(ExperimentalAppActions::class)
-    private suspend fun maybeCleanupStuckCalls() {
+    private fun maybeCleanupStuckCalls() {
         JetpackConnectionService.mPendingConnectionRequests.clear()
         if (Build.VERSION.SDK_INT >= Build.VERSION_CODES.Q) {
             ManagedConnectionService.mPendingConnectionRequests.clear()
         }
-<<<<<<< HEAD
-        MockInCallServiceDelegate.destroyAllCalls()
-=======
->>>>>>> 3d4510a6
         TestUtils.runShellCommand(TestUtils.COMMAND_CLEANUP_STUCK_CALLS)
     }
 
@@ -255,29 +222,4 @@
             Assert.fail(TestUtils.VERIFICATION_TIMEOUT_MSG)
         }
     }
-
-    @ExperimentalAppActions
-    suspend fun assertWithinTimeout_addCallWithExtensions(
-        attributes: CallAttributesCompat,
-        assertBlock: ExtensionInitializationScope.() -> (Unit)
-    ) {
-        Log.i(TestUtils.LOG_TAG, "assertWithinTimeout_addCallWithExtensions")
-        try {
-            withTimeout(TestUtils.WAIT_ON_ASSERTS_TO_FINISH_TIMEOUT) {
-                mCallsManager.addCallWithExtensions(
-                    attributes,
-                    TestUtils.mOnAnswerLambda,
-                    TestUtils.mOnDisconnectLambda,
-                    TestUtils.mOnSetActiveLambda,
-                    TestUtils.mOnSetInActiveLambda,
-                ) {
-                    assertBlock()
-                }
-            }
-        } catch (timeout: TimeoutCancellationException) {
-            Log.i(TestUtils.LOG_TAG, "assertWithinTimeout: reached timeout; dumping telecom")
-            TestUtils.dumpTelecom()
-            Assert.fail(TestUtils.VERIFICATION_TIMEOUT_MSG)
-        }
-    }
 }