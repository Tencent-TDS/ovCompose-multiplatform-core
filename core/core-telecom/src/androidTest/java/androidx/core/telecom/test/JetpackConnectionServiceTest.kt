/*
 * Copyright 2023 The Android Open Source Project
 *
 * Licensed under the Apache License, Version 2.0 (the "License");
 * you may not use this file except in compliance with the License.
 * You may obtain a copy of the License at
 *
 *      http://www.apache.org/licenses/LICENSE-2.0
 *
 * Unless required by applicable law or agreed to in writing, software
 * distributed under the License is distributed on an "AS IS" BASIS,
 * WITHOUT WARRANTIES OR CONDITIONS OF ANY KIND, either express or implied.
 * See the License for the specific language governing permissions and
 * limitations under the License.
 */

package androidx.core.telecom.test

import android.os.Build.VERSION_CODES
import android.os.Bundle
import android.telecom.Connection
import android.telecom.ConnectionRequest
import androidx.annotation.RequiresApi
import androidx.core.telecom.CallAttributesCompat
import androidx.core.telecom.CallsManager
import androidx.core.telecom.internal.CallChannels
import androidx.core.telecom.internal.JetpackConnectionService
import androidx.core.telecom.internal.utils.Utils
import androidx.core.telecom.test.utils.BaseTelecomTest
import androidx.core.telecom.test.utils.TestUtils
import androidx.core.telecom.test.utils.TestUtils.TEST_CALL_ATTRIB_NAME
import androidx.core.telecom.test.utils.TestUtils.TEST_PHONE_NUMBER_9001
import androidx.test.ext.junit.runners.AndroidJUnit4
import androidx.test.filters.SdkSuppress
import androidx.test.filters.SmallTest
import kotlinx.coroutines.CompletableDeferred
import org.junit.After
import org.junit.Assert.assertEquals
import org.junit.Assert.assertNotNull
import org.junit.Assert.assertTrue
import org.junit.Before
import org.junit.Test
import org.junit.runner.RunWith

@SdkSuppress(minSdkVersion = VERSION_CODES.O /* api=26 */)
@RequiresApi(VERSION_CODES.O)
@RunWith(AndroidJUnit4::class)
class JetpackConnectionServiceTest : BaseTelecomTest() {
    private val callChannels = CallChannels()

    @Before
    fun setUp() {
        Utils.resetUtils()
    }

    @After
    fun onDestroy() {
        callChannels.closeAllChannels()
    }

    /**
     * Ensure an outgoing Connection object has its properties set before sending it off to the
     * platform. The properties should reflect everything that is set in CallAttributes.
     */
    @SmallTest
    @Test
    fun testConnectionServicePropertiesAreSet_outgoingCall() {
        // create the CallAttributes
        val attributes =
            TestUtils.createCallAttributes(
                CallAttributesCompat.DIRECTION_OUTGOING,
                mPackagePhoneAccountHandle
            )
        // simulate the connection being created
        val connection =
            mConnectionService.createSelfManagedConnection(
                createConnectionRequest(attributes),
                CallAttributesCompat.DIRECTION_OUTGOING
            )
        // verify / assert connection properties
        verifyConnectionPropertiesBasics(connection)
        assertEquals(Connection.STATE_DIALING, connection!!.state)
    }

    /**
     * Ensure an incoming Connection object has its properties set before sending it off to the
     * platform. The properties should reflect everything that is set in CallAttributes.
     */
    @SmallTest
    @Test
    fun testConnectionServicePropertiesAreSet_incomingCall() {
        // create the CallAttributes
        val attributes =
            TestUtils.createCallAttributes(
                CallAttributesCompat.DIRECTION_INCOMING,
                mPackagePhoneAccountHandle
            )
        // simulate the connection being created
        val connection =
            mConnectionService.createSelfManagedConnection(
                createConnectionRequest(attributes),
                CallAttributesCompat.DIRECTION_INCOMING
            )
        // verify / assert connection properties
        verifyConnectionPropertiesBasics(connection)
        assertEquals(Connection.STATE_RINGING, connection!!.state)
    }

    /**
     * Ensure an incoming Connection object has its extras set before sending it off to the
     * platform.
     */
    @SmallTest
    @Test
    fun testConnectionServiceExtrasAreSet_incomingCall() {
        // create the CallAttributes
        val attributes =
            TestUtils.createCallAttributes(
                CallAttributesCompat.DIRECTION_INCOMING,
                mPackagePhoneAccountHandle
            )
        // simulate the connection being created
        val connection =
            mConnectionService.createSelfManagedConnection(
                createConnectionRequest(attributes),
                CallAttributesCompat.DIRECTION_INCOMING
            )
        // verify / assert connection extras
        val unwrappedConnection = connection!!
        assertTrue(
            unwrappedConnection.extras.getBoolean(
                CallsManager.EXTRA_VOIP_BACKWARDS_COMPATIBILITY_SUPPORTED
            )
        )
    }

    /**
     * ensure JetpackConnectionService#onCreateOutgoingConnection does not throw an exception if any
     * of the arguments are null.
     */
    @SmallTest
    @Test
    fun testOnCreateOutgoingConnectionWithNullArgs() {
        mConnectionService.onCreateOutgoingConnection(
            null /* connectionManagerPhoneAccount */,
            null /* request */
        )
    }

    /**
     * ensure JetpackConnectionService#onCreateOutgoingConnectionFailed does not throw an exception
     * if any of the arguments are null.
     */
    @SmallTest
    @Test
    fun testOnCreateOutgoingConnectionFailedWithNullArgs() {
        mConnectionService.onCreateOutgoingConnectionFailed(
            null /* connectionManagerPhoneAccount */,
            null /* request */
        )
    }

    /**
     * ensure JetpackConnectionService#onCreateIncomingConnection does not throw an exception if any
     * of the arguments are null.
     */
    @SmallTest
    @Test
    fun testOnCreateIncomingConnectionWithNullArgs() {
        mConnectionService.onCreateIncomingConnection(
            null /* connectionManagerPhoneAccount */,
            null /* request */
        )
    }

    /**
     * ensure JetpackConnectionService#onCreateIncomingConnectionFailed does not throw an exception
     * if any of the arguments are null.
     */
    @SmallTest
    @Test
    fun testOnCreateIncomingConnectionFailedWithNullArgs() {
        mConnectionService.onCreateIncomingConnectionFailed(
            null /* connectionManagerPhoneAccount */,
            null /* request */
        )
    }

    /**
     * Ensure an outgoing Connection object has its extras set before sending it off to the
     * platform.
     */
    @SmallTest
    @Test
    fun testConnectionServiceExtrasAreSet_outgoingCall() {
        // create the CallAttributes
        val attributes =
            TestUtils.createCallAttributes(
                CallAttributesCompat.DIRECTION_OUTGOING,
                mPackagePhoneAccountHandle
            )
        // simulate the connection being created
        val connection =
            mConnectionService.createSelfManagedConnection(
                createConnectionRequest(attributes),
                CallAttributesCompat.DIRECTION_OUTGOING
            )
        // verify / assert connection extras
        val unwrappedConnection = connection!!
        assertTrue(
            unwrappedConnection.extras.getBoolean(
                CallsManager.EXTRA_VOIP_BACKWARDS_COMPATIBILITY_SUPPORTED
            )
        )
    }

    private fun verifyConnectionPropertiesBasics(connection: Connection?) {
        // assert it's not null
        assertNotNull(connection)
        // unwrap for testing
        val unwrappedConnection = connection!!
        // assert all the properties are the same
        assertEquals(TEST_CALL_ATTRIB_NAME, unwrappedConnection.callerDisplayName)
        assertEquals(TEST_PHONE_NUMBER_9001, unwrappedConnection.address)
        assertEquals(
            Connection.CAPABILITY_HOLD,
            unwrappedConnection.connectionCapabilities and Connection.CAPABILITY_HOLD
        )
        assertEquals(
            Connection.CAPABILITY_SUPPORT_HOLD,
            unwrappedConnection.connectionCapabilities and Connection.CAPABILITY_SUPPORT_HOLD
        )
        assertEquals(0, JetpackConnectionService.mPendingConnectionRequests.size)
    }

    private fun createConnectionRequest(
        callAttributesCompat: CallAttributesCompat
    ): ConnectionRequest {
        // wrap in PendingRequest
        val pendingRequestId = "123"
        val pendingRequestIdBundle = Bundle()
        pendingRequestIdBundle.putString(
            JetpackConnectionService.REQUEST_ID_MATCHER_KEY,
            pendingRequestId
        )
        val pr =
            JetpackConnectionService.PendingConnectionRequest(
                pendingRequestId,
                callAttributesCompat,
                callChannels,
                mWorkerContext,
                null,
                TestUtils.mOnAnswerLambda,
                TestUtils.mOnDisconnectLambda,
                TestUtils.mOnSetActiveLambda,
                TestUtils.mOnSetInActiveLambda,
                TestUtils.mOnEventLambda,
<<<<<<< HEAD
=======
                null,
                null,
>>>>>>> 3d4510a6
                CompletableDeferred()
            )

        // add to the list of pendingRequests
        JetpackConnectionService.mPendingConnectionRequests.add(pr)
        // create a ConnectionRequest
        return ConnectionRequest(
            mPackagePhoneAccountHandle,
            TEST_PHONE_NUMBER_9001,
            pendingRequestIdBundle
        )
    }
}<|MERGE_RESOLUTION|>--- conflicted
+++ resolved
@@ -255,11 +255,8 @@
                 TestUtils.mOnSetActiveLambda,
                 TestUtils.mOnSetInActiveLambda,
                 TestUtils.mOnEventLambda,
-<<<<<<< HEAD
-=======
                 null,
                 null,
->>>>>>> 3d4510a6
                 CompletableDeferred()
             )
 
