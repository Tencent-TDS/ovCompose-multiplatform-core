<?xml version="1.0" encoding="utf-8"?>
<!--
  Copyright 2023 The Android Open Source Project

  Licensed under the Apache License, Version 2.0 (the "License");
  you may not use this file except in compliance with the License.
  You may obtain a copy of the License at

       http://www.apache.org/licenses/LICENSE-2.0

  Unless required by applicable law or agreed to in writing, software
  distributed under the License is distributed on an "AS IS" BASIS,
  WITHOUT WARRANTIES OR CONDITIONS OF ANY KIND, either express or implied.
  See the License for the specific language governing permissions and
  limitations under the License.
  -->
<manifest xmlns:android="http://schemas.android.com/apk/res/android">
    <uses-permission android:name="android.permission.MANAGE_OWN_CALLS" />
    <uses-permission android:name="android.permission.READ_PHONE_NUMBERS"/>

    <application>
        <service
            android:name="androidx.core.telecom.internal.JetpackConnectionService"
            android:exported="true"
            android:permission="android.permission.BIND_TELECOM_CONNECTION_SERVICE">
            <intent-filter>
                <action android:name="android.telecom.ConnectionService"/>
            </intent-filter>
        </service>

        <!-- This CS is needed to simulate managed/sim calls for testing -->
        <service
            android:name="androidx.core.telecom.test.utils.ManagedConnectionService"
            android:exported="true"
            android:permission="android.permission.BIND_TELECOM_CONNECTION_SERVICE">
            <intent-filter>
                <action android:name="android.telecom.ConnectionService"/>
            </intent-filter>
        </service>

<<<<<<< HEAD
        <service android:name="androidx.core.telecom.test.utils.MockInCallServiceDelegate"
=======
        <service android:name="androidx.core.telecom.test.utils.TestInCallService"
>>>>>>> 3d4510a6
            android:permission="android.permission.BIND_INCALL_SERVICE"
            android:exported="true">
            <intent-filter>
                <action android:name="android.telecom.InCallService"/>
            </intent-filter>
            <intent-filter>
                <action android:name="android.intent.action.DIAL" />
                <category android:name="android.intent.category.DEFAULT" />
            </intent-filter>
            <meta-data android:name="android.telecom.IN_CALL_SERVICE_UI" android:value="true" />
            <meta-data android:name="android.telecom.INCLUDE_EXTERNAL_CALLS" android:value="true" />
            <meta-data android:name="android.telecom.INCLUDE_SELF_MANAGED_CALLS"
                android:value="true" />
        </service>

        <!-- Control interface for creating/managing calls in a separate isolated process -->
        <service
            android:name="androidx.core.telecom.test.VoipAppWithExtensions.VoipAppWithExtensionsControl"
            android:launchMode="singleInstance"
            android:exported="true"
            android:process=":voip_with_extensions_process">
        </service>

        <!-- Control interface for creating/managing calls in the same process as the test
        (required to perform tests with the Self-Managed ConnectionService interface) -->
        <service
            android:name="androidx.core.telecom.test.VoipAppWithExtensions.VoipAppWithExtensionsControlLocal"
            android:launchMode="singleInstance"
            android:exported="true">
        </service>

        <activity android:name="androidx.core.telecom.test.utils.MockDialerActivity"
            android:exported="true">
            <intent-filter>
                <action android:name="android.intent.action.DIAL" />
                <category android:name="android.intent.category.DEFAULT" />
                <category android:name="android.intent.category.BROWSABLE" />
                <data android:mimeType="vnd.android.cursor.item/phone" />
                <data android:mimeType="vnd.android.cursor.item/person" />
            </intent-filter>
            <intent-filter>
                <action android:name="android.intent.action.DIAL" />
                <category android:name="android.intent.category.DEFAULT" />
                <category android:name="android.intent.category.BROWSABLE" />
                <data android:scheme="voicemail" />
            </intent-filter>
            <intent-filter>
                <action android:name="android.intent.action.DIAL" />
                <category android:name="android.intent.category.DEFAULT" />
            </intent-filter>
            <intent-filter>
                <action android:name="android.intent.action.VIEW" />
                <action android:name="android.intent.action.DIAL" />
                <category android:name="android.intent.category.DEFAULT" />
                <category android:name="android.intent.category.BROWSABLE" />
                <data android:scheme="tel" />
            </intent-filter>
            <intent-filter>
                <action android:name="android.intent.action.MAIN" />
                <category android:name="android.intent.category.DEFAULT" />
                <category android:name="android.intent.category.LAUNCHER" />
            </intent-filter>
        </activity>

    </application>
</manifest><|MERGE_RESOLUTION|>--- conflicted
+++ resolved
@@ -38,11 +38,7 @@
             </intent-filter>
         </service>
 
-<<<<<<< HEAD
-        <service android:name="androidx.core.telecom.test.utils.MockInCallServiceDelegate"
-=======
         <service android:name="androidx.core.telecom.test.utils.TestInCallService"
->>>>>>> 3d4510a6
             android:permission="android.permission.BIND_INCALL_SERVICE"
             android:exported="true">
             <intent-filter>
