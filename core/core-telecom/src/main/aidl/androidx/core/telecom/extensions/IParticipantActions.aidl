/*
 * Copyright (C) 2023 The Android Open Source Project
 *
 * Licensed under the Apache License, Version 2.0 (the "License");
 * you may not use this file except in compliance with the License.
 * You may obtain a copy of the License at
 *
 *      http://www.apache.org/licenses/LICENSE-2.0
 *
 * Unless required by applicable law or agreed to in writing, software
 * distributed under the License is distributed on an "AS IS" BASIS,
 * WITHOUT WARRANTIES OR CONDITIONS OF ANY KIND, either express or implied.
 * See the License for the specific language governing permissions and
 * limitations under the License.
 */

package androidx.core.telecom.extensions;

import androidx.core.telecom.extensions.ParticipantParcelable;
import androidx.core.telecom.extensions.IActionsResultCallback;

// ICS Client -> VOIP App
@JavaPassthrough(annotation="@androidx.core.telecom.util.ExperimentalAppActions")
@JavaPassthrough(annotation="@androidx.annotation.RestrictTo(androidx.annotation.RestrictTo.Scope.LIBRARY)")
oneway interface IParticipantActions {
    // V1
    void setHandRaised(in boolean handRaisedState, in IActionsResultCallback cb) = 0;
<<<<<<< HEAD
    void kickParticipant(in Participant participant, in IActionsResultCallback cb) = 1;
=======
    void kickParticipant(in String participantId, in IActionsResultCallback cb) = 1;
>>>>>>> 3d4510a6
}<|MERGE_RESOLUTION|>--- conflicted
+++ resolved
@@ -25,9 +25,5 @@
 oneway interface IParticipantActions {
     // V1
     void setHandRaised(in boolean handRaisedState, in IActionsResultCallback cb) = 0;
-<<<<<<< HEAD
-    void kickParticipant(in Participant participant, in IActionsResultCallback cb) = 1;
-=======
     void kickParticipant(in String participantId, in IActionsResultCallback cb) = 1;
->>>>>>> 3d4510a6
 }