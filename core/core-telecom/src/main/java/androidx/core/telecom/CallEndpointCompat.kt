/*
 * Copyright 2023 The Android Open Source Project
 *
 * Licensed under the Apache License, Version 2.0 (the "License");
 * you may not use this file except in compliance with the License.
 * You may obtain a copy of the License at
 *
 *      http://www.apache.org/licenses/LICENSE-2.0
 *
 * Unless required by applicable law or agreed to in writing, software
 * distributed under the License is distributed on an "AS IS" BASIS,
 * WITHOUT WARRANTIES OR CONDITIONS OF ANY KIND, either express or implied.
 * See the License for the specific language governing permissions and
 * limitations under the License.
 */

package androidx.core.telecom

import android.os.Build.VERSION_CODES
import android.os.ParcelUuid
import androidx.annotation.IntDef
import androidx.annotation.RequiresApi
import androidx.annotation.RestrictTo
import androidx.core.telecom.internal.utils.EndpointUtils
import java.util.Objects
import java.util.UUID

/**
 * Constructor for a [CallEndpointCompat] object.
 *
 * @param name Human-readable name associated with the endpoint
 * @param type The type of endpoint through which call media being routed Allowed values:
 *   [TYPE_EARPIECE] , [TYPE_BLUETOOTH] , [TYPE_WIRED_HEADSET] , [TYPE_SPEAKER] , [TYPE_STREAMING] ,
 *   [TYPE_UNKNOWN]
 * @param identifier A unique identifier for this endpoint on the device
 */
@RequiresApi(VERSION_CODES.O)
public class CallEndpointCompat(
    public val name: CharSequence,
    public val type: Int,
    public val identifier: ParcelUuid
) : Comparable<CallEndpointCompat> {
    internal var mMackAddress: String = "-1"

    override fun toString(): String {
        return "CallEndpoint(" +
            "name=[$name]," +
            "type=[${EndpointUtils.endpointTypeToString(type)}]," +
            "identifier=[$identifier])"
    }

    /**
     * Compares this [CallEndpointCompat] to the other [CallEndpointCompat] for order. Returns a
     * positive number if this type rank is greater than the other value. Returns a negative number
     * if this type rank is less than the other value. Sort the CallEndpoint by type. Ranking them
     * by:
     * 1. TYPE_WIRED_HEADSET
     * 2. TYPE_BLUETOOTH
     * 3. TYPE_SPEAKER
     * 4. TYPE_EARPIECE
     * 5. TYPE_STREAMING
     * 6. TYPE_UNKNOWN If two endpoints have the same type, the name is compared to determine the
     *    value.
     */
    override fun compareTo(other: CallEndpointCompat): Int {
        // sort by type
        val res = this.getTypeRank().compareTo(other.getTypeRank())
        if (res != 0) {
            return res
        }
        // break ties using alphabetic order
        return this.name.toString().compareTo(other.name.toString())
    }

    override fun equals(other: Any?): Boolean {
        return other is CallEndpointCompat &&
            name == other.name &&
            type == other.type &&
            identifier == other.identifier
    }

    override fun hashCode(): Int {
        return Objects.hash(name, type, identifier)
    }

    public companion object {
        @RestrictTo(RestrictTo.Scope.LIBRARY)
        @Retention(AnnotationRetention.SOURCE)
        @IntDef(
            TYPE_UNKNOWN,
            TYPE_EARPIECE,
            TYPE_BLUETOOTH,
            TYPE_WIRED_HEADSET,
            TYPE_SPEAKER,
            TYPE_STREAMING
        )
        @Target(AnnotationTarget.TYPE, AnnotationTarget.PROPERTY, AnnotationTarget.VALUE_PARAMETER)
        public annotation class EndpointType

        /** Indicates that the type of endpoint through which call media flows is unknown type. */
<<<<<<< HEAD
        const val TYPE_UNKNOWN = -1

        /** Indicates that the type of endpoint through which call media flows is an earpiece. */
        const val TYPE_EARPIECE = 1

        /** Indicates that the type of endpoint through which call media flows is a Bluetooth. */
        const val TYPE_BLUETOOTH = 2
=======
        public const val TYPE_UNKNOWN: Int = -1

        /** Indicates that the type of endpoint through which call media flows is an earpiece. */
        public const val TYPE_EARPIECE: Int = 1

        /** Indicates that the type of endpoint through which call media flows is a Bluetooth. */
        public const val TYPE_BLUETOOTH: Int = 2
>>>>>>> 3d4510a6

        /**
         * Indicates that the type of endpoint through which call media flows is a wired headset.
         */
<<<<<<< HEAD
        const val TYPE_WIRED_HEADSET = 3
=======
        public const val TYPE_WIRED_HEADSET: Int = 3
>>>>>>> 3d4510a6

        /** Indicates that the type of endpoint through which call media flows is a speakerphone. */
        public const val TYPE_SPEAKER: Int = 4

        /** Indicates that the type of endpoint through which call media flows is an external. */
<<<<<<< HEAD
        const val TYPE_STREAMING = 5
=======
        public const val TYPE_STREAMING: Int = 5
>>>>>>> 3d4510a6
    }

    internal constructor(
        name: String,
        @EndpointType type: Int
    ) : this(name, type, ParcelUuid(UUID.randomUUID())) {}

    internal constructor(
        name: String,
        @EndpointType type: Int,
        address: String
    ) : this(name, type) {
        mMackAddress = address
    }

    /** Internal helper to determine if this [CallEndpointCompat] is EndpointType#TYPE_BLUETOOTH */
    internal fun isBluetoothType(): Boolean {
        return type == TYPE_BLUETOOTH
    }

    private fun getTypeRank(): Int {
        return when (this.type) {
            TYPE_WIRED_HEADSET -> return 0
            TYPE_BLUETOOTH -> return 1
            TYPE_SPEAKER -> return 2
            TYPE_EARPIECE -> return 3
            TYPE_STREAMING -> return 4
            else -> 5
        }
    }
}<|MERGE_RESOLUTION|>--- conflicted
+++ resolved
@@ -98,15 +98,6 @@
         public annotation class EndpointType
 
         /** Indicates that the type of endpoint through which call media flows is unknown type. */
-<<<<<<< HEAD
-        const val TYPE_UNKNOWN = -1
-
-        /** Indicates that the type of endpoint through which call media flows is an earpiece. */
-        const val TYPE_EARPIECE = 1
-
-        /** Indicates that the type of endpoint through which call media flows is a Bluetooth. */
-        const val TYPE_BLUETOOTH = 2
-=======
         public const val TYPE_UNKNOWN: Int = -1
 
         /** Indicates that the type of endpoint through which call media flows is an earpiece. */
@@ -114,26 +105,17 @@
 
         /** Indicates that the type of endpoint through which call media flows is a Bluetooth. */
         public const val TYPE_BLUETOOTH: Int = 2
->>>>>>> 3d4510a6
 
         /**
          * Indicates that the type of endpoint through which call media flows is a wired headset.
          */
-<<<<<<< HEAD
-        const val TYPE_WIRED_HEADSET = 3
-=======
         public const val TYPE_WIRED_HEADSET: Int = 3
->>>>>>> 3d4510a6
 
         /** Indicates that the type of endpoint through which call media flows is a speakerphone. */
         public const val TYPE_SPEAKER: Int = 4
 
         /** Indicates that the type of endpoint through which call media flows is an external. */
-<<<<<<< HEAD
-        const val TYPE_STREAMING = 5
-=======
         public const val TYPE_STREAMING: Int = 5
->>>>>>> 3d4510a6
     }
 
     internal constructor(
