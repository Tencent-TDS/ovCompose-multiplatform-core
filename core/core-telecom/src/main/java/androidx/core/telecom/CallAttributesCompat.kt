/*
 * Copyright 2023 The Android Open Source Project
 *
 * Licensed under the Apache License, Version 2.0 (the "License");
 * you may not use this file except in compliance with the License.
 * You may obtain a copy of the License at
 *
 *      http://www.apache.org/licenses/LICENSE-2.0
 *
 * Unless required by applicable law or agreed to in writing, software
 * distributed under the License is distributed on an "AS IS" BASIS,
 * WITHOUT WARRANTIES OR CONDITIONS OF ANY KIND, either express or implied.
 * See the License for the specific language governing permissions and
 * limitations under the License.
 */

package androidx.core.telecom

import android.net.Uri
import android.telecom.PhoneAccountHandle
import androidx.annotation.IntDef
import androidx.annotation.RequiresApi
import androidx.annotation.RestrictTo
import androidx.core.telecom.internal.utils.CallAttributesUtils
import androidx.core.telecom.internal.utils.Utils
import java.util.Objects

/**
 * CallAttributes represents a set of properties that define a new Call. Applications should build
 * an instance of this class and use [CallsManager.addCall] to start a new call with Telecom.
 *
 * @param displayName Display name of the person on the other end of the call
 * @param address Address of the call. Note, this can be extended to a meeting link
 * @param direction The direction (Outgoing/Incoming) of the new Call
 * @param callType Information related to data being transmitted (voice, video, etc. )
 * @param callCapabilities Allows a package to opt into capabilities on the telecom side, on a
 *   per-call basis
<<<<<<< HEAD
 */
class CallAttributesCompat
constructor(
    val displayName: CharSequence,
    val address: Uri,
    @Direction val direction: Int,
    @CallType val callType: Int = CALL_TYPE_AUDIO_CALL,
    @CallCapability val callCapabilities: Int = SUPPORTS_SET_INACTIVE
=======
 * @param preferredStartingCallEndpoint allows clients to specify a [CallEndpointCompat] to start a
 *   new call on. The [preferredStartingCallEndpoint] should be a value returned from
 *   [CallsManager.getAvailableStartingCallEndpoints]. Once the call is started, Core-Telecom will
 *   switch to the [preferredStartingCallEndpoint] before running the [CallControlScope].
 */
public class CallAttributesCompat(
    public val displayName: CharSequence,
    public val address: Uri,
    @Direction public val direction: Int,
    @CallType public val callType: Int = CALL_TYPE_AUDIO_CALL,
    @CallCapability public val callCapabilities: Int = SUPPORTS_SET_INACTIVE,
    public var preferredStartingCallEndpoint: CallEndpointCompat? = null
>>>>>>> 3d4510a6
) {
    internal var mHandle: PhoneAccountHandle? = null

    override fun toString(): String {
        return "CallAttributes(" +
            "displayName=[$displayName], " +
            "address=[$address], " +
            "direction=[${directionToString()}], " +
            "callType=[${callTypeToString()}], " +
            "capabilities=[${capabilitiesToString()}])"
    }

    override fun equals(other: Any?): Boolean {
        return other is CallAttributesCompat &&
            displayName == other.displayName &&
            address == other.address &&
            direction == other.direction &&
            callType == other.callType &&
            callCapabilities == other.callCapabilities
    }

    override fun hashCode(): Int {
        return Objects.hash(displayName, address, direction, callType, callCapabilities)
    }

    public companion object {
        @RestrictTo(RestrictTo.Scope.LIBRARY)
        @Retention(AnnotationRetention.SOURCE)
        @IntDef(DIRECTION_INCOMING, DIRECTION_OUTGOING)
        @Target(AnnotationTarget.TYPE, AnnotationTarget.PROPERTY, AnnotationTarget.VALUE_PARAMETER)
        public annotation class Direction

        /** Indicates that the call is an incoming call. */
<<<<<<< HEAD
        const val DIRECTION_INCOMING = 1

        /** Indicates that the call is an outgoing call. */
        const val DIRECTION_OUTGOING = 2
=======
        public const val DIRECTION_INCOMING: Int = 1

        /** Indicates that the call is an outgoing call. */
        public const val DIRECTION_OUTGOING: Int = 2
>>>>>>> 3d4510a6

        @RestrictTo(RestrictTo.Scope.LIBRARY)
        @Retention(AnnotationRetention.SOURCE)
        @IntDef(CALL_TYPE_AUDIO_CALL, CALL_TYPE_VIDEO_CALL)
        @Target(AnnotationTarget.TYPE, AnnotationTarget.VALUE_PARAMETER, AnnotationTarget.PROPERTY)
        public annotation class CallType

        /**
         * Used when answering or dialing a call to indicate that the call does not have a video
         * component
         */
        public const val CALL_TYPE_AUDIO_CALL: Int = 1

        /** Indicates video transmission is supported */
<<<<<<< HEAD
        const val CALL_TYPE_VIDEO_CALL = 2
=======
        public const val CALL_TYPE_VIDEO_CALL: Int = 2
>>>>>>> 3d4510a6

        @RestrictTo(RestrictTo.Scope.LIBRARY)
        @Retention(AnnotationRetention.SOURCE)
        @IntDef(SUPPORTS_SET_INACTIVE, SUPPORTS_STREAM, SUPPORTS_TRANSFER, flag = true)
        @Target(AnnotationTarget.TYPE, AnnotationTarget.PROPERTY, AnnotationTarget.VALUE_PARAMETER)
        public annotation class CallCapability

        /**
         * This call being created can be set to inactive (traditionally referred to as hold). This
         * means that once a new call goes active, if the active call needs to be held in order to
         * place or receive an incoming call, the active call will be placed on hold. otherwise, the
         * active call may be disconnected.
         */
        public const val SUPPORTS_SET_INACTIVE: Int = 1 shl 1

        /**
         * This call can be streamed from a root device to another device to continue the call
         * without completely transferring it. The call continues to take place on the source
         * device, however media and control are streamed to another device.
         */
        public const val SUPPORTS_STREAM: Int = 1 shl 2

        /** This call can be completely transferred from one endpoint to another. */
<<<<<<< HEAD
        const val SUPPORTS_TRANSFER = 1 shl 3
=======
        public const val SUPPORTS_TRANSFER: Int = 1 shl 3
>>>>>>> 3d4510a6
    }

    @RequiresApi(34)
    internal fun toCallAttributes(
        phoneAccountHandle: PhoneAccountHandle
    ): android.telecom.CallAttributes {
        return CallAttributesUtils.Api34PlusImpl.toTelecomCallAttributes(
            phoneAccountHandle,
            direction,
            displayName,
            address,
            callType,
            callCapabilities
        )
    }

    private fun directionToString(): String {
        return if (direction == DIRECTION_OUTGOING) {
            "Outgoing"
        } else {
            "Incoming"
        }
    }

    private fun callTypeToString(): String {
        return if (callType == CALL_TYPE_AUDIO_CALL) {
            "Audio"
        } else {
            "Video"
        }
    }

    internal fun hasSupportsSetInactiveCapability(): Boolean {
        return Utils.hasCapability(SUPPORTS_SET_INACTIVE, callCapabilities)
    }

    private fun hasStreamCapability(): Boolean {
        return Utils.hasCapability(SUPPORTS_STREAM, callCapabilities)
    }

    private fun hasTransferCapability(): Boolean {
        return Utils.hasCapability(SUPPORTS_TRANSFER, callCapabilities)
    }

    private fun capabilitiesToString(): String {
        val sb = StringBuilder()
        sb.append("[")
        if (hasSupportsSetInactiveCapability()) {
            sb.append("SetInactive")
        }
        if (hasStreamCapability()) {
            sb.append(", Stream")
        }
        if (hasTransferCapability()) {
            sb.append(", Transfer")
        }
        sb.append("])")
        return sb.toString()
    }

    internal fun isOutgoingCall(): Boolean {
        return direction == DIRECTION_OUTGOING
    }

    internal fun isVideoCall(): Boolean {
        return callType == CALL_TYPE_VIDEO_CALL
    }
}<|MERGE_RESOLUTION|>--- conflicted
+++ resolved
@@ -35,16 +35,6 @@
  * @param callType Information related to data being transmitted (voice, video, etc. )
  * @param callCapabilities Allows a package to opt into capabilities on the telecom side, on a
  *   per-call basis
-<<<<<<< HEAD
- */
-class CallAttributesCompat
-constructor(
-    val displayName: CharSequence,
-    val address: Uri,
-    @Direction val direction: Int,
-    @CallType val callType: Int = CALL_TYPE_AUDIO_CALL,
-    @CallCapability val callCapabilities: Int = SUPPORTS_SET_INACTIVE
-=======
  * @param preferredStartingCallEndpoint allows clients to specify a [CallEndpointCompat] to start a
  *   new call on. The [preferredStartingCallEndpoint] should be a value returned from
  *   [CallsManager.getAvailableStartingCallEndpoints]. Once the call is started, Core-Telecom will
@@ -57,7 +47,6 @@
     @CallType public val callType: Int = CALL_TYPE_AUDIO_CALL,
     @CallCapability public val callCapabilities: Int = SUPPORTS_SET_INACTIVE,
     public var preferredStartingCallEndpoint: CallEndpointCompat? = null
->>>>>>> 3d4510a6
 ) {
     internal var mHandle: PhoneAccountHandle? = null
 
@@ -91,17 +80,10 @@
         public annotation class Direction
 
         /** Indicates that the call is an incoming call. */
-<<<<<<< HEAD
-        const val DIRECTION_INCOMING = 1
-
-        /** Indicates that the call is an outgoing call. */
-        const val DIRECTION_OUTGOING = 2
-=======
         public const val DIRECTION_INCOMING: Int = 1
 
         /** Indicates that the call is an outgoing call. */
         public const val DIRECTION_OUTGOING: Int = 2
->>>>>>> 3d4510a6
 
         @RestrictTo(RestrictTo.Scope.LIBRARY)
         @Retention(AnnotationRetention.SOURCE)
@@ -116,11 +98,7 @@
         public const val CALL_TYPE_AUDIO_CALL: Int = 1
 
         /** Indicates video transmission is supported */
-<<<<<<< HEAD
-        const val CALL_TYPE_VIDEO_CALL = 2
-=======
         public const val CALL_TYPE_VIDEO_CALL: Int = 2
->>>>>>> 3d4510a6
 
         @RestrictTo(RestrictTo.Scope.LIBRARY)
         @Retention(AnnotationRetention.SOURCE)
@@ -144,11 +122,7 @@
         public const val SUPPORTS_STREAM: Int = 1 shl 2
 
         /** This call can be completely transferred from one endpoint to another. */
-<<<<<<< HEAD
-        const val SUPPORTS_TRANSFER = 1 shl 3
-=======
         public const val SUPPORTS_TRANSFER: Int = 1 shl 3
->>>>>>> 3d4510a6
     }
 
     @RequiresApi(34)
