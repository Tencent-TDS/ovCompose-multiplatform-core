--- conflicted
+++ resolved
@@ -20,12 +20,8 @@
 import androidx.annotation.RestrictTo
 
 /** This class defines exceptions that can be thrown when using [androidx.core.telecom] APIs. */
-<<<<<<< HEAD
-class CallException(@CallErrorCode val code: Int = ERROR_UNKNOWN) : RuntimeException() {
-=======
 public class CallException(@CallErrorCode public val code: Int = ERROR_UNKNOWN) :
     RuntimeException() {
->>>>>>> 3d4510a6
 
     override fun toString(): String {
         return "CallException(code=[$code])"
@@ -52,17 +48,10 @@
             ERROR_CALL_DOES_NOT_SUPPORT_HOLD,
             ERROR_BLUETOOTH_DEVICE_IS_NULL
         )
-<<<<<<< HEAD
-        annotation class CallErrorCode
-
-        /** The operation has failed due to an unknown or unspecified error. */
-        const val ERROR_UNKNOWN = 1
-=======
         public annotation class CallErrorCode
 
         /** The operation has failed due to an unknown or unspecified error. */
         public const val ERROR_UNKNOWN: Int = 1
->>>>>>> 3d4510a6
 
         /**
          * The operation has failed due to Telecom failing to hold the current active call for the
@@ -91,11 +80,7 @@
         public const val ERROR_CALL_NOT_PERMITTED_AT_PRESENT_TIME: Int = 5
 
         /** The operation has failed because the operation failed to complete before the timeout */
-<<<<<<< HEAD
-        const val ERROR_OPERATION_TIMED_OUT = 6
-=======
         public const val ERROR_OPERATION_TIMED_OUT: Int = 6
->>>>>>> 3d4510a6
 
         /**
          * The [CallControlScope.setInactive] or [CallsManager.addCall#onSetInactive] failed because
