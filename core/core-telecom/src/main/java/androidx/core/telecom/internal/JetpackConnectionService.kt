--- conflicted
+++ resolved
@@ -62,11 +62,8 @@
         val onSetActive: suspend () -> Unit,
         val onSetInactive: suspend () -> Unit,
         val onEvent: suspend (event: String, extras: Bundle) -> Unit,
-<<<<<<< HEAD
-=======
         val preferredStartingCallEndpoint: CallEndpointCompat? = null,
         val preCallEndpointMapping: PreCallEndpoints? = null,
->>>>>>> 3d4510a6
         val execution: CompletableDeferred<Unit>
     )
 
@@ -228,11 +225,8 @@
                 targetRequest.onSetActive,
                 targetRequest.onSetInactive,
                 targetRequest.onEvent,
-<<<<<<< HEAD
-=======
                 targetRequest.preferredStartingCallEndpoint,
                 targetRequest.preCallEndpointMapping,
->>>>>>> 3d4510a6
                 targetRequest.execution
             )
 
