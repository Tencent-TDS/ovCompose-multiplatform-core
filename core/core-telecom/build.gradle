--- conflicted
+++ resolved
@@ -35,11 +35,7 @@
     api(libs.guavaListenableFuture)
     implementation("androidx.annotation:annotation:1.8.1")
     // @OptIn annotations
-<<<<<<< HEAD
-    api("androidx.annotation:annotation-experimental:1.4.0")
-=======
     api("androidx.annotation:annotation-experimental:1.4.1")
->>>>>>> 3d4510a6
     implementation("androidx.core:core:1.9.0")
     implementation(libs.kotlinCoroutinesCore)
     implementation(libs.kotlinCoroutinesGuava)
@@ -69,9 +65,4 @@
     mavenVersion = LibraryVersions.CORE_TELECOM
     inceptionYear = "2023"
     description = "Integrate VoIP calls with the Telecom framework."
-<<<<<<< HEAD
-    metalavaK2UastEnabled = true
-    legacyDisableKotlinStrictApiMode = true
-=======
->>>>>>> 3d4510a6
 }