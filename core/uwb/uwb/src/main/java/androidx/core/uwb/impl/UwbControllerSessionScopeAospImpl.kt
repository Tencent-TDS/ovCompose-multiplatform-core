/*
 * Copyright 2022 The Android Open Source Project
 *
 * Licensed under the Apache License, Version 2.0 (the "License");
 * you may not use this file except in compliance with the License.
 * You may obtain a copy of the License at
 *
 *      http://www.apache.org/licenses/LICENSE-2.0
 *
 * Unless required by applicable law or agreed to in writing, software
 * distributed under the License is distributed on an "AS IS" BASIS,
 * WITHOUT WARRANTIES OR CONDITIONS OF ANY KIND, either express or implied.
 * See the License for the specific language governing permissions and
 * limitations under the License.
 */

package androidx.core.uwb.impl

import androidx.core.uwb.RangingCapabilities
import androidx.core.uwb.RangingControleeParameters
import androidx.core.uwb.UwbAddress
import androidx.core.uwb.UwbComplexChannel
import androidx.core.uwb.UwbControllerSessionScope
import androidx.core.uwb.backend.IUwbClient

internal class UwbControllerSessionScopeAospImpl(
    private val uwbClient: IUwbClient,
    override val rangingCapabilities: RangingCapabilities,
    override val localAddress: UwbAddress,
    override val uwbComplexChannel: UwbComplexChannel
) :
    UwbClientSessionScopeAospImpl(uwbClient, rangingCapabilities, localAddress),
    UwbControllerSessionScope {
    override suspend fun addControlee(address: UwbAddress) {
        val uwbAddress = androidx.core.uwb.backend.UwbAddress()
        uwbAddress.address = address.address
        try {
            uwbClient.addControlee(uwbAddress)
        } catch (e: Exception) {
            throw (e)
        }
    }

    override suspend fun removeControlee(address: UwbAddress) {
        val uwbAddress = androidx.core.uwb.backend.UwbAddress()
        uwbAddress.address = address.address
        try {
            uwbClient.removeControlee(uwbAddress)
        } catch (e: Exception) {
            throw (e)
        }
    }

    override suspend fun reconfigureRangingInterval(intervalSkipCount: Int) {
        try {
            return uwbClient.reconfigureRangingInterval(intervalSkipCount)
        } catch (e: Exception) {
            throw (e)
<<<<<<< HEAD
=======
        }
    }

    override suspend fun addControlee(address: UwbAddress, parameters: RangingControleeParameters) {
        val uwbAddress = androidx.core.uwb.backend.UwbAddress()
        uwbAddress.address = address.address
        val controleeParams = androidx.core.uwb.backend.RangingControleeParameters()
        controleeParams.address = uwbAddress
        controleeParams.subSessionId = parameters.subSessionId
        controleeParams.subSessionKey = parameters.subSessionKey
        try {
            uwbClient.addControleeWithSessionParams(controleeParams)
        } catch (e: Exception) {
            throw (e)
>>>>>>> 3d4510a6
        }
    }
}<|MERGE_RESOLUTION|>--- conflicted
+++ resolved
@@ -56,8 +56,6 @@
             return uwbClient.reconfigureRangingInterval(intervalSkipCount)
         } catch (e: Exception) {
             throw (e)
-<<<<<<< HEAD
-=======
         }
     }
 
@@ -72,7 +70,6 @@
             uwbClient.addControleeWithSessionParams(controleeParams)
         } catch (e: Exception) {
             throw (e)
->>>>>>> 3d4510a6
         }
     }
 }