/*
 * Copyright (C) 2022 The Android Open Source Project
 *
 * Licensed under the Apache License, Version 2.0 (the "License");
 * you may not use this file except in compliance with the License.
 * You may obtain a copy of the License at
 *
 *      http://www.apache.org/licenses/LICENSE-2.0
 *
 * Unless required by applicable law or agreed to in writing, software
 * distributed under the License is distributed on an "AS IS" BASIS,
 * WITHOUT WARRANTIES OR CONDITIONS OF ANY KIND, either express or implied.
 * See the License for the specific language governing permissions and
 * limitations under the License.
 */

package androidx.core.uwb

import androidx.annotation.IntRange

/**
 * Set of parameters which should be passed to the UWB chip to start ranging.
 *
 * @property uwbConfigType The UWB configuration type. One type specifies one fixed set of
 *   pre-defined parameters. The UWB config type includes [CONFIG_UNICAST_DS_TWR] and
 *   [CONFIG_MULTICAST_DS_TWR].
 * @property sessionId The ID of the ranging session. If the value is SESSION_ID_UNSET (0), it will
 *   be created from the hash of controller address and complex channel values.
 *
 * The same session IDs should be used at both ends (Controller and controlee).
 *
 * @property subSessionId The ID of the ranging sub-session. This value should be set when the
 *   Provisioned STS individual responder case is used. If other config is used, it should remain
 *   SUB_SESSION_UNSET (0)
 * @property sessionKeyInfo The session key info to use for the ranging. If the profile uses STATIC
 *   STS, this byte array is 8-byte long with first two bytes as Vendor_ID and next six bytes as
 *   STATIC_STS_IV. If the profile uses PROVISIONED STS, this byte array is 16 or 32-byte long which
 *   represent session key.
 *
 * The same session keys should be used at both ends (Controller and controlee).
 *
 * @property subSessionKeyInfo The sub-session key info to use for the ranging. This byte array is
 *   16 or 32-byte long when the profile uses PROVISIONED STS individual responder cases. If other
 *   STS is used, this field should remain null.
 * @property complexChannel Optional. If device type is ROLE_CONTROLEE then complex channel should
 *   be set.
 * @property peerDevices The peers to perform ranging with. If using unicast, length should be 1.
 * @property updateRateType The update rate type of the ranging data. The update rate types include
 *   [RANGING_UPDATE_RATE_AUTOMATIC], [RANGING_UPDATE_RATE_FREQUENT], and
 *   [RANGING_UPDATE_RATE_INFREQUENT].
 * @property uwbRangeDataNtfConfig Configurable range data notification reports for a UWB session.
 * @property slotDurationMillis The slot duration of the ranging session in millisecond. The
 *   available slot durations are [RANGING_SLOT_DURATION_1_MILLIS] and
 *   [RANGING_SLOT_DURATION_2_MILLIS]. Default to [RANGING_SLOT_DURATION_2_MILLIS].
 * @property isAoaDisabled The indicator of whether angle of arrival (AoA) is disabled. Default to
 *   false.
 */
public class RangingParameters
@JvmOverloads
constructor(
    public val uwbConfigType: Int,
    public val sessionId: Int,
    public val subSessionId: Int,
    public val sessionKeyInfo: ByteArray?,
    public val subSessionKeyInfo: ByteArray?,
    public val complexChannel: UwbComplexChannel?,
    public val peerDevices: List<UwbDevice>,
    public val updateRateType: Int,
    public val uwbRangeDataNtfConfig: UwbRangeDataNtfConfig? = null,
    @IntRange(from = RANGING_SLOT_DURATION_1_MILLIS, to = RANGING_SLOT_DURATION_2_MILLIS)
    public val slotDurationMillis: Long = RANGING_SLOT_DURATION_2_MILLIS,
    public val isAoaDisabled: Boolean = false
) {
    init {
        if (
            uwbConfigType == CONFIG_UNICAST_DS_TWR ||
                uwbConfigType == CONFIG_MULTICAST_DS_TWR ||
                uwbConfigType == CONFIG_UNICAST_DS_TWR_NO_AOA
        ) {
            require(sessionKeyInfo != null && sessionKeyInfo.size == 8) {
                throw IllegalArgumentException(
                    "Session key should be 8 bytes in length for static STS."
                )
            }
        }
        if (
            uwbConfigType == CONFIG_PROVISIONED_UNICAST_DS_TWR ||
                uwbConfigType == CONFIG_PROVISIONED_MULTICAST_DS_TWR ||
                uwbConfigType == CONFIG_PROVISIONED_UNICAST_DS_TWR_NO_AOA ||
                uwbConfigType == CONFIG_PROVISIONED_INDIVIDUAL_MULTICAST_DS_TWR
        ) {
            require(sessionKeyInfo != null && sessionKeyInfo.size == 16) {
                throw IllegalArgumentException(
                    "At present, only 16 byte session key is supported for provisioned STS."
                )
            }
        }
    }

<<<<<<< HEAD
    companion object {
=======
    public companion object {
>>>>>>> 3d4510a6

        /**
         * Pre-defined unicast STATIC STS DS-TWR ranging.
         *
         * deferred mode, ranging interval = 240 ms, slot duration = 2400 RSTU, slots per ranging
         * round = 6, hopping mode is enabled
         *
         * All other MAC parameters use FiRa/UCI default values.
         *
         * <p> Typical use case: device tracking tags
         */
        public const val CONFIG_UNICAST_DS_TWR: Int = 1

        /**
         * Pre-defined one-to-many STATIC STS DS-TWR ranging
         *
         * deferred mode, ranging interval = 200 ms, slot duration = 2400 RSTU, slots per ranging
         * round = 20, hopping mode is enabled
         *
         * All other MAC parameters use FiRa/UCI default values.
         *
         * <p> Typical use case: smart phone interacts with many smart devices
         */
        public const val CONFIG_MULTICAST_DS_TWR: Int = 2

        /** Same as CONFIG_UNICAST_DS_TWR, except AoA data is not reported. */
        internal const val CONFIG_UNICAST_DS_TWR_NO_AOA = 3

        /** Same as CONFIG_UNICAST_DS_TWR, except P-STS security mode is enabled. */
        public const val CONFIG_PROVISIONED_UNICAST_DS_TWR: Int = 4

        /** Same as CONFIG_MULTICAST_DS_TWR, except P-STS security mode is enabled. */
        public const val CONFIG_PROVISIONED_MULTICAST_DS_TWR: Int = 5

        /** Same as CONFIG_UNICAST_DS_TWR_NO_AOA, except P-STS security mode is enabled. */
        internal const val CONFIG_PROVISIONED_UNICAST_DS_TWR_NO_AOA: Int = 6

        /**
         * Same as CONFIG_MULTICAST_DS_TWR, except P-STS individual controlee key mode is enabled.
         */
<<<<<<< HEAD
        const val CONFIG_PROVISIONED_INDIVIDUAL_MULTICAST_DS_TWR = 7
=======
        public const val CONFIG_PROVISIONED_INDIVIDUAL_MULTICAST_DS_TWR: Int = 7
>>>>>>> 3d4510a6

        /**
         * When the screen is on, the reporting interval is hundreds of milliseconds. When the
         * screen is off, the reporting interval is a few seconds.
         */
        public const val RANGING_UPDATE_RATE_AUTOMATIC: Int = 1

        /**
         * The reporting interval is the same as in the AUTOMATIC screen-off case. The The power
         * consumption is optimized by turning off the radio between ranging reports. (The
         * implementation is hardware and software dependent and it may change between different
         * versions.)
         */
        public const val RANGING_UPDATE_RATE_INFREQUENT: Int = 2

        /**
         * The reporting interval is the same as in the AUTOMATIC screen-on case.
         *
         * The actual reporting interval is UwbConfigId related. Different configuration may use
         * different values. (The default reporting interval at INFREQUENT mode is 4 seconds)
         */
        public const val RANGING_UPDATE_RATE_FREQUENT: Int = 3

        /** 1 millisecond slot duration */
        public const val RANGING_SLOT_DURATION_1_MILLIS: Long = 1L

        /** 2 millisecond slot duration */
        public const val RANGING_SLOT_DURATION_2_MILLIS: Long = 2L
    }
}<|MERGE_RESOLUTION|>--- conflicted
+++ resolved
@@ -97,11 +97,7 @@
         }
     }
 
-<<<<<<< HEAD
-    companion object {
-=======
     public companion object {
->>>>>>> 3d4510a6
 
         /**
          * Pre-defined unicast STATIC STS DS-TWR ranging.
@@ -142,11 +138,7 @@
         /**
          * Same as CONFIG_MULTICAST_DS_TWR, except P-STS individual controlee key mode is enabled.
          */
-<<<<<<< HEAD
-        const val CONFIG_PROVISIONED_INDIVIDUAL_MULTICAST_DS_TWR = 7
-=======
         public const val CONFIG_PROVISIONED_INDIVIDUAL_MULTICAST_DS_TWR: Int = 7
->>>>>>> 3d4510a6
 
         /**
          * When the screen is on, the reporting interval is hundreds of milliseconds. When the
