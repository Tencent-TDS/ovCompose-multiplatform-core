--- conflicted
+++ resolved
@@ -26,15 +26,10 @@
      *
      * @property position Position of the UWB device during Ranging
      */
-<<<<<<< HEAD
-    class RangingResultPosition(override val device: UwbDevice, val position: RangingPosition) :
-        RangingResult()
-=======
     public class RangingResultPosition(
         override val device: UwbDevice,
         public val position: RangingPosition
     ) : RangingResult()
->>>>>>> 3d4510a6
 
     /** A ranging result with peer disconnected status update. */
     public class RangingResultPeerDisconnected(override val device: UwbDevice) : RangingResult()
