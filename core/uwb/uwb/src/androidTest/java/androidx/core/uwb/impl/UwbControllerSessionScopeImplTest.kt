/*
 * Copyright 2022 The Android Open Source Project
 *
 * Licensed under the Apache License, Version 2.0 (the "License");
 * you may not use this file except in compliance with the License.
 * You may obtain a copy of the License at
 *
 *      http://www.apache.org/licenses/LICENSE-2.0
 *
 * Unless required by applicable law or agreed to in writing, software
 * distributed under the License is distributed on an "AS IS" BASIS,
 * WITHOUT WARRANTIES OR CONDITIONS OF ANY KIND, either express or implied.
 * See the License for the specific language governing permissions and
 * limitations under the License.
 */

package androidx.core.uwb.impl

import androidx.core.uwb.RangingControleeParameters
import androidx.core.uwb.RangingResult
import androidx.core.uwb.UwbAddress
import androidx.core.uwb.common.TestCommons.Companion.COMPLEX_CHANNEL
import androidx.core.uwb.common.TestCommons.Companion.LOCAL_ADDRESS
import androidx.core.uwb.common.TestCommons.Companion.NEIGHBOR_1
import androidx.core.uwb.common.TestCommons.Companion.NEIGHBOR_2
import androidx.core.uwb.common.TestCommons.Companion.RANGING_CAPABILITIES
import androidx.core.uwb.common.TestCommons.Companion.RANGING_PARAMETERS
import androidx.core.uwb.mock.TestUwbClient
import com.google.common.truth.Truth.assertThat
import kotlinx.coroutines.CoroutineScope
import kotlinx.coroutines.Dispatchers
import kotlinx.coroutines.Job
import kotlinx.coroutines.delay
import kotlinx.coroutines.flow.cancellable
import kotlinx.coroutines.flow.launchIn
import kotlinx.coroutines.flow.onEach
import kotlinx.coroutines.runBlocking
import org.junit.Assert
import org.junit.Test

class UwbControllerSessionScopeImplTest {
    private val uwbClient =
        TestUwbClient(
            COMPLEX_CHANNEL,
            LOCAL_ADDRESS,
            RANGING_CAPABILITIES,
            isAvailable = true,
            isController = true
        )
    private val uwbClientSession =
        UwbClientSessionScopeImpl(
            uwbClient,
            androidx.core.uwb.RangingCapabilities(
                RANGING_CAPABILITIES.supportsDistance(),
                RANGING_CAPABILITIES.supportsAzimuthalAngle(),
                RANGING_CAPABILITIES.supportsElevationAngle(),
                RANGING_CAPABILITIES.minRangingInterval,
                RANGING_CAPABILITIES.supportedChannels.toSet(),
                RANGING_CAPABILITIES.supportedNtfConfigs.toSet(),
                RANGING_CAPABILITIES.supportedConfigIds.toSet(),
                RANGING_CAPABILITIES.supportedSlotDurations.toSet(),
                RANGING_CAPABILITIES.supportedRangingUpdateRates.toSet(),
                RANGING_CAPABILITIES.supportsRangingIntervalReconfigure(),
                RANGING_CAPABILITIES.hasBackgroundRangingSupport()
            ),
            UwbAddress(LOCAL_ADDRESS.address)
        )
    private val uwbControllerSession =
        UwbControllerSessionScopeImpl(
            uwbClient,
            androidx.core.uwb.RangingCapabilities(
                RANGING_CAPABILITIES.supportsDistance(),
                RANGING_CAPABILITIES.supportsAzimuthalAngle(),
                RANGING_CAPABILITIES.supportsElevationAngle(),
                RANGING_CAPABILITIES.minRangingInterval,
                RANGING_CAPABILITIES.supportedChannels.toSet(),
                RANGING_CAPABILITIES.supportedNtfConfigs.toSet(),
                RANGING_CAPABILITIES.supportedConfigIds.toSet(),
                RANGING_CAPABILITIES.supportedSlotDurations.toSet(),
                RANGING_CAPABILITIES.supportedRangingUpdateRates.toSet(),
                RANGING_CAPABILITIES.supportsRangingIntervalReconfigure(),
                RANGING_CAPABILITIES.hasBackgroundRangingSupport()
            ),
            UwbAddress(LOCAL_ADDRESS.address),
            androidx.core.uwb.UwbComplexChannel(
                COMPLEX_CHANNEL.channel,
                COMPLEX_CHANNEL.preambleIndex
            )
        )

    private var rangingResult: RangingResult? = null

    @Test
    public fun testAddControlee_success() {
        val job = startRanging()

        // a non-null RangingResult should return from the TestUwbClient.
        if (rangingResult != null) {
            assertThat(rangingResult is RangingResult.RangingResultPosition).isTrue()
            assertThat(rangingResult!!.device.address.address).isEqualTo(NEIGHBOR_1)
        } else {
            stopRanging(job)
            Assert.fail()
        }

        runBlocking {
            uwbControllerSession.addControlee(UwbAddress(NEIGHBOR_2))
            delay(500)
        }
        assertThat(rangingResult is RangingResult.RangingResultPosition).isTrue()
        assertThat(rangingResult!!.device.address.address).isEqualTo(NEIGHBOR_2)
        stopRanging(job)
    }

    @Test
    public fun testAddControlee_beforeStartingRanging() {
        runBlocking {
            var correctExceptionThrown = false
            try {
                uwbControllerSession.addControlee(UwbAddress(NEIGHBOR_2))
            } catch (e: IllegalStateException) {
                // IllegalStateException was thrown as expected
                correctExceptionThrown = true
            }
            assertThat(correctExceptionThrown).isTrue()
        }
    }

    @Test
    public fun testRemoveControlee_success() {
        val job = startRanging()

        // a non-null RangingResult should return from the TestUwbClient.
        if (rangingResult != null) {
            assertThat(rangingResult is RangingResult.RangingResultPosition).isTrue()
            assertThat(rangingResult!!.device.address.address).isEqualTo(NEIGHBOR_1)
        } else {
            stopRanging(job)
            Assert.fail()
        }

        runBlocking {
            uwbControllerSession.removeControlee(UwbAddress(NEIGHBOR_1))
            delay(500)
        }
        assertThat(rangingResult is RangingResult.RangingResultPeerDisconnected).isTrue()
        assertThat(rangingResult!!.device.address.address).isEqualTo(NEIGHBOR_1)
        stopRanging(job)
    }

    @Test
    public fun testRemoveControlee_beforeStartingRanging() {
        runBlocking {
            var correctExceptionThrown = false
            try {
                uwbControllerSession.removeControlee(UwbAddress(NEIGHBOR_2))
            } catch (e: IllegalStateException) {
                // IllegalStateException was thrown as expected
                correctExceptionThrown = true
            }
            assertThat(correctExceptionThrown).isTrue()
        }
    }

    private fun startRanging(): Job {
        val sessionFlow = uwbControllerSession.prepareSession(RANGING_PARAMETERS)
        val job =
            sessionFlow
                .cancellable()
                .onEach { rangingResult = it }
                .launchIn(CoroutineScope(Dispatchers.Main.immediate))

        runBlocking {
            // wait for the coroutines for UWB to get launched.
            delay(500)
        }
        return job
    }

    private fun stopRanging(job: Job) {
        // cancel and wait for the job to terminate.
        job.cancel()
        runBlocking { job.join() }
<<<<<<< HEAD
=======
    }

    @Test
    public fun testAddControleeIndividualKeyCase_success() {
        val job = startRanging()

        // a non-null RangingResult should return from the TestUwbClient.
        if (rangingResult != null) {
            assertThat(rangingResult is RangingResult.RangingResultPosition).isTrue()
            assertThat(rangingResult!!.device.address.address).isEqualTo(NEIGHBOR_1)
        } else {
            stopRanging(job)
            Assert.fail()
        }

        runBlocking {
            uwbControllerSession.addControlee(UwbAddress(NEIGHBOR_2), RangingControleeParameters(1))
            delay(500)
        }
        assertThat(rangingResult is RangingResult.RangingResultPosition).isTrue()
        assertThat(rangingResult!!.device.address.address).isEqualTo(NEIGHBOR_2)
        stopRanging(job)
>>>>>>> 3d4510a6
    }
}<|MERGE_RESOLUTION|>--- conflicted
+++ resolved
@@ -181,8 +181,6 @@
         // cancel and wait for the job to terminate.
         job.cancel()
         runBlocking { job.join() }
-<<<<<<< HEAD
-=======
     }
 
     @Test
@@ -205,6 +203,5 @@
         assertThat(rangingResult is RangingResult.RangingResultPosition).isTrue()
         assertThat(rangingResult!!.device.address.address).isEqualTo(NEIGHBOR_2)
         stopRanging(job)
->>>>>>> 3d4510a6
     }
 }