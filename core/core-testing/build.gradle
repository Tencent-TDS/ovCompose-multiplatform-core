/*
 * Copyright (C) 2023 The Android Open Source Project
 *
 * Licensed under the Apache License, Version 2.0 (the "License");
 * you may not use this file except in compliance with the License.
 * You may obtain a copy of the License at
 *
 *      http://www.apache.org/licenses/LICENSE-2.0
 *
 * Unless required by applicable law or agreed to in writing, software
 * distributed under the License is distributed on an "AS IS" BASIS,
 * WITHOUT WARRANTIES OR CONDITIONS OF ANY KIND, either express or implied.
 * See the License for the specific language governing permissions and
 * limitations under the License.
 */

/**
 * This file was created using the `create_project.py` script located in the
 * `<AndroidX root>/development/project-creator` directory.
 *
 * Please use that script when creating a new project, rather than copying an existing project and
 * modifying its settings.
 */
import androidx.build.LibraryType

plugins {
    id("AndroidXPlugin")
    id("com.android.library")
    id("org.jetbrains.kotlin.android")
}

dependencies {
    // Atomically versioned.
    constraints {
        implementation(project(":core:core"))
    }
    api(libs.kotlinStdlib)
    implementation("androidx.annotation:annotation:1.6.0")
    api(project(":core:core"))

    testImplementation(libs.testCore)
    testImplementation(libs.testRunner)
    testImplementation(libs.junit)
}

android {
<<<<<<< HEAD
    namespace "androidx.core.testing"
=======
    compileSdk = 35
    namespace = "androidx.core.testing"
>>>>>>> c80a82c4
}

androidx {
    name = "Core Testing"
    type = LibraryType.PUBLISHED_LIBRARY
    mavenVersion = LibraryVersions.CORE
    inceptionYear = "2023"
    description = "Provides extensions for tests using Core APIs."
    metalavaK2UastEnabled = true
    legacyDisableKotlinStrictApiMode = true
}<|MERGE_RESOLUTION|>--- conflicted
+++ resolved
@@ -35,7 +35,7 @@
         implementation(project(":core:core"))
     }
     api(libs.kotlinStdlib)
-    implementation("androidx.annotation:annotation:1.6.0")
+    implementation("androidx.annotation:annotation:1.8.1")
     api(project(":core:core"))
 
     testImplementation(libs.testCore)
@@ -44,12 +44,8 @@
 }
 
 android {
-<<<<<<< HEAD
-    namespace "androidx.core.testing"
-=======
     compileSdk = 35
     namespace = "androidx.core.testing"
->>>>>>> c80a82c4
 }
 
 androidx {
@@ -58,6 +54,4 @@
     mavenVersion = LibraryVersions.CORE
     inceptionYear = "2023"
     description = "Provides extensions for tests using Core APIs."
-    metalavaK2UastEnabled = true
-    legacyDisableKotlinStrictApiMode = true
 }