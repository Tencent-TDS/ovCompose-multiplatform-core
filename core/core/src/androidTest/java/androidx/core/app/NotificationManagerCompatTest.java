/*
 * Copyright (C) 2018 The Android Open Source Project
 *
 * Licensed under the Apache License, Version 2.0 (the "License");
 * you may not use this file except in compliance with the License.
 * You may obtain a copy of the License at
 *
 *      http://www.apache.org/licenses/LICENSE-2.0
 *
 * Unless required by applicable law or agreed to in writing, software
 * distributed under the License is distributed on an "AS IS" BASIS,
 * WITHOUT WARRANTIES OR CONDITIONS OF ANY KIND, either express or implied.
 * See the License for the specific language governing permissions and
 * limitations under the License.
 */

package androidx.core.app;

import static androidx.core.app.NotificationChannelCompatTest.TestHelper.areEqual;
import static androidx.core.app.NotificationChannelCompatTest.TestHelper.listContains;
import static androidx.core.app.NotificationChannelCompatTest.TestHelper.listContainsCompat;
import static androidx.core.app.NotificationChannelGroupCompatTest.TestHelper.findGroupCompat;
import static androidx.core.app.NotificationManagerCompat.IMPORTANCE_DEFAULT;
import static androidx.core.app.NotificationManagerCompat.IMPORTANCE_HIGH;
import static androidx.core.app.NotificationManagerCompat.IMPORTANCE_LOW;
import static androidx.core.app.NotificationManagerCompat.IMPORTANCE_MAX;
import static androidx.core.app.NotificationManagerCompat.IMPORTANCE_MIN;

import static org.mockito.Mockito.spy;

import static org.junit.Assert.assertEquals;
import static org.junit.Assert.assertFalse;
import static org.junit.Assert.assertNotNull;
import static org.junit.Assert.assertNull;
import static org.junit.Assert.assertTrue;
import static org.mockito.Mockito.mock;
import static org.mockito.Mockito.times;
import static org.mockito.Mockito.verify;

import android.Manifest;
import android.app.Notification;
import android.app.NotificationChannel;
import android.app.NotificationChannelGroup;
import android.app.NotificationManager;
import android.content.Context;
import android.graphics.Color;
import android.media.AudioAttributes;
import android.net.Uri;
import android.os.Build;

import androidx.test.core.app.ApplicationProvider;
import androidx.test.ext.junit.runners.AndroidJUnit4;
import androidx.test.filters.SdkSuppress;
import androidx.test.filters.SmallTest;

import org.junit.AfterClass;
import org.junit.Before;
import org.junit.Test;
import org.junit.runner.RunWith;

import java.util.Arrays;
import java.util.Collections;
import java.util.List;
import java.util.UUID;


@RunWith(AndroidJUnit4.class)
@SmallTest
public class NotificationManagerCompatTest {

    private static final String TAG = NotificationManagerCompatTest.class.getSimpleName();

    private static final String TYPE_CHANNEL = "channel";
    private static final String TYPE_GROUP = "group";
    private static final String TYPE_SHORTCUT = "shortcut";

    private Context mContext;
    private NotificationManager mPlatformNotificationManager;


    /**
     * Generate unique ID for Channels and Groups to prevent conflicts between tests
     *
     * @param type Type of ID. Channel, group or any string
     * @return Unique ID
     */
    private static String genUniqueId(String type) {
        return TAG + "_" + UUID.randomUUID() + "_" + type + "_id";
    }

    @Before
    public void setup() {
        mContext = ApplicationProvider.getApplicationContext();
        mPlatformNotificationManager = (NotificationManager) mContext.getSystemService(
                Context.NOTIFICATION_SERVICE);
    }

    @AfterClass
    public static void clean() {
        // Delete all channels and groups created during tests

        if (Build.VERSION.SDK_INT < 26) return;

        NotificationManager notificationManager =
                (NotificationManager) ApplicationProvider.getApplicationContext().getSystemService(
                        Context.NOTIFICATION_SERVICE);
        if (notificationManager == null) return;

        List<NotificationChannel> channels = notificationManager.getNotificationChannels();
        for (NotificationChannel channel : channels) {
            // Generated IDs start with TAG
            if (channel.getId().startsWith(TAG)) {
                notificationManager.deleteNotificationChannel(channel.getId());
            }
        }

        List<NotificationChannelGroup> groups = notificationManager.getNotificationChannelGroups();
        for (NotificationChannelGroup group : groups) {
            // Generated IDs start with TAG
            if (group.getId().startsWith(TAG)) {
                notificationManager.deleteNotificationChannelGroup(group.getId());
            }
        }

    }

    @SdkSuppress(minSdkVersion = 24)
    @Test
    public void testConstants() {
        assertEquals(NotificationManager.IMPORTANCE_UNSPECIFIED,
                NotificationManagerCompat.IMPORTANCE_UNSPECIFIED);
        assertEquals(NotificationManager.IMPORTANCE_MIN,
                NotificationManagerCompat.IMPORTANCE_MIN);
        assertEquals(NotificationManager.IMPORTANCE_LOW,
                NotificationManagerCompat.IMPORTANCE_LOW);
        assertEquals(NotificationManager.IMPORTANCE_DEFAULT,
                NotificationManagerCompat.IMPORTANCE_DEFAULT);
        assertEquals(NotificationManager.IMPORTANCE_HIGH,
                NotificationManagerCompat.IMPORTANCE_HIGH);
        assertEquals(NotificationManager.IMPORTANCE_MAX,
                NotificationManagerCompat.IMPORTANCE_MAX);
    }

    @Test
    public void testGetNotificationChannel() {
        String channelId = genUniqueId(TYPE_CHANNEL);
        String channelName = "channelName";
        String channelDescription = "channelDescription";

        // create a channel, so we can get it later
        if (Build.VERSION.SDK_INT >= 26) {
            NotificationChannel channel =
                    new NotificationChannel(channelId, channelName, IMPORTANCE_DEFAULT);
            channel.setDescription(channelDescription);
            mPlatformNotificationManager.createNotificationChannel(channel);
            assertNotNull(mPlatformNotificationManager.getNotificationChannel(channelId));
        }

        NotificationChannel result = NotificationManagerCompat.from(mContext)
                .getNotificationChannel(channelId);

        if (Build.VERSION.SDK_INT >= 26) {
            assertNotNull(result);
            assertEquals(channelId, result.getId());
            assertEquals(channelName, result.getName());
            assertEquals(IMPORTANCE_DEFAULT, result.getImportance());
            assertEquals(channelDescription, result.getDescription());
        } else {
            // should be null on SDKs which don't support Notification Channels
            assertNull(result);
        }
    }

    @Test
    public void testGetNotificationChannelWithUnknownId() {
        NotificationChannel result = NotificationManagerCompat.from(mContext)
                .getNotificationChannel("unknownChannelId");

        assertNull(result);
    }

    @Test
    public void testGetNotificationChannelGroup() {
        String groupId = genUniqueId(TYPE_GROUP);
        String groupName = "groupName";
        String groupDescription = "groupDescription";
        String groupChannelId = genUniqueId(TYPE_CHANNEL);
        String groupChannelName = "groupChannelName";
        String groupChannelDescription = "groupChannelDescription";

        // create a group with channel, so we can get them later
        if (Build.VERSION.SDK_INT >= 26) {
            NotificationChannelGroup group = new NotificationChannelGroup(groupId, groupName);
            if (Build.VERSION.SDK_INT >= 28) group.setDescription(groupDescription);

            NotificationChannel channel =
                    new NotificationChannel(groupChannelId, groupChannelName, IMPORTANCE_LOW);
            channel.setDescription(groupChannelDescription);
            channel.setGroup(groupId);

            mPlatformNotificationManager.createNotificationChannelGroup(group);
            mPlatformNotificationManager.createNotificationChannel(channel);

            // get group by its ID was added in SDK 28
            if (Build.VERSION.SDK_INT >= 28) {
                assertNotNull(mPlatformNotificationManager.getNotificationChannelGroup(groupId));
            } else {
                assertTrue(mPlatformNotificationManager.getNotificationChannelGroups()
                        .contains(group));
            }
            assertNotNull(mPlatformNotificationManager.getNotificationChannel(groupChannelId));
        }

        NotificationManagerCompat notificationManager = NotificationManagerCompat.from(mContext);
        NotificationChannelGroup resultGroup =
                notificationManager.getNotificationChannelGroup(groupId);
        NotificationChannel resultChannel =
                notificationManager.getNotificationChannel(groupChannelId);


        if (Build.VERSION.SDK_INT >= 26) {
            assertNotNull(resultGroup);
            assertEquals(groupId, resultGroup.getId());
            assertEquals(groupName, resultGroup.getName());
            if (Build.VERSION.SDK_INT >= 28) {
                assertEquals(groupDescription, resultGroup.getDescription());
            }
            assertNotNull(resultChannel);
            assertEquals(groupChannelId, resultChannel.getId());
            assertEquals(groupChannelName, resultChannel.getName());
            assertEquals(groupId, resultChannel.getGroup());
            assertEquals(IMPORTANCE_LOW, resultChannel.getImportance());
            assertEquals(groupChannelDescription, resultChannel.getDescription());
        } else {
            // should be null on SDKs which don't support Notification Channels
            assertNull(resultGroup);
        }
    }

    @Test
    public void testGetNotificationChannelGroupWithUnknownId() {
        NotificationChannelGroup result = NotificationManagerCompat.from(mContext)
                .getNotificationChannelGroup("unknownGroupId");

        assertNull(result);
    }

    @SdkSuppress(minSdkVersion = 26)
    @Test
    public void testCreateNotificationChannel() {
        String channelId = genUniqueId(TYPE_CHANNEL);
        String channelName = "channelName";
        NotificationManagerCompat notificationManager = NotificationManagerCompat.from(mContext);

        notificationManager.createNotificationChannel(
                new NotificationChannel(channelId, channelName, IMPORTANCE_DEFAULT));

        NotificationChannel result = mPlatformNotificationManager.getNotificationChannel(channelId);

        assertNotNull(result);
        assertEquals(channelId, result.getId());
        assertEquals(channelName, result.getName());
        assertEquals(IMPORTANCE_DEFAULT, result.getImportance());
    }

    @SdkSuppress(minSdkVersion = 26)
    @Test
    public void testCreateNotificationChannelWithParams() {
        String channelId = genUniqueId(TYPE_CHANNEL);
        String channelName = "channelName";
        String channelDescription = "channelDescription";
        int channelLightColor = Color.GREEN;
        AudioAttributes audioAttributes = new AudioAttributes.Builder()
                .setContentType(AudioAttributes.CONTENT_TYPE_SONIFICATION)
                .setUsage(AudioAttributes.USAGE_NOTIFICATION).build();

        NotificationManagerCompat notificationManager = NotificationManagerCompat.from(mContext);

        NotificationChannel channel =
                new NotificationChannel(channelId, channelName, IMPORTANCE_HIGH);
        channel.setDescription(channelDescription);
        channel.enableLights(true);
        channel.setLightColor(channelLightColor);
        channel.setSound(Uri.EMPTY, audioAttributes);

        notificationManager.createNotificationChannel(channel);

        NotificationChannel result = mPlatformNotificationManager.getNotificationChannel(channelId);
        assertNotNull(result);
        assertEquals(channelId, result.getId());
        assertEquals(channelName, result.getName());
        assertEquals(IMPORTANCE_HIGH, result.getImportance());
        assertEquals(channelDescription, result.getDescription());
        assertTrue(result.shouldShowLights());
        assertEquals(channelLightColor, result.getLightColor());
        assertEquals(Uri.EMPTY, result.getSound());
        assertEquals(audioAttributes.getContentType(),
                result.getAudioAttributes().getContentType());
        assertEquals(audioAttributes.getUsage(), result.getAudioAttributes().getUsage());
    }

    @SdkSuppress(minSdkVersion = 26)
    @Test
    public void testUpdateNotificationChannelWithParams() {
        String channelId = genUniqueId(TYPE_CHANNEL);

        NotificationManagerCompat notificationManager = NotificationManagerCompat.from(mContext);

        NotificationChannelCompat channel =
                new NotificationChannelCompat.Builder(channelId, IMPORTANCE_LOW)
                        .setName("channelName")
                        .setDescription("channelDescription")
                        .setLightsEnabled(true)
                        .setLightColor(Color.GREEN)
                        .setSound(Uri.EMPTY, new AudioAttributes.Builder()
                                .setContentType(AudioAttributes.CONTENT_TYPE_SONIFICATION)
                                .setUsage(AudioAttributes.USAGE_NOTIFICATION)
                                .build())
                        .build();

        notificationManager.createNotificationChannel(channel);

        NotificationChannel result = mPlatformNotificationManager.getNotificationChannel(channelId);
        assertNotNull(result);
        assertEquals(channelId, result.getId());
        assertEquals("channelName", result.getName());
        assertEquals(IMPORTANCE_LOW, result.getImportance());
        assertEquals("channelDescription", result.getDescription());
        assertTrue(result.shouldShowLights());
        assertEquals(Color.GREEN, result.getLightColor());
        assertEquals(Uri.EMPTY, result.getSound());
        assertEquals(AudioAttributes.CONTENT_TYPE_SONIFICATION,
                result.getAudioAttributes().getContentType());
        assertEquals(AudioAttributes.USAGE_NOTIFICATION, result.getAudioAttributes().getUsage());

        channel = new NotificationChannelCompat.Builder(channelId, IMPORTANCE_HIGH)
                .setName("channelName2")
                .setDescription("channelDescription2")
                .setLightsEnabled(false)
                .setLightColor(Color.RED)
                .setSound(Uri.EMPTY, new AudioAttributes.Builder()
                        .setContentType(AudioAttributes.CONTENT_TYPE_UNKNOWN)
                        .setUsage(AudioAttributes.USAGE_NOTIFICATION_EVENT)
                        .build())
                .build();

        notificationManager.createNotificationChannel(channel);

        result = mPlatformNotificationManager.getNotificationChannel(channelId);
        assertNotNull(result);
        assertEquals(channelId, result.getId());
        assertEquals("channelName2", result.getName());
        assertEquals(IMPORTANCE_LOW, result.getImportance());
        assertEquals("channelDescription2", result.getDescription());
        assertTrue(result.shouldShowLights());
        assertEquals(Color.GREEN, result.getLightColor());
        assertEquals(Uri.EMPTY, result.getSound());
        assertEquals(AudioAttributes.CONTENT_TYPE_SONIFICATION,
                result.getAudioAttributes().getContentType());
        assertEquals(AudioAttributes.USAGE_NOTIFICATION, result.getAudioAttributes().getUsage());
    }

    @SdkSuppress(minSdkVersion = 26)
    @Test
    public void testCreateNotificationChannelGroup() {
        String groupId = genUniqueId(TYPE_GROUP);
        String groupName = "groupName";

        NotificationManagerCompat notificationManager = NotificationManagerCompat.from(mContext);

        notificationManager.createNotificationChannelGroup(
                new NotificationChannelGroup(groupId, groupName));

        NotificationChannelGroup result = notificationManager.getNotificationChannelGroup(groupId);
        assertNotNull(result);
        assertEquals(groupId, result.getId());
        assertEquals(groupName, result.getName());
        assertTrue(result.getChannels().isEmpty());
    }

    @SdkSuppress(minSdkVersion = 26)
    @Test
    public void testCreateNotificationChannelGroupWithParams() {
        String groupId = genUniqueId(TYPE_GROUP);
        String groupName = "groupName";
        String groupDescription = "groupDescription";
        String channelId = genUniqueId(TYPE_CHANNEL);
        NotificationChannel notificationChannel =
                new NotificationChannel(channelId, "groupChannelName", IMPORTANCE_LOW);
        notificationChannel.setGroup(groupId);

        NotificationManagerCompat notificationManager = NotificationManagerCompat.from(mContext);

        NotificationChannelGroup group = new NotificationChannelGroup(groupId, groupName);
        if (Build.VERSION.SDK_INT >= 28) group.setDescription(groupDescription);
        notificationManager.createNotificationChannelGroup(group);
        notificationManager.createNotificationChannel(notificationChannel);

        NotificationChannelGroup result = notificationManager.getNotificationChannelGroup(groupId);
        assertNotNull(result);
        assertEquals(groupId, result.getId());
        assertEquals(groupName, result.getName());
        if (Build.VERSION.SDK_INT >= 28) assertEquals(groupDescription, result.getDescription());

        NotificationChannel resultChannel =
                mPlatformNotificationManager.getNotificationChannel(channelId);
        assertNotNull(resultChannel);
        assertEquals(groupId, resultChannel.getGroup());
        assertTrue(areEqual(notificationChannel, resultChannel));
    }


    @SdkSuppress(minSdkVersion = 26)
    @Test
    public void testCreateNotificationChannels() {
        String channelOneId = genUniqueId(TYPE_CHANNEL);
        String channelTwoId = genUniqueId(TYPE_CHANNEL);
        NotificationChannel channelOne = new NotificationChannel(channelOneId, "oneName",
                IMPORTANCE_DEFAULT);
        NotificationChannel channelTwo = new NotificationChannel(channelTwoId, "twoName",
                IMPORTANCE_MIN);
        List<NotificationChannel> channels = Arrays.asList(channelOne, channelTwo);
        int channelsBefore = mPlatformNotificationManager.getNotificationChannels().size();

        NotificationManagerCompat.from(mContext).createNotificationChannels(channels);

        // check if channels were created
        List<NotificationChannel> result = mPlatformNotificationManager.getNotificationChannels();
        assertEquals(channelsBefore + channels.size(), result.size());
        assertTrue(listContains(result, channels));

        // just to be sure
        NotificationChannel channel =
                mPlatformNotificationManager.getNotificationChannel(channelOneId);
        assertNotNull(channel);
        assertEquals(channelOne.getName(), channel.getName());
        assertEquals(IMPORTANCE_DEFAULT, channel.getImportance());

        channel = mPlatformNotificationManager.getNotificationChannel(channelTwoId);
        assertNotNull(channel);
        assertEquals(channelTwo.getName(), channel.getName());
        assertEquals(IMPORTANCE_MIN, channel.getImportance());
    }

    @SdkSuppress(minSdkVersion = 26)
    @Test
    public void testCreateNotificationChannelGroups() {
        String groupOneId = genUniqueId(TYPE_GROUP);
        String channelGroupOneId = genUniqueId(TYPE_CHANNEL);
        NotificationChannelGroup groupOne = new NotificationChannelGroup(groupOneId,
                "groupOneName");
        NotificationChannel channelGroupOne = new NotificationChannel(channelGroupOneId,
                "channelGroupOneName", IMPORTANCE_MIN);
        channelGroupOne.setGroup(groupOneId);

        String channelGroupTwoId = genUniqueId(TYPE_CHANNEL);
        String secondChannelGroupTwoId = genUniqueId(TYPE_CHANNEL);
        NotificationChannelGroup groupTwo = new NotificationChannelGroup(genUniqueId(TYPE_GROUP),
                "groupTwoName");
        NotificationChannel channelGroupTwo = new NotificationChannel(channelGroupTwoId,
                "channelGroupTwoName", IMPORTANCE_DEFAULT);
        channelGroupTwo.setGroup(groupTwo.getId());
        NotificationChannel secondChannelGroupTwo = new NotificationChannel(
                secondChannelGroupTwoId, "secondChannelGroupTwoName",
                IMPORTANCE_MAX);
        secondChannelGroupTwo.setGroup(groupTwo.getId());

        List<NotificationChannelGroup> groups = Arrays.asList(groupOne, groupTwo);
        List<NotificationChannel> channels =
                Arrays.asList(channelGroupOne, channelGroupTwo, secondChannelGroupTwo);

        int groupsBefore = mPlatformNotificationManager.getNotificationChannelGroups().size();
        int channelsBefore = mPlatformNotificationManager.getNotificationChannels().size();

        NotificationManagerCompat notificationManager = NotificationManagerCompat.from(mContext);
        notificationManager.createNotificationChannelGroups(groups);
        notificationManager.createNotificationChannels(channels);

        // the correct number of groups and channels was created
        assertEquals(groupsBefore + groups.size(),
                mPlatformNotificationManager.getNotificationChannelGroups().size());
        assertEquals(channelsBefore + channels.size(),
                mPlatformNotificationManager.getNotificationChannels().size());

        NotificationChannelGroup resultOne = notificationManager.getNotificationChannelGroup(
                groupOneId);
        assertNotNull(resultOne);
        assertEquals(groupOne.getName(), resultOne.getName());
        NotificationChannel resultChannel =
                mPlatformNotificationManager.getNotificationChannel(channelGroupOneId);
        assertEquals(groupOneId, resultChannel.getGroup());
        assertTrue(areEqual(channelGroupOne, resultChannel));

        NotificationChannelGroup resultTwo = notificationManager.getNotificationChannelGroup(
                groupTwo.getId());
        assertNotNull(resultTwo);
        assertEquals(groupTwo.getName(), resultTwo.getName());
        if (Build.VERSION.SDK_INT >= 28) {
            assertEquals(2, resultTwo.getChannels().size());
            assertTrue(listContains(resultTwo.getChannels(),
                    Arrays.asList(channelGroupTwo, secondChannelGroupTwo)));
        } else {
            // TODO(b/34970783): On API < 28 NotificationChannelGroup#getChannels always returned an
            //  empty list. A complete NotificationManagerCompat implementation could hide this bug.
            assertEquals(0, resultTwo.getChannels().size());
        }

        assertTrue(listContains(
                mPlatformNotificationManager.getNotificationChannels(), channels));
    }

    @Test
    public void testCreateNotificationChannelCompat() {
        String channelId = genUniqueId(TYPE_CHANNEL);
        String channelName = "channelName";
        NotificationManagerCompat notificationManager = NotificationManagerCompat.from(mContext);

        notificationManager.createNotificationChannel(
                new NotificationChannelCompat.Builder(channelId, IMPORTANCE_DEFAULT)
                        .setName(channelName)
                        .build());

        NotificationChannel result = notificationManager.getNotificationChannel(channelId);
        if (Build.VERSION.SDK_INT < 26) {
            assertNull(result);
            return;
        }
        assertNotNull(result);
        assertEquals(channelId, result.getId());
        assertEquals(channelName, result.getName());
        assertEquals(IMPORTANCE_DEFAULT, result.getImportance());
    }

    @SdkSuppress(minSdkVersion = 21)
    @Test
    public void testCreateNotificationChannelCompatWithParams() {
        String channelId = genUniqueId(TYPE_CHANNEL);
        String channelName = "channelName";
        String channelDescription = "channelDescription";
        int channelLightColor = Color.GREEN;
        AudioAttributes audioAttributes = new AudioAttributes.Builder()
                .setContentType(AudioAttributes.CONTENT_TYPE_SONIFICATION)
                .setUsage(AudioAttributes.USAGE_NOTIFICATION).build();

        NotificationManagerCompat notificationManager = NotificationManagerCompat.from(mContext);

        notificationManager.createNotificationChannel(
                new NotificationChannelCompat.Builder(channelId, IMPORTANCE_HIGH)
                        .setName(channelName)
                        .setDescription(channelDescription)
                        .setLightsEnabled(true)
                        .setLightColor(channelLightColor)
                        .setSound(Uri.EMPTY, audioAttributes)
                        .build());

        NotificationChannel result = notificationManager.getNotificationChannel(channelId);
        if (Build.VERSION.SDK_INT < 26) {
            assertNull(result);
            return;
        }
        assertNotNull(result);
        assertEquals(channelId, result.getId());
        assertEquals(channelName, result.getName());
        assertEquals(IMPORTANCE_HIGH, result.getImportance());
        assertEquals(channelDescription, result.getDescription());
        assertTrue(result.shouldShowLights());
        assertEquals(channelLightColor, result.getLightColor());
        assertEquals(Uri.EMPTY, result.getSound());
        assertEquals(audioAttributes.getContentType(),
                result.getAudioAttributes().getContentType());
        assertEquals(audioAttributes.getUsage(), result.getAudioAttributes().getUsage());
    }

    @Test
    public void testCreateNotificationChannelGroupCompat() {
        String groupId = genUniqueId(TYPE_GROUP);
        String groupName = "groupName";

        NotificationManagerCompat notificationManager = NotificationManagerCompat.from(mContext);

        notificationManager.createNotificationChannelGroup(
                new NotificationChannelGroupCompat.Builder(groupId)
                        .setName(groupName)
                        .build());

        NotificationChannelGroup result = notificationManager.getNotificationChannelGroup(groupId);
        if (Build.VERSION.SDK_INT < 26) {
            assertNull(result);
            return;
        }
        assertNotNull(result);
        assertEquals(groupId, result.getId());
        assertEquals(groupName, result.getName());
        assertTrue(result.getChannels().isEmpty());
    }

    @Test
    public void testCreateNotificationChannelGroupCompatWithParams() {
        String groupId = genUniqueId(TYPE_GROUP);
        String groupName = "groupName";
        String groupDescription = "groupDescription";
        String channelId = genUniqueId(TYPE_CHANNEL);

        NotificationManagerCompat notificationManager = NotificationManagerCompat.from(mContext);

        notificationManager.createNotificationChannelGroup(
                new NotificationChannelGroupCompat.Builder(groupId)
                        .setName(groupName)
                        .setDescription(groupDescription)
                        .build());
        notificationManager.createNotificationChannel(
                new NotificationChannelCompat.Builder(channelId, IMPORTANCE_LOW)
                        .setName("groupChannelName")
                        .setGroup(groupId)
                        .build());

        NotificationChannelGroup result = notificationManager.getNotificationChannelGroup(groupId);
        NotificationChannel resultChannel = notificationManager.getNotificationChannel(channelId);
        if (Build.VERSION.SDK_INT < 26) {
            assertNull(result);
            assertNull(resultChannel);
            return;
        }

        assertNotNull(result);
        assertEquals(groupId, result.getId());
        assertEquals(groupName, result.getName());
        if (Build.VERSION.SDK_INT >= 28) assertEquals(groupDescription, result.getDescription());

        assertNotNull(resultChannel);
        assertEquals(groupId, resultChannel.getGroup());
        assertTrue(areEqual(
                new NotificationChannelCompat.Builder(channelId, IMPORTANCE_LOW)
                        .setName("groupChannelName")
                        .setGroup(groupId)
                        .build()
                        .getNotificationChannel(),
                resultChannel));
    }


    @Test
    public void testCreateNotificationChannelsCompat() {
        String channelOneId = genUniqueId(TYPE_CHANNEL);
        String channelTwoId = genUniqueId(TYPE_CHANNEL);
        NotificationChannelCompat channelOne =
                new NotificationChannelCompat.Builder(channelOneId, IMPORTANCE_DEFAULT)
                        .setName("oneName")
                        .build();
        NotificationChannelCompat channelTwo =
                new NotificationChannelCompat.Builder(channelTwoId, IMPORTANCE_MIN)
                        .setName("twoName")
                        .build();
        List<NotificationChannelCompat> channels = Arrays.asList(channelOne, channelTwo);
        NotificationManagerCompat notificationManager = NotificationManagerCompat.from(mContext);

        int channelsBefore = notificationManager.getNotificationChannels().size();

        notificationManager.createNotificationChannelsCompat(channels);

        // check if channels were created
        List<NotificationChannel> result = notificationManager.getNotificationChannels();
        if (Build.VERSION.SDK_INT < 26) {
            assertTrue(result.isEmpty());
            return;
        }
        assertEquals(channelsBefore + channels.size(), result.size());
        assertTrue(listContainsCompat(result, channels));

        // just to be sure
        NotificationChannel channel = notificationManager.getNotificationChannel(channelOneId);
        assertNotNull(channel);
        assertEquals("oneName", channel.getName());
        assertEquals(IMPORTANCE_DEFAULT, channel.getImportance());

        channel = notificationManager.getNotificationChannel(channelTwoId);
        assertNotNull(channel);
        assertEquals("twoName", channel.getName());
        assertEquals(IMPORTANCE_MIN, channel.getImportance());
    }

    @Test
    public void testCreateNotificationChannelGroupsCompat() {
        String groupOneId = genUniqueId(TYPE_GROUP);
        String channelGroupOneId = genUniqueId(TYPE_CHANNEL);
        NotificationChannelGroupCompat groupOne =
                new NotificationChannelGroupCompat.Builder(groupOneId)
                        .setName("groupOneName")
                        .build();
        NotificationChannelCompat channelGroupOne =
                new NotificationChannelCompat.Builder(channelGroupOneId, IMPORTANCE_MIN)
                        .setName("channelGroupOneName")
                        .setGroup(groupOneId)
                        .build();

        String channelGroupTwoId = genUniqueId(TYPE_CHANNEL);
        String secondChannelGroupTwoId = genUniqueId(TYPE_CHANNEL);
        NotificationChannelGroupCompat groupTwo =
                new NotificationChannelGroupCompat.Builder(genUniqueId(TYPE_GROUP))
                        .setName("groupTwoName")
                        .build();
        NotificationChannelCompat channelGroupTwo =
                new NotificationChannelCompat.Builder(channelGroupTwoId, IMPORTANCE_DEFAULT)
                        .setName("channelGroupTwoName")
                        .setGroup(groupTwo.getId()).build();
        NotificationChannelCompat secondChannelGroupTwo =
                new NotificationChannelCompat.Builder(secondChannelGroupTwoId, IMPORTANCE_MAX)
                        .setName("secondChannelGroupTwoName")
                        .setGroup(groupTwo.getId())
                        .build();

        List<NotificationChannelGroupCompat> groups = Arrays.asList(groupOne, groupTwo);
        List<NotificationChannelCompat> channels =
                Arrays.asList(channelGroupOne, channelGroupTwo, secondChannelGroupTwo);

        NotificationManagerCompat notificationManager = NotificationManagerCompat.from(mContext);

        int groupsBefore = notificationManager.getNotificationChannelGroups().size();
        int channelsBefore = notificationManager.getNotificationChannels().size();

        notificationManager.createNotificationChannelGroupsCompat(groups);
        notificationManager.createNotificationChannelsCompat(channels);
        if (Build.VERSION.SDK_INT < 26) {
            assertEquals(0, notificationManager.getNotificationChannelGroups().size());
            assertEquals(0, notificationManager.getNotificationChannels().size());
            return;
        }
        // the correct number of groups and channels was created
        assertEquals(groupsBefore + groups.size(),
                notificationManager.getNotificationChannelGroups().size());
        assertEquals(channelsBefore + channels.size(),
                notificationManager.getNotificationChannels().size());

        NotificationChannelGroup resultOne = notificationManager.getNotificationChannelGroup(
                groupOneId);
        assertNotNull(resultOne);
        assertEquals("groupOneName", resultOne.getName());
        if (Build.VERSION.SDK_INT >= 28) {
            assertEquals(1, resultOne.getChannels().size());
            assertTrue(listContainsCompat(resultOne.getChannels(),
                    Collections.singletonList(channelGroupOne)));
        } else {
            // TODO(b/34970783): On API < 28 NotificationChannelGroup#getChannels always returned an
            //  empty list. A complete NotificationManagerCompat implementation could hide this bug.
            assertEquals(0, resultOne.getChannels().size());
        }
        NotificationChannel resultChannel =
                notificationManager.getNotificationChannel(channelGroupOneId);
        assertEquals(groupOneId, resultChannel.getGroup());
        assertTrue(areEqual(channelGroupOne, resultChannel));

        NotificationChannelGroup resultTwo = notificationManager.getNotificationChannelGroup(
                groupTwo.getId());
        assertNotNull(resultTwo);
        assertEquals("groupTwoName", resultTwo.getName());
        if (Build.VERSION.SDK_INT >= 28) {
            assertEquals(2, resultTwo.getChannels().size());
            assertTrue(listContainsCompat(resultTwo.getChannels(),
                    Arrays.asList(channelGroupTwo, secondChannelGroupTwo)));
        } else {
            // TODO(b/34970783): On API < 28 NotificationChannelGroup#getChannels always returned an
            //  empty list. A complete NotificationManagerCompat implementation could hide this bug.
            assertEquals(0, resultTwo.getChannels().size());
        }
        assertTrue(listContainsCompat(
                notificationManager.getNotificationChannels(), channels));
    }

    @Test
    public void testDeleteNotificationChannel() {
        String channelId = genUniqueId(TYPE_CHANNEL);

        // create a channel, so we can delete it later
        if (Build.VERSION.SDK_INT >= 26) {
            mPlatformNotificationManager.createNotificationChannel(
                    new NotificationChannel(channelId, "channelName", IMPORTANCE_DEFAULT));
            assertNotNull(mPlatformNotificationManager.getNotificationChannel(channelId));
        }

        NotificationManagerCompat notificationManager = NotificationManagerCompat.from(mContext);
        notificationManager.deleteNotificationChannel(channelId);

        assertNull(notificationManager.getNotificationChannel(channelId));

        if (Build.VERSION.SDK_INT >= 26) {
            assertNull(mPlatformNotificationManager.getNotificationChannel(channelId));
        }
    }

    @Test
    public void testDeleteUnlistedNotificationChannels() {
        NotificationManagerCompat notificationManager = NotificationManagerCompat.from(mContext);
        String solo1Id = genUniqueId(TYPE_CHANNEL);
        String parent2Id = genUniqueId(TYPE_CHANNEL);
        String child2Id = genUniqueId(TYPE_CHANNEL);
        String solo3Id = genUniqueId(TYPE_CHANNEL);
        String parent4Id = genUniqueId(TYPE_CHANNEL);
        String child4Id = genUniqueId(TYPE_CHANNEL);
        String shortcutId = genUniqueId(TYPE_SHORTCUT);

        // create 4 channels
        notificationManager.createNotificationChannel(
                new NotificationChannelCompat.Builder(solo1Id, IMPORTANCE_DEFAULT)
                        .setName("solo1Name")
                        .build());
        notificationManager.createNotificationChannel(
                new NotificationChannelCompat.Builder(parent2Id, IMPORTANCE_DEFAULT)
                        .setName("parent2Name")
                        .build());
        notificationManager.createNotificationChannel(
                new NotificationChannelCompat.Builder(solo3Id, IMPORTANCE_DEFAULT)
                        .setName("solo3Name")
                        .build());
        notificationManager.createNotificationChannel(
                new NotificationChannelCompat.Builder(parent4Id, IMPORTANCE_DEFAULT)
                        .setName("parent4Name")
                        .build());

        if (Build.VERSION.SDK_INT >= 30) {
            notificationManager.createNotificationChannel(
                    new NotificationChannelCompat.Builder(child2Id, IMPORTANCE_DEFAULT)
                            .setName("child2Name")
                            .setConversationId(parent2Id, shortcutId)
                            .build());
            notificationManager.createNotificationChannel(
                    new NotificationChannelCompat.Builder(child4Id, IMPORTANCE_DEFAULT)
                            .setName("child4Name")
                            .setConversationId(parent4Id, shortcutId)
                            .build());
        }

        // Check that channels exist on O+
        if (Build.VERSION.SDK_INT >= 26) {
            assertNotNull(notificationManager.getNotificationChannel(solo1Id));
            assertNotNull(notificationManager.getNotificationChannel(parent2Id));
            assertNotNull(notificationManager.getNotificationChannel(solo3Id));
            assertNotNull(notificationManager.getNotificationChannel(parent4Id));
        }
        if (Build.VERSION.SDK_INT >= 30) {
            assertNotNull(notificationManager.getNotificationChannel(child2Id));
            NotificationChannel child2Result =
                    notificationManager.getNotificationChannel(parent2Id, shortcutId);
            assertNotNull(child2Result);
            assertEquals(child2Id, child2Result.getId());

            assertNotNull(notificationManager.getNotificationChannel(child4Id));
            NotificationChannel child4Result =
                    notificationManager.getNotificationChannel(parent4Id, shortcutId);
            assertNotNull(child4Result);
            assertEquals(child4Id, child4Result.getId());
        }

        // delete all except 1 and 2
        notificationManager.deleteUnlistedNotificationChannels(
                Arrays.asList(solo1Id, parent2Id));

        // Check that 1 and 2 exist on O+
        if (Build.VERSION.SDK_INT >= 26) {
            assertNotNull(notificationManager.getNotificationChannel(solo1Id));
            assertNotNull(notificationManager.getNotificationChannel(parent2Id));
        }
        // Check that 3 and 4 do not exist
        assertNull(notificationManager.getNotificationChannel(solo3Id));
        assertNull(notificationManager.getNotificationChannel(parent4Id));
        // Check that the child of 4 was deleted, but not the child of 2
        if (Build.VERSION.SDK_INT >= 30) {
            assertNotNull(notificationManager.getNotificationChannel(child2Id));
            assertNotNull(notificationManager.getNotificationChannel(parent2Id, shortcutId));
            assertNull(notificationManager.getNotificationChannel(child4Id));
            assertNull(notificationManager.getNotificationChannel(parent4Id, shortcutId));
        }
    }

    @Test
    public void testDeleteNotificationChannelGroup() {
        String groupId = genUniqueId(TYPE_GROUP);

        // create a group, so we can delete it later
        if (Build.VERSION.SDK_INT >= 26) {
            NotificationChannelGroup group = new NotificationChannelGroup(groupId, "groupName");
            mPlatformNotificationManager.createNotificationChannelGroup(group);
            // get group by its ID was added in SDK 28
            if (Build.VERSION.SDK_INT >= 28) {
                assertNotNull(mPlatformNotificationManager.getNotificationChannelGroup(groupId));
            } else {
                assertTrue(mPlatformNotificationManager.getNotificationChannelGroups()
                        .contains(group));
            }
        }

        NotificationManagerCompat notificationManager = NotificationManagerCompat.from(mContext);
        notificationManager.deleteNotificationChannelGroup(groupId);

        assertNull(notificationManager.getNotificationChannelGroup(groupId));

        if (Build.VERSION.SDK_INT >= 28) {
            assertNull(mPlatformNotificationManager.getNotificationChannelGroup(groupId));
        }
    }

    @Test
    public void testGetNotificationChannelWithShortcut() {
        NotificationManagerCompat notificationManager = NotificationManagerCompat.from(mContext);
        String parentId = genUniqueId(TYPE_CHANNEL);
        String childId = genUniqueId(TYPE_CHANNEL);
        String shortcutId = genUniqueId(TYPE_SHORTCUT);

        // create channels
        notificationManager.createNotificationChannel(
                new NotificationChannelCompat.Builder(parentId, IMPORTANCE_DEFAULT)
                        .setName("channelName")
                        .build());

        if (Build.VERSION.SDK_INT >= 26) {
            assertNotNull(notificationManager.getNotificationChannel(parentId));
            // Always return the parent when no matching child exists (if support channels)
            NotificationChannel childResult =
                    notificationManager.getNotificationChannel(parentId, shortcutId);
            assertNotNull(childResult);
            assertEquals(parentId, childResult.getId());
        } else {
            assertNull(notificationManager.getNotificationChannel(parentId));
            assertNull(notificationManager.getNotificationChannel(parentId, shortcutId));
        }

        // Make a child channel ONLY on platforms that support conversations
        if (Build.VERSION.SDK_INT >= 30) {
            NotificationChannel child = new NotificationChannel(childId,
                    "childName", IMPORTANCE_DEFAULT);
            child.setConversationId(parentId, shortcutId);
            notificationManager.createNotificationChannel(child);
            // make sure the child channel exists
            assertNotNull(notificationManager.getNotificationChannel(childId));
        }

        // Check behavior of getting the notification channel by the conversation
        NotificationChannel result =
                notificationManager.getNotificationChannel(parentId, shortcutId);
        if (Build.VERSION.SDK_INT >= 26) {
            assertNotNull(result);
            if (Build.VERSION.SDK_INT >= 30) {
                assertEquals(childId, result.getId());
                assertEquals(parentId, result.getParentChannelId());
                assertEquals(shortcutId, result.getConversationId());
            } else {
                assertEquals(parentId, result.getId());
            }
        } else {
            assertNull(result);
        }
    }

    @Test
    public void testGetNotificationChannelWithShortcutCompat() {
        NotificationManagerCompat nm = NotificationManagerCompat.from(mContext);
        String parentId = genUniqueId(TYPE_CHANNEL);
        String childId = genUniqueId(TYPE_CHANNEL);
        String shortcutId = genUniqueId(TYPE_SHORTCUT);

        // create channels
        nm.createNotificationChannel(
                new NotificationChannelCompat.Builder(parentId, IMPORTANCE_DEFAULT)
                        .setName("channelName")
                        .build());

        if (Build.VERSION.SDK_INT >= 26) {
            assertNotNull(nm.getNotificationChannelCompat(parentId));
            // Always return the parent when no matching child exists (if support channels)
            NotificationChannelCompat childResult =
                    nm.getNotificationChannelCompat(parentId, shortcutId);
            assertNotNull(childResult);
            assertEquals(parentId, childResult.getId());
        } else {
            assertNull(nm.getNotificationChannelCompat(parentId));
            assertNull(nm.getNotificationChannelCompat(parentId, shortcutId));
        }

        // Make a child channel ONLY on platforms that support conversations
        if (Build.VERSION.SDK_INT >= 30) {
            NotificationChannel child = new NotificationChannel(childId,
                    "childName", IMPORTANCE_DEFAULT);
            child.setConversationId(parentId, shortcutId);
            nm.createNotificationChannel(child);
            // make sure the child channel exists
            assertNotNull(nm.getNotificationChannelCompat(childId));
        }

        // Check behavior of getting the notification channel by the conversation
        NotificationChannelCompat result = nm.getNotificationChannelCompat(parentId, shortcutId);
        if (Build.VERSION.SDK_INT >= 26) {
            assertNotNull(result);
            if (Build.VERSION.SDK_INT >= 30) {
                assertEquals(childId, result.getId());
                assertEquals(parentId, result.getParentChannelId());
                assertEquals(shortcutId, result.getConversationId());
            } else {
                assertEquals(parentId, result.getId());
                assertNull(result.getParentChannelId());
                assertNull(result.getConversationId());
            }
        } else {
            assertNull(result);
        }
    }

    @Test
    public void testGetNotificationChannels() {
        // create a channel, so we can get it later
        if (Build.VERSION.SDK_INT >= 26) {
            String channelId = genUniqueId(TYPE_CHANNEL);
            mPlatformNotificationManager.createNotificationChannel(new NotificationChannel(
                    channelId, "channelName", IMPORTANCE_DEFAULT));
            assertNotNull(mPlatformNotificationManager.getNotificationChannel(channelId));
        }

        List<NotificationChannel> channels = NotificationManagerCompat.from(mContext)
                .getNotificationChannels();

        if (Build.VERSION.SDK_INT >= 26) {
            assertEquals(mPlatformNotificationManager.getNotificationChannels().size(),
                    channels.size());
            assertEquals(mPlatformNotificationManager.getNotificationChannels(), channels);
        } else {
            // list should be empty on SDKs which don't support Notification Channels
            assertTrue(channels.isEmpty());
        }
    }

    @Test
    public void testGetNotificationChannelsCompat() {
        NotificationManagerCompat nm = NotificationManagerCompat.from(mContext);

        // create a channel, so we can get it later
        String channelId = genUniqueId(TYPE_CHANNEL);
        nm.createNotificationChannel(
                new NotificationChannelCompat.Builder(channelId, IMPORTANCE_DEFAULT)
                        .setName("channelName").build());

        // test getNotificationChannelCompat(String) works as expected
        if (Build.VERSION.SDK_INT >= 26) {
            assertNotNull(nm.getNotificationChannelCompat(channelId));
        } else {
            assertNull(nm.getNotificationChannelCompat(channelId));
        }

        // test getNotificationChannelsCompat() works as expected
        List<NotificationChannelCompat> compatChannels = nm.getNotificationChannelsCompat();
        if (Build.VERSION.SDK_INT >= 26) {
            List<NotificationChannel> platformChannels =
                    mPlatformNotificationManager.getNotificationChannels();
            assertEquals(platformChannels.size(), compatChannels.size());
            assertTrue(listContainsCompat(platformChannels, compatChannels));
        } else {
            // list should be empty on SDKs which don't support Notification Channels
            assertTrue(compatChannels.isEmpty());
        }
    }

    @Test
    public void testGetNotificationChannelGroups() {
        // create a group, so we can get it later
        if (Build.VERSION.SDK_INT >= 26) {
            String groupId = genUniqueId(TYPE_GROUP);
            NotificationChannelGroup group = new NotificationChannelGroup(groupId, "groupName");
            mPlatformNotificationManager.createNotificationChannelGroup(group);
            // get group by its ID was added in SDK 28
            if (Build.VERSION.SDK_INT >= 28) {
                assertNotNull(mPlatformNotificationManager.getNotificationChannelGroup(groupId));
            } else {
                assertTrue(mPlatformNotificationManager.getNotificationChannelGroups()
                        .contains(group));
            }
        }

        List<NotificationChannelGroup> groups = NotificationManagerCompat.from(mContext)
                .getNotificationChannelGroups();

        if (Build.VERSION.SDK_INT >= 26) {
            assertEquals(mPlatformNotificationManager.getNotificationChannelGroups().size(),
                    groups.size());
            assertEquals(mPlatformNotificationManager.getNotificationChannelGroups(), groups);
        } else {
            // list should be empty on SDKs which don't support Notification Channels
            assertTrue(groups.isEmpty());
        }
    }

    @Test
    public void testGetNotificationChannelGroupsCompat() {
        NotificationManagerCompat nm = NotificationManagerCompat.from(mContext);

        // create a group, so we can get it later
        String groupId = genUniqueId(TYPE_GROUP);
        nm.createNotificationChannelGroup(new NotificationChannelGroupCompat.Builder(groupId)
                .setName("groupName").build());
        // create a channel, so we can get it later
        String channelId = genUniqueId(TYPE_CHANNEL);
        nm.createNotificationChannel(
                new NotificationChannelCompat.Builder(channelId, IMPORTANCE_DEFAULT)
                        .setName("channelName").setGroup(groupId).build());

        // test getNotificationChannelGroup(String)
        NotificationChannelGroupCompat compatGroup = nm.getNotificationChannelGroupCompat(groupId);
        if (Build.VERSION.SDK_INT >= 26) {
            assertNotNull(compatGroup);
            List<NotificationChannelCompat> compatChannels = compatGroup.getChannels();
            assertEquals(1, compatChannels.size());
            assertEquals(channelId, compatChannels.get(0).getId());
            assertTrue(areEqual(compatChannels.get(0),
                    mPlatformNotificationManager.getNotificationChannel(channelId)));
        } else {
            assertNull(compatGroup);
        }

        // test getNotificationChannelGroupsCompat() works as expected
        List<NotificationChannelGroupCompat> compatGroups = nm.getNotificationChannelGroupsCompat();
        if (Build.VERSION.SDK_INT >= 26) {
            List<NotificationChannelGroup> platformGroups =
                    mPlatformNotificationManager.getNotificationChannelGroups();
            assertEquals(platformGroups.size(), compatGroups.size());
            List<NotificationChannelCompat> compatChannels =
                    findGroupCompat(compatGroups, groupId).getChannels();
            assertEquals(1, compatChannels.size());
            assertEquals(channelId, compatChannels.get(0).getId());
            assertTrue(areEqual(compatChannels.get(0),
                    mPlatformNotificationManager.getNotificationChannel(channelId)));
        } else {
            // list should be empty on SDKs which don't support Notification Channels
            assertTrue(compatGroups.isEmpty());
        }
    }

    @Test
    public void testPostBatchNotifications() {
        String channelId = genUniqueId(TYPE_CHANNEL);

        NotificationManager fakeManager = mock(NotificationManager.class);
        NotificationManagerCompat notificationManager =
                new NotificationManagerCompat(fakeManager, mContext);

        final Notification notification =
                new NotificationCompat.Builder(mContext, channelId)
                        .setSmallIcon(1)
                        .build();
        final Notification notification2 =
                new NotificationCompat.Builder(mContext, channelId)
                        .setSmallIcon(1)
                        .build();
        NotificationManagerCompat.NotificationWithIdAndTag n1 =
                new NotificationManagerCompat.NotificationWithIdAndTag("tag1", 1,
                notification);
        NotificationManagerCompat.NotificationWithIdAndTag n2 =
                new NotificationManagerCompat.NotificationWithIdAndTag(2,
                notification2);
        List<NotificationManagerCompat.NotificationWithIdAndTag> notifications =
                Arrays.asList(n1, n2);

        notificationManager.notify(notifications);
        // Verifies that mNotificationManager has notify called on it twice, for each notification.
        verify(fakeManager, times(1)).notify("tag1", 1, notification);
        verify(fakeManager, times(1)).notify(null, 2, notification2);
    }

<<<<<<< HEAD
=======
    @Test
    public void testCanUseFullScreenIntent() {
        NotificationManager fakeManager = mock(NotificationManager.class);

        Context spyContext = spy(mContext);

        NotificationManagerCompat notificationManagerCompat =
                new NotificationManagerCompat(fakeManager, spyContext);

        final boolean canUse = notificationManagerCompat.canUseFullScreenIntent();

        if (Build.VERSION.SDK_INT < 29) {
            assertTrue(canUse);

        } else if (Build.VERSION.SDK_INT < 34) {
            verify(spyContext, times(1))
                    .checkSelfPermission(Manifest.permission.USE_FULL_SCREEN_INTENT);
        } else {
            verify(fakeManager, times(1)).canUseFullScreenIntent();
        }
    }

    public void testGetActiveNotifications() {
        NotificationManager fakeManager = mock(NotificationManager.class);
        NotificationManagerCompat notificationManager =
                new NotificationManagerCompat(fakeManager, mContext);

        List<StatusBarNotification> notifs = notificationManager.getActiveNotifications();

        if (Build.VERSION.SDK_INT >= Build.VERSION_CODES.M) {
            verify(fakeManager, times(1)).getActiveNotifications();
        } else {
            assertEquals(0, notifs.size());
        }
    }

    @Test
    public void testInterruptionFilterConstantCorrespondence() {
        assertEquals(NotificationManager.INTERRUPTION_FILTER_UNKNOWN,
                NotificationManagerCompat.INTERRUPTION_FILTER_UNKNOWN);
        assertEquals(NotificationManager.INTERRUPTION_FILTER_ALL,
                NotificationManagerCompat.INTERRUPTION_FILTER_ALL);
        assertEquals(NotificationManager.INTERRUPTION_FILTER_PRIORITY,
                NotificationManagerCompat.INTERRUPTION_FILTER_PRIORITY);
        assertEquals(NotificationManager.INTERRUPTION_FILTER_NONE,
                NotificationManagerCompat.INTERRUPTION_FILTER_NONE);
        assertEquals(NotificationManager.INTERRUPTION_FILTER_ALARMS,
                NotificationManagerCompat.INTERRUPTION_FILTER_ALARMS);
    }

    @Test
    @SdkSuppress(maxSdkVersion = 22)
    public void testGetCurrentInterruptionFilterLegacy() {
        NotificationManager fakeManager = mPlatformNotificationManager;
        NotificationManagerCompat notificationManager = new NotificationManagerCompat(fakeManager,
                mContext);
        assertEquals(NotificationManagerCompat.INTERRUPTION_FILTER_UNKNOWN,
                notificationManager.getCurrentInterruptionFilter());
    }

    @Test
    @SdkSuppress(minSdkVersion = 23)
    public void testGetCurrentInterruptionFilter() {
        NotificationManagerCompat notificationManager = new NotificationManagerCompat(
                mPlatformNotificationManager,
                mContext);
        assertEquals(notificationManager.getCurrentInterruptionFilter(),
                mPlatformNotificationManager.getCurrentInterruptionFilter());
    }
>>>>>>> fdff00cc
}<|MERGE_RESOLUTION|>--- conflicted
+++ resolved
@@ -47,6 +47,7 @@
 import android.media.AudioAttributes;
 import android.net.Uri;
 import android.os.Build;
+import android.service.notification.StatusBarNotification;
 
 import androidx.test.core.app.ApplicationProvider;
 import androidx.test.ext.junit.runners.AndroidJUnit4;
@@ -1148,10 +1149,10 @@
                         .build();
         NotificationManagerCompat.NotificationWithIdAndTag n1 =
                 new NotificationManagerCompat.NotificationWithIdAndTag("tag1", 1,
-                notification);
+                        notification);
         NotificationManagerCompat.NotificationWithIdAndTag n2 =
                 new NotificationManagerCompat.NotificationWithIdAndTag(2,
-                notification2);
+                        notification2);
         List<NotificationManagerCompat.NotificationWithIdAndTag> notifications =
                 Arrays.asList(n1, n2);
 
@@ -1161,8 +1162,6 @@
         verify(fakeManager, times(1)).notify(null, 2, notification2);
     }
 
-<<<<<<< HEAD
-=======
     @Test
     public void testCanUseFullScreenIntent() {
         NotificationManager fakeManager = mock(NotificationManager.class);
@@ -1232,5 +1231,4 @@
         assertEquals(notificationManager.getCurrentInterruptionFilter(),
                 mPlatformNotificationManager.getCurrentInterruptionFilter());
     }
->>>>>>> fdff00cc
 }