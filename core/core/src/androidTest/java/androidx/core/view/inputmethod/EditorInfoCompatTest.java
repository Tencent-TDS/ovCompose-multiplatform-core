/*
 * Copyright 2019 The Android Open Source Project
 *
 * Licensed under the Apache License, Version 2.0 (the "License");
 * you may not use this file except in compliance with the License.
 * You may obtain a copy of the License at
 *
 *      http://www.apache.org/licenses/LICENSE-2.0
 *
 * Unless required by applicable law or agreed to in writing, software
 * distributed under the License is distributed on an "AS IS" BASIS,
 * WITHOUT WARRANTIES OR CONDITIONS OF ANY KIND, either express or implied.
 * See the License for the specific language governing permissions and
 * limitations under the License.
 */

package androidx.core.view.inputmethod;

import static androidx.core.view.inputmethod.EditorInfoTestUtils.createEditorInfoForTest;

import static org.junit.Assert.assertArrayEquals;
import static org.junit.Assert.assertEquals;
import static org.junit.Assert.assertFalse;
import static org.junit.Assert.assertNull;
import static org.junit.Assert.assertTrue;
import static org.junit.Assert.fail;

import android.os.Bundle;
import android.os.Parcel;
import android.support.v4.BaseInstrumentationTestCase;
import android.text.SpannableStringBuilder;
import android.text.TextUtils;
import android.view.inputmethod.EditorInfo;
import android.view.inputmethod.InputConnection;

import androidx.annotation.Nullable;
import androidx.core.app.TestActivity;
import androidx.test.ext.junit.runners.AndroidJUnit4;
import androidx.test.filters.MediumTest;
import androidx.test.filters.SdkSuppress;

import org.junit.Test;
import org.junit.runner.RunWith;


@RunWith(AndroidJUnit4.class)
@MediumTest
public class EditorInfoCompatTest extends BaseInstrumentationTestCase<TestActivity> {
    private static final int LONG_EXP_TEXT_LENGTH =
            EditorInfoCompat.MEMORY_EFFICIENT_TEXT_LENGTH * 2;

    public EditorInfoCompatTest() {
        super(TestActivity.class);
    }

    @Test
    public void testRoundTrip() {
        EditorInfo editorInfo1 = new EditorInfo();
        String[] mimeTypes1 = new String[]{"image/gif", "image/jpeg", "image/png"};
        EditorInfoCompat.setContentMimeTypes(editorInfo1, mimeTypes1);
        assertArrayEquals(EditorInfoCompat.getContentMimeTypes(editorInfo1), mimeTypes1);

        EditorInfo editorInfo2 = new EditorInfo();
        String[] mimeTypes2 = new String[]{"image/gif", "image/jpeg"};
        EditorInfoCompat.setContentMimeTypes(editorInfo2, mimeTypes2);
        assertArrayEquals(EditorInfoCompat.getContentMimeTypes(editorInfo2), mimeTypes2);

        EditorInfo editorInfo3 = new EditorInfo();
        String[] mimeTypes3 = new String[]{};
        EditorInfoCompat.setContentMimeTypes(editorInfo3, mimeTypes3);
        assertArrayEquals(EditorInfoCompat.getContentMimeTypes(editorInfo3), mimeTypes3);
    }

    @Test
    @SdkSuppress(maxSdkVersion = 24)
    public void testRoundTripSupportLibAndroidX100() {
        String[] mimeTypes = new String[]{"image/gif", "image/jpeg", "image/png"};
        assertArrayEquals(EditorInfoCompat.getContentMimeTypes(
                createEditorInfoForTest(mimeTypes, EditorInfoCompat.Protocol.AndroidX_1_0_0)),
                mimeTypes);
    }

    @Test
    @SdkSuppress(maxSdkVersion = 24)
    public void testRoundTripSupportLibAndroidX110() {
        String[] mimeTypes = new String[]{"image/gif", "image/jpeg", "image/png"};
        assertArrayEquals(EditorInfoCompat.getContentMimeTypes(
                createEditorInfoForTest(mimeTypes, EditorInfoCompat.Protocol.AndroidX_1_1_0)),
                mimeTypes);
    }

    @Test
    public void testSetStylusHandwritingEnabled() {
        EditorInfo editorInfo = new EditorInfo();
<<<<<<< HEAD
=======
        assertFalse(EditorInfoCompat.isStylusHandwritingEnabled(editorInfo));

>>>>>>> 3d4510a6
        EditorInfoCompat.setStylusHandwritingEnabled(editorInfo, true /* enabled */);
        assertTrue(EditorInfoCompat.isStylusHandwritingEnabled(editorInfo));

        EditorInfoCompat.setStylusHandwritingEnabled(editorInfo, false /* enabled */);
        assertFalse(EditorInfoCompat.isStylusHandwritingEnabled(editorInfo));
    }

    @Test
<<<<<<< HEAD
=======
    public void testSetStylusHandwritingEnabled_compatWithCoreVersion1_13() {
        EditorInfo editorInfo = new EditorInfo();
        setStylusHandwritingEnabled_coreVersion1_13(editorInfo, false);
        assertFalse(EditorInfoCompat.isStylusHandwritingEnabled(editorInfo));

        editorInfo = new EditorInfo();
        setStylusHandwritingEnabled_coreVersion1_13(editorInfo, true);
        assertTrue(EditorInfoCompat.isStylusHandwritingEnabled(editorInfo));

        editorInfo = new EditorInfo();
        EditorInfoCompat.setStylusHandwritingEnabled(editorInfo, false);
        assertFalse(isStylusHandwritingEnabled_coreVersion1_13(editorInfo));

        editorInfo = new EditorInfo();
        EditorInfoCompat.setStylusHandwritingEnabled(editorInfo, true);
        assertTrue(isStylusHandwritingEnabled_coreVersion1_13(editorInfo));
    }

    @Test
    @SdkSuppress(minSdkVersion = 35)
    public void testSetStylusHandwritingEnabled_compatWithAndroidV() {
        EditorInfo editorInfo = new EditorInfo();
        editorInfo.setStylusHandwritingEnabled(false);
        assertFalse(EditorInfoCompat.isStylusHandwritingEnabled(editorInfo));

        editorInfo = new EditorInfo();
        editorInfo.setStylusHandwritingEnabled(true);
        assertTrue(EditorInfoCompat.isStylusHandwritingEnabled(editorInfo));

        editorInfo = new EditorInfo();
        EditorInfoCompat.setStylusHandwritingEnabled(editorInfo, false);
        assertFalse(editorInfo.isStylusHandwritingEnabled());

        editorInfo = new EditorInfo();
        EditorInfoCompat.setStylusHandwritingEnabled(editorInfo, true);
        assertTrue(editorInfo.isStylusHandwritingEnabled());
    }

    @Test
>>>>>>> 3d4510a6
    public void setInitialText_nullInputText_throwsException() {
        final CharSequence testText = null;
        final EditorInfo editorInfo = new EditorInfo();

        try {
            EditorInfoCompat.setInitialSurroundingText(editorInfo, testText);
            fail("setSurroundingText should not take null input");
        } catch (NullPointerException expected) {
            // Expected behavior, nothing to do.
        }
    }

    @Test
    public void setInitialText_cursorAtHead_dividesByCursorPosition() {
        final CharSequence testText = createTestText(EditorInfoCompat.MEMORY_EFFICIENT_TEXT_LENGTH);
        final EditorInfo editorInfo = new EditorInfo();
        final int selectionLength = 0;
        editorInfo.initialSelStart = 0;
        editorInfo.initialSelEnd = editorInfo.initialSelStart + selectionLength;
        final int expectedTextBeforeCursorLength = 0;
        final int expectedTextAfterCursorLength = testText.length();

        EditorInfoCompat.setInitialSurroundingText(editorInfo, testText);

        assertExpectedTextLength(editorInfo, expectedTextBeforeCursorLength, selectionLength,
                expectedTextAfterCursorLength);
    }

    @Test
    public void setInitialText_cursorAtTail_dividesByCursorPosition() {
        final CharSequence testText = createTestText(EditorInfoCompat.MEMORY_EFFICIENT_TEXT_LENGTH);
        final EditorInfo editorInfo = new EditorInfo();
        final int selectionLength = 0;
        editorInfo.initialSelStart = testText.length() - selectionLength;
        editorInfo.initialSelEnd = testText.length();
        final int expectedTextBeforeCursorLength = testText.length();
        final int expectedTextAfterCursorLength = 0;

        EditorInfoCompat.setInitialSurroundingText(editorInfo, testText);

        assertExpectedTextLength(editorInfo, expectedTextBeforeCursorLength, selectionLength,
                expectedTextAfterCursorLength);
    }

    @Test
    public void setInitialText_cursorAtMiddle_dividesByCursorPosition() {
        final CharSequence testText = createTestText(EditorInfoCompat.MEMORY_EFFICIENT_TEXT_LENGTH);
        final EditorInfo editorInfo = new EditorInfo();
        final int selectionLength = 2;
        editorInfo.initialSelStart = testText.length() / 2;
        editorInfo.initialSelEnd = editorInfo.initialSelStart + selectionLength;
        final int expectedTextBeforeCursorLength = editorInfo.initialSelStart;
        final int expectedTextAfterCursorLength = testText.length() - editorInfo.initialSelEnd;

        EditorInfoCompat.setInitialSurroundingText(editorInfo, testText);

        assertExpectedTextLength(editorInfo, expectedTextBeforeCursorLength, selectionLength,
                expectedTextAfterCursorLength);
    }

    @Test
    public void setInitialText_incorrectCursorOrder_correctsThenDivide() {
        final CharSequence testText = createTestText(EditorInfoCompat.MEMORY_EFFICIENT_TEXT_LENGTH);
        final EditorInfo editorInfo = new EditorInfo();
        final int selectionLength = 2;
        editorInfo.initialSelEnd = testText.length() / 2;
        editorInfo.initialSelStart = editorInfo.initialSelEnd + selectionLength;
        final int expectedTextBeforeCursorLength = testText.length() / 2;
        final int expectedTextAfterCursorLength = testText.length() - testText.length() / 2
                - selectionLength;

        EditorInfoCompat.setInitialSurroundingText(editorInfo, testText);

        assertExpectedTextLength(editorInfo, expectedTextBeforeCursorLength, selectionLength,
                expectedTextAfterCursorLength);
    }

    @Test
    public void setInitialText_invalidCursorPosition_returnsNull() {
        final CharSequence testText = createTestText(EditorInfoCompat.MEMORY_EFFICIENT_TEXT_LENGTH);
        final EditorInfo editorInfo = new EditorInfo();
        editorInfo.initialSelStart = -1;

        EditorInfoCompat.setInitialSurroundingText(editorInfo, testText);

        assertExpectedTextLength(editorInfo,
                /* expectBeforeCursorLength= */null,
                /* expectSelectionLength= */null,
                /* expectAfterCursorLength= */null);
    }

    @Test
    public void setOverSizeInitialText_cursorAtMiddle_dividesProportionately() {
        final CharSequence testText =
                createTestText(EditorInfoCompat.MEMORY_EFFICIENT_TEXT_LENGTH + 2);
        final EditorInfo editorInfo = new EditorInfo();
        final int selectionLength = 2;
        editorInfo.initialSelStart = testText.length() / 2;
        editorInfo.initialSelEnd = editorInfo.initialSelStart + selectionLength;
        final int expectedTextBeforeCursorLength = Math.min(editorInfo.initialSelStart,
                (int) (0.8 * (EditorInfoCompat.MEMORY_EFFICIENT_TEXT_LENGTH - selectionLength)));
        final int expectedTextAfterCursorLength = EditorInfoCompat.MEMORY_EFFICIENT_TEXT_LENGTH
                - expectedTextBeforeCursorLength - selectionLength;

        EditorInfoCompat.setInitialSurroundingText(editorInfo, testText);

        assertExpectedTextLength(editorInfo, expectedTextBeforeCursorLength, selectionLength,
                expectedTextAfterCursorLength);
    }

    @Test
    public void setOverSizeInitialText_overSizeSelection_dropsSelection() {
        final CharSequence testText =
                createTestText(EditorInfoCompat.MEMORY_EFFICIENT_TEXT_LENGTH + 2);
        final EditorInfo editorInfo = new EditorInfo();
        final int selectionLength = EditorInfoCompat.MAX_INITIAL_SELECTION_LENGTH + 1;
        editorInfo.initialSelStart = testText.length() / 2;
        editorInfo.initialSelEnd = editorInfo.initialSelStart + selectionLength;
        final int expectedTextBeforeCursorLength = Math.min(editorInfo.initialSelStart,
                (int) (0.8 * EditorInfoCompat.MEMORY_EFFICIENT_TEXT_LENGTH));
        final int expectedTextAfterCursorLength = testText.length() - editorInfo.initialSelEnd;

        EditorInfoCompat.setInitialSurroundingText(editorInfo, testText);

        assertExpectedTextLength(editorInfo, expectedTextBeforeCursorLength,
                /* expectSelectionLength= */null, expectedTextAfterCursorLength);
    }

    @Test
    public void setInitialSubText_trimmedSubText_dividesByOriginalCursorPosition() {
        final String prefixString = "prefix";
        final CharSequence subText = createTestText(EditorInfoCompat.MEMORY_EFFICIENT_TEXT_LENGTH);
        final CharSequence originalText = TextUtils.concat(prefixString, subText);
        final EditorInfo editorInfo = new EditorInfo();
        final int selLength = 2;
        editorInfo.initialSelStart = originalText.length() / 2;
        editorInfo.initialSelEnd = editorInfo.initialSelStart + selLength;
        final CharSequence expectedTextBeforeCursor = createExpectedText(/* startNumber= */0,
                editorInfo.initialSelStart - prefixString.length());
        final CharSequence expectedSelectedText = createExpectedText(
                editorInfo.initialSelStart - prefixString.length(), selLength);
        final CharSequence expectedTextAfterCursor = createExpectedText(
                editorInfo.initialSelEnd - prefixString.length(),
                originalText.length() - editorInfo.initialSelEnd);

        EditorInfoCompat.setInitialSurroundingSubText(editorInfo, subText, prefixString.length());

        assertTrue(TextUtils.equals(expectedTextBeforeCursor,
                EditorInfoCompat.getInitialTextBeforeCursor(editorInfo, LONG_EXP_TEXT_LENGTH,
                        0)));
        assertTrue(TextUtils.equals(expectedSelectedText,
                EditorInfoCompat.getInitialSelectedText(editorInfo, 0)));
        assertTrue(TextUtils.equals(expectedTextAfterCursor,
                EditorInfoCompat.getInitialTextAfterCursor(editorInfo, LONG_EXP_TEXT_LENGTH,
                        0)));
    }

    @Test
    public void surroundingTextRetrieval_writeToParcel_noException() {
        StringBuilder sb = new StringBuilder("abcdefg");
        Parcel parcel = Parcel.obtain();
        EditorInfo editorInfo = new EditorInfo();
        editorInfo.initialSelStart = 2;
        editorInfo.initialSelEnd = 5;
        editorInfo.inputType = EditorInfo.TYPE_CLASS_TEXT;

        EditorInfoCompat.setInitialSurroundingText(editorInfo, sb);
        sb.setLength(0);
        editorInfo.writeToParcel(parcel, 0);

        EditorInfoCompat.getInitialTextBeforeCursor(editorInfo, 60, 1);
    }

    private static void assertExpectedTextLength(EditorInfo editorInfo,
            @Nullable Integer expectBeforeCursorLength, @Nullable Integer expectSelectionLength,
            @Nullable Integer expectAfterCursorLength) {
        final CharSequence textBeforeCursor =
                EditorInfoCompat.getInitialTextBeforeCursor(editorInfo, LONG_EXP_TEXT_LENGTH,
                        InputConnection.GET_TEXT_WITH_STYLES);
        final CharSequence selectedText =
                EditorInfoCompat.getInitialSelectedText(editorInfo,
                        InputConnection.GET_TEXT_WITH_STYLES);
        final CharSequence textAfterCursor =
                EditorInfoCompat.getInitialTextAfterCursor(editorInfo, LONG_EXP_TEXT_LENGTH,
                        InputConnection.GET_TEXT_WITH_STYLES);

        if (expectBeforeCursorLength == null) {
            assertNull(textBeforeCursor);
        } else {
            assertEquals(expectBeforeCursorLength.intValue(), textBeforeCursor.length());
        }

        if (expectSelectionLength == null) {
            assertNull(selectedText);
        } else {
            assertEquals(expectSelectionLength.intValue(), selectedText.length());
        }

        if (expectAfterCursorLength == null) {
            assertNull(textAfterCursor);
        } else {
            assertEquals(expectAfterCursorLength.intValue(), textAfterCursor.length());
        }
    }

    private static CharSequence createTestText(int surroundingLength) {
        final SpannableStringBuilder builder = new SpannableStringBuilder();
        for (int i = 0; i < surroundingLength; i++) {
            builder.append(Integer.toString(i % 10));
        }
        return builder;
    }

    private static CharSequence createExpectedText(int startNumber, int length) {
        final SpannableStringBuilder builder = new SpannableStringBuilder();
        for (int i = startNumber; i < startNumber + length; i++) {
            builder.append(Integer.toString(i % 10));
        }
        return builder;
    }

    /** This is the version in AndroidX Core library 1.13. */
    private static void setStylusHandwritingEnabled_coreVersion1_13(
            EditorInfo editorInfo, boolean enabled) {
        if (editorInfo.extras == null) {
            editorInfo.extras = new Bundle();
        }
        editorInfo.extras.putBoolean(EditorInfoCompat.STYLUS_HANDWRITING_ENABLED_KEY, enabled);
    }

    /** This is the version in AndroidX Core library 1.13. */
    public static boolean isStylusHandwritingEnabled_coreVersion1_13(EditorInfo editorInfo) {
        if (editorInfo.extras == null) {
            // disabled by default
            return false;
        }
        return editorInfo.extras.getBoolean(EditorInfoCompat.STYLUS_HANDWRITING_ENABLED_KEY);
    }
}<|MERGE_RESOLUTION|>--- conflicted
+++ resolved
@@ -92,11 +92,8 @@
     @Test
     public void testSetStylusHandwritingEnabled() {
         EditorInfo editorInfo = new EditorInfo();
-<<<<<<< HEAD
-=======
         assertFalse(EditorInfoCompat.isStylusHandwritingEnabled(editorInfo));
 
->>>>>>> 3d4510a6
         EditorInfoCompat.setStylusHandwritingEnabled(editorInfo, true /* enabled */);
         assertTrue(EditorInfoCompat.isStylusHandwritingEnabled(editorInfo));
 
@@ -105,8 +102,6 @@
     }
 
     @Test
-<<<<<<< HEAD
-=======
     public void testSetStylusHandwritingEnabled_compatWithCoreVersion1_13() {
         EditorInfo editorInfo = new EditorInfo();
         setStylusHandwritingEnabled_coreVersion1_13(editorInfo, false);
@@ -146,7 +141,6 @@
     }
 
     @Test
->>>>>>> 3d4510a6
     public void setInitialText_nullInputText_throwsException() {
         final CharSequence testText = null;
         final EditorInfo editorInfo = new EditorInfo();
