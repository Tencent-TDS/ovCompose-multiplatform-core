--- conflicted
+++ resolved
@@ -395,53 +395,6 @@
     }
 
     /**
-<<<<<<< HEAD
-     * The default FileProvider implementation does not need to be initialized. If you want to
-     * override this method, you must provide your own subclass of FileProvider.
-     */
-    @Override
-    public boolean onCreate() {
-        return true;
-    }
-
-    /**
-     * After the FileProvider is instantiated, this method is called to provide the system with
-     * information about the provider.
-     *
-     * @param context A {@link Context} for the current component.
-     * @param info A {@link ProviderInfo} for the new provider.
-     */
-    @SuppressWarnings("StringSplitter")
-    @CallSuper
-    @Override
-    public void attachInfo(@NonNull Context context, @NonNull ProviderInfo info) {
-        super.attachInfo(context, info);
-
-        // Check our security attributes.
-        if (info.exported) {
-            // Our intent here is to help application developers to avoid *accidentally* opening up
-            // this provider to the "world" which may lead to vulnerabilities in their applications.
-            throw new SecurityException("Provider must not be exported");
-        }
-        if (!info.grantUriPermissions) {
-            throw new SecurityException("Provider must grant uri permissions");
-        }
-        if (info.authority == null || info.authority.trim().isEmpty()) {
-            throw new SecurityException("Provider must have a non-empty authority");
-        }
-
-        final String authority = info.authority.split(";")[0];
-        synchronized (mLock) {
-            mAuthority = authority;
-        }
-        synchronized (sCache) {
-            sCache.remove(authority);
-        }
-    }
-
-    /**
-=======
->>>>>>> f1b7dca5
      * Return a content URI for a given {@link File}. Specific temporary
      * permissions for the content URI can be set with
      * {@link Context#grantUriPermission(String, Uri, int)}, or added
@@ -688,6 +641,9 @@
         }
         if (!info.grantUriPermissions) {
             throw new SecurityException("Provider must grant uri permissions");
+        }
+        if (info.authority == null || info.authority.trim().isEmpty()) {
+            throw new SecurityException("Provider must have a non-empty authority");
         }
 
         final String authority = info.authority.split(";")[0];
