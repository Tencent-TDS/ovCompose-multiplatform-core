--- conflicted
+++ resolved
@@ -304,10 +304,6 @@
             // This class is not instantiable.
         }
 
-<<<<<<< HEAD
-        @DoNotInline
-=======
->>>>>>> 3d4510a6
         static boolean canScheduleExactAlarms(AlarmManager alarmManager) {
             return alarmManager.canScheduleExactAlarms();
         }
