/*
 * Copyright 2021 The Android Open Source Project
 *
 * Licensed under the Apache License, Version 2.0 (the "License");
 * you may not use this file except in compliance with the License.
 * You may obtain a copy of the License at
 *
 *      http://www.apache.org/licenses/LICENSE-2.0
 *
 * Unless required by applicable law or agreed to in writing, software
 * distributed under the License is distributed on an "AS IS" BASIS,
 * WITHOUT WARRANTIES OR CONDITIONS OF ANY KIND, either express or implied.
 * See the License for the specific language governing permissions and
 * limitations under the License.
 */
package androidx.core.app

import android.app.Activity
import android.content.Intent
import androidx.core.util.Consumer

/** Interface for components that can dispatch calls from [Activity.onNewIntent]. */
<<<<<<< HEAD
interface OnNewIntentProvider {
=======
public interface OnNewIntentProvider {
>>>>>>> 3d4510a6
    /**
     * Add a new listener that will get a callback associated with [Activity.onNewIntent] with the
     * new [Intent].
     *
     * @param listener The listener that should be called whenever
     *   [android.app.Activity#onNewIntent] was called.
     */
    public fun addOnNewIntentListener(listener: Consumer<Intent>)

    /**
     * Remove a previously added listener. It will not receive any future callbacks.
     *
     * @param listener The listener previously added with [addOnNewIntentListener] that should be
     *   removed.
     */
    public fun removeOnNewIntentListener(listener: Consumer<Intent>)
}<|MERGE_RESOLUTION|>--- conflicted
+++ resolved
@@ -20,11 +20,7 @@
 import androidx.core.util.Consumer
 
 /** Interface for components that can dispatch calls from [Activity.onNewIntent]. */
-<<<<<<< HEAD
-interface OnNewIntentProvider {
-=======
 public interface OnNewIntentProvider {
->>>>>>> 3d4510a6
     /**
      * Add a new listener that will get a callback associated with [Activity.onNewIntent] with the
      * new [Intent].
