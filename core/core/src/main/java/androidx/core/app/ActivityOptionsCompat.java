--- conflicted
+++ resolved
@@ -437,8 +437,6 @@
         return this;
     }
 
-<<<<<<< HEAD
-=======
     /**
      * Sets the mode for allowing or denying the senders privileges to start background activities
      * to the PendingIntent.
@@ -454,7 +452,6 @@
         return this;
     }
 
->>>>>>> 3d4510a6
     @RequiresApi(23)
     static class Api23Impl {
         private Api23Impl() {
