--- conflicted
+++ resolved
@@ -493,14 +493,7 @@
      * this should be considered a mock location.
      *
      * @see android.location.LocationManager#addTestProvider
-     * @deprecated Call {@link Location#isFromMockProvider()} directly.
-     */
-<<<<<<< HEAD
-    @Deprecated
-    @androidx.annotation.ReplaceWith(expression = "location.isFromMockProvider()")
-    public static boolean isMock(@NonNull Location location) {
-        return location.isFromMockProvider();
-=======
+     */
     @SuppressWarnings("deprecation")
     public static boolean isMock(@NonNull Location location) {
         if (VERSION.SDK_INT >= 31) {
@@ -508,7 +501,6 @@
         } else {
             return location.isFromMockProvider();
         }
->>>>>>> 3d4510a6
     }
 
     /**
