--- conflicted
+++ resolved
@@ -105,12 +105,8 @@
     private static final String CONTENT_SELECTION_END_KEY =
             "androidx.core.view.inputmethod.EditorInfoCompat.CONTENT_SELECTION_END";
 
-<<<<<<< HEAD
-    private static final String STYLUS_HANDWRITING_ENABLED_KEY =
-=======
     @VisibleForTesting
     static final String STYLUS_HANDWRITING_ENABLED_KEY =
->>>>>>> 3d4510a6
             "androidx.core.view.inputmethod.EditorInfoCompat.STYLUS_HANDWRITING_ENABLED";
 
     @Retention(SOURCE)
@@ -215,12 +211,9 @@
      */
     public static void setStylusHandwritingEnabled(@NonNull EditorInfo editorInfo,
             boolean enabled) {
-<<<<<<< HEAD
-=======
         if (BuildCompat.isAtLeastV()) {
             Api35Impl.setStylusHandwritingEnabled(editorInfo, enabled);
         }
->>>>>>> 3d4510a6
         if (editorInfo.extras == null) {
             editorInfo.extras = new Bundle();
         }
@@ -234,13 +227,6 @@
      * @see InputMethodManager#isStylusHandwritingAvailable()
      */
     public static boolean isStylusHandwritingEnabled(@NonNull EditorInfo editorInfo) {
-<<<<<<< HEAD
-        if (editorInfo.extras == null) {
-            // disabled by default
-            return false;
-        }
-        return editorInfo.extras.getBoolean(STYLUS_HANDWRITING_ENABLED_KEY);
-=======
         if (editorInfo.extras != null
                 && editorInfo.extras.containsKey(STYLUS_HANDWRITING_ENABLED_KEY)) {
             return editorInfo.extras.getBoolean(STYLUS_HANDWRITING_ENABLED_KEY);
@@ -249,7 +235,6 @@
             return Api35Impl.isStylusHandwritingEnabled(editorInfo);
         }
         return false;
->>>>>>> 3d4510a6
     }
 
     /**
