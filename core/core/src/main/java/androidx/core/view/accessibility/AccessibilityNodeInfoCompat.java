/*
 * Copyright (C) 2011 The Android Open Source Project
 *
 * Licensed under the Apache License, Version 2.0 (the "License");
 * you may not use this file except in compliance with the License.
 * You may obtain a copy of the License at
 *
 *      http://www.apache.org/licenses/LICENSE-2.0
 *
 * Unless required by applicable law or agreed to in writing, software
 * distributed under the License is distributed on an "AS IS" BASIS,
 * WITHOUT WARRANTIES OR CONDITIONS OF ANY KIND, either express or implied.
 * See the License for the specific language governing permissions and
 * limitations under the License.
 */

package androidx.core.view.accessibility;

import static android.view.View.NO_ID;

import static androidx.annotation.RestrictTo.Scope.LIBRARY_GROUP_PREFIX;

import static java.util.Collections.emptyList;

import android.accessibilityservice.AccessibilityService;
import android.annotation.SuppressLint;
import android.content.ClipData;
import android.graphics.Rect;
import android.graphics.Region;
import android.os.Build;
import android.os.Bundle;
import android.text.InputType;
import android.text.Spannable;
import android.text.SpannableString;
import android.text.Spanned;
import android.text.TextUtils;
import android.text.style.ClickableSpan;
import android.util.Log;
import android.util.SparseArray;
import android.view.View;
import android.view.accessibility.AccessibilityEvent;
import android.view.accessibility.AccessibilityNodeInfo;
import android.view.accessibility.AccessibilityNodeInfo.TouchDelegateInfo;

import androidx.annotation.IntRange;
import androidx.annotation.NonNull;
import androidx.annotation.Nullable;
import androidx.annotation.OptIn;
import androidx.annotation.RequiresApi;
import androidx.annotation.RestrictTo;
import androidx.core.R;
import androidx.core.accessibilityservice.AccessibilityServiceInfoCompat;
import androidx.core.view.ViewCompat;
import androidx.core.view.accessibility.AccessibilityViewCommand.CommandArguments;
import androidx.core.view.accessibility.AccessibilityViewCommand.MoveAtGranularityArguments;
import androidx.core.view.accessibility.AccessibilityViewCommand.MoveHtmlArguments;
import androidx.core.view.accessibility.AccessibilityViewCommand.MoveWindowArguments;
import androidx.core.view.accessibility.AccessibilityViewCommand.ScrollToPositionArguments;
import androidx.core.view.accessibility.AccessibilityViewCommand.SetProgressArguments;
import androidx.core.view.accessibility.AccessibilityViewCommand.SetSelectionArguments;
import androidx.core.view.accessibility.AccessibilityViewCommand.SetTextArguments;

import java.lang.ref.WeakReference;
import java.time.Duration;
import java.util.ArrayList;
import java.util.List;
import java.util.Map;

/**
 * Helper for accessing {@link android.view.accessibility.AccessibilityNodeInfo} in a backwards
 * compatible fashion.
 */
public class AccessibilityNodeInfoCompat {

    /**
     * A class defining an action that can be performed on an {@link AccessibilityNodeInfo}.
     * Each action has a unique id and a label.
     * <p>
     * There are three categories of actions:
     * <ul>
     * <li><strong>Standard actions</strong> - These are actions that are reported and
     * handled by the standard UI widgets in the platform. Each standard action is associated with
     * a resource id, e.g. {@link android.R.id#accessibilityActionScrollUp}. Note that actions were
     * formerly associated with static constants defined in this class, e.g.
     * {@link #ACTION_FOCUS}. These actions will have {@code null} labels.
     * </li>
     * <li><strong>Custom actions action</strong> - These are actions that are reported
     * and handled by custom widgets. i.e. ones that are not part of the UI toolkit. For
     * example, an application may define a custom action for clearing the user history.
     * </li>
     * <li><strong>Overriden standard actions</strong> - These are actions that override
     * standard actions to customize them. For example, an app may add a label to the
     * standard {@link #ACTION_CLICK} action to indicate to the user that this action clears
     * browsing history.
     * </ul>
     * </p>
     * <p class="note">
     * <strong>Note:</strong> Views which support these actions should invoke
     * {@link ViewCompat#setImportantForAccessibility(View, int)} with
     * {@link ViewCompat#IMPORTANT_FOR_ACCESSIBILITY_YES} to ensure an
     * {@link android.accessibilityservice.AccessibilityService} can discover the set of supported
     * actions.
     * </p>
     */
    public static class AccessibilityActionCompat {

        private static final String TAG = "A11yActionCompat";

        /**
         * Action that gives input focus to the node.
         * <p>The focus request sends an event of {@link AccessibilityEvent#TYPE_VIEW_FOCUSED}
         * if successful. In the View system, this is handled by {@link View#requestFocus}.
         *
         * <p>The node that is focused should return {@code true} for
         * {@link AccessibilityNodeInfoCompat#isFocused()}.
         *
         * @see #ACTION_ACCESSIBILITY_FOCUS for the difference between system focus and
         * accessibility focus.
         */
        public static final AccessibilityActionCompat ACTION_FOCUS =
                new AccessibilityActionCompat(AccessibilityNodeInfoCompat.ACTION_FOCUS, null);

        /**
         * Action that clears input focus of the node.
         * <p>The node that is cleared should return {@code false} for
         * {@link AccessibilityNodeInfoCompat#isFocused()}.
         */
        public static final AccessibilityActionCompat ACTION_CLEAR_FOCUS =
                new AccessibilityActionCompat(
                        AccessibilityNodeInfoCompat.ACTION_CLEAR_FOCUS, null);

        /**
         *  Action that selects the node.
         */
        public static final AccessibilityActionCompat ACTION_SELECT =
                new AccessibilityActionCompat(
                        AccessibilityNodeInfoCompat.ACTION_SELECT, null);

        /**
         * Action that deselects the node.
         */
        public static final AccessibilityActionCompat ACTION_CLEAR_SELECTION =
                new AccessibilityActionCompat(
                        AccessibilityNodeInfoCompat.ACTION_CLEAR_SELECTION, null);

        /**
         * Action that clicks on the node info.
         *
         * <p>The UI element that implements this should send a
         * {@link AccessibilityEvent#TYPE_VIEW_CLICKED} event. In the View system,
         * the default handling of this action when performed by a service is to call
         * {@link View#performClick()}, and setting a
         * {@link View#setOnClickListener(View.OnClickListener)} automatically adds this action.
         *
         * <p>{@link #isClickable()} should return true if this action is available.
         */
        public static final AccessibilityActionCompat ACTION_CLICK =
                new AccessibilityActionCompat(AccessibilityNodeInfoCompat.ACTION_CLICK, null);

        /**
         * Action that long clicks on the node.
         *
         * <p>The UI element that implements this should send a
         * {@link AccessibilityEvent#TYPE_VIEW_LONG_CLICKED} event. In the View system,
         * the default handling of this action when performed by a service is to call
         * {@link View#performLongClick()}, and setting a
         * {@link View#setOnLongClickListener(View.OnLongClickListener)} automatically adds this
         * action.
         *
         * <p>{@link #isLongClickable()} should return true if this action is available.
         */
        public static final AccessibilityActionCompat ACTION_LONG_CLICK =
                new AccessibilityActionCompat(
                        AccessibilityNodeInfoCompat.ACTION_LONG_CLICK, null);

        /**
         * Action that gives accessibility focus to the node.
         * <p>The UI element that implements this should send a
         * {@link AccessibilityEvent#TYPE_VIEW_ACCESSIBILITY_FOCUSED} event
         * if successful. The node that is focused should return {@code true} for
         * {@link AccessibilityNodeInfoCompat#isAccessibilityFocused()}.
         *
         * <p>This is intended to be used by screen readers to assist with user navigation. Apps
         * changing focus can confuse screen readers, so the resulting behavior can vary by device
         * and screen reader version.
         * <p>This is distinct from {@link #ACTION_FOCUS}, which refers to system focus. System
         * focus is typically used to convey targets for keyboard navigation.
         */
        public static final AccessibilityActionCompat ACTION_ACCESSIBILITY_FOCUS =
                new AccessibilityActionCompat(
                        AccessibilityNodeInfoCompat.ACTION_ACCESSIBILITY_FOCUS, null);

        /**
         * Action that clears accessibility focus of the node.
         * <p>The UI element that implements this should send a
         * {@link AccessibilityEvent#TYPE_VIEW_ACCESSIBILITY_FOCUS_CLEARED} event if successful. The
         * node that is cleared should return {@code false} for
         * {@link AccessibilityNodeInfoCompat#isAccessibilityFocused()}.
         */
        public static final AccessibilityActionCompat ACTION_CLEAR_ACCESSIBILITY_FOCUS =
                new AccessibilityActionCompat(
                        AccessibilityNodeInfoCompat.ACTION_CLEAR_ACCESSIBILITY_FOCUS, null);

        /**
         * Action that requests to go to the next entity in this node's text
         * at a given movement granularity. For example, move to the next character,
         * word, etc.
         * <p>
         * <strong>Arguments:</strong>
         * {@link AccessibilityNodeInfoCompat#ACTION_ARGUMENT_MOVEMENT_GRANULARITY_INT
         *  AccessibilityNodeInfoCompat.ACTION_ARGUMENT_MOVEMENT_GRANULARITY_INT},
         * {@link AccessibilityNodeInfoCompat#ACTION_ARGUMENT_EXTEND_SELECTION_BOOLEAN
         *  AccessibilityNodeInfoCompat.ACTION_ARGUMENT_EXTEND_SELECTION_BOOLEAN}<br>
         * <strong>Example:</strong> Move to the previous character and do not extend selection.
         * <code><pre><p>
         *   Bundle arguments = new Bundle();
         *   arguments.putInt(AccessibilityNodeInfoCompat.ACTION_ARGUMENT_MOVEMENT_GRANULARITY_INT,
         *           AccessibilityNodeInfoCompat.MOVEMENT_GRANULARITY_CHARACTER);
         *   arguments.putBoolean(
         *           AccessibilityNodeInfoCompat.ACTION_ARGUMENT_EXTEND_SELECTION_BOOLEAN, false);
         *   info.performAction(
         *           AccessibilityActionCompat.ACTION_NEXT_AT_MOVEMENT_GRANULARITY.getId(),
         *           arguments);
         * </code></pre></p>
         * </p>
         *
         * @see AccessibilityNodeInfoCompat#ACTION_ARGUMENT_MOVEMENT_GRANULARITY_INT
         *  AccessibilityNodeInfoCompat.ACTION_ARGUMENT_MOVEMENT_GRANULARITY_INT
         * @see AccessibilityNodeInfoCompat#ACTION_ARGUMENT_EXTEND_SELECTION_BOOLEAN
         *  AccessibilityNodeInfoCompat.ACTION_ARGUMENT_EXTEND_SELECTION_BOOLEAN
         *
         * @see AccessibilityNodeInfoCompat#setMovementGranularities(int)
         *  AccessibilityNodeInfoCompat.ACTION_ARGUMENT_EXTEND_SELECTION_BOOLEAN
         * @see AccessibilityNodeInfoCompat#getMovementGranularities()
         *  AccessibilityNodeInfoCompat.getMovementGranularities()
         *
         * @see AccessibilityNodeInfoCompat#MOVEMENT_GRANULARITY_CHARACTER
         *  AccessibilityNodeInfoCompat.MOVEMENT_GRANULARITY_CHARACTER
         * @see AccessibilityNodeInfoCompat#MOVEMENT_GRANULARITY_WORD
         *  AccessibilityNodeInfoCompat.MOVEMENT_GRANULARITY_WORD
         * @see AccessibilityNodeInfoCompat#MOVEMENT_GRANULARITY_LINE
         *  AccessibilityNodeInfoCompat.MOVEMENT_GRANULARITY_LINE
         * @see AccessibilityNodeInfoCompat#MOVEMENT_GRANULARITY_PARAGRAPH
         *  AccessibilityNodeInfoCompat.MOVEMENT_GRANULARITY_PARAGRAPH
         * @see AccessibilityNodeInfoCompat#MOVEMENT_GRANULARITY_PAGE
         *  AccessibilityNodeInfoCompat.MOVEMENT_GRANULARITY_PAGE
         */
        public static final AccessibilityActionCompat ACTION_NEXT_AT_MOVEMENT_GRANULARITY =
                new AccessibilityActionCompat(
                        AccessibilityNodeInfoCompat.ACTION_NEXT_AT_MOVEMENT_GRANULARITY, null,
                        MoveAtGranularityArguments.class);

        /**
         * Action that requests to go to the previous entity in this node's text
         * at a given movement granularity. For example, move to the next character,
         * word, etc.
         * <p>
         * <strong>Arguments:</strong>
         * {@link AccessibilityNodeInfoCompat#ACTION_ARGUMENT_MOVEMENT_GRANULARITY_INT
         *  AccessibilityNodeInfoCompat.ACTION_ARGUMENT_MOVEMENT_GRANULARITY_INT},
         * {@link AccessibilityNodeInfoCompat#ACTION_ARGUMENT_EXTEND_SELECTION_BOOLEAN
         *  AccessibilityNodeInfoCompat.ACTION_ARGUMENT_EXTEND_SELECTION_BOOLEAN}<br>
         * <strong>Example:</strong> Move to the next character and do not extend selection.
         * <code><pre><p>
         *   Bundle arguments = new Bundle();
         *   arguments.putInt(AccessibilityNodeInfoCompat.ACTION_ARGUMENT_MOVEMENT_GRANULARITY_INT,
         *           AccessibilityNodeInfoCompat.MOVEMENT_GRANULARITY_CHARACTER);
         *   arguments.putBoolean(
         *           AccessibilityNodeInfoCompat.ACTION_ARGUMENT_EXTEND_SELECTION_BOOLEAN, false);
         *   info.performAction(
         *           AccessibilityActionCompat.ACTION_PREVIOUS_AT_MOVEMENT_GRANULARITY.getId(),
         *           arguments);
         * </code></pre></p>
         * </p>
         *
         * @see AccessibilityNodeInfoCompat#ACTION_ARGUMENT_MOVEMENT_GRANULARITY_INT
         *  AccessibilityNodeInfoCompat.ACTION_ARGUMENT_MOVEMENT_GRANULARITY_INT
         * @see AccessibilityNodeInfoCompat#ACTION_ARGUMENT_EXTEND_SELECTION_BOOLEAN
         *  AccessibilityNodeInfoCompat.ACTION_ARGUMENT_EXTEND_SELECTION_BOOLEAN
         *
         * @see AccessibilityNodeInfoCompat#setMovementGranularities(int)
         *   AccessibilityNodeInfoCompat.setMovementGranularities(int)
         * @see AccessibilityNodeInfoCompat#getMovementGranularities()
         *  AccessibilityNodeInfoCompat.getMovementGranularities()
         *
         * @see AccessibilityNodeInfoCompat#MOVEMENT_GRANULARITY_CHARACTER
         *  AccessibilityNodeInfoCompat.MOVEMENT_GRANULARITY_CHARACTER
         * @see AccessibilityNodeInfoCompat#MOVEMENT_GRANULARITY_WORD
         *  AccessibilityNodeInfoCompat.MOVEMENT_GRANULARITY_WORD
         * @see AccessibilityNodeInfoCompat#MOVEMENT_GRANULARITY_LINE
         *  AccessibilityNodeInfoCompat.MOVEMENT_GRANULARITY_LINE
         * @see AccessibilityNodeInfoCompat#MOVEMENT_GRANULARITY_PARAGRAPH
         *  AccessibilityNodeInfoCompat.MOVEMENT_GRANULARITY_PARAGRAPH
         * @see AccessibilityNodeInfoCompat#MOVEMENT_GRANULARITY_PAGE
         *  AccessibilityNodeInfoCompat.MOVEMENT_GRANULARITY_PAGE
         */
        public static final AccessibilityActionCompat ACTION_PREVIOUS_AT_MOVEMENT_GRANULARITY =
                new AccessibilityActionCompat(
                        AccessibilityNodeInfoCompat.ACTION_PREVIOUS_AT_MOVEMENT_GRANULARITY, null,
                        MoveAtGranularityArguments.class);

        /**
         * Action to move to the next HTML element of a given type. For example, move
         * to the BUTTON, INPUT, TABLE, etc.
         * <p>
         * <strong>Arguments:</strong>
         * {@link AccessibilityNodeInfoCompat#ACTION_ARGUMENT_HTML_ELEMENT_STRING
         *  AccessibilityNodeInfoCompat.ACTION_ARGUMENT_HTML_ELEMENT_STRING}<br>
         * <strong>Example:</strong>
         * <code><pre><p>
         *   Bundle arguments = new Bundle();
         *   arguments.putString(
         *           AccessibilityNodeInfoCompat.ACTION_ARGUMENT_HTML_ELEMENT_STRING, "BUTTON");
         *   info.performAction(
         *           AccessibilityActionCompat.ACTION_NEXT_HTML_ELEMENT.getId(), arguments);
         * </code></pre></p>
         * </p>
         */
        public static final AccessibilityActionCompat ACTION_NEXT_HTML_ELEMENT =
                new AccessibilityActionCompat(
                        AccessibilityNodeInfoCompat.ACTION_NEXT_HTML_ELEMENT, null,
                        MoveHtmlArguments.class);

        /**
         * Action to move to the previous HTML element of a given type. For example, move
         * to the BUTTON, INPUT, TABLE, etc.
         * <p>
         * <strong>Arguments:</strong>
         * {@link AccessibilityNodeInfoCompat#ACTION_ARGUMENT_HTML_ELEMENT_STRING
         *  AccessibilityNodeInfoCompat.ACTION_ARGUMENT_HTML_ELEMENT_STRING}<br>
         * <strong>Example:</strong>
         * <code><pre><p>
         *   Bundle arguments = new Bundle();
         *   arguments.putString(
         *           AccessibilityNodeInfoCompat.ACTION_ARGUMENT_HTML_ELEMENT_STRING, "BUTTON");
         *   info.performAction(
         *           AccessibilityActionCompat.ACTION_PREVIOUS_HTML_ELEMENT.getId(), arguments);
         * </code></pre></p>
         * </p>
         */
        public static final AccessibilityActionCompat ACTION_PREVIOUS_HTML_ELEMENT =
                new AccessibilityActionCompat(
                        AccessibilityNodeInfoCompat.ACTION_PREVIOUS_HTML_ELEMENT, null,
                        MoveHtmlArguments.class);

        /**
         * Action to scroll the node content forward.
         */
        public static final AccessibilityActionCompat ACTION_SCROLL_FORWARD =
                new AccessibilityActionCompat(
                        AccessibilityNodeInfoCompat.ACTION_SCROLL_FORWARD, null);

        /**
         * Action to scroll the node content backward.
         */
        public static final AccessibilityActionCompat ACTION_SCROLL_BACKWARD =
                new AccessibilityActionCompat(
                        AccessibilityNodeInfoCompat.ACTION_SCROLL_BACKWARD, null);

        /**
         * Action to copy the current selection to the clipboard.
         */
        public static final AccessibilityActionCompat ACTION_COPY =
                new AccessibilityActionCompat(AccessibilityNodeInfoCompat.ACTION_COPY, null);

        /**
         * Action to paste the current clipboard content.
         */
        public static final AccessibilityActionCompat ACTION_PASTE =
                new AccessibilityActionCompat(AccessibilityNodeInfoCompat.ACTION_PASTE, null);

        /**
         * Action to cut the current selection and place it to the clipboard.
         */
        public static final AccessibilityActionCompat ACTION_CUT =
                new AccessibilityActionCompat(AccessibilityNodeInfoCompat.ACTION_CUT, null);

        /**
         * Action to set the selection. Performing this action with no arguments
         * clears the selection.
         * <p>
         * <strong>Arguments:</strong>
         * {@link AccessibilityNodeInfoCompat#ACTION_ARGUMENT_SELECTION_START_INT
         *  AccessibilityNodeInfoCompat.ACTION_ARGUMENT_SELECTION_START_INT},
         * {@link AccessibilityNodeInfoCompat#ACTION_ARGUMENT_SELECTION_END_INT
         *  AccessibilityNodeInfoCompat.ACTION_ARGUMENT_SELECTION_END_INT}<br>
         * <strong>Example:</strong>
         * <code><pre><p>
         *   Bundle arguments = new Bundle();
         *   arguments.putInt(AccessibilityNodeInfoCompat.ACTION_ARGUMENT_SELECTION_START_INT, 1);
         *   arguments.putInt(AccessibilityNodeInfoCompat.ACTION_ARGUMENT_SELECTION_END_INT, 2);
         *   info.performAction(AccessibilityActionCompat.ACTION_SET_SELECTION.getId(), arguments);
         * </code></pre></p>
         * </p>
         *
         * <p> If this is a text selection, the UI element that implements this should send a
         * {@link AccessibilityEvent#TYPE_VIEW_TEXT_SELECTION_CHANGED} event if its selection is
         * updated. This element should also return {@code true} for
         * {@link AccessibilityNodeInfoCompat#isTextSelectable()}.
         *
         * @see AccessibilityNodeInfoCompat#ACTION_ARGUMENT_SELECTION_START_INT
         *  AccessibilityNodeInfoCompat.ACTION_ARGUMENT_SELECTION_START_INT
         * @see AccessibilityNodeInfoCompat#ACTION_ARGUMENT_SELECTION_END_INT
         *  AccessibilityNodeInfoCompat.ACTION_ARGUMENT_SELECTION_END_INT
         */
        public static final AccessibilityActionCompat ACTION_SET_SELECTION =
                new AccessibilityActionCompat(
                        AccessibilityNodeInfoCompat.ACTION_SET_SELECTION, null,
                        SetSelectionArguments.class);

        /**
         * Action to expand an expandable node.
         */
        public static final AccessibilityActionCompat ACTION_EXPAND =
                new AccessibilityActionCompat(
                        AccessibilityNodeInfoCompat.ACTION_EXPAND, null);

        /**
         * Action to collapse an expandable node.
         */
        public static final AccessibilityActionCompat ACTION_COLLAPSE =
                new AccessibilityActionCompat(
                        AccessibilityNodeInfoCompat.ACTION_COLLAPSE, null);

        /**
         * Action to dismiss a dismissable node.
         */
        public static final AccessibilityActionCompat ACTION_DISMISS =
                new AccessibilityActionCompat(
                        AccessibilityNodeInfoCompat.ACTION_DISMISS, null);

        /**
         * Action that sets the text of the node. Performing the action without argument,
         * using <code> null</code> or empty {@link CharSequence} will clear the text. This
         * action will also put the cursor at the end of text.
         * <p>
         * <strong>Arguments:</strong>
         * {@link AccessibilityNodeInfoCompat#ACTION_ARGUMENT_SET_TEXT_CHARSEQUENCE
         *  AccessibilityNodeInfoCompat.ACTION_ARGUMENT_SET_TEXT_CHARSEQUENCE}<br>
         * <strong>Example:</strong>
         * <code><pre><p>
         *   Bundle arguments = new Bundle();
         *   arguments.putCharSequence(AccessibilityNodeInfoCompat.ACTION_ARGUMENT_SET_TEXT_CHARSEQUENCE,
         *       "android");
         *  info.performAction(AccessibilityActionCompat.ACTION_SET_TEXT.getId(), arguments);
         * </code></pre></p>
         * <p>The UI element that implements this should send a
         * {@link AccessibilityEvent#TYPE_VIEW_TEXT_CHANGED} event if its text is updated.
         * This element should also return {@code true} for
         * {@link AccessibilityNodeInfoCompat#isEditable()}.
         */
        public static final AccessibilityActionCompat ACTION_SET_TEXT =
                new AccessibilityActionCompat(AccessibilityNodeInfoCompat.ACTION_SET_TEXT, null,
                        SetTextArguments.class);

        /**
         * Action that requests the node make its bounding rectangle visible
         * on the screen, scrolling if necessary just enough.
         *
         * @see View#requestRectangleOnScreen(Rect)
         */
        public static final AccessibilityActionCompat ACTION_SHOW_ON_SCREEN =
                new AccessibilityActionCompat(Build.VERSION.SDK_INT >= 23
                        ? AccessibilityNodeInfo.AccessibilityAction.ACTION_SHOW_ON_SCREEN : null,
                        android.R.id.accessibilityActionShowOnScreen, null, null, null);

        /**
         * Action that scrolls the node to make the specified collection
         * position visible on screen.
         * <p>
         * <strong>Arguments:</strong>
         * <ul>
         *     <li>{@link AccessibilityNodeInfoCompat#ACTION_ARGUMENT_ROW_INT}</li>
         *     <li>{@link AccessibilityNodeInfoCompat#ACTION_ARGUMENT_COLUMN_INT}</li>
         * <ul>
         *
         * @see AccessibilityNodeInfoCompat#getCollectionInfo()
         */
        public static final AccessibilityActionCompat ACTION_SCROLL_TO_POSITION =
                new AccessibilityActionCompat(Build.VERSION.SDK_INT >= 23
                        ? AccessibilityNodeInfo.AccessibilityAction.ACTION_SCROLL_TO_POSITION
                        : null, android.R.id.accessibilityActionScrollToPosition, null, null,
                        ScrollToPositionArguments.class);

        /**
         * Action to scroll the node content up.
         */
        public static final AccessibilityActionCompat ACTION_SCROLL_UP =
                new AccessibilityActionCompat(Build.VERSION.SDK_INT >= 23
                        ? AccessibilityNodeInfo.AccessibilityAction.ACTION_SCROLL_UP : null,
                        android.R.id.accessibilityActionScrollUp, null, null, null);
        /**
         * Action to scroll the node content left.
         */
        public static final AccessibilityActionCompat ACTION_SCROLL_LEFT =
                new AccessibilityActionCompat(Build.VERSION.SDK_INT >= 23
                        ? AccessibilityNodeInfo.AccessibilityAction.ACTION_SCROLL_LEFT : null,
                        android.R.id.accessibilityActionScrollLeft, null, null, null);

        /**
         * Action to scroll the node content down.
         */
        public static final AccessibilityActionCompat ACTION_SCROLL_DOWN =
                new AccessibilityActionCompat(Build.VERSION.SDK_INT >= 23
                        ? AccessibilityNodeInfo.AccessibilityAction.ACTION_SCROLL_DOWN : null,
                        android.R.id.accessibilityActionScrollDown, null, null, null);

        /**
         * Action to scroll the node content right.
         */
        public static final AccessibilityActionCompat ACTION_SCROLL_RIGHT =
                new AccessibilityActionCompat(Build.VERSION.SDK_INT >= 23
                        ? AccessibilityNodeInfo.AccessibilityAction.ACTION_SCROLL_RIGHT : null,
                        android.R.id.accessibilityActionScrollRight, null, null, null);

        /**
         * Action to move to the page above.
         */
        @NonNull
        public static final AccessibilityActionCompat ACTION_PAGE_UP =
                new AccessibilityActionCompat(Build.VERSION.SDK_INT >= 29
                        ?  AccessibilityNodeInfo.AccessibilityAction.ACTION_PAGE_UP : null,
                        android.R.id.accessibilityActionPageUp, null, null, null);

        /**
         * Action to move to the page below.
         */
        @NonNull
        public static final AccessibilityActionCompat ACTION_PAGE_DOWN =
                new AccessibilityActionCompat(Build.VERSION.SDK_INT >= 29
                        ?  AccessibilityNodeInfo.AccessibilityAction.ACTION_PAGE_DOWN : null,
                        android.R.id.accessibilityActionPageDown, null, null, null);

        /**
         * Action to move to the page left.
         */
        @NonNull
        public static final AccessibilityActionCompat ACTION_PAGE_LEFT =
                new AccessibilityActionCompat(Build.VERSION.SDK_INT >= 29
                        ?  AccessibilityNodeInfo.AccessibilityAction.ACTION_PAGE_LEFT : null,
                        android.R.id.accessibilityActionPageLeft, null, null, null);

        /**
         * Action to move to the page right.
         */
        @NonNull
        public static final AccessibilityActionCompat ACTION_PAGE_RIGHT =
                new AccessibilityActionCompat(Build.VERSION.SDK_INT >= 29
                        ?  AccessibilityNodeInfo.AccessibilityAction.ACTION_PAGE_RIGHT : null,
                        android.R.id.accessibilityActionPageRight, null, null, null);

        /**
         * Action that context clicks the node.
         *
         * <p>The UI element that implements this should send a
         * {@link AccessibilityEvent#TYPE_VIEW_CONTEXT_CLICKED} event. In the View system,
         * the default handling of this action when performed by a service is to call
         * {@link View#performContextClick()}, and setting a
         * {@link View#setOnContextClickListener(View.OnContextClickListener)} automatically adds
         * this action.
         *
         * <p>A context click usually occurs from a mouse pointer right-click or a stylus button
         * press.
         *
         * <p>{@link #isContextClickable()} should return true if this action is available.
         */
        public static final AccessibilityActionCompat ACTION_CONTEXT_CLICK =
                new AccessibilityActionCompat(Build.VERSION.SDK_INT >= 23
                        ? AccessibilityNodeInfo.AccessibilityAction.ACTION_CONTEXT_CLICK : null,
                        android.R.id.accessibilityActionContextClick, null, null, null);

        /**
         * Action that sets progress between {@link  RangeInfoCompat#getMin() RangeInfo.getMin()} and
         * {@link  RangeInfoCompat#getMax() RangeInfo.getMax()}. It should use the same value type as
         * {@link RangeInfoCompat#getType() RangeInfo.getType()}
         * <p>
         * <strong>Arguments:</strong>
         * {@link AccessibilityNodeInfoCompat#ACTION_ARGUMENT_PROGRESS_VALUE}
         *
         * @see RangeInfoCompat
         */
        public static final AccessibilityActionCompat ACTION_SET_PROGRESS =
                new AccessibilityActionCompat(Build.VERSION.SDK_INT >= 24
                        ? AccessibilityNodeInfo.AccessibilityAction.ACTION_SET_PROGRESS : null,
                        android.R.id.accessibilityActionSetProgress, null, null,
                        SetProgressArguments.class);

        /**
         * Action to move a window to a new location.
         * <p>
         * <strong>Arguments:</strong>
         * {@link AccessibilityNodeInfoCompat#ACTION_ARGUMENT_MOVE_WINDOW_X}
         * {@link AccessibilityNodeInfoCompat#ACTION_ARGUMENT_MOVE_WINDOW_Y}
         */
        public static final AccessibilityActionCompat ACTION_MOVE_WINDOW =
                new AccessibilityActionCompat(Build.VERSION.SDK_INT >= 26
                        ? AccessibilityNodeInfo.AccessibilityAction.ACTION_MOVE_WINDOW : null,
                        android.R.id.accessibilityActionMoveWindow, null, null,
                        MoveWindowArguments.class);

        /**
         * Action to show a tooltip.
         */
        public static final AccessibilityActionCompat ACTION_SHOW_TOOLTIP =
                new AccessibilityActionCompat(Build.VERSION.SDK_INT >= 28
                        ? AccessibilityNodeInfo.AccessibilityAction.ACTION_SHOW_TOOLTIP : null,
                        android.R.id.accessibilityActionShowTooltip, null, null, null);

        /**
         * Action to hide a tooltip. A node should expose this action only for views that are
         * currently showing a tooltip.
         */
        public static final AccessibilityActionCompat ACTION_HIDE_TOOLTIP =
                new AccessibilityActionCompat(Build.VERSION.SDK_INT >= 28
                        ? AccessibilityNodeInfo.AccessibilityAction.ACTION_HIDE_TOOLTIP : null,
                        android.R.id.accessibilityActionHideTooltip, null, null, null);

        /**
         * Action that presses and holds a node.
         * <p>
         * This action is for nodes that have distinct behavior that depends on how long a press is
         * held. Nodes having a single action for long press should use {@link #ACTION_LONG_CLICK}
         *  instead of this action, and nodes should not expose both actions.
         * <p>
         * When calling {@code performAction(ACTION_PRESS_AND_HOLD, bundle}, use
         * {@link #ACTION_ARGUMENT_PRESS_AND_HOLD_DURATION_MILLIS_INT} to specify how long the
         * node is pressed. The first time an accessibility service performs ACTION_PRES_AND_HOLD
         * on a node, it must specify 0 as ACTION_ARGUMENT_PRESS_AND_HOLD, so the application is
         * notified that the held state has started. To ensure reasonable behavior, the values
         * must be increased incrementally and may not exceed 10,000. UIs requested
         * to hold for times outside of this range should ignore the action.
         * <p>
         * The total time the element is held could be specified by an accessibility user up-front,
         * or may depend on what happens on the UI as the user continues to request the hold.
         * <p>
         *   <strong>Note:</strong> The time between dispatching the action and it arriving in the
         *     UI process is not guaranteed. It is possible on a busy system for the time to expire
         *     unexpectedly. For the case of holding down a key for a repeating action, a delayed
         *     arrival should be benign. Please do not use this sort of action in cases where such
         *     delays will lead to unexpected UI behavior.
         * <p>
         */
        @NonNull public static final AccessibilityActionCompat ACTION_PRESS_AND_HOLD =
                new AccessibilityActionCompat(Build.VERSION.SDK_INT >= 30
                        ? AccessibilityNodeInfo.AccessibilityAction.ACTION_PRESS_AND_HOLD : null,
                        android.R.id.accessibilityActionPressAndHold, null, null, null);

        /**
         * Action to send an ime actionId which is from
         * {@link android.view.inputmethod.EditorInfo#actionId}. This ime actionId sets by
         * {@link android.widget.TextView#setImeActionLabel(CharSequence, int)}, or it would be
         * {@link android.view.inputmethod.EditorInfo#IME_ACTION_UNSPECIFIED} if no specific
         * actionId has set. A node should expose this action only for views that are currently
         * with input focus and editable.
         */
        @NonNull public static final AccessibilityActionCompat ACTION_IME_ENTER =
                new AccessibilityActionCompat(Build.VERSION.SDK_INT >= 30
                        ? AccessibilityNodeInfo.AccessibilityAction.ACTION_IME_ENTER : null,
                        android.R.id.accessibilityActionImeEnter, null, null, null);

        /**
         * Action to start a drag.
         * <p>
         * This action initiates a drag & drop within the system. The source's dragged content is
         * prepared before the drag begins. In View, this action should prepare the arguments to
         * {@link View#startDragAndDrop(ClipData, View.DragShadowBuilder, Object, int)}} and then
         * call the method. The equivalent should be performed for other UI toolkits.
         * </p>
         *
         * @see AccessibilityEventCompat#CONTENT_CHANGE_TYPE_DRAG_STARTED
         */
        @NonNull
        public static final AccessibilityActionCompat ACTION_DRAG_START =
                new AccessibilityActionCompat(Build.VERSION.SDK_INT >= 32
                        ?  AccessibilityNodeInfo.AccessibilityAction.ACTION_DRAG_START : null,
                        android.R.id.accessibilityActionDragStart, null, null, null);

        /**
         * Action to trigger a drop of the content being dragged.
         * <p>
         * This action is added to potential drop targets if the source started a drag with
         * {@link #ACTION_DRAG_START}. In View, these targets are Views that accepted
         * {@link android.view.DragEvent#ACTION_DRAG_STARTED} and have an
         * {@link View.OnDragListener}.
         * </p>
         *
         * @see AccessibilityEventCompat#CONTENT_CHANGE_TYPE_DRAG_DROPPED
         */
        @NonNull
        public static final AccessibilityActionCompat ACTION_DRAG_DROP =
                new AccessibilityActionCompat(Build.VERSION.SDK_INT >= 32
                        ?  AccessibilityNodeInfo.AccessibilityAction.ACTION_DRAG_DROP : null,
                        android.R.id.accessibilityActionDragDrop, null, null, null);

        /**
         * Action to cancel a drag.
         * <p>
         * This action is added to the source that started a drag with {@link #ACTION_DRAG_START}.
         * </p>
         *
         * @see AccessibilityEventCompat#CONTENT_CHANGE_TYPE_DRAG_CANCELLED
         */
        @NonNull
        public static final AccessibilityActionCompat ACTION_DRAG_CANCEL =
                new AccessibilityActionCompat(Build.VERSION.SDK_INT >= 32
                        ?  AccessibilityNodeInfo.AccessibilityAction.ACTION_DRAG_CANCEL : null,
                        android.R.id.accessibilityActionDragCancel, null, null, null);

        /**
         * Action to show suggestions for editable text.
         */
        @NonNull
        public static final AccessibilityActionCompat ACTION_SHOW_TEXT_SUGGESTIONS =
                new AccessibilityActionCompat(Build.VERSION.SDK_INT >= 33
                        ?   AccessibilityNodeInfo.AccessibilityAction.ACTION_SHOW_TEXT_SUGGESTIONS
                        :   null, android.R.id.accessibilityActionShowTextSuggestions, null,
                        null, null);

        /**
         * Action that brings fully on screen the next node in the specified direction.
         *
         * <p>
         *     This should include wrapping around to the next/previous row, column, etc. in a
         *     collection if one is available. If there is no node in that direction, the action
         *     should fail and return false.
         * </p>
         * <p>
         *     This action should be used instead of
         *     {@link AccessibilityActionCompat#ACTION_SCROLL_TO_POSITION} when a widget does not
         *     have clear row and column semantics or if a directional search is needed to find a
         *     node in a complex ViewGroup where individual nodes may span multiple rows or
         *     columns. The implementing widget must send a
         *     {@link AccessibilityEventCompat#TYPE_VIEW_TARGETED_BY_SCROLL} accessibility event
         *     with the scroll target as the source.  An accessibility service can listen for this
         *     event, inspect its source, and use the result when determining where to place
         *     accessibility focus.
         * <p>
         *     <strong>Arguments:</strong> {@link #ACTION_ARGUMENT_DIRECTION_INT}. This is a
         *     required argument.<br>
         * </p>
         */
        @NonNull
        @OptIn(markerClass = androidx.core.os.BuildCompat.PrereleaseSdkCheck.class)
        public static final AccessibilityActionCompat ACTION_SCROLL_IN_DIRECTION =
                new AccessibilityActionCompat(
                        Build.VERSION.SDK_INT >= 34 ? Api34Impl.getActionScrollInDirection() : null,
                        android.R.id.accessibilityActionScrollInDirection, null, null, null);

        final Object mAction;
        private final int mId;
        private final Class<? extends CommandArguments> mViewCommandArgumentClass;

        /**
         */
        @RestrictTo(LIBRARY_GROUP_PREFIX)
        protected final AccessibilityViewCommand mCommand;

        /**
         * Creates a new instance.
         *
         * @param actionId The action id.
         * @param label The action label.
         */
        public AccessibilityActionCompat(int actionId, CharSequence label) {
            this(null, actionId, label, null, null);
        }

        /**
         * Creates a new instance.
         *
         * @param actionId The action id.
         * @param label The action label.
         * @param command The command performed when the service requests the action
         */
        @RestrictTo(LIBRARY_GROUP_PREFIX)
        public AccessibilityActionCompat(int actionId, CharSequence label,
                AccessibilityViewCommand command) {
            this(null, actionId, label, command, null);
        }

        AccessibilityActionCompat(Object action) {
            this(action, 0, null, null, null);
        }

        private AccessibilityActionCompat(int actionId, CharSequence label,
                Class<? extends CommandArguments> viewCommandArgumentClass) {
            this(null, actionId, label, null, viewCommandArgumentClass);
        }

        AccessibilityActionCompat(Object action, int id, CharSequence label,
                AccessibilityViewCommand command,
                Class<? extends CommandArguments> viewCommandArgumentClass) {
            mId = id;
            mCommand = command;
            if (action == null) {
                mAction = new AccessibilityNodeInfo.AccessibilityAction(id, label);
            } else {
                mAction = action;
            }
            mViewCommandArgumentClass = viewCommandArgumentClass;
        }

        /**
         * Gets the id for this action.
         *
         * @return The action id.
         */
        public int getId() {
            return ((AccessibilityNodeInfo.AccessibilityAction) mAction).getId();
        }

        /**
         * Gets the label for this action. Its purpose is to describe the
         * action to user.
         *
         * @return The label.
         */
        public CharSequence getLabel() {
            return ((AccessibilityNodeInfo.AccessibilityAction) mAction).getLabel();
        }

        /**
         * Performs the action.
         * @return If the action was handled.
         * @param view View to act upon.
         * @param arguments Optional action arguments.
         */
        @RestrictTo(LIBRARY_GROUP_PREFIX)
        public boolean perform(View view, Bundle arguments) {
            if (mCommand != null) {
                CommandArguments viewCommandArgument = null;
                if (mViewCommandArgumentClass != null) {
                    try {
                        viewCommandArgument =
                                mViewCommandArgumentClass.getDeclaredConstructor().newInstance();
                        viewCommandArgument.setBundle(arguments);
                    } catch (Exception e) {
                        final String className = mViewCommandArgumentClass == null
                                ? "null" : mViewCommandArgumentClass.getName();
                        Log.e(TAG, "Failed to execute command with argument class "
                                + "ViewCommandArgument: " + className, e);
                    }
                }
                return mCommand.perform(view, viewCommandArgument);
            }
            return false;
        }

        /**
         */
        @RestrictTo(LIBRARY_GROUP_PREFIX)
        public AccessibilityActionCompat createReplacementAction(CharSequence label,
                AccessibilityViewCommand command) {
            return new AccessibilityActionCompat(null, mId, label, command,
                    mViewCommandArgumentClass);
        }

        @Override
        public int hashCode() {
            return mAction != null ? mAction.hashCode() : 0;
        }

        @Override
        public boolean equals(@Nullable Object obj) {
            if (obj == null) {
                return false;
            }
            if (!(obj instanceof AccessibilityNodeInfoCompat.AccessibilityActionCompat)) {
                return false;
            }
            AccessibilityNodeInfoCompat.AccessibilityActionCompat other =
                    (AccessibilityNodeInfoCompat.AccessibilityActionCompat) obj;
            if (mAction == null) {
                if (other.mAction != null) {
                    return false;
                }
            } else if (!mAction.equals(other.mAction)) {
                return false;
            }
            return true;
        }

        @NonNull
        @Override
        public String toString() {
            StringBuilder builder = new StringBuilder();
            builder.append("AccessibilityActionCompat: ");
            // Mirror AccessibilityNodeInfoCompat.toString's action string.
            String actionName = getActionSymbolicName(mId);
            if (actionName.equals("ACTION_UNKNOWN") && getLabel() != null) {
                actionName = getLabel().toString();
            }
            builder.append(actionName);
            return builder.toString();
        }
    }

    /**
     * Class with information if a node is a collection.
     * <p>
     * A collection of items has rows and columns and may be marked as hierarchical.
     *
     * <p>
     * For example, a list where the items are placed in a vertical layout is a collection with one
     * column and as many rows as the list items. This collection has 3 rows and 1 column and should
     * not be marked as hierarchical since items do not exist at different levels/ranks and there
     * are no nested collections.
     * <ul>
     *     <li>Item 1</li>
     *     <li>Item 2</li>
     *     <li>Item 3</li>
     * </ul>
     *
     * <p>
     * A table is a collection with several rows and several columns. This collection has 2 rows and
     * 3 columns and is not marked as hierarchical:
     *<table>
     *   <tr>
     *     <td>Item 1</td>
     *     <td>Item 2</td>
     *     <td>Item 3</td>
     *   </tr>
     *   <tr>
     *     <td>Item 4</td>
     *     <td>Item 5</td>
     *     <td>Item 6</td>
     *   </tr>
     * </table>
     *
     * <p>
     * Nested collections could be marked as hierarchical. To add outer and inner collections to the
     * same hierarchy, mark them both as hierarchical.
     *
     * <p> For example, if you have a collection with two lists - this collection has an outer
     * list with 3 rows and 1 column and an inner list within "Item 2" with 2 rows and 1 -
     * you can mark both the outer list and the inner list as hierarchical to make them part of
     * the same hierarchy. If a collection does not have any ancestor or descendant hierarchical
     * collections, it does not need to be marked as hierarchical.
     *  <ul>
     *      <li>Item 1</li>
     *      <li> Item 2
     *          <ul>
     *              <li>Item 2A</li>
     *              <li>Item 2B</li>
     *          </ul>
     *      </li>
     *      <li>Item 3</li>
     *  </ul>
     *
     * <p>
     * To be a valid list, a collection has 1 row and any number of columns or 1 column and any
     * number of rows.
     * </p>
     */
    public static class CollectionInfoCompat {
        /** Selection mode where items are not selectable. */
        public static final int SELECTION_MODE_NONE = 0;

        /** Selection mode where a single item may be selected. */
        public static final int SELECTION_MODE_SINGLE = 1;

        /** Selection mode where multiple items may be selected. */
        public static final int SELECTION_MODE_MULTIPLE = 2;

        /**
         * Constant to denote a missing collection count.
         *
         * This should be used for {@code mItemCount} and
         * {@code mImportantForAccessibilityItemCount} when values for those fields are not known.
         */
        public static final int UNDEFINED = AccessibilityNodeInfo.CollectionInfo.UNDEFINED;

        final Object mInfo;

        /**
         * Returns a cached instance if such is available otherwise a new one.
         *
         * @param rowCount The number of rows.
         * @param columnCount The number of columns.
         * @param hierarchical Whether the collection is hierarchical.
         * @param selectionMode The collection's selection mode, one of:
         *            <ul>
         *            <li>{@link #SELECTION_MODE_NONE}
         *            <li>{@link #SELECTION_MODE_SINGLE}
         *            <li>{@link #SELECTION_MODE_MULTIPLE}
         *            </ul>
         *
         * @return An instance.
         */
        public static CollectionInfoCompat obtain(int rowCount, int columnCount,
                boolean hierarchical, int selectionMode) {
<<<<<<< HEAD
            if (Build.VERSION.SDK_INT >= 21) {
                return new CollectionInfoCompat(AccessibilityNodeInfo.CollectionInfo.obtain(
                        rowCount, columnCount, hierarchical, selectionMode));
            } else {
                return new CollectionInfoCompat(AccessibilityNodeInfo.CollectionInfo.obtain(
                        rowCount, columnCount, hierarchical));
            }
=======
            return new CollectionInfoCompat(AccessibilityNodeInfo.CollectionInfo.obtain(
                    rowCount, columnCount, hierarchical, selectionMode));
>>>>>>> 3d4510a6
        }

        /**
         * Returns a cached instance if such is available otherwise a new one.
         *
         * @param rowCount The number of rows, or -1 if count is unknown.
         * @param columnCount The number of columns , or -1 if count is unknown.
         * @param hierarchical Whether the collection is hierarchical.
         *
         * @return An instance.
         */
        public static CollectionInfoCompat obtain(int rowCount, int columnCount,
                boolean hierarchical) {
            return new CollectionInfoCompat(AccessibilityNodeInfo.CollectionInfo.obtain(
                    rowCount, columnCount, hierarchical));
        }

        CollectionInfoCompat(Object info) {
            mInfo = info;
        }

        /**
         * Gets the number of columns.
         *
         * @return The column count, or -1 if count is unknown.
         */
        public int getColumnCount() {
            return ((AccessibilityNodeInfo.CollectionInfo) mInfo).getColumnCount();
        }

        /**
         * Gets the number of rows.
         *
         * @return The row count, or -1 if count is unknown.
         */
        public int getRowCount() {
            return ((AccessibilityNodeInfo.CollectionInfo) mInfo).getRowCount();
        }

        /**
         * Gets if the collection is a hierarchically ordered.
         *
         * @return Whether the collection is hierarchical.
         */
        public boolean isHierarchical() {
            return ((AccessibilityNodeInfo.CollectionInfo) mInfo).isHierarchical();
        }

        /**
         * Gets the collection's selection mode.
         *
         * @return The collection's selection mode, one of:
         *         <ul>
         *         <li>{@link #SELECTION_MODE_NONE}
         *         <li>{@link #SELECTION_MODE_SINGLE}
         *         <li>{@link #SELECTION_MODE_MULTIPLE}
         *         </ul>
         */
        public int getSelectionMode() {
            return ((AccessibilityNodeInfo.CollectionInfo) mInfo).getSelectionMode();
        }

        /**
         * Gets the number of items in the collection.
         *
         * @return The count of items, which may be {@code UNDEFINED} if the count is not known.
         */
        public int getItemCount() {
            if (Build.VERSION.SDK_INT >= 35) {
                return Api35Impl.getItemCount(mInfo);
            }
            return UNDEFINED;
        }

        /**
         * Gets the number of items in the collection considered important for accessibility.
         *
         * @return The count of items important for accessibility, which may be {@code UNDEFINED}
         * if the count is not known.
         */
        public int getImportantForAccessibilityItemCount() {
            if (Build.VERSION.SDK_INT >= 35) {
                return Api35Impl.getImportantForAccessibilityItemCount(mInfo);
            }
            return UNDEFINED;
        }

        /**
         * Class for building {@link CollectionInfoCompat} objects.
         */
        public static final class Builder {
            private int mRowCount = 0;
            private int mColumnCount = 0;
            private boolean mHierarchical = false;
            private int mSelectionMode;
            private int mItemCount = AccessibilityNodeInfo.CollectionInfo.UNDEFINED;
            private int mImportantForAccessibilityItemCount =
                    AccessibilityNodeInfo.CollectionInfo.UNDEFINED;

            /**
             * Creates a new Builder.
             */
            public Builder() {
            }

            /**
             * Sets the row count.
             * @param rowCount The number of rows in the collection.
             * @return This builder.
             */
            @NonNull
            public CollectionInfoCompat.Builder setRowCount(int rowCount) {
                mRowCount = rowCount;
                return this;
            }

            /**
             * Sets the column count.
             * @param columnCount The number of columns in the collection.
             * @return This builder.
             */
            @NonNull
            public CollectionInfoCompat.Builder setColumnCount(int columnCount) {
                mColumnCount = columnCount;
                return this;
            }
            /**
             * Sets whether the collection is hierarchical.
             * @param hierarchical Whether the collection is hierarchical.
             * @return This builder.
             */
            @NonNull
            public CollectionInfoCompat.Builder setHierarchical(boolean hierarchical) {
                mHierarchical = hierarchical;
                return this;
            }

            /**
             * Sets the selection mode.
             * @param selectionMode The selection mode.
             * @return This builder.
             */
            @NonNull
            public CollectionInfoCompat.Builder setSelectionMode(int selectionMode) {
                mSelectionMode = selectionMode;
                return this;
            }

            /**
             * Sets the number of items in the collection. Can be optionally set for ViewGroups with
             * clear row and column semantics; should be set for all other clients.
             *
             * @param itemCount The number of items in the collection. This should be set to
             *                  {@code UNDEFINED} if the item count is not known.
             * @return This builder.
             */
            @NonNull
            public CollectionInfoCompat.Builder setItemCount(int itemCount) {
                mItemCount = itemCount;
                return this;
            }

            /**
             * Sets the number of views considered important for accessibility.
             * @param importantForAccessibilityItemCount The number of items important for
             *                                            accessibility.
             * @return This builder.
             */
            @NonNull
            public CollectionInfoCompat.Builder setImportantForAccessibilityItemCount(
                    int importantForAccessibilityItemCount) {
                mImportantForAccessibilityItemCount = importantForAccessibilityItemCount;
                return this;
            }

            /**
             * Creates a new {@link CollectionInfoCompat} instance.
             */
            @NonNull
            public CollectionInfoCompat build() {
                if (Build.VERSION.SDK_INT >= 35) {
                    return Api35Impl.buildCollectionInfoCompat(mRowCount, mColumnCount,
                            mHierarchical, mSelectionMode, mItemCount,
                            mImportantForAccessibilityItemCount);
                }

                return CollectionInfoCompat.obtain(mRowCount, mColumnCount, mHierarchical,
                        mSelectionMode);
            }
        }
    }

    /**
     * Class with information if a node is a collection item.
     * <p>
     * A collection item is contained in a collection, it starts at
     * a given row and column in the collection, and spans one or
     * more rows and columns. For example, a header of two related
     * table columns starts at the first row and the first column,
     * spans one row and two columns.
     * </p>
     */
    public static class CollectionItemInfoCompat {

        final Object mInfo;

        /**
         * Returns a cached instance if such is available otherwise a new one.
         *
         * @param rowIndex The row index at which the item is located.
         * @param rowSpan The number of rows the item spans.
         * @param columnIndex The column index at which the item is located.
         * @param columnSpan The number of columns the item spans.
         * @param heading Whether the item is a heading. This should be set to false and the newer
         *                {@link AccessibilityNodeInfoCompat#setHeading(boolean)} used to identify
         *                headings.
         * @param selected Whether the item is selected.
         * @return An instance.
         */
        public static CollectionItemInfoCompat obtain(int rowIndex, int rowSpan,
                int columnIndex, int columnSpan, boolean heading, boolean selected) {
<<<<<<< HEAD
            if (Build.VERSION.SDK_INT >= 21) {
                return new CollectionItemInfoCompat(AccessibilityNodeInfo.CollectionItemInfo.obtain(
                        rowIndex, rowSpan, columnIndex, columnSpan, heading, selected));
            } else {
                return new CollectionItemInfoCompat(AccessibilityNodeInfo.CollectionItemInfo.obtain(
                        rowIndex, rowSpan, columnIndex, columnSpan, heading));
            }
=======
            return new CollectionItemInfoCompat(AccessibilityNodeInfo.CollectionItemInfo.obtain(
                    rowIndex, rowSpan, columnIndex, columnSpan, heading, selected));
>>>>>>> 3d4510a6
        }

        /**
         * Returns a cached instance if such is available otherwise a new one.
         *
         * @param rowIndex The row index at which the item is located.
         * @param rowSpan The number of rows the item spans.
         * @param columnIndex The column index at which the item is located.
         * @param columnSpan The number of columns the item spans.
         * @param heading Whether the item is a heading. This should be set to false and the newer
         *                {@link AccessibilityNodeInfoCompat#setHeading(boolean)} used to identify
         *                headings.
         * @return An instance.
         */
        public static CollectionItemInfoCompat obtain(int rowIndex, int rowSpan,
                int columnIndex, int columnSpan, boolean heading) {
            return new CollectionItemInfoCompat(AccessibilityNodeInfo.CollectionItemInfo.obtain(
                    rowIndex, rowSpan, columnIndex, columnSpan, heading));
        }

        CollectionItemInfoCompat(Object info) {
            mInfo = info;
        }

        /**
         * Gets the column index at which the item is located.
         *
         * @return The column index.
         */
        public int getColumnIndex() {
            return ((AccessibilityNodeInfo.CollectionItemInfo) mInfo).getColumnIndex();
        }

        /**
         * Gets the number of columns the item spans.
         *
         * @return The column span.
         */
        public int getColumnSpan() {
            return ((AccessibilityNodeInfo.CollectionItemInfo) mInfo).getColumnSpan();
        }

        /**
         * Gets the row index at which the item is located.
         *
         * @return The row index.
         */
        public int getRowIndex() {
            return ((AccessibilityNodeInfo.CollectionItemInfo) mInfo).getRowIndex();
        }

        /**
         * Gets the number of rows the item spans.
         *
         * @return The row span.
         */
        public int getRowSpan() {
            return ((AccessibilityNodeInfo.CollectionItemInfo) mInfo).getRowSpan();
        }

        /**
         * Gets if the collection item is a heading. For example, section
         * heading, table header, etc.
         *
         * @return If the item is a heading.
         * @deprecated Use {@link AccessibilityNodeInfoCompat#isHeading()}
         */
        @SuppressWarnings("deprecation")
        @Deprecated
        public boolean isHeading() {
            return ((AccessibilityNodeInfo.CollectionItemInfo) mInfo).isHeading();
        }

        /**
         * Gets if the collection item is selected.
         *
         * @return If the item is selected.
         */
        public boolean isSelected() {
            return ((AccessibilityNodeInfo.CollectionItemInfo) mInfo).isSelected();
        }

        /**
         * Gets the row title at which the item is located.
         *
         * @return The row title.
         */
        @Nullable
        public String getRowTitle() {
            if (Build.VERSION.SDK_INT >= 33) {
                return Api33Impl.getCollectionItemRowTitle(mInfo);
            } else {
                return null;
            }
        }

        /**
         * Gets the column title at which the item is located.
         *
         * @return The column title.
         */
        @Nullable
        public String getColumnTitle() {
            if (Build.VERSION.SDK_INT >= 33) {
                return Api33Impl.getCollectionItemColumnTitle(mInfo);
            } else {
                return null;
            }
        }

        /**
         * Builder for creating {@link CollectionItemInfoCompat} objects.
         */
        public static final class Builder {
            private boolean mHeading;
            private int mColumnIndex;
            private int mRowIndex;
            private int mColumnSpan;
            private int mRowSpan;
            private boolean mSelected;
            private String mRowTitle;
            private String mColumnTitle;

            /**
             * Creates a new Builder.
             */
            public Builder() {
            }

            /**
             * Sets the collection item is a heading.
             *
             * @param heading The heading state
             * @return This builder
             */
            @NonNull
            public Builder setHeading(boolean heading) {
                mHeading = heading;
                return this;
            }

            /**
             * Sets the column index at which the item is located.
             *
             * @param columnIndex The column index
             * @return This builder
             */
            @NonNull
            public Builder setColumnIndex(int columnIndex) {
                mColumnIndex = columnIndex;
                return this;
            }

            /**
             * Sets the row index at which the item is located.
             *
             * @param rowIndex The row index
             * @return This builder
             */
            @NonNull
            public Builder setRowIndex(int rowIndex) {
                mRowIndex = rowIndex;
                return this;
            }

            /**
             * Sets the number of columns the item spans.
             *
             * @param columnSpan The number of columns spans
             * @return This builder
             */
            @NonNull
            public Builder setColumnSpan(int columnSpan) {
                mColumnSpan = columnSpan;
                return this;
            }

            /**
             * Sets the number of rows the item spans.
             *
             * @param rowSpan The number of rows spans
             * @return This builder
             */
            @NonNull
            public Builder setRowSpan(int rowSpan) {
                mRowSpan = rowSpan;
                return this;
            }

            /**
             * Sets the collection item is selected.
             *
             * @param selected The number of rows spans
             * @return This builder
             */
            @NonNull
            public Builder setSelected(boolean selected) {
                mSelected = selected;
                return this;
            }

            /**
             * Sets the row title at which the item is located.
             *
             * @param rowTitle The row title
             * @return This builder
             */
            @NonNull
            public Builder setRowTitle(@Nullable String rowTitle) {
                mRowTitle = rowTitle;
                return this;
            }

            /**
             * Sets the column title at which the item is located.
             *
             * @param columnTitle The column title
             * @return This builder
             */
            @NonNull
            public Builder setColumnTitle(@Nullable String columnTitle) {
                mColumnTitle = columnTitle;
                return this;
            }

            /**
             * Builds and returns a {@link AccessibilityNodeInfo.CollectionItemInfo}.
             */
            @NonNull
            public CollectionItemInfoCompat build() {
                if (Build.VERSION.SDK_INT >= 33) {
                    return Api33Impl.buildCollectionItemInfoCompat(mHeading, mColumnIndex,
                            mRowIndex, mColumnSpan, mRowSpan, mSelected, mRowTitle, mColumnTitle);
<<<<<<< HEAD
                } else if (Build.VERSION.SDK_INT >= 21) {
                    return Api21Impl.createCollectionItemInfo(mRowIndex, mRowSpan, mColumnIndex,
                            mColumnSpan, mHeading, mSelected);
                } else {
                    return new CollectionItemInfoCompat(
                            AccessibilityNodeInfo.CollectionItemInfo.obtain(mRowIndex, mRowSpan,
                                    mColumnIndex,
                                    mColumnSpan, mHeading));
=======
                } else {
                    return new CollectionItemInfoCompat(
                            AccessibilityNodeInfo.CollectionItemInfo.obtain(mRowIndex, mRowSpan,
                                    mColumnIndex, mColumnSpan, mHeading, mSelected));
>>>>>>> 3d4510a6
                }
            }
        }
    }

    /**
     * Class with information if a node is a range.
     */
    public static class RangeInfoCompat {
        /** Range type: integer. */
        public static final int RANGE_TYPE_INT = 0;
        /** Range type: float. */
        public static final int RANGE_TYPE_FLOAT = 1;
        /** Range type: percent with values from zero to one.*/
        public static final int RANGE_TYPE_PERCENT = 2;

        /**
         * Obtains a cached instance if such is available otherwise a new one.
         *
         * @param type The type of the range.
         * @param min The min value.
         * @param max The max value.
         * @param current The current value.
         * @return The instance
         */
        public static RangeInfoCompat obtain(int type, float min, float max, float current) {
            return new RangeInfoCompat(
                    AccessibilityNodeInfo.RangeInfo.obtain(type, min, max, current));
        }

        final Object mInfo;

        RangeInfoCompat(Object info) {
            mInfo = info;
        }

        /**
         * Creates a new range.
         *
         * @param type The type of the range.
         * @param min The minimum value. Use {@code Float.NEGATIVE_INFINITY} if the range has no
         *            minimum.
         * @param max The maximum value. Use {@code Float.POSITIVE_INFINITY} if the range has no
         *            maximum.
         * @param current The current value.
         */
        public RangeInfoCompat(int type, float min, float max, float current) {
            if (Build.VERSION.SDK_INT >= 30) {
                mInfo = Api30Impl.createRangeInfo(type, min, max, current);
            } else {
                mInfo = AccessibilityNodeInfo.RangeInfo.obtain(type, min, max, current);
            }
        }

        /**
         * Gets the current value.
         *
         * @return The current value.
         */
        public float getCurrent() {
            return ((AccessibilityNodeInfo.RangeInfo) mInfo).getCurrent();
        }

        /**
         * Gets the max value.
         *
         * @return The max value.
         */
        public float getMax() {
            return ((AccessibilityNodeInfo.RangeInfo) mInfo).getMax();
        }

        /**
         * Gets the min value.
         *
         * @return The min value.
         */
        public float getMin() {
            return ((AccessibilityNodeInfo.RangeInfo) mInfo).getMin();
        }

        /**
         * Gets the range type.
         *
         * @return The range type.
         *
         * @see #RANGE_TYPE_INT
         * @see #RANGE_TYPE_FLOAT
         * @see #RANGE_TYPE_PERCENT
         */
        public int getType() {
            return ((AccessibilityNodeInfo.RangeInfo) mInfo).getType();
        }
    }

    /**
     * Class with information of touch delegated views and regions.
     */
    public static final class TouchDelegateInfoCompat {
        final TouchDelegateInfo mInfo;

        /**
         * Create a new instance of {@link TouchDelegateInfoCompat}.
         *
         * @param targetMap A map from regions (in view coordinates) to delegated views.
         */
        public TouchDelegateInfoCompat(@NonNull Map<Region, View> targetMap) {
            if (Build.VERSION.SDK_INT >= 29) {
                mInfo = new TouchDelegateInfo(targetMap);
            } else {
                mInfo = null;
            }
        }

        TouchDelegateInfoCompat(@NonNull TouchDelegateInfo info) {
            mInfo = info;
        }

        /**
         * Returns the number of touch delegate target region.
         * <p>
         * Compatibility:
         * <ul>
         *     <li>API &lt; 29: Always returns {@code 0}</li>
         * </ul>
         *
         * @return Number of touch delegate target region.
         */
        public @IntRange(from = 0) int getRegionCount() {
            if (Build.VERSION.SDK_INT >= 29) {
                return mInfo.getRegionCount();
            }
            return 0;
        }

        /**
         * Return the {@link Region} at the given index.
         * <p>
         * Compatibility:
         * <ul>
         *     <li>API &lt; 29: Always returns {@code null}</li>
         * </ul>
         *
         * @param index The desired index, must be between 0 and {@link #getRegionCount()}-1.
         * @return Returns the {@link Region} stored at the given index.
         */
        @Nullable
        public Region getRegionAt(@IntRange(from = 0) int index) {
            if (Build.VERSION.SDK_INT >= 29) {
                return mInfo.getRegionAt(index);
            }
            return null;
        }

        /**
         * Return the target {@link AccessibilityNodeInfoCompat} for the given {@link Region}.
         * <p>
         *   <strong>Note:</strong> This api can only be called from
         *   {@link android.accessibilityservice.AccessibilityService}.
         * </p>
         * <p>
         * Compatibility:
         * <ul>
         *     <li>API &lt; 29: Always returns {@code null}</li>
         * </ul>
         *
         * @param region The region retrieved from {@link #getRegionAt(int)}.
         * @return The target node associates with the given region.
         */
        @Nullable
        public AccessibilityNodeInfoCompat getTargetForRegion(@NonNull Region region) {
            if (Build.VERSION.SDK_INT >= 29) {
                AccessibilityNodeInfo info = mInfo.getTargetForRegion(region);
                if (info != null) {
                    return AccessibilityNodeInfoCompat.wrap(info);
                }
            }
            return null;
        }
    }

    private static final String ROLE_DESCRIPTION_KEY =
            "AccessibilityNodeInfo.roleDescription";

    private static final String PANE_TITLE_KEY =
            "androidx.view.accessibility.AccessibilityNodeInfoCompat.PANE_TITLE_KEY";

    private static final String TOOLTIP_TEXT_KEY =
            "androidx.view.accessibility.AccessibilityNodeInfoCompat.TOOLTIP_TEXT_KEY";

    private static final String HINT_TEXT_KEY =
            "androidx.view.accessibility.AccessibilityNodeInfoCompat.HINT_TEXT_KEY";

    private static final String BOOLEAN_PROPERTY_KEY =
            "androidx.view.accessibility.AccessibilityNodeInfoCompat.BOOLEAN_PROPERTY_KEY";

    private static final String SPANS_ID_KEY =
            "androidx.view.accessibility.AccessibilityNodeInfoCompat.SPANS_ID_KEY";

    private static final String SPANS_START_KEY =
            "androidx.view.accessibility.AccessibilityNodeInfoCompat.SPANS_START_KEY";

    private static final String SPANS_END_KEY =
            "androidx.view.accessibility.AccessibilityNodeInfoCompat.SPANS_END_KEY";

    private static final String SPANS_FLAGS_KEY =
            "androidx.view.accessibility.AccessibilityNodeInfoCompat.SPANS_FLAGS_KEY";

    private static final String SPANS_ACTION_ID_KEY =
            "androidx.view.accessibility.AccessibilityNodeInfoCompat.SPANS_ACTION_ID_KEY";

    private static final String STATE_DESCRIPTION_KEY =
            "androidx.view.accessibility.AccessibilityNodeInfoCompat.STATE_DESCRIPTION_KEY";

    private static final String UNIQUE_ID_KEY =
            "androidx.view.accessibility.AccessibilityNodeInfoCompat.UNIQUE_ID_KEY";

    private static final String CONTAINER_TITLE_KEY =
            "androidx.view.accessibility.AccessibilityNodeInfoCompat.CONTAINER_TITLE_KEY";

    private static final String BOUNDS_IN_WINDOW_KEY =
            "androidx.view.accessibility.AccessibilityNodeInfoCompat.BOUNDS_IN_WINDOW_KEY";

    private static final String MIN_DURATION_BETWEEN_CONTENT_CHANGES_KEY =
            "androidx.view.accessibility.AccessibilityNodeInfoCompat."
                    + "MIN_DURATION_BETWEEN_CONTENT_CHANGES_KEY";

    // These don't line up with the internal framework constants, since they are independent
    // and we might as well get all 32 bits of utility here.
    private static final int BOOLEAN_PROPERTY_SCREEN_READER_FOCUSABLE = 0x00000001;
    private static final int BOOLEAN_PROPERTY_IS_HEADING = 0x00000002;
    private static final int BOOLEAN_PROPERTY_IS_SHOWING_HINT = 0x00000004;
    private static final int BOOLEAN_PROPERTY_IS_TEXT_ENTRY_KEY = 0x00000008;

    private static final int BOOLEAN_PROPERTY_HAS_REQUEST_INITIAL_ACCESSIBILITY_FOCUS = 1 << 5;
    private static final int BOOLEAN_PROPERTY_ACCESSIBILITY_DATA_SENSITIVE = 1 << 6;
    private static final int BOOLEAN_PROPERTY_TEXT_SELECTABLE = 1 << 23;
    private static final int BOOLEAN_PROPERTY_SUPPORTS_GRANULAR_SCROLLING = 1 << 26;

    private final AccessibilityNodeInfo mInfo;

    /**
     *  androidx.customview.widget.ExploreByTouchHelper.HOST_ID = -1;
     */
    @RestrictTo(LIBRARY_GROUP_PREFIX)
    public int mParentVirtualDescendantId = NO_ID;

    private int mVirtualDescendantId = NO_ID;

    // Actions introduced in IceCreamSandwich

    /**
     * Action that focuses the node.
     * @see AccessibilityActionCompat#ACTION_FOCUS
     */
    public static final int ACTION_FOCUS = 0x00000001;

    /**
     * Action that unfocuses the node.
     * @see AccessibilityActionCompat#ACTION_CLEAR_FOCUS
     */
    public static final int ACTION_CLEAR_FOCUS = 0x00000002;

    /**
     * Action that selects the node.
     * @see AccessibilityActionCompat#ACTION_SELECT
     */
    public static final int ACTION_SELECT = 0x00000004;

    /**
     * Action that unselects the node.
     * @see AccessibilityActionCompat#ACTION_CLEAR_SELECTION
     */
    public static final int ACTION_CLEAR_SELECTION = 0x00000008;

    /**
     * Action that clicks on the node info.
     * @see AccessibilityActionCompat#ACTION_CLICK
     */
    public static final int ACTION_CLICK = 0x00000010;

    /**
     * Action that long clicks on the node.
     * @see AccessibilityActionCompat#ACTION_LONG_CLICK
     */
    public static final int ACTION_LONG_CLICK = 0x00000020;

    // Actions introduced in JellyBean

    /**
     * Action that gives accessibility focus to the node.
     * @see AccessibilityActionCompat#ACTION_ACCESSIBILITY_FOCUS
     */
    public static final int ACTION_ACCESSIBILITY_FOCUS = 0x00000040;

    /**
     * Action that clears accessibility focus of the node.
     */
    public static final int ACTION_CLEAR_ACCESSIBILITY_FOCUS = 0x00000080;

    /**
     * Action that requests to go to the next entity in this node's text
     * at a given movement granularity. For example, move to the next character,
     * word, etc.
     * <p>
     * <strong>Arguments:</strong> {@link #ACTION_ARGUMENT_MOVEMENT_GRANULARITY_INT}<,
     * {@link #ACTION_ARGUMENT_EXTEND_SELECTION_BOOLEAN}<br>
     * <strong>Example:</strong> Move to the previous character and do not extend selection.
     * <code><pre><p>
     *   Bundle arguments = new Bundle();
     *   arguments.putInt(AccessibilityNodeInfo.ACTION_ARGUMENT_MOVEMENT_GRANULARITY_INT,
     *           AccessibilityNodeInfo.MOVEMENT_GRANULARITY_CHARACTER);
     *   arguments.putBoolean(AccessibilityNodeInfo.ACTION_ARGUMENT_EXTEND_SELECTION_BOOLEAN,
     *           false);
     *   info.performAction(AccessibilityNodeInfo.ACTION_NEXT_AT_MOVEMENT_GRANULARITY, arguments);
     * </code></pre></p>
     * </p>
     *
     * @see #ACTION_ARGUMENT_MOVEMENT_GRANULARITY_INT
     * @see #ACTION_ARGUMENT_EXTEND_SELECTION_BOOLEAN
     *
     * @see #setMovementGranularities(int)
     * @see #getMovementGranularities()
     *
     * @see #MOVEMENT_GRANULARITY_CHARACTER
     * @see #MOVEMENT_GRANULARITY_WORD
     * @see #MOVEMENT_GRANULARITY_LINE
     * @see #MOVEMENT_GRANULARITY_PARAGRAPH
     * @see #MOVEMENT_GRANULARITY_PAGE
     * @see AccessibilityActionCompat#ACTION_NEXT_AT_MOVEMENT_GRANULARITY
     */
    public static final int ACTION_NEXT_AT_MOVEMENT_GRANULARITY = 0x00000100;

    /**
     * Action that requests to go to the previous entity in this node's text
     * at a given movement granularity. For example, move to the next character,
     * word, etc.
     * <p>
     * <strong>Arguments:</strong> {@link #ACTION_ARGUMENT_MOVEMENT_GRANULARITY_INT}<,
     * {@link #ACTION_ARGUMENT_EXTEND_SELECTION_BOOLEAN}<br>
     * <strong>Example:</strong> Move to the next character and do not extend selection.
     * <code><pre><p>
     *   Bundle arguments = new Bundle();
     *   arguments.putInt(AccessibilityNodeInfo.ACTION_ARGUMENT_MOVEMENT_GRANULARITY_INT,
     *           AccessibilityNodeInfo.MOVEMENT_GRANULARITY_CHARACTER);
     *   arguments.putBoolean(AccessibilityNodeInfo.ACTION_ARGUMENT_EXTEND_SELECTION_BOOLEAN,
     *           false);
     *   info.performAction(AccessibilityNodeInfo.ACTION_PREVIOUS_AT_MOVEMENT_GRANULARITY,
     *           arguments);
     * </code></pre></p>
     * </p>
     *
     * @see #ACTION_ARGUMENT_MOVEMENT_GRANULARITY_INT
     * @see #ACTION_ARGUMENT_EXTEND_SELECTION_BOOLEAN
     *
     * @see #setMovementGranularities(int)
     * @see #getMovementGranularities()
     *
     * @see #MOVEMENT_GRANULARITY_CHARACTER
     * @see #MOVEMENT_GRANULARITY_WORD
     * @see #MOVEMENT_GRANULARITY_LINE
     * @see #MOVEMENT_GRANULARITY_PARAGRAPH
     * @see #MOVEMENT_GRANULARITY_PAGE
     * @see AccessibilityActionCompat#ACTION_PREVIOUS_AT_MOVEMENT_GRANULARITY
     */
    public static final int ACTION_PREVIOUS_AT_MOVEMENT_GRANULARITY = 0x00000200;

    /**
     * Action to move to the next HTML element of a given type. For example, move
     * to the BUTTON, INPUT, TABLE, etc.
     * <p>
     * <strong>Arguments:</strong> {@link #ACTION_ARGUMENT_HTML_ELEMENT_STRING}<br>
     * <strong>Example:</strong>
     * <code><pre><p>
     *   Bundle arguments = new Bundle();
     *   arguments.putString(AccessibilityNodeInfo.ACTION_ARGUMENT_HTML_ELEMENT_STRING, "BUTTON");
     *   info.performAction(AccessibilityNodeInfo.ACTION_NEXT_HTML_ELEMENT, arguments);
     * </code></pre></p>
     * </p>
     * @see AccessibilityActionCompat#ACTION_NEXT_HTML_ELEMENT
     */
    public static final int ACTION_NEXT_HTML_ELEMENT = 0x00000400;

    /**
     * Action to move to the previous HTML element of a given type. For example, move
     * to the BUTTON, INPUT, TABLE, etc.
     * <p>
     * <strong>Arguments:</strong> {@link #ACTION_ARGUMENT_HTML_ELEMENT_STRING}<br>
     * <strong>Example:</strong>
     * <code><pre><p>
     *   Bundle arguments = new Bundle();
     *   arguments.putString(AccessibilityNodeInfo.ACTION_ARGUMENT_HTML_ELEMENT_STRING, "BUTTON");
     *   info.performAction(AccessibilityNodeInfo.ACTION_PREVIOUS_HTML_ELEMENT, arguments);
     * </code></pre></p>
     * </p>
     *
     * @see AccessibilityActionCompat#ACTION_PREVIOUS_HTML_ELEMENT
     */
    public static final int ACTION_PREVIOUS_HTML_ELEMENT = 0x00000800;

    /**
     * Action to scroll the node content forward.
     * @see AccessibilityActionCompat#ACTION_SCROLL_FORWARD
     */
    public static final int ACTION_SCROLL_FORWARD = 0x00001000;

    /**
     * Action to scroll the node content backward.
     * @see AccessibilityActionCompat#ACTION_SCROLL_BACKWARD
     */
    public static final int ACTION_SCROLL_BACKWARD = 0x00002000;

    // Actions introduced in JellyBeanMr2

    /**
     * Action to copy the current selection to the clipboard.
     * @see AccessibilityActionCompat#ACTION_COPY
     */
    public static final int ACTION_COPY = 0x00004000;

    /**
     * Action to paste the current clipboard content.
     * @see AccessibilityActionCompat#ACTION_PASTE
     */
    public static final int ACTION_PASTE = 0x00008000;

    /**
     * Action to cut the current selection and place it to the clipboard.
     * @see AccessibilityActionCompat#ACTION_CUT
     */
    public static final int ACTION_CUT = 0x00010000;

    /**
     * Action to set the selection. Performing this action with no arguments
     * clears the selection.
     * <p>
     * <strong>Arguments:</strong> {@link #ACTION_ARGUMENT_SELECTION_START_INT},
     * {@link #ACTION_ARGUMENT_SELECTION_END_INT}<br>
     * <strong>Example:</strong>
     * <code><pre><p>
     *   Bundle arguments = new Bundle();
     *   arguments.putInt(AccessibilityNodeInfo.ACTION_ARGUMENT_SELECTION_START_INT, 1);
     *   arguments.putInt(AccessibilityNodeInfo.ACTION_ARGUMENT_SELECTION_END_INT, 2);
     *   info.performAction(AccessibilityNodeInfo.ACTION_SET_SELECTION, arguments);
     * </code></pre></p>
     * </p>
     *
     * @see #ACTION_ARGUMENT_SELECTION_START_INT
     * @see #ACTION_ARGUMENT_SELECTION_END_INT
     * @see AccessibilityActionCompat#ACTION_SET_SELECTION
     */
    public static final int ACTION_SET_SELECTION = 0x00020000;

    /**
     * Action to expand an expandable node.
     * @see AccessibilityActionCompat#ACTION_EXPAND
     */
    public static final int ACTION_EXPAND = 0x00040000;

    /**
     * Action to collapse an expandable node.
     * @see AccessibilityActionCompat#ACTION_COLLAPSE
     */
    public static final int ACTION_COLLAPSE = 0x00080000;

    /**
     * Action to dismiss a dismissible node.
     * @see AccessibilityActionCompat#ACTION_DISMISS
     */
    public static final int ACTION_DISMISS = 0x00100000;

    /**
     * Action that sets the text of the node. Performing the action without argument, using <code>
     * null</code> or empty {@link CharSequence} will clear the text. This action will also put the
     * cursor at the end of text.
     * <p>
     * <strong>Arguments:</strong> {@link #ACTION_ARGUMENT_SET_TEXT_CHARSEQUENCE}<br>
     * <strong>Example:</strong>
     * <code><pre><p>
     *   Bundle arguments = new Bundle();
     *   arguments.putCharSequence(AccessibilityNodeInfo.ACTION_ARGUMENT_SET_TEXT_CHARSEQUENCE,
     *       "android");
     *   info.performAction(AccessibilityNodeInfo.ACTION_SET_TEXT, arguments);
     * </code></pre></p>
     * @see AccessibilityActionCompat#ACTION_SET_TEXT
     */
    public static final int ACTION_SET_TEXT = 0x00200000;

    // Action arguments

    /**
     * Argument for which movement granularity to be used when traversing the node text.
     * <p>
     * <strong>Type:</strong> int<br>
     * <strong>Actions:</strong> {@link #ACTION_NEXT_AT_MOVEMENT_GRANULARITY},
     * {@link #ACTION_PREVIOUS_AT_MOVEMENT_GRANULARITY}
     * </p>
     */
    public static final String ACTION_ARGUMENT_MOVEMENT_GRANULARITY_INT =
        "ACTION_ARGUMENT_MOVEMENT_GRANULARITY_INT";

    /**
     * Argument for which HTML element to get moving to the next/previous HTML element.
     * <p>
     * <strong>Type:</strong> String<br>
     * <strong>Actions:</strong> {@link AccessibilityActionCompat#ACTION_NEXT_HTML_ELEMENT},
     *         {@link AccessibilityActionCompat#ACTION_PREVIOUS_HTML_ELEMENT}
     * </p>
     */
    public static final String ACTION_ARGUMENT_HTML_ELEMENT_STRING =
        "ACTION_ARGUMENT_HTML_ELEMENT_STRING";

    /**
     * Argument for whether when moving at granularity to extend the selection
     * or to move it otherwise.
     * <p>
     * <strong>Type:</strong> boolean<br>
     * <strong>Actions:</strong> {@link #ACTION_NEXT_AT_MOVEMENT_GRANULARITY},
     * {@link #ACTION_PREVIOUS_AT_MOVEMENT_GRANULARITY}
     * </p>
     *
     * @see AccessibilityActionCompat#ACTION_NEXT_AT_MOVEMENT_GRANULARITY
     * @see AccessibilityActionCompat#ACTION_PREVIOUS_AT_MOVEMENT_GRANULARITY
     */
    public static final String ACTION_ARGUMENT_EXTEND_SELECTION_BOOLEAN =
            "ACTION_ARGUMENT_EXTEND_SELECTION_BOOLEAN";

    /**
     * Argument for specifying the selection start.
     * <p>
     * <strong>Type:</strong> int<br>
     * <strong>Actions:</strong> {@link #ACTION_SET_SELECTION}
     * </p>
     *
     * @see AccessibilityActionCompat#ACTION_SET_SELECTION
     */
    public static final String ACTION_ARGUMENT_SELECTION_START_INT =
            "ACTION_ARGUMENT_SELECTION_START_INT";

    /**
     * Argument for specifying the selection end.
     * <p>
     * <strong>Type:</strong> int<br>
     * <strong>Actions:</strong> {@link #ACTION_SET_SELECTION}
     * </p>
     *
     * @see AccessibilityActionCompat#ACTION_SET_SELECTION
     */
    public static final String ACTION_ARGUMENT_SELECTION_END_INT =
            "ACTION_ARGUMENT_SELECTION_END_INT";

    /**
     * Argument for specifying the text content to set
     * <p>
     * <strong>Type:</strong> CharSequence<br>
     * <strong>Actions:</strong> {@link #ACTION_SET_TEXT}
     * </p>
     *
     * @see AccessibilityActionCompat#ACTION_SET_TEXT
     */
    public static final String ACTION_ARGUMENT_SET_TEXT_CHARSEQUENCE =
            "ACTION_ARGUMENT_SET_TEXT_CHARSEQUENCE";

    /**
     * Argument for specifying the collection row to make visible on screen.
     * <p>
     * <strong>Type:</strong> int<br>
     * <strong>Actions:</strong>
     * <ul>
     *     <li>{@link AccessibilityActionCompat#ACTION_SCROLL_TO_POSITION}</li>
     * </ul>
     *
     * @see AccessibilityActionCompat#ACTION_SCROLL_TO_POSITION
     */
    public static final String ACTION_ARGUMENT_ROW_INT =
            "android.view.accessibility.action.ARGUMENT_ROW_INT";

    /**
     * Argument for specifying the collection column to make visible on screen.
     * <p>
     * <strong>Type:</strong> int<br>
     * <strong>Actions:</strong>
     * <ul>
     *     <li>{@link AccessibilityActionCompat#ACTION_SCROLL_TO_POSITION}</li>
     * </ul>
     *
     * @see AccessibilityActionCompat#ACTION_SCROLL_TO_POSITION
     */
    public static final String ACTION_ARGUMENT_COLUMN_INT =
            "android.view.accessibility.action.ARGUMENT_COLUMN_INT";

    /**
     * Argument for specifying the progress value to set.
     * <p>
     * <strong>Type:</strong> float<br>
     * <strong>Actions:</strong>
     * <ul>
     *     <li>{@link AccessibilityActionCompat#ACTION_SET_PROGRESS}</li>
     * </ul>
     *
     * @see AccessibilityActionCompat#ACTION_SET_PROGRESS
     */
    public static final String ACTION_ARGUMENT_PROGRESS_VALUE =
            "android.view.accessibility.action.ARGUMENT_PROGRESS_VALUE";

    /**
     * Argument for specifying the x coordinate to which to move a window.
     * <p>
     * <strong>Type:</strong> int<br>
     * <strong>Actions:</strong>
     * <ul>
     *     <li>{@link AccessibilityActionCompat#ACTION_MOVE_WINDOW}</li>
     * </ul>
     *
     * @see AccessibilityActionCompat#ACTION_MOVE_WINDOW
     */
    public static final String ACTION_ARGUMENT_MOVE_WINDOW_X =
            "ACTION_ARGUMENT_MOVE_WINDOW_X";

    /**
     * Argument for specifying the y coordinate to which to move a window.
     * <p>
     * <strong>Type:</strong> int<br>
     * <strong>Actions:</strong>
     * <ul>
     *     <li>{@link AccessibilityActionCompat#ACTION_MOVE_WINDOW}</li>
     * </ul>
     *
     * @see AccessibilityActionCompat#ACTION_MOVE_WINDOW
     */
    public static final String ACTION_ARGUMENT_MOVE_WINDOW_Y =
            "ACTION_ARGUMENT_MOVE_WINDOW_Y";

    /**
     * Argument to represent the duration in milliseconds to press and hold a node.
     * <p>
     * <strong>Type:</strong> int<br>
     * <strong>Actions:</strong>
     * <ul>
     *     <li>{@link AccessibilityActionCompat#ACTION_PRESS_AND_HOLD}</li>
     * </ul>
     *
     * @see AccessibilityActionCompat#ACTION_PRESS_AND_HOLD
     */
    @SuppressLint("ActionValue")
    public static final String ACTION_ARGUMENT_PRESS_AND_HOLD_DURATION_MILLIS_INT =
            "android.view.accessibility.action.ARGUMENT_PRESS_AND_HOLD_DURATION_MILLIS_INT";

    /**
     * <p>Argument to represent the direction when using
     * {@link AccessibilityActionCompat#ACTION_SCROLL_IN_DIRECTION}.</p>
     *
     * <p>
     *     The value of this argument can be one of:
     *     <ul>
     *         <li>{@link View#FOCUS_DOWN}</li>
     *         <li>{@link View#FOCUS_UP}</li>
     *         <li>{@link View#FOCUS_LEFT}</li>
     *         <li>{@link View#FOCUS_RIGHT}</li>
     *         <li>{@link View#FOCUS_FORWARD}</li>
     *         <li>{@link View#FOCUS_BACKWARD}</li>
     *     </ul>
     * </p>
     */
    public static final String ACTION_ARGUMENT_DIRECTION_INT =
            "androidx.core.view.accessibility.action.ARGUMENT_DIRECTION_INT";

    /**
     * <p>Argument to represent the scroll amount as a percent of the visible area of a node, with
     * 1.0F as the default. Values smaller than 1.0F represent a partial scroll of the node, and
     * values larger than 1.0F represent a scroll that extends beyond the currently visible node
     * Rect. Setting this to {@link Float#POSITIVE_INFINITY} or to another "too large" value should
     * scroll to the end of the node. Negative values should not be used with this argument.
     * </p>
     *
     * <p>
     *     This argument should be used with the following scroll actions:
     *     <ul>
     *         <li>{@link AccessibilityActionCompat#ACTION_SCROLL_FORWARD}</li>
     *         <li>{@link AccessibilityActionCompat#ACTION_SCROLL_BACKWARD}</li>
     *         <li>{@link AccessibilityActionCompat#ACTION_SCROLL_UP}</li>
     *         <li>{@link AccessibilityActionCompat#ACTION_SCROLL_DOWN}</li>
     *         <li>{@link AccessibilityActionCompat#ACTION_SCROLL_LEFT}</li>
     *         <li>{@link AccessibilityActionCompat#ACTION_SCROLL_RIGHT}</li>
     *     </ul>
     * </p>
     * <p>
     *     Example: if a view representing a list of items implements
     *     {@link AccessibilityActionCompat#ACTION_SCROLL_FORWARD} to scroll forward by an entire
     *     screen
     *     (one "page"), then passing a value of .25F via this argument should scroll that view
     *     only by 1/4th of a screen. Passing a value of 1.50F via this argument should scroll the
     *     view by 1 1/2 screens or to end of the node if the node doesn't extend to 1 1/2 screens.
     * </p>
     *
     * <p>
     *     This argument should not be used with the following scroll actions, which don't cleanly
     *     conform to granular scroll semantics:
     *     <ul>
     *         <li>{@link AccessibilityActionCompat#ACTION_SCROLL_IN_DIRECTION}</li>
     *         <li>{@link AccessibilityActionCompat#ACTION_SCROLL_TO_POSITION}</li>
     *     </ul>
     * </p>
     *
     * <p>
     *     Views that support this argument should set
     *     {@link #setGranularScrollingSupported(boolean)} to true. Clients should use
     *     {@link #isGranularScrollingSupported()} to check if granular scrolling is supported.
     * </p>
     */
    public static final String ACTION_ARGUMENT_SCROLL_AMOUNT_FLOAT =
            "androidx.core.view.accessibility.action.ARGUMENT_SCROLL_AMOUNT_FLOAT";

    // Focus types

    /**
     * The input focus.
     */
    public static final int FOCUS_INPUT = 1;

    /**
     * The accessibility focus.
     */
    public static final int FOCUS_ACCESSIBILITY = 2;

    // Movement granularities

    /**
     * Movement granularity bit for traversing the text of a node by character.
     */
    public static final int MOVEMENT_GRANULARITY_CHARACTER = 0x00000001;

    /**
     * Movement granularity bit for traversing the text of a node by word.
     */
    public static final int MOVEMENT_GRANULARITY_WORD = 0x00000002;

    /**
     * Movement granularity bit for traversing the text of a node by line.
     */
    public static final int MOVEMENT_GRANULARITY_LINE = 0x00000004;

    /**
     * Movement granularity bit for traversing the text of a node by paragraph.
     */
    public static final int MOVEMENT_GRANULARITY_PARAGRAPH = 0x00000008;

    /**
     * Movement granularity bit for traversing the text of a node by page.
     */
    public static final int MOVEMENT_GRANULARITY_PAGE = 0x00000010;

    /**
     * Key used to request and locate extra data for text character location. This key requests that
     * an array of {@link android.graphics.RectF}s be added to the extras. This request is made with
     * {@link #refreshWithExtraData(String, Bundle)}. The arguments taken by this request are two
     * integers: {@link #EXTRA_DATA_TEXT_CHARACTER_LOCATION_ARG_START_INDEX} and
     * {@link #EXTRA_DATA_TEXT_CHARACTER_LOCATION_ARG_LENGTH}. The starting index must be valid
     * inside the CharSequence returned by {@link #getText()}, and the length must be positive.
     * <p>
     * The data can be retrieved from the {@code Bundle} returned by {@link #getExtras()} using this
     * string as a key for {@link Bundle#getParcelableArray(String)}. The
     * {@link android.graphics.RectF} will be null for characters that either do not exist or are
     * off the screen.
     *
     * {@see #refreshWithExtraData(String, Bundle)}
     */
    @SuppressWarnings("ActionValue")
    public static final String EXTRA_DATA_TEXT_CHARACTER_LOCATION_KEY =
            "android.view.accessibility.extra.DATA_TEXT_CHARACTER_LOCATION_KEY";

    /**
     * Integer argument specifying the start index of the requested text location data. Must be
     * valid inside the CharSequence returned by {@link #getText()}.
     *
     * @see #EXTRA_DATA_TEXT_CHARACTER_LOCATION_KEY
     */
    @SuppressWarnings("ActionValue")
    public static final String EXTRA_DATA_TEXT_CHARACTER_LOCATION_ARG_START_INDEX =
            "android.view.accessibility.extra.DATA_TEXT_CHARACTER_LOCATION_ARG_START_INDEX";

    /**
     * Integer argument specifying the end index of the requested text location data. Must be
     * positive and no larger than {@link #EXTRA_DATA_TEXT_CHARACTER_LOCATION_ARG_LENGTH}.
     *
     * @see #EXTRA_DATA_TEXT_CHARACTER_LOCATION_KEY
     */
    @SuppressWarnings("ActionValue")
    public static final String EXTRA_DATA_TEXT_CHARACTER_LOCATION_ARG_LENGTH =
            "android.view.accessibility.extra.DATA_TEXT_CHARACTER_LOCATION_ARG_LENGTH";

    /**
     * The maximum allowed length of the requested text location data.
     */
    public static final int EXTRA_DATA_TEXT_CHARACTER_LOCATION_ARG_MAX_LENGTH = 20000;

    /**
     * Prefetching strategy that prefetches the ancestors of the requested node.
     * <p> Ancestors will be prefetched before siblings and descendants.
     *
     * @see #getChild(int, int)
     * @see #getParent(int)
     * @see AccessibilityWindowInfoCompat#getRoot(int)
     * @see AccessibilityService#getRootInActiveWindow(int)
     * @see AccessibilityEvent#getSource(int)
     */
    public static final int FLAG_PREFETCH_ANCESTORS = 0x00000001;

    /**
     * Prefetching strategy that prefetches the siblings of the requested node.
     * <p> To avoid disconnected trees, this flag will also prefetch the parent. Siblings will be
     * prefetched before descendants.
     *
     * @see #FLAG_PREFETCH_ANCESTORS for where to use these flags.
     */
    public static final int FLAG_PREFETCH_SIBLINGS = 0x00000002;

    /**
     * Prefetching strategy that prefetches the descendants in a hybrid depth first and breadth
     * first approach.
     * <p> The children of the root node is prefetched before recursing on the children. This
     * must not be combined with {@link #FLAG_PREFETCH_DESCENDANTS_DEPTH_FIRST} or
     * {@link #FLAG_PREFETCH_DESCENDANTS_BREADTH_FIRST} or this will trigger an
     * IllegalArgumentException.
     *
     * @see #FLAG_PREFETCH_ANCESTORS for where to use these flags.
     */
    public static final int FLAG_PREFETCH_DESCENDANTS_HYBRID = 0x00000004;

    /**
     * Prefetching strategy that prefetches the descendants of the requested node depth-first.
     * <p> This must not be combined with {@link #FLAG_PREFETCH_DESCENDANTS_HYBRID} or
     * {@link #FLAG_PREFETCH_DESCENDANTS_BREADTH_FIRST} or this will trigger an
     * IllegalArgumentException.
     *
     * @see #FLAG_PREFETCH_ANCESTORS for where to use these flags.
     */
    public static final int FLAG_PREFETCH_DESCENDANTS_DEPTH_FIRST = 0x00000008;

    /**
     * Prefetching strategy that prefetches the descendants of the requested node breadth-first.
     * <p> This must not be combined with {@link #FLAG_PREFETCH_DESCENDANTS_HYBRID} or
     * {@link #FLAG_PREFETCH_DESCENDANTS_DEPTH_FIRST} or this will trigger an
     * IllegalArgumentException.
     *
     * @see #FLAG_PREFETCH_ANCESTORS for where to use these flags.
     */
    public static final int FLAG_PREFETCH_DESCENDANTS_BREADTH_FIRST = 0x00000010;

    /**
     * Prefetching flag that specifies prefetching should not be interrupted by a request to
     * retrieve a node or perform an action on a node.
     *
     * @see #FLAG_PREFETCH_ANCESTORS for where to use these flags.
     */
    public static final int FLAG_PREFETCH_UNINTERRUPTIBLE = 0x00000020;

    /**
     * Maximum batch size of prefetched nodes for a request.
     */
    @SuppressLint("MinMaxConstant")
    public static final int MAX_NUMBER_OF_PREFETCHED_NODES = 50;

    private static int sClickableSpanId = 0;

    /**
     * Creates a wrapper for info implementation.
     *
     * @param object The info to wrap.
     * @return A wrapper for if the object is not null, null otherwise.
     */
    @SuppressWarnings("deprecation")
    static AccessibilityNodeInfoCompat wrapNonNullInstance(Object object) {
        if (object != null) {
            return new AccessibilityNodeInfoCompat(object);
        }
        return null;
    }

    /**
     * Creates a new instance wrapping an
     * {@link android.view.accessibility.AccessibilityNodeInfo}.
     *
     * @param info The info.
     *
     * @deprecated Use {@link #wrap(AccessibilityNodeInfo)} instead.
     */
    @Deprecated
    public AccessibilityNodeInfoCompat(Object info) {
        mInfo = (AccessibilityNodeInfo) info;
    }

    private AccessibilityNodeInfoCompat(AccessibilityNodeInfo info) {
        mInfo = info;
    }

    /**
     * Creates a new instance wrapping an
     * {@link android.view.accessibility.AccessibilityNodeInfo}.
     *
     * @param info The info.
     */
    public static AccessibilityNodeInfoCompat wrap(@NonNull AccessibilityNodeInfo info) {
        return new AccessibilityNodeInfoCompat(info);
    }

    /**
     * @return The unwrapped {@link android.view.accessibility.AccessibilityNodeInfo}.
     */
    public AccessibilityNodeInfo unwrap() {
        return mInfo;
    }

    /**
     * @return The wrapped {@link android.view.accessibility.AccessibilityNodeInfo}.
     *
     * @deprecated Use {@link #unwrap()} instead.
     */
    @Deprecated
    public Object getInfo() {
        return mInfo;
    }

    /**
     * Returns a cached instance if such is available otherwise a new one and
     * sets the source.
     *
     * @return An instance.
     * @see #setSource(View)
     */
    public static AccessibilityNodeInfoCompat obtain(View source) {
        return AccessibilityNodeInfoCompat.wrap(AccessibilityNodeInfo.obtain(source));
    }

    /**
     * Returns a cached instance if such is available otherwise a new one
     * and sets the source.
     *
     * @param root The root of the virtual subtree.
     * @param virtualDescendantId The id of the virtual descendant.
     * @return An instance.
     *
     * @see #setSource(View, int)
     */
    public static AccessibilityNodeInfoCompat obtain(View root, int virtualDescendantId) {
        return AccessibilityNodeInfoCompat.wrapNonNullInstance(
                AccessibilityNodeInfo.obtain(root, virtualDescendantId));
    }

    /**
     * Returns a cached instance if such is available otherwise a new one.
     *
     * @return An instance.
     */
    public static AccessibilityNodeInfoCompat obtain() {
        return AccessibilityNodeInfoCompat.wrap(AccessibilityNodeInfo.obtain());
    }

    /**
     * Returns a cached instance if such is available or a new one is create.
     * The returned instance is initialized from the given <code>info</code>.
     *
     * @param info The other info.
     * @return An instance.
     */
    public static AccessibilityNodeInfoCompat obtain(AccessibilityNodeInfoCompat info) {
        return AccessibilityNodeInfoCompat.wrap(AccessibilityNodeInfo.obtain(info.mInfo));
    }

    /**
     * Sets the source.
     *
     * @param source The info source.
     */
    public void setSource(View source) {
        mVirtualDescendantId = NO_ID;

        mInfo.setSource(source);
    }

    /**
     * Sets the source to be a virtual descendant of the given <code>root</code>.
     * If <code>virtualDescendantId</code> is {@link View#NO_ID} the root
     * is set as the source.
     * <p>
     * A virtual descendant is an imaginary View that is reported as a part of the view
     * hierarchy for accessibility purposes. This enables custom views that draw complex
     * content to report themselves as a tree of virtual views, thus conveying their
     * logical structure.
     * <p>
     * <strong>Note:</strong> Cannot be called from an
     * {@link android.accessibilityservice.AccessibilityService}.
     * This class is made immutable before being delivered to an AccessibilityService.
     * <p>
     * This method is not supported on devices running API level < 16 since the platform did
     * not support virtual descendants of real views.
     *
     * @param root The root of the virtual subtree.
     * @param virtualDescendantId The id of the virtual descendant.
     */
    public void setSource(View root, int virtualDescendantId) {
        // Store the ID anyway, since we may need it for equality checks.
        mVirtualDescendantId = virtualDescendantId;

        mInfo.setSource(root, virtualDescendantId);
    }

    /**
     * Find the view that has the specified focus type. The search starts from
     * the view represented by this node info.
     *
     * @param focus The focus to find. One of {@link #FOCUS_INPUT} or
     *         {@link #FOCUS_ACCESSIBILITY}.
     * @return The node info of the focused view or null.
     *
     * @see #FOCUS_INPUT
     * @see #FOCUS_ACCESSIBILITY
     */
    public AccessibilityNodeInfoCompat findFocus(int focus) {
        return AccessibilityNodeInfoCompat.wrapNonNullInstance(mInfo.findFocus(focus));
    }

    /**
     * Searches for the nearest view in the specified direction that can take
     * input focus.
     *
     * @param direction The direction. Can be one of:
     *     {@link View#FOCUS_DOWN},
     *     {@link View#FOCUS_UP},
     *     {@link View#FOCUS_LEFT},
     *     {@link View#FOCUS_RIGHT},
     *     {@link View#FOCUS_FORWARD},
     *     {@link View#FOCUS_BACKWARD}.
     *
     * @return The node info for the view that can take accessibility focus.
     */
    public AccessibilityNodeInfoCompat focusSearch(int direction) {
        return AccessibilityNodeInfoCompat.wrapNonNullInstance(mInfo.focusSearch(direction));
    }

    /**
     * Gets the id of the window from which the info comes from.
     *
     * @return The window id.
     */
    public int getWindowId() {
        return mInfo.getWindowId();
    }

    /**
     * Gets the number of children.
     *
     * @return The child count.
     */
    public int getChildCount() {
        return mInfo.getChildCount();
    }

    /**
     * Get the child at given index.
     *
     * @param index The child index.
     * @return The child node.
     * @throws IllegalStateException If called outside of an
     *             AccessibilityService.
     */
    public AccessibilityNodeInfoCompat getChild(int index) {
        return AccessibilityNodeInfoCompat.wrapNonNullInstance(mInfo.getChild(index));
    }

    /**
     * Get the child at given index.
     *
     * @param index The child index.
     * @param prefetchingStrategy the prefetching strategy.
     * @return The child node.
     *
     * @throws IllegalStateException If called outside of an {@link AccessibilityService} and before
     *                               calling {@link #setQueryFromAppProcessEnabled}.
     *
     * @see AccessibilityNodeInfoCompat#getParent(int) for a description of prefetching.
     */
    @Nullable
    public AccessibilityNodeInfoCompat getChild(int index, int prefetchingStrategy) {
        if (Build.VERSION.SDK_INT >= 33) {
            return Api33Impl.getChild(mInfo, index, prefetchingStrategy);
        }
        return getChild(index);
    }

    /**
     * Adds a child.
     * <p>
     * <strong>Note:</strong> Cannot be called from an
     * {@link android.accessibilityservice.AccessibilityService}. This class is
     * made immutable before being delivered to an AccessibilityService.
     * </p>
     *
     * @param child The child.
     * @throws IllegalStateException If called from an AccessibilityService.
     */
    public void addChild(View child) {
        mInfo.addChild(child);
    }

    /**
     * Adds a virtual child which is a descendant of the given <code>root</code>.
     * If <code>virtualDescendantId</code> is {@link View#NO_ID} the root
     * is added as a child.
     * <p>
     * A virtual descendant is an imaginary View that is reported as a part of the view
     * hierarchy for accessibility purposes. This enables custom views that draw complex
     * content to report them selves as a tree of virtual views, thus conveying their
     * logical structure.
     * </p>
     *
     * @param root The root of the virtual subtree.
     * @param virtualDescendantId The id of the virtual child.
     */
    public void addChild(View root, int virtualDescendantId) {
        mInfo.addChild(root, virtualDescendantId);
    }

    /**
     * Removes a child. If the child was not previously added to the node,
     * calling this method has no effect.
     * <p>
     * <strong>Note:</strong> Cannot be called from an
     * {@link android.accessibilityservice.AccessibilityService}.
     * This class is made immutable before being delivered to an AccessibilityService.
     * </p>
     *
     * @param child The child.
     * @return true if the child was present
     *
     * @throws IllegalStateException If called from an AccessibilityService.
     */
    public boolean removeChild(View child) {
        return mInfo.removeChild(child);
    }

    /**
     * Removes a virtual child which is a descendant of the given
     * <code>root</code>. If the child was not previously added to the node,
     * calling this method has no effect.
     *
     * @param root The root of the virtual subtree.
     * @param virtualDescendantId The id of the virtual child.
     * @return true if the child was present
     * @see #addChild(View, int)
     */
    public boolean removeChild(View root, int virtualDescendantId) {
        return mInfo.removeChild(root, virtualDescendantId);
    }

    /**
     * Gets the actions that can be performed on the node.
     *
     * @return The bit mask of with actions.
     * @see android.view.accessibility.AccessibilityNodeInfo#ACTION_FOCUS
     * @see android.view.accessibility.AccessibilityNodeInfo#ACTION_CLEAR_FOCUS
     * @see android.view.accessibility.AccessibilityNodeInfo#ACTION_SELECT
     * @see android.view.accessibility.AccessibilityNodeInfo#ACTION_CLEAR_SELECTION
     *
     * @deprecated Use {@link #getActionList()} instead.
     */
    @Deprecated
    public int getActions() {
        return mInfo.getActions();
    }

    /**
     * Adds an action that can be performed on the node.
     * <p>
     * <strong>Note:</strong> Cannot be called from an
     * {@link android.accessibilityservice.AccessibilityService}. This class is
     * made immutable before being delivered to an AccessibilityService.
     * </p>
     *
     * @param action The action.
     * @throws IllegalStateException If called from an AccessibilityService.
     */
    public void addAction(int action) {
        mInfo.addAction(action);
    }

    private List<Integer> extrasIntList(String key) {
        ArrayList<Integer> list = mInfo.getExtras()
                .getIntegerArrayList(key);
        if (list == null) {
            list = new ArrayList<Integer>();
            mInfo.getExtras().putIntegerArrayList(key, list);
        }
        return list;
    }

    /**
     * Adds an action that can be performed on the node.
     * <p>
     * <strong>Note:</strong> Cannot be called from an
     * {@link android.accessibilityservice.AccessibilityService}. This class is
     * made immutable before being delivered to an AccessibilityService.
     * </p>
     *
     * @param action The action.
     * @throws IllegalStateException If called from an AccessibilityService.
     */
    public void addAction(AccessibilityActionCompat action) {
        mInfo.addAction((AccessibilityNodeInfo.AccessibilityAction) action.mAction);
    }

    /**
     * Removes an action that can be performed on the node. If the action was
     * not already added to the node, calling this method has no effect.
     * <p>
     *   <strong>Note:</strong> Cannot be called from an
     *   {@link android.accessibilityservice.AccessibilityService}.
     *   This class is made immutable before being delivered to an AccessibilityService.
     * </p>
     *
     * @param action The action to be removed.
     * @return The action removed from the list of actions.
     *
     * @throws IllegalStateException If called from an AccessibilityService.
     */
    public boolean removeAction(AccessibilityActionCompat action) {
        return mInfo.removeAction((AccessibilityNodeInfo.AccessibilityAction) action.mAction);
    }

    /**
     * Performs an action on the node.
     * <p>
     * <strong>Note:</strong> An action can be performed only if the request is
     * made from an {@link android.accessibilityservice.AccessibilityService}.
     * </p>
     *
     * @param action The action to perform.
     * @return True if the action was performed.
     * @throws IllegalStateException If called outside of an
     *             AccessibilityService.
     */
    public boolean performAction(int action) {
        return mInfo.performAction(action);
    }

    /**
     * Performs an action on the node.
     * <p>
     *   <strong>Note:</strong> An action can be performed only if the request is made
     *   from an {@link android.accessibilityservice.AccessibilityService}.
     * </p>
     *
     * @param action The action to perform.
     * @param arguments A bundle with additional arguments.
     * @return True if the action was performed.
     *
     * @throws IllegalStateException If called outside of an AccessibilityService.
     */
    public boolean performAction(int action, Bundle arguments) {
        return mInfo.performAction(action, arguments);
    }

    /**
     * Sets the movement granularities for traversing the text of this node.
     * <p>
     *   <strong>Note:</strong> Cannot be called from an
     *   {@link android.accessibilityservice.AccessibilityService}.
     *   This class is made immutable before being delivered to an AccessibilityService.
     * </p>
     *
     * @param granularities The bit mask with granularities.
     *
     * @throws IllegalStateException If called from an AccessibilityService.
     */
    public void setMovementGranularities(int granularities) {
        mInfo.setMovementGranularities(granularities);
    }

    /**
     * Gets the movement granularities for traversing the text of this node.
     *
     * @return The bit mask with granularities.
     */
    public int getMovementGranularities() {
        return mInfo.getMovementGranularities();
    }

    /**
     * Finds {@link android.view.accessibility.AccessibilityNodeInfo}s by text. The match
     * is case insensitive containment. The search is relative to this info i.e. this
     * info is the root of the traversed tree.
     *
     * @param text The searched text.
     * @return A list of node info.
     */
    public List<AccessibilityNodeInfoCompat> findAccessibilityNodeInfosByText(String text) {
        List<AccessibilityNodeInfoCompat> result = new ArrayList<AccessibilityNodeInfoCompat>();
        List<AccessibilityNodeInfo> infos = mInfo.findAccessibilityNodeInfosByText(text);
        final int infoCount = infos.size();
        for (int i = 0; i < infoCount; i++) {
            AccessibilityNodeInfo info = infos.get(i);
            result.add(AccessibilityNodeInfoCompat.wrap(info));
        }
        return result;
    }

    /**
     * Gets the parent.
     *
     * @return The parent.
     */
    public AccessibilityNodeInfoCompat getParent() {
        return AccessibilityNodeInfoCompat.wrapNonNullInstance(mInfo.getParent());
    }

    /**
     * Gets the parent.
     *
     * <p>
     * Use {@code prefetchingStrategy} to determine the types of
     * nodes prefetched from the app if the requested node is not in the cache and must be retrieved
     * by the app. The default strategy for {@link #getParent()} is a combination of ancestor and
     * sibling strategies. The app will prefetch until all nodes fulfilling the strategies are
     * fetched, another node request is sent, or the maximum prefetch batch size of
     * {@link #MAX_NUMBER_OF_PREFETCHED_NODES} nodes is reached. To prevent interruption by another
     * request and to force prefetching of the max batch size, use
     * {@link AccessibilityNodeInfoCompat#FLAG_PREFETCH_UNINTERRUPTIBLE}.
     * </p>
     *
     * @param prefetchingStrategy the prefetching strategy.
     * @return The parent.
     *
     * @throws IllegalStateException If called outside of an {@link AccessibilityService} and before
     *                               calling {@link #setQueryFromAppProcessEnabled}.
     *
     * @see #FLAG_PREFETCH_ANCESTORS
     * @see #FLAG_PREFETCH_DESCENDANTS_BREADTH_FIRST
     * @see #FLAG_PREFETCH_DESCENDANTS_DEPTH_FIRST
     * @see #FLAG_PREFETCH_DESCENDANTS_HYBRID
     * @see #FLAG_PREFETCH_SIBLINGS
     * @see #FLAG_PREFETCH_UNINTERRUPTIBLE
     */
    @Nullable
    public AccessibilityNodeInfoCompat getParent(int prefetchingStrategy) {
        if (Build.VERSION.SDK_INT >= 33) {
            return Api33Impl.getParent(mInfo, prefetchingStrategy);
        }
        return getParent();
    }

    /**
     * Sets the parent.
     * <p>
     * <strong>Note:</strong> Cannot be called from an
     * {@link android.accessibilityservice.AccessibilityService}. This class is
     * made immutable before being delivered to an AccessibilityService.
     * </p>
     *
     * @param parent The parent.
     * @throws IllegalStateException If called from an AccessibilityService.
     */
    public void setParent(View parent) {
        mParentVirtualDescendantId = NO_ID;

        mInfo.setParent(parent);
    }

    /**
     * Sets the parent to be a virtual descendant of the given <code>root</code>.
     * If <code>virtualDescendantId</code> equals to {@link View#NO_ID} the root
     * is set as the parent.
     * <p>
     * A virtual descendant is an imaginary View that is reported as a part of the view
     * hierarchy for accessibility purposes. This enables custom views that draw complex
     * content to report them selves as a tree of virtual views, thus conveying their
     * logical structure.
     * <p>
     * <strong>Note:</strong> Cannot be called from an
     * {@link android.accessibilityservice.AccessibilityService}.
     * This class is made immutable before being delivered to an AccessibilityService.
     * <p>
     * This method is not supported on devices running API level < 16 since the platform did
     * not support virtual descendants of real views.
     *
     * @param root The root of the virtual subtree.
     * @param virtualDescendantId The id of the virtual descendant.
     */
    public void setParent(View root, int virtualDescendantId) {
        // Store the ID anyway, since we may need it for equality checks.
        mParentVirtualDescendantId = virtualDescendantId;

        mInfo.setParent(root, virtualDescendantId);
    }

    /**
     * Gets the node bounds in the viewParent's coordinates.
     * {@link #getParent()} does not represent the source's viewParent.
     * Instead it represents the result of {@link View#getParentForAccessibility()},
     * which returns the closest ancestor where {@link View#isImportantForAccessibility()} is true.
     * So this method is not reliable.
     *
     * @param outBounds The output node bounds.
     *
     * @deprecated Use {@link #getBoundsInScreen(Rect)} instead.
     */
    @Deprecated
    public void getBoundsInParent(Rect outBounds) {
        mInfo.getBoundsInParent(outBounds);
    }

    /**
     * Sets the node bounds in the viewParent's coordinates.
     * {@link #getParent()} does not represent the source's viewParent.
     * Instead it represents the result of {@link View#getParentForAccessibility()},
     * which returns the closest ancestor where {@link View#isImportantForAccessibility()} is true.
     * So this method is not reliable.
     *
     * <p>
     * <strong>Note:</strong> Cannot be called from an
     * {@link android.accessibilityservice.AccessibilityService}. This class is
     * made immutable before being delivered to an AccessibilityService.
     * </p>
     *
     * @param bounds The node bounds.
     * @throws IllegalStateException If called from an AccessibilityService.
     *
     * @deprecated Accessibility services should not care about these bounds.
     */
    @Deprecated
    public void setBoundsInParent(Rect bounds) {
        mInfo.setBoundsInParent(bounds);
    }

    /**
     * Gets the node bounds in screen coordinates.
     *
     * @param outBounds The output node bounds.
     */
    public void getBoundsInScreen(Rect outBounds) {
        mInfo.getBoundsInScreen(outBounds);
    }

    /**
     * Sets the node bounds in screen coordinates.
     * <p>
     * <strong>Note:</strong> Cannot be called from an
     * {@link android.accessibilityservice.AccessibilityService}. This class is
     * made immutable before being delivered to an AccessibilityService.
     * </p>
     *
     * @param bounds The node bounds.
     * @throws IllegalStateException If called from an AccessibilityService.
     */
    public void setBoundsInScreen(Rect bounds) {
        mInfo.setBoundsInScreen(bounds);
    }

    /**
     * Gets the node bounds in window coordinates.
     * <p>
     * When magnification is enabled, the bounds in window are scaled up by magnification scale
     * and the positions are also adjusted according to the offset of magnification viewport.
     * For example, it returns Rect(-180, -180, 0, 0) for original bounds Rect(10, 10, 100, 100),
     * when the magnification scale is 2 and offsets for X and Y are both 200.
     * <p/>
     * <p>
     * Compatibility:
     * <ul>
     *     <li>API &lt; 19: No-op</li>
     * </ul>
     * @param outBounds The output node bounds.
     */
    public void getBoundsInWindow(@NonNull  Rect outBounds) {
        if (Build.VERSION.SDK_INT >= 34) {
            Api34Impl.getBoundsInWindow(mInfo, outBounds);
        } else {
            Rect extraBounds = mInfo.getExtras().getParcelable(BOUNDS_IN_WINDOW_KEY);
            if (extraBounds != null) {
                outBounds.set(extraBounds.left, extraBounds.top, extraBounds.right,
                        extraBounds.bottom);
            }
        }
    }

    /**
     * Sets the node bounds in window coordinates.
     * <p>
     *   <strong>Note:</strong> Cannot be called from an
     *   {@link android.accessibilityservice.AccessibilityService}.
     *   This class is made immutable before being delivered to an AccessibilityService.
     * </p>
     * <p>
     * Compatibility:
     * <ul>
     *     <li>API &lt; 19: No-op</li>
     * </ul>
     * @param bounds The node bounds.
     *
     * @throws IllegalStateException If called from an AccessibilityService.
     */
    public void setBoundsInWindow(@NonNull Rect bounds) {
        if (Build.VERSION.SDK_INT >= 34) {
            Api34Impl.setBoundsInWindow(mInfo, bounds);
        } else {
            mInfo.getExtras().putParcelable(BOUNDS_IN_WINDOW_KEY, bounds);
        }
    }

    /**
     * Gets whether this node is checkable.
     *
     * @return True if the node is checkable.
     */
    public boolean isCheckable() {
        return mInfo.isCheckable();
    }

    /**
     * Sets whether this node is checkable.
     * <p>
     * <strong>Note:</strong> Cannot be called from an
     * {@link android.accessibilityservice.AccessibilityService}. This class is
     * made immutable before being delivered to an AccessibilityService.
     * </p>
     *
     * @param checkable True if the node is checkable.
     * @throws IllegalStateException If called from an AccessibilityService.
     */
    public void setCheckable(boolean checkable) {
        mInfo.setCheckable(checkable);
    }

    /**
     * Gets whether this node is checked.
     *
     * @return True if the node is checked.
     */
    public boolean isChecked() {
        return mInfo.isChecked();
    }

    /**
     * Sets whether this node is checked.
     * <p>
     * <strong>Note:</strong> Cannot be called from an
     * {@link android.accessibilityservice.AccessibilityService}. This class is
     * made immutable before being delivered to an AccessibilityService.
     * </p>
     *
     * @param checked True if the node is checked.
     * @throws IllegalStateException If called from an AccessibilityService.
     */
    public void setChecked(boolean checked) {
        mInfo.setChecked(checked);
    }

    /**
     * Gets whether this node is focusable.
     *
     * @return True if the node is focusable.
     */
    public boolean isFocusable() {
        return mInfo.isFocusable();
    }

    /**
     * Sets whether this node is focusable.
     * <p>
     * <strong>Note:</strong> Cannot be called from an
     * {@link android.accessibilityservice.AccessibilityService}. This class is
     * made immutable before being delivered to an AccessibilityService.
     * </p>
     *
     * @param focusable True if the node is focusable.
     * @throws IllegalStateException If called from an AccessibilityService.
     */
    public void setFocusable(boolean focusable) {
        mInfo.setFocusable(focusable);
    }

    /**
     * Gets whether this node is focused.
     *
     * @return True if the node is focused.
     */
    public boolean isFocused() {
        return mInfo.isFocused();
    }

    /**
     * Sets whether this node is focused.
     * <p>
     * <strong>Note:</strong> Cannot be called from an
     * {@link android.accessibilityservice.AccessibilityService}. This class is
     * made immutable before being delivered to an AccessibilityService.
     * </p>
     *
     * @param focused True if the node is focused.
     * @throws IllegalStateException If called from an AccessibilityService.
     */
    public void setFocused(boolean focused) {
        mInfo.setFocused(focused);
    }

    /**
     * Gets whether this node is visible to the user.
     *
     * @return Whether the node is visible to the user.
     */
    public boolean isVisibleToUser() {
        return mInfo.isVisibleToUser();
    }

    /**
     * Sets whether this node is visible to the user.
     * <p>
     *   <strong>Note:</strong> Cannot be called from an
     *   {@link android.accessibilityservice.AccessibilityService}.
     *   This class is made immutable before being delivered to an AccessibilityService.
     * </p>
     *
     * @param visibleToUser Whether the node is visible to the user.
     *
     * @throws IllegalStateException If called from an AccessibilityService.
     */
    public void setVisibleToUser(boolean visibleToUser) {
        mInfo.setVisibleToUser(visibleToUser);
    }

    /**
     * Gets whether this node is accessibility focused.
     *
     * @return True if the node is accessibility focused.
     */
    public boolean isAccessibilityFocused() {
        return mInfo.isAccessibilityFocused();
    }

    /**
     * Sets whether this node is accessibility focused.
     * <p>
     *   <strong>Note:</strong> Cannot be called from an
     *   {@link android.accessibilityservice.AccessibilityService}.
     *   This class is made immutable before being delivered to an AccessibilityService.
     * </p>
     *
     * @param focused True if the node is accessibility focused.
     *
     * @throws IllegalStateException If called from an AccessibilityService.
     */
    public void setAccessibilityFocused(boolean focused) {
        mInfo.setAccessibilityFocused(focused);
    }

    /**
     * Gets whether this node is selected.
     *
     * @return True if the node is selected.
     */
    public boolean isSelected() {
        return mInfo.isSelected();
    }

    /**
     * Sets whether this node is selected.
     * <p>
     * <strong>Note:</strong> Cannot be called from an
     * {@link android.accessibilityservice.AccessibilityService}. This class is
     * made immutable before being delivered to an AccessibilityService.
     * </p>
     *
     * @param selected True if the node is selected.
     * @throws IllegalStateException If called from an AccessibilityService.
     */
    public void setSelected(boolean selected) {
        mInfo.setSelected(selected);
    }

    /**
     * Gets whether this node is clickable.
     *
     * @return True if the node is clickable.
     */
    public boolean isClickable() {
        return mInfo.isClickable();
    }

    /**
     * Sets whether this node is clickable.
     * <p>
     * <strong>Note:</strong> Cannot be called from an
     * {@link android.accessibilityservice.AccessibilityService}. This class is
     * made immutable before being delivered to an AccessibilityService.
     * </p>
     *
     * @param clickable True if the node is clickable.
     * @throws IllegalStateException If called from an AccessibilityService.
     */
    public void setClickable(boolean clickable) {
        mInfo.setClickable(clickable);
    }

    /**
     * Gets whether this node is long clickable.
     *
     * @return True if the node is long clickable.
     */
    public boolean isLongClickable() {
        return mInfo.isLongClickable();
    }

    /**
     * Sets whether this node is long clickable.
     * <p>
     * <strong>Note:</strong> Cannot be called from an
     * {@link android.accessibilityservice.AccessibilityService}. This class is
     * made immutable before being delivered to an AccessibilityService.
     * </p>
     *
     * @param longClickable True if the node is long clickable.
     * @throws IllegalStateException If called from an AccessibilityService.
     */
    public void setLongClickable(boolean longClickable) {
        mInfo.setLongClickable(longClickable);
    }

    /**
     * Gets whether this node is enabled.
     *
     * @return True if the node is enabled.
     */
    public boolean isEnabled() {
        return mInfo.isEnabled();
    }

    /**
     * Sets whether this node is enabled.
     * <p>
     * <strong>Note:</strong> Cannot be called from an
     * {@link android.accessibilityservice.AccessibilityService}. This class is
     * made immutable before being delivered to an AccessibilityService.
     * </p>
     *
     * @param enabled True if the node is enabled.
     * @throws IllegalStateException If called from an AccessibilityService.
     */
    public void setEnabled(boolean enabled) {
        mInfo.setEnabled(enabled);
    }

    /**
     * Gets whether this node is a password.
     *
     * @return True if the node is a password.
     */
    public boolean isPassword() {
        return mInfo.isPassword();
    }

    /**
     * Sets whether this node is a password.
     * <p>
     * <strong>Note:</strong> Cannot be called from an
     * {@link android.accessibilityservice.AccessibilityService}. This class is
     * made immutable before being delivered to an AccessibilityService.
     * </p>
     *
     * @param password True if the node is a password.
     * @throws IllegalStateException If called from an AccessibilityService.
     */
    public void setPassword(boolean password) {
        mInfo.setPassword(password);
    }

    /**
     * Gets if the node is scrollable.
     *
     * @return True if the node is scrollable, false otherwise.
     */
    public boolean isScrollable() {
        return mInfo.isScrollable();
    }

    /**
     * Sets if the node is scrollable.
     * <p>
     * <strong>Note:</strong> Cannot be called from an
     * {@link android.accessibilityservice.AccessibilityService}. This class is
     * made immutable before being delivered to an AccessibilityService.
     * </p>
     *
     * @param scrollable True if the node is scrollable, false otherwise.
     * @throws IllegalStateException If called from an AccessibilityService.
     */
    public void setScrollable(boolean scrollable) {
        mInfo.setScrollable(scrollable);
    }


    /**
     * Gets if the node supports granular scrolling.
     * <p>
     * Compatibility:
     * <ul>
     *     <li>Api &lt; 19: Returns false.</li>
     * </ul>
     * @return True if all scroll actions that could support
     * {@link #ACTION_ARGUMENT_SCROLL_AMOUNT_FLOAT} have done so, false otherwise.
     */
    public boolean isGranularScrollingSupported() {
        return getBooleanProperty(BOOLEAN_PROPERTY_SUPPORTS_GRANULAR_SCROLLING);
    }

    /**
     * Sets if the node supports granular scrolling. This should be set to true if all scroll
     * actions which could support {@link #ACTION_ARGUMENT_SCROLL_AMOUNT_FLOAT} have done so.
     * <p>
     *   <strong>Note:</strong> Cannot be called from an
     *   {@link android.accessibilityservice.AccessibilityService}.
     *   This class is made immutable before being delivered to an AccessibilityService.
     * </p>
     * <p>
     * Compatibility:
     * <ul>
     *     <li>Api &lt; 19: No-op.</li>
     * </ul>
     * @param granularScrollingSupported True if the node supports granular scrolling, false
     *                                  otherwise.
     *
     * @throws IllegalStateException If called from an AccessibilityService.
     */
    public void setGranularScrollingSupported(boolean granularScrollingSupported) {
        setBooleanProperty(BOOLEAN_PROPERTY_SUPPORTS_GRANULAR_SCROLLING,
                granularScrollingSupported);
    }

    /**
     * Gets if the node has selectable text.
     *
     * <p>
     *     Services should use {@link #ACTION_SET_SELECTION} for selection. Editable text nodes must
     *     also be selectable. But not all UIs will populate this field, so services should consider
     *     'isTextSelectable | isEditable' to ensure they don't miss nodes with selectable text.
     * </p>
     * <p>
     * Compatibility:
     * <ul>
     *     <li>Api &lt; 19: Returns false.</li>
     * </ul>
     *
     * @see #isEditable
     * @return True if the node has selectable text.
     */
    public boolean isTextSelectable() {
        if (Build.VERSION.SDK_INT >= 33) {
            return Api33Impl.isTextSelectable(mInfo);
        } else {
            return getBooleanProperty(BOOLEAN_PROPERTY_TEXT_SELECTABLE);
        }
    }

    /**
     * Sets if the node has selectable text.
     * <p>
     *   <strong>Note:</strong> Cannot be called from an
     *   {@link android.accessibilityservice.AccessibilityService}.
     *   This class is made immutable before being delivered to an AccessibilityService.
     * </p>
     * <p>
     * Compatibility:
     * <ul>
     *     <li>Api &lt; 19: Does not operate.</li>
     * </ul>
     * </p>
     *
     * @param selectableText True if the node has selectable text, false otherwise.
     *
     * @throws IllegalStateException If called from an AccessibilityService.
     */
    public void setTextSelectable(boolean selectableText) {
        if (Build.VERSION.SDK_INT >= 33) {
            Api33Impl.setTextSelectable(mInfo, selectableText);
        } else {
            setBooleanProperty(BOOLEAN_PROPERTY_TEXT_SELECTABLE, selectableText);
        }
    }

    /**
     * Gets the minimum time duration between two content change events.
     */
    public long getMinDurationBetweenContentChangesMillis() {
        if (Build.VERSION.SDK_INT >= 34) {
            return Api34Impl.getMinDurationBetweenContentChangeMillis(mInfo);
        } else {
            return mInfo.getExtras().getLong(MIN_DURATION_BETWEEN_CONTENT_CHANGES_KEY);
        }
    }

    /**
     * Sets the minimum time duration between two content change events, which is used in throttling
     * content change events in accessibility services.
     *
     * <p>
     * Example: An app can set MinDurationBetweenContentChanges as 1 min for a view which sends
     * content change events to accessibility services one event per second.
     * Accessibility service will throttle those content change events and only handle one event
     * per minute for that view.
     * </p>
     *
     * @see AccessibilityEventCompat#getContentChangeTypes for all content change types.
     * @param duration the minimum duration between content change events.
     */
    public void setMinDurationBetweenContentChangesMillis(long duration) {
        if (Build.VERSION.SDK_INT >= 34) {
            Api34Impl.setMinDurationBetweenContentChangeMillis(mInfo, duration);
        } else {
            mInfo.getExtras().putLong(MIN_DURATION_BETWEEN_CONTENT_CHANGES_KEY, duration);
        }
    }

    /**
     * Returns whether the node originates from a view considered important for accessibility.
     *
     * @return {@code true} if the node originates from a view considered important for
     *         accessibility, {@code false} otherwise
     *
     * @see View#isImportantForAccessibility()
     */
    public boolean isImportantForAccessibility() {
        if (Build.VERSION.SDK_INT >= 24) {
            return mInfo.isImportantForAccessibility();
        } else {
            return true;
        }
    }

    /**
     * Sets whether the node is considered important for accessibility.
     * <p>
     *   <strong>Note:</strong> Cannot be called from an
     *   {@link android.accessibilityservice.AccessibilityService}.
     *   This class is made immutable before being delivered to an AccessibilityService.
     * </p>
     *
     * @param important {@code true} if the node is considered important for accessibility,
     *                  {@code false} otherwise
     */
    public void setImportantForAccessibility(boolean important) {
        if (Build.VERSION.SDK_INT >= 24) {
            mInfo.setImportantForAccessibility(important);
        }
    }

    /**
     * Gets if the node's accessibility data is considered sensitive.
     *
     * @return True if the node's data is considered sensitive, false otherwise.
     * @see View#isAccessibilityDataSensitive()
     */
    public boolean isAccessibilityDataSensitive() {
        if (Build.VERSION.SDK_INT >= 34) {
            return Api34Impl.isAccessibilityDataSensitive(mInfo);
        } else {
            return getBooleanProperty(BOOLEAN_PROPERTY_ACCESSIBILITY_DATA_SENSITIVE);
        }
    }

    /**
     * Sets whether this node's accessibility data is considered sensitive.
     *
     * <p>
     * For SDK 34 and higher: when set to true the framework will hide this node from
     * accessibility services with the
     * {@link android.accessibilityservice.AccessibilityServiceInfo#isAccessibilityTool}
     * property set to false.
     * </p>
     * <p>
     * Otherwise, for SDK 19 and higher: the framework cannot hide this node but this property may
     * be read by accessibility services to provide modified behavior for sensitive nodes.
     * </p>
     * <p>
     *   <strong>Note:</strong> Cannot be called from an
     *   {@link android.accessibilityservice.AccessibilityService}.
     *   This class is made immutable before being delivered to an AccessibilityService.
     * </p>
     *
     * @param accessibilityDataSensitive True if the node's accessibility data is considered
     *                                   sensitive.
     * @throws IllegalStateException If called from an AccessibilityService.
     */
    public void setAccessibilityDataSensitive(boolean accessibilityDataSensitive) {
        if (Build.VERSION.SDK_INT >= 34) {
            Api34Impl.setAccessibilityDataSensitive(mInfo, accessibilityDataSensitive);
        } else {
            setBooleanProperty(BOOLEAN_PROPERTY_ACCESSIBILITY_DATA_SENSITIVE,
                    accessibilityDataSensitive);
        }
    }

    /**
     * Gets the package this node comes from.
     *
     * @return The package name.
     */
    public CharSequence getPackageName() {
        return mInfo.getPackageName();
    }

    /**
     * Sets the package this node comes from.
     * <p>
     * <strong>Note:</strong> Cannot be called from an
     * {@link android.accessibilityservice.AccessibilityService}. This class is
     * made immutable before being delivered to an AccessibilityService.
     * </p>
     *
     * @param packageName The package name.
     * @throws IllegalStateException If called from an AccessibilityService.
     */
    public void setPackageName(CharSequence packageName) {
        mInfo.setPackageName(packageName);
    }

    /**
     * Gets the class this node comes from.
     *
     * @return The class name.
     */
    public CharSequence getClassName() {
        return mInfo.getClassName();
    }

    /**
     * Sets the class this node comes from.
     * <p>
     * <strong>Note:</strong> Cannot be called from an
     * {@link android.accessibilityservice.AccessibilityService}. This class is
     * made immutable before being delivered to an AccessibilityService.
     * </p>
     *
     * @param className The class name.
     * @throws IllegalStateException If called from an AccessibilityService.
     */
    public void setClassName(CharSequence className) {
        mInfo.setClassName(className);
    }

    /**
     * Gets the text of this node.
     *
     * @return The text.
     */
    public CharSequence getText() {
        if (hasSpans()) {
            List<Integer> starts = extrasIntList(SPANS_START_KEY);
            List<Integer> ends = extrasIntList(SPANS_END_KEY);
            List<Integer> flags = extrasIntList(SPANS_FLAGS_KEY);
            List<Integer> ids = extrasIntList(SPANS_ID_KEY);
            Spannable spannable = new SpannableString(TextUtils.substring(mInfo.getText(),
                    0, mInfo.getText().length()));
            for (int i = 0; i < starts.size(); i++) {
                spannable.setSpan(new AccessibilityClickableSpanCompat(ids.get(i), this,
                                getExtras().getInt(SPANS_ACTION_ID_KEY)),
                        starts.get(i), ends.get(i), flags.get(i));
            }
            return spannable;
        } else {
            return mInfo.getText();
        }
    }

    /**
     * Sets the text of this node.
     * <p>
     * <strong>Note:</strong> Cannot be called from an
     * {@link android.accessibilityservice.AccessibilityService}. This class is
     * made immutable before being delivered to an AccessibilityService.
     * </p>
     *
     * @param text The text.
     * @throws IllegalStateException If called from an AccessibilityService.
     */
    public void setText(CharSequence text) {
        mInfo.setText(text);
    }

    /**
     */
    @RestrictTo(LIBRARY_GROUP_PREFIX)
    public void addSpansToExtras(CharSequence text, View view) {
        if (Build.VERSION.SDK_INT < 26) {
            clearExtrasSpans();
            removeCollectedSpans(view);
            ClickableSpan[] spans = getClickableSpans(text);
            if (spans != null && spans.length > 0) {
                getExtras().putInt(SPANS_ACTION_ID_KEY, R.id.accessibility_action_clickable_span);
                SparseArray<WeakReference<ClickableSpan>> tagSpans =
                        getOrCreateSpansFromViewTags(view);
                for (int i = 0; spans != null && i < spans.length; i++) {
                    int id = idForClickableSpan(spans[i], tagSpans);
                    tagSpans.put(id, new WeakReference<>(spans[i]));
                    addSpanLocationToExtras(spans[i], (Spanned) text, id);
                }
            }
        }
    }

    private SparseArray<WeakReference<ClickableSpan>> getOrCreateSpansFromViewTags(View host) {
        SparseArray<WeakReference<ClickableSpan>> spans = getSpansFromViewTags(host);
        if (spans == null) {
            spans = new SparseArray<>();
            host.setTag(R.id.tag_accessibility_clickable_spans, spans);
        }
        return spans;
    }

    @SuppressWarnings("unchecked")
    private SparseArray<WeakReference<ClickableSpan>> getSpansFromViewTags(View host) {
        return (SparseArray<WeakReference<ClickableSpan>>) host.getTag(
                R.id.tag_accessibility_clickable_spans);
    }

    /**
     */
    @RestrictTo(LIBRARY_GROUP_PREFIX)
    public static ClickableSpan[] getClickableSpans(CharSequence text) {
        if (text instanceof Spanned) {
            Spanned spanned = (Spanned) text;
            return spanned.getSpans(0, text.length(), ClickableSpan.class);
        }
        return null;
    }

    private int idForClickableSpan(ClickableSpan span,
            SparseArray<WeakReference<ClickableSpan>> spans) {
        if (spans != null) {
            for (int i = 0; i < spans.size(); i++) {
                ClickableSpan aSpan = spans.valueAt(i).get();
                if (span.equals(aSpan)) {
                    return spans.keyAt(i);
                }
            }
        }
        return sClickableSpanId++;
    }

    private boolean hasSpans() {
        return !extrasIntList(SPANS_START_KEY).isEmpty();
    }

    private void clearExtrasSpans() {
        mInfo.getExtras().remove(SPANS_START_KEY);
        mInfo.getExtras().remove(SPANS_END_KEY);
        mInfo.getExtras().remove(SPANS_FLAGS_KEY);
        mInfo.getExtras().remove(SPANS_ID_KEY);
    }

    private void addSpanLocationToExtras(ClickableSpan span, Spanned spanned, int id) {
        extrasIntList(SPANS_START_KEY).add(spanned.getSpanStart(span));
        extrasIntList(SPANS_END_KEY).add(spanned.getSpanEnd(span));
        extrasIntList(SPANS_FLAGS_KEY).add(spanned.getSpanFlags(span));
        extrasIntList(SPANS_ID_KEY).add(id);
    }

    private void removeCollectedSpans(View view) {
        SparseArray<WeakReference<ClickableSpan>> spans = getSpansFromViewTags(view);
        if (spans != null) {
            List<Integer> toBeRemovedIndices = new ArrayList<>();
            for (int i = 0; i < spans.size(); i++) {
                if (spans.valueAt(i).get() == null) {
                    toBeRemovedIndices.add(i);
                }
            }
            for (int i = 0; i < toBeRemovedIndices.size(); i++) {
                spans.remove(toBeRemovedIndices.get(i));
            }
        }
    }

    /**
     * Gets the content description of this node.
     *
     * @return The content description.
     */
    public CharSequence getContentDescription() {
        return mInfo.getContentDescription();
    }

    /**
     * Gets the state description of this node.
     *
     * @return the state description or null if android version smaller
     * than 19.
     */
    public @Nullable CharSequence getStateDescription() {
        if (Build.VERSION.SDK_INT >= 30) {
            return Api30Impl.getStateDescription(mInfo);
        } else {
            return mInfo.getExtras().getCharSequence(STATE_DESCRIPTION_KEY);
        }
    }

    /**
     * Sets the content description of this node.
     * <p>
     * <strong>Note:</strong> Cannot be called from an
     * {@link android.accessibilityservice.AccessibilityService}. This class is
     * made immutable before being delivered to an AccessibilityService.
     * </p>
     *
     * @param contentDescription The content description.
     * @throws IllegalStateException If called from an AccessibilityService.
     */
    public void setContentDescription(CharSequence contentDescription) {
        mInfo.setContentDescription(contentDescription);
    }

    /**
     * Sets the state description of this node.
     * <p>
     *   <strong>Note:</strong> Cannot be called from an
     *   {@link android.accessibilityservice.AccessibilityService}.
     *   This class is made immutable before being delivered to an AccessibilityService.
     * </p>
     *
     * @param stateDescription the state description of this node.
     * @throws IllegalStateException If called from an AccessibilityService.
     */
    public void setStateDescription(@Nullable CharSequence stateDescription) {
        if (Build.VERSION.SDK_INT >= 30) {
            Api30Impl.setStateDescription(mInfo, stateDescription);
        } else {
            mInfo.getExtras().putCharSequence(STATE_DESCRIPTION_KEY, stateDescription);
        }
    }

    /**
     * Gets the unique id of this node.
     *
     * @return the unique id or null if android version smaller
     * than 19.
     */
    public @Nullable String getUniqueId() {
        if (Build.VERSION.SDK_INT >= 33) {
            return Api33Impl.getUniqueId(mInfo);
        } else {
            return mInfo.getExtras().getString(UNIQUE_ID_KEY);
        }
    }

    /**
     * Sets the unique id of this node.
     * <p>
     *   <strong>Note:</strong> Cannot be called from an
     *   {@link android.accessibilityservice.AccessibilityService}.
     *   This class is made immutable before being delivered to an AccessibilityService.
     * </p>
     *
     * @param uniqueId the unique id of this node.
     * @throws IllegalStateException If called from an AccessibilityService.
     */
    public void setUniqueId(@Nullable String uniqueId) {
        if (Build.VERSION.SDK_INT >= 33) {
            Api33Impl.setUniqueId(mInfo, uniqueId);
        } else {
            mInfo.getExtras().putString(UNIQUE_ID_KEY, uniqueId);
        }
    }

    /**
     * Sets the container title for app-developer-defined container which can be any type of
     * ViewGroup or layout.
     * Container title will be used to group together related controls, similar to HTML fieldset.
     * Or container title may identify a large piece of the UI that is visibly grouped together,
     * such as a toolbar or a card, etc.
     * <p>
     * Container title helps to assist in navigation across containers and other groups.
     * For example, a screen reader may use this to determine where to put accessibility focus.
     * </p>
     * <p>
     * Container title is different from pane title{@link #setPaneTitle} which indicates that the
     * node represents a window or activity.
     * </p>
     *
     * <p>
     *  Example: An app can set container titles on several non-modal menus, containing TextViews
     *  or ImageButtons that have content descriptions, text, etc. Screen readers can quickly
     *  switch accessibility focus among menus instead of child views.  Other accessibility-services
     *  can easily find the menu.
     * </p>
     * <p>
     * Compatibility:
     * <ul>
     *     <li>API &lt; 19: No-op</li>
     * </ul>
     * @param containerTitle The container title that is associated with a ViewGroup/Layout on the
     *                       screen.
     */
    public void setContainerTitle(@Nullable CharSequence containerTitle) {
        if (Build.VERSION.SDK_INT >= 34) {
            Api34Impl.setContainerTitle(mInfo, containerTitle);
        } else {
            mInfo.getExtras().putCharSequence(CONTAINER_TITLE_KEY, containerTitle);
        }
    }

    /**
     * Returns the container title.
     * <p>
     * Compatibility:
     * <ul>
     *     <li>API &lt; 19: Returns null</li>
     * </ul>
     * @see #setContainerTitle for details.
     */
    @Nullable
    public CharSequence getContainerTitle() {
        if (Build.VERSION.SDK_INT >= 34) {
            return Api34Impl.getContainerTitle(mInfo);
        } else {
            return mInfo.getExtras().getCharSequence(CONTAINER_TITLE_KEY);
        }
    }

    /**
     * Return an instance back to be reused.
     * <p>
     * <strong>Note:</strong> You must not touch the object after calling this function.
     *
     * @throws IllegalStateException If the info is already recycled.
     * @deprecated Accessibility Object recycling is no longer necessary or functional.
     */
    @Deprecated
    public void recycle() { }

    /**
     * Sets the fully qualified resource name of the source view's id.
     *
     * <p>
     *   <strong>Note:</strong> Cannot be called from an
     *   {@link android.accessibilityservice.AccessibilityService}.
     *   This class is made immutable before being delivered to an AccessibilityService.
     * </p>
     *
     * @param viewId The id resource name.
     */
    public void setViewIdResourceName(String viewId) {
        mInfo.setViewIdResourceName(viewId);
    }

    /**
     * Gets the fully qualified resource name of the source view's id.
     *
     * <p>
     *   <strong>Note:</strong> The primary usage of this API is for UI test automation
     *   and in order to report the source view id of an {@link AccessibilityNodeInfoCompat}
     *   the client has to set the {@link AccessibilityServiceInfoCompat#FLAG_REPORT_VIEW_IDS}
     *   flag when configuring their {@link android.accessibilityservice.AccessibilityService}.
     * </p>
     *
     * @return The id resource name.
     */
    public String getViewIdResourceName() {
        return mInfo.getViewIdResourceName();
    }

    /**
     * Gets the node's live region mode.
     * <p>
     * A live region is a node that contains information that is important for
     * the user and when it changes the user should be notified. For example,
     * in a login screen with a TextView that displays an "incorrect password"
     * notification, that view should be marked as a live region with mode
     * {@link ViewCompat#ACCESSIBILITY_LIVE_REGION_POLITE}.
     * <p>
     * It is the responsibility of the accessibility service to monitor
     * {@link AccessibilityEventCompat#TYPE_WINDOW_CONTENT_CHANGED} events
     * indicating changes to live region nodes and their children.
     *
     * @return The live region mode, or
     *         {@link ViewCompat#ACCESSIBILITY_LIVE_REGION_NONE} if the view is
     *         not a live region.
     * @see ViewCompat#getAccessibilityLiveRegion(View)
     */
    public int getLiveRegion() {
        return mInfo.getLiveRegion();
    }

    /**
     * Sets the node's live region mode.
     * <p>
     * <strong>Note:</strong> Cannot be called from an
     * {@link android.accessibilityservice.AccessibilityService}. This class is
     * made immutable before being delivered to an AccessibilityService.
     *
     * @param mode The live region mode, or
     *        {@link ViewCompat#ACCESSIBILITY_LIVE_REGION_NONE} if the view is
     *        not a live region.
     * @see ViewCompat#setAccessibilityLiveRegion(View, int)
     */
    public void setLiveRegion(int mode) {
        mInfo.setLiveRegion(mode);
    }

    /**
     * Get the drawing order of the view corresponding it this node.
     * <p>
     * Drawing order is determined only within the node's parent, so this index is only relative
     * to its siblings.
     * <p>
     * In some cases, the drawing order is essentially simultaneous, so it is possible for two
     * siblings to return the same value. It is also possible that values will be skipped.
     *
     * @return The drawing position of the view corresponding to this node relative to its siblings.
     */
    public int getDrawingOrder() {
        if (Build.VERSION.SDK_INT >= 24) {
            return mInfo.getDrawingOrder();
        } else {
            return 0;
        }
    }

    /**
     * Set the drawing order of the view corresponding it this node.
     *
     * <p>
     *   <strong>Note:</strong> Cannot be called from an
     *   {@link android.accessibilityservice.AccessibilityService}.
     *   This class is made immutable before being delivered to an AccessibilityService.
     * </p>
     * @param drawingOrderInParent
     * @throws IllegalStateException If called from an AccessibilityService.
     */
    public void setDrawingOrder(int drawingOrderInParent) {
        if (Build.VERSION.SDK_INT >= 24) {
            mInfo.setDrawingOrder(drawingOrderInParent);
        }
    }

    /**
     * Gets the collection info if the node is a collection. A collection
     * child is always a collection item.
     *
     * @return The collection info.
     */
    public CollectionInfoCompat getCollectionInfo() {
        AccessibilityNodeInfo.CollectionInfo info = mInfo.getCollectionInfo();
        if (info != null) {
            return new CollectionInfoCompat(info);
        }
        return null;
    }

    public void setCollectionInfo(Object collectionInfo) {
        mInfo.setCollectionInfo((collectionInfo == null) ? null
                : (AccessibilityNodeInfo.CollectionInfo) ((CollectionInfoCompat)
                        collectionInfo).mInfo);

    }

    public void setCollectionItemInfo(Object collectionItemInfo) {
        mInfo.setCollectionItemInfo((collectionItemInfo == null) ? null
                : (AccessibilityNodeInfo.CollectionItemInfo) ((CollectionItemInfoCompat)
                        collectionItemInfo).mInfo);
    }

    /**
     * Gets the collection item info if the node is a collection item. A collection
     * item is always a child of a collection.
     *
     * @return The collection item info.
     */
    public CollectionItemInfoCompat getCollectionItemInfo() {
        AccessibilityNodeInfo.CollectionItemInfo info = mInfo.getCollectionItemInfo();
        if (info != null) {
            return new CollectionItemInfoCompat(info);
        }
        return null;
    }

    /**
     * Gets the range info if this node is a range.
     *
     * @return The range.
     */
    public RangeInfoCompat getRangeInfo() {
        AccessibilityNodeInfo.RangeInfo info = mInfo.getRangeInfo();
        if (info != null) {
            return new RangeInfoCompat(info);
        }
        return null;
    }

    /**
     * Sets the range info if this node is a range.
     * <p>
     *   <strong>Note:</strong> Cannot be called from an
     *   {@link android.accessibilityservice.AccessibilityService}.
     *   This class is made immutable before being delivered to an AccessibilityService.
     * </p>
     *
     * @param rangeInfo The range info.
     */
    public void setRangeInfo(RangeInfoCompat rangeInfo) {
        mInfo.setRangeInfo((AccessibilityNodeInfo.RangeInfo) rangeInfo.mInfo);
    }

    /**
     * Gets the {@link android.view.accessibility.AccessibilityNodeInfo.ExtraRenderingInfo
     * extra rendering info} if the node is meant to be refreshed with extra data
     * to examine rendering related accessibility issues.
     *
     * @return The {@link android.view.accessibility.AccessibilityNodeInfo.ExtraRenderingInfo
     * extra rendering info}.
     */
    @Nullable
    public AccessibilityNodeInfo.ExtraRenderingInfo getExtraRenderingInfo() {
        if (Build.VERSION.SDK_INT >= 33) {
            return Api33Impl.getExtraRenderingInfo(mInfo);
        } else {
            return null;
        }
    }

    /**
     * Gets the actions that can be performed on the node.
     *
     * @return A list of AccessibilityActions.
     */
    @SuppressWarnings({"unchecked", "MixedMutabilityReturnType"})
    public List<AccessibilityActionCompat> getActionList() {
        List<Object> actions = (List<Object>) (List<?>) mInfo.getActionList();
        List<AccessibilityActionCompat> result = new ArrayList<>();
        final int actionCount = actions.size();
        for (int i = 0; i < actionCount; i++) {
            Object action = actions.get(i);
            result.add(new AccessibilityActionCompat(action));
        }
        return result;
    }

    /**
     * Sets if the content of this node is invalid. For example,
     * a date is not well-formed.
     * <p>
     *   <strong>Note:</strong> Cannot be called from an
     *   {@link android.accessibilityservice.AccessibilityService}.
     *   This class is made immutable before being delivered to an AccessibilityService.
     * </p>
     *
     * @param contentInvalid If the node content is invalid.
     */
    public void setContentInvalid(boolean contentInvalid) {
        mInfo.setContentInvalid(contentInvalid);
    }

    /**
     * Gets if the content of this node is invalid. For example,
     * a date is not well-formed.
     *
     * @return If the node content is invalid.
     */
    public boolean isContentInvalid() {
        return mInfo.isContentInvalid();
    }

    /**
     * Gets whether this node is context clickable.
     *
     * @return True if the node is context clickable.
     */
    public boolean isContextClickable() {
        if (Build.VERSION.SDK_INT >= 23) {
            return mInfo.isContextClickable();
        } else {
            return false;
        }
    }

    /**
     * Sets whether this node is context clickable.
     * <p>
     * <strong>Note:</strong> Cannot be called from an
     * {@link android.accessibilityservice.AccessibilityService}. This class is made immutable
     * before being delivered to an AccessibilityService.
     * </p>
     *
     * @param contextClickable True if the node is context clickable.
     * @throws IllegalStateException If called from an AccessibilityService.
     */
    public void setContextClickable(boolean contextClickable) {
        if (Build.VERSION.SDK_INT >= 23) {
            mInfo.setContextClickable(contextClickable);
        }
    }

    /**
     * Gets the hint text of this node. Only applies to nodes where text can be entered.
     *
     * @return The hint text.
     */
    public @Nullable CharSequence getHintText() {
        if (Build.VERSION.SDK_INT >= 26) {
            return mInfo.getHintText();
        } else {
            return mInfo.getExtras().getCharSequence(HINT_TEXT_KEY);
        }
    }

    /**
     * Sets the hint text of this node. Only applies to nodes where text can be entered.
     * <p>This method has no effect below API 19</p>
     * <p>
     *   <strong>Note:</strong> Cannot be called from an
     *   {@link android.accessibilityservice.AccessibilityService}.
     *   This class is made immutable before being delivered to an AccessibilityService.
     * </p>
     *
     * @param hintText The hint text for this mode.
     *
     * @throws IllegalStateException If called from an AccessibilityService.
     */
    public void setHintText(@Nullable CharSequence hintText) {
        if (Build.VERSION.SDK_INT >= 26) {
            mInfo.setHintText(hintText);
        } else {
            mInfo.getExtras().putCharSequence(HINT_TEXT_KEY, hintText);
        }
    }


    /**
     * Sets the error text of this node.
     * <p>
     *   <strong>Note:</strong> Cannot be called from an
     *   {@link android.accessibilityservice.AccessibilityService}.
     *   This class is made immutable before being delivered to an AccessibilityService.
     * </p>
     *
     * @param error The error text.
     *
     * @throws IllegalStateException If called from an AccessibilityService.
     */
    public void setError(CharSequence error) {
        mInfo.setError(error);
    }

    /**
     * Gets the error text of this node.
     *
     * @return The error text.
     */
    public CharSequence getError() {
        return mInfo.getError();
    }

    /**
     * Sets the view for which the view represented by this info serves as a
     * label for accessibility purposes.
     *
     * @param labeled The view for which this info serves as a label.
     */
    public void setLabelFor(View labeled) {
        mInfo.setLabelFor(labeled);
    }

    /**
     * Sets the view for which the view represented by this info serves as a
     * label for accessibility purposes. If <code>virtualDescendantId</code>
     * is {@link View#NO_ID} the root is set as the labeled.
     * <p>
     * A virtual descendant is an imaginary View that is reported as a part of the view
     * hierarchy for accessibility purposes. This enables custom views that draw complex
     * content to report themselves as a tree of virtual views, thus conveying their
     * logical structure.
     * </p>
     *
     * @param root The root whose virtual descendant serves as a label.
     * @param virtualDescendantId The id of the virtual descendant.
     */
    public void setLabelFor(View root, int virtualDescendantId) {
        mInfo.setLabelFor(root, virtualDescendantId);
    }

    /**
     * Gets the node info for which the view represented by this info serves as
     * a label for accessibility purposes.
     *
     * @return The labeled info.
     */
    public AccessibilityNodeInfoCompat getLabelFor() {
        return AccessibilityNodeInfoCompat.wrapNonNullInstance(mInfo.getLabelFor());
    }

    /**
     * Sets the view which serves as the label of the view represented by
     * this info for accessibility purposes.
     *
     * @param label The view that labels this node's source.
     */
    public void setLabeledBy(View label) {
        mInfo.setLabeledBy(label);
    }

    /**
     * Sets the view which serves as the label of the view represented by
     * this info for accessibility purposes. If <code>virtualDescendantId</code>
     * is {@link View#NO_ID} the root is set as the label.
     * <p>
     * A virtual descendant is an imaginary View that is reported as a part of the view
     * hierarchy for accessibility purposes. This enables custom views that draw complex
     * content to report themselves as a tree of virtual views, thus conveying their
     * logical structure.
     * </p>
     * <p>
     *   <strong>Note:</strong> Cannot be called from an
     *   {@link android.accessibilityservice.AccessibilityService}.
     *   This class is made immutable before being delivered to an AccessibilityService.
     * </p>
     *
     * @param root The root whose virtual descendant labels this node's source.
     * @param virtualDescendantId The id of the virtual descendant.
     */
    public void setLabeledBy(View root, int virtualDescendantId) {
        mInfo.setLabeledBy(root, virtualDescendantId);
    }

    /**
     * Gets the node info which serves as the label of the view represented by
     * this info for accessibility purposes.
     *
     * @return The label.
     */
    public AccessibilityNodeInfoCompat getLabeledBy() {
        return AccessibilityNodeInfoCompat.wrapNonNullInstance(mInfo.getLabeledBy());
    }

    /**
     * Gets if this node opens a popup or a dialog.
     *
     * @return If the the node opens a popup.
     */
    public boolean canOpenPopup() {
        return mInfo.canOpenPopup();
    }

    /**
     * Sets if this node opens a popup or a dialog.
     * <p>
     *   <strong>Note:</strong> Cannot be called from an
     *   {@link android.accessibilityservice.AccessibilityService}.
     *   This class is made immutable before being delivered to an AccessibilityService.
     * </p>
     *
     * @param opensPopup If the the node opens a popup.
     */
    public void setCanOpenPopup(boolean opensPopup) {
        mInfo.setCanOpenPopup(opensPopup);
    }

    /**
     * Finds {@link AccessibilityNodeInfoCompat}s by the fully qualified view id's resource
     * name where a fully qualified id is of the from "package:id/id_resource_name".
     * For example, if the target application's package is "foo.bar" and the id
     * resource name is "baz", the fully qualified resource id is "foo.bar:id/baz".
     *
     * <p>
     *   <strong>Note:</strong> The primary usage of this API is for UI test automation
     *   and in order to report the fully qualified view id if an
     *   {@link AccessibilityNodeInfoCompat} the client has to set the
     *   {@link android.accessibilityservice.AccessibilityServiceInfo#FLAG_REPORT_VIEW_IDS}
     *   flag when configuring their {@link android.accessibilityservice.AccessibilityService}.
     * </p>
     *
     * @param viewId The fully qualified resource name of the view id to find.
     * @return A list of node info.
     */
    @SuppressWarnings("MixedMutabilityReturnType")
    public List<AccessibilityNodeInfoCompat> findAccessibilityNodeInfosByViewId(String viewId) {
        List<AccessibilityNodeInfo> nodes = mInfo.findAccessibilityNodeInfosByViewId(viewId);
        List<AccessibilityNodeInfoCompat> result = new ArrayList<>();
        for (AccessibilityNodeInfo node : nodes) {
                result.add(AccessibilityNodeInfoCompat.wrap(node));
            }
        return result;
    }

    /**
     * Gets an optional bundle with extra data. The bundle
     * is lazily created and never <code>null</code>.
     * <p>
     * <strong>Note:</strong> It is recommended to use the package
     * name of your application as a prefix for the keys to avoid
     * collisions which may confuse an accessibility service if the
     * same key has different meaning when emitted from different
     * applications.
     * </p>
     *
     * @return The bundle.
     */
    public Bundle getExtras() {
        return mInfo.getExtras();
    }

    /**
     * Gets the input type of the source as defined by {@link InputType}.
     *
     * @return The input type.
     */
    public int getInputType() {
        return mInfo.getInputType();
    }

    /**
     * Sets the input type of the source as defined by {@link InputType}.
     * <p>
     *   <strong>Note:</strong> Cannot be called from an
     *   {@link android.accessibilityservice.AccessibilityService}.
     *   This class is made immutable before being delivered to an
     *   AccessibilityService.
     * </p>
     *
     * @param inputType The input type.
     *
     * @throws IllegalStateException If called from an AccessibilityService.
     */
    public void setInputType(int inputType) {
        mInfo.setInputType(inputType);
    }

    /**
     * Get the extra data available for this node.
     * <p>
     * Some data that is useful for some accessibility services is expensive to compute, and would
     * place undue overhead on apps to compute all the time. That data can be requested with
     * {@link #refreshWithExtraData(String, Bundle)}.
     *
     * @return An unmodifiable list of keys corresponding to extra data that can be requested.
     * @see #EXTRA_DATA_RENDERING_INFO_KEY
     * @see #EXTRA_DATA_TEXT_CHARACTER_LOCATION_KEY
     */
    @NonNull
    public List<String> getAvailableExtraData() {
        if (Build.VERSION.SDK_INT >= 26) {
            return mInfo.getAvailableExtraData();
        } else {
            return emptyList();
        }
    }

    /**
     * Set the extra data available for this node.
     * <p>
     * <strong>Note:</strong> When a {@code View} passes in a non-empty list, it promises that
     * it will populate the node's extras with corresponding pieces of information in
     * {@link View#addExtraDataToAccessibilityNodeInfo(AccessibilityNodeInfo, String, Bundle)}.
     * <p>
     * <strong>Note:</strong> Cannot be called from an
     * {@link android.accessibilityservice.AccessibilityService}.
     * This class is made immutable before being delivered to an AccessibilityService.
     *
     * @param extraDataKeys A list of types of extra data that are available.
     * @see #getAvailableExtraData()
     *
     * @throws IllegalStateException If called from an AccessibilityService.
     */
    public void setAvailableExtraData(@NonNull List<String> extraDataKeys) {
        if (Build.VERSION.SDK_INT >= 26) {
            mInfo.setAvailableExtraData(extraDataKeys);
        }
    }

    /**
     * Sets the maximum text length, or -1 for no limit.
     * <p>
     * Typically used to indicate that an editable text field has a limit on
     * the number of characters entered.
     * <p>
     * <strong>Note:</strong> Cannot be called from an
     * {@link android.accessibilityservice.AccessibilityService}.
     * This class is made immutable before being delivered to an AccessibilityService.
     *
     * @param max The maximum text length.
     * @see #getMaxTextLength()
     *
     * @throws IllegalStateException If called from an AccessibilityService.
     */
    public void setMaxTextLength(int max) {
        mInfo.setMaxTextLength(max);
    }

    /**
     * Returns the maximum text length for this node.
     *
     * @return The maximum text length, or -1 for no limit.
     * @see #setMaxTextLength(int)
     */
    public int getMaxTextLength() {
        return mInfo.getMaxTextLength();
    }

    /**
     * Sets the text selection start and end.
     * <p>
     *   <strong>Note:</strong> Cannot be called from an
     *   {@link android.accessibilityservice.AccessibilityService}.
     *   This class is made immutable before being delivered to an AccessibilityService.
     * </p>
     *
     * @param start The text selection start.
     * @param end The text selection end.
     *
     * @throws IllegalStateException If called from an AccessibilityService.
     */
    public void setTextSelection(int start, int end) {
        mInfo.setTextSelection(start, end);
    }

    /**
     * Gets the text selection start.
     *
     * @return The text selection start if there is selection or -1.
     */
    public int getTextSelectionStart() {
        return mInfo.getTextSelectionStart();
    }

    /**
     * Gets the text selection end.
     *
     * @return The text selection end if there is selection or -1.
     */
    public int getTextSelectionEnd() {
        return mInfo.getTextSelectionEnd();
    }

    /**
     * Gets the node before which this one is visited during traversal. A screen-reader
     * must visit the content of this node before the content of the one it precedes.
     *
     * @return The succeeding node if such or <code>null</code>.
     *
     * @see #setTraversalBefore(android.view.View)
     * @see #setTraversalBefore(android.view.View, int)
     */
    public AccessibilityNodeInfoCompat getTraversalBefore() {
        if (Build.VERSION.SDK_INT >= 22) {
            return AccessibilityNodeInfoCompat.wrapNonNullInstance(mInfo.getTraversalBefore());
        } else {
            return null;
        }
    }

    /**
     * Sets the view before whose node this one should be visited during traversal. A
     * screen-reader must visit the content of this node before the content of the one
     * it precedes.
     * <p>
     *   <strong>Note:</strong> Cannot be called from an
     *   {@link android.accessibilityservice.AccessibilityService}.
     *   This class is made immutable before being delivered to an AccessibilityService.
     * </p>
     *
     * @param view The view providing the preceding node.
     *
     * @see #getTraversalBefore()
     */
    public void setTraversalBefore(View view) {
        if (Build.VERSION.SDK_INT >= 22) {
            mInfo.setTraversalBefore(view);
        }
    }

    /**
     * Sets the node before which this one is visited during traversal. A screen-reader
     * must visit the content of this node before the content of the one it precedes.
     * The successor is a virtual descendant of the given <code>root</code>. If
     * <code>virtualDescendantId</code> equals to {@link View#NO_ID} the root is set
     * as the successor.
     * <p>
     * A virtual descendant is an imaginary View that is reported as a part of the view
     * hierarchy for accessibility purposes. This enables custom views that draw complex
     * content to report them selves as a tree of virtual views, thus conveying their
     * logical structure.
     * </p>
     * <p>
     *   <strong>Note:</strong> Cannot be called from an
     *   {@link android.accessibilityservice.AccessibilityService}.
     *   This class is made immutable before being delivered to an AccessibilityService.
     * </p>
     *
     * @param root The root of the virtual subtree.
     * @param virtualDescendantId The id of the virtual descendant.
     */
    public void setTraversalBefore(View root, int virtualDescendantId) {
        if (Build.VERSION.SDK_INT >= 22) {
            mInfo.setTraversalBefore(root, virtualDescendantId);
        }
    }

    /**
     * Gets the node after which this one is visited in accessibility traversal.
     * A screen-reader must visit the content of the other node before the content
     * of this one.
     *
     * @return The succeeding node if such or <code>null</code>.
     *
     * @see #setTraversalAfter(android.view.View)
     * @see #setTraversalAfter(android.view.View, int)
     */
    public AccessibilityNodeInfoCompat getTraversalAfter() {
        if (Build.VERSION.SDK_INT >= 22) {
            return AccessibilityNodeInfoCompat.wrapNonNullInstance(mInfo.getTraversalAfter());
        } else {
            return null;
        }
    }

    /**
     * Sets the view whose node is visited after this one in accessibility traversal.
     * A screen-reader must visit the content of the other node before the content
     * of this one.
     * <p>
     *   <strong>Note:</strong> Cannot be called from an
     *   {@link android.accessibilityservice.AccessibilityService}.
     *   This class is made immutable before being delivered to an AccessibilityService.
     * </p>
     *
     * @param view The previous view.
     *
     * @see #getTraversalAfter()
     */
    public void setTraversalAfter(View view) {
        if (Build.VERSION.SDK_INT >= 22) {
            mInfo.setTraversalAfter(view);
        }
    }

    /**
     * Sets the node after which this one is visited in accessibility traversal.
     * A screen-reader must visit the content of the other node before the content
     * of this one. If <code>virtualDescendantId</code> equals to {@link View#NO_ID}
     * the root is set as the predecessor.
     * <p>
     * A virtual descendant is an imaginary View that is reported as a part of the view
     * hierarchy for accessibility purposes. This enables custom views that draw complex
     * content to report them selves as a tree of virtual views, thus conveying their
     * logical structure.
     * </p>
     * <p>
     *   <strong>Note:</strong> Cannot be called from an
     *   {@link android.accessibilityservice.AccessibilityService}.
     *   This class is made immutable before being delivered to an AccessibilityService.
     * </p>
     *
     * @param root The root of the virtual subtree.
     * @param virtualDescendantId The id of the virtual descendant.
     */
    public void setTraversalAfter(View root, int virtualDescendantId) {
        if (Build.VERSION.SDK_INT >= 22) {
            mInfo.setTraversalAfter(root, virtualDescendantId);
        }
    }

    /**
     * Gets the window to which this node belongs.
     *
     * @return The window.
     *
     * @see android.accessibilityservice.AccessibilityService#getWindows()
     */
    public AccessibilityWindowInfoCompat getWindow() {
        return AccessibilityWindowInfoCompat.wrapNonNullInstance(mInfo.getWindow());
    }

    /**
     * Gets if the node can be dismissed.
     *
     * @return If the node can be dismissed.
     */
    public boolean isDismissable() {
        return mInfo.isDismissable();
    }

    /**
     * Sets if the node can be dismissed.
     * <p>
     *   <strong>Note:</strong> Cannot be called from an
     *   {@link android.accessibilityservice.AccessibilityService}.
     *   This class is made immutable before being delivered to an AccessibilityService.
     * </p>
     *
     * @param dismissable If the node can be dismissed.
     */
    public void setDismissable(boolean dismissable) {
        mInfo.setDismissable(dismissable);
    }

    /**
     * Gets if the node is editable.
     *
     * @return True if the node is editable, false otherwise.
     */
    public boolean isEditable() {
        return mInfo.isEditable();
    }

    /**
     * Sets whether this node is editable.
     * <p>
     *   <strong>Note:</strong> Cannot be called from an
     *   {@link android.accessibilityservice.AccessibilityService}.
     *   This class is made immutable before being delivered to an AccessibilityService.
     * </p>
     *
     * @param editable True if the node is editable.
     *
     * @throws IllegalStateException If called from an AccessibilityService.
     */
    public void setEditable(boolean editable) {
        mInfo.setEditable(editable);
    }

    /**
     * Gets if the node is a multi line editable text.
     *
     * @return True if the node is multi line.
     */
    public boolean isMultiLine() {
        return mInfo.isMultiLine();
    }

    /**
     * Sets if the node is a multi line editable text.
     * <p>
     *   <strong>Note:</strong> Cannot be called from an
     *   {@link android.accessibilityservice.AccessibilityService}.
     *   This class is made immutable before being delivered to an AccessibilityService.
     * </p>
     *
     * @param multiLine True if the node is multi line.
     */
    public void setMultiLine(boolean multiLine) {
        mInfo.setMultiLine(multiLine);
    }

    /**
     * Gets the tooltip text of this node.
     *
     * @return The tooltip text.
     */
    @Nullable
    public CharSequence getTooltipText() {
        if (Build.VERSION.SDK_INT >= 28) {
            return mInfo.getTooltipText();
        } else {
            return mInfo.getExtras().getCharSequence(TOOLTIP_TEXT_KEY);
        }
    }

    /**
     * Sets the tooltip text of this node.
     * <p>This method has no effect below API 19</p>
     * <p>
     *   <strong>Note:</strong> Cannot be called from an
     *   {@link android.accessibilityservice.AccessibilityService}.
     *   This class is made immutable before being delivered to an AccessibilityService.
     * </p>
     *
     * @param tooltipText The tooltip text.
     *
     * @throws IllegalStateException If called from an AccessibilityService.
     */
    public void setTooltipText(@Nullable CharSequence tooltipText) {
        if (Build.VERSION.SDK_INT >= 28) {
            mInfo.setTooltipText(tooltipText);
        } else {
            mInfo.getExtras().putCharSequence(TOOLTIP_TEXT_KEY, tooltipText);
        }
    }

    /**
     * If this node represents a visually distinct region of the screen that may update separately
     * from the rest of the window, it is considered a pane. Set the pane title to indicate that
     * the node is a pane, and to provide a title for it.
     * <p>This method has no effect below API 19</p>
     * <p>
     *   <strong>Note:</strong> Cannot be called from an
     *   {@link android.accessibilityservice.AccessibilityService}.
     *   This class is made immutable before being delivered to an AccessibilityService.
     * </p>
     * @param paneTitle The title of the window represented by this node.
     */
    public void setPaneTitle(@Nullable CharSequence paneTitle) {
        if (Build.VERSION.SDK_INT >= 28) {
            mInfo.setPaneTitle(paneTitle);
        } else {
            mInfo.getExtras().putCharSequence(PANE_TITLE_KEY, paneTitle);
        }
    }

    /**
     * Get the title of the pane represented by this node.
     *
     * @return The title of the pane represented by this node, or {@code null} if this node does
     *         not represent a pane.
     */
    public @Nullable CharSequence getPaneTitle() {
        if (Build.VERSION.SDK_INT >= 28) {
            return mInfo.getPaneTitle();
        } else {
            return mInfo.getExtras().getCharSequence(PANE_TITLE_KEY);
        }
    }

    /**
     * Returns whether the node is explicitly marked as a focusable unit by a screen reader. Note
     * that {@code false} indicates that it is not explicitly marked, not that the node is not
     * a focusable unit. Screen readers should generally use other signals, such as
     * {@link #isFocusable()}, or the presence of text in a node, to determine what should receive
     * focus.
     *
     * @return {@code true} if the node is specifically marked as a focusable unit for screen
     *         readers, {@code false} otherwise.
     */
    public boolean isScreenReaderFocusable() {
        if (Build.VERSION.SDK_INT >= 28) {
            return mInfo.isScreenReaderFocusable();
        }
        return getBooleanProperty(BOOLEAN_PROPERTY_SCREEN_READER_FOCUSABLE);
    }

    /**
     * Sets whether the node should be considered a focusable unit by a screen reader.
     * <p>This method has no effect below API 19</p>
     * <p>
     *   <strong>Note:</strong> Cannot be called from an
     *   {@link android.accessibilityservice.AccessibilityService}.
     *   This class is made immutable before being delivered to an AccessibilityService.
     * </p>
     *
     * @param screenReaderFocusable {@code true} if the node is a focusable unit for screen readers,
     *                              {@code false} otherwise.
     */
    public void setScreenReaderFocusable(boolean screenReaderFocusable) {
        if (Build.VERSION.SDK_INT >= 28) {
            mInfo.setScreenReaderFocusable(screenReaderFocusable);
        } else {
            setBooleanProperty(BOOLEAN_PROPERTY_SCREEN_READER_FOCUSABLE, screenReaderFocusable);
        }
    }

    /**
     * Returns whether the node's text represents a hint for the user to enter text. It should only
     * be {@code true} if the node has editable text.
     *
     * @return {@code true} if the text in the node represents a hint to the user, {@code false}
     * otherwise.
     */
    public boolean isShowingHintText() {
        if (Build.VERSION.SDK_INT >= 26) {
            return mInfo.isShowingHintText();
        }
        return getBooleanProperty(BOOLEAN_PROPERTY_IS_SHOWING_HINT);
    }

    /**
     * Sets whether the node's text represents a hint for the user to enter text. It should only
     * be {@code true} if the node has editable text.
     * <p>This method has no effect below API 19</p>
     * <p>
     *   <strong>Note:</strong> Cannot be called from an
     *   {@link android.accessibilityservice.AccessibilityService}.
     *   This class is made immutable before being delivered to an AccessibilityService.
     * </p>
     *
     * @param showingHintText {@code true} if the text in the node represents a hint to the user,
     * {@code false} otherwise.
     */
    public void setShowingHintText(boolean showingHintText) {
        if (Build.VERSION.SDK_INT >= 26) {
            mInfo.setShowingHintText(showingHintText);
        } else {
            setBooleanProperty(BOOLEAN_PROPERTY_IS_SHOWING_HINT, showingHintText);
        }
    }

    /**
     * Returns whether node represents a heading.
     * <p><strong>Note:</strong> Returns {@code true} if either {@link #setHeading(boolean)}
     * marks this node as a heading or if the node has a {@link CollectionItemInfoCompat} that marks
     * it as such, to accommodate apps that use the now-deprecated API.</p>
     *
     * @return {@code true} if the node is a heading, {@code false} otherwise.
     */
    @SuppressWarnings("deprecation")
    public boolean isHeading() {
        if (Build.VERSION.SDK_INT >= 28) {
            return mInfo.isHeading();
        }
        if (getBooleanProperty(BOOLEAN_PROPERTY_IS_HEADING)) return true;
        CollectionItemInfoCompat collectionItemInfo = getCollectionItemInfo();
        return (collectionItemInfo != null) && collectionItemInfo.isHeading();
    }

    /**
     * Sets whether the node represents a heading.
     * <p>This method has no effect below API 19</p>
     * <p>
     *   <strong>Note:</strong> Cannot be called from an
     *   {@link android.accessibilityservice.AccessibilityService}.
     *   This class is made immutable before being delivered to an AccessibilityService.
     * </p>
     *
     * @param isHeading {@code true} if the node is a heading, {@code false} otherwise.
     */
    public void setHeading(boolean isHeading) {
        if (Build.VERSION.SDK_INT >= 28) {
            mInfo.setHeading(isHeading);
        } else {
            setBooleanProperty(BOOLEAN_PROPERTY_IS_HEADING, isHeading);
        }
    }

    /**
     * Returns whether node represents a text entry key that is part of a keyboard or keypad.
     *
     * @return {@code true} if the node is a text entry key, {@code false} otherwise.
     */
    public boolean isTextEntryKey() {
        if (Build.VERSION.SDK_INT >= 29) {
            return mInfo.isTextEntryKey();
        }
        return getBooleanProperty(BOOLEAN_PROPERTY_IS_TEXT_ENTRY_KEY);
    }

    /**
     * Sets whether the node represents a text entry key that is part of a keyboard or keypad.
     * <p>This method has no effect below API 19</p>
     * <p>
     *   <strong>Note:</strong> Cannot be called from an
     *   {@link android.accessibilityservice.AccessibilityService}.
     *   This class is made immutable before being delivered to an AccessibilityService.
     * </p>
     *
     * @param isTextEntryKey {@code true} if the node is a text entry key, {@code false} otherwise.
     */
    public void setTextEntryKey(boolean isTextEntryKey) {
        if (Build.VERSION.SDK_INT >= 29) {
            mInfo.setTextEntryKey(isTextEntryKey);
        } else {
            setBooleanProperty(BOOLEAN_PROPERTY_IS_TEXT_ENTRY_KEY, isTextEntryKey);
        }
    }

    /**
     * Gets whether the node has {@link #setRequestInitialAccessibilityFocus}.
     *
     * @return True if the node has requested initial accessibility focus.
     */
    @SuppressLint("KotlinPropertyAccess")
    public boolean hasRequestInitialAccessibilityFocus() {
        if (Build.VERSION.SDK_INT >= 34) {
            return Api34Impl.hasRequestInitialAccessibilityFocus(mInfo);
        } else {
            return getBooleanProperty(BOOLEAN_PROPERTY_HAS_REQUEST_INITIAL_ACCESSIBILITY_FOCUS);
        }
    }

    /**
     * Sets whether the node has requested initial accessibility focus.
     *
     * <p>
     * If the node {@link #hasRequestInitialAccessibilityFocus}, this node would be one of
     * candidates to be accessibility focused when the window appears.
     * </p>
     *
     * <p>
     *   <strong>Note:</strong> Cannot be called from an
     *   {@link android.accessibilityservice.AccessibilityService}.
     *   This class is made immutable before being delivered to an AccessibilityService.
     * </p>
     *
     * @param requestInitialAccessibilityFocus True if the node requests to receive initial
     *                                         accessibility focus.
     * @throws IllegalStateException If called from an AccessibilityService.
     */
    @SuppressLint("GetterSetterNames")
    public void setRequestInitialAccessibilityFocus(boolean requestInitialAccessibilityFocus) {
        if (Build.VERSION.SDK_INT >= 34) {
            Api34Impl.setRequestInitialAccessibilityFocus(mInfo, requestInitialAccessibilityFocus);
        } else {
            setBooleanProperty(BOOLEAN_PROPERTY_HAS_REQUEST_INITIAL_ACCESSIBILITY_FOCUS,
                    requestInitialAccessibilityFocus);
        }
    }

    /**
     * Refreshes this info with the latest state of the view it represents.
     * <p>
     * <strong>Note:</strong> If this method returns false this info is obsolete
     * since it represents a view that is no longer in the view tree.
     * </p>
     * @return Whether the refresh succeeded.
     */
    public boolean refresh() {
        return mInfo.refresh();
    }

    /**
     * Gets the custom role description.
     * @return The role description.
     */
    public @Nullable CharSequence getRoleDescription() {
        return mInfo.getExtras().getCharSequence(ROLE_DESCRIPTION_KEY);
    }

    /**
     * Sets the custom role description.
     *
     * <p>
     *   The role description allows you to customize the name for the view's semantic
     *   role. For example, if you create a custom subclass of {@link android.view.View}
     *   to display a menu bar, you could assign it the role description of "menu bar".
     * </p>
     * <p>
     *   <strong>Warning:</strong> For consistency with other applications, you should
     *   not use the role description to force accessibility services to describe
     *   standard views (such as buttons or checkboxes) using specific wording. For
     *   example, you should not set a role description of "check box" or "tick box" for
     *   a standard {@link android.widget.CheckBox}. Instead let accessibility services
     *   decide what feedback to provide.
     * </p>
     * <p>
     *   <strong>Note:</strong> Cannot be called from an
     *   {@link android.accessibilityservice.AccessibilityService}.
     *   This class is made immutable before being delivered to an AccessibilityService.
     * </p>
     *
     * @param roleDescription The role description.
     */
    public void setRoleDescription(@Nullable CharSequence roleDescription) {
        mInfo.getExtras().putCharSequence(ROLE_DESCRIPTION_KEY, roleDescription);
    }

    /**
     * Get the {@link TouchDelegateInfoCompat} for touch delegate behavior with the represented
     * view. It is possible for the same node to be pointed to by several regions. Use
     * {@link TouchDelegateInfoCompat#getRegionAt(int)} to get touch delegate target
     * {@link Region}, and {@link TouchDelegateInfoCompat#getTargetForRegion(Region)}
     * for {@link AccessibilityNodeInfoCompat} from the given region.
     * <p>
     * Compatibility:
     * <ul>
     *     <li>API &lt; 29: Always returns {@code null}</li>
     * </ul>
     *
     * @return {@link TouchDelegateInfoCompat} or {@code null} if there are no touch delegates
     * in this node.
     */
    @Nullable
    public TouchDelegateInfoCompat getTouchDelegateInfo() {
        if (Build.VERSION.SDK_INT >= 29) {
            TouchDelegateInfo delegateInfo = mInfo.getTouchDelegateInfo();
            if (delegateInfo != null) {
                return new TouchDelegateInfoCompat(delegateInfo);
            }
        }
        return null;
    }

    /**
     * Set touch delegate info if the represented view has a {@link android.view.TouchDelegate}.
     * <p>
     *   <strong>Note:</strong> Cannot be called from an
     *   {@link android.accessibilityservice.AccessibilityService}.
     *   This class is made immutable before being delivered to an
     *   AccessibilityService.
     * </p>
     * <p>
     * Compatibility:
     * <ul>
     *     <li>API &lt; 29: No-op</li>
     * </ul>
     *
     * @param delegatedInfo {@link TouchDelegateInfoCompat}
     * @throws IllegalStateException If called from an AccessibilityService.
     */
    public void setTouchDelegateInfo(@NonNull TouchDelegateInfoCompat delegatedInfo) {
        if (Build.VERSION.SDK_INT >= 29) {
            mInfo.setTouchDelegateInfo(delegatedInfo.mInfo);
        }
    }

    /**
     * Connects this node to the View's root so that operations on this node can query the entire
     * {@link AccessibilityNodeInfoCompat} tree and perform accessibility actions on nodes.
     *
     * <p>
     * Testing or debugging tools should create this {@link AccessibilityNodeInfoCompat} node using
     * {@link ViewCompat#onInitializeAccessibilityNodeInfo(View, AccessibilityNodeInfoCompat)}
     * or {@link AccessibilityNodeProviderCompat} and call this
     * method, then navigate and interact with the node tree by calling methods on the node.
     * Calling this method more than once on the same node is a no-op. After calling this method,
     * all nodes linked to this node (children, ancestors, etc.) are also queryable.
     * </p>
     *
     * <p>
     * Here "query" refers to the following node operations:
     * <ul>
     *      <li>check properties of this node (example: {@link #isScrollable()})</li>
     *      <li>find and query children (example: {@link #getChild(int)})</li>
     *      <li>find and query the parent (example: {@link #getParent()})</li>
     *      <li>find focus (examples: {@link #findFocus(int)}, {@link #focusSearch(int)})</li>
     *      <li>find and query other nodes (example:
     *      {@link #findAccessibilityNodeInfosByText(String)},
     *      {@link #findAccessibilityNodeInfosByViewId(String)})</li>
     *      <li>perform actions (example: {@link #performAction(int)})</li>
     * </ul>
     * </p>
     *
     * <p>
     * This is intended for short-lived inspections from testing or debugging tools in the app
     * process, as operations on this node tree will only succeed as long as the associated
     * view hierarchy remains attached to a window. {@link AccessibilityNodeInfoCompat} objects can
     * quickly become out of sync with their corresponding {@link View} objects; if you wish to
     * inspect a changed or different view hierarchy then create a new node from any view in that
     * hierarchy and call this method on that new node, instead of disabling & re-enabling the
     * connection on the previous node.
     * </p>
     * <p>
     * Compatibility:
     * <ul>
     *     <li>API &lt; 34: No-op</li>
     * </ul>
     *
     * @param view The view that generated this node, or any view in the same view-root hierarchy.
     * @param enabled Whether to enable (true) or disable (false) querying from the app process.
     * @throws IllegalStateException If called from an {@link AccessibilityService}, or if provided
     *                               a {@link View} that is not attached to a window.
     */
    public void setQueryFromAppProcessEnabled(@NonNull View view, boolean enabled) {
        if (Build.VERSION.SDK_INT >= 34) {
            Api34Impl.setQueryFromAppProcessEnabled(mInfo, view, enabled);
        }
    }

    @Override
    public int hashCode() {
        return (mInfo == null) ? 0 : mInfo.hashCode();
    }

    @Override
    public boolean equals(Object obj) {
        if (this == obj) {
            return true;
        }
        if (obj == null) {
            return false;
        }
        if (!(obj instanceof AccessibilityNodeInfoCompat)) {
            return false;
        }
        AccessibilityNodeInfoCompat other = (AccessibilityNodeInfoCompat) obj;
        if (mInfo == null) {
            if (other.mInfo != null) {
                return false;
            }
        } else if (!mInfo.equals(other.mInfo)) {
            return false;
        }
        if (mVirtualDescendantId != other.mVirtualDescendantId) {
            return false;
        }
        if (mParentVirtualDescendantId != other.mParentVirtualDescendantId) {
            return false;
        }
        return true;
    }

    @SuppressWarnings("deprecation")
    @NonNull
    @Override
    public String toString() {
        StringBuilder builder = new StringBuilder();
        builder.append(super.toString());

        Rect bounds = new Rect();

        getBoundsInParent(bounds);
        builder.append("; boundsInParent: " + bounds);

        getBoundsInScreen(bounds);
        builder.append("; boundsInScreen: " + bounds);

        getBoundsInWindow(bounds);
        builder.append("; boundsInWindow: " + bounds);

        builder.append("; packageName: ").append(getPackageName());
        builder.append("; className: ").append(getClassName());
        builder.append("; text: ").append(getText());
        builder.append("; error: ").append(getError());
        builder.append("; maxTextLength: ").append(getMaxTextLength());
        builder.append("; stateDescription: ").append(getStateDescription());
        builder.append("; contentDescription: ").append(getContentDescription());
        builder.append("; tooltipText: ").append(getTooltipText());
        builder.append("; viewIdResName: ").append(getViewIdResourceName());
        builder.append("; uniqueId: ").append(getUniqueId());

        builder.append("; checkable: ").append(isCheckable());
        builder.append("; checked: ").append(isChecked());
        builder.append("; focusable: ").append(isFocusable());
        builder.append("; focused: ").append(isFocused());
        builder.append("; selected: ").append(isSelected());
        builder.append("; clickable: ").append(isClickable());
        builder.append("; longClickable: ").append(isLongClickable());
        builder.append("; contextClickable: ").append(isContextClickable());
        builder.append("; enabled: ").append(isEnabled());
        builder.append("; password: ").append(isPassword());
        builder.append("; scrollable: " + isScrollable());
        builder.append("; containerTitle: ").append(getContainerTitle());
        builder.append("; granularScrollingSupported: ").append(isGranularScrollingSupported());
        builder.append("; importantForAccessibility: ").append(isImportantForAccessibility());
        builder.append("; visible: ").append(isVisibleToUser());
        builder.append("; isTextSelectable: ").append(isTextSelectable());
        builder.append("; accessibilityDataSensitive: ").append(isAccessibilityDataSensitive());

        builder.append("; [");
        List<AccessibilityActionCompat> actions = getActionList();
        for (int i = 0; i < actions.size(); i++) {
            AccessibilityActionCompat action = actions.get(i);
            String actionName = getActionSymbolicName(action.getId());
            if (actionName.equals("ACTION_UNKNOWN") && action.getLabel() != null) {
                actionName = action.getLabel().toString();
            }
            builder.append(actionName);
            if (i != actions.size() - 1) {
                builder.append(", ");
            }
        }
        builder.append("]");

        return builder.toString();
    }

    private void setBooleanProperty(int property, boolean value) {
        Bundle extras = getExtras();
        if (extras != null) {
            int booleanProperties = extras.getInt(BOOLEAN_PROPERTY_KEY, 0);
            booleanProperties &= ~property;
            booleanProperties |= value ? property : 0;
            extras.putInt(BOOLEAN_PROPERTY_KEY, booleanProperties);
        }
    }

    private boolean getBooleanProperty(int property) {
        Bundle extras = getExtras();
        if (extras == null) return false;
        return (extras.getInt(BOOLEAN_PROPERTY_KEY, 0) & property) == property;
    }

    static String getActionSymbolicName(int action) {
        switch (action) {
            case ACTION_FOCUS:
                return "ACTION_FOCUS";
            case ACTION_CLEAR_FOCUS:
                return "ACTION_CLEAR_FOCUS";
            case ACTION_SELECT:
                return "ACTION_SELECT";
            case ACTION_CLEAR_SELECTION:
                return "ACTION_CLEAR_SELECTION";
            case ACTION_CLICK:
                return "ACTION_CLICK";
            case ACTION_LONG_CLICK:
                return "ACTION_LONG_CLICK";
            case ACTION_ACCESSIBILITY_FOCUS:
                return "ACTION_ACCESSIBILITY_FOCUS";
            case ACTION_CLEAR_ACCESSIBILITY_FOCUS:
                return "ACTION_CLEAR_ACCESSIBILITY_FOCUS";
            case ACTION_NEXT_AT_MOVEMENT_GRANULARITY:
                return "ACTION_NEXT_AT_MOVEMENT_GRANULARITY";
            case ACTION_PREVIOUS_AT_MOVEMENT_GRANULARITY:
                return "ACTION_PREVIOUS_AT_MOVEMENT_GRANULARITY";
            case ACTION_NEXT_HTML_ELEMENT:
                return "ACTION_NEXT_HTML_ELEMENT";
            case ACTION_PREVIOUS_HTML_ELEMENT:
                return "ACTION_PREVIOUS_HTML_ELEMENT";
            case ACTION_SCROLL_FORWARD:
                return "ACTION_SCROLL_FORWARD";
            case ACTION_SCROLL_BACKWARD:
                return "ACTION_SCROLL_BACKWARD";
            case ACTION_CUT:
                return "ACTION_CUT";
            case ACTION_COPY:
                return "ACTION_COPY";
            case ACTION_PASTE:
                return "ACTION_PASTE";
            case ACTION_SET_SELECTION:
                return "ACTION_SET_SELECTION";
            case ACTION_EXPAND:
                return "ACTION_EXPAND";
            case ACTION_COLLAPSE:
                return "ACTION_COLLAPSE";
            case ACTION_SET_TEXT:
                return "ACTION_SET_TEXT";
            case android.R.id.accessibilityActionScrollUp:
                return "ACTION_SCROLL_UP";
            case android.R.id.accessibilityActionScrollLeft:
                return "ACTION_SCROLL_LEFT";
            case android.R.id.accessibilityActionScrollDown:
                return "ACTION_SCROLL_DOWN";
            case android.R.id.accessibilityActionScrollRight:
                return "ACTION_SCROLL_RIGHT";
            case android.R.id.accessibilityActionPageDown:
                return "ACTION_PAGE_DOWN";
            case android.R.id.accessibilityActionPageUp:
                return "ACTION_PAGE_UP";
            case android.R.id.accessibilityActionPageLeft:
                return "ACTION_PAGE_LEFT";
            case android.R.id.accessibilityActionPageRight:
                return "ACTION_PAGE_RIGHT";
            case android.R.id.accessibilityActionShowOnScreen:
                return "ACTION_SHOW_ON_SCREEN";
            case android.R.id.accessibilityActionScrollToPosition:
                return "ACTION_SCROLL_TO_POSITION";
            case android.R.id.accessibilityActionContextClick:
                return "ACTION_CONTEXT_CLICK";
            case android.R.id.accessibilityActionSetProgress:
                return "ACTION_SET_PROGRESS";
            case android.R.id.accessibilityActionMoveWindow:
                return "ACTION_MOVE_WINDOW";
            case android.R.id.accessibilityActionShowTooltip:
                return "ACTION_SHOW_TOOLTIP";
            case android.R.id.accessibilityActionHideTooltip:
                return "ACTION_HIDE_TOOLTIP";
            case android.R.id.accessibilityActionPressAndHold:
                return "ACTION_PRESS_AND_HOLD";
            case android.R.id.accessibilityActionImeEnter:
                return "ACTION_IME_ENTER";
            case android.R.id.accessibilityActionDragStart:
                return "ACTION_DRAG_START";
            case android.R.id.accessibilityActionDragDrop:
                return "ACTION_DRAG_DROP";
            case android.R.id.accessibilityActionDragCancel:
                return "ACTION_DRAG_CANCEL";
            case android.R.id.accessibilityActionScrollInDirection:
                return "ACTION_SCROLL_IN_DIRECTION";
            default:
                return "ACTION_UNKNOWN";
        }
    }

<<<<<<< HEAD
    @RequiresApi(21)
    private static class Api21Impl {
        private Api21Impl() {
            // This class is non instantiable.
        }

        @DoNotInline
        public static CollectionItemInfoCompat createCollectionItemInfo(int rowIndex, int rowSpan,
                int columnIndex, int columnSpan, boolean heading, boolean selected) {
            return new CollectionItemInfoCompat(
                    AccessibilityNodeInfo.CollectionItemInfo.obtain(rowIndex, rowSpan, columnIndex,
                            columnSpan, heading, selected));
        }
    }

=======
>>>>>>> 3d4510a6
    @RequiresApi(30)
    private static class Api30Impl {
        private Api30Impl() {
            // This class is non instantiable.
        }

        public static void setStateDescription(AccessibilityNodeInfo info,
                CharSequence stateDescription) {
            info.setStateDescription(stateDescription);
        }

        public static CharSequence getStateDescription(AccessibilityNodeInfo info) {
            return info.getStateDescription();
        }

        public static Object createRangeInfo(int type, float min, float max, float current) {
            return new AccessibilityNodeInfo.RangeInfo(type, min, max, current);
        }
    }

    @RequiresApi(33)
    private static class Api33Impl {
        private Api33Impl() {
            // This class is non instantiable.
        }

        public static AccessibilityNodeInfo.ExtraRenderingInfo getExtraRenderingInfo(
                AccessibilityNodeInfo info) {
            return info.getExtraRenderingInfo();
        }

        public static boolean isTextSelectable(AccessibilityNodeInfo info) {
            return info.isTextSelectable();
        }

        public static void setTextSelectable(AccessibilityNodeInfo info, boolean selectable) {
            info.setTextSelectable(selectable);
        }

        public static CollectionItemInfoCompat buildCollectionItemInfoCompat(
                boolean heading, int columnIndex, int rowIndex, int columnSpan,
                int rowSpan, boolean selected, String rowTitle, String columnTitle) {
            return new CollectionItemInfoCompat(
                    new AccessibilityNodeInfo.CollectionItemInfo.Builder()
                    .setHeading(heading).setColumnIndex(columnIndex)
                    .setRowIndex(rowIndex)
                    .setColumnSpan(columnSpan)
                    .setRowSpan(rowSpan)
                    .setSelected(selected)
                    .setRowTitle(rowTitle)
                    .setColumnTitle(columnTitle)
                    .build());
        }

        public static AccessibilityNodeInfoCompat getChild(AccessibilityNodeInfo info, int index,
                int prefetchingStrategy) {
            return AccessibilityNodeInfoCompat.wrapNonNullInstance(info.getChild(index,
                    prefetchingStrategy));
        }

        public static AccessibilityNodeInfoCompat getParent(AccessibilityNodeInfo info,
                int prefetchingStrategy) {
            return AccessibilityNodeInfoCompat.wrapNonNullInstance(info.getParent(
                    prefetchingStrategy));
        }

        public static String getUniqueId(AccessibilityNodeInfo info) {
            return info.getUniqueId();
        }

        public static void setUniqueId(AccessibilityNodeInfo info, String uniqueId) {
            info.setUniqueId(uniqueId);
        }

        public static String getCollectionItemRowTitle(Object info) {
            return ((AccessibilityNodeInfo.CollectionItemInfo) info).getRowTitle();

        }

        public static String getCollectionItemColumnTitle(Object info) {
            return ((AccessibilityNodeInfo.CollectionItemInfo) info).getColumnTitle();
        }
    }

    @RequiresApi(34)
    private static class Api34Impl {
        private Api34Impl() {
            // This class is non instantiable.
        }

        public static boolean isAccessibilityDataSensitive(AccessibilityNodeInfo info) {
            return info.isAccessibilityDataSensitive();
        }

        public static void setAccessibilityDataSensitive(AccessibilityNodeInfo info,
                boolean accessibilityDataSensitive) {
            info.setAccessibilityDataSensitive(accessibilityDataSensitive);
        }

        public static CharSequence getContainerTitle(AccessibilityNodeInfo info) {
            return info.getContainerTitle();
        }

        public static void setContainerTitle(AccessibilityNodeInfo info,
                CharSequence containerTitle) {
            info.setContainerTitle(containerTitle);
        }

        public static void getBoundsInWindow(AccessibilityNodeInfo info, Rect bounds) {
            info.getBoundsInWindow(bounds);
        }

        public static void setBoundsInWindow(AccessibilityNodeInfo info, Rect bounds) {
            info.setBoundsInWindow(bounds);
        }

        public static boolean hasRequestInitialAccessibilityFocus(AccessibilityNodeInfo info) {
            return info.hasRequestInitialAccessibilityFocus();
        }

        public static void setRequestInitialAccessibilityFocus(AccessibilityNodeInfo info,
                boolean requestInitialAccessibilityFocus) {
            info.setRequestInitialAccessibilityFocus(requestInitialAccessibilityFocus);
        }

        public static long getMinDurationBetweenContentChangeMillis(AccessibilityNodeInfo info) {
            return info.getMinDurationBetweenContentChanges().toMillis();
        }

        public static void setMinDurationBetweenContentChangeMillis(AccessibilityNodeInfo info,
                long duration) {
            info.setMinDurationBetweenContentChanges(Duration.ofMillis(duration));
        }

        public static void setQueryFromAppProcessEnabled(AccessibilityNodeInfo info, View view,
                boolean enabled) {
            info.setQueryFromAppProcessEnabled(view, enabled);
        }

        public static AccessibilityNodeInfo.AccessibilityAction getActionScrollInDirection() {
            return AccessibilityNodeInfo.AccessibilityAction.ACTION_SCROLL_IN_DIRECTION;
        }
    }

    @RequiresApi(35)
    private static class Api35Impl {
        private Api35Impl() {
            // This class is non instantiable.
        }

        public static int getItemCount(Object info) {
            return ((AccessibilityNodeInfo.CollectionInfo) info).getItemCount();
        }

        public static int getImportantForAccessibilityItemCount(Object info) {
            return ((AccessibilityNodeInfo.CollectionInfo) info)
                    .getImportantForAccessibilityItemCount();
        }

        public static CollectionInfoCompat buildCollectionInfoCompat(int rowCount, int columnCount,
                boolean hierarchical, int selectionMode, int itemCount,
                int importantForAccessibilityItemCount) {
            return new CollectionInfoCompat.Builder()
                    .setRowCount(rowCount)
                    .setColumnCount(columnCount)
                    .setHierarchical(hierarchical)
                    .setSelectionMode(selectionMode)
                    .setItemCount(itemCount)
                    .setImportantForAccessibilityItemCount(importantForAccessibilityItemCount)
                    .build();
        }
    }
}<|MERGE_RESOLUTION|>--- conflicted
+++ resolved
@@ -989,18 +989,8 @@
          */
         public static CollectionInfoCompat obtain(int rowCount, int columnCount,
                 boolean hierarchical, int selectionMode) {
-<<<<<<< HEAD
-            if (Build.VERSION.SDK_INT >= 21) {
-                return new CollectionInfoCompat(AccessibilityNodeInfo.CollectionInfo.obtain(
-                        rowCount, columnCount, hierarchical, selectionMode));
-            } else {
-                return new CollectionInfoCompat(AccessibilityNodeInfo.CollectionInfo.obtain(
-                        rowCount, columnCount, hierarchical));
-            }
-=======
             return new CollectionInfoCompat(AccessibilityNodeInfo.CollectionInfo.obtain(
                     rowCount, columnCount, hierarchical, selectionMode));
->>>>>>> 3d4510a6
         }
 
         /**
@@ -1222,18 +1212,8 @@
          */
         public static CollectionItemInfoCompat obtain(int rowIndex, int rowSpan,
                 int columnIndex, int columnSpan, boolean heading, boolean selected) {
-<<<<<<< HEAD
-            if (Build.VERSION.SDK_INT >= 21) {
-                return new CollectionItemInfoCompat(AccessibilityNodeInfo.CollectionItemInfo.obtain(
-                        rowIndex, rowSpan, columnIndex, columnSpan, heading, selected));
-            } else {
-                return new CollectionItemInfoCompat(AccessibilityNodeInfo.CollectionItemInfo.obtain(
-                        rowIndex, rowSpan, columnIndex, columnSpan, heading));
-            }
-=======
             return new CollectionItemInfoCompat(AccessibilityNodeInfo.CollectionItemInfo.obtain(
                     rowIndex, rowSpan, columnIndex, columnSpan, heading, selected));
->>>>>>> 3d4510a6
         }
 
         /**
@@ -1467,21 +1447,10 @@
                 if (Build.VERSION.SDK_INT >= 33) {
                     return Api33Impl.buildCollectionItemInfoCompat(mHeading, mColumnIndex,
                             mRowIndex, mColumnSpan, mRowSpan, mSelected, mRowTitle, mColumnTitle);
-<<<<<<< HEAD
-                } else if (Build.VERSION.SDK_INT >= 21) {
-                    return Api21Impl.createCollectionItemInfo(mRowIndex, mRowSpan, mColumnIndex,
-                            mColumnSpan, mHeading, mSelected);
-                } else {
-                    return new CollectionItemInfoCompat(
-                            AccessibilityNodeInfo.CollectionItemInfo.obtain(mRowIndex, mRowSpan,
-                                    mColumnIndex,
-                                    mColumnSpan, mHeading));
-=======
                 } else {
                     return new CollectionItemInfoCompat(
                             AccessibilityNodeInfo.CollectionItemInfo.obtain(mRowIndex, mRowSpan,
                                     mColumnIndex, mColumnSpan, mHeading, mSelected));
->>>>>>> 3d4510a6
                 }
             }
         }
@@ -5235,24 +5204,6 @@
         }
     }
 
-<<<<<<< HEAD
-    @RequiresApi(21)
-    private static class Api21Impl {
-        private Api21Impl() {
-            // This class is non instantiable.
-        }
-
-        @DoNotInline
-        public static CollectionItemInfoCompat createCollectionItemInfo(int rowIndex, int rowSpan,
-                int columnIndex, int columnSpan, boolean heading, boolean selected) {
-            return new CollectionItemInfoCompat(
-                    AccessibilityNodeInfo.CollectionItemInfo.obtain(rowIndex, rowSpan, columnIndex,
-                            columnSpan, heading, selected));
-        }
-    }
-
-=======
->>>>>>> 3d4510a6
     @RequiresApi(30)
     private static class Api30Impl {
         private Api30Impl() {
