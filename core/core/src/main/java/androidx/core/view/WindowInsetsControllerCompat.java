--- conflicted
+++ resolved
@@ -154,7 +154,6 @@
     /**
      * Determines the behavior of system bars when hiding them by calling {@link #hide}.
      *
-     * @hide
      */
     @RestrictTo(RestrictTo.Scope.LIBRARY)
     @Retention(RetentionPolicy.SOURCE)
@@ -630,14 +629,10 @@
 
         @Override
         void hide(@InsetsType int types) {
-<<<<<<< HEAD
-            mInsetsController.hide(types);
-=======
             if ((types & WindowInsetsCompat.Type.IME) != 0) {
                 mSoftwareKeyboardControllerCompat.hide();
             }
             mInsetsController.hide(types & ~WindowInsetsCompat.Type.IME);
->>>>>>> fdff00cc
         }
 
         @Override
