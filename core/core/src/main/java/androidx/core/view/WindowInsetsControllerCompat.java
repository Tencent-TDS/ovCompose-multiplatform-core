/*
 * Copyright 2020 The Android Open Source Project
 *
 * Licensed under the Apache License, Version 2.0 (the "License");
 * you may not use this file except in compliance with the License.
 * You may obtain a copy of the License at
 *
 *      http://www.apache.org/licenses/LICENSE-2.0
 *
 * Unless required by applicable law or agreed to in writing, software
 * distributed under the License is distributed on an "AS IS" BASIS,
 * WITHOUT WARRANTIES OR CONDITIONS OF ANY KIND, either express or implied.
 * See the License for the specific language governing permissions and
 * limitations under the License.
 */

package androidx.core.view;

import static android.os.Build.VERSION.SDK_INT;

import android.annotation.SuppressLint;
import android.inputmethodservice.InputMethodService;
import android.os.CancellationSignal;
import android.view.View;
import android.view.Window;
import android.view.WindowInsets;
import android.view.WindowInsetsAnimationControlListener;
import android.view.WindowInsetsAnimationController;
import android.view.WindowInsetsController;
import android.view.WindowManager;
import android.view.animation.Interpolator;

import androidx.annotation.IntDef;
import androidx.annotation.NonNull;
import androidx.annotation.Nullable;
import androidx.annotation.RequiresApi;
import androidx.annotation.RestrictTo;
import androidx.collection.SimpleArrayMap;
import androidx.core.graphics.Insets;
import androidx.core.view.WindowInsetsCompat.Type.InsetsType;

import java.lang.annotation.Retention;
import java.lang.annotation.RetentionPolicy;
import java.util.concurrent.TimeUnit;

/**
 * Provide simple controls of windows that generate insets.
 *
 * For SDKs >= 30, this class is a simple wrapper around {@link WindowInsetsController}. For
 * lower SDKs, this class aims to behave as close as possible to the original implementation.
 */
public final class WindowInsetsControllerCompat {

    /**
     * Option for {@link #setSystemBarsBehavior(int)}. System bars will be forcibly shown on any
     * user interaction on the corresponding display if navigation bars are hidden by
     * {@link #hide(int)} or
     * {@link WindowInsetsAnimationControllerCompat#setInsetsAndAlpha(Insets, float, float)}.
     *
     * @deprecated This is not supported on Android {@link android.os.Build.VERSION_CODES#S} and
     * later. Use {@link #BEHAVIOR_DEFAULT} or {@link #BEHAVIOR_SHOW_TRANSIENT_BARS_BY_SWIPE}
     * instead.
     */
    @Deprecated
    public static final int BEHAVIOR_SHOW_BARS_BY_TOUCH = 0;

    /**
     * The default option for {@link #setSystemBarsBehavior(int)}: Window would like to remain
     * interactive when hiding navigation bars by calling {@link #hide(int)} or
     * {@link WindowInsetsAnimationControllerCompat#setInsetsAndAlpha(Insets, float, float)}.
     *
     * <p>When system bars are hidden in this mode, they can be revealed with system gestures, such
     * as swiping from the edge of the screen where the bar is hidden from.</p>
     *
     * <p>When the gesture navigation is enabled, the system gestures can be triggered regardless
     * the visibility of system bars.</p>
     */
    public static final int BEHAVIOR_DEFAULT = 1;

    /**
     * Option for {@link #setSystemBarsBehavior(int)}: Window would like to remain interactive
     * when hiding navigation bars by calling {@link #hide(int)} or
     * {@link WindowInsetsAnimationControllerCompat#setInsetsAndAlpha(Insets, float, float)}.
     * <p>
     * When system bars are hidden in this mode, they can be revealed with system
     * gestures, such as swiping from the edge of the screen where the bar is hidden from.
     *
     * @deprecated Use {@link #BEHAVIOR_DEFAULT} instead.
     */
    @Deprecated
    public static final int BEHAVIOR_SHOW_BARS_BY_SWIPE = BEHAVIOR_DEFAULT;

    /**
     * Option for {@link #setSystemBarsBehavior(int)}: Window would like to remain
     * interactive when hiding navigation bars by calling {@link #hide(int)} or
     * {@link WindowInsetsAnimationControllerCompat#setInsetsAndAlpha(Insets, float, float)}.
     * <p>
     * When system bars are hidden in this mode, they can be revealed temporarily with system
     * gestures, such as swiping from the edge of the screen where the bar is hidden from. These
     * transient system bars will overlay app’s content, may have some degree of
     * transparency, and will automatically hide after a short timeout.
     */
    public static final int BEHAVIOR_SHOW_TRANSIENT_BARS_BY_SWIPE = 2;

    private final Impl mImpl;

    /**
     * This version fails to workaround
     * <a href="https://issuetracker.google.com/issues/180881870">
     *     https://issuetracker.google.com/issues/180881870
     * </a>, but is present for backwards compatibility.
     */
    @RequiresApi(30)
    @Deprecated
    private WindowInsetsControllerCompat(@NonNull WindowInsetsController insetsController) {
        if (SDK_INT >= 35) {
            mImpl = new Impl35(insetsController,
                    this,
                    new SoftwareKeyboardControllerCompat(insetsController));
        } else {
            mImpl = new Impl30(insetsController,
                    this,
                    new SoftwareKeyboardControllerCompat(insetsController));
        }
    }

    public WindowInsetsControllerCompat(@NonNull Window window, @NonNull View view) {
        SoftwareKeyboardControllerCompat softwareKeyboardControllerCompat =
                new SoftwareKeyboardControllerCompat(view);
        if (SDK_INT >= 35) {
            mImpl = new Impl35(window, this, softwareKeyboardControllerCompat);
        } else if (SDK_INT >= 30) {
            mImpl = new Impl30(window, this, softwareKeyboardControllerCompat);
        } else if (SDK_INT >= 26) {
            mImpl = new Impl26(window, softwareKeyboardControllerCompat);
        } else if (SDK_INT >= 23) {
            mImpl = new Impl23(window, softwareKeyboardControllerCompat);
        } else if (SDK_INT >= 20) {
            mImpl = new Impl20(window, softwareKeyboardControllerCompat);
        } else {
            mImpl = new Impl();
        }
    }

    /**
     * Wrap a {@link WindowInsetsController} into a {@link WindowInsetsControllerCompat} for
     * compatibility purpose.
     *
     * @param insetsController The {@link WindowInsetsController} to wrap.
     * @return The provided {@link WindowInsetsController} wrapped into a
     * {@link WindowInsetsControllerCompat}
     * @deprecated Use {@link WindowCompat#getInsetsController(Window, View)} instead
     */
    @NonNull
    @RequiresApi(30)
    @Deprecated
    public static WindowInsetsControllerCompat toWindowInsetsControllerCompat(
            @NonNull WindowInsetsController insetsController) {
        return new WindowInsetsControllerCompat(insetsController);
    }

    /**
     * Determines the behavior of system bars when hiding them by calling {@link #hide}.
     *
     */
    @RestrictTo(RestrictTo.Scope.LIBRARY)
    @Retention(RetentionPolicy.SOURCE)
    @IntDef(value = {BEHAVIOR_DEFAULT, BEHAVIOR_SHOW_TRANSIENT_BARS_BY_SWIPE})
    @interface Behavior {
    }

    /**
     * Makes a set of windows that cause insets appear on screen.
     * <p>
     * Note that if the window currently doesn't have control over a certain type, it will apply the
     * change as soon as the window gains control. The app can listen to the event by observing
     * {@link View#onApplyWindowInsets} and checking visibility with {@link WindowInsets#isVisible}.
     *
     * @param types A bitmask of {@link WindowInsetsCompat.Type} specifying what windows the app
     *              would like to make appear on screen.
     */
    public void show(@InsetsType int types) {
        mImpl.show(types);
    }

    /**
     * Makes a set of windows causing insets disappear.
     * <p>
     * Note that if the window currently doesn't have control over a certain type, it will apply the
     * change as soon as the window gains control. The app can listen to the event by observing
     * {@link View#onApplyWindowInsets} and checking visibility with {@link WindowInsets#isVisible}.
     *
     * @param types A bitmask of {@link WindowInsetsCompat.Type} specifying what windows the app
     *              would like to make disappear.
     */
    public void hide(@InsetsType int types) {
        mImpl.hide(types);
    }


    /**
     * Checks if the foreground of the status bar is set to light.
     * <p>
     * This method always returns false on API < 23.
     * <p>
     * If this value is being set in the theme (via {@link android.R.attr#windowLightStatusBar}),
     * then the correct value will only be returned once attached to the window.
     * <p>
     * Once this method is called, modifying `systemUiVisibility` directly to change the
     * appearance is undefined behavior.
     *
     * @return true if the foreground is light
     * @see #setAppearanceLightStatusBars(boolean)
     */
    public boolean isAppearanceLightStatusBars() {
        return mImpl.isAppearanceLightStatusBars();
    }

    /**
     * If true, changes the foreground color of the status bars to light so that the items on the
     * bar can be read clearly. If false, reverts to the default appearance.
     * <p>
     * This method has no effect on API < 23.
     * <p>
     * Once this method is called, modifying `systemUiVisibility` directly to change the
     * appearance is undefined behavior.
     *
     * @see #isAppearanceLightStatusBars()
     */
    public void setAppearanceLightStatusBars(boolean isLight) {
        mImpl.setAppearanceLightStatusBars(isLight);
    }

    /**
     * Checks if the foreground of the navigation bar is set to light.
     * <p>
     * This method always returns false on API < 26.
     * <p>
     * If this value is being set in the theme (via
     * {@link android.R.attr#windowLightNavigationBar}),
     * then the correct value will only be returned once attached to the window.
     * <p>
     * Once this method is called, modifying `systemUiVisibility` directly to change the
     * appearance is undefined behavior.
     *
     * @return true if the foreground is light
     * @see #setAppearanceLightNavigationBars(boolean)
     */
    public boolean isAppearanceLightNavigationBars() {
        return mImpl.isAppearanceLightNavigationBars();
    }

    /**
     * If true, changes the foreground color of the navigation bars to light so that the items on
     * the bar can be read clearly. If false, reverts to the default appearance.
     * <p>
     * This method has no effect on API < 26.
     * <p>
     * Once this method is called, modifying `systemUiVisibility` directly to change the
     * appearance is undefined behavior.
     *
     * @see #isAppearanceLightNavigationBars()
     */
    public void setAppearanceLightNavigationBars(boolean isLight) {
        mImpl.setAppearanceLightNavigationBars(isLight);
    }

    /**
     * Lets the application control window inset animations in a frame-by-frame manner by
     * modifying the position of the windows in the system causing insets directly using
     * {@link WindowInsetsAnimationControllerCompat#setInsetsAndAlpha} in the controller provided
     * by the given listener.
     * <p>
     * This method only works on API >= 30 since there is no way to control the window in the
     * system on prior APIs.
     *
     * @param types              The {@link WindowInsetsCompat.Type}s the application has
     *                           requested to control.
     * @param durationMillis     Duration of animation in {@link TimeUnit#MILLISECONDS}, or -1 if
     *                           the animation doesn't have a predetermined duration. This value
     *                           will be passed to
     *                           {@link WindowInsetsAnimationCompat#getDurationMillis()}
     * @param interpolator       The interpolator used for this animation, or {@code null } if
     *                           this animation doesn't follow an interpolation curve. This value
     *                           will be passed to
     *                           {@link WindowInsetsAnimationCompat#getInterpolator()} and used
     *                           to calculate
     *                           {@link WindowInsetsAnimationCompat#getInterpolatedFraction()}.
     * @param cancellationSignal A cancellation signal that the caller can use to cancel the
     *                           request to obtain control, or once they have control, to cancel
     *                           the control.
     * @param listener           The {@link WindowInsetsAnimationControlListener} that gets
     *                           called when the windows are ready to be controlled, among other
     *                           callbacks.
     * @see WindowInsetsAnimationCompat#getFraction()
     * @see WindowInsetsAnimationCompat#getInterpolatedFraction()
     * @see WindowInsetsAnimationCompat#getInterpolator()
     * @see WindowInsetsAnimationCompat#getDurationMillis()
     */
    public void controlWindowInsetsAnimation(@InsetsType int types, long durationMillis,
            @Nullable Interpolator interpolator,
            @Nullable CancellationSignal cancellationSignal,
            @NonNull WindowInsetsAnimationControlListenerCompat listener) {
        mImpl.controlWindowInsetsAnimation(types,
                durationMillis,
                interpolator,
                cancellationSignal,
                listener);
    }

    /**
     * Controls the behavior of system bars.
     *
     * @param behavior Determines how the bars behave when being hidden by the application.
     * @see #getSystemBarsBehavior
     */
    public void setSystemBarsBehavior(@Behavior int behavior) {
        mImpl.setSystemBarsBehavior(behavior);
    }

    /**
     * Retrieves the requested behavior of system bars.
     *
     * @return the system bar behavior controlled by this window.
     * @see #setSystemBarsBehavior(int)
     */
    @SuppressLint("WrongConstant")
    @Behavior
    public int getSystemBarsBehavior() {
        return mImpl.getSystemBarsBehavior();
    }

    /**
     * Adds a {@link WindowInsetsController.OnControllableInsetsChangedListener} to the window
     * insets controller.
     *
     * @param listener The listener to add.
     * @see WindowInsetsControllerCompat.OnControllableInsetsChangedListener
     * @see #removeOnControllableInsetsChangedListener(
     *WindowInsetsControllerCompat.OnControllableInsetsChangedListener)
     */
    public void addOnControllableInsetsChangedListener(
            @NonNull WindowInsetsControllerCompat.OnControllableInsetsChangedListener listener) {
        mImpl.addOnControllableInsetsChangedListener(listener);
    }

    /**
     * Removes a {@link WindowInsetsController.OnControllableInsetsChangedListener} from the
     * window insets controller.
     *
     * @param listener The listener to remove.
     * @see WindowInsetsControllerCompat.OnControllableInsetsChangedListener
     * @see #addOnControllableInsetsChangedListener(
     *WindowInsetsControllerCompat.OnControllableInsetsChangedListener)
     */
    public void removeOnControllableInsetsChangedListener(
            @NonNull WindowInsetsControllerCompat.OnControllableInsetsChangedListener
                    listener) {
        mImpl.removeOnControllableInsetsChangedListener(listener);
    }

    /**
     * Listener to be notified when the set of controllable {@link WindowInsetsCompat.Type}
     * controlled by a {@link WindowInsetsController} changes.
     * <p>
     * Once a {@link WindowInsetsCompat.Type} becomes controllable, the app will be able to
     * control the window that is causing this type of insets by calling
     * {@link #controlWindowInsetsAnimation}.
     * <p>
     * Note: When listening to cancellability of the {@link WindowInsets.Type#ime},
     * {@link #controlWindowInsetsAnimation} may still fail in case the {@link InputMethodService}
     * decides to cancel the show request. This could happen when there is a hardware keyboard
     * attached.
     *
     * @see #addOnControllableInsetsChangedListener(
     *WindowInsetsControllerCompat.OnControllableInsetsChangedListener)
     * @see #removeOnControllableInsetsChangedListener(
     *WindowInsetsControllerCompat.OnControllableInsetsChangedListener)
     */
    public interface OnControllableInsetsChangedListener {

        /**
         * Called when the set of controllable {@link WindowInsetsCompat.Type} changes.
         *
         * @param controller The controller for which the set of controllable
         *                   {@link WindowInsetsCompat.Type}s
         *                   are changing.
         * @param typeMask   Bitwise behavior type-mask of the {@link WindowInsetsCompat.Type}s
         *                   the controller is currently able to control.
         */
        void onControllableInsetsChanged(@NonNull WindowInsetsControllerCompat controller,
                @InsetsType int typeMask);
    }

    private static class Impl {
        static final int KEY_BEHAVIOR = 356039078;

        Impl() {
            //private
        }

        void show(int types) {
        }

        void hide(int types) {
        }

        void controlWindowInsetsAnimation(int types, long durationMillis,
                Interpolator interpolator, CancellationSignal cancellationSignal,
                WindowInsetsAnimationControlListenerCompat listener) {
        }

        void setSystemBarsBehavior(int behavior) {
        }

        int getSystemBarsBehavior() {
            return BEHAVIOR_DEFAULT;
        }

        public boolean isAppearanceLightStatusBars() {
            return false;
        }

        public void setAppearanceLightStatusBars(boolean isLight) {
        }

        public boolean isAppearanceLightNavigationBars() {
            return false;
        }

        public void setAppearanceLightNavigationBars(boolean isLight) {
        }

        void addOnControllableInsetsChangedListener(
                WindowInsetsControllerCompat.OnControllableInsetsChangedListener listener) {
        }

        void removeOnControllableInsetsChangedListener(
                @NonNull WindowInsetsControllerCompat.OnControllableInsetsChangedListener
                        listener) {
        }
    }

    @RequiresApi(20)
    private static class Impl20 extends Impl {

        @NonNull
        protected final Window mWindow;

        @NonNull
        private final SoftwareKeyboardControllerCompat mSoftwareKeyboardControllerCompat;

        Impl20(@NonNull Window window,
                @NonNull SoftwareKeyboardControllerCompat softwareKeyboardControllerCompat) {
            mWindow = window;
            mSoftwareKeyboardControllerCompat = softwareKeyboardControllerCompat;
        }

        @Override
        void show(int typeMask) {
            for (int i = WindowInsetsCompat.Type.FIRST; i <= WindowInsetsCompat.Type.LAST;
                    i = i << 1) {
                if ((typeMask & i) == 0) {
                    continue;
                }
                showForType(i);
            }
        }

        private void showForType(int type) {
            switch (type) {
                case WindowInsetsCompat.Type.STATUS_BARS:
                    unsetSystemUiFlag(View.SYSTEM_UI_FLAG_FULLSCREEN);
                    unsetWindowFlag(WindowManager.LayoutParams.FLAG_FULLSCREEN);
                    return;
                case WindowInsetsCompat.Type.NAVIGATION_BARS:
                    unsetSystemUiFlag(View.SYSTEM_UI_FLAG_HIDE_NAVIGATION);
                    return;
                case WindowInsetsCompat.Type.IME:
                    mSoftwareKeyboardControllerCompat.show();
            }
        }

        @Override
        void hide(int typeMask) {
            for (int i = WindowInsetsCompat.Type.FIRST; i <= WindowInsetsCompat.Type.LAST;
                    i = i << 1) {
                if ((typeMask & i) == 0) {
                    continue;
                }
                hideForType(i);
            }
        }

        private void hideForType(int type) {
            switch (type) {
                case WindowInsetsCompat.Type.STATUS_BARS:
                    setSystemUiFlag(View.SYSTEM_UI_FLAG_FULLSCREEN);
                    return;
                case WindowInsetsCompat.Type.NAVIGATION_BARS:
                    setSystemUiFlag(View.SYSTEM_UI_FLAG_HIDE_NAVIGATION);
                    return;
                case WindowInsetsCompat.Type.IME:
                    mSoftwareKeyboardControllerCompat.hide();
            }
        }

        protected void setSystemUiFlag(int systemUiFlag) {
            View decorView = mWindow.getDecorView();
            decorView.setSystemUiVisibility(
                    decorView.getSystemUiVisibility()
                            | systemUiFlag);
        }

        protected void unsetSystemUiFlag(int systemUiFlag) {
            View decorView = mWindow.getDecorView();
            decorView.setSystemUiVisibility(
                    decorView.getSystemUiVisibility()
                            & ~systemUiFlag);
        }

        protected void setWindowFlag(int windowFlag) {
            mWindow.addFlags(windowFlag);
        }

        protected void unsetWindowFlag(int windowFlag) {
            mWindow.clearFlags(windowFlag);
        }

        @Override
        void controlWindowInsetsAnimation(int types, long durationMillis,
                Interpolator interpolator, CancellationSignal cancellationSignal,
                WindowInsetsAnimationControlListenerCompat listener) {
        }

        @Override
        void setSystemBarsBehavior(int behavior) {
            mWindow.getDecorView().setTag(KEY_BEHAVIOR, behavior);
            switch (behavior) {
                case BEHAVIOR_DEFAULT:
                    unsetSystemUiFlag(View.SYSTEM_UI_FLAG_IMMERSIVE_STICKY);
                    setSystemUiFlag(View.SYSTEM_UI_FLAG_IMMERSIVE);
                    break;
                case BEHAVIOR_SHOW_TRANSIENT_BARS_BY_SWIPE:
                    unsetSystemUiFlag(View.SYSTEM_UI_FLAG_IMMERSIVE);
                    setSystemUiFlag(View.SYSTEM_UI_FLAG_IMMERSIVE_STICKY);
                    break;
                case BEHAVIOR_SHOW_BARS_BY_TOUCH:
                    unsetSystemUiFlag(View.SYSTEM_UI_FLAG_IMMERSIVE
                            | View.SYSTEM_UI_FLAG_IMMERSIVE_STICKY);
                    break;
            }
        }

        @Override
        int getSystemBarsBehavior() {
            final Object behaviorTag = mWindow.getDecorView().getTag(KEY_BEHAVIOR);
            return behaviorTag != null ? (int) behaviorTag : BEHAVIOR_DEFAULT;
        }

        @Override
        void addOnControllableInsetsChangedListener(
                WindowInsetsControllerCompat.OnControllableInsetsChangedListener listener) {
        }

        @Override
        void removeOnControllableInsetsChangedListener(
                @NonNull WindowInsetsControllerCompat.OnControllableInsetsChangedListener
                        listener) {
        }
    }

    @RequiresApi(23)
    private static class Impl23 extends Impl20 {

        Impl23(@NonNull Window window,
                @NonNull SoftwareKeyboardControllerCompat softwareKeyboardControllerCompat) {
            super(window, softwareKeyboardControllerCompat);
        }

        @Override
        public boolean isAppearanceLightStatusBars() {
            return (mWindow.getDecorView().getSystemUiVisibility()
                    & View.SYSTEM_UI_FLAG_LIGHT_STATUS_BAR) != 0;
        }

        @Override
        public void setAppearanceLightStatusBars(boolean isLight) {
            if (isLight) {
                unsetWindowFlag(WindowManager.LayoutParams.FLAG_TRANSLUCENT_STATUS);
                setWindowFlag(WindowManager.LayoutParams.FLAG_DRAWS_SYSTEM_BAR_BACKGROUNDS);
                setSystemUiFlag(View.SYSTEM_UI_FLAG_LIGHT_STATUS_BAR);
            } else {
                unsetSystemUiFlag(View.SYSTEM_UI_FLAG_LIGHT_STATUS_BAR);
            }
        }
    }

    @RequiresApi(26)
    private static class Impl26 extends Impl23 {

        Impl26(@NonNull Window window,
                @NonNull SoftwareKeyboardControllerCompat softwareKeyboardControllerCompat) {
            super(window, softwareKeyboardControllerCompat);
        }

        @Override
        public boolean isAppearanceLightNavigationBars() {
            return (mWindow.getDecorView().getSystemUiVisibility()
                    & View.SYSTEM_UI_FLAG_LIGHT_NAVIGATION_BAR) != 0;
        }

        @Override
        public void setAppearanceLightNavigationBars(boolean isLight) {
            if (isLight) {
                unsetWindowFlag(WindowManager.LayoutParams.FLAG_TRANSLUCENT_NAVIGATION);
                setWindowFlag(WindowManager.LayoutParams.FLAG_DRAWS_SYSTEM_BAR_BACKGROUNDS);
                setSystemUiFlag(View.SYSTEM_UI_FLAG_LIGHT_NAVIGATION_BAR);
            } else {
                unsetSystemUiFlag(View.SYSTEM_UI_FLAG_LIGHT_NAVIGATION_BAR);
            }
        }
    }

    @RequiresApi(30)
    private static class Impl30 extends Impl {

        final WindowInsetsControllerCompat mCompatController;
        final WindowInsetsController mInsetsController;
        final SoftwareKeyboardControllerCompat mSoftwareKeyboardControllerCompat;
        private final SimpleArrayMap<
                WindowInsetsControllerCompat.OnControllableInsetsChangedListener,
                WindowInsetsController.OnControllableInsetsChangedListener>
                mListeners = new SimpleArrayMap<>();

        protected Window mWindow;

        Impl30(@NonNull Window window,
                @NonNull WindowInsetsControllerCompat compatController,
                @NonNull SoftwareKeyboardControllerCompat softwareKeyboardControllerCompat) {
            this(window.getInsetsController(), compatController, softwareKeyboardControllerCompat);
            mWindow = window;
        }

        Impl30(@NonNull WindowInsetsController insetsController,
                @NonNull WindowInsetsControllerCompat compatController,
                @NonNull SoftwareKeyboardControllerCompat softwareKeyboardControllerCompat) {
            mInsetsController = insetsController;
            mCompatController = compatController;
            mSoftwareKeyboardControllerCompat = softwareKeyboardControllerCompat;
        }

        @Override
        void show(@InsetsType int types) {
            if ((types & WindowInsetsCompat.Type.IME) != 0) {
                mSoftwareKeyboardControllerCompat.show();
            }
            mInsetsController.show(types & ~WindowInsetsCompat.Type.IME);
        }

        @Override
        void hide(@InsetsType int types) {
            if ((types & WindowInsetsCompat.Type.IME) != 0) {
                mSoftwareKeyboardControllerCompat.hide();
            }
            mInsetsController.hide(types & ~WindowInsetsCompat.Type.IME);
        }

        @Override
        public boolean isAppearanceLightStatusBars() {
            // This is a side-effectful workaround
            // Because the mask is zero, this won't change the system bar appearance
            // However, it "unlocks" reading the effective system bar appearance in the following
            // call. Without this being "unlocked," the system bar appearance will always return
            // nothing, even if it has been set in the theme or by the system ui flags before
            // querying for it.
            mInsetsController.setSystemBarsAppearance(0, 0);
            return (mInsetsController.getSystemBarsAppearance()
                    & WindowInsetsController.APPEARANCE_LIGHT_STATUS_BARS) != 0;
        }

        @Override
        public void setAppearanceLightStatusBars(boolean isLight) {
            if (isLight) {
                if (mWindow != null) {
                    setSystemUiFlag(View.SYSTEM_UI_FLAG_LIGHT_STATUS_BAR);
                }

                mInsetsController.setSystemBarsAppearance(
                        WindowInsetsController.APPEARANCE_LIGHT_STATUS_BARS,
                        WindowInsetsController.APPEARANCE_LIGHT_STATUS_BARS);
            } else {
                if (mWindow != null) {
                    unsetSystemUiFlag(View.SYSTEM_UI_FLAG_LIGHT_STATUS_BAR);
                }

                mInsetsController.setSystemBarsAppearance(
                        0,
                        WindowInsetsController.APPEARANCE_LIGHT_STATUS_BARS);
            }
        }

        @Override
        public boolean isAppearanceLightNavigationBars() {
            // This is a side-effectful workaround
            // Because the mask is zero, this won't change the system bar appearance
            // However, it "unlocks" reading the effective system bar appearance in the following
            // call. Without this being "unlocked," the system bar appearance will always return
            // nothing, even if it has been set in the theme or by the system ui flags before
            // querying for it.
            mInsetsController.setSystemBarsAppearance(0, 0);
            return (mInsetsController.getSystemBarsAppearance()
                    & WindowInsetsController.APPEARANCE_LIGHT_NAVIGATION_BARS) != 0;
        }

        @Override
        public void setAppearanceLightNavigationBars(boolean isLight) {
            if (isLight) {
                if (mWindow != null) {
                    setSystemUiFlag(View.SYSTEM_UI_FLAG_LIGHT_NAVIGATION_BAR);
                }

                mInsetsController.setSystemBarsAppearance(
                        WindowInsetsController.APPEARANCE_LIGHT_NAVIGATION_BARS,
                        WindowInsetsController.APPEARANCE_LIGHT_NAVIGATION_BARS);
            } else {
                if (mWindow != null) {
                    unsetSystemUiFlag(View.SYSTEM_UI_FLAG_LIGHT_NAVIGATION_BAR);
                }

                mInsetsController.setSystemBarsAppearance(
                        0,
                        WindowInsetsController.APPEARANCE_LIGHT_NAVIGATION_BARS);
            }
        }

        @Override
        void controlWindowInsetsAnimation(@InsetsType int types, long durationMillis,
                @Nullable Interpolator interpolator,
                @Nullable CancellationSignal cancellationSignal,
                @NonNull final WindowInsetsAnimationControlListenerCompat listener) {

            WindowInsetsAnimationControlListener fwListener =
                    new WindowInsetsAnimationControlListener() {

                        private WindowInsetsAnimationControllerCompat mCompatAnimController = null;

                        @Override
                        public void onReady(@NonNull WindowInsetsAnimationController controller,
                                int types) {
                            mCompatAnimController =
                                    new WindowInsetsAnimationControllerCompat(controller);
                            listener.onReady(mCompatAnimController, types);
                        }

                        @Override
                        public void onFinished(
                                @NonNull WindowInsetsAnimationController controller) {
                            listener.onFinished(mCompatAnimController);
                        }

                        @Override
                        public void onCancelled(
                                @Nullable WindowInsetsAnimationController controller) {
                            listener.onCancelled(controller == null ? null : mCompatAnimController);
                        }
                    };

            mInsetsController.controlWindowInsetsAnimation(types,
                    durationMillis,
                    interpolator,
                    cancellationSignal,
                    fwListener);
        }

        /**
         * Controls the behavior of system bars.
         *
         * @param behavior Determines how the bars behave when being hidden by the application.
         * @see #getSystemBarsBehavior
         */
        @Override
        void setSystemBarsBehavior(@Behavior int behavior) {
            if (mWindow != null) {
                // Use the legacy way to control the behavior as a workaround because API 30 has a
                // bug that the behavior might be cleared unexpectedly after setting a LayoutParam
                // to a window.
                mWindow.getDecorView().setTag(KEY_BEHAVIOR, behavior);
                switch (behavior) {
                    case BEHAVIOR_DEFAULT:
                        unsetSystemUiFlag(View.SYSTEM_UI_FLAG_IMMERSIVE_STICKY);
                        setSystemUiFlag(View.SYSTEM_UI_FLAG_IMMERSIVE);
                        break;
                    case BEHAVIOR_SHOW_TRANSIENT_BARS_BY_SWIPE:
                        unsetSystemUiFlag(View.SYSTEM_UI_FLAG_IMMERSIVE);
                        setSystemUiFlag(View.SYSTEM_UI_FLAG_IMMERSIVE_STICKY);
                        break;
                    case BEHAVIOR_SHOW_BARS_BY_TOUCH:
                        unsetSystemUiFlag(View.SYSTEM_UI_FLAG_IMMERSIVE
                                | View.SYSTEM_UI_FLAG_IMMERSIVE_STICKY);
                        break;
                }
            } else {
                mInsetsController.setSystemBarsBehavior(behavior);
            }
        }

        /**
         * Retrieves the requested behavior of system bars.
         *
         * @return the system bar behavior controlled by this window.
         * @see #setSystemBarsBehavior(int)
         */
        @SuppressLint("WrongConstant")
        @Override
        @Behavior
        int getSystemBarsBehavior() {
            if (mWindow != null) {
                final Object behaviorTag = mWindow.getDecorView().getTag(KEY_BEHAVIOR);
                return behaviorTag != null ? (int) behaviorTag : BEHAVIOR_DEFAULT;
            } else {
                return mInsetsController.getSystemBarsBehavior();
            }
        }

        @Override
        void addOnControllableInsetsChangedListener(
                @NonNull final WindowInsetsControllerCompat.OnControllableInsetsChangedListener
                        listener) {

            if (mListeners.containsKey(listener)) {
                // The listener has already been added.
                return;
            }
            WindowInsetsController.OnControllableInsetsChangedListener
                    fwListener = (controller, typeMask) -> {
                        if (mInsetsController == controller) {
                            listener.onControllableInsetsChanged(
                                    mCompatController, typeMask);
                        }
                    };
            mListeners.put(listener, fwListener);
            mInsetsController.addOnControllableInsetsChangedListener(fwListener);
        }

        @Override
        void removeOnControllableInsetsChangedListener(
                @NonNull WindowInsetsControllerCompat.OnControllableInsetsChangedListener
                        listener) {
            WindowInsetsController.OnControllableInsetsChangedListener
                    fwListener = mListeners.remove(listener);
            if (fwListener != null) {
                mInsetsController.removeOnControllableInsetsChangedListener(fwListener);
            }
        }

        protected void unsetSystemUiFlag(int systemUiFlag) {
            View decorView = mWindow.getDecorView();
            decorView.setSystemUiVisibility(
                    decorView.getSystemUiVisibility()
                            & ~systemUiFlag);
        }

        protected void setSystemUiFlag(int systemUiFlag) {
            View decorView = mWindow.getDecorView();
            decorView.setSystemUiVisibility(
                    decorView.getSystemUiVisibility()
                            | systemUiFlag);
        }
    }

<<<<<<< HEAD
    @RequiresApi(35)
    private static class Impl35 extends Impl30 {
=======
    @RequiresApi(31)
    private static class Impl31 extends Impl30 {

        Impl31(@NonNull Window window,
                @NonNull WindowInsetsControllerCompat compatController,
                @NonNull SoftwareKeyboardControllerCompat softwareKeyboardControllerCompat) {
            super(window, compatController, softwareKeyboardControllerCompat);
        }

        Impl31(@NonNull WindowInsetsController insetsController,
                @NonNull WindowInsetsControllerCompat compatController,
                @NonNull SoftwareKeyboardControllerCompat softwareKeyboardControllerCompat) {
            super(insetsController, compatController, softwareKeyboardControllerCompat);
        }

        /**
         * Controls the behavior of system bars.
         *
         * @param behavior Determines how the bars behave when being hidden by the application.
         * @see #getSystemBarsBehavior
         */
        @Override
        void setSystemBarsBehavior(@Behavior int behavior) {
            mInsetsController.setSystemBarsBehavior(behavior);
        }

        /**
         * Retrieves the requested behavior of system bars.
         *
         * @return the system bar behavior controlled by this window.
         * @see #setSystemBarsBehavior(int)
         */
        @SuppressLint("WrongConstant")
        @Override
        @Behavior
        int getSystemBarsBehavior() {
            return mInsetsController.getSystemBarsBehavior();
        }
    }

    @RequiresApi(35)
    private static class Impl35 extends Impl31 {
>>>>>>> 3d4510a6

        Impl35(@NonNull Window window,
                @NonNull WindowInsetsControllerCompat compatController,
                @NonNull SoftwareKeyboardControllerCompat softwareKeyboardControllerCompat) {
            super(window, compatController, softwareKeyboardControllerCompat);
        }

        Impl35(@NonNull WindowInsetsController insetsController,
                @NonNull WindowInsetsControllerCompat compatController,
                @NonNull SoftwareKeyboardControllerCompat softwareKeyboardControllerCompat) {
            super(insetsController, compatController, softwareKeyboardControllerCompat);
        }

        @Override
        public boolean isAppearanceLightStatusBars() {
            return (mInsetsController.getSystemBarsAppearance()
                    & WindowInsetsController.APPEARANCE_LIGHT_STATUS_BARS) != 0;
        }

        @Override
        public boolean isAppearanceLightNavigationBars() {
            return (mInsetsController.getSystemBarsAppearance()
                    & WindowInsetsController.APPEARANCE_LIGHT_NAVIGATION_BARS) != 0;
        }

    }
}<|MERGE_RESOLUTION|>--- conflicted
+++ resolved
@@ -869,10 +869,6 @@
         }
     }
 
-<<<<<<< HEAD
-    @RequiresApi(35)
-    private static class Impl35 extends Impl30 {
-=======
     @RequiresApi(31)
     private static class Impl31 extends Impl30 {
 
@@ -915,7 +911,6 @@
 
     @RequiresApi(35)
     private static class Impl35 extends Impl31 {
->>>>>>> 3d4510a6
 
         Impl35(@NonNull Window window,
                 @NonNull WindowInsetsControllerCompat compatController,
