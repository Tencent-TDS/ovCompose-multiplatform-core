/*
 * Copyright 2018 The Android Open Source Project
 *
 * Licensed under the Apache License, Version 2.0 (the "License");
 * you may not use this file except in compliance with the License.
 * You may obtain a copy of the License at
 *
 *      http://www.apache.org/licenses/LICENSE-2.0
 *
 * Unless required by applicable law or agreed to in writing, software
 * distributed under the License is distributed on an "AS IS" BASIS,
 * WITHOUT WARRANTIES OR CONDITIONS OF ANY KIND, either express or implied.
 * See the License for the specific language governing permissions and
 * limitations under the License.
 */

package androidx.core.os;

import android.annotation.SuppressLint;
import android.os.BadParcelableException;
import android.os.Build;
import android.os.Parcel;
import android.os.Parcelable;
import android.util.SparseArray;

import androidx.annotation.NonNull;
import androidx.annotation.Nullable;
import androidx.annotation.RequiresApi;

import java.io.Serializable;
import java.lang.reflect.Array;
import java.util.ArrayList;
import java.util.HashMap;
import java.util.List;
import java.util.Map;

/**
 * Helper for accessing features in {@link Parcel}.
 */
public final class ParcelCompat {

    /**
     * Read a boolean value from the parcel at the current {@link Parcel#dataPosition()}.
     */
    public static boolean readBoolean(@NonNull Parcel in) {
        return in.readInt() != 0;
    }

    /**
     * Write a boolean value into the parcel at the current f{@link Parcel#dataPosition()},
     * growing {@link Parcel#dataCapacity()} if needed.
<<<<<<< HEAD
     *
     * <p>Note: This method currently delegates to {@link Parcel#writeInt} with a value of 1 or 0
     * for true or false, respectively, but may change in the future.
     * @deprecated Call {@link Parcel#writeInt()} directly.
=======
>>>>>>> 3d4510a6
     */
    @Deprecated
    @androidx.annotation.ReplaceWith(expression = "out.writeInt(value ? 1 : 0)")
    public static void writeBoolean(@NonNull Parcel out, boolean value) {
        if (Build.VERSION.SDK_INT >= 29) {
            Api29Impl.writeBoolean(out, value);
        } else {
            out.writeInt(value ? 1 : 0);
        }
    }

    /**
     * Same as {@link Parcel#readList(List, ClassLoader)} but accepts {@code clazz} parameter as
     * the type required for each item.
     *
     * Compatibility behavior:
     * <ul>
     *     <li>SDK 34 and later, this method matches platform behavior.
     *     <li>SDK 33 and below, this method will not check the list elements' types.
     * </ul>
     *
     * @throws android.os.BadParcelableException Throws BadParcelableException if the item to be
     * deserialized is not an instance of that class or any of its children classes or there was
     * an error trying to instantiate an element.
     */
    @SuppressWarnings("deprecation")
    public static <T> void readList(@NonNull Parcel in, @NonNull List<? super T> outVal,
            @Nullable ClassLoader loader, @NonNull Class<T> clazz) {
        if (Build.VERSION.SDK_INT >= 34) {
            Api33Impl.readList(in, outVal, loader, clazz);
        } else {
            in.readList(outVal, loader);
        }
    }

    /**
     * Same as {@link Parcel#readArrayList(ClassLoader)} but accepts {@code clazz} parameter as
     * the type required for each item.
     *
     * Compatibility behavior:
     * <ul>
     *     <li>SDK 34 and later, this method matches platform behavior.
     *     <li>SDK 33 and below, this method will not check the list elements' types.
     * </ul>
     *
     * @throws android.os.BadParcelableException Throws BadParcelableException if the item to be
     * deserialized is not an instance of that class or any of its children classes or there was
     * an error trying to instantiate an element.
     */
    @SuppressLint({"ConcreteCollection", "NullableCollection"})
    @SuppressWarnings({"deprecation", "unchecked"})
    @Nullable
    public static <T> ArrayList<T> readArrayList(@NonNull Parcel in, @Nullable ClassLoader loader,
            @NonNull Class<? extends T> clazz) {
        if (Build.VERSION.SDK_INT >= 34) {
            return Api33Impl.readArrayList(in, loader, clazz);
        } else {
            return in.readArrayList(loader);
        }
    }

    /**
     * Same as {@link Parcel#readArray(ClassLoader)} but accepts {@code clazz} parameter as
     * the type required for each item.
     *
     * Compatibility behavior:
     * <ul>
     *     <li>SDK 34 and later, this method matches platform behavior.
     *     <li>SDK 33 and below, this method will not check the array elements' types.
     * </ul>
     *
     * @throws android.os.BadParcelableException Throws BadParcelableException if the item to be
     * deserialized is not an instance of that class or any of its children classes or there was
     * an error trying to instantiate an element.
     */
    @SuppressWarnings({"deprecation", "unchecked"})
    @SuppressLint({"ArrayReturn", "NullableCollection"})
    @Nullable
    public static <T> Object[] readArray(@NonNull Parcel in, @Nullable ClassLoader loader,
            @NonNull Class<T> clazz) {
        if (Build.VERSION.SDK_INT >= 34) {
            return Api33Impl.readArray(in, loader, clazz);
        } else {
            return in.readArray(loader);
        }
    }

    /**
     * Same as {@link Parcel#readSparseArray(ClassLoader)} but accepts {@code clazz} parameter as
     * the type required for each item.
     *
     * Compatibility behavior:
     * <ul>
     *     <li>SDK 34 and later, this method matches platform behavior.
     *     <li>SDK 33 and below, this method will not check the array elements' types.
     * </ul>
     *
     * @throws android.os.BadParcelableException Throws BadParcelableException if the item to be
     * deserialized is not an instance of that class or any of its children classes or there was
     * an error trying to instantiate an element.
     */
    @SuppressWarnings("deprecation")
    @Nullable
    public static <T> SparseArray<T> readSparseArray(@NonNull Parcel in,
            @Nullable ClassLoader loader, @NonNull Class<? extends T> clazz) {
        if (Build.VERSION.SDK_INT >= 34) {
            return Api33Impl.readSparseArray(in, loader, clazz);
        } else {
            return in.readSparseArray(loader);
        }
    }

    /**
     * Same as {@link Parcel#readMap(Map, ClassLoader)} but accepts {@code clazzKey} and
     * {@code clazzValue} parameter as the types required for each key and value pair.
     *
     * Compatibility behavior:
     * <ul>
     *     <li>SDK 34 and later, this method matches platform behavior.
     *     <li>SDK 33 and below, this method will not check the map entries' types.
     * </ul>
     *
     * @throws android.os.BadParcelableException If the item to be deserialized is not an
     * instance of that class or any of its children class.
     */
    @SuppressWarnings("deprecation")
    public static <K, V> void readMap(@NonNull Parcel in, @NonNull Map<? super K, ? super V> outVal,
            @Nullable ClassLoader loader, @NonNull Class<K> clazzKey,
            @NonNull Class<V> clazzValue) {
        if (Build.VERSION.SDK_INT >= 34) {
            Api33Impl.readMap(in, outVal, loader, clazzKey, clazzValue);
        } else {
            in.readMap(outVal, loader);
        }
    }

    /**
     * Same as {@link Parcel#readHashMap(ClassLoader)} but accepts {@code clazzKey} and
     * {@code clazzValue} parameter as the types required for each key and value pair.
     *
     * Compatibility behavior:
     * <ul>
     *     <li>SDK 34 and later, this method matches platform behavior.
     *     <li>SDK 33 and below, this method will not check the map entries' types.
     * </ul>
     *
     * @throws android.os.BadParcelableException if the item to be deserialized is not an
     * instance of that class or any of its children class.
     */
    @SuppressLint({"ConcreteCollection", "NullableCollection"})
    @SuppressWarnings({"deprecation", "unchecked"})
    @Nullable
    public static <K, V> HashMap<K, V> readHashMap(@NonNull Parcel in, @Nullable ClassLoader loader,
            @NonNull Class<? extends K> clazzKey, @NonNull Class<? extends V> clazzValue) {
        if (Build.VERSION.SDK_INT >= 34) {
            return Api33Impl.readHashMap(in, loader, clazzKey, clazzValue);
        } else {
            return in.readHashMap(loader);
        }
    }

    /**
     * Same as {@link Parcel#readParcelable(ClassLoader)} but accepts {@code clazz} parameter as
     * the type required for each item.
     *
     * Compatibility behavior:
     * <ul>
     *     <li>SDK 34 and later, this method matches platform behavior.
     *     <li>SDK 33 and below, the object type is checked after deserialization.
     * </ul>
     *
     * @throws android.os.BadParcelableException Throws BadParcelableException if the item to be
     * deserialized is not an instance of that class or any of its children classes or there was
     * an error trying to instantiate an element.
     */
    @SuppressWarnings("deprecation")
    @Nullable
    public static <T extends Parcelable> T readParcelable(@NonNull Parcel in,
            @Nullable ClassLoader loader, @NonNull Class<T> clazz) {
        if (Build.VERSION.SDK_INT >= 34) {
            return Api33Impl.readParcelable(in, loader, clazz);
        } else {
            T parcelable = in.readParcelable(loader);
            if (parcelable != null && !clazz.isInstance(parcelable)) {
                throw new BadParcelableException("Parcelable " + parcelable.getClass() + " is not "
                        + "a subclass of required class " + clazz.getName()
                        + " provided in the parameter");
            }
            return parcelable;
        }
    }

    /**
     * Same as {@link Parcel#readParcelableCreator(ClassLoader)} but accepts {@code clazz} parameter
     * as the required type.
     *
     * Compatibility behavior:
     * <ul>
     *     <li>SDK 34 and later, this method matches platform behavior.
     *     <li>SDK 33 and below, this method will not check the creator's type.
     * </ul>
     *
     * @throws android.os.BadParcelableException Throws BadParcelableException if the item to be
     * deserialized is not an instance of that class or any of its children classes or there
     * there was an error trying to read the {@link Parcelable.Creator}.
     */
    @SuppressWarnings({"deprecation", "unchecked"})
    @Nullable
    @RequiresApi(30)
    public static <T> Parcelable.Creator<T> readParcelableCreator(@NonNull Parcel in,
            @Nullable ClassLoader loader, @NonNull Class<T> clazz) {
        if (Build.VERSION.SDK_INT >= 34) {
            return Api33Impl.readParcelableCreator(in, loader, clazz);
        } else {
            return (Parcelable.Creator<T>) Api30Impl.readParcelableCreator(in, loader);
        }
    }

    /**
     * Same as {@link Parcel#readParcelableArray(ClassLoader)}  but accepts {@code clazz} parameter
     * as the type required for each item.
     *
     * Compatibility behavior:
     * <ul>
     *     <li>SDK 34 and later, this method matches platform behavior.
     *     <li>SDK 33 and below, this method will not check the array elements' types.
     * </ul>
     *
     * @throws android.os.BadParcelableException Throws BadParcelableException if the item to be
     * deserialized is not an instance of that class or any of its children classes or there was
     * an error trying to instantiate an element.
     *
     * @deprecated This method incurs a performance penalty on SDK 33 and below. Use
     * {@link #readParcelableArrayTyped} instead.
     */
    @SuppressWarnings({"deprecation", "unchecked"})
    @SuppressLint({"ArrayReturn", "NullableCollection"})
    @Nullable
    @Deprecated
    public static <T> T[] readParcelableArray(@NonNull Parcel in, @Nullable ClassLoader loader,
            @NonNull Class<T> clazz) {
        if (Build.VERSION.SDK_INT >= 34) {
            return Api33Impl.readParcelableArray(in, loader, clazz);
        } else {
            // The array type is always Parcelable[]. Cast to clazz[] for compatibility if needed.
            Parcelable[] parcelables = in.readParcelableArray(loader);
            if (clazz.isAssignableFrom(Parcelable.class)) {
                return (T[]) parcelables;
            }

            T[] typedParcelables = (T[]) Array.newInstance(clazz, parcelables.length);
            for (int i = 0; i < parcelables.length; i++) {
                try {
                    typedParcelables[i] = clazz.cast(parcelables[i]);
                } catch (ClassCastException e) {
                    throw new BadParcelableException("Parcelable at index " + i + " is not "
                            + "a subclass of required class " + clazz.getName()
                            + " provided in the parameter");
                }
            }

            return typedParcelables;
        }
    }

    /**
     * Same as {@link Parcel#readParcelableArray(ClassLoader)}  but accepts {@code clazz} parameter
     * as the type required for each item.
     *
     * Compatibility behavior:
     * <ul>
     *     <li>SDK 34 and later, this method matches platform behavior.
     *     <li>SDK 33 and below, this method will not check the array elements' types.
     * </ul>
     *
     * @throws android.os.BadParcelableException Throws BadParcelableException if the item to be
     * deserialized is not an instance of that class or any of its children classes or there was
     * an error trying to instantiate an element.
     */
    @SuppressWarnings({"deprecation"})
    @SuppressLint({"ArrayReturn", "NullableCollection"})
    @Nullable
    public static <T> Parcelable[] readParcelableArrayTyped(@NonNull Parcel in,
            @Nullable ClassLoader loader, @NonNull Class<T> clazz) {
        if (Build.VERSION.SDK_INT >= 34) {
            return (Parcelable[]) Api33Impl.readParcelableArray(in, loader, clazz);
        } else {
            return in.readParcelableArray(loader);
        }
    }

    /**
     * Same as {@link Parcel#readParcelableList(List, ClassLoader)} but accepts {@code clazz}
     * parameter as the type required for each item.
     *
     * Compatibility behavior:
     * <ul>
     *     <li>SDK 34 and later, this method matches platform behavior.
     *     <li>SDK 33 and below, this method will not check the list elements' types.
     * </ul>
     *
     * @throws android.os.BadParcelableException Throws BadParcelableException if the item to be
     * deserialized is not an instance of that class or any of its children classes or there was
     * an error trying to instantiate an element.
     */
    @NonNull
    @SuppressWarnings({"deprecation", "unchecked"})
    @RequiresApi(api = Build.VERSION_CODES.Q)
    public static <T> List<T> readParcelableList(@NonNull Parcel in, @NonNull List<T> list,
            @Nullable ClassLoader cl, @NonNull Class<T> clazz) {
        if (Build.VERSION.SDK_INT >= 34) {
            return Api33Impl.readParcelableList(in, list, cl, clazz);
        } else {
            return Api29Impl.readParcelableList(in, (List) list, cl);
        }
    }

    /**
     * Same as {@link Parcel#readSerializable()} but accepts {@code loader} parameter
     * as the primary classLoader for resolving the Serializable class; and {@code clazz} parameter
     * as the required type.
     *
     * Compatibility behavior:
     * <ul>
     *     <li>SDK 33 and later, this method matches platform behavior.
     *     <li>SDK 32 and below, this method will not check the item's type.
     * </ul>
     *
     * @throws android.os.BadParcelableException Throws BadParcelableException if the item to be
     * deserialized is not an instance of that class or any of its children class or there there
     * was an error deserializing the object.
     */
    @SuppressWarnings({"deprecation", "unchecked"})
    @Nullable
    public static <T extends Serializable> T readSerializable(@NonNull Parcel in,
            @Nullable ClassLoader loader, @NonNull Class<T> clazz) {
        if (Build.VERSION.SDK_INT >= 33) {
            return Api33Impl.readSerializable(in, loader, clazz);
        } else {
            return (T) in.readSerializable();
        }
    }

    private ParcelCompat() {}

    @RequiresApi(29)
    static class Api29Impl {
        private Api29Impl() {
            // This class is non-instantiable.
        }

        static <T extends Parcelable> List<T> readParcelableList(@NonNull Parcel in,
                @NonNull List<T> list, @Nullable ClassLoader cl) {
            return in.readParcelableList(list, cl);
        }

        static void writeBoolean(@NonNull Parcel parcel, boolean val) {
            parcel.writeBoolean(val);
        }
    }

    @RequiresApi(30)
    static class Api30Impl {
        private Api30Impl() {
            // This class is non-instantiable.
        }

        static Parcelable.Creator<?> readParcelableCreator(@NonNull Parcel in,
                @Nullable ClassLoader loader) {
            return in.readParcelableCreator(loader);
        }
    }

    @RequiresApi(33)
    static class Api33Impl {
        private Api33Impl() {
            // This class is non-instantiable.
        }

        static <T extends Serializable> T readSerializable(@NonNull Parcel in,
                @Nullable ClassLoader loader, @NonNull Class<T> clazz) {
            return in.readSerializable(loader, clazz);
        }

        static <T extends Parcelable> T readParcelable(@NonNull Parcel in,
                @Nullable ClassLoader loader, @NonNull Class<T> clazz) {
            return in.readParcelable(loader, clazz);
        }

        static <T> Parcelable.Creator<T> readParcelableCreator(Parcel in, ClassLoader loader,
                Class<T> clazz) {
            return in.readParcelableCreator(loader, clazz);
        }

        static <T> T[] readParcelableArray(@NonNull Parcel in, @Nullable ClassLoader loader,
                @NonNull Class<T> clazz) {
            return in.readParcelableArray(loader, clazz);
        }

        static <T> List<T> readParcelableList(@NonNull Parcel in, @NonNull List<T> list,
                @Nullable ClassLoader cl, @NonNull Class<T> clazz) {
            return in.readParcelableList(list, cl, clazz);
        }

        static <T> void readList(@NonNull Parcel in, @NonNull List<? super T> outVal,
                @Nullable ClassLoader loader, @NonNull Class<T> clazz) {
            in.readList(outVal, loader, clazz);
        }

        static <T> ArrayList<T> readArrayList(Parcel in, ClassLoader loader,
                Class<? extends T> clazz) {
            return in.readArrayList(loader, clazz);
        }

        static <T> T[] readArray(Parcel in, ClassLoader loader, Class<T> clazz) {
            return in.readArray(loader, clazz);
        }

        static <T> SparseArray<T> readSparseArray(Parcel in, ClassLoader loader,
                Class<? extends T> clazz) {
            return in.readSparseArray(loader, clazz);
        }

        static <K, V> void readMap(Parcel in, Map<? super K, ? super V> outVal,
                ClassLoader loader, Class<K> clazzKey, Class<V> clazzValue) {
            in.readMap(outVal, loader, clazzKey, clazzValue);
        }

        static <V, K> HashMap<K, V> readHashMap(Parcel in, ClassLoader loader,
                Class<? extends K> clazzKey, Class<? extends V> clazzValue) {
            return in.readHashMap(loader, clazzKey, clazzValue);
        }
    }
}<|MERGE_RESOLUTION|>--- conflicted
+++ resolved
@@ -49,16 +49,7 @@
     /**
      * Write a boolean value into the parcel at the current f{@link Parcel#dataPosition()},
      * growing {@link Parcel#dataCapacity()} if needed.
-<<<<<<< HEAD
-     *
-     * <p>Note: This method currently delegates to {@link Parcel#writeInt} with a value of 1 or 0
-     * for true or false, respectively, but may change in the future.
-     * @deprecated Call {@link Parcel#writeInt()} directly.
-=======
->>>>>>> 3d4510a6
-     */
-    @Deprecated
-    @androidx.annotation.ReplaceWith(expression = "out.writeInt(value ? 1 : 0)")
+     */
     public static void writeBoolean(@NonNull Parcel out, boolean value) {
         if (Build.VERSION.SDK_INT >= 29) {
             Api29Impl.writeBoolean(out, value);
