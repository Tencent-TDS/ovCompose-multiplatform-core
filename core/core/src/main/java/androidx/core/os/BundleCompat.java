--- conflicted
+++ resolved
@@ -270,10 +270,6 @@
             return in.getSparseParcelableArray(key, clazz);
         }
 
-<<<<<<< HEAD
-        @DoNotInline
-=======
->>>>>>> 3d4510a6
         static <T extends Serializable> T getSerializable(@NonNull Bundle in, @Nullable String key,
                 @NonNull Class<T> clazz) {
             return in.getSerializable(key, clazz);
