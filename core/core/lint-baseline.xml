<?xml version="1.0" encoding="UTF-8"?>
<<<<<<< HEAD
<issues format="6" by="lint 8.4.0-alpha12" type="baseline" client="gradle" dependencies="false" name="AGP (8.4.0-alpha12)" variant="all" version="8.4.0-alpha12">

    <issue
        id="NewApi"
        message="Call requires API level 24 (current min is 21): `java.util.Optional#of`"
=======
<issues format="6" by="lint 8.6.0-beta01" type="baseline" client="gradle" dependencies="false" name="AGP (8.6.0-beta01)" variant="all" version="8.6.0-beta01">

    <issue
        id="NewApi"
        message="Call requires API level 24, or core library desugaring (current min is 21): `java.util.Optional#of`"
>>>>>>> 3d4510a6
        errorLine1="                return Optional.of(modeCompat);"
        errorLine2="                                ~~">
        <location
            file="src/test/java/androidx/core/view/DisplayCompatTest.java"/>
    </issue>

    <issue
        id="NewApi"
<<<<<<< HEAD
        message="Call requires API level 24 (current min is 21): `java.util.Optional#empty`"
=======
        message="Call requires API level 24, or core library desugaring (current min is 21): `java.util.Optional#empty`"
>>>>>>> 3d4510a6
        errorLine1="        return Optional.empty();"
        errorLine2="                        ~~~~~">
        <location
            file="src/test/java/androidx/core/view/DisplayCompatTest.java"/>
    </issue>

    <issue
        id="NewApi"
<<<<<<< HEAD
        message="Call requires API level 24 (current min is 21): `java.util.Optional#get`"
=======
        message="Call requires API level 24, or core library desugaring (current min is 21): `java.util.Optional#get`"
>>>>>>> 3d4510a6
        errorLine1="                findNativeMode(DisplayCompat.getSupportedModes(mContext, mDefaultDisplay)).get();"
        errorLine2="                                                                                           ~~~">
        <location
            file="src/test/java/androidx/core/view/DisplayCompatTest.java"/>
    </issue>

    <issue
        id="NewApi"
<<<<<<< HEAD
        message="Call requires API level 24 (current min is 21): `java.util.Optional#get`"
=======
        message="Call requires API level 24, or core library desugaring (current min is 21): `java.util.Optional#get`"
>>>>>>> 3d4510a6
        errorLine1="                findNativeMode(DisplayCompat.getSupportedModes(mContext, secondDisplay)).get();"
        errorLine2="                                                                                         ~~~">
        <location
            file="src/test/java/androidx/core/view/DisplayCompatTest.java"/>
    </issue>

    <issue
        id="NewApi"
<<<<<<< HEAD
        message="Call requires API level 24 (current min is 21): `java.util.Optional#get`"
=======
        message="Call requires API level 24, or core library desugaring (current min is 21): `java.util.Optional#get`"
>>>>>>> 3d4510a6
        errorLine1="                findNativeMode(DisplayCompat.getSupportedModes(mContext, mDefaultDisplay)).get();"
        errorLine2="                                                                                           ~~~">
        <location
            file="src/test/java/androidx/core/view/DisplayCompatTest.java"/>
    </issue>

    <issue
        id="NewApi"
<<<<<<< HEAD
        message="Call requires API level 24 (current min is 21): `java.util.Optional#get`"
=======
        message="Call requires API level 24, or core library desugaring (current min is 21): `java.util.Optional#get`"
>>>>>>> 3d4510a6
        errorLine1="                findNativeMode(DisplayCompat.getSupportedModes(mContext, mDefaultDisplay)).get();"
        errorLine2="                                                                                           ~~~">
        <location
            file="src/test/java/androidx/core/view/DisplayCompatTest.java"/>
    </issue>

    <issue
        id="NewApi"
        message="Call requires API level 26 (current min is 21): `android.app.NotificationChannel#getImportance`"
        errorLine1="            boolean equality = nc1.getImportance() == nc2.getImportance()"
        errorLine2="                                   ~~~~~~~~~~~~~">
        <location
            file="src/androidTest/java/androidx/core/app/NotificationChannelCompatTest.java"/>
    </issue>

    <issue
        id="NewApi"
        message="Call requires API level 26 (current min is 21): `android.app.NotificationChannel#getImportance`"
        errorLine1="            boolean equality = nc1.getImportance() == nc2.getImportance()"
        errorLine2="                                                          ~~~~~~~~~~~~~">
        <location
            file="src/androidTest/java/androidx/core/app/NotificationChannelCompatTest.java"/>
    </issue>

    <issue
        id="NewApi"
        message="Call requires API level 26 (current min is 21): `android.app.NotificationChannel#canBypassDnd`"
        errorLine1="                    &amp;&amp; nc1.canBypassDnd() == nc2.canBypassDnd()"
        errorLine2="                           ~~~~~~~~~~~~">
        <location
            file="src/androidTest/java/androidx/core/app/NotificationChannelCompatTest.java"/>
    </issue>

    <issue
        id="NewApi"
        message="Call requires API level 26 (current min is 21): `android.app.NotificationChannel#canBypassDnd`"
        errorLine1="                    &amp;&amp; nc1.canBypassDnd() == nc2.canBypassDnd()"
        errorLine2="                                                 ~~~~~~~~~~~~">
        <location
            file="src/androidTest/java/androidx/core/app/NotificationChannelCompatTest.java"/>
    </issue>

    <issue
        id="NewApi"
        message="Call requires API level 26 (current min is 21): `android.app.NotificationChannel#getLockscreenVisibility`"
        errorLine1="                    &amp;&amp; nc1.getLockscreenVisibility() == nc2.getLockscreenVisibility()"
        errorLine2="                           ~~~~~~~~~~~~~~~~~~~~~~~">
        <location
            file="src/androidTest/java/androidx/core/app/NotificationChannelCompatTest.java"/>
    </issue>

    <issue
        id="NewApi"
        message="Call requires API level 26 (current min is 21): `android.app.NotificationChannel#getLockscreenVisibility`"
        errorLine1="                    &amp;&amp; nc1.getLockscreenVisibility() == nc2.getLockscreenVisibility()"
        errorLine2="                                                            ~~~~~~~~~~~~~~~~~~~~~~~">
        <location
            file="src/androidTest/java/androidx/core/app/NotificationChannelCompatTest.java"/>
    </issue>

    <issue
        id="NewApi"
        message="Call requires API level 26 (current min is 21): `android.app.NotificationChannel#getLightColor`"
        errorLine1="                    &amp;&amp; nc1.getLightColor() == nc2.getLightColor()"
        errorLine2="                           ~~~~~~~~~~~~~">
        <location
            file="src/androidTest/java/androidx/core/app/NotificationChannelCompatTest.java"/>
    </issue>

    <issue
        id="NewApi"
        message="Call requires API level 26 (current min is 21): `android.app.NotificationChannel#getLightColor`"
        errorLine1="                    &amp;&amp; nc1.getLightColor() == nc2.getLightColor()"
        errorLine2="                                                  ~~~~~~~~~~~~~">
        <location
            file="src/androidTest/java/androidx/core/app/NotificationChannelCompatTest.java"/>
    </issue>

    <issue
        id="NewApi"
        message="Call requires API level 26 (current min is 21): `android.app.NotificationChannel#getId`"
        errorLine1="                    &amp;&amp; Objects.equals(nc1.getId(), nc2.getId())"
        errorLine2="                                          ~~~~~">
        <location
            file="src/androidTest/java/androidx/core/app/NotificationChannelCompatTest.java"/>
    </issue>

    <issue
        id="NewApi"
        message="Call requires API level 26 (current min is 21): `android.app.NotificationChannel#getId`"
        errorLine1="                    &amp;&amp; Objects.equals(nc1.getId(), nc2.getId())"
        errorLine2="                                                       ~~~~~">
        <location
            file="src/androidTest/java/androidx/core/app/NotificationChannelCompatTest.java"/>
    </issue>

    <issue
        id="NewApi"
        message="Call requires API level 26 (current min is 21): `android.app.NotificationChannel#getName`"
        errorLine1="                    &amp;&amp; Objects.equals(nc1.getName(), nc2.getName())"
        errorLine2="                                          ~~~~~~~">
        <location
            file="src/androidTest/java/androidx/core/app/NotificationChannelCompatTest.java"/>
    </issue>

    <issue
        id="NewApi"
        message="Call requires API level 26 (current min is 21): `android.app.NotificationChannel#getName`"
        errorLine1="                    &amp;&amp; Objects.equals(nc1.getName(), nc2.getName())"
        errorLine2="                                                         ~~~~~~~">
        <location
            file="src/androidTest/java/androidx/core/app/NotificationChannelCompatTest.java"/>
    </issue>

    <issue
        id="NewApi"
        message="Call requires API level 26 (current min is 21): `android.app.NotificationChannel#getDescription`"
        errorLine1="                    &amp;&amp; Objects.equals(nc1.getDescription(), nc2.getDescription())"
        errorLine2="                                          ~~~~~~~~~~~~~~">
        <location
            file="src/androidTest/java/androidx/core/app/NotificationChannelCompatTest.java"/>
    </issue>

    <issue
        id="NewApi"
        message="Call requires API level 26 (current min is 21): `android.app.NotificationChannel#getDescription`"
        errorLine1="                    &amp;&amp; Objects.equals(nc1.getDescription(), nc2.getDescription())"
        errorLine2="                                                                ~~~~~~~~~~~~~~">
        <location
            file="src/androidTest/java/androidx/core/app/NotificationChannelCompatTest.java"/>
    </issue>

    <issue
        id="NewApi"
        message="Call requires API level 26 (current min is 21): `android.app.NotificationChannel#getSound`"
        errorLine1="                    &amp;&amp; Objects.equals(nc1.getSound(), nc2.getSound())"
        errorLine2="                                          ~~~~~~~~">
        <location
            file="src/androidTest/java/androidx/core/app/NotificationChannelCompatTest.java"/>
    </issue>

    <issue
        id="NewApi"
        message="Call requires API level 26 (current min is 21): `android.app.NotificationChannel#getSound`"
        errorLine1="                    &amp;&amp; Objects.equals(nc1.getSound(), nc2.getSound())"
        errorLine2="                                                          ~~~~~~~~">
        <location
            file="src/androidTest/java/androidx/core/app/NotificationChannelCompatTest.java"/>
    </issue>

    <issue
        id="NewApi"
        message="Call requires API level 26 (current min is 21): `android.app.NotificationChannel#getVibrationPattern`"
        errorLine1="                    &amp;&amp; Arrays.equals(nc1.getVibrationPattern(), nc2.getVibrationPattern())"
        errorLine2="                                         ~~~~~~~~~~~~~~~~~~~">
        <location
            file="src/androidTest/java/androidx/core/app/NotificationChannelCompatTest.java"/>
    </issue>

    <issue
        id="NewApi"
        message="Call requires API level 26 (current min is 21): `android.app.NotificationChannel#getVibrationPattern`"
        errorLine1="                    &amp;&amp; Arrays.equals(nc1.getVibrationPattern(), nc2.getVibrationPattern())"
        errorLine2="                                                                    ~~~~~~~~~~~~~~~~~~~">
        <location
            file="src/androidTest/java/androidx/core/app/NotificationChannelCompatTest.java"/>
    </issue>

    <issue
        id="NewApi"
        message="Call requires API level 26 (current min is 21): `android.app.NotificationChannel#getGroup`"
        errorLine1="                    &amp;&amp; Objects.equals(nc1.getGroup(), nc2.getGroup())"
        errorLine2="                                          ~~~~~~~~">
        <location
            file="src/androidTest/java/androidx/core/app/NotificationChannelCompatTest.java"/>
    </issue>

    <issue
        id="NewApi"
        message="Call requires API level 26 (current min is 21): `android.app.NotificationChannel#getGroup`"
        errorLine1="                    &amp;&amp; Objects.equals(nc1.getGroup(), nc2.getGroup())"
        errorLine2="                                                          ~~~~~~~~">
        <location
            file="src/androidTest/java/androidx/core/app/NotificationChannelCompatTest.java"/>
    </issue>

    <issue
        id="NewApi"
        message="Call requires API level 26 (current min is 21): `android.app.NotificationChannel#getAudioAttributes`"
        errorLine1="                    &amp;&amp; Objects.equals(nc1.getAudioAttributes(), nc2.getAudioAttributes());"
        errorLine2="                                          ~~~~~~~~~~~~~~~~~~">
        <location
            file="src/androidTest/java/androidx/core/app/NotificationChannelCompatTest.java"/>
    </issue>

    <issue
        id="NewApi"
        message="Call requires API level 26 (current min is 21): `android.app.NotificationChannel#getAudioAttributes`"
        errorLine1="                    &amp;&amp; Objects.equals(nc1.getAudioAttributes(), nc2.getAudioAttributes());"
        errorLine2="                                                                    ~~~~~~~~~~~~~~~~~~">
        <location
            file="src/androidTest/java/androidx/core/app/NotificationChannelCompatTest.java"/>
    </issue>

    <issue
        id="NewApi"
        message="Call requires API level 26 (current min is 21): `android.app.NotificationChannel#getImportance`"
        errorLine1="            assertEquals(expected.getImportance(), actual.getImportance());"
        errorLine2="                                  ~~~~~~~~~~~~~">
        <location
            file="src/androidTest/java/androidx/core/app/NotificationChannelCompatTest.java"/>
    </issue>

    <issue
        id="NewApi"
        message="Call requires API level 26 (current min is 21): `android.app.NotificationChannel#getLightColor`"
        errorLine1="            assertEquals(expected.getLightColor(), actual.getLightColor());"
        errorLine2="                                  ~~~~~~~~~~~~~">
        <location
            file="src/androidTest/java/androidx/core/app/NotificationChannelCompatTest.java"/>
    </issue>

    <issue
        id="NewApi"
        message="Call requires API level 26 (current min is 21): `android.app.NotificationChannel#getId`"
        errorLine1="            assertEquals(expected.getId(), actual.getId());"
        errorLine2="                                  ~~~~~">
        <location
            file="src/androidTest/java/androidx/core/app/NotificationChannelCompatTest.java"/>
    </issue>

    <issue
        id="NewApi"
        message="Call requires API level 26 (current min is 21): `android.app.NotificationChannel#getName`"
        errorLine1="            assertEquals(expected.getName(), actual.getName());"
        errorLine2="                                  ~~~~~~~">
        <location
            file="src/androidTest/java/androidx/core/app/NotificationChannelCompatTest.java"/>
    </issue>

    <issue
        id="NewApi"
        message="Call requires API level 26 (current min is 21): `android.app.NotificationChannel#getDescription`"
        errorLine1="            assertEquals(expected.getDescription(), actual.getDescription());"
        errorLine2="                                  ~~~~~~~~~~~~~~">
        <location
            file="src/androidTest/java/androidx/core/app/NotificationChannelCompatTest.java"/>
    </issue>

    <issue
        id="NewApi"
        message="Call requires API level 26 (current min is 21): `android.app.NotificationChannel#getSound`"
        errorLine1="            assertEquals(expected.getSound(), actual.getSound());"
        errorLine2="                                  ~~~~~~~~">
        <location
            file="src/androidTest/java/androidx/core/app/NotificationChannelCompatTest.java"/>
    </issue>

    <issue
        id="NewApi"
        message="Call requires API level 26 (current min is 21): `android.app.NotificationChannel#getVibrationPattern`"
        errorLine1="            assertArrayEquals(expected.getVibrationPattern(), actual.getVibrationPattern());"
        errorLine2="                                       ~~~~~~~~~~~~~~~~~~~">
        <location
            file="src/androidTest/java/androidx/core/app/NotificationChannelCompatTest.java"/>
    </issue>

    <issue
        id="NewApi"
        message="Call requires API level 26 (current min is 21): `android.app.NotificationChannel#getGroup`"
        errorLine1="            assertEquals(expected.getGroup(), actual.getGroup());"
        errorLine2="                                  ~~~~~~~~">
        <location
            file="src/androidTest/java/androidx/core/app/NotificationChannelCompatTest.java"/>
    </issue>

    <issue
        id="NewApi"
        message="Call requires API level 26 (current min is 21): `android.app.NotificationChannel#getAudioAttributes`"
        errorLine1="            assertEquals(expected.getAudioAttributes(), actual.getAudioAttributes());"
        errorLine2="                                  ~~~~~~~~~~~~~~~~~~">
        <location
            file="src/androidTest/java/androidx/core/app/NotificationChannelCompatTest.java"/>
    </issue>

    <issue
        id="NewApi"
        message="Call requires API level 26 (current min is 21): `android.app.NotificationChannelGroup#getId`"
        errorLine1="            assertEquals(expected.getId(), actual.getId());"
        errorLine2="                                  ~~~~~">
        <location
            file="src/androidTest/java/androidx/core/app/NotificationChannelGroupCompatTest.java"/>
    </issue>

    <issue
        id="NewApi"
        message="Call requires API level 26 (current min is 21): `android.app.NotificationChannelGroup#getName`"
        errorLine1="            assertEquals(expected.getName(), actual.getName());"
        errorLine2="                                  ~~~~~~~">
        <location
            file="src/androidTest/java/androidx/core/app/NotificationChannelGroupCompatTest.java"/>
    </issue>

    <issue
        id="NewApi"
        message="Call requires API level 28 (current min is 23): `android.graphics.drawable.Icon#getType`"
        errorLine1="            assertEquals(Icon.TYPE_BITMAP, ((Icon) firstBuiltIcon).getType());"
        errorLine2="                                                                   ~~~~~~~">
        <location
            file="src/androidTest/java/androidx/core/app/NotificationCompatTest.java"/>
    </issue>

    <issue
        id="NewApi"
        message="Call requires API level 28 (current min is 23): `android.graphics.drawable.Icon#getType`"
        errorLine1="            assertEquals(Icon.TYPE_BITMAP, ((Icon) rebuiltIcon).getType());"
        errorLine2="                                                                ~~~~~~~">
        <location
            file="src/androidTest/java/androidx/core/app/NotificationCompatTest.java"/>
    </issue>

    <issue
        id="NewApi"
        message="Call requires API level 28 (current min is 23): `android.graphics.drawable.Icon#getType`"
        errorLine1="        assertEquals(Icon.TYPE_RESOURCE, firstBuiltIcon.getType());"
        errorLine2="                                                        ~~~~~~~">
        <location
            file="src/androidTest/java/androidx/core/app/NotificationCompatTest.java"/>
    </issue>

    <issue
        id="NewApi"
        message="Call requires API level 28 (current min is 23): `android.graphics.drawable.Icon#getType`"
        errorLine1="        assertEquals(Icon.TYPE_RESOURCE, rebuiltIcon.getType());"
        errorLine2="                                                     ~~~~~~~">
        <location
            file="src/androidTest/java/androidx/core/app/NotificationCompatTest.java"/>
    </issue>

    <issue
        id="NewApi"
        message="Call requires API level 30 (current min is 21): `Builder`"
        errorLine1="                new NotificationCompat.BubbleMetadata.Builder(shortcutId)"
        errorLine2="                ~~~~~~~~~~~~~~~~~~~~~~~~~~~~~~~~~~~~~~~~~~~~~">
        <location
            file="src/androidTest/java/androidx/core/app/NotificationCompatTest.java"/>
    </issue>

    <issue
        id="NewApi"
        message="Call requires API level 23 (current min is 21): `setBreakStrategy`"
        errorLine1="                .setBreakStrategy(Layout.BREAK_STRATEGY_SIMPLE).build());"
        errorLine2="                 ~~~~~~~~~~~~~~~~">
        <location
            file="src/androidTest/java/androidx/core/text/PrecomputedTextCompatTest.java"/>
    </issue>

    <issue
        id="NewApi"
        message="Call requires API level 23 (current min is 21): `setBreakStrategy`"
        errorLine1="                .setBreakStrategy(Layout.BREAK_STRATEGY_SIMPLE)"
        errorLine2="                 ~~~~~~~~~~~~~~~~">
        <location
            file="src/androidTest/java/androidx/core/text/PrecomputedTextCompatTest.java"/>
    </issue>

    <issue
        id="NewApi"
        message="Call requires API level 23 (current min is 21): `setHyphenationFrequency`"
        errorLine1="                .setHyphenationFrequency(Layout.HYPHENATION_FREQUENCY_NORMAL).build());"
        errorLine2="                 ~~~~~~~~~~~~~~~~~~~~~~~">
        <location
            file="src/androidTest/java/androidx/core/text/PrecomputedTextCompatTest.java"/>
    </issue>

    <issue
        id="NewApi"
        message="Call requires API level 23 (current min is 21): `setBreakStrategy`"
        errorLine1="                .setBreakStrategy(Layout.BREAK_STRATEGY_SIMPLE)"
        errorLine2="                 ~~~~~~~~~~~~~~~~">
        <location
            file="src/androidTest/java/androidx/core/text/PrecomputedTextCompatTest.java"/>
    </issue>

    <issue
        id="NewApi"
        message="Call requires API level 23 (current min is 21): `setHyphenationFrequency`"
        errorLine1="                .setHyphenationFrequency(Layout.HYPHENATION_FREQUENCY_NORMAL)"
        errorLine2="                 ~~~~~~~~~~~~~~~~~~~~~~~">
        <location
            file="src/androidTest/java/androidx/core/text/PrecomputedTextCompatTest.java"/>
    </issue>

    <issue
        id="NewApi"
        message="Call requires API level 23 (current min is 21): `getBreakStrategy`"
        errorLine1="                .setBreakStrategy(Layout.BREAK_STRATEGY_SIMPLE).build().getBreakStrategy());"
        errorLine2="                                                                        ~~~~~~~~~~~~~~~~">
        <location
            file="src/androidTest/java/androidx/core/text/PrecomputedTextCompatTest.java"/>
    </issue>

    <issue
        id="NewApi"
        message="Call requires API level 23 (current min is 21): `setBreakStrategy`"
        errorLine1="                .setBreakStrategy(Layout.BREAK_STRATEGY_SIMPLE).build().getBreakStrategy());"
        errorLine2="                 ~~~~~~~~~~~~~~~~">
        <location
            file="src/androidTest/java/androidx/core/text/PrecomputedTextCompatTest.java"/>
    </issue>

    <issue
        id="NewApi"
        message="Call requires API level 23 (current min is 21): `setHyphenationFrequency`"
        errorLine1="                .setHyphenationFrequency(Layout.HYPHENATION_FREQUENCY_NONE).build()"
        errorLine2="                 ~~~~~~~~~~~~~~~~~~~~~~~">
        <location
            file="src/androidTest/java/androidx/core/text/PrecomputedTextCompatTest.java"/>
    </issue>

    <issue
        id="NewApi"
        message="Call requires API level 23 (current min is 21): `getHyphenationFrequency`"
        errorLine1="                .getHyphenationFrequency());"
        errorLine2="                 ~~~~~~~~~~~~~~~~~~~~~~~">
        <location
            file="src/androidTest/java/androidx/core/text/PrecomputedTextCompatTest.java"/>
    </issue>

    <issue
        id="NewApi"
        message="Call requires API level 25 (current min is 21): `toShortcutInfo`"
        errorLine1="                .toShortcutInfo());"
        errorLine2="                 ~~~~~~~~~~~~~~">
        <location
            file="src/androidTest/java/androidx/core/content/pm/ShortcutManagerCompatTest.java"/>
    </issue>

    <issue
        id="NewApi"
        message="Call requires API level 25 (current min is 21): `toShortcutInfo`"
        errorLine1="                .toShortcutInfo());"
        errorLine2="                 ~~~~~~~~~~~~~~">
        <location
            file="src/androidTest/java/androidx/core/content/pm/ShortcutManagerCompatTest.java"/>
    </issue>

    <issue
        id="NewApi"
        message="Call requires API level 25 (current min is 21): `toShortcutInfo`"
        errorLine1="                .toShortcutInfo());"
        errorLine2="                 ~~~~~~~~~~~~~~">
        <location
            file="src/androidTest/java/androidx/core/content/pm/ShortcutManagerCompatTest.java"/>
    </issue>

    <issue
        id="NewApi"
        message="Call requires API level 25 (current min is 21): `toShortcutInfo`"
        errorLine1="                .toShortcutInfo());"
        errorLine2="                 ~~~~~~~~~~~~~~">
        <location
            file="src/androidTest/java/androidx/core/content/pm/ShortcutManagerCompatTest.java"/>
    </issue>

    <issue
        id="NewApi"
        message="Call requires API level 25 (current min is 21): `toShortcutInfo`"
        errorLine1="                .toShortcutInfo());"
        errorLine2="                 ~~~~~~~~~~~~~~">
        <location
            file="src/androidTest/java/androidx/core/content/pm/ShortcutManagerCompatTest.java"/>
    </issue>

    <issue
        id="NewApi"
        message="Call requires API level 24 (current min is 21): `android.telephony.SubscriptionManager#getDefaultSubscriptionId`"
        errorLine1="                assertEquals(getDefaultSubscriptionId(), actual);"
        errorLine2="                             ~~~~~~~~~~~~~~~~~~~~~~~~">
        <location
            file="src/androidTest/java/androidx/core/telephony/TelephonyManagerCompatTest.java"/>
    </issue>

    <issue
        id="NewApi"
        message="Call requires API level 24 (current min is 21): `android.telephony.SubscriptionManager#getDefaultSubscriptionId`"
        errorLine1="                assertEquals(expected, getDefaultSubscriptionId());"
        errorLine2="                                       ~~~~~~~~~~~~~~~~~~~~~~~~">
        <location
            file="src/androidTest/java/androidx/core/telephony/TelephonyManagerCompatTest.java"/>
    </issue>

    <issue
        id="Range"
        message="Value must be ≥ 1 and ≤ 200 but `getSvid` can be 206"
        errorLine1="        return mWrapped.getSvid(satelliteIndex);"
        errorLine2="               ~~~~~~~~~~~~~~~~~~~~~~~~~~~~~~~~">
        <location
            file="src/main/java/androidx/core/location/GnssStatusWrapper.java"/>
    </issue>

    <issue
        id="StartActivityAndCollapseDeprecated"
        message="TileService#startActivityAndCollapse(Intent) is deprecated. Use TileService#startActivityAndCollapse(PendingIntent) instead."
        errorLine1="            service.startActivityAndCollapse(intent);"
        errorLine2="                                             ~~~~~~">
        <location
            file="src/main/java/androidx/core/service/quicksettings/TileServiceCompat.java"/>
    </issue>

    <issue
        id="WrongConstant"
        message="Must be one of: Callback.DISPATCH_MODE_STOP, Callback.DISPATCH_MODE_CONTINUE_ON_SUBTREE"
        errorLine1="                super(compat.getDispatchMode());"
        errorLine2="                      ~~~~~~~~~~~~~~~~~~~~~~~~">
        <location
            file="src/main/java/androidx/core/view/WindowInsetsAnimationCompat.java"/>
    </issue>

    <issue
        id="BanThreadSleep"
        message="Uses Thread.sleep()"
        errorLine1="                Thread.sleep(timeSliceMs);"
        errorLine2="                       ~~~~~">
        <location
            file="src/androidTest/java/androidx/core/provider/DefaultExecutorServiceTest.java"/>
    </issue>

    <issue
        id="BanThreadSleep"
        message="Uses Thread.sleep()"
        errorLine1="                Thread.sleep(TimeUnit.NANOSECONDS.toMillis(deadlineNanoTime - now));"
        errorLine2="                       ~~~~~">
        <location
            file="src/androidTest/java/androidx/core/provider/DefaultExecutorServiceTest.java"/>
    </issue>

    <issue
        id="BanThreadSleep"
        message="Uses Thread.sleep()"
        errorLine1="                Thread.sleep(10);"
        errorLine2="                       ~~~~~">
        <location
            file="src/androidTest/java/androidx/core/app/FrameMetricsAggregatorTest.java"/>
    </issue>

    <issue
        id="BanThreadSleep"
        message="Uses Thread.sleep()"
        errorLine1="            Thread.sleep(100);"
        errorLine2="                   ~~~~~">
        <location
            file="src/androidTest/java/androidx/core/widget/ScrollerCompatTestBase.java"/>
    </issue>

    <issue
        id="BanThreadSleep"
        message="Uses Thread.sleep()"
        errorLine1="            Thread.sleep(20);"
        errorLine2="                   ~~~~~">
        <location
            file="src/androidTest/java/androidx/core/view/ViewPropertyAnimatorCompatTest.java"/>
    </issue>

    <issue
        id="BanThreadSleep"
        message="Uses Thread.sleep()"
        errorLine1="                    Thread.sleep(300)"
        errorLine2="                           ~~~~~">
        <location
            file="src/androidTest/java/androidx/core/view/WindowInsetsControllerCompatActivityTest.kt"/>
    </issue>

    <issue
        id="BanUncheckedReflection"
        message="Method.invoke requires both an upper and lower SDK bounds checks to be safe, and the upper bound must be below SdkVersionInfo.HIGHEST_KNOWN_API."
        errorLine1="                            performStopActivity3ParamsMethod.invoke(activityThread,"
        errorLine2="                            ^">
        <location
            file="src/main/java/androidx/core/app/ActivityRecreator.java"/>
    </issue>

    <issue
        id="BanUncheckedReflection"
        message="Method.invoke requires both an upper and lower SDK bounds checks to be safe, and the upper bound must be below SdkVersionInfo.HIGHEST_KNOWN_API."
        errorLine1="                            performStopActivity2ParamsMethod.invoke(activityThread,"
        errorLine2="                            ^">
        <location
            file="src/main/java/androidx/core/app/ActivityRecreator.java"/>
    </issue>

    <issue
        id="BanUncheckedReflection"
        message="Method.invoke requires both an upper and lower SDK bounds checks to be safe, and the upper bound must be below SdkVersionInfo.HIGHEST_KNOWN_API."
        errorLine1="            return (String) getMethod.invoke(systemProperties, name);"
        errorLine2="                            ~~~~~~~~~~~~~~~~~~~~~~~~~~~~~~~~~~~~~~~~">
        <location
            file="src/main/java/androidx/core/view/DisplayCompat.java"/>
    </issue>

    <issue
        id="BanUncheckedReflection"
        message="Method.invoke requires both an upper and lower SDK bounds checks to be safe, and the upper bound must be below SdkVersionInfo.HIGHEST_KNOWN_API."
        errorLine1="                Object value = sActionBarOnMenuKeyMethod.invoke(actionBar, event);"
        errorLine2="                               ~~~~~~~~~~~~~~~~~~~~~~~~~~~~~~~~~~~~~~~~~~~~~~~~~~">
        <location
            file="src/main/java/androidx/core/view/KeyEventDispatcher.java"/>
    </issue>

    <issue
        id="BanUncheckedReflection"
        message="Method.invoke requires both an upper and lower SDK bounds checks to be safe, and the upper bound must be below SdkVersionInfo.HIGHEST_KNOWN_API."
        errorLine1="                    Boolean result = (Boolean) sMethodUserHandleIsAppMethod.invoke(null, uid);"
        errorLine2="                                               ~~~~~~~~~~~~~~~~~~~~~~~~~~~~~~~~~~~~~~~~~~~~~~">
        <location
            file="src/main/java/androidx/core/os/ProcessCompat.java"/>
    </issue>

    <issue
        id="BanUncheckedReflection"
        message="Method.invoke requires both an upper and lower SDK bounds checks to be safe, and the upper bound must be below SdkVersionInfo.HIGHEST_KNOWN_API."
        errorLine1="                        removeItemAtMethod.invoke(menu, i);"
        errorLine2="                        ~~~~~~~~~~~~~~~~~~~~~~~~~~~~~~~~~~">
        <location
            file="src/main/java/androidx/core/widget/TextViewCompat.java"/>
    </issue>

    <issue
        id="BanUncheckedReflection"
        message="Method.invoke requires both an upper and lower SDK bounds checks to be safe, and the upper bound must be below SdkVersionInfo.HIGHEST_KNOWN_API."
        errorLine1="            return (Typeface) sCreateFromFamiliesWithDefault.invoke("
        errorLine2="                              ^">
        <location
            file="src/main/java/androidx/core/graphics/TypefaceCompatApi21Impl.java"/>
    </issue>

    <issue
        id="BanUncheckedReflection"
        message="Method.invoke requires both an upper and lower SDK bounds checks to be safe, and the upper bound must be below SdkVersionInfo.HIGHEST_KNOWN_API."
        errorLine1="            final Boolean result = (Boolean) sAddFontWeightStyle.invoke("
        errorLine2="                                             ^">
        <location
            file="src/main/java/androidx/core/graphics/TypefaceCompatApi21Impl.java"/>
    </issue>

    <issue
        id="BanUncheckedReflection"
        message="Method.invoke requires both an upper and lower SDK bounds checks to be safe, and the upper bound must be below SdkVersionInfo.HIGHEST_KNOWN_API."
        errorLine1="            final Boolean result = (Boolean) sAddFontWeightStyle.invoke("
        errorLine2="                                             ^">
        <location
            file="src/main/java/androidx/core/graphics/TypefaceCompatApi24Impl.java"/>
    </issue>

    <issue
        id="BanUncheckedReflection"
        message="Method.invoke requires both an upper and lower SDK bounds checks to be safe, and the upper bound must be below SdkVersionInfo.HIGHEST_KNOWN_API."
        errorLine1="            return (Typeface) sCreateFromFamiliesWithDefault.invoke("
        errorLine2="                              ^">
        <location
            file="src/main/java/androidx/core/graphics/TypefaceCompatApi24Impl.java"/>
    </issue>

    <issue
        id="BanUncheckedReflection"
        message="Method.invoke requires both an upper and lower SDK bounds checks to be safe, and the upper bound must be below SdkVersionInfo.HIGHEST_KNOWN_API."
        errorLine1="            return (Boolean) mAddFontFromAssetManager.invoke(family,"
        errorLine2="                             ^">
        <location
            file="src/main/java/androidx/core/graphics/TypefaceCompatApi26Impl.java"/>
    </issue>

    <issue
        id="BanUncheckedReflection"
        message="Method.invoke requires both an upper and lower SDK bounds checks to be safe, and the upper bound must be below SdkVersionInfo.HIGHEST_KNOWN_API."
        errorLine1="            return (Boolean) mAddFontFromBuffer.invoke(family,"
        errorLine2="                             ^">
        <location
            file="src/main/java/androidx/core/graphics/TypefaceCompatApi26Impl.java"/>
    </issue>

    <issue
        id="BanUncheckedReflection"
        message="Method.invoke requires both an upper and lower SDK bounds checks to be safe, and the upper bound must be below SdkVersionInfo.HIGHEST_KNOWN_API."
        errorLine1="            return (Typeface) mCreateFromFamiliesWithDefault.invoke(null /* static method */,"
        errorLine2="                              ^">
        <location
            file="src/main/java/androidx/core/graphics/TypefaceCompatApi26Impl.java"/>
    </issue>

    <issue
        id="BanUncheckedReflection"
        message="Method.invoke requires both an upper and lower SDK bounds checks to be safe, and the upper bound must be below SdkVersionInfo.HIGHEST_KNOWN_API."
        errorLine1="            return (Boolean) mFreeze.invoke(family);"
        errorLine2="                             ~~~~~~~~~~~~~~~~~~~~~~">
        <location
            file="src/main/java/androidx/core/graphics/TypefaceCompatApi26Impl.java"/>
    </issue>

    <issue
        id="BanUncheckedReflection"
        message="Method.invoke requires both an upper and lower SDK bounds checks to be safe, and the upper bound must be below SdkVersionInfo.HIGHEST_KNOWN_API."
        errorLine1="            mAbortCreation.invoke(family);"
        errorLine2="            ~~~~~~~~~~~~~~~~~~~~~~~~~~~~~">
        <location
            file="src/main/java/androidx/core/graphics/TypefaceCompatApi26Impl.java"/>
    </issue>

    <issue
        id="BanUncheckedReflection"
        message="Method.invoke requires both an upper and lower SDK bounds checks to be safe, and the upper bound must be below SdkVersionInfo.HIGHEST_KNOWN_API."
        errorLine1="            return (Typeface) mCreateFromFamiliesWithDefault.invoke(null /* static method */,"
        errorLine2="                              ^">
        <location
            file="src/main/java/androidx/core/graphics/TypefaceCompatApi28Impl.java"/>
    </issue>

    <issue
        id="BanUncheckedReflection"
        message="Method.invoke requires both an upper and lower SDK bounds checks to be safe, and the upper bound must be below SdkVersionInfo.HIGHEST_KNOWN_API."
        errorLine1="                return (Boolean) sIsProjectedDrawableMethod.invoke(mDrawable);"
        errorLine2="                                 ~~~~~~~~~~~~~~~~~~~~~~~~~~~~~~~~~~~~~~~~~~~~">
        <location
            file="src/main/java/androidx/core/graphics/drawable/WrappedDrawableApi21.java"/>
    </issue>

    <issue
<<<<<<< HEAD
        id="ClassVerificationFailure"
        message="This call references a method added in API level 29; however, the containing class androidx.core.view.accessibility.AccessibilityNodeInfoCompat.TouchDelegateInfoCompat is reachable from earlier API levels and will fail run-time class verification."
        errorLine1="                mInfo = new TouchDelegateInfo(targetMap);"
        errorLine2="                        ~~~~~~~~~~~~~~~~~~~~~">
=======
        id="PrivateConstructorForUtilityClass"
        message="Utility class is missing private constructor"
        errorLine1="public class NotificationCompat {"
        errorLine2="             ~~~~~~~~~~~~~~~~~~">
        <location
            file="src/main/java/androidx/core/app/NotificationCompat.java"/>
    </issue>

    <issue
        id="ObsoleteSdkInt"
        message="Unnecessary; SDK_INT is always >= 21"
        errorLine1="            if (Build.VERSION.SDK_INT >= 21 &amp;&amp; action == null) {"
        errorLine2="                ~~~~~~~~~~~~~~~~~~~~~~~~~~~">
        <location
            file="src/main/java/androidx/core/view/accessibility/AccessibilityNodeInfoCompat.java"/>
    </issue>

    <issue
        id="ObsoleteSdkInt"
        message="Unnecessary; SDK_INT is always >= 21"
        errorLine1="            if (Build.VERSION.SDK_INT >= 21) {"
        errorLine2="                ~~~~~~~~~~~~~~~~~~~~~~~~~~~">
        <location
            file="src/main/java/androidx/core/view/accessibility/AccessibilityNodeInfoCompat.java"/>
    </issue>

    <issue
        id="ObsoleteSdkInt"
        message="Unnecessary; SDK_INT is always >= 21"
        errorLine1="            if (Build.VERSION.SDK_INT >= 21) {"
        errorLine2="                ~~~~~~~~~~~~~~~~~~~~~~~~~~~">
        <location
            file="src/main/java/androidx/core/view/accessibility/AccessibilityNodeInfoCompat.java"/>
    </issue>

    <issue
        id="ObsoleteSdkInt"
        message="Unnecessary; SDK_INT is always >= 21"
        errorLine1="            if (Build.VERSION.SDK_INT >= 21) {"
        errorLine2="                ~~~~~~~~~~~~~~~~~~~~~~~~~~~">
        <location
            file="src/main/java/androidx/core/view/accessibility/AccessibilityNodeInfoCompat.java"/>
    </issue>

    <issue
        id="ObsoleteSdkInt"
        message="Unnecessary; SDK_INT is always >= 21"
        errorLine1="            if (Build.VERSION.SDK_INT >= 21) {"
        errorLine2="                ~~~~~~~~~~~~~~~~~~~~~~~~~~~">
        <location
            file="src/main/java/androidx/core/view/accessibility/AccessibilityNodeInfoCompat.java"/>
    </issue>

    <issue
        id="ObsoleteSdkInt"
        message="Unnecessary; SDK_INT is always >= 21"
        errorLine1="            if (Build.VERSION.SDK_INT >= 21) {"
        errorLine2="                ~~~~~~~~~~~~~~~~~~~~~~~~~~~">
        <location
            file="src/main/java/androidx/core/view/accessibility/AccessibilityNodeInfoCompat.java"/>
    </issue>

    <issue
        id="ObsoleteSdkInt"
        message="Unnecessary; SDK_INT is always >= 21"
        errorLine1="            if (Build.VERSION.SDK_INT >= 21) {"
        errorLine2="                ~~~~~~~~~~~~~~~~~~~~~~~~~~~">
>>>>>>> 3d4510a6
        <location
            file="src/main/java/androidx/core/view/accessibility/AccessibilityNodeInfoCompat.java"/>
    </issue>

    <issue
        id="ObsoleteSdkInt"
        message="Unnecessary; SDK_INT is always >= 21"
        errorLine1="                } else if (Build.VERSION.SDK_INT >= 21) {"
        errorLine2="                           ~~~~~~~~~~~~~~~~~~~~~~~~~~~">
        <location
            file="src/main/java/androidx/core/view/accessibility/AccessibilityNodeInfoCompat.java"/>
    </issue>

    <issue
        id="ObsoleteSdkInt"
        message="Unnecessary; SDK_INT is always >= 21"
        errorLine1="        if (Build.VERSION.SDK_INT >= 21) {"
        errorLine2="            ~~~~~~~~~~~~~~~~~~~~~~~~~~~">
        <location
            file="src/main/java/androidx/core/view/accessibility/AccessibilityNodeInfoCompat.java"/>
    </issue>

    <issue
        id="ObsoleteSdkInt"
        message="Unnecessary; SDK_INT is always >= 21"
        errorLine1="        if (Build.VERSION.SDK_INT >= 21) {"
        errorLine2="            ~~~~~~~~~~~~~~~~~~~~~~~~~~~">
        <location
            file="src/main/java/androidx/core/view/accessibility/AccessibilityNodeInfoCompat.java"/>
    </issue>

    <issue
<<<<<<< HEAD
        id="ClassVerificationFailure"
        message="This call references a method added in API level 24; however, the containing class androidx.core.view.accessibility.AccessibilityNodeInfoCompat is reachable from earlier API levels and will fail run-time class verification."
        errorLine1="            return mInfo.isImportantForAccessibility();"
        errorLine2="                         ~~~~~~~~~~~~~~~~~~~~~~~~~~~">
=======
        id="ObsoleteSdkInt"
        message="Unnecessary; SDK_INT is always >= 21"
        errorLine1="        if (Build.VERSION.SDK_INT >= 21) {"
        errorLine2="            ~~~~~~~~~~~~~~~~~~~~~~~~~~~">
        <location
            file="src/main/java/androidx/core/view/accessibility/AccessibilityNodeInfoCompat.java"/>
    </issue>

    <issue
        id="ObsoleteSdkInt"
        message="Unnecessary; SDK_INT is always >= 21"
        errorLine1="        if (Build.VERSION.SDK_INT >= 21) {"
        errorLine2="            ~~~~~~~~~~~~~~~~~~~~~~~~~~~">
        <location
            file="src/main/java/androidx/core/view/accessibility/AccessibilityNodeInfoCompat.java"/>
    </issue>

    <issue
        id="ObsoleteSdkInt"
        message="Unnecessary; SDK_INT is always >= 21"
        errorLine1="        if (Build.VERSION.SDK_INT >= 21) {"
        errorLine2="            ~~~~~~~~~~~~~~~~~~~~~~~~~~~">
        <location
            file="src/main/java/androidx/core/view/accessibility/AccessibilityNodeInfoCompat.java"/>
    </issue>

    <issue
        id="ObsoleteSdkInt"
        message="Unnecessary; SDK_INT is always >= 21"
        errorLine1="        if (Build.VERSION.SDK_INT >= 21) {"
        errorLine2="            ~~~~~~~~~~~~~~~~~~~~~~~~~~~">
        <location
            file="src/main/java/androidx/core/view/accessibility/AccessibilityNodeInfoCompat.java"/>
    </issue>

    <issue
        id="ObsoleteSdkInt"
        message="Unnecessary; SDK_INT is always >= 21"
        errorLine1="        if (Build.VERSION.SDK_INT >= 21) {"
        errorLine2="            ~~~~~~~~~~~~~~~~~~~~~~~~~~~">
>>>>>>> 3d4510a6
        <location
            file="src/main/java/androidx/core/view/accessibility/AccessibilityNodeInfoCompat.java"/>
    </issue>

    <issue
        id="ObsoleteSdkInt"
        message="Unnecessary; SDK_INT is always >= 21"
        errorLine1="        if (Build.VERSION.SDK_INT >= 21) {"
        errorLine2="            ~~~~~~~~~~~~~~~~~~~~~~~~~~~">
        <location
            file="src/main/java/androidx/core/view/accessibility/AccessibilityNodeInfoCompat.java"/>
    </issue>

    <issue
        id="ObsoleteSdkInt"
        message="Unnecessary; SDK_INT is always >= 21"
        errorLine1="        if (Build.VERSION.SDK_INT >= 21) {"
        errorLine2="            ~~~~~~~~~~~~~~~~~~~~~~~~~~~">
        <location
            file="src/main/java/androidx/core/view/accessibility/AccessibilityNodeInfoCompat.java"/>
    </issue>

    <issue
        id="ObsoleteSdkInt"
        message="Unnecessary; SDK_INT is always >= 21"
        errorLine1="        if (Build.VERSION.SDK_INT >= 21) {"
        errorLine2="            ~~~~~~~~~~~~~~~~~~~~~~~~~~~">
        <location
            file="src/main/java/androidx/core/view/accessibility/AccessibilityNodeInfoCompat.java"/>
    </issue>

    <issue
<<<<<<< HEAD
        id="ClassVerificationFailure"
        message="This call references a method added in API level 23; however, the containing class androidx.core.view.accessibility.AccessibilityNodeInfoCompat is reachable from earlier API levels and will fail run-time class verification."
        errorLine1="            return mInfo.isContextClickable();"
        errorLine2="                         ~~~~~~~~~~~~~~~~~~">
=======
        id="ObsoleteSdkInt"
        message="Unnecessary; SDK_INT is always >= 21"
        errorLine1="        if (Build.VERSION.SDK_INT >= 21) {"
        errorLine2="            ~~~~~~~~~~~~~~~~~~~~~~~~~~~">
        <location
            file="src/main/java/androidx/core/view/accessibility/AccessibilityNodeInfoCompat.java"/>
    </issue>

    <issue
        id="ObsoleteSdkInt"
        message="Unnecessary; SDK_INT is always >= 21"
        errorLine1="    @RequiresApi(21)"
        errorLine2="    ~~~~~~~~~~~~~~~~">
>>>>>>> 3d4510a6
        <location
            file="src/main/java/androidx/core/view/accessibility/AccessibilityNodeInfoCompat.java"/>
    </issue>

    <issue
        id="ObsoleteSdkInt"
        message="Unnecessary; SDK_INT is always >= 21"
        errorLine1="        if (SDK_INT >= 21) {"
        errorLine2="            ~~~~~~~~~~~~~">
        <location
            file="src/main/java/androidx/core/view/accessibility/AccessibilityWindowInfoCompat.java"/>
    </issue>

    <issue
        id="ObsoleteSdkInt"
        message="Unnecessary; SDK_INT is always >= 21"
        errorLine1="        if (SDK_INT >= 21) {"
        errorLine2="            ~~~~~~~~~~~~~">
        <location
            file="src/main/java/androidx/core/view/accessibility/AccessibilityWindowInfoCompat.java"/>
    </issue>

    <issue
        id="ObsoleteSdkInt"
        message="Unnecessary; SDK_INT is always >= 21"
        errorLine1="        if (SDK_INT >= 21) {"
        errorLine2="            ~~~~~~~~~~~~~">
        <location
            file="src/main/java/androidx/core/view/accessibility/AccessibilityWindowInfoCompat.java"/>
    </issue>

    <issue
<<<<<<< HEAD
        id="ClassVerificationFailure"
        message="This call references a method added in API level 26; however, the containing class androidx.core.view.accessibility.AccessibilityNodeInfoCompat is reachable from earlier API levels and will fail run-time class verification."
        errorLine1="            return mInfo.getAvailableExtraData();"
        errorLine2="                         ~~~~~~~~~~~~~~~~~~~~~">
=======
        id="ObsoleteSdkInt"
        message="Unnecessary; SDK_INT is always >= 21"
        errorLine1="        if (SDK_INT >= 21) {"
        errorLine2="            ~~~~~~~~~~~~~">
        <location
            file="src/main/java/androidx/core/view/accessibility/AccessibilityWindowInfoCompat.java"/>
    </issue>

    <issue
        id="ObsoleteSdkInt"
        message="Unnecessary; SDK_INT is always >= 21"
        errorLine1="        if (SDK_INT >= 21) {"
        errorLine2="            ~~~~~~~~~~~~~">
        <location
            file="src/main/java/androidx/core/view/accessibility/AccessibilityWindowInfoCompat.java"/>
    </issue>

    <issue
        id="ObsoleteSdkInt"
        message="Unnecessary; SDK_INT is always >= 21"
        errorLine1="        } else if (SDK_INT >= 21) {"
        errorLine2="                   ~~~~~~~~~~~~~">
>>>>>>> 3d4510a6
        <location
            file="src/main/java/androidx/core/view/accessibility/AccessibilityWindowInfoCompat.java"/>
    </issue>

    <issue
        id="ObsoleteSdkInt"
        message="Unnecessary; SDK_INT is always >= 21"
        errorLine1="        if (SDK_INT >= 21) {"
        errorLine2="            ~~~~~~~~~~~~~">
        <location
            file="src/main/java/androidx/core/view/accessibility/AccessibilityWindowInfoCompat.java"/>
    </issue>

    <issue
<<<<<<< HEAD
        id="ClassVerificationFailure"
        message="This call references a method added in API level 22; however, the containing class androidx.core.view.accessibility.AccessibilityNodeInfoCompat is reachable from earlier API levels and will fail run-time class verification."
        errorLine1="            return AccessibilityNodeInfoCompat.wrapNonNullInstance(mInfo.getTraversalBefore());"
        errorLine2="                                                                         ~~~~~~~~~~~~~~~~~~">
=======
        id="ObsoleteSdkInt"
        message="Unnecessary; SDK_INT is always >= 21"
        errorLine1="        if (SDK_INT >= 21) {"
        errorLine2="            ~~~~~~~~~~~~~">
        <location
            file="src/main/java/androidx/core/view/accessibility/AccessibilityWindowInfoCompat.java"/>
    </issue>

    <issue
        id="ObsoleteSdkInt"
        message="Unnecessary; SDK_INT is always >= 21"
        errorLine1="        if (SDK_INT >= 21) {"
        errorLine2="            ~~~~~~~~~~~~~">
        <location
            file="src/main/java/androidx/core/view/accessibility/AccessibilityWindowInfoCompat.java"/>
    </issue>

    <issue
        id="ObsoleteSdkInt"
        message="Unnecessary; SDK_INT is always >= 21"
        errorLine1="        if (SDK_INT >= 21) {"
        errorLine2="            ~~~~~~~~~~~~~">
>>>>>>> 3d4510a6
        <location
            file="src/main/java/androidx/core/view/accessibility/AccessibilityWindowInfoCompat.java"/>
    </issue>

    <issue
        id="ObsoleteSdkInt"
        message="Unnecessary; SDK_INT is always >= 21"
        errorLine1="        if (SDK_INT >= 21) {"
        errorLine2="            ~~~~~~~~~~~~~">
        <location
            file="src/main/java/androidx/core/view/accessibility/AccessibilityWindowInfoCompat.java"/>
    </issue>

    <issue
        id="ObsoleteSdkInt"
        message="Unnecessary; SDK_INT is always >= 21"
        errorLine1="        if (SDK_INT >= 21) {"
        errorLine2="            ~~~~~~~~~~~~~">
        <location
            file="src/main/java/androidx/core/view/accessibility/AccessibilityWindowInfoCompat.java"/>
    </issue>

    <issue
        id="ObsoleteSdkInt"
        message="Unnecessary; SDK_INT is always >= 21"
        errorLine1="        if (SDK_INT >= 21) {"
        errorLine2="            ~~~~~~~~~~~~~">
        <location
            file="src/main/java/androidx/core/view/accessibility/AccessibilityWindowInfoCompat.java"/>
    </issue>

    <issue
        id="ObsoleteSdkInt"
        message="Unnecessary; SDK_INT is always >= 21"
        errorLine1="        if (SDK_INT >= 21) {"
        errorLine2="            ~~~~~~~~~~~~~">
        <location
            file="src/main/java/androidx/core/view/accessibility/AccessibilityWindowInfoCompat.java"/>
    </issue>

    <issue
        id="ObsoleteSdkInt"
        message="Unnecessary; SDK_INT is always >= 21"
        errorLine1="        if (SDK_INT >= 21) {"
        errorLine2="            ~~~~~~~~~~~~~">
        <location
            file="src/main/java/androidx/core/view/accessibility/AccessibilityWindowInfoCompat.java"/>
    </issue>

    <issue
<<<<<<< HEAD
        id="ClassVerificationFailure"
        message="This call references a method added in API level 28; however, the containing class androidx.core.view.accessibility.AccessibilityNodeInfoCompat is reachable from earlier API levels and will fail run-time class verification."
        errorLine1="            return mInfo.getTooltipText();"
        errorLine2="                         ~~~~~~~~~~~~~~">
=======
        id="ObsoleteSdkInt"
        message="Unnecessary; SDK_INT is always >= 21"
        errorLine1="    @RequiresApi(21)"
        errorLine2="    ~~~~~~~~~~~~~~~~">
        <location
            file="src/main/java/androidx/core/view/accessibility/AccessibilityWindowInfoCompat.java"/>
    </issue>

    <issue
        id="ObsoleteSdkInt"
        message="Unnecessary; SDK_INT is always >= 21"
        errorLine1="        if (Build.VERSION.SDK_INT >= 21) {"
        errorLine2="            ~~~~~~~~~~~~~~~~~~~~~~~~~~~">
>>>>>>> 3d4510a6
        <location
            file="src/main/java/androidx/core/app/ActivityCompat.java"/>
    </issue>

    <issue
        id="ObsoleteSdkInt"
        message="Unnecessary; SDK_INT is always >= 21"
        errorLine1="        if (Build.VERSION.SDK_INT >= 21) {"
        errorLine2="            ~~~~~~~~~~~~~~~~~~~~~~~~~~~">
        <location
            file="src/main/java/androidx/core/app/ActivityCompat.java"/>
    </issue>

    <issue
        id="ObsoleteSdkInt"
        message="Unnecessary; SDK_INT is always >= 21"
        errorLine1="        if (Build.VERSION.SDK_INT >= 21) {"
        errorLine2="            ~~~~~~~~~~~~~~~~~~~~~~~~~~~">
        <location
            file="src/main/java/androidx/core/app/ActivityCompat.java"/>
    </issue>

    <issue
        id="ObsoleteSdkInt"
        message="Unnecessary; SDK_INT is always >= 21"
        errorLine1="        if (Build.VERSION.SDK_INT >= 21) {"
        errorLine2="            ~~~~~~~~~~~~~~~~~~~~~~~~~~~">
        <location
            file="src/main/java/androidx/core/app/ActivityCompat.java"/>
    </issue>

    <issue
        id="ObsoleteSdkInt"
        message="Unnecessary; SDK_INT is always >= 21"
        errorLine1="        if (Build.VERSION.SDK_INT >= 21) {"
        errorLine2="            ~~~~~~~~~~~~~~~~~~~~~~~~~~~">
        <location
            file="src/main/java/androidx/core/app/ActivityCompat.java"/>
    </issue>

    <issue
        id="ObsoleteSdkInt"
        message="Unnecessary; SDK_INT is always >= 21"
        errorLine1="    @RequiresApi(21)"
        errorLine2="    ~~~~~~~~~~~~~~~~">
        <location
            file="src/main/java/androidx/core/app/ActivityCompat.java"/>
    </issue>

    <issue
        id="ObsoleteSdkInt"
        message="Unnecessary; SDK_INT is always >= 21"
        errorLine1="    @RequiresApi(21)"
        errorLine2="    ~~~~~~~~~~~~~~~~">
        <location
            file="src/main/java/androidx/core/app/ActivityCompat.java"/>
    </issue>

    <issue
        id="ObsoleteSdkInt"
        message="Unnecessary; SDK_INT is always >= 21"
        errorLine1="        if (Build.VERSION.SDK_INT >= 21) {"
        errorLine2="            ~~~~~~~~~~~~~~~~~~~~~~~~~~~">
        <location
            file="src/main/java/androidx/core/app/ActivityOptionsCompat.java"/>
    </issue>

    <issue
        id="ObsoleteSdkInt"
        message="Unnecessary; SDK_INT is always >= 21"
        errorLine1="        if (Build.VERSION.SDK_INT >= 21) {"
        errorLine2="            ~~~~~~~~~~~~~~~~~~~~~~~~~~~">
        <location
            file="src/main/java/androidx/core/app/ActivityOptionsCompat.java"/>
    </issue>

    <issue
        id="ObsoleteSdkInt"
        message="Unnecessary; SDK_INT is always >= 21"
        errorLine1="        if (Build.VERSION.SDK_INT >= 21) {"
        errorLine2="            ~~~~~~~~~~~~~~~~~~~~~~~~~~~">
        <location
            file="src/main/java/androidx/core/app/ActivityOptionsCompat.java"/>
    </issue>

    <issue
        id="ObsoleteSdkInt"
        message="Unnecessary; SDK_INT is always >= 21"
        errorLine1="    @RequiresApi(21)"
        errorLine2="    ~~~~~~~~~~~~~~~~">
        <location
            file="src/main/java/androidx/core/app/ActivityOptionsCompat.java"/>
    </issue>

    <issue
        id="ObsoleteSdkInt"
        message="Unnecessary; SDK_INT is always >= 21"
        errorLine1="        if (Build.VERSION.SDK_INT >= 21) {"
        errorLine2="            ~~~~~~~~~~~~~~~~~~~~~~~~~~~">
        <location
            file="src/main/java/androidx/core/app/AlarmManagerCompat.java"/>
    </issue>

    <issue
        id="ObsoleteSdkInt"
        message="Unnecessary; SDK_INT is always >= 21"
        errorLine1="    @RequiresApi(21)"
        errorLine2="    ~~~~~~~~~~~~~~~~">
        <location
            file="src/main/java/androidx/core/app/AlarmManagerCompat.java"/>
    </issue>

    <issue
        id="ObsoleteSdkInt"
        message="Unnecessary; SDK_INT is always >= 21"
        errorLine1="        if (SDK_INT >= 21) {"
        errorLine2="            ~~~~~~~~~~~~~">
        <location
            file="src/main/java/androidx/core/widget/CheckedTextViewCompat.java"/>
    </issue>

    <issue
        id="ObsoleteSdkInt"
        message="Unnecessary; SDK_INT is always >= 21"
        errorLine1="        if (SDK_INT >= 21) {"
        errorLine2="            ~~~~~~~~~~~~~">
        <location
            file="src/main/java/androidx/core/widget/CheckedTextViewCompat.java"/>
    </issue>

    <issue
        id="ObsoleteSdkInt"
        message="Unnecessary; SDK_INT is always >= 21"
        errorLine1="        if (SDK_INT >= 21) {"
        errorLine2="            ~~~~~~~~~~~~~">
        <location
            file="src/main/java/androidx/core/widget/CheckedTextViewCompat.java"/>
    </issue>

    <issue
        id="ObsoleteSdkInt"
        message="Unnecessary; SDK_INT is always >= 21"
        errorLine1="        if (SDK_INT >= 21) {"
        errorLine2="            ~~~~~~~~~~~~~">
        <location
            file="src/main/java/androidx/core/widget/CheckedTextViewCompat.java"/>
    </issue>

    <issue
        id="ObsoleteSdkInt"
        message="Unnecessary; SDK_INT is always >= 21"
        errorLine1="    @RequiresApi(21)"
        errorLine2="    ~~~~~~~~~~~~~~~~">
        <location
            file="src/main/java/androidx/core/widget/CheckedTextViewCompat.java"/>
    </issue>

    <issue
        id="ObsoleteSdkInt"
        message="Unnecessary; SDK_INT is always >= 21"
        errorLine1="        if (Build.VERSION.SDK_INT >= 21) {"
        errorLine2="            ~~~~~~~~~~~~~~~~~~~~~~~~~~~">
        <location
            file="src/main/java/androidx/core/widget/CompoundButtonCompat.java"/>
    </issue>

    <issue
        id="ObsoleteSdkInt"
        message="Unnecessary; SDK_INT is always >= 21"
        errorLine1="        if (Build.VERSION.SDK_INT >= 21) {"
        errorLine2="            ~~~~~~~~~~~~~~~~~~~~~~~~~~~">
        <location
            file="src/main/java/androidx/core/widget/CompoundButtonCompat.java"/>
    </issue>

    <issue
        id="ObsoleteSdkInt"
        message="Unnecessary; SDK_INT is always >= 21"
        errorLine1="        if (Build.VERSION.SDK_INT >= 21) {"
        errorLine2="            ~~~~~~~~~~~~~~~~~~~~~~~~~~~">
        <location
            file="src/main/java/androidx/core/widget/CompoundButtonCompat.java"/>
    </issue>

    <issue
        id="ObsoleteSdkInt"
        message="Unnecessary; SDK_INT is always >= 21"
        errorLine1="        if (Build.VERSION.SDK_INT >= 21) {"
        errorLine2="            ~~~~~~~~~~~~~~~~~~~~~~~~~~~">
        <location
            file="src/main/java/androidx/core/widget/CompoundButtonCompat.java"/>
    </issue>

    <issue
        id="ObsoleteSdkInt"
        message="Unnecessary; SDK_INT is always >= 21"
        errorLine1="    @RequiresApi(21)"
        errorLine2="    ~~~~~~~~~~~~~~~~">
        <location
            file="src/main/java/androidx/core/widget/CompoundButtonCompat.java"/>
    </issue>

    <issue
        id="ObsoleteSdkInt"
        message="Unnecessary; SDK_INT is always >= 21"
        errorLine1="        if (Build.VERSION.SDK_INT >= 21) {"
        errorLine2="            ~~~~~~~~~~~~~~~~~~~~~~~~~~~">
        <location
            file="src/main/java/androidx/core/content/ContextCompat.java"/>
    </issue>

    <issue
        id="ObsoleteSdkInt"
        message="Unnecessary; SDK_INT is always >= 21"
        errorLine1="        if (Build.VERSION.SDK_INT >= 21) {"
        errorLine2="            ~~~~~~~~~~~~~~~~~~~~~~~~~~~">
        <location
            file="src/main/java/androidx/core/content/ContextCompat.java"/>
    </issue>

    <issue
<<<<<<< HEAD
        id="ClassVerificationFailure"
        message="This call references a method added in API level 24; however, the containing class androidx.core.text.PrecomputedTextCompat.Params is reachable from earlier API levels and will fail run-time class verification."
        errorLine1="                if (!mPaint.getTextLocales().equals(other.getTextPaint().getTextLocales())) {"
        errorLine2="                            ~~~~~~~~~~~~~~">
        <location
            file="src/main/java/androidx/core/text/PrecomputedTextCompat.java"/>
    </issue>

    <issue
        id="ClassVerificationFailure"
        message="This call references a method added in API level 24; however, the containing class androidx.core.text.PrecomputedTextCompat.Params is reachable from earlier API levels and will fail run-time class verification."
        errorLine1="                if (!mPaint.getTextLocales().equals(other.getTextPaint().getTextLocales())) {"
        errorLine2="                                                                         ~~~~~~~~~~~~~~">
        <location
            file="src/main/java/androidx/core/text/PrecomputedTextCompat.java"/>
    </issue>

    <issue
        id="ClassVerificationFailure"
        message="This call references a method added in API level 24; however, the containing class androidx.core.text.PrecomputedTextCompat.Params is reachable from earlier API levels and will fail run-time class verification."
        errorLine1="                        mPaint.getTextLocales(), mPaint.getTypeface(), mPaint.isElegantTextHeight(),"
        errorLine2="                               ~~~~~~~~~~~~~~">
        <location
            file="src/main/java/androidx/core/text/PrecomputedTextCompat.java"/>
    </issue>

    <issue
        id="ClassVerificationFailure"
        message="This call references a method added in API level 24; however, the containing class androidx.core.text.PrecomputedTextCompat.Params is reachable from earlier API levels and will fail run-time class verification."
        errorLine1="                sb.append(&quot;, textLocale=&quot; + mPaint.getTextLocales());"
        errorLine2="                                                   ~~~~~~~~~~~~~~">
        <location
            file="src/main/java/androidx/core/text/PrecomputedTextCompat.java"/>
    </issue>

    <issue
        id="ClassVerificationFailure"
        message="This call references a method added in API level 26; however, the containing class androidx.core.text.PrecomputedTextCompat.Params is reachable from earlier API levels and will fail run-time class verification."
        errorLine1="                sb.append(&quot;, variationSettings=&quot; + mPaint.getFontVariationSettings());"
        errorLine2="                                                          ~~~~~~~~~~~~~~~~~~~~~~~~">
        <location
            file="src/main/java/androidx/core/text/PrecomputedTextCompat.java"/>
    </issue>

    <issue
        id="ClassVerificationFailure"
        message="This call references a method added in API level 28; however, the containing class androidx.core.text.PrecomputedTextCompat is reachable from earlier API levels and will fail run-time class verification."
        errorLine1="                        PrecomputedText.create(text, params.mWrapped), params);"
        errorLine2="                                        ~~~~~~">
        <location
            file="src/main/java/androidx/core/text/PrecomputedTextCompat.java"/>
    </issue>

    <issue
        id="ClassVerificationFailure"
        message="This call references a method added in API level 23; however, the containing class androidx.core.text.PrecomputedTextCompat is reachable from earlier API levels and will fail run-time class verification."
        errorLine1="                StaticLayout.Builder.obtain(text, 0, text.length(), params.getTextPaint(),"
        errorLine2="                                     ~~~~~~">
        <location
            file="src/main/java/androidx/core/text/PrecomputedTextCompat.java"/>
    </issue>

    <issue
        id="ClassVerificationFailure"
        message="This call references a method added in API level 23; however, the containing class androidx.core.text.PrecomputedTextCompat is reachable from earlier API levels and will fail run-time class verification."
        errorLine1="                        .setBreakStrategy(params.getBreakStrategy())"
        errorLine2="                         ~~~~~~~~~~~~~~~~">
        <location
            file="src/main/java/androidx/core/text/PrecomputedTextCompat.java"/>
    </issue>

    <issue
        id="ClassVerificationFailure"
        message="This call references a method added in API level 23; however, the containing class androidx.core.text.PrecomputedTextCompat is reachable from earlier API levels and will fail run-time class verification."
        errorLine1="                        .setHyphenationFrequency(params.getHyphenationFrequency())"
        errorLine2="                         ~~~~~~~~~~~~~~~~~~~~~~~">
        <location
            file="src/main/java/androidx/core/text/PrecomputedTextCompat.java"/>
    </issue>

    <issue
        id="ClassVerificationFailure"
        message="This call references a method added in API level 23; however, the containing class androidx.core.text.PrecomputedTextCompat is reachable from earlier API levels and will fail run-time class verification."
        errorLine1="                        .setTextDirection(params.getTextDirection())"
        errorLine2="                         ~~~~~~~~~~~~~~~~">
        <location
            file="src/main/java/androidx/core/text/PrecomputedTextCompat.java"/>
    </issue>

    <issue
        id="ClassVerificationFailure"
        message="This call references a method added in API level 23; however, the containing class androidx.core.text.PrecomputedTextCompat is reachable from earlier API levels and will fail run-time class verification."
        errorLine1="                        .build();"
        errorLine2="                         ~~~~~">
        <location
            file="src/main/java/androidx/core/text/PrecomputedTextCompat.java"/>
    </issue>

    <issue
        id="ClassVerificationFailure"
        message="This call references a method added in API level 28; however, the containing class androidx.core.text.PrecomputedTextCompat is reachable from earlier API levels and will fail run-time class verification."
        errorLine1="            return mWrapped.getParagraphCount();"
        errorLine2="                            ~~~~~~~~~~~~~~~~~">
        <location
            file="src/main/java/androidx/core/text/PrecomputedTextCompat.java"/>
    </issue>

    <issue
        id="ClassVerificationFailure"
        message="This call references a method added in API level 28; however, the containing class androidx.core.text.PrecomputedTextCompat is reachable from earlier API levels and will fail run-time class verification."
        errorLine1="            return mWrapped.getParagraphStart(paraIndex);"
        errorLine2="                            ~~~~~~~~~~~~~~~~~">
        <location
            file="src/main/java/androidx/core/text/PrecomputedTextCompat.java"/>
    </issue>

    <issue
        id="ClassVerificationFailure"
        message="This call references a method added in API level 28; however, the containing class androidx.core.text.PrecomputedTextCompat is reachable from earlier API levels and will fail run-time class verification."
        errorLine1="            return mWrapped.getParagraphEnd(paraIndex);"
        errorLine2="                            ~~~~~~~~~~~~~~~">
        <location
            file="src/main/java/androidx/core/text/PrecomputedTextCompat.java"/>
    </issue>

    <issue
        id="ClassVerificationFailure"
        message="This call references a method added in API level 25; however, the containing class androidx.core.content.pm.ShortcutInfoCompat is reachable from earlier API levels and will fail run-time class verification."
        errorLine1="        ShortcutInfo.Builder builder = new ShortcutInfo.Builder(mContext, mId)"
        errorLine2="                                       ~~~~~~~~~~~~~~~~~~~~~~~~">
        <location
            file="src/main/java/androidx/core/content/pm/ShortcutInfoCompat.java"/>
    </issue>

    <issue
        id="ClassVerificationFailure"
        message="This call references a method added in API level 25; however, the containing class androidx.core.content.pm.ShortcutInfoCompat is reachable from earlier API levels and will fail run-time class verification."
        errorLine1="                .setShortLabel(mLabel)"
        errorLine2="                 ~~~~~~~~~~~~~">
        <location
            file="src/main/java/androidx/core/content/pm/ShortcutInfoCompat.java"/>
    </issue>

    <issue
        id="ClassVerificationFailure"
        message="This call references a method added in API level 25; however, the containing class androidx.core.content.pm.ShortcutInfoCompat is reachable from earlier API levels and will fail run-time class verification."
        errorLine1="                .setIntents(mIntents);"
        errorLine2="                 ~~~~~~~~~~">
        <location
            file="src/main/java/androidx/core/content/pm/ShortcutInfoCompat.java"/>
    </issue>

    <issue
        id="ClassVerificationFailure"
        message="This call references a method added in API level 25; however, the containing class androidx.core.content.pm.ShortcutInfoCompat is reachable from earlier API levels and will fail run-time class verification."
        errorLine1="            builder.setIcon(mIcon.toIcon(mContext));"
        errorLine2="                    ~~~~~~~">
        <location
            file="src/main/java/androidx/core/content/pm/ShortcutInfoCompat.java"/>
    </issue>

    <issue
        id="ClassVerificationFailure"
        message="This call references a method added in API level 25; however, the containing class androidx.core.content.pm.ShortcutInfoCompat is reachable from earlier API levels and will fail run-time class verification."
        errorLine1="            builder.setLongLabel(mLongLabel);"
        errorLine2="                    ~~~~~~~~~~~~">
        <location
            file="src/main/java/androidx/core/content/pm/ShortcutInfoCompat.java"/>
    </issue>

    <issue
        id="ClassVerificationFailure"
        message="This call references a method added in API level 25; however, the containing class androidx.core.content.pm.ShortcutInfoCompat is reachable from earlier API levels and will fail run-time class verification."
        errorLine1="            builder.setDisabledMessage(mDisabledMessage);"
        errorLine2="                    ~~~~~~~~~~~~~~~~~~">
        <location
            file="src/main/java/androidx/core/content/pm/ShortcutInfoCompat.java"/>
    </issue>

    <issue
        id="ClassVerificationFailure"
        message="This call references a method added in API level 25; however, the containing class androidx.core.content.pm.ShortcutInfoCompat is reachable from earlier API levels and will fail run-time class verification."
        errorLine1="            builder.setActivity(mActivity);"
        errorLine2="                    ~~~~~~~~~~~">
        <location
            file="src/main/java/androidx/core/content/pm/ShortcutInfoCompat.java"/>
    </issue>

    <issue
        id="ClassVerificationFailure"
        message="This call references a method added in API level 25; however, the containing class androidx.core.content.pm.ShortcutInfoCompat is reachable from earlier API levels and will fail run-time class verification."
        errorLine1="            builder.setCategories(mCategories);"
        errorLine2="                    ~~~~~~~~~~~~~">
        <location
            file="src/main/java/androidx/core/content/pm/ShortcutInfoCompat.java"/>
    </issue>

    <issue
        id="ClassVerificationFailure"
        message="This call references a method added in API level 25; however, the containing class androidx.core.content.pm.ShortcutInfoCompat is reachable from earlier API levels and will fail run-time class verification."
        errorLine1="        builder.setRank(mRank);"
        errorLine2="                ~~~~~~~">
        <location
            file="src/main/java/androidx/core/content/pm/ShortcutInfoCompat.java"/>
    </issue>

    <issue
        id="ClassVerificationFailure"
        message="This call references a method added in API level 25; however, the containing class androidx.core.content.pm.ShortcutInfoCompat is reachable from earlier API levels and will fail run-time class verification."
        errorLine1="            builder.setExtras(mExtras);"
        errorLine2="                    ~~~~~~~~~">
        <location
            file="src/main/java/androidx/core/content/pm/ShortcutInfoCompat.java"/>
    </issue>

    <issue
        id="ClassVerificationFailure"
        message="This call references a method added in API level 29; however, the containing class androidx.core.content.pm.ShortcutInfoCompat is reachable from earlier API levels and will fail run-time class verification."
        errorLine1="                builder.setPersons(persons);"
        errorLine2="                        ~~~~~~~~~~">
        <location
            file="src/main/java/androidx/core/content/pm/ShortcutInfoCompat.java"/>
    </issue>

    <issue
        id="ClassVerificationFailure"
        message="This call references a method added in API level 29; however, the containing class androidx.core.content.pm.ShortcutInfoCompat is reachable from earlier API levels and will fail run-time class verification."
        errorLine1="                builder.setLocusId(mLocusId.toLocusId());"
        errorLine2="                        ~~~~~~~~~~">
        <location
            file="src/main/java/androidx/core/content/pm/ShortcutInfoCompat.java"/>
    </issue>

    <issue
        id="ClassVerificationFailure"
        message="This call references a method added in API level 29; however, the containing class androidx.core.content.pm.ShortcutInfoCompat is reachable from earlier API levels and will fail run-time class verification."
        errorLine1="            builder.setLongLived(mIsLongLived);"
        errorLine2="                    ~~~~~~~~~~~~">
        <location
            file="src/main/java/androidx/core/content/pm/ShortcutInfoCompat.java"/>
    </issue>

    <issue
        id="ClassVerificationFailure"
        message="This call references a method added in API level 25; however, the containing class androidx.core.content.pm.ShortcutInfoCompat is reachable from earlier API levels and will fail run-time class verification."
        errorLine1="            builder.setExtras(buildLegacyExtrasBundle());"
        errorLine2="                    ~~~~~~~~~">
        <location
            file="src/main/java/androidx/core/content/pm/ShortcutInfoCompat.java"/>
    </issue>

    <issue
        id="ClassVerificationFailure"
        message="This call references a method added in API level 25; however, the containing class androidx.core.content.pm.ShortcutInfoCompat is reachable from earlier API levels and will fail run-time class verification."
        errorLine1="        return builder.build();"
        errorLine2="                       ~~~~~">
        <location
            file="src/main/java/androidx/core/content/pm/ShortcutInfoCompat.java"/>
    </issue>

    <issue
        id="ClassVerificationFailure"
        message="This call references a method added in API level 22; however, the containing class androidx.core.content.pm.ShortcutInfoCompat is reachable from earlier API levels and will fail run-time class verification."
        errorLine1="        mExtras.putBoolean(EXTRA_LONG_LIVED, mIsLongLived);"
        errorLine2="                ~~~~~~~~~~">
        <location
            file="src/main/java/androidx/core/content/pm/ShortcutInfoCompat.java"/>
    </issue>

    <issue
        id="ClassVerificationFailure"
        message="This call references a method added in API level 22; however, the containing class androidx.core.content.pm.ShortcutInfoCompat is reachable from earlier API levels and will fail run-time class verification."
        errorLine1="        return bundle.getBoolean(EXTRA_LONG_LIVED);"
        errorLine2="                      ~~~~~~~~~~">
        <location
            file="src/main/java/androidx/core/content/pm/ShortcutInfoCompat.java"/>
    </issue>

    <issue
        id="ClassVerificationFailure"
        message="This call references a method added in API level 29; however, the containing class androidx.core.content.pm.ShortcutInfoCompat is reachable from earlier API levels and will fail run-time class verification."
        errorLine1="            if (shortcutInfo.getLocusId() == null) return null;"
        errorLine2="                             ~~~~~~~~~~">
        <location
            file="src/main/java/androidx/core/content/pm/ShortcutInfoCompat.java"/>
    </issue>

    <issue
        id="ClassVerificationFailure"
        message="This call references a method added in API level 29; however, the containing class androidx.core.content.pm.ShortcutInfoCompat is reachable from earlier API levels and will fail run-time class verification."
        errorLine1="            return LocusIdCompat.toLocusIdCompat(shortcutInfo.getLocusId());"
        errorLine2="                                                              ~~~~~~~~~~">
        <location
            file="src/main/java/androidx/core/content/pm/ShortcutInfoCompat.java"/>
    </issue>

    <issue
        id="ClassVerificationFailure"
        message="This call references a method added in API level 25; however, the containing class androidx.core.content.pm.ShortcutInfoCompat is reachable from earlier API levels and will fail run-time class verification."
        errorLine1="            return getLocusIdFromExtra(shortcutInfo.getExtras());"
        errorLine2="                                                    ~~~~~~~~~">
        <location
            file="src/main/java/androidx/core/content/pm/ShortcutInfoCompat.java"/>
    </issue>

    <issue
        id="ClassVerificationFailure"
        message="This call references a method added in API level 25; however, the containing class androidx.core.content.pm.ShortcutInfoCompat.Builder is reachable from earlier API levels and will fail run-time class verification."
        errorLine1="            mInfo.mId = shortcutInfo.getId();"
        errorLine2="                                     ~~~~~">
        <location
            file="src/main/java/androidx/core/content/pm/ShortcutInfoCompat.java"/>
    </issue>

    <issue
        id="ClassVerificationFailure"
        message="This call references a method added in API level 25; however, the containing class androidx.core.content.pm.ShortcutInfoCompat.Builder is reachable from earlier API levels and will fail run-time class verification."
        errorLine1="            mInfo.mPackageName = shortcutInfo.getPackage();"
        errorLine2="                                              ~~~~~~~~~~">
        <location
            file="src/main/java/androidx/core/content/pm/ShortcutInfoCompat.java"/>
    </issue>

    <issue
        id="ClassVerificationFailure"
        message="This call references a method added in API level 25; however, the containing class androidx.core.content.pm.ShortcutInfoCompat.Builder is reachable from earlier API levels and will fail run-time class verification."
        errorLine1="            Intent[] intents = shortcutInfo.getIntents();"
        errorLine2="                                            ~~~~~~~~~~">
        <location
            file="src/main/java/androidx/core/content/pm/ShortcutInfoCompat.java"/>
    </issue>

    <issue
        id="ClassVerificationFailure"
        message="This call references a method added in API level 25; however, the containing class androidx.core.content.pm.ShortcutInfoCompat.Builder is reachable from earlier API levels and will fail run-time class verification."
        errorLine1="            mInfo.mActivity = shortcutInfo.getActivity();"
        errorLine2="                                           ~~~~~~~~~~~">
        <location
            file="src/main/java/androidx/core/content/pm/ShortcutInfoCompat.java"/>
    </issue>

    <issue
        id="ClassVerificationFailure"
        message="This call references a method added in API level 25; however, the containing class androidx.core.content.pm.ShortcutInfoCompat.Builder is reachable from earlier API levels and will fail run-time class verification."
        errorLine1="            mInfo.mLabel = shortcutInfo.getShortLabel();"
        errorLine2="                                        ~~~~~~~~~~~~~">
        <location
            file="src/main/java/androidx/core/content/pm/ShortcutInfoCompat.java"/>
    </issue>

    <issue
        id="ClassVerificationFailure"
        message="This call references a method added in API level 25; however, the containing class androidx.core.content.pm.ShortcutInfoCompat.Builder is reachable from earlier API levels and will fail run-time class verification."
        errorLine1="            mInfo.mLongLabel = shortcutInfo.getLongLabel();"
        errorLine2="                                            ~~~~~~~~~~~~">
        <location
            file="src/main/java/androidx/core/content/pm/ShortcutInfoCompat.java"/>
    </issue>

    <issue
        id="ClassVerificationFailure"
        message="This call references a method added in API level 25; however, the containing class androidx.core.content.pm.ShortcutInfoCompat.Builder is reachable from earlier API levels and will fail run-time class verification."
        errorLine1="            mInfo.mDisabledMessage = shortcutInfo.getDisabledMessage();"
        errorLine2="                                                  ~~~~~~~~~~~~~~~~~~">
        <location
            file="src/main/java/androidx/core/content/pm/ShortcutInfoCompat.java"/>
    </issue>

    <issue
        id="ClassVerificationFailure"
        message="This call references a method added in API level 28; however, the containing class androidx.core.content.pm.ShortcutInfoCompat.Builder is reachable from earlier API levels and will fail run-time class verification."
        errorLine1="                mInfo.mDisabledReason = shortcutInfo.getDisabledReason();"
        errorLine2="                                                     ~~~~~~~~~~~~~~~~~">
        <location
            file="src/main/java/androidx/core/content/pm/ShortcutInfoCompat.java"/>
    </issue>

    <issue
        id="ClassVerificationFailure"
        message="This call references a method added in API level 25; however, the containing class androidx.core.content.pm.ShortcutInfoCompat.Builder is reachable from earlier API levels and will fail run-time class verification."
        errorLine1="                mInfo.mDisabledReason = shortcutInfo.isEnabled()"
        errorLine2="                                                     ~~~~~~~~~">
        <location
            file="src/main/java/androidx/core/content/pm/ShortcutInfoCompat.java"/>
    </issue>

    <issue
        id="ClassVerificationFailure"
        message="This call references a method added in API level 25; however, the containing class androidx.core.content.pm.ShortcutInfoCompat.Builder is reachable from earlier API levels and will fail run-time class verification."
        errorLine1="            mInfo.mCategories = shortcutInfo.getCategories();"
        errorLine2="                                             ~~~~~~~~~~~~~">
        <location
            file="src/main/java/androidx/core/content/pm/ShortcutInfoCompat.java"/>
    </issue>

    <issue
        id="ClassVerificationFailure"
        message="This call references a method added in API level 25; however, the containing class androidx.core.content.pm.ShortcutInfoCompat.Builder is reachable from earlier API levels and will fail run-time class verification."
        errorLine1="            mInfo.mPersons = ShortcutInfoCompat.getPersonsFromExtra(shortcutInfo.getExtras());"
        errorLine2="                                                                                 ~~~~~~~~~">
        <location
            file="src/main/java/androidx/core/content/pm/ShortcutInfoCompat.java"/>
    </issue>

    <issue
        id="ClassVerificationFailure"
        message="This call references a method added in API level 25; however, the containing class androidx.core.content.pm.ShortcutInfoCompat.Builder is reachable from earlier API levels and will fail run-time class verification."
        errorLine1="            mInfo.mUser = shortcutInfo.getUserHandle();"
        errorLine2="                                       ~~~~~~~~~~~~~">
        <location
            file="src/main/java/androidx/core/content/pm/ShortcutInfoCompat.java"/>
    </issue>

    <issue
        id="ClassVerificationFailure"
        message="This call references a method added in API level 25; however, the containing class androidx.core.content.pm.ShortcutInfoCompat.Builder is reachable from earlier API levels and will fail run-time class verification."
        errorLine1="            mInfo.mLastChangedTimestamp = shortcutInfo.getLastChangedTimestamp();"
        errorLine2="                                                       ~~~~~~~~~~~~~~~~~~~~~~~">
        <location
            file="src/main/java/androidx/core/content/pm/ShortcutInfoCompat.java"/>
    </issue>

    <issue
        id="ClassVerificationFailure"
        message="This call references a method added in API level 30; however, the containing class androidx.core.content.pm.ShortcutInfoCompat.Builder is reachable from earlier API levels and will fail run-time class verification."
        errorLine1="                mInfo.mIsCached = shortcutInfo.isCached();"
        errorLine2="                                               ~~~~~~~~">
        <location
            file="src/main/java/androidx/core/content/pm/ShortcutInfoCompat.java"/>
    </issue>

    <issue
        id="ClassVerificationFailure"
        message="This call references a method added in API level 25; however, the containing class androidx.core.content.pm.ShortcutInfoCompat.Builder is reachable from earlier API levels and will fail run-time class verification."
        errorLine1="            mInfo.mIsDynamic = shortcutInfo.isDynamic();"
        errorLine2="                                            ~~~~~~~~~">
        <location
            file="src/main/java/androidx/core/content/pm/ShortcutInfoCompat.java"/>
    </issue>

    <issue
        id="ClassVerificationFailure"
        message="This call references a method added in API level 25; however, the containing class androidx.core.content.pm.ShortcutInfoCompat.Builder is reachable from earlier API levels and will fail run-time class verification."
        errorLine1="            mInfo.mIsPinned = shortcutInfo.isPinned();"
        errorLine2="                                           ~~~~~~~~">
        <location
            file="src/main/java/androidx/core/content/pm/ShortcutInfoCompat.java"/>
    </issue>

    <issue
        id="ClassVerificationFailure"
        message="This call references a method added in API level 25; however, the containing class androidx.core.content.pm.ShortcutInfoCompat.Builder is reachable from earlier API levels and will fail run-time class verification."
        errorLine1="            mInfo.mIsDeclaredInManifest = shortcutInfo.isDeclaredInManifest();"
        errorLine2="                                                       ~~~~~~~~~~~~~~~~~~~~">
        <location
            file="src/main/java/androidx/core/content/pm/ShortcutInfoCompat.java"/>
    </issue>

    <issue
        id="ClassVerificationFailure"
        message="This call references a method added in API level 25; however, the containing class androidx.core.content.pm.ShortcutInfoCompat.Builder is reachable from earlier API levels and will fail run-time class verification."
        errorLine1="            mInfo.mIsImmutable = shortcutInfo.isImmutable();"
        errorLine2="                                              ~~~~~~~~~~~">
        <location
            file="src/main/java/androidx/core/content/pm/ShortcutInfoCompat.java"/>
    </issue>

    <issue
        id="ClassVerificationFailure"
        message="This call references a method added in API level 25; however, the containing class androidx.core.content.pm.ShortcutInfoCompat.Builder is reachable from earlier API levels and will fail run-time class verification."
        errorLine1="            mInfo.mIsEnabled = shortcutInfo.isEnabled();"
        errorLine2="                                            ~~~~~~~~~">
        <location
            file="src/main/java/androidx/core/content/pm/ShortcutInfoCompat.java"/>
    </issue>

    <issue
        id="ClassVerificationFailure"
        message="This call references a method added in API level 25; however, the containing class androidx.core.content.pm.ShortcutInfoCompat.Builder is reachable from earlier API levels and will fail run-time class verification."
        errorLine1="            mInfo.mHasKeyFieldsOnly = shortcutInfo.hasKeyFieldsOnly();"
        errorLine2="                                                   ~~~~~~~~~~~~~~~~">
        <location
            file="src/main/java/androidx/core/content/pm/ShortcutInfoCompat.java"/>
    </issue>

    <issue
        id="ClassVerificationFailure"
        message="This call references a method added in API level 25; however, the containing class androidx.core.content.pm.ShortcutInfoCompat.Builder is reachable from earlier API levels and will fail run-time class verification."
        errorLine1="            mInfo.mRank = shortcutInfo.getRank();"
        errorLine2="                                       ~~~~~~~">
        <location
            file="src/main/java/androidx/core/content/pm/ShortcutInfoCompat.java"/>
    </issue>

    <issue
        id="ClassVerificationFailure"
        message="This call references a method added in API level 25; however, the containing class androidx.core.content.pm.ShortcutInfoCompat.Builder is reachable from earlier API levels and will fail run-time class verification."
        errorLine1="            mInfo.mExtras = shortcutInfo.getExtras();"
        errorLine2="                                         ~~~~~~~~~">
        <location
            file="src/main/java/androidx/core/content/pm/ShortcutInfoCompat.java"/>
    </issue>

    <issue
        id="ClassVerificationFailure"
        message="This call references a method added in API level 23; however, the containing class androidx.core.content.pm.ShortcutManagerCompat is reachable from earlier API levels and will fail run-time class verification."
        errorLine1="            return context.getSystemService(ShortcutManager.class).isRequestPinShortcutSupported();"
        errorLine2="                           ~~~~~~~~~~~~~~~~">
        <location
            file="src/main/java/androidx/core/content/pm/ShortcutManagerCompat.java"/>
    </issue>

    <issue
        id="ClassVerificationFailure"
        message="This call references a method added in API level 26; however, the containing class androidx.core.content.pm.ShortcutManagerCompat is reachable from earlier API levels and will fail run-time class verification."
        errorLine1="            return context.getSystemService(ShortcutManager.class).isRequestPinShortcutSupported();"
        errorLine2="                                                                   ~~~~~~~~~~~~~~~~~~~~~~~~~~~~~">
        <location
            file="src/main/java/androidx/core/content/pm/ShortcutManagerCompat.java"/>
    </issue>

    <issue
        id="ClassVerificationFailure"
        message="This call references a method added in API level 23; however, the containing class androidx.core.content.pm.ShortcutManagerCompat is reachable from earlier API levels and will fail run-time class verification."
        errorLine1="            return context.getSystemService(ShortcutManager.class).requestPinShortcut("
        errorLine2="                           ~~~~~~~~~~~~~~~~">
        <location
            file="src/main/java/androidx/core/content/pm/ShortcutManagerCompat.java"/>
    </issue>

    <issue
        id="ClassVerificationFailure"
        message="This call references a method added in API level 26; however, the containing class androidx.core.content.pm.ShortcutManagerCompat is reachable from earlier API levels and will fail run-time class verification."
        errorLine1="            return context.getSystemService(ShortcutManager.class).requestPinShortcut("
        errorLine2="                                                                   ~~~~~~~~~~~~~~~~~~">
        <location
            file="src/main/java/androidx/core/content/pm/ShortcutManagerCompat.java"/>
    </issue>

    <issue
        id="ClassVerificationFailure"
        message="This call references a method added in API level 23; however, the containing class androidx.core.content.pm.ShortcutManagerCompat is reachable from earlier API levels and will fail run-time class verification."
        errorLine1="            result = context.getSystemService(ShortcutManager.class)"
        errorLine2="                             ~~~~~~~~~~~~~~~~">
        <location
            file="src/main/java/androidx/core/content/pm/ShortcutManagerCompat.java"/>
    </issue>

    <issue
        id="ClassVerificationFailure"
        message="This call references a method added in API level 26; however, the containing class androidx.core.content.pm.ShortcutManagerCompat is reachable from earlier API levels and will fail run-time class verification."
        errorLine1="                    .createShortcutResultIntent(shortcut.toShortcutInfo());"
        errorLine2="                     ~~~~~~~~~~~~~~~~~~~~~~~~~~">
        <location
            file="src/main/java/androidx/core/content/pm/ShortcutManagerCompat.java"/>
    </issue>

    <issue
        id="ClassVerificationFailure"
        message="This call references a method added in API level 23; however, the containing class androidx.core.content.pm.ShortcutManagerCompat is reachable from earlier API levels and will fail run-time class verification."
        errorLine1="                    context.getSystemService(ShortcutManager.class).getShortcuts(matchFlags);"
        errorLine2="                            ~~~~~~~~~~~~~~~~">
        <location
            file="src/main/java/androidx/core/content/pm/ShortcutManagerCompat.java"/>
    </issue>

    <issue
        id="ClassVerificationFailure"
        message="This call references a method added in API level 30; however, the containing class androidx.core.content.pm.ShortcutManagerCompat is reachable from earlier API levels and will fail run-time class verification."
        errorLine1="                    context.getSystemService(ShortcutManager.class).getShortcuts(matchFlags);"
        errorLine2="                                                                    ~~~~~~~~~~~~">
        <location
            file="src/main/java/androidx/core/content/pm/ShortcutManagerCompat.java"/>
    </issue>

    <issue
        id="ClassVerificationFailure"
        message="This call references a method added in API level 23; however, the containing class androidx.core.content.pm.ShortcutManagerCompat is reachable from earlier API levels and will fail run-time class verification."
        errorLine1="            final ShortcutManager manager = context.getSystemService(ShortcutManager.class);"
        errorLine2="                                                    ~~~~~~~~~~~~~~~~">
        <location
            file="src/main/java/androidx/core/content/pm/ShortcutManagerCompat.java"/>
    </issue>

    <issue
        id="ClassVerificationFailure"
        message="This call references a method added in API level 25; however, the containing class androidx.core.content.pm.ShortcutManagerCompat is reachable from earlier API levels and will fail run-time class verification."
        errorLine1="                shortcuts.addAll(manager.getManifestShortcuts());"
        errorLine2="                                         ~~~~~~~~~~~~~~~~~~~~">
        <location
            file="src/main/java/androidx/core/content/pm/ShortcutManagerCompat.java"/>
    </issue>

    <issue
        id="ClassVerificationFailure"
        message="This call references a method added in API level 25; however, the containing class androidx.core.content.pm.ShortcutManagerCompat is reachable from earlier API levels and will fail run-time class verification."
        errorLine1="                shortcuts.addAll(manager.getDynamicShortcuts());"
        errorLine2="                                         ~~~~~~~~~~~~~~~~~~~">
        <location
            file="src/main/java/androidx/core/content/pm/ShortcutManagerCompat.java"/>
    </issue>

    <issue
        id="ClassVerificationFailure"
        message="This call references a method added in API level 25; however, the containing class androidx.core.content.pm.ShortcutManagerCompat is reachable from earlier API levels and will fail run-time class verification."
        errorLine1="                shortcuts.addAll(manager.getPinnedShortcuts());"
        errorLine2="                                         ~~~~~~~~~~~~~~~~~~">
        <location
            file="src/main/java/androidx/core/content/pm/ShortcutManagerCompat.java"/>
    </issue>

    <issue
        id="ClassVerificationFailure"
        message="This call references a method added in API level 23; however, the containing class androidx.core.content.pm.ShortcutManagerCompat is reachable from earlier API levels and will fail run-time class verification."
        errorLine1="            if (!context.getSystemService(ShortcutManager.class).addDynamicShortcuts(shortcuts)) {"
        errorLine2="                         ~~~~~~~~~~~~~~~~">
        <location
            file="src/main/java/androidx/core/content/pm/ShortcutManagerCompat.java"/>
    </issue>

    <issue
        id="ClassVerificationFailure"
        message="This call references a method added in API level 25; however, the containing class androidx.core.content.pm.ShortcutManagerCompat is reachable from earlier API levels and will fail run-time class verification."
        errorLine1="            if (!context.getSystemService(ShortcutManager.class).addDynamicShortcuts(shortcuts)) {"
        errorLine2="                                                                 ~~~~~~~~~~~~~~~~~~~">
        <location
            file="src/main/java/androidx/core/content/pm/ShortcutManagerCompat.java"/>
    </issue>

    <issue
        id="ClassVerificationFailure"
        message="This call references a method added in API level 23; however, the containing class androidx.core.content.pm.ShortcutManagerCompat is reachable from earlier API levels and will fail run-time class verification."
        errorLine1="            return context.getSystemService(ShortcutManager.class).getMaxShortcutCountPerActivity();"
        errorLine2="                           ~~~~~~~~~~~~~~~~">
        <location
            file="src/main/java/androidx/core/content/pm/ShortcutManagerCompat.java"/>
    </issue>

    <issue
        id="ClassVerificationFailure"
        message="This call references a method added in API level 25; however, the containing class androidx.core.content.pm.ShortcutManagerCompat is reachable from earlier API levels and will fail run-time class verification."
        errorLine1="            return context.getSystemService(ShortcutManager.class).getMaxShortcutCountPerActivity();"
        errorLine2="                                                                   ~~~~~~~~~~~~~~~~~~~~~~~~~~~~~~">
        <location
            file="src/main/java/androidx/core/content/pm/ShortcutManagerCompat.java"/>
    </issue>

    <issue
        id="ClassVerificationFailure"
        message="This call references a method added in API level 23; however, the containing class androidx.core.content.pm.ShortcutManagerCompat is reachable from earlier API levels and will fail run-time class verification."
        errorLine1="            return context.getSystemService(ShortcutManager.class).isRateLimitingActive();"
        errorLine2="                           ~~~~~~~~~~~~~~~~">
        <location
            file="src/main/java/androidx/core/content/pm/ShortcutManagerCompat.java"/>
    </issue>

    <issue
        id="ClassVerificationFailure"
        message="This call references a method added in API level 25; however, the containing class androidx.core.content.pm.ShortcutManagerCompat is reachable from earlier API levels and will fail run-time class verification."
        errorLine1="            return context.getSystemService(ShortcutManager.class).isRateLimitingActive();"
        errorLine2="                                                                   ~~~~~~~~~~~~~~~~~~~~">
        <location
            file="src/main/java/androidx/core/content/pm/ShortcutManagerCompat.java"/>
    </issue>

    <issue
        id="ClassVerificationFailure"
        message="This call references a method added in API level 23; however, the containing class androidx.core.content.pm.ShortcutManagerCompat is reachable from earlier API levels and will fail run-time class verification."
        errorLine1="            return context.getSystemService(ShortcutManager.class).getIconMaxWidth();"
        errorLine2="                           ~~~~~~~~~~~~~~~~">
        <location
            file="src/main/java/androidx/core/content/pm/ShortcutManagerCompat.java"/>
    </issue>

    <issue
        id="ClassVerificationFailure"
        message="This call references a method added in API level 25; however, the containing class androidx.core.content.pm.ShortcutManagerCompat is reachable from earlier API levels and will fail run-time class verification."
        errorLine1="            return context.getSystemService(ShortcutManager.class).getIconMaxWidth();"
        errorLine2="                                                                   ~~~~~~~~~~~~~~~">
        <location
            file="src/main/java/androidx/core/content/pm/ShortcutManagerCompat.java"/>
    </issue>

    <issue
        id="ClassVerificationFailure"
        message="This call references a method added in API level 23; however, the containing class androidx.core.content.pm.ShortcutManagerCompat is reachable from earlier API levels and will fail run-time class verification."
        errorLine1="            return context.getSystemService(ShortcutManager.class).getIconMaxHeight();"
        errorLine2="                           ~~~~~~~~~~~~~~~~">
        <location
            file="src/main/java/androidx/core/content/pm/ShortcutManagerCompat.java"/>
    </issue>

    <issue
        id="ClassVerificationFailure"
        message="This call references a method added in API level 25; however, the containing class androidx.core.content.pm.ShortcutManagerCompat is reachable from earlier API levels and will fail run-time class verification."
        errorLine1="            return context.getSystemService(ShortcutManager.class).getIconMaxHeight();"
        errorLine2="                                                                   ~~~~~~~~~~~~~~~~">
        <location
            file="src/main/java/androidx/core/content/pm/ShortcutManagerCompat.java"/>
    </issue>

    <issue
        id="ClassVerificationFailure"
        message="This call references a method added in API level 23; however, the containing class androidx.core.content.pm.ShortcutManagerCompat is reachable from earlier API levels and will fail run-time class verification."
        errorLine1="            context.getSystemService(ShortcutManager.class).reportShortcutUsed(shortcutId);"
        errorLine2="                    ~~~~~~~~~~~~~~~~">
        <location
            file="src/main/java/androidx/core/content/pm/ShortcutManagerCompat.java"/>
    </issue>

    <issue
        id="ClassVerificationFailure"
        message="This call references a method added in API level 25; however, the containing class androidx.core.content.pm.ShortcutManagerCompat is reachable from earlier API levels and will fail run-time class verification."
        errorLine1="            context.getSystemService(ShortcutManager.class).reportShortcutUsed(shortcutId);"
        errorLine2="                                                            ~~~~~~~~~~~~~~~~~~">
        <location
            file="src/main/java/androidx/core/content/pm/ShortcutManagerCompat.java"/>
    </issue>

    <issue
        id="ClassVerificationFailure"
        message="This call references a method added in API level 23; however, the containing class androidx.core.content.pm.ShortcutManagerCompat is reachable from earlier API levels and will fail run-time class verification."
        errorLine1="            if (!context.getSystemService(ShortcutManager.class).setDynamicShortcuts(shortcuts)) {"
        errorLine2="                         ~~~~~~~~~~~~~~~~">
        <location
            file="src/main/java/androidx/core/content/pm/ShortcutManagerCompat.java"/>
    </issue>

    <issue
        id="ClassVerificationFailure"
        message="This call references a method added in API level 25; however, the containing class androidx.core.content.pm.ShortcutManagerCompat is reachable from earlier API levels and will fail run-time class verification."
        errorLine1="            if (!context.getSystemService(ShortcutManager.class).setDynamicShortcuts(shortcuts)) {"
        errorLine2="                                                                 ~~~~~~~~~~~~~~~~~~~">
        <location
            file="src/main/java/androidx/core/content/pm/ShortcutManagerCompat.java"/>
    </issue>

    <issue
        id="ClassVerificationFailure"
        message="This call references a method added in API level 23; however, the containing class androidx.core.content.pm.ShortcutManagerCompat is reachable from earlier API levels and will fail run-time class verification."
        errorLine1="            List&lt;ShortcutInfo> shortcuts = context.getSystemService("
        errorLine2="                                                   ~~~~~~~~~~~~~~~~">
        <location
            file="src/main/java/androidx/core/content/pm/ShortcutManagerCompat.java"/>
    </issue>

    <issue
        id="ClassVerificationFailure"
        message="This call references a method added in API level 25; however, the containing class androidx.core.content.pm.ShortcutManagerCompat is reachable from earlier API levels and will fail run-time class verification."
        errorLine1="                    ShortcutManager.class).getDynamicShortcuts();"
        errorLine2="                                           ~~~~~~~~~~~~~~~~~~~">
        <location
            file="src/main/java/androidx/core/content/pm/ShortcutManagerCompat.java"/>
    </issue>

    <issue
        id="ClassVerificationFailure"
        message="This call references a method added in API level 23; however, the containing class androidx.core.content.pm.ShortcutManagerCompat is reachable from earlier API levels and will fail run-time class verification."
        errorLine1="            if (!context.getSystemService(ShortcutManager.class).updateShortcuts(shortcuts)) {"
        errorLine2="                         ~~~~~~~~~~~~~~~~">
        <location
            file="src/main/java/androidx/core/content/pm/ShortcutManagerCompat.java"/>
    </issue>

    <issue
        id="ClassVerificationFailure"
        message="This call references a method added in API level 25; however, the containing class androidx.core.content.pm.ShortcutManagerCompat is reachable from earlier API levels and will fail run-time class verification."
        errorLine1="            if (!context.getSystemService(ShortcutManager.class).updateShortcuts(shortcuts)) {"
        errorLine2="                                                                 ~~~~~~~~~~~~~~~">
        <location
            file="src/main/java/androidx/core/content/pm/ShortcutManagerCompat.java"/>
    </issue>

    <issue
        id="ClassVerificationFailure"
        message="This call references a method added in API level 23; however, the containing class androidx.core.content.pm.ShortcutManagerCompat is reachable from earlier API levels and will fail run-time class verification."
        errorLine1="            context.getSystemService(ShortcutManager.class)"
        errorLine2="                    ~~~~~~~~~~~~~~~~">
        <location
            file="src/main/java/androidx/core/content/pm/ShortcutManagerCompat.java"/>
    </issue>

    <issue
        id="ClassVerificationFailure"
        message="This call references a method added in API level 25; however, the containing class androidx.core.content.pm.ShortcutManagerCompat is reachable from earlier API levels and will fail run-time class verification."
        errorLine1="                    .disableShortcuts(shortcutIds, disabledMessage);"
        errorLine2="                     ~~~~~~~~~~~~~~~~">
        <location
            file="src/main/java/androidx/core/content/pm/ShortcutManagerCompat.java"/>
    </issue>

    <issue
        id="ClassVerificationFailure"
        message="This call references a method added in API level 23; however, the containing class androidx.core.content.pm.ShortcutManagerCompat is reachable from earlier API levels and will fail run-time class verification."
        errorLine1="            context.getSystemService(ShortcutManager.class).enableShortcuts(shortcutIds);"
        errorLine2="                    ~~~~~~~~~~~~~~~~">
        <location
            file="src/main/java/androidx/core/content/pm/ShortcutManagerCompat.java"/>
    </issue>

    <issue
        id="ClassVerificationFailure"
        message="This call references a method added in API level 25; however, the containing class androidx.core.content.pm.ShortcutManagerCompat is reachable from earlier API levels and will fail run-time class verification."
        errorLine1="            context.getSystemService(ShortcutManager.class).enableShortcuts(shortcutIds);"
        errorLine2="                                                            ~~~~~~~~~~~~~~~">
        <location
            file="src/main/java/androidx/core/content/pm/ShortcutManagerCompat.java"/>
    </issue>

    <issue
        id="ClassVerificationFailure"
        message="This call references a method added in API level 23; however, the containing class androidx.core.content.pm.ShortcutManagerCompat is reachable from earlier API levels and will fail run-time class verification."
        errorLine1="            context.getSystemService(ShortcutManager.class).removeDynamicShortcuts(shortcutIds);"
        errorLine2="                    ~~~~~~~~~~~~~~~~">
        <location
            file="src/main/java/androidx/core/content/pm/ShortcutManagerCompat.java"/>
    </issue>

    <issue
        id="ClassVerificationFailure"
        message="This call references a method added in API level 25; however, the containing class androidx.core.content.pm.ShortcutManagerCompat is reachable from earlier API levels and will fail run-time class verification."
        errorLine1="            context.getSystemService(ShortcutManager.class).removeDynamicShortcuts(shortcutIds);"
        errorLine2="                                                            ~~~~~~~~~~~~~~~~~~~~~~">
        <location
            file="src/main/java/androidx/core/content/pm/ShortcutManagerCompat.java"/>
    </issue>

    <issue
        id="ClassVerificationFailure"
        message="This call references a method added in API level 23; however, the containing class androidx.core.content.pm.ShortcutManagerCompat is reachable from earlier API levels and will fail run-time class verification."
        errorLine1="            context.getSystemService(ShortcutManager.class).removeAllDynamicShortcuts();"
        errorLine2="                    ~~~~~~~~~~~~~~~~">
        <location
            file="src/main/java/androidx/core/content/pm/ShortcutManagerCompat.java"/>
    </issue>

    <issue
        id="ClassVerificationFailure"
        message="This call references a method added in API level 25; however, the containing class androidx.core.content.pm.ShortcutManagerCompat is reachable from earlier API levels and will fail run-time class verification."
        errorLine1="            context.getSystemService(ShortcutManager.class).removeAllDynamicShortcuts();"
        errorLine2="                                                            ~~~~~~~~~~~~~~~~~~~~~~~~~">
        <location
            file="src/main/java/androidx/core/content/pm/ShortcutManagerCompat.java"/>
    </issue>

    <issue
        id="ClassVerificationFailure"
        message="This call references a method added in API level 23; however, the containing class androidx.core.content.pm.ShortcutManagerCompat is reachable from earlier API levels and will fail run-time class verification."
        errorLine1="        context.getSystemService(ShortcutManager.class).removeLongLivedShortcuts(shortcutIds);"
        errorLine2="                ~~~~~~~~~~~~~~~~">
        <location
            file="src/main/java/androidx/core/content/pm/ShortcutManagerCompat.java"/>
    </issue>

    <issue
        id="ClassVerificationFailure"
        message="This call references a method added in API level 30; however, the containing class androidx.core.content.pm.ShortcutManagerCompat is reachable from earlier API levels and will fail run-time class verification."
        errorLine1="        context.getSystemService(ShortcutManager.class).removeLongLivedShortcuts(shortcutIds);"
        errorLine2="                                                        ~~~~~~~~~~~~~~~~~~~~~~~~">
        <location
            file="src/main/java/androidx/core/content/pm/ShortcutManagerCompat.java"/>
    </issue>

    <issue
        id="ClassVerificationFailure"
        message="This call references a method added in API level 23; however, the containing class androidx.core.content.pm.ShortcutManagerCompat is reachable from earlier API levels and will fail run-time class verification."
        errorLine1="            context.getSystemService(ShortcutManager.class).pushDynamicShortcut("
        errorLine2="                    ~~~~~~~~~~~~~~~~">
        <location
            file="src/main/java/androidx/core/content/pm/ShortcutManagerCompat.java"/>
    </issue>

    <issue
        id="ClassVerificationFailure"
        message="This call references a method added in API level 30; however, the containing class androidx.core.content.pm.ShortcutManagerCompat is reachable from earlier API levels and will fail run-time class verification."
        errorLine1="            context.getSystemService(ShortcutManager.class).pushDynamicShortcut("
        errorLine2="                                                            ~~~~~~~~~~~~~~~~~~~">
        <location
            file="src/main/java/androidx/core/content/pm/ShortcutManagerCompat.java"/>
    </issue>

    <issue
        id="ClassVerificationFailure"
        message="This call references a method added in API level 23; however, the containing class androidx.core.content.pm.ShortcutManagerCompat is reachable from earlier API levels and will fail run-time class verification."
        errorLine1="            final ShortcutManager sm = context.getSystemService(ShortcutManager.class);"
        errorLine2="                                               ~~~~~~~~~~~~~~~~">
        <location
            file="src/main/java/androidx/core/content/pm/ShortcutManagerCompat.java"/>
    </issue>

    <issue
        id="ClassVerificationFailure"
        message="This call references a method added in API level 25; however, the containing class androidx.core.content.pm.ShortcutManagerCompat is reachable from earlier API levels and will fail run-time class verification."
        errorLine1="            if (sm.isRateLimitingActive()) {"
        errorLine2="                   ~~~~~~~~~~~~~~~~~~~~">
        <location
            file="src/main/java/androidx/core/content/pm/ShortcutManagerCompat.java"/>
    </issue>

    <issue
        id="ClassVerificationFailure"
        message="This call references a method added in API level 25; however, the containing class androidx.core.content.pm.ShortcutManagerCompat is reachable from earlier API levels and will fail run-time class verification."
        errorLine1="            final List&lt;ShortcutInfo> shortcuts = sm.getDynamicShortcuts();"
        errorLine2="                                                    ~~~~~~~~~~~~~~~~~~~">
        <location
            file="src/main/java/androidx/core/content/pm/ShortcutManagerCompat.java"/>
    </issue>

    <issue
        id="ClassVerificationFailure"
        message="This call references a method added in API level 25; however, the containing class androidx.core.content.pm.ShortcutManagerCompat is reachable from earlier API levels and will fail run-time class verification."
        errorLine1="                sm.removeDynamicShortcuts(Arrays.asList("
        errorLine2="                   ~~~~~~~~~~~~~~~~~~~~~~">
        <location
            file="src/main/java/androidx/core/content/pm/ShortcutManagerCompat.java"/>
    </issue>

    <issue
        id="ClassVerificationFailure"
        message="This call references a method added in API level 25; however, the containing class androidx.core.content.pm.ShortcutManagerCompat is reachable from earlier API levels and will fail run-time class verification."
        errorLine1="            sm.addDynamicShortcuts(Arrays.asList(shortcut.toShortcutInfo()));"
        errorLine2="               ~~~~~~~~~~~~~~~~~~~">
        <location
            file="src/main/java/androidx/core/content/pm/ShortcutManagerCompat.java"/>
    </issue>

    <issue
        id="ClassVerificationFailure"
        message="This call references a method added in API level 23; however, the containing class androidx.core.widget.TextViewCompat is reachable from earlier API levels and will fail run-time class verification."
        errorLine1="            textView.setTextAppearance(resId);"
        errorLine2="                     ~~~~~~~~~~~~~~~~~">
        <location
            file="src/main/java/androidx/core/widget/TextViewCompat.java"/>
    </issue>

    <issue
        id="PrivateConstructorForUtilityClass"
        message="Utility class is missing private constructor"
        errorLine1="public class NotificationCompat {"
        errorLine2="             ~~~~~~~~~~~~~~~~~~">
        <location
            file="src/main/java/androidx/core/app/NotificationCompat.java"/>
    </issue>

    <issue
        id="ObsoleteSdkInt"
        message="Unnecessary; SDK_INT is always >= 21"
        errorLine1="            if (Build.VERSION.SDK_INT >= 21 &amp;&amp; action == null) {"
        errorLine2="                ~~~~~~~~~~~~~~~~~~~~~~~~~~~">
        <location
            file="src/main/java/androidx/core/view/accessibility/AccessibilityNodeInfoCompat.java"/>
    </issue>

    <issue
        id="ObsoleteSdkInt"
        message="Unnecessary; SDK_INT is always >= 21"
        errorLine1="            if (Build.VERSION.SDK_INT >= 21) {"
        errorLine2="                ~~~~~~~~~~~~~~~~~~~~~~~~~~~">
        <location
            file="src/main/java/androidx/core/view/accessibility/AccessibilityNodeInfoCompat.java"/>
    </issue>

    <issue
        id="ObsoleteSdkInt"
        message="Unnecessary; SDK_INT is always >= 21"
        errorLine1="            if (Build.VERSION.SDK_INT >= 21) {"
        errorLine2="                ~~~~~~~~~~~~~~~~~~~~~~~~~~~">
        <location
            file="src/main/java/androidx/core/view/accessibility/AccessibilityNodeInfoCompat.java"/>
    </issue>

    <issue
        id="ObsoleteSdkInt"
        message="Unnecessary; SDK_INT is always >= 21"
        errorLine1="            if (Build.VERSION.SDK_INT >= 21) {"
        errorLine2="                ~~~~~~~~~~~~~~~~~~~~~~~~~~~">
        <location
            file="src/main/java/androidx/core/view/accessibility/AccessibilityNodeInfoCompat.java"/>
    </issue>

    <issue
        id="ObsoleteSdkInt"
        message="Unnecessary; SDK_INT is always >= 21"
        errorLine1="            if (Build.VERSION.SDK_INT >= 21) {"
        errorLine2="                ~~~~~~~~~~~~~~~~~~~~~~~~~~~">
        <location
            file="src/main/java/androidx/core/view/accessibility/AccessibilityNodeInfoCompat.java"/>
    </issue>

    <issue
        id="ObsoleteSdkInt"
        message="Unnecessary; SDK_INT is always >= 21"
        errorLine1="            if (Build.VERSION.SDK_INT >= 21) {"
        errorLine2="                ~~~~~~~~~~~~~~~~~~~~~~~~~~~">
        <location
            file="src/main/java/androidx/core/view/accessibility/AccessibilityNodeInfoCompat.java"/>
    </issue>

    <issue
        id="ObsoleteSdkInt"
        message="Unnecessary; SDK_INT is always >= 21"
        errorLine1="            if (Build.VERSION.SDK_INT >= 21) {"
        errorLine2="                ~~~~~~~~~~~~~~~~~~~~~~~~~~~">
        <location
            file="src/main/java/androidx/core/view/accessibility/AccessibilityNodeInfoCompat.java"/>
    </issue>

    <issue
        id="ObsoleteSdkInt"
        message="Unnecessary; SDK_INT is always >= 21"
        errorLine1="                } else if (Build.VERSION.SDK_INT >= 21) {"
        errorLine2="                           ~~~~~~~~~~~~~~~~~~~~~~~~~~~">
        <location
            file="src/main/java/androidx/core/view/accessibility/AccessibilityNodeInfoCompat.java"/>
    </issue>

    <issue
        id="ObsoleteSdkInt"
        message="Unnecessary; SDK_INT is always >= 21"
        errorLine1="        if (Build.VERSION.SDK_INT >= 21) {"
        errorLine2="            ~~~~~~~~~~~~~~~~~~~~~~~~~~~">
        <location
            file="src/main/java/androidx/core/view/accessibility/AccessibilityNodeInfoCompat.java"/>
    </issue>

    <issue
        id="ObsoleteSdkInt"
        message="Unnecessary; SDK_INT is always >= 21"
        errorLine1="        if (Build.VERSION.SDK_INT >= 21) {"
        errorLine2="            ~~~~~~~~~~~~~~~~~~~~~~~~~~~">
        <location
            file="src/main/java/androidx/core/view/accessibility/AccessibilityNodeInfoCompat.java"/>
    </issue>

    <issue
        id="ObsoleteSdkInt"
        message="Unnecessary; SDK_INT is always >= 21"
        errorLine1="        if (Build.VERSION.SDK_INT >= 21) {"
        errorLine2="            ~~~~~~~~~~~~~~~~~~~~~~~~~~~">
        <location
            file="src/main/java/androidx/core/view/accessibility/AccessibilityNodeInfoCompat.java"/>
    </issue>

    <issue
        id="ObsoleteSdkInt"
        message="Unnecessary; SDK_INT is always >= 21"
        errorLine1="        if (Build.VERSION.SDK_INT >= 21) {"
        errorLine2="            ~~~~~~~~~~~~~~~~~~~~~~~~~~~">
        <location
            file="src/main/java/androidx/core/view/accessibility/AccessibilityNodeInfoCompat.java"/>
    </issue>

    <issue
        id="ObsoleteSdkInt"
        message="Unnecessary; SDK_INT is always >= 21"
        errorLine1="        if (Build.VERSION.SDK_INT >= 21) {"
        errorLine2="            ~~~~~~~~~~~~~~~~~~~~~~~~~~~">
        <location
            file="src/main/java/androidx/core/view/accessibility/AccessibilityNodeInfoCompat.java"/>
    </issue>

    <issue
        id="ObsoleteSdkInt"
        message="Unnecessary; SDK_INT is always >= 21"
        errorLine1="        if (Build.VERSION.SDK_INT >= 21) {"
        errorLine2="            ~~~~~~~~~~~~~~~~~~~~~~~~~~~">
        <location
            file="src/main/java/androidx/core/view/accessibility/AccessibilityNodeInfoCompat.java"/>
    </issue>

    <issue
        id="ObsoleteSdkInt"
        message="Unnecessary; SDK_INT is always >= 21"
        errorLine1="        if (Build.VERSION.SDK_INT >= 21) {"
        errorLine2="            ~~~~~~~~~~~~~~~~~~~~~~~~~~~">
        <location
            file="src/main/java/androidx/core/view/accessibility/AccessibilityNodeInfoCompat.java"/>
    </issue>

    <issue
        id="ObsoleteSdkInt"
        message="Unnecessary; SDK_INT is always >= 21"
        errorLine1="        if (Build.VERSION.SDK_INT >= 21) {"
        errorLine2="            ~~~~~~~~~~~~~~~~~~~~~~~~~~~">
        <location
            file="src/main/java/androidx/core/view/accessibility/AccessibilityNodeInfoCompat.java"/>
    </issue>

    <issue
        id="ObsoleteSdkInt"
        message="Unnecessary; SDK_INT is always >= 21"
        errorLine1="        if (Build.VERSION.SDK_INT >= 21) {"
        errorLine2="            ~~~~~~~~~~~~~~~~~~~~~~~~~~~">
        <location
            file="src/main/java/androidx/core/view/accessibility/AccessibilityNodeInfoCompat.java"/>
    </issue>

    <issue
        id="ObsoleteSdkInt"
        message="Unnecessary; SDK_INT is always >= 21"
        errorLine1="        if (Build.VERSION.SDK_INT >= 21) {"
        errorLine2="            ~~~~~~~~~~~~~~~~~~~~~~~~~~~">
        <location
            file="src/main/java/androidx/core/view/accessibility/AccessibilityNodeInfoCompat.java"/>
    </issue>

    <issue
        id="ObsoleteSdkInt"
        message="Unnecessary; SDK_INT is always >= 21"
        errorLine1="        if (Build.VERSION.SDK_INT >= 21) {"
        errorLine2="            ~~~~~~~~~~~~~~~~~~~~~~~~~~~">
        <location
            file="src/main/java/androidx/core/view/accessibility/AccessibilityNodeInfoCompat.java"/>
    </issue>

    <issue
        id="ObsoleteSdkInt"
        message="Unnecessary; SDK_INT is always >= 21"
        errorLine1="    @RequiresApi(21)"
        errorLine2="    ~~~~~~~~~~~~~~~~">
        <location
            file="src/main/java/androidx/core/view/accessibility/AccessibilityNodeInfoCompat.java"/>
    </issue>

    <issue
        id="ObsoleteSdkInt"
        message="Unnecessary; SDK_INT is always >= 21"
        errorLine1="        if (SDK_INT >= 21) {"
        errorLine2="            ~~~~~~~~~~~~~">
        <location
            file="src/main/java/androidx/core/view/accessibility/AccessibilityWindowInfoCompat.java"/>
    </issue>

    <issue
        id="ObsoleteSdkInt"
        message="Unnecessary; SDK_INT is always >= 21"
        errorLine1="        if (SDK_INT >= 21) {"
        errorLine2="            ~~~~~~~~~~~~~">
        <location
            file="src/main/java/androidx/core/view/accessibility/AccessibilityWindowInfoCompat.java"/>
    </issue>

    <issue
        id="ObsoleteSdkInt"
        message="Unnecessary; SDK_INT is always >= 21"
        errorLine1="        if (SDK_INT >= 21) {"
        errorLine2="            ~~~~~~~~~~~~~">
        <location
            file="src/main/java/androidx/core/view/accessibility/AccessibilityWindowInfoCompat.java"/>
    </issue>

    <issue
        id="ObsoleteSdkInt"
        message="Unnecessary; SDK_INT is always >= 21"
        errorLine1="        if (SDK_INT >= 21) {"
        errorLine2="            ~~~~~~~~~~~~~">
        <location
            file="src/main/java/androidx/core/view/accessibility/AccessibilityWindowInfoCompat.java"/>
    </issue>

    <issue
        id="ObsoleteSdkInt"
        message="Unnecessary; SDK_INT is always >= 21"
        errorLine1="        if (SDK_INT >= 21) {"
        errorLine2="            ~~~~~~~~~~~~~">
        <location
            file="src/main/java/androidx/core/view/accessibility/AccessibilityWindowInfoCompat.java"/>
    </issue>

    <issue
        id="ObsoleteSdkInt"
        message="Unnecessary; SDK_INT is always >= 21"
        errorLine1="        } else if (SDK_INT >= 21) {"
        errorLine2="                   ~~~~~~~~~~~~~">
        <location
            file="src/main/java/androidx/core/view/accessibility/AccessibilityWindowInfoCompat.java"/>
    </issue>

    <issue
        id="ObsoleteSdkInt"
        message="Unnecessary; SDK_INT is always >= 21"
        errorLine1="        if (SDK_INT >= 21) {"
        errorLine2="            ~~~~~~~~~~~~~">
        <location
            file="src/main/java/androidx/core/view/accessibility/AccessibilityWindowInfoCompat.java"/>
    </issue>

    <issue
        id="ObsoleteSdkInt"
        message="Unnecessary; SDK_INT is always >= 21"
        errorLine1="        if (SDK_INT >= 21) {"
        errorLine2="            ~~~~~~~~~~~~~">
        <location
            file="src/main/java/androidx/core/view/accessibility/AccessibilityWindowInfoCompat.java"/>
    </issue>

    <issue
        id="ObsoleteSdkInt"
        message="Unnecessary; SDK_INT is always >= 21"
        errorLine1="        if (SDK_INT >= 21) {"
        errorLine2="            ~~~~~~~~~~~~~">
        <location
            file="src/main/java/androidx/core/view/accessibility/AccessibilityWindowInfoCompat.java"/>
    </issue>

    <issue
        id="ObsoleteSdkInt"
        message="Unnecessary; SDK_INT is always >= 21"
        errorLine1="        if (SDK_INT >= 21) {"
        errorLine2="            ~~~~~~~~~~~~~">
        <location
            file="src/main/java/androidx/core/view/accessibility/AccessibilityWindowInfoCompat.java"/>
    </issue>

    <issue
        id="ObsoleteSdkInt"
        message="Unnecessary; SDK_INT is always >= 21"
        errorLine1="        if (SDK_INT >= 21) {"
        errorLine2="            ~~~~~~~~~~~~~">
        <location
            file="src/main/java/androidx/core/view/accessibility/AccessibilityWindowInfoCompat.java"/>
    </issue>

    <issue
        id="ObsoleteSdkInt"
        message="Unnecessary; SDK_INT is always >= 21"
        errorLine1="        if (SDK_INT >= 21) {"
        errorLine2="            ~~~~~~~~~~~~~">
        <location
            file="src/main/java/androidx/core/view/accessibility/AccessibilityWindowInfoCompat.java"/>
    </issue>

    <issue
        id="ObsoleteSdkInt"
        message="Unnecessary; SDK_INT is always >= 21"
        errorLine1="        if (SDK_INT >= 21) {"
        errorLine2="            ~~~~~~~~~~~~~">
        <location
            file="src/main/java/androidx/core/view/accessibility/AccessibilityWindowInfoCompat.java"/>
    </issue>

    <issue
        id="ObsoleteSdkInt"
        message="Unnecessary; SDK_INT is always >= 21"
        errorLine1="        if (SDK_INT >= 21) {"
        errorLine2="            ~~~~~~~~~~~~~">
        <location
            file="src/main/java/androidx/core/view/accessibility/AccessibilityWindowInfoCompat.java"/>
    </issue>

    <issue
        id="ObsoleteSdkInt"
        message="Unnecessary; SDK_INT is always >= 21"
        errorLine1="        if (SDK_INT >= 21) {"
        errorLine2="            ~~~~~~~~~~~~~">
        <location
            file="src/main/java/androidx/core/view/accessibility/AccessibilityWindowInfoCompat.java"/>
    </issue>

    <issue
        id="ObsoleteSdkInt"
        message="Unnecessary; SDK_INT is always >= 21"
        errorLine1="    @RequiresApi(21)"
        errorLine2="    ~~~~~~~~~~~~~~~~">
        <location
            file="src/main/java/androidx/core/view/accessibility/AccessibilityWindowInfoCompat.java"/>
    </issue>

    <issue
        id="ObsoleteSdkInt"
        message="Unnecessary; SDK_INT is always >= 21"
        errorLine1="        if (Build.VERSION.SDK_INT >= 21) {"
        errorLine2="            ~~~~~~~~~~~~~~~~~~~~~~~~~~~">
        <location
            file="src/main/java/androidx/core/app/ActivityCompat.java"/>
    </issue>

    <issue
        id="ObsoleteSdkInt"
        message="Unnecessary; SDK_INT is always >= 21"
        errorLine1="        if (Build.VERSION.SDK_INT >= 21) {"
        errorLine2="            ~~~~~~~~~~~~~~~~~~~~~~~~~~~">
        <location
            file="src/main/java/androidx/core/app/ActivityCompat.java"/>
    </issue>

    <issue
        id="ObsoleteSdkInt"
        message="Unnecessary; SDK_INT is always >= 21"
        errorLine1="        if (Build.VERSION.SDK_INT >= 21) {"
        errorLine2="            ~~~~~~~~~~~~~~~~~~~~~~~~~~~">
        <location
            file="src/main/java/androidx/core/app/ActivityCompat.java"/>
    </issue>

    <issue
        id="ObsoleteSdkInt"
        message="Unnecessary; SDK_INT is always >= 21"
        errorLine1="        if (Build.VERSION.SDK_INT >= 21) {"
        errorLine2="            ~~~~~~~~~~~~~~~~~~~~~~~~~~~">
        <location
            file="src/main/java/androidx/core/app/ActivityCompat.java"/>
    </issue>

    <issue
        id="ObsoleteSdkInt"
        message="Unnecessary; SDK_INT is always >= 21"
        errorLine1="        if (Build.VERSION.SDK_INT >= 21) {"
        errorLine2="            ~~~~~~~~~~~~~~~~~~~~~~~~~~~">
        <location
            file="src/main/java/androidx/core/app/ActivityCompat.java"/>
    </issue>

    <issue
        id="ObsoleteSdkInt"
        message="Unnecessary; SDK_INT is always >= 21"
        errorLine1="    @RequiresApi(21)"
        errorLine2="    ~~~~~~~~~~~~~~~~">
        <location
            file="src/main/java/androidx/core/app/ActivityCompat.java"/>
    </issue>

    <issue
        id="ObsoleteSdkInt"
        message="Unnecessary; SDK_INT is always >= 21"
        errorLine1="    @RequiresApi(21)"
        errorLine2="    ~~~~~~~~~~~~~~~~">
        <location
            file="src/main/java/androidx/core/app/ActivityCompat.java"/>
    </issue>

    <issue
        id="ObsoleteSdkInt"
        message="Unnecessary; SDK_INT is always >= 21"
        errorLine1="        if (Build.VERSION.SDK_INT >= 21) {"
        errorLine2="            ~~~~~~~~~~~~~~~~~~~~~~~~~~~">
        <location
            file="src/main/java/androidx/core/app/ActivityOptionsCompat.java"/>
    </issue>

    <issue
        id="ObsoleteSdkInt"
        message="Unnecessary; SDK_INT is always >= 21"
        errorLine1="        if (Build.VERSION.SDK_INT >= 21) {"
        errorLine2="            ~~~~~~~~~~~~~~~~~~~~~~~~~~~">
        <location
            file="src/main/java/androidx/core/app/ActivityOptionsCompat.java"/>
    </issue>

    <issue
        id="ObsoleteSdkInt"
        message="Unnecessary; SDK_INT is always >= 21"
        errorLine1="        if (Build.VERSION.SDK_INT >= 21) {"
        errorLine2="            ~~~~~~~~~~~~~~~~~~~~~~~~~~~">
        <location
            file="src/main/java/androidx/core/app/ActivityOptionsCompat.java"/>
    </issue>

    <issue
        id="ObsoleteSdkInt"
        message="Unnecessary; SDK_INT is always >= 21"
        errorLine1="    @RequiresApi(21)"
        errorLine2="    ~~~~~~~~~~~~~~~~">
        <location
            file="src/main/java/androidx/core/app/ActivityOptionsCompat.java"/>
    </issue>

    <issue
        id="ObsoleteSdkInt"
        message="Unnecessary; SDK_INT is always >= 21"
        errorLine1="        if (Build.VERSION.SDK_INT >= 21) {"
        errorLine2="            ~~~~~~~~~~~~~~~~~~~~~~~~~~~">
        <location
            file="src/main/java/androidx/core/app/AlarmManagerCompat.java"/>
    </issue>

    <issue
        id="ObsoleteSdkInt"
        message="Unnecessary; SDK_INT is always >= 21"
        errorLine1="    @RequiresApi(21)"
        errorLine2="    ~~~~~~~~~~~~~~~~">
        <location
            file="src/main/java/androidx/core/app/AlarmManagerCompat.java"/>
    </issue>

    <issue
        id="ObsoleteSdkInt"
        message="Unnecessary; SDK_INT is always >= 21"
        errorLine1="        if (SDK_INT >= 21) {"
        errorLine2="            ~~~~~~~~~~~~~">
        <location
            file="src/main/java/androidx/core/widget/CheckedTextViewCompat.java"/>
    </issue>

    <issue
        id="ObsoleteSdkInt"
        message="Unnecessary; SDK_INT is always >= 21"
        errorLine1="        if (SDK_INT >= 21) {"
        errorLine2="            ~~~~~~~~~~~~~">
        <location
            file="src/main/java/androidx/core/widget/CheckedTextViewCompat.java"/>
    </issue>

    <issue
        id="ObsoleteSdkInt"
        message="Unnecessary; SDK_INT is always >= 21"
        errorLine1="        if (SDK_INT >= 21) {"
        errorLine2="            ~~~~~~~~~~~~~">
        <location
            file="src/main/java/androidx/core/widget/CheckedTextViewCompat.java"/>
    </issue>

    <issue
        id="ObsoleteSdkInt"
        message="Unnecessary; SDK_INT is always >= 21"
        errorLine1="        if (SDK_INT >= 21) {"
        errorLine2="            ~~~~~~~~~~~~~">
        <location
            file="src/main/java/androidx/core/widget/CheckedTextViewCompat.java"/>
    </issue>

    <issue
        id="ObsoleteSdkInt"
        message="Unnecessary; SDK_INT is always >= 21"
        errorLine1="    @RequiresApi(21)"
        errorLine2="    ~~~~~~~~~~~~~~~~">
        <location
            file="src/main/java/androidx/core/widget/CheckedTextViewCompat.java"/>
    </issue>

    <issue
        id="ObsoleteSdkInt"
        message="Unnecessary; SDK_INT is always >= 21"
        errorLine1="        if (Build.VERSION.SDK_INT >= 21) {"
        errorLine2="            ~~~~~~~~~~~~~~~~~~~~~~~~~~~">
        <location
            file="src/main/java/androidx/core/widget/CompoundButtonCompat.java"/>
    </issue>

    <issue
        id="ObsoleteSdkInt"
        message="Unnecessary; SDK_INT is always >= 21"
        errorLine1="        if (Build.VERSION.SDK_INT >= 21) {"
        errorLine2="            ~~~~~~~~~~~~~~~~~~~~~~~~~~~">
        <location
            file="src/main/java/androidx/core/widget/CompoundButtonCompat.java"/>
    </issue>

    <issue
        id="ObsoleteSdkInt"
        message="Unnecessary; SDK_INT is always >= 21"
        errorLine1="        if (Build.VERSION.SDK_INT >= 21) {"
        errorLine2="            ~~~~~~~~~~~~~~~~~~~~~~~~~~~">
        <location
            file="src/main/java/androidx/core/widget/CompoundButtonCompat.java"/>
    </issue>

    <issue
        id="ObsoleteSdkInt"
        message="Unnecessary; SDK_INT is always >= 21"
        errorLine1="        if (Build.VERSION.SDK_INT >= 21) {"
        errorLine2="            ~~~~~~~~~~~~~~~~~~~~~~~~~~~">
        <location
            file="src/main/java/androidx/core/widget/CompoundButtonCompat.java"/>
    </issue>

    <issue
        id="ObsoleteSdkInt"
        message="Unnecessary; SDK_INT is always >= 21"
        errorLine1="    @RequiresApi(21)"
        errorLine2="    ~~~~~~~~~~~~~~~~">
        <location
            file="src/main/java/androidx/core/widget/CompoundButtonCompat.java"/>
    </issue>

    <issue
        id="ObsoleteSdkInt"
        message="Unnecessary; SDK_INT is always >= 21"
        errorLine1="        if (Build.VERSION.SDK_INT >= 21) {"
        errorLine2="            ~~~~~~~~~~~~~~~~~~~~~~~~~~~">
        <location
            file="src/main/java/androidx/core/content/ContextCompat.java"/>
    </issue>

    <issue
        id="ObsoleteSdkInt"
        message="Unnecessary; SDK_INT is always >= 21"
        errorLine1="        if (Build.VERSION.SDK_INT >= 21) {"
        errorLine2="            ~~~~~~~~~~~~~~~~~~~~~~~~~~~">
        <location
            file="src/main/java/androidx/core/content/ContextCompat.java"/>
    </issue>

    <issue
        id="ObsoleteSdkInt"
        message="Unnecessary; SDK_INT is always >= 21"
        errorLine1="        if (Build.VERSION.SDK_INT >= 21) {"
        errorLine2="            ~~~~~~~~~~~~~~~~~~~~~~~~~~~">
        <location
            file="src/main/java/androidx/core/content/ContextCompat.java"/>
    </issue>

    <issue
        id="ObsoleteSdkInt"
        message="Unnecessary; SDK_INT is always >= 21"
        errorLine1="            if (Build.VERSION.SDK_INT >= 21) {"
        errorLine2="                ~~~~~~~~~~~~~~~~~~~~~~~~~~~">
        <location
            file="src/main/java/androidx/core/content/ContextCompat.java"/>
    </issue>

    <issue
        id="ObsoleteSdkInt"
        message="Unnecessary; SDK_INT is always >= 21"
        errorLine1="    @RequiresApi(21)"
        errorLine2="    ~~~~~~~~~~~~~~~~">
        <location
            file="src/main/java/androidx/core/content/ContextCompat.java"/>
    </issue>

    <issue
        id="ObsoleteSdkInt"
        message="Unnecessary; SDK_INT is never &lt; 21"
        errorLine1="        if (Build.VERSION.SDK_INT &lt; Build.VERSION_CODES.LOLLIPOP) {"
        errorLine2="            ~~~~~~~~~~~~~~~~~~~~~~~~~~~~~~~~~~~~~~~~~~~~~~~~~~~~">
        <location
            file="src/main/java/androidx/core/provider/DocumentsContractCompat.java"/>
    </issue>

    <issue
        id="ObsoleteSdkInt"
        message="Unnecessary; SDK_INT is always >= 21"
        errorLine1="        if (Build.VERSION.SDK_INT >= Build.VERSION_CODES.LOLLIPOP) {"
        errorLine2="            ~~~~~~~~~~~~~~~~~~~~~~~~~~~~~~~~~~~~~~~~~~~~~~~~~~~~~">
        <location
            file="src/main/java/androidx/core/provider/DocumentsContractCompat.java"/>
    </issue>

    <issue
        id="ObsoleteSdkInt"
        message="Unnecessary; SDK_INT is always >= 21"
        errorLine1="        if (Build.VERSION.SDK_INT >= Build.VERSION_CODES.LOLLIPOP) {"
        errorLine2="            ~~~~~~~~~~~~~~~~~~~~~~~~~~~~~~~~~~~~~~~~~~~~~~~~~~~~~">
        <location
            file="src/main/java/androidx/core/provider/DocumentsContractCompat.java"/>
    </issue>

    <issue
        id="ObsoleteSdkInt"
        message="Unnecessary; SDK_INT is always >= 21"
        errorLine1="        if (Build.VERSION.SDK_INT >= Build.VERSION_CODES.LOLLIPOP) {"
        errorLine2="            ~~~~~~~~~~~~~~~~~~~~~~~~~~~~~~~~~~~~~~~~~~~~~~~~~~~~~">
        <location
            file="src/main/java/androidx/core/provider/DocumentsContractCompat.java"/>
    </issue>

    <issue
        id="ObsoleteSdkInt"
        message="Unnecessary; SDK_INT is always >= 21"
        errorLine1="        if (Build.VERSION.SDK_INT >= Build.VERSION_CODES.LOLLIPOP) {"
        errorLine2="            ~~~~~~~~~~~~~~~~~~~~~~~~~~~~~~~~~~~~~~~~~~~~~~~~~~~~~">
        <location
            file="src/main/java/androidx/core/provider/DocumentsContractCompat.java"/>
    </issue>

    <issue
        id="ObsoleteSdkInt"
        message="Unnecessary; SDK_INT is always >= 21"
        errorLine1="        if (Build.VERSION.SDK_INT >= Build.VERSION_CODES.LOLLIPOP) {"
        errorLine2="            ~~~~~~~~~~~~~~~~~~~~~~~~~~~~~~~~~~~~~~~~~~~~~~~~~~~~~">
        <location
            file="src/main/java/androidx/core/provider/DocumentsContractCompat.java"/>
    </issue>

    <issue
        id="ObsoleteSdkInt"
        message="Unnecessary; SDK_INT is always >= 21"
        errorLine1="        if (Build.VERSION.SDK_INT >= Build.VERSION_CODES.LOLLIPOP) {"
        errorLine2="            ~~~~~~~~~~~~~~~~~~~~~~~~~~~~~~~~~~~~~~~~~~~~~~~~~~~~~">
        <location
            file="src/main/java/androidx/core/provider/DocumentsContractCompat.java"/>
    </issue>

    <issue
        id="ObsoleteSdkInt"
        message="Unnecessary; SDK_INT is always >= 21"
        errorLine1="        if (Build.VERSION.SDK_INT >= Build.VERSION_CODES.LOLLIPOP) {"
        errorLine2="            ~~~~~~~~~~~~~~~~~~~~~~~~~~~~~~~~~~~~~~~~~~~~~~~~~~~~~">
        <location
            file="src/main/java/androidx/core/provider/DocumentsContractCompat.java"/>
    </issue>

    <issue
        id="ObsoleteSdkInt"
        message="Unnecessary; SDK_INT is always >= 21"
        errorLine1="    @RequiresApi(21)"
        errorLine2="    ~~~~~~~~~~~~~~~~">
        <location
            file="src/main/java/androidx/core/provider/DocumentsContractCompat.java"/>
    </issue>

    <issue
        id="ObsoleteSdkInt"
        message="Unnecessary; SDK_INT is always >= 21"
        errorLine1="        if (Build.VERSION.SDK_INT >= 21) {"
        errorLine2="            ~~~~~~~~~~~~~~~~~~~~~~~~~~~">
        <location
            file="src/main/java/androidx/core/graphics/drawable/DrawableCompat.java"/>
    </issue>

    <issue
        id="ObsoleteSdkInt"
        message="Unnecessary; SDK_INT is always >= 21"
        errorLine1="        if (Build.VERSION.SDK_INT >= 21) {"
        errorLine2="            ~~~~~~~~~~~~~~~~~~~~~~~~~~~">
        <location
            file="src/main/java/androidx/core/graphics/drawable/DrawableCompat.java"/>
    </issue>

    <issue
        id="ObsoleteSdkInt"
        message="Unnecessary; SDK_INT is always >= 21"
        errorLine1="        if (Build.VERSION.SDK_INT >= 21) {"
        errorLine2="            ~~~~~~~~~~~~~~~~~~~~~~~~~~~">
        <location
            file="src/main/java/androidx/core/graphics/drawable/DrawableCompat.java"/>
    </issue>

    <issue
        id="ObsoleteSdkInt"
        message="Unnecessary; SDK_INT is always >= 21"
        errorLine1="        if (Build.VERSION.SDK_INT >= 21) {"
        errorLine2="            ~~~~~~~~~~~~~~~~~~~~~~~~~~~">
        <location
            file="src/main/java/androidx/core/graphics/drawable/DrawableCompat.java"/>
    </issue>

    <issue
        id="ObsoleteSdkInt"
        message="Unnecessary; SDK_INT is always >= 21"
        errorLine1="        if (Build.VERSION.SDK_INT >= 21) {"
        errorLine2="            ~~~~~~~~~~~~~~~~~~~~~~~~~~~">
        <location
            file="src/main/java/androidx/core/graphics/drawable/DrawableCompat.java"/>
    </issue>

    <issue
        id="ObsoleteSdkInt"
        message="Unnecessary; SDK_INT is always >= 21"
        errorLine1="        if (Build.VERSION.SDK_INT >= 21) {"
        errorLine2="            ~~~~~~~~~~~~~~~~~~~~~~~~~~~">
        <location
            file="src/main/java/androidx/core/graphics/drawable/DrawableCompat.java"/>
    </issue>

    <issue
        id="ObsoleteSdkInt"
        message="Unnecessary; SDK_INT is always >= 21"
        errorLine1="        if (Build.VERSION.SDK_INT >= 21) {"
        errorLine2="            ~~~~~~~~~~~~~~~~~~~~~~~~~~~">
        <location
            file="src/main/java/androidx/core/graphics/drawable/DrawableCompat.java"/>
    </issue>

    <issue
        id="ObsoleteSdkInt"
        message="Unnecessary; SDK_INT is always >= 21"
        errorLine1="        if (Build.VERSION.SDK_INT >= 21) {"
        errorLine2="            ~~~~~~~~~~~~~~~~~~~~~~~~~~~">
        <location
            file="src/main/java/androidx/core/graphics/drawable/DrawableCompat.java"/>
    </issue>

    <issue
        id="ObsoleteSdkInt"
        message="Unnecessary; SDK_INT is always >= 21"
        errorLine1="        } else if (Build.VERSION.SDK_INT >= 21) {"
        errorLine2="                   ~~~~~~~~~~~~~~~~~~~~~~~~~~~">
        <location
            file="src/main/java/androidx/core/graphics/drawable/DrawableCompat.java"/>
    </issue>

    <issue
        id="ObsoleteSdkInt"
        message="Unnecessary; SDK_INT is always >= 21"
        errorLine1="        if (Build.VERSION.SDK_INT >= 21) {"
        errorLine2="            ~~~~~~~~~~~~~~~~~~~~~~~~~~~">
        <location
            file="src/main/java/androidx/core/graphics/drawable/DrawableCompat.java"/>
    </issue>

    <issue
        id="ObsoleteSdkInt"
        message="Unnecessary; SDK_INT is always >= 21"
        errorLine1="        } else if (Build.VERSION.SDK_INT >= 21) {"
        errorLine2="                   ~~~~~~~~~~~~~~~~~~~~~~~~~~~">
        <location
            file="src/main/java/androidx/core/graphics/drawable/DrawableCompat.java"/>
    </issue>

    <issue
        id="ObsoleteSdkInt"
        message="Unnecessary; SDK_INT is always >= 21"
        errorLine1="    @RequiresApi(21)"
        errorLine2="    ~~~~~~~~~~~~~~~~">
        <location
            file="src/main/java/androidx/core/graphics/drawable/DrawableCompat.java"/>
    </issue>

    <issue
        id="ObsoleteSdkInt"
        message="Unnecessary; SDK_INT is always >= 21"
        errorLine1="        if (SDK_INT >= 21) {"
        errorLine2="            ~~~~~~~~~~~~~">
        <location
            file="src/main/java/androidx/core/widget/EdgeEffectCompat.java"/>
    </issue>

    <issue
        id="ObsoleteSdkInt"
        message="Unnecessary; SDK_INT is always >= 21"
        errorLine1="    @RequiresApi(21)"
        errorLine2="    ~~~~~~~~~~~~~~~~">
        <location
            file="src/main/java/androidx/core/widget/EdgeEffectCompat.java"/>
    </issue>

    <issue
        id="ObsoleteSdkInt"
        message="Unnecessary; SDK_INT is always >= 21"
        errorLine1="        if (Build.VERSION.SDK_INT >= 21) {"
        errorLine2="            ~~~~~~~~~~~~~~~~~~~~~~~~~~~">
        <location
            file="src/main/java/androidx/core/os/EnvironmentCompat.java"/>
    </issue>

    <issue
        id="ObsoleteSdkInt"
        message="Unnecessary; SDK_INT is always >= 21"
        errorLine1="    @RequiresApi(21)"
        errorLine2="    ~~~~~~~~~~~~~~~~">
        <location
            file="src/main/java/androidx/core/os/EnvironmentCompat.java"/>
    </issue>

    <issue
        id="ObsoleteSdkInt"
        message="Unnecessary; SDK_INT is always >= 21"
        errorLine1="                } else if (Build.VERSION.SDK_INT >= Build.VERSION_CODES.LOLLIPOP"
        errorLine2="                           ~~~~~~~~~~~~~~~~~~~~~~~~~~~~~~~~~~~~~~~~~~~~~~~~~~~~~">
        <location
            file="src/main/java/androidx/core/content/FileProvider.java"/>
    </issue>

    <issue
        id="ObsoleteSdkInt"
        message="Unnecessary; SDK_INT is always >= 21"
        errorLine1="    @RequiresApi(21)"
        errorLine2="    ~~~~~~~~~~~~~~~~">
        <location
            file="src/main/java/androidx/core/content/FileProvider.java"/>
=======
        id="ObsoleteSdkInt"
        message="Unnecessary; SDK_INT is always >= 21"
        errorLine1="        if (Build.VERSION.SDK_INT >= 21) {"
        errorLine2="            ~~~~~~~~~~~~~~~~~~~~~~~~~~~">
        <location
            file="src/main/java/androidx/core/content/ContextCompat.java"/>
>>>>>>> 3d4510a6
    </issue>

    <issue
        id="ObsoleteSdkInt"
        message="Unnecessary; SDK_INT is always >= 21"
<<<<<<< HEAD
        errorLine1="        if (Build.VERSION.SDK_INT >= Build.VERSION_CODES.LOLLIPOP) {"
        errorLine2="            ~~~~~~~~~~~~~~~~~~~~~~~~~~~~~~~~~~~~~~~~~~~~~~~~~~~~~">
        <location
            file="src/main/java/androidx/core/content/res/FontResourcesParserCompat.java"/>
=======
        errorLine1="            if (Build.VERSION.SDK_INT >= 21) {"
        errorLine2="                ~~~~~~~~~~~~~~~~~~~~~~~~~~~">
        <location
            file="src/main/java/androidx/core/content/ContextCompat.java"/>
>>>>>>> 3d4510a6
    </issue>

    <issue
        id="ObsoleteSdkInt"
        message="Unnecessary; SDK_INT is always >= 21"
        errorLine1="    @RequiresApi(21)"
        errorLine2="    ~~~~~~~~~~~~~~~~">
        <location
<<<<<<< HEAD
            file="src/main/java/androidx/core/content/res/FontResourcesParserCompat.java"/>
=======
            file="src/main/java/androidx/core/content/ContextCompat.java"/>
>>>>>>> 3d4510a6
    </issue>

    <issue
        id="ObsoleteSdkInt"
        message="Unnecessary; SDK_INT is never &lt; 21"
<<<<<<< HEAD
        errorLine1="        if (Build.VERSION.SDK_INT &lt; 21) {"
        errorLine2="            ~~~~~~~~~~~~~~~~~~~~~~~~~~">
        <location
            file="src/main/java/androidx/core/view/HapticFeedbackConstantsCompat.java"/>
=======
        errorLine1="        if (Build.VERSION.SDK_INT &lt; Build.VERSION_CODES.LOLLIPOP) {"
        errorLine2="            ~~~~~~~~~~~~~~~~~~~~~~~~~~~~~~~~~~~~~~~~~~~~~~~~~~~~">
        <location
            file="src/main/java/androidx/core/provider/DocumentsContractCompat.java"/>
>>>>>>> 3d4510a6
    </issue>

    <issue
        id="ObsoleteSdkInt"
<<<<<<< HEAD
        message="Unnecessary; SDK_INT is never &lt; 21"
        errorLine1="        if (Build.VERSION.SDK_INT &lt; 21) {"
        errorLine2="            ~~~~~~~~~~~~~~~~~~~~~~~~~~">
        <location
            file="src/main/java/androidx/core/text/ICUCompat.java"/>
=======
        message="Unnecessary; SDK_INT is always >= 21"
        errorLine1="        if (Build.VERSION.SDK_INT >= Build.VERSION_CODES.LOLLIPOP) {"
        errorLine2="            ~~~~~~~~~~~~~~~~~~~~~~~~~~~~~~~~~~~~~~~~~~~~~~~~~~~~~">
        <location
            file="src/main/java/androidx/core/provider/DocumentsContractCompat.java"/>
>>>>>>> 3d4510a6
    </issue>

    <issue
        id="ObsoleteSdkInt"
        message="Unnecessary; SDK_INT is always >= 21"
<<<<<<< HEAD
        errorLine1="        } else if (Build.VERSION.SDK_INT >= 21) {"
        errorLine2="                   ~~~~~~~~~~~~~~~~~~~~~~~~~~~">
        <location
            file="src/main/java/androidx/core/text/ICUCompat.java"/>
=======
        errorLine1="        if (Build.VERSION.SDK_INT >= Build.VERSION_CODES.LOLLIPOP) {"
        errorLine2="            ~~~~~~~~~~~~~~~~~~~~~~~~~~~~~~~~~~~~~~~~~~~~~~~~~~~~~">
        <location
            file="src/main/java/androidx/core/provider/DocumentsContractCompat.java"/>
>>>>>>> 3d4510a6
    </issue>

    <issue
        id="ObsoleteSdkInt"
        message="Unnecessary; SDK_INT is always >= 21"
<<<<<<< HEAD
        errorLine1="    @RequiresApi(21)"
        errorLine2="    ~~~~~~~~~~~~~~~~">
        <location
            file="src/main/java/androidx/core/text/ICUCompat.java"/>
=======
        errorLine1="        if (Build.VERSION.SDK_INT >= Build.VERSION_CODES.LOLLIPOP) {"
        errorLine2="            ~~~~~~~~~~~~~~~~~~~~~~~~~~~~~~~~~~~~~~~~~~~~~~~~~~~~~">
        <location
            file="src/main/java/androidx/core/provider/DocumentsContractCompat.java"/>
>>>>>>> 3d4510a6
    </issue>

    <issue
        id="ObsoleteSdkInt"
        message="Unnecessary; SDK_INT is always >= 21"
<<<<<<< HEAD
        errorLine1="        if (Build.VERSION.SDK_INT >= 21) {"
        errorLine2="            ~~~~~~~~~~~~~~~~~~~~~~~~~~~">
        <location
            file="src/main/java/androidx/core/widget/ImageViewCompat.java"/>
=======
        errorLine1="        if (Build.VERSION.SDK_INT >= Build.VERSION_CODES.LOLLIPOP) {"
        errorLine2="            ~~~~~~~~~~~~~~~~~~~~~~~~~~~~~~~~~~~~~~~~~~~~~~~~~~~~~">
        <location
            file="src/main/java/androidx/core/provider/DocumentsContractCompat.java"/>
>>>>>>> 3d4510a6
    </issue>

    <issue
        id="ObsoleteSdkInt"
        message="Unnecessary; SDK_INT is always >= 21"
<<<<<<< HEAD
        errorLine1="        if (Build.VERSION.SDK_INT >= 21) {"
        errorLine2="            ~~~~~~~~~~~~~~~~~~~~~~~~~~~">
        <location
            file="src/main/java/androidx/core/widget/ImageViewCompat.java"/>
=======
        errorLine1="        if (Build.VERSION.SDK_INT >= Build.VERSION_CODES.LOLLIPOP) {"
        errorLine2="            ~~~~~~~~~~~~~~~~~~~~~~~~~~~~~~~~~~~~~~~~~~~~~~~~~~~~~">
        <location
            file="src/main/java/androidx/core/provider/DocumentsContractCompat.java"/>
>>>>>>> 3d4510a6
    </issue>

    <issue
        id="ObsoleteSdkInt"
        message="Unnecessary; SDK_INT is always >= 21"
<<<<<<< HEAD
        errorLine1="        if (Build.VERSION.SDK_INT >= 21) {"
        errorLine2="            ~~~~~~~~~~~~~~~~~~~~~~~~~~~">
        <location
            file="src/main/java/androidx/core/widget/ImageViewCompat.java"/>
=======
        errorLine1="        if (Build.VERSION.SDK_INT >= Build.VERSION_CODES.LOLLIPOP) {"
        errorLine2="            ~~~~~~~~~~~~~~~~~~~~~~~~~~~~~~~~~~~~~~~~~~~~~~~~~~~~~">
        <location
            file="src/main/java/androidx/core/provider/DocumentsContractCompat.java"/>
>>>>>>> 3d4510a6
    </issue>

    <issue
        id="ObsoleteSdkInt"
        message="Unnecessary; SDK_INT is always >= 21"
<<<<<<< HEAD
        errorLine1="        if (Build.VERSION.SDK_INT >= 21) {"
        errorLine2="            ~~~~~~~~~~~~~~~~~~~~~~~~~~~">
        <location
            file="src/main/java/androidx/core/widget/ImageViewCompat.java"/>
=======
        errorLine1="        if (Build.VERSION.SDK_INT >= Build.VERSION_CODES.LOLLIPOP) {"
        errorLine2="            ~~~~~~~~~~~~~~~~~~~~~~~~~~~~~~~~~~~~~~~~~~~~~~~~~~~~~">
        <location
            file="src/main/java/androidx/core/provider/DocumentsContractCompat.java"/>
>>>>>>> 3d4510a6
    </issue>

    <issue
        id="ObsoleteSdkInt"
        message="Unnecessary; SDK_INT is always >= 21"
        errorLine1="    @RequiresApi(21)"
        errorLine2="    ~~~~~~~~~~~~~~~~">
        <location
<<<<<<< HEAD
            file="src/main/java/androidx/core/widget/ImageViewCompat.java"/>
=======
            file="src/main/java/androidx/core/provider/DocumentsContractCompat.java"/>
>>>>>>> 3d4510a6
    </issue>

    <issue
        id="ObsoleteSdkInt"
        message="Unnecessary; SDK_INT is always >= 21"
        errorLine1="        if (Build.VERSION.SDK_INT >= 21) {"
        errorLine2="            ~~~~~~~~~~~~~~~~~~~~~~~~~~~">
        <location
<<<<<<< HEAD
            file="src/main/java/androidx/core/view/LayoutInflaterCompat.java"/>
=======
            file="src/main/java/androidx/core/graphics/drawable/DrawableCompat.java"/>
>>>>>>> 3d4510a6
    </issue>

    <issue
        id="ObsoleteSdkInt"
<<<<<<< HEAD
        message="Unnecessary; SDK_INT is never &lt; 21"
        errorLine1="        if (Build.VERSION.SDK_INT &lt; 21) {"
        errorLine2="            ~~~~~~~~~~~~~~~~~~~~~~~~~~">
        <location
            file="src/main/java/androidx/core/view/LayoutInflaterCompat.java"/>
=======
        message="Unnecessary; SDK_INT is always >= 21"
        errorLine1="        if (Build.VERSION.SDK_INT >= 21) {"
        errorLine2="            ~~~~~~~~~~~~~~~~~~~~~~~~~~~">
        <location
            file="src/main/java/androidx/core/graphics/drawable/DrawableCompat.java"/>
>>>>>>> 3d4510a6
    </issue>

    <issue
        id="ObsoleteSdkInt"
        message="Unnecessary; SDK_INT is always >= 21"
<<<<<<< HEAD
        errorLine1="                localeArray[i] = Build.VERSION.SDK_INT >= 21"
        errorLine2="                                 ~~~~~~~~~~~~~~~~~~~~~~~~~~~">
        <location
            file="src/main/java/androidx/core/os/LocaleListCompat.java"/>
=======
        errorLine1="        if (Build.VERSION.SDK_INT >= 21) {"
        errorLine2="            ~~~~~~~~~~~~~~~~~~~~~~~~~~~">
        <location
            file="src/main/java/androidx/core/graphics/drawable/DrawableCompat.java"/>
>>>>>>> 3d4510a6
    </issue>

    <issue
        id="ObsoleteSdkInt"
        message="Unnecessary; SDK_INT is always >= 21"
<<<<<<< HEAD
        errorLine1="    @RequiresApi(21)"
        errorLine2="    ~~~~~~~~~~~~~~~~">
        <location
            file="src/main/java/androidx/core/os/LocaleListCompat.java"/>
=======
        errorLine1="        if (Build.VERSION.SDK_INT >= 21) {"
        errorLine2="            ~~~~~~~~~~~~~~~~~~~~~~~~~~~">
        <location
            file="src/main/java/androidx/core/graphics/drawable/DrawableCompat.java"/>
>>>>>>> 3d4510a6
    </issue>

    <issue
        id="ObsoleteSdkInt"
        message="Unnecessary; SDK_INT is always >= 21"
<<<<<<< HEAD
        errorLine1="        } else if (Build.VERSION.SDK_INT >= 21) {"
        errorLine2="                   ~~~~~~~~~~~~~~~~~~~~~~~~~~~">
        <location
            file="src/main/java/androidx/core/os/LocaleListCompat.java"/>
=======
        errorLine1="        if (Build.VERSION.SDK_INT >= 21) {"
        errorLine2="            ~~~~~~~~~~~~~~~~~~~~~~~~~~~">
        <location
            file="src/main/java/androidx/core/graphics/drawable/DrawableCompat.java"/>
>>>>>>> 3d4510a6
    </issue>

    <issue
        id="ObsoleteSdkInt"
        message="Unnecessary; SDK_INT is always >= 21"
<<<<<<< HEAD
        errorLine1="    @RequiresApi(21)"
        errorLine2="    ~~~~~~~~~~~~~~~~">
        <location
            file="src/main/java/androidx/core/os/LocaleListCompat.java"/>
=======
        errorLine1="        if (Build.VERSION.SDK_INT >= 21) {"
        errorLine2="            ~~~~~~~~~~~~~~~~~~~~~~~~~~~">
        <location
            file="src/main/java/androidx/core/graphics/drawable/DrawableCompat.java"/>
>>>>>>> 3d4510a6
    </issue>

    <issue
        id="ObsoleteSdkInt"
        message="Unnecessary; SDK_INT is always >= 21"
        errorLine1="        if (Build.VERSION.SDK_INT >= 21) {"
        errorLine2="            ~~~~~~~~~~~~~~~~~~~~~~~~~~~">
        <location
<<<<<<< HEAD
            file="src/main/java/androidx/core/os/LocaleListCompatWrapper.java"/>
=======
            file="src/main/java/androidx/core/graphics/drawable/DrawableCompat.java"/>
>>>>>>> 3d4510a6
    </issue>

    <issue
        id="ObsoleteSdkInt"
        message="Unnecessary; SDK_INT is always >= 21"
<<<<<<< HEAD
        errorLine1="    @RequiresApi(21)"
        errorLine2="    ~~~~~~~~~~~~~~~~">
        <location
            file="src/main/java/androidx/core/os/LocaleListCompatWrapper.java"/>
=======
        errorLine1="        if (Build.VERSION.SDK_INT >= 21) {"
        errorLine2="            ~~~~~~~~~~~~~~~~~~~~~~~~~~~">
        <location
            file="src/main/java/androidx/core/graphics/drawable/DrawableCompat.java"/>
>>>>>>> 3d4510a6
    </issue>

    <issue
        id="ObsoleteSdkInt"
        message="Unnecessary; SDK_INT is always >= 21"
        errorLine1="        } else if (Build.VERSION.SDK_INT >= 21) {"
        errorLine2="                   ~~~~~~~~~~~~~~~~~~~~~~~~~~~">
        <location
<<<<<<< HEAD
            file="src/main/java/androidx/core/app/LocaleManagerCompat.java"/>
=======
            file="src/main/java/androidx/core/graphics/drawable/DrawableCompat.java"/>
>>>>>>> 3d4510a6
    </issue>

    <issue
        id="ObsoleteSdkInt"
        message="Unnecessary; SDK_INT is always >= 21"
<<<<<<< HEAD
        errorLine1="    @RequiresApi(21)"
        errorLine2="    ~~~~~~~~~~~~~~~~">
        <location
            file="src/main/java/androidx/core/app/LocaleManagerCompat.java"/>
=======
        errorLine1="        if (Build.VERSION.SDK_INT >= 21) {"
        errorLine2="            ~~~~~~~~~~~~~~~~~~~~~~~~~~~">
        <location
            file="src/main/java/androidx/core/graphics/drawable/DrawableCompat.java"/>
>>>>>>> 3d4510a6
    </issue>

    <issue
        id="ObsoleteSdkInt"
        message="Unnecessary; SDK_INT is always >= 21"
<<<<<<< HEAD
        errorLine1="@RequiresApi(VERSION_CODES.LOLLIPOP)"
        errorLine2="~~~~~~~~~~~~~~~~~~~~~~~~~~~~~~~~~~~~">
        <location
            file="src/main/java/androidx/core/text/util/LocalePreferences.java"/>
    </issue>

    <issue
        id="ObsoleteSdkInt"
        message="Unnecessary; SDK_INT is never &lt; 21"
        errorLine1="        if (VERSION.SDK_INT &lt;= 19) {"
        errorLine2="            ~~~~~~~~~~~~~~~~~~~~~">
        <location
            file="src/main/java/androidx/core/location/LocationManagerCompat.java"/>
    </issue>

    <issue
        id="ObsoleteSdkInt"
        message="Unnecessary; SDK_INT is never &lt; 21"
        errorLine1="                    if (VERSION.SDK_INT == 19) {"
        errorLine2="                        ~~~~~~~~~~~~~~~~~~~~~">
        <location
            file="src/main/java/androidx/core/location/LocationManagerCompat.java"/>
    </issue>

    <issue
        id="ObsoleteSdkInt"
        message="Unnecessary; SDK_INT is never &lt; 21"
        errorLine1="            if (Build.VERSION.SDK_INT &lt; Build.VERSION_CODES.LOLLIPOP"
        errorLine2="                ~~~~~~~~~~~~~~~~~~~~~~~~~~~~~~~~~~~~~~~~~~~~~~~~~~~~">
        <location
            file="src/main/java/androidx/core/widget/NestedScrollView.java"/>
=======
        errorLine1="        } else if (Build.VERSION.SDK_INT >= 21) {"
        errorLine2="                   ~~~~~~~~~~~~~~~~~~~~~~~~~~~">
        <location
            file="src/main/java/androidx/core/graphics/drawable/DrawableCompat.java"/>
>>>>>>> 3d4510a6
    </issue>

    <issue
        id="ObsoleteSdkInt"
        message="Unnecessary; SDK_INT is always >= 21"
<<<<<<< HEAD
        errorLine1="            if (Build.VERSION.SDK_INT >= Build.VERSION_CODES.LOLLIPOP"
        errorLine2="                ~~~~~~~~~~~~~~~~~~~~~~~~~~~~~~~~~~~~~~~~~~~~~~~~~~~~~">
        <location
            file="src/main/java/androidx/core/widget/NestedScrollView.java"/>
    </issue>

    <issue
        id="ObsoleteSdkInt"
        message="Unnecessary; SDK_INT is never &lt; 21"
        errorLine1="            if (Build.VERSION.SDK_INT &lt; Build.VERSION_CODES.LOLLIPOP"
        errorLine2="                ~~~~~~~~~~~~~~~~~~~~~~~~~~~~~~~~~~~~~~~~~~~~~~~~~~~~">
        <location
            file="src/main/java/androidx/core/widget/NestedScrollView.java"/>
=======
        errorLine1="    @RequiresApi(21)"
        errorLine2="    ~~~~~~~~~~~~~~~~">
        <location
            file="src/main/java/androidx/core/graphics/drawable/DrawableCompat.java"/>
>>>>>>> 3d4510a6
    </issue>

    <issue
        id="ObsoleteSdkInt"
        message="Unnecessary; SDK_INT is always >= 21"
<<<<<<< HEAD
        errorLine1="            if (Build.VERSION.SDK_INT >= Build.VERSION_CODES.LOLLIPOP"
        errorLine2="                ~~~~~~~~~~~~~~~~~~~~~~~~~~~~~~~~~~~~~~~~~~~~~~~~~~~~~">
        <location
            file="src/main/java/androidx/core/widget/NestedScrollView.java"/>
=======
        errorLine1="        if (SDK_INT >= 21) {"
        errorLine2="            ~~~~~~~~~~~~~">
        <location
            file="src/main/java/androidx/core/widget/EdgeEffectCompat.java"/>
>>>>>>> 3d4510a6
    </issue>

    <issue
        id="ObsoleteSdkInt"
        message="Unnecessary; SDK_INT is always >= 21"
        errorLine1="    @RequiresApi(21)"
        errorLine2="    ~~~~~~~~~~~~~~~~">
        <location
<<<<<<< HEAD
            file="src/main/java/androidx/core/widget/NestedScrollView.java"/>
=======
            file="src/main/java/androidx/core/widget/EdgeEffectCompat.java"/>
>>>>>>> 3d4510a6
    </issue>

    <issue
        id="ObsoleteSdkInt"
        message="Unnecessary; SDK_INT is always >= 21"
        errorLine1="        if (Build.VERSION.SDK_INT >= 21) {"
        errorLine2="            ~~~~~~~~~~~~~~~~~~~~~~~~~~~">
        <location
<<<<<<< HEAD
            file="src/main/java/androidx/core/app/NotificationChannelCompat.java"/>
    </issue>

    <issue
        id="ObsoleteSdkInt"
        message="Unnecessary; SDK_INT is always >= 21"
        errorLine1="            if (Build.VERSION.SDK_INT >= 21) {"
        errorLine2="                ~~~~~~~~~~~~~~~~~~~~~~~~~~~">
        <location
            file="src/main/java/androidx/core/app/NotificationCompat.java"/>
=======
            file="src/main/java/androidx/core/os/EnvironmentCompat.java"/>
>>>>>>> 3d4510a6
    </issue>

    <issue
        id="ObsoleteSdkInt"
        message="Unnecessary; SDK_INT is always >= 21"
<<<<<<< HEAD
        errorLine1="            if (Build.VERSION.SDK_INT >= 21) {"
        errorLine2="                ~~~~~~~~~~~~~~~~~~~~~~~~~~~">
        <location
            file="src/main/java/androidx/core/app/NotificationCompat.java"/>
=======
        errorLine1="    @RequiresApi(21)"
        errorLine2="    ~~~~~~~~~~~~~~~~">
        <location
            file="src/main/java/androidx/core/os/EnvironmentCompat.java"/>
>>>>>>> 3d4510a6
    </issue>

    <issue
        id="ObsoleteSdkInt"
        message="Unnecessary; SDK_INT is always >= 21"
<<<<<<< HEAD
        errorLine1="            if (Build.VERSION.SDK_INT >= 21) {"
        errorLine2="                ~~~~~~~~~~~~~~~~~~~~~~~~~~~">
        <location
            file="src/main/java/androidx/core/app/NotificationCompat.java"/>
=======
        errorLine1="                } else if (Build.VERSION.SDK_INT >= Build.VERSION_CODES.LOLLIPOP"
        errorLine2="                           ~~~~~~~~~~~~~~~~~~~~~~~~~~~~~~~~~~~~~~~~~~~~~~~~~~~~~">
        <location
            file="src/main/java/androidx/core/content/FileProvider.java"/>
>>>>>>> 3d4510a6
    </issue>

    <issue
        id="ObsoleteSdkInt"
        message="Unnecessary; SDK_INT is always >= 21"
<<<<<<< HEAD
        errorLine1="        @RequiresApi(21)"
        errorLine2="        ~~~~~~~~~~~~~~~~">
        <location
            file="src/main/java/androidx/core/app/NotificationCompat.java"/>
=======
        errorLine1="    @RequiresApi(21)"
        errorLine2="    ~~~~~~~~~~~~~~~~">
        <location
            file="src/main/java/androidx/core/content/FileProvider.java"/>
>>>>>>> 3d4510a6
    </issue>

    <issue
        id="ObsoleteSdkInt"
        message="Unnecessary; SDK_INT is always >= 21"
<<<<<<< HEAD
        errorLine1="        @RequiresApi(21)"
        errorLine2="        ~~~~~~~~~~~~~~~~">
        <location
            file="src/main/java/androidx/core/app/NotificationCompat.java"/>
    </issue>

    <issue
        id="ObsoleteSdkInt"
        message="Unnecessary; SDK_INT is never &lt; 21"
        errorLine1="            if (Build.VERSION.SDK_INT &lt; 21) {"
        errorLine2="                ~~~~~~~~~~~~~~~~~~~~~~~~~~">
        <location
            file="src/main/java/androidx/core/app/NotificationCompat.java"/>
=======
        errorLine1="        if (Build.VERSION.SDK_INT >= Build.VERSION_CODES.LOLLIPOP) {"
        errorLine2="            ~~~~~~~~~~~~~~~~~~~~~~~~~~~~~~~~~~~~~~~~~~~~~~~~~~~~~">
        <location
            file="src/main/java/androidx/core/content/res/FontResourcesParserCompat.java"/>
>>>>>>> 3d4510a6
    </issue>

    <issue
        id="ObsoleteSdkInt"
        message="Unnecessary; SDK_INT is always >= 21"
<<<<<<< HEAD
        errorLine1="        @RequiresApi(21)"
        errorLine2="        ~~~~~~~~~~~~~~~~">
        <location
            file="src/main/java/androidx/core/app/NotificationCompat.java"/>
=======
        errorLine1="    @RequiresApi(21)"
        errorLine2="    ~~~~~~~~~~~~~~~~">
        <location
            file="src/main/java/androidx/core/content/res/FontResourcesParserCompat.java"/>
>>>>>>> 3d4510a6
    </issue>

    <issue
        id="ObsoleteSdkInt"
        message="Unnecessary; SDK_INT is never &lt; 21"
<<<<<<< HEAD
        errorLine1="            if (Build.VERSION.SDK_INT &lt; 21) {"
        errorLine2="                ~~~~~~~~~~~~~~~~~~~~~~~~~~">
        <location
            file="src/main/java/androidx/core/app/NotificationCompat.java"/>
    </issue>

    <issue
        id="ObsoleteSdkInt"
        message="Unnecessary; SDK_INT is always >= 21"
        errorLine1="                    if (Build.VERSION.SDK_INT >= 21) {"
        errorLine2="                        ~~~~~~~~~~~~~~~~~~~~~~~~~~~">
        <location
            file="src/main/java/androidx/core/app/NotificationCompat.java"/>
    </issue>

    <issue
        id="ObsoleteSdkInt"
        message="Unnecessary; SDK_INT is always >= 21"
        errorLine1="                if (Build.VERSION.SDK_INT >= 21) {"
        errorLine2="                    ~~~~~~~~~~~~~~~~~~~~~~~~~~~">
        <location
            file="src/main/java/androidx/core/app/NotificationCompat.java"/>
    </issue>

    <issue
        id="ObsoleteSdkInt"
        message="Unnecessary; SDK_INT is always >= 21"
        errorLine1="                    !(Build.VERSION.SDK_INT >= 21) &amp;&amp; mBuilder.mLargeIcon != null;"
        errorLine2="                      ~~~~~~~~~~~~~~~~~~~~~~~~~~~">
        <location
            file="src/main/java/androidx/core/app/NotificationCompat.java"/>
    </issue>

    <issue
        id="ObsoleteSdkInt"
        message="Unnecessary; SDK_INT is always >= 21"
        errorLine1="            if (Build.VERSION.SDK_INT >= Build.VERSION_CODES.LOLLIPOP) {"
        errorLine2="                ~~~~~~~~~~~~~~~~~~~~~~~~~~~~~~~~~~~~~~~~~~~~~~~~~~~~~">
        <location
            file="src/main/java/androidx/core/app/NotificationCompat.java"/>
=======
        errorLine1="        if (Build.VERSION.SDK_INT &lt; 21) {"
        errorLine2="            ~~~~~~~~~~~~~~~~~~~~~~~~~~">
        <location
            file="src/main/java/androidx/core/view/HapticFeedbackConstantsCompat.java"/>
>>>>>>> 3d4510a6
    </issue>

    <issue
        id="ObsoleteSdkInt"
        message="Unnecessary; SDK_INT is never &lt; 21"
<<<<<<< HEAD
        errorLine1="            if (Build.VERSION.SDK_INT &lt; Build.VERSION_CODES.LOLLIPOP) {"
        errorLine2="                ~~~~~~~~~~~~~~~~~~~~~~~~~~~~~~~~~~~~~~~~~~~~~~~~~~~~">
        <location
            file="src/main/java/androidx/core/app/NotificationCompat.java"/>
    </issue>

    <issue
        id="ObsoleteSdkInt"
        message="Unnecessary; SDK_INT is always >= 21"
        errorLine1="            final boolean afterLollipop = Build.VERSION.SDK_INT >= Build.VERSION_CODES.LOLLIPOP;"
        errorLine2="                                          ~~~~~~~~~~~~~~~~~~~~~~~~~~~~~~~~~~~~~~~~~~~~~~~~~~~~~">
        <location
            file="src/main/java/androidx/core/app/NotificationCompat.java"/>
    </issue>

    <issue
        id="ObsoleteSdkInt"
        message="Unnecessary; SDK_INT is always >= 21"
        errorLine1="                    } else if (Build.VERSION.SDK_INT >= 21) {"
        errorLine2="                               ~~~~~~~~~~~~~~~~~~~~~~~~~~~">
        <location
            file="src/main/java/androidx/core/app/NotificationCompat.java"/>
    </issue>

    <issue
        id="ObsoleteSdkInt"
        message="Unnecessary; SDK_INT is always >= 21"
        errorLine1="                if (Build.VERSION.SDK_INT >= 21) {"
        errorLine2="                    ~~~~~~~~~~~~~~~~~~~~~~~~~~~">
        <location
            file="src/main/java/androidx/core/app/NotificationCompat.java"/>
    </issue>

    <issue
        id="ObsoleteSdkInt"
        message="Unnecessary; SDK_INT is always >= 20"
        errorLine1="        @RequiresApi(20)"
        errorLine2="        ~~~~~~~~~~~~~~~~">
        <location
            file="src/main/java/androidx/core/app/NotificationCompat.java"/>
    </issue>

    <issue
        id="ObsoleteSdkInt"
        message="Unnecessary; SDK_INT is always >= 21"
        errorLine1="            if (Build.VERSION.SDK_INT >= 21) {"
        errorLine2="                ~~~~~~~~~~~~~~~~~~~~~~~~~~~">
        <location
            file="src/main/java/androidx/core/app/NotificationCompat.java"/>
    </issue>

    <issue
        id="ObsoleteSdkInt"
        message="Unnecessary; SDK_INT is always >= 20"
        errorLine1="        @RequiresApi(20)"
        errorLine2="        ~~~~~~~~~~~~~~~~">
        <location
            file="src/main/java/androidx/core/app/NotificationCompat.java"/>
=======
        errorLine1="        if (Build.VERSION.SDK_INT &lt; 21) {"
        errorLine2="            ~~~~~~~~~~~~~~~~~~~~~~~~~~">
        <location
            file="src/main/java/androidx/core/text/ICUCompat.java"/>
>>>>>>> 3d4510a6
    </issue>

    <issue
        id="ObsoleteSdkInt"
        message="Unnecessary; SDK_INT is always >= 21"
<<<<<<< HEAD
        errorLine1="            if (Build.VERSION.SDK_INT >= 21) {"
        errorLine2="                ~~~~~~~~~~~~~~~~~~~~~~~~~~~">
        <location
            file="src/main/java/androidx/core/app/NotificationCompat.java"/>
    </issue>

    <issue
        id="ObsoleteSdkInt"
        message="Unnecessary; SDK_INT is always >= 20"
        errorLine1="        @RequiresApi(20)"
        errorLine2="        ~~~~~~~~~~~~~~~~">
        <location
            file="src/main/java/androidx/core/app/NotificationCompat.java"/>
    </issue>

    <issue
        id="ObsoleteSdkInt"
        message="Unnecessary; SDK_INT is always >= 20"
        errorLine1="        @RequiresApi(20)"
        errorLine2="        ~~~~~~~~~~~~~~~~">
        <location
            file="src/main/java/androidx/core/app/NotificationCompat.java"/>
    </issue>

    <issue
        id="ObsoleteSdkInt"
        message="Unnecessary; SDK_INT is always >= 20"
        errorLine1="        @RequiresApi(20)"
        errorLine2="        ~~~~~~~~~~~~~~~~">
        <location
            file="src/main/java/androidx/core/app/NotificationCompat.java"/>
=======
        errorLine1="        } else if (Build.VERSION.SDK_INT >= 21) {"
        errorLine2="                   ~~~~~~~~~~~~~~~~~~~~~~~~~~~">
        <location
            file="src/main/java/androidx/core/text/ICUCompat.java"/>
>>>>>>> 3d4510a6
    </issue>

    <issue
        id="ObsoleteSdkInt"
        message="Unnecessary; SDK_INT is always >= 21"
<<<<<<< HEAD
        errorLine1="        @RequiresApi(21)"
        errorLine2="        ~~~~~~~~~~~~~~~~">
=======
        errorLine1="    @RequiresApi(21)"
        errorLine2="    ~~~~~~~~~~~~~~~~">
>>>>>>> 3d4510a6
        <location
            file="src/main/java/androidx/core/text/ICUCompat.java"/>
    </issue>

    <issue
        id="ObsoleteSdkInt"
        message="Unnecessary; SDK_INT is always >= 21"
<<<<<<< HEAD
        errorLine1="                if (Build.VERSION.SDK_INT >= 20) {"
        errorLine2="                    ~~~~~~~~~~~~~~~~~~~~~~~~~~~">
=======
        errorLine1="        if (Build.VERSION.SDK_INT >= 21) {"
        errorLine2="            ~~~~~~~~~~~~~~~~~~~~~~~~~~~">
        <location
            file="src/main/java/androidx/core/widget/ImageViewCompat.java"/>
    </issue>

    <issue
        id="ObsoleteSdkInt"
        message="Unnecessary; SDK_INT is always >= 21"
        errorLine1="        if (Build.VERSION.SDK_INT >= 21) {"
        errorLine2="            ~~~~~~~~~~~~~~~~~~~~~~~~~~~">
        <location
            file="src/main/java/androidx/core/widget/ImageViewCompat.java"/>
    </issue>

    <issue
        id="ObsoleteSdkInt"
        message="Unnecessary; SDK_INT is always >= 21"
        errorLine1="        if (Build.VERSION.SDK_INT >= 21) {"
        errorLine2="            ~~~~~~~~~~~~~~~~~~~~~~~~~~~">
        <location
            file="src/main/java/androidx/core/widget/ImageViewCompat.java"/>
    </issue>

    <issue
        id="ObsoleteSdkInt"
        message="Unnecessary; SDK_INT is always >= 21"
        errorLine1="        if (Build.VERSION.SDK_INT >= 21) {"
        errorLine2="            ~~~~~~~~~~~~~~~~~~~~~~~~~~~">
        <location
            file="src/main/java/androidx/core/widget/ImageViewCompat.java"/>
    </issue>

    <issue
        id="ObsoleteSdkInt"
        message="Unnecessary; SDK_INT is always >= 21"
        errorLine1="    @RequiresApi(21)"
        errorLine2="    ~~~~~~~~~~~~~~~~">
        <location
            file="src/main/java/androidx/core/widget/ImageViewCompat.java"/>
    </issue>

    <issue
        id="ObsoleteSdkInt"
        message="Unnecessary; SDK_INT is always >= 21"
        errorLine1="        if (Build.VERSION.SDK_INT >= 21) {"
        errorLine2="            ~~~~~~~~~~~~~~~~~~~~~~~~~~~">
        <location
            file="src/main/java/androidx/core/view/LayoutInflaterCompat.java"/>
    </issue>

    <issue
        id="ObsoleteSdkInt"
        message="Unnecessary; SDK_INT is never &lt; 21"
        errorLine1="        if (Build.VERSION.SDK_INT &lt; 21) {"
        errorLine2="            ~~~~~~~~~~~~~~~~~~~~~~~~~~">
        <location
            file="src/main/java/androidx/core/view/LayoutInflaterCompat.java"/>
    </issue>

    <issue
        id="ObsoleteSdkInt"
        message="Unnecessary; SDK_INT is always >= 21"
        errorLine1="                localeArray[i] = Build.VERSION.SDK_INT >= 21"
        errorLine2="                                 ~~~~~~~~~~~~~~~~~~~~~~~~~~~">
        <location
            file="src/main/java/androidx/core/os/LocaleListCompat.java"/>
    </issue>

    <issue
        id="ObsoleteSdkInt"
        message="Unnecessary; SDK_INT is always >= 21"
        errorLine1="    @RequiresApi(21)"
        errorLine2="    ~~~~~~~~~~~~~~~~">
        <location
            file="src/main/java/androidx/core/os/LocaleListCompat.java"/>
    </issue>

    <issue
        id="ObsoleteSdkInt"
        message="Unnecessary; SDK_INT is always >= 21"
        errorLine1="        } else if (Build.VERSION.SDK_INT >= 21) {"
        errorLine2="                   ~~~~~~~~~~~~~~~~~~~~~~~~~~~">
        <location
            file="src/main/java/androidx/core/os/LocaleListCompat.java"/>
    </issue>

    <issue
        id="ObsoleteSdkInt"
        message="Unnecessary; SDK_INT is always >= 21"
        errorLine1="    @RequiresApi(21)"
        errorLine2="    ~~~~~~~~~~~~~~~~">
        <location
            file="src/main/java/androidx/core/os/LocaleListCompat.java"/>
    </issue>

    <issue
        id="ObsoleteSdkInt"
        message="Unnecessary; SDK_INT is always >= 21"
        errorLine1="        if (Build.VERSION.SDK_INT >= 21) {"
        errorLine2="            ~~~~~~~~~~~~~~~~~~~~~~~~~~~">
        <location
            file="src/main/java/androidx/core/os/LocaleListCompatWrapper.java"/>
    </issue>

    <issue
        id="ObsoleteSdkInt"
        message="Unnecessary; SDK_INT is always >= 21"
        errorLine1="    @RequiresApi(21)"
        errorLine2="    ~~~~~~~~~~~~~~~~">
        <location
            file="src/main/java/androidx/core/os/LocaleListCompatWrapper.java"/>
    </issue>

    <issue
        id="ObsoleteSdkInt"
        message="Unnecessary; SDK_INT is always >= 21"
        errorLine1="        } else if (Build.VERSION.SDK_INT >= 21) {"
        errorLine2="                   ~~~~~~~~~~~~~~~~~~~~~~~~~~~">
        <location
            file="src/main/java/androidx/core/app/LocaleManagerCompat.java"/>
    </issue>

    <issue
        id="ObsoleteSdkInt"
        message="Unnecessary; SDK_INT is always >= 21"
        errorLine1="    @RequiresApi(21)"
        errorLine2="    ~~~~~~~~~~~~~~~~">
        <location
            file="src/main/java/androidx/core/app/LocaleManagerCompat.java"/>
    </issue>

    <issue
        id="ObsoleteSdkInt"
        message="Unnecessary; SDK_INT is always >= 21"
        errorLine1="@RequiresApi(VERSION_CODES.LOLLIPOP)"
        errorLine2="~~~~~~~~~~~~~~~~~~~~~~~~~~~~~~~~~~~~">
        <location
            file="src/main/java/androidx/core/text/util/LocalePreferences.java"/>
    </issue>

    <issue
        id="ObsoleteSdkInt"
        message="Unnecessary; SDK_INT is never &lt; 21"
        errorLine1="        if (VERSION.SDK_INT &lt;= 19) {"
        errorLine2="            ~~~~~~~~~~~~~~~~~~~~~">
        <location
            file="src/main/java/androidx/core/location/LocationManagerCompat.java"/>
    </issue>

    <issue
        id="ObsoleteSdkInt"
        message="Unnecessary; SDK_INT is never &lt; 21"
        errorLine1="                    if (VERSION.SDK_INT == 19) {"
        errorLine2="                        ~~~~~~~~~~~~~~~~~~~~~">
        <location
            file="src/main/java/androidx/core/location/LocationManagerCompat.java"/>
    </issue>

    <issue
        id="ObsoleteSdkInt"
        message="Unnecessary; SDK_INT is never &lt; 21"
        errorLine1="            if (Build.VERSION.SDK_INT &lt; Build.VERSION_CODES.LOLLIPOP"
        errorLine2="                ~~~~~~~~~~~~~~~~~~~~~~~~~~~~~~~~~~~~~~~~~~~~~~~~~~~~">
>>>>>>> 3d4510a6
        <location
            file="src/main/java/androidx/core/widget/NestedScrollView.java"/>
    </issue>

    <issue
        id="ObsoleteSdkInt"
        message="Unnecessary; SDK_INT is always >= 21"
<<<<<<< HEAD
        errorLine1="                if (Build.VERSION.SDK_INT >= 20) {"
        errorLine2="                    ~~~~~~~~~~~~~~~~~~~~~~~~~~~">
=======
        errorLine1="            if (Build.VERSION.SDK_INT >= Build.VERSION_CODES.LOLLIPOP"
        errorLine2="                ~~~~~~~~~~~~~~~~~~~~~~~~~~~~~~~~~~~~~~~~~~~~~~~~~~~~~">
>>>>>>> 3d4510a6
        <location
            file="src/main/java/androidx/core/widget/NestedScrollView.java"/>
    </issue>

    <issue
        id="ObsoleteSdkInt"
<<<<<<< HEAD
        message="Unnecessary; SDK_INT is always >= 20"
        errorLine1="            @RequiresApi(20)"
        errorLine2="            ~~~~~~~~~~~~~~~~">
=======
        message="Unnecessary; SDK_INT is never &lt; 21"
        errorLine1="            if (Build.VERSION.SDK_INT &lt; Build.VERSION_CODES.LOLLIPOP"
        errorLine2="                ~~~~~~~~~~~~~~~~~~~~~~~~~~~~~~~~~~~~~~~~~~~~~~~~~~~~">
>>>>>>> 3d4510a6
        <location
            file="src/main/java/androidx/core/widget/NestedScrollView.java"/>
    </issue>

    <issue
        id="ObsoleteSdkInt"
        message="Unnecessary; SDK_INT is always >= 21"
<<<<<<< HEAD
        errorLine1="                        if (Build.VERSION.SDK_INT >= 20) {"
        errorLine2="                            ~~~~~~~~~~~~~~~~~~~~~~~~~~~">
=======
        errorLine1="            if (Build.VERSION.SDK_INT >= Build.VERSION_CODES.LOLLIPOP"
        errorLine2="                ~~~~~~~~~~~~~~~~~~~~~~~~~~~~~~~~~~~~~~~~~~~~~~~~~~~~~">
>>>>>>> 3d4510a6
        <location
            file="src/main/java/androidx/core/widget/NestedScrollView.java"/>
    </issue>

    <issue
        id="ObsoleteSdkInt"
        message="Unnecessary; SDK_INT is always >= 21"
<<<<<<< HEAD
        errorLine1="                    if (Build.VERSION.SDK_INT >= 20) {"
        errorLine2="                        ~~~~~~~~~~~~~~~~~~~~~~~~~~~">
=======
        errorLine1="    @RequiresApi(21)"
        errorLine2="    ~~~~~~~~~~~~~~~~">
>>>>>>> 3d4510a6
        <location
            file="src/main/java/androidx/core/widget/NestedScrollView.java"/>
    </issue>

    <issue
        id="ObsoleteSdkInt"
<<<<<<< HEAD
        message="Unnecessary; SDK_INT is always >= 20"
        errorLine1="        @RequiresApi(20)"
        errorLine2="        ~~~~~~~~~~~~~~~~">
=======
        message="Unnecessary; SDK_INT is always >= 21"
        errorLine1="        if (Build.VERSION.SDK_INT >= 21) {"
        errorLine2="            ~~~~~~~~~~~~~~~~~~~~~~~~~~~">
>>>>>>> 3d4510a6
        <location
            file="src/main/java/androidx/core/app/NotificationChannelCompat.java"/>
    </issue>

    <issue
        id="ObsoleteSdkInt"
<<<<<<< HEAD
        message="Unnecessary; SDK_INT is always >= 20"
        errorLine1="        @RequiresApi(20)"
        errorLine2="        ~~~~~~~~~~~~~~~~">
=======
        message="Unnecessary; SDK_INT is always >= 21"
        errorLine1="            if (Build.VERSION.SDK_INT >= 21) {"
        errorLine2="                ~~~~~~~~~~~~~~~~~~~~~~~~~~~">
>>>>>>> 3d4510a6
        <location
            file="src/main/java/androidx/core/app/NotificationCompat.java"/>
    </issue>

    <issue
        id="ObsoleteSdkInt"
<<<<<<< HEAD
        message="Unnecessary; SDK_INT is never &lt; 21"
        errorLine1="            if (Build.VERSION.SDK_INT &lt; 21) {"
        errorLine2="                ~~~~~~~~~~~~~~~~~~~~~~~~~~">
=======
        message="Unnecessary; SDK_INT is always >= 21"
        errorLine1="            if (Build.VERSION.SDK_INT >= 21) {"
        errorLine2="                ~~~~~~~~~~~~~~~~~~~~~~~~~~~">
>>>>>>> 3d4510a6
        <location
            file="src/main/java/androidx/core/app/NotificationCompat.java"/>
    </issue>

    <issue
        id="ObsoleteSdkInt"
        message="Unnecessary; SDK_INT is always >= 21"
<<<<<<< HEAD
        errorLine1="        @RequiresApi(21)"
        errorLine2="        ~~~~~~~~~~~~~~~~">
=======
        errorLine1="            if (Build.VERSION.SDK_INT >= 21) {"
        errorLine2="                ~~~~~~~~~~~~~~~~~~~~~~~~~~~">
>>>>>>> 3d4510a6
        <location
            file="src/main/java/androidx/core/app/NotificationCompat.java"/>
    </issue>

    <issue
        id="ObsoleteSdkInt"
        message="Unnecessary; SDK_INT is always >= 21"
        errorLine1="        @RequiresApi(21)"
        errorLine2="        ~~~~~~~~~~~~~~~~">
<<<<<<< HEAD
=======
        <location
            file="src/main/java/androidx/core/app/NotificationCompat.java"/>
    </issue>

    <issue
        id="ObsoleteSdkInt"
        message="Unnecessary; SDK_INT is always >= 21"
        errorLine1="        @RequiresApi(21)"
        errorLine2="        ~~~~~~~~~~~~~~~~">
>>>>>>> 3d4510a6
        <location
            file="src/main/java/androidx/core/app/NotificationCompat.java"/>
    </issue>

    <issue
        id="ObsoleteSdkInt"
        message="Unnecessary; SDK_INT is never &lt; 21"
        errorLine1="            if (Build.VERSION.SDK_INT &lt; 21) {"
        errorLine2="                ~~~~~~~~~~~~~~~~~~~~~~~~~~">
        <location
            file="src/main/java/androidx/core/app/NotificationCompat.java"/>
    </issue>

    <issue
        id="ObsoleteSdkInt"
<<<<<<< HEAD
        message="Unnecessary; SDK_INT is always >= 20"
        errorLine1="        @RequiresApi(20)"
=======
        message="Unnecessary; SDK_INT is always >= 21"
        errorLine1="        @RequiresApi(21)"
>>>>>>> 3d4510a6
        errorLine2="        ~~~~~~~~~~~~~~~~">
        <location
            file="src/main/java/androidx/core/app/NotificationCompat.java"/>
    </issue>

    <issue
        id="ObsoleteSdkInt"
<<<<<<< HEAD
        message="Unnecessary; SDK_INT is always >= 21"
        errorLine1="        if (Build.VERSION.SDK_INT >= 20) {"
        errorLine2="            ~~~~~~~~~~~~~~~~~~~~~~~~~~~">
        <location
            file="src/main/java/androidx/core/app/NotificationCompat.java"/>
=======
        message="Unnecessary; SDK_INT is never &lt; 21"
        errorLine1="            if (Build.VERSION.SDK_INT &lt; 21) {"
        errorLine2="                ~~~~~~~~~~~~~~~~~~~~~~~~~~">
        <location
            file="src/main/java/androidx/core/app/NotificationCompat.java"/>
    </issue>

    <issue
        id="ObsoleteSdkInt"
        message="Unnecessary; SDK_INT is always >= 21"
        errorLine1="                    if (Build.VERSION.SDK_INT >= 21) {"
        errorLine2="                        ~~~~~~~~~~~~~~~~~~~~~~~~~~~">
        <location
            file="src/main/java/androidx/core/app/NotificationCompat.java"/>
    </issue>

    <issue
        id="ObsoleteSdkInt"
        message="Unnecessary; SDK_INT is always >= 21"
        errorLine1="                if (Build.VERSION.SDK_INT >= 21) {"
        errorLine2="                    ~~~~~~~~~~~~~~~~~~~~~~~~~~~">
        <location
            file="src/main/java/androidx/core/app/NotificationCompat.java"/>
    </issue>

    <issue
        id="ObsoleteSdkInt"
        message="Unnecessary; SDK_INT is always >= 21"
        errorLine1="                    !(Build.VERSION.SDK_INT >= 21) &amp;&amp; mBuilder.mLargeIcon != null;"
        errorLine2="                      ~~~~~~~~~~~~~~~~~~~~~~~~~~~">
        <location
            file="src/main/java/androidx/core/app/NotificationCompat.java"/>
    </issue>

    <issue
        id="ObsoleteSdkInt"
        message="Unnecessary; SDK_INT is always >= 21"
        errorLine1="            if (Build.VERSION.SDK_INT >= Build.VERSION_CODES.LOLLIPOP) {"
        errorLine2="                ~~~~~~~~~~~~~~~~~~~~~~~~~~~~~~~~~~~~~~~~~~~~~~~~~~~~~">
        <location
            file="src/main/java/androidx/core/app/NotificationCompat.java"/>
>>>>>>> 3d4510a6
    </issue>

    <issue
        id="ObsoleteSdkInt"
<<<<<<< HEAD
        message="Unnecessary; SDK_INT is always >= 20"
        errorLine1="    @RequiresApi(20)"
        errorLine2="    ~~~~~~~~~~~~~~~~">
=======
        message="Unnecessary; SDK_INT is never &lt; 21"
        errorLine1="            if (Build.VERSION.SDK_INT &lt; Build.VERSION_CODES.LOLLIPOP) {"
        errorLine2="                ~~~~~~~~~~~~~~~~~~~~~~~~~~~~~~~~~~~~~~~~~~~~~~~~~~~~">
>>>>>>> 3d4510a6
        <location
            file="src/main/java/androidx/core/app/NotificationCompat.java"/>
    </issue>

    <issue
        id="ObsoleteSdkInt"
        message="Unnecessary; SDK_INT is always >= 21"
<<<<<<< HEAD
        errorLine1="    @RequiresApi(21)"
        errorLine2="    ~~~~~~~~~~~~~~~~">
        <location
            file="src/main/java/androidx/core/app/NotificationCompat.java"/>
=======
        errorLine1="            final boolean afterLollipop = Build.VERSION.SDK_INT >= Build.VERSION_CODES.LOLLIPOP;"
        errorLine2="                                          ~~~~~~~~~~~~~~~~~~~~~~~~~~~~~~~~~~~~~~~~~~~~~~~~~~~~~">
        <location
            file="src/main/java/androidx/core/app/NotificationCompat.java"/>
    </issue>

    <issue
        id="ObsoleteSdkInt"
        message="Unnecessary; SDK_INT is always >= 21"
        errorLine1="                    } else if (Build.VERSION.SDK_INT >= 21) {"
        errorLine2="                               ~~~~~~~~~~~~~~~~~~~~~~~~~~~">
        <location
            file="src/main/java/androidx/core/app/NotificationCompat.java"/>
    </issue>

    <issue
        id="ObsoleteSdkInt"
        message="Unnecessary; SDK_INT is always >= 21"
        errorLine1="                if (Build.VERSION.SDK_INT >= 21) {"
        errorLine2="                    ~~~~~~~~~~~~~~~~~~~~~~~~~~~">
        <location
            file="src/main/java/androidx/core/app/NotificationCompat.java"/>
>>>>>>> 3d4510a6
    </issue>

    <issue
        id="ObsoleteSdkInt"
<<<<<<< HEAD
        message="Unnecessary; SDK_INT is always >= 21"
        errorLine1="        if (Build.VERSION.SDK_INT >= 21) {"
        errorLine2="            ~~~~~~~~~~~~~~~~~~~~~~~~~~~">
=======
        message="Unnecessary; SDK_INT is always >= 20"
        errorLine1="        @RequiresApi(20)"
        errorLine2="        ~~~~~~~~~~~~~~~~">
>>>>>>> 3d4510a6
        <location
            file="src/main/java/androidx/core/app/NotificationCompat.java"/>
    </issue>

    <issue
        id="ObsoleteSdkInt"
        message="Unnecessary; SDK_INT is always >= 21"
<<<<<<< HEAD
        errorLine1="        if (Build.VERSION.SDK_INT >= 20) {"
        errorLine2="            ~~~~~~~~~~~~~~~~~~~~~~~~~~~">
        <location
            file="src/main/java/androidx/core/app/NotificationCompat.java"/>
=======
        errorLine1="            if (Build.VERSION.SDK_INT >= 21) {"
        errorLine2="                ~~~~~~~~~~~~~~~~~~~~~~~~~~~">
        <location
            file="src/main/java/androidx/core/app/NotificationCompat.java"/>
    </issue>

    <issue
        id="ObsoleteSdkInt"
        message="Unnecessary; SDK_INT is always >= 20"
        errorLine1="        @RequiresApi(20)"
        errorLine2="        ~~~~~~~~~~~~~~~~">
        <location
            file="src/main/java/androidx/core/app/NotificationCompat.java"/>
    </issue>

    <issue
        id="ObsoleteSdkInt"
        message="Unnecessary; SDK_INT is always >= 21"
        errorLine1="            if (Build.VERSION.SDK_INT >= 21) {"
        errorLine2="                ~~~~~~~~~~~~~~~~~~~~~~~~~~~">
        <location
            file="src/main/java/androidx/core/app/NotificationCompat.java"/>
    </issue>

    <issue
        id="ObsoleteSdkInt"
        message="Unnecessary; SDK_INT is always >= 20"
        errorLine1="        @RequiresApi(20)"
        errorLine2="        ~~~~~~~~~~~~~~~~">
        <location
            file="src/main/java/androidx/core/app/NotificationCompat.java"/>
    </issue>

    <issue
        id="ObsoleteSdkInt"
        message="Unnecessary; SDK_INT is always >= 20"
        errorLine1="        @RequiresApi(20)"
        errorLine2="        ~~~~~~~~~~~~~~~~">
        <location
            file="src/main/java/androidx/core/app/NotificationCompat.java"/>
>>>>>>> 3d4510a6
    </issue>

    <issue
        id="ObsoleteSdkInt"
<<<<<<< HEAD
        message="Unnecessary; SDK_INT is always >= 21"
        errorLine1="        if (Build.VERSION.SDK_INT >= 20) {"
        errorLine2="            ~~~~~~~~~~~~~~~~~~~~~~~~~~~">
        <location
            file="src/main/java/androidx/core/app/NotificationCompat.java"/>
=======
        message="Unnecessary; SDK_INT is always >= 20"
        errorLine1="        @RequiresApi(20)"
        errorLine2="        ~~~~~~~~~~~~~~~~">
        <location
            file="src/main/java/androidx/core/app/NotificationCompat.java"/>
    </issue>

    <issue
        id="ObsoleteSdkInt"
        message="Unnecessary; SDK_INT is always >= 21"
        errorLine1="        @RequiresApi(21)"
        errorLine2="        ~~~~~~~~~~~~~~~~">
        <location
            file="src/main/java/androidx/core/app/NotificationCompat.java"/>
>>>>>>> 3d4510a6
    </issue>

    <issue
        id="ObsoleteSdkInt"
        message="Unnecessary; SDK_INT is always >= 21"
<<<<<<< HEAD
        errorLine1="        if (Build.VERSION.SDK_INT >= 21) {"
        errorLine2="            ~~~~~~~~~~~~~~~~~~~~~~~~~~~">
        <location
            file="src/main/java/androidx/core/app/NotificationCompat.java"/>
=======
        errorLine1="                if (Build.VERSION.SDK_INT >= 20) {"
        errorLine2="                    ~~~~~~~~~~~~~~~~~~~~~~~~~~~">
        <location
            file="src/main/java/androidx/core/app/NotificationCompat.java"/>
    </issue>

    <issue
        id="ObsoleteSdkInt"
        message="Unnecessary; SDK_INT is always >= 21"
        errorLine1="                if (Build.VERSION.SDK_INT >= 20) {"
        errorLine2="                    ~~~~~~~~~~~~~~~~~~~~~~~~~~~">
        <location
            file="src/main/java/androidx/core/app/NotificationCompat.java"/>
    </issue>

    <issue
        id="ObsoleteSdkInt"
        message="Unnecessary; SDK_INT is always >= 20"
        errorLine1="            @RequiresApi(20)"
        errorLine2="            ~~~~~~~~~~~~~~~~">
        <location
            file="src/main/java/androidx/core/app/NotificationCompat.java"/>
    </issue>

    <issue
        id="ObsoleteSdkInt"
        message="Unnecessary; SDK_INT is always >= 21"
        errorLine1="                        if (Build.VERSION.SDK_INT >= 20) {"
        errorLine2="                            ~~~~~~~~~~~~~~~~~~~~~~~~~~~">
        <location
            file="src/main/java/androidx/core/app/NotificationCompat.java"/>
    </issue>

    <issue
        id="ObsoleteSdkInt"
        message="Unnecessary; SDK_INT is always >= 21"
        errorLine1="                    if (Build.VERSION.SDK_INT >= 20) {"
        errorLine2="                        ~~~~~~~~~~~~~~~~~~~~~~~~~~~">
        <location
            file="src/main/java/androidx/core/app/NotificationCompat.java"/>
    </issue>

    <issue
        id="ObsoleteSdkInt"
        message="Unnecessary; SDK_INT is always >= 20"
        errorLine1="        @RequiresApi(20)"
        errorLine2="        ~~~~~~~~~~~~~~~~">
        <location
            file="src/main/java/androidx/core/app/NotificationCompat.java"/>
    </issue>

    <issue
        id="ObsoleteSdkInt"
        message="Unnecessary; SDK_INT is always >= 20"
        errorLine1="        @RequiresApi(20)"
        errorLine2="        ~~~~~~~~~~~~~~~~">
        <location
            file="src/main/java/androidx/core/app/NotificationCompat.java"/>
    </issue>

    <issue
        id="ObsoleteSdkInt"
        message="Unnecessary; SDK_INT is never &lt; 21"
        errorLine1="            if (Build.VERSION.SDK_INT &lt; 21) {"
        errorLine2="                ~~~~~~~~~~~~~~~~~~~~~~~~~~">
        <location
            file="src/main/java/androidx/core/app/NotificationCompat.java"/>
    </issue>

    <issue
        id="ObsoleteSdkInt"
        message="Unnecessary; SDK_INT is always >= 21"
        errorLine1="        @RequiresApi(21)"
        errorLine2="        ~~~~~~~~~~~~~~~~">
        <location
            file="src/main/java/androidx/core/app/NotificationCompat.java"/>
    </issue>

    <issue
        id="ObsoleteSdkInt"
        message="Unnecessary; SDK_INT is always >= 21"
        errorLine1="        @RequiresApi(21)"
        errorLine2="        ~~~~~~~~~~~~~~~~">
        <location
            file="src/main/java/androidx/core/app/NotificationCompat.java"/>
    </issue>

    <issue
        id="ObsoleteSdkInt"
        message="Unnecessary; SDK_INT is never &lt; 21"
        errorLine1="            if (Build.VERSION.SDK_INT &lt; 21) {"
        errorLine2="                ~~~~~~~~~~~~~~~~~~~~~~~~~~">
        <location
            file="src/main/java/androidx/core/app/NotificationCompat.java"/>
    </issue>

    <issue
        id="ObsoleteSdkInt"
        message="Unnecessary; SDK_INT is always >= 20"
        errorLine1="        @RequiresApi(20)"
        errorLine2="        ~~~~~~~~~~~~~~~~">
        <location
            file="src/main/java/androidx/core/app/NotificationCompat.java"/>
    </issue>

    <issue
        id="ObsoleteSdkInt"
        message="Unnecessary; SDK_INT is always >= 21"
        errorLine1="        if (Build.VERSION.SDK_INT >= 20) {"
        errorLine2="            ~~~~~~~~~~~~~~~~~~~~~~~~~~~">
        <location
            file="src/main/java/androidx/core/app/NotificationCompat.java"/>
    </issue>

    <issue
        id="ObsoleteSdkInt"
        message="Unnecessary; SDK_INT is always >= 20"
        errorLine1="    @RequiresApi(20)"
        errorLine2="    ~~~~~~~~~~~~~~~~">
        <location
            file="src/main/java/androidx/core/app/NotificationCompat.java"/>
    </issue>

    <issue
        id="ObsoleteSdkInt"
        message="Unnecessary; SDK_INT is always >= 21"
        errorLine1="    @RequiresApi(21)"
        errorLine2="    ~~~~~~~~~~~~~~~~">
        <location
            file="src/main/java/androidx/core/app/NotificationCompat.java"/>
    </issue>

    <issue
        id="ObsoleteSdkInt"
        message="Unnecessary; SDK_INT is always >= 21"
        errorLine1="        if (Build.VERSION.SDK_INT >= 21) {"
        errorLine2="            ~~~~~~~~~~~~~~~~~~~~~~~~~~~">
        <location
            file="src/main/java/androidx/core/app/NotificationCompat.java"/>
    </issue>

    <issue
        id="ObsoleteSdkInt"
        message="Unnecessary; SDK_INT is always >= 21"
        errorLine1="        if (Build.VERSION.SDK_INT >= 20) {"
        errorLine2="            ~~~~~~~~~~~~~~~~~~~~~~~~~~~">
        <location
            file="src/main/java/androidx/core/app/NotificationCompat.java"/>
    </issue>

    <issue
        id="ObsoleteSdkInt"
        message="Unnecessary; SDK_INT is always >= 21"
        errorLine1="        if (Build.VERSION.SDK_INT >= 20) {"
        errorLine2="            ~~~~~~~~~~~~~~~~~~~~~~~~~~~">
        <location
            file="src/main/java/androidx/core/app/NotificationCompat.java"/>
    </issue>

    <issue
        id="ObsoleteSdkInt"
        message="Unnecessary; SDK_INT is always >= 21"
        errorLine1="        if (Build.VERSION.SDK_INT >= 21) {"
        errorLine2="            ~~~~~~~~~~~~~~~~~~~~~~~~~~~">
        <location
            file="src/main/java/androidx/core/app/NotificationCompat.java"/>
>>>>>>> 3d4510a6
    </issue>

    <issue
        id="ObsoleteSdkInt"
        message="Unnecessary; SDK_INT is always >= 21"
        errorLine1="        if (Build.VERSION.SDK_INT >= 21) {"
        errorLine2="            ~~~~~~~~~~~~~~~~~~~~~~~~~~~">
        <location
            file="src/main/java/androidx/core/app/NotificationCompat.java"/>
    </issue>

    <issue
        id="ObsoleteSdkInt"
        message="Unnecessary; SDK_INT is always >= 21"
        errorLine1="        if (Build.VERSION.SDK_INT >= 21) {"
        errorLine2="            ~~~~~~~~~~~~~~~~~~~~~~~~~~~">
        <location
            file="src/main/java/androidx/core/app/NotificationCompat.java"/>
    </issue>

    <issue
        id="ObsoleteSdkInt"
        message="Unnecessary; SDK_INT is always >= 21"
        errorLine1="        if (Build.VERSION.SDK_INT >= 20) {"
        errorLine2="            ~~~~~~~~~~~~~~~~~~~~~~~~~~~">
        <location
            file="src/main/java/androidx/core/app/NotificationCompat.java"/>
    </issue>

    <issue
        id="ObsoleteSdkInt"
        message="Unnecessary; SDK_INT is always >= 21"
        errorLine1="        if (Build.VERSION.SDK_INT >= 20) {"
        errorLine2="            ~~~~~~~~~~~~~~~~~~~~~~~~~~~">
        <location
            file="src/main/java/androidx/core/app/NotificationCompat.java"/>
    </issue>

    <issue
        id="ObsoleteSdkInt"
        message="Unnecessary; SDK_INT is always >= 20"
        errorLine1="    @RequiresApi(20)"
        errorLine2="    ~~~~~~~~~~~~~~~~">
        <location
            file="src/main/java/androidx/core/app/NotificationCompat.java"/>
    </issue>

    <issue
        id="ObsoleteSdkInt"
        message="Unnecessary; SDK_INT is never &lt; 21"
        errorLine1="        if (Build.VERSION.SDK_INT &lt; 21) {"
        errorLine2="            ~~~~~~~~~~~~~~~~~~~~~~~~~~">
        <location
            file="src/main/java/androidx/core/app/NotificationCompatBuilder.java"/>
    </issue>

    <issue
        id="ObsoleteSdkInt"
        message="Unnecessary; SDK_INT is always >= 21"
        errorLine1="        if (Build.VERSION.SDK_INT >= 20"
        errorLine2="            ~~~~~~~~~~~~~~~~~~~~~~~~~~~">
        <location
            file="src/main/java/androidx/core/app/NotificationCompatBuilder.java"/>
    </issue>

    <issue
        id="ObsoleteSdkInt"
        message="Unnecessary; SDK_INT is never &lt; 21"
        errorLine1="        if (Build.VERSION.SDK_INT &lt; 20) {"
        errorLine2="            ~~~~~~~~~~~~~~~~~~~~~~~~~~">
        <location
            file="src/main/java/androidx/core/app/NotificationCompatBuilder.java"/>
    </issue>

    <issue
        id="ObsoleteSdkInt"
        message="Unnecessary; SDK_INT is never &lt; 21"
        errorLine1="        if (Build.VERSION.SDK_INT &lt; 21) {"
        errorLine2="            ~~~~~~~~~~~~~~~~~~~~~~~~~~">
        <location
            file="src/main/java/androidx/core/app/NotificationCompatBuilder.java"/>
    </issue>

    <issue
        id="ObsoleteSdkInt"
        message="Unnecessary; SDK_INT is always >= 21"
        errorLine1="        if (Build.VERSION.SDK_INT >= 20) {"
        errorLine2="            ~~~~~~~~~~~~~~~~~~~~~~~~~~~">
        <location
            file="src/main/java/androidx/core/app/NotificationCompatBuilder.java"/>
    </issue>

    <issue
        id="ObsoleteSdkInt"
        message="Unnecessary; SDK_INT is always >= 21"
        errorLine1="        if (Build.VERSION.SDK_INT >= 21) {"
        errorLine2="            ~~~~~~~~~~~~~~~~~~~~~~~~~~~">
        <location
            file="src/main/java/androidx/core/app/NotificationCompatBuilder.java"/>
    </issue>

    <issue
        id="ObsoleteSdkInt"
        message="Unnecessary; SDK_INT is always >= 21"
        errorLine1="        if (Build.VERSION.SDK_INT >= 21 &amp;&amp; style != null) {"
        errorLine2="            ~~~~~~~~~~~~~~~~~~~~~~~~~~~">
        <location
            file="src/main/java/androidx/core/app/NotificationCompatBuilder.java"/>
    </issue>

    <issue
        id="ObsoleteSdkInt"
        message="Unnecessary; SDK_INT is always >= 21"
        errorLine1="        if (Build.VERSION.SDK_INT >= 20) {"
        errorLine2="            ~~~~~~~~~~~~~~~~~~~~~~~~~~~">
        <location
            file="src/main/java/androidx/core/app/NotificationCompatBuilder.java"/>
    </issue>

    <issue
        id="ObsoleteSdkInt"
        message="Unnecessary; SDK_INT is always >= 21"
        errorLine1="        } else if (Build.VERSION.SDK_INT >= 21) {"
        errorLine2="                   ~~~~~~~~~~~~~~~~~~~~~~~~~~~">
        <location
            file="src/main/java/androidx/core/app/NotificationCompatBuilder.java"/>
    </issue>

    <issue
        id="ObsoleteSdkInt"
        message="Unnecessary; SDK_INT is always >= 21"
        errorLine1="        } else if (Build.VERSION.SDK_INT >= 20) {"
        errorLine2="                   ~~~~~~~~~~~~~~~~~~~~~~~~~~~">
        <location
            file="src/main/java/androidx/core/app/NotificationCompatBuilder.java"/>
    </issue>

    <issue
        id="ObsoleteSdkInt"
        message="Unnecessary; SDK_INT is always >= 20"
        errorLine1="    @RequiresApi(20)"
        errorLine2="    ~~~~~~~~~~~~~~~~">
        <location
            file="src/main/java/androidx/core/app/NotificationCompatBuilder.java"/>
    </issue>

    <issue
        id="ObsoleteSdkInt"
        message="Unnecessary; SDK_INT is always >= 21"
        errorLine1="    @RequiresApi(21)"
        errorLine2="    ~~~~~~~~~~~~~~~~">
        <location
            file="src/main/java/androidx/core/app/NotificationCompatBuilder.java"/>
    </issue>

    <issue
        id="ObsoleteSdkInt"
        message="Unnecessary; SDK_INT is always >= 21"
        errorLine1="            if (Build.VERSION.SDK_INT > NotificationManagerCompat.MAX_SIDE_CHANNEL_SDK_VERSION) {"
        errorLine2="                ~~~~~~~~~~~~~~~~~~~~~~~~~~~~~~~~~~~~~~~~~~~~~~~~~~~~~~~~~~~~~~~~~~~~~~~~~~~~~~">
        <location
            file="src/main/java/androidx/core/app/NotificationCompatSideChannelService.java"/>
    </issue>

    <issue
        id="ObsoleteSdkInt"
        message="Unnecessary; SDK_INT is never &lt; 21"
        errorLine1="        if (Build.VERSION.SDK_INT &lt;= MAX_SIDE_CHANNEL_SDK_VERSION) {"
        errorLine2="            ~~~~~~~~~~~~~~~~~~~~~~~~~~~~~~~~~~~~~~~~~~~~~~~~~~~~~">
        <location
            file="src/main/java/androidx/core/app/NotificationManagerCompat.java"/>
    </issue>

    <issue
        id="ObsoleteSdkInt"
        message="Unnecessary; SDK_INT is never &lt; 21"
        errorLine1="        if (Build.VERSION.SDK_INT &lt;= MAX_SIDE_CHANNEL_SDK_VERSION) {"
        errorLine2="            ~~~~~~~~~~~~~~~~~~~~~~~~~~~~~~~~~~~~~~~~~~~~~~~~~~~~~">
        <location
            file="src/main/java/androidx/core/app/NotificationManagerCompat.java"/>
    </issue>

    <issue
        id="ObsoleteSdkInt"
        message="Unnecessary; SDK_INT is always >= 21"
        errorLine1="        if (Build.VERSION.SDK_INT >= 21) {"
        errorLine2="            ~~~~~~~~~~~~~~~~~~~~~~~~~~~">
        <location
            file="src/main/java/androidx/core/view/animation/PathInterpolatorCompat.java"/>
    </issue>

    <issue
        id="ObsoleteSdkInt"
        message="Unnecessary; SDK_INT is always >= 21"
        errorLine1="        if (Build.VERSION.SDK_INT >= 21) {"
        errorLine2="            ~~~~~~~~~~~~~~~~~~~~~~~~~~~">
        <location
            file="src/main/java/androidx/core/view/animation/PathInterpolatorCompat.java"/>
    </issue>

    <issue
        id="ObsoleteSdkInt"
        message="Unnecessary; SDK_INT is always >= 21"
        errorLine1="        if (Build.VERSION.SDK_INT >= 21) {"
        errorLine2="            ~~~~~~~~~~~~~~~~~~~~~~~~~~~">
        <location
            file="src/main/java/androidx/core/view/animation/PathInterpolatorCompat.java"/>
    </issue>

    <issue
        id="ObsoleteSdkInt"
        message="Unnecessary; SDK_INT is always >= 21"
        errorLine1="    @RequiresApi(21)"
        errorLine2="    ~~~~~~~~~~~~~~~~">
        <location
            file="src/main/java/androidx/core/view/animation/PathInterpolatorCompat.java"/>
    </issue>

    <issue
        id="ObsoleteSdkInt"
        message="Unnecessary; SDK_INT is always >= 21"
        errorLine1="        } else if (Build.VERSION.SDK_INT >= 21) {"
        errorLine2="                   ~~~~~~~~~~~~~~~~~~~~~~~~~~~">
        <location
            file="src/main/java/androidx/core/widget/PopupWindowCompat.java"/>
    </issue>

    <issue
        id="ObsoleteSdkInt"
        message="Unnecessary; SDK_INT is always >= 21"
        errorLine1="        } else if (Build.VERSION.SDK_INT >= 21) {"
        errorLine2="                   ~~~~~~~~~~~~~~~~~~~~~~~~~~~">
        <location
            file="src/main/java/androidx/core/widget/PopupWindowCompat.java"/>
    </issue>

    <issue
        id="ObsoleteSdkInt"
        message="Unnecessary; SDK_INT is always >= 21"
        errorLine1="            if (Build.VERSION.SDK_INT >= Build.VERSION_CODES.LOLLIPOP) {"
        errorLine2="                ~~~~~~~~~~~~~~~~~~~~~~~~~~~~~~~~~~~~~~~~~~~~~~~~~~~~~">
        <location
            file="src/main/java/androidx/core/text/PrecomputedTextCompat.java"/>
    </issue>

    <issue
        id="ObsoleteSdkInt"
        message="Unnecessary; SDK_INT is always >= 21"
        errorLine1="            } else if (Build.VERSION.SDK_INT >= Build.VERSION_CODES.LOLLIPOP) {"
        errorLine2="                       ~~~~~~~~~~~~~~~~~~~~~~~~~~~~~~~~~~~~~~~~~~~~~~~~~~~~~">
        <location
            file="src/main/java/androidx/core/text/PrecomputedTextCompat.java"/>
    </issue>

    <issue
        id="ObsoleteSdkInt"
        message="Unnecessary; SDK_INT is always >= 21"
        errorLine1="            if (Build.VERSION.SDK_INT >= Build.VERSION_CODES.LOLLIPOP) {"
        errorLine2="                ~~~~~~~~~~~~~~~~~~~~~~~~~~~~~~~~~~~~~~~~~~~~~~~~~~~~~">
        <location
            file="src/main/java/androidx/core/text/PrecomputedTextCompat.java"/>
    </issue>

    <issue
        id="ObsoleteSdkInt"
        message="Unnecessary; SDK_INT is always >= 21"
        errorLine1="            } else if (Build.VERSION.SDK_INT >= Build.VERSION_CODES.LOLLIPOP) {"
        errorLine2="                       ~~~~~~~~~~~~~~~~~~~~~~~~~~~~~~~~~~~~~~~~~~~~~~~~~~~~~">
        <location
            file="src/main/java/androidx/core/text/PrecomputedTextCompat.java"/>
    </issue>

    <issue
        id="ObsoleteSdkInt"
        message="Unnecessary; SDK_INT is always >= 21"
        errorLine1="        if (Build.VERSION.SDK_INT >= 20) {"
        errorLine2="            ~~~~~~~~~~~~~~~~~~~~~~~~~~~">
        <location
            file="src/main/java/androidx/core/app/RemoteInput.java"/>
    </issue>

    <issue
        id="ObsoleteSdkInt"
        message="Unnecessary; SDK_INT is always >= 21"
        errorLine1="        } else if (Build.VERSION.SDK_INT >= 20) {"
        errorLine2="                   ~~~~~~~~~~~~~~~~~~~~~~~~~~~">
        <location
            file="src/main/java/androidx/core/app/RemoteInput.java"/>
    </issue>

    <issue
        id="ObsoleteSdkInt"
        message="Unnecessary; SDK_INT is always >= 20"
        errorLine1="    @RequiresApi(20)"
        errorLine2="    ~~~~~~~~~~~~~~~~">
        <location
            file="src/main/java/androidx/core/app/RemoteInput.java"/>
    </issue>

    <issue
        id="ObsoleteSdkInt"
        message="Unnecessary; SDK_INT is always >= 20"
        errorLine1="    @RequiresApi(20)"
        errorLine2="    ~~~~~~~~~~~~~~~~">
        <location
            file="src/main/java/androidx/core/app/RemoteInput.java"/>
    </issue>

    <issue
        id="ObsoleteSdkInt"
        message="Unnecessary; SDK_INT is always >= 20"
        errorLine1="    @RequiresApi(20)"
        errorLine2="    ~~~~~~~~~~~~~~~~">
        <location
            file="src/main/java/androidx/core/app/RemoteInput.java"/>
    </issue>

    <issue
        id="ObsoleteSdkInt"
        message="Unnecessary; SDK_INT is always >= 20"
        errorLine1="    @RequiresApi(20)"
        errorLine2="    ~~~~~~~~~~~~~~~~">
        <location
            file="src/main/java/androidx/core/app/RemoteInput.java"/>
    </issue>

    <issue
        id="ObsoleteSdkInt"
        message="Unnecessary; SDK_INT is always >= 21"
        errorLine1="        if (SDK_INT >= 21) {"
        errorLine2="            ~~~~~~~~~~~~~">
        <location
            file="src/main/java/androidx/core/content/res/ResourcesCompat.java"/>
    </issue>

    <issue
        id="ObsoleteSdkInt"
        message="Unnecessary; SDK_INT is always >= 21"
        errorLine1="        if (SDK_INT >= 21) {"
        errorLine2="            ~~~~~~~~~~~~~">
        <location
            file="src/main/java/androidx/core/content/res/ResourcesCompat.java"/>
    </issue>

    <issue
        id="ObsoleteSdkInt"
        message="Unnecessary; SDK_INT is always >= 21"
        errorLine1="    @RequiresApi(21)"
        errorLine2="    ~~~~~~~~~~~~~~~~">
        <location
            file="src/main/java/androidx/core/content/res/ResourcesCompat.java"/>
    </issue>

    <issue
        id="ObsoleteSdkInt"
        message="Unnecessary; SDK_INT is always >= 21"
        errorLine1="@RequiresApi(21)"
        errorLine2="~~~~~~~~~~~~~~~~">
        <location
            file="src/main/java/androidx/core/graphics/drawable/RoundedBitmapDrawable21.java"/>
    </issue>

    <issue
        id="ObsoleteSdkInt"
        message="Unnecessary; SDK_INT is always >= 21"
        errorLine1="        if (Build.VERSION.SDK_INT >= 21) {"
        errorLine2="            ~~~~~~~~~~~~~~~~~~~~~~~~~~~">
        <location
            file="src/main/java/androidx/core/graphics/drawable/RoundedBitmapDrawableFactory.java"/>
    </issue>

    <issue
        id="ObsoleteSdkInt"
        message="Unnecessary; SDK_INT is always >= 21"
        errorLine1="            if (Build.VERSION.SDK_INT >= 21) {"
        errorLine2="                ~~~~~~~~~~~~~~~~~~~~~~~~~~~">
        <location
            file="src/main/java/androidx/core/content/pm/ShortcutInfoCompat.java"/>
    </issue>

    <issue
        id="ObsoleteSdkInt"
        message="Unnecessary; SDK_INT is always >= 21"
        errorLine1="            if (Build.VERSION.SDK_INT >= 21) {"
        errorLine2="                ~~~~~~~~~~~~~~~~~~~~~~~~~~~">
        <location
            file="src/main/java/androidx/core/content/pm/ShortcutManagerCompat.java"/>
    </issue>

    <issue
        id="ObsoleteSdkInt"
        message="Unnecessary; SDK_INT is always >= 21"
        errorLine1="    @RequiresApi(21)"
        errorLine2="    ~~~~~~~~~~~~~~~~">
        <location
            file="src/main/java/androidx/core/util/SizeFCompat.java"/>
    </issue>

    <issue
        id="ObsoleteSdkInt"
        message="Unnecessary; SDK_INT is always >= 21"
        errorLine1="    @RequiresApi(21)"
        errorLine2="    ~~~~~~~~~~~~~~~~">
        <location
            file="src/main/java/androidx/core/util/SizeFCompat.java"/>
    </issue>

    <issue
        id="ObsoleteSdkInt"
        message="Unnecessary; SDK_INT is always >= 21"
        errorLine1="    @RequiresApi(21)"
        errorLine2="    ~~~~~~~~~~~~~~~~">
        <location
            file="src/main/java/androidx/core/util/SizeFCompat.java"/>
    </issue>

    <issue
        id="ObsoleteSdkInt"
        message="Unnecessary; SDK_INT is always >= 21"
        errorLine1="        } else if (SDK_INT >= 20) {"
        errorLine2="                   ~~~~~~~~~~~~~">
        <location
            file="src/main/java/androidx/core/view/SoftwareKeyboardControllerCompat.java"/>
    </issue>

    <issue
        id="ObsoleteSdkInt"
        message="Unnecessary; SDK_INT is always >= 20"
        errorLine1="    @RequiresApi(20)"
        errorLine2="    ~~~~~~~~~~~~~~~~">
        <location
            file="src/main/java/androidx/core/view/SoftwareKeyboardControllerCompat.java"/>
    </issue>

    <issue
        id="ObsoleteSdkInt"
        message="Unnecessary; SDK_INT is always >= 21"
        errorLine1="        } else if (Build.VERSION.SDK_INT >= Build.VERSION_CODES.LOLLIPOP) {"
        errorLine2="                   ~~~~~~~~~~~~~~~~~~~~~~~~~~~~~~~~~~~~~~~~~~~~~~~~~~~~~">
        <location
            file="src/main/java/androidx/core/graphics/TypefaceCompat.java"/>
    </issue>

    <issue
        id="ObsoleteSdkInt"
        message="Unnecessary; SDK_INT is never &lt; 21"
        errorLine1="        if (Build.VERSION.SDK_INT &lt; Build.VERSION_CODES.LOLLIPOP) {"
        errorLine2="            ~~~~~~~~~~~~~~~~~~~~~~~~~~~~~~~~~~~~~~~~~~~~~~~~~~~~">
        <location
            file="src/main/java/androidx/core/graphics/TypefaceCompat.java"/>
    </issue>

    <issue
        id="ObsoleteSdkInt"
        message="Unnecessary; SDK_INT is always >= 21"
        errorLine1="@RequiresApi(21)"
        errorLine2="~~~~~~~~~~~~~~~~">
        <location
            file="src/main/java/androidx/core/graphics/TypefaceCompatApi21Impl.java"/>
    </issue>

    <issue
        id="ObsoleteSdkInt"
        message="Unnecessary; SDK_INT is always >= 21"
        errorLine1="        if (Build.VERSION.SDK_INT >= 21) {"
        errorLine2="            ~~~~~~~~~~~~~~~~~~~~~~~~~~~">
        <location
            file="src/main/java/androidx/core/view/ViewCompat.java"/>
    </issue>

    <issue
        id="ObsoleteSdkInt"
        message="Unnecessary; SDK_INT is always >= 21"
        errorLine1="        if (Build.VERSION.SDK_INT >= 21) {"
        errorLine2="            ~~~~~~~~~~~~~~~~~~~~~~~~~~~">
        <location
            file="src/main/java/androidx/core/view/ViewCompat.java"/>
    </issue>

    <issue
        id="ObsoleteSdkInt"
        message="Unnecessary; SDK_INT is always >= 21"
        errorLine1="        if (Build.VERSION.SDK_INT >= 21) {"
        errorLine2="            ~~~~~~~~~~~~~~~~~~~~~~~~~~~">
        <location
            file="src/main/java/androidx/core/view/ViewCompat.java"/>
    </issue>

    <issue
        id="ObsoleteSdkInt"
        message="Unnecessary; SDK_INT is always >= 21"
        errorLine1="        if (Build.VERSION.SDK_INT >= 21) {"
        errorLine2="            ~~~~~~~~~~~~~~~~~~~~~~~~~~~">
        <location
            file="src/main/java/androidx/core/view/ViewCompat.java"/>
    </issue>

    <issue
        id="ObsoleteSdkInt"
        message="Unnecessary; SDK_INT is always >= 21"
        errorLine1="        if (Build.VERSION.SDK_INT >= 21) {"
        errorLine2="            ~~~~~~~~~~~~~~~~~~~~~~~~~~~">
        <location
            file="src/main/java/androidx/core/view/ViewCompat.java"/>
    </issue>

    <issue
        id="ObsoleteSdkInt"
        message="Unnecessary; SDK_INT is always >= 21"
        errorLine1="        if (Build.VERSION.SDK_INT >= 21) {"
        errorLine2="            ~~~~~~~~~~~~~~~~~~~~~~~~~~~">
        <location
            file="src/main/java/androidx/core/view/ViewCompat.java"/>
    </issue>

    <issue
        id="ObsoleteSdkInt"
        message="Unnecessary; SDK_INT is always >= 21"
        errorLine1="        if (Build.VERSION.SDK_INT >= 21) {"
        errorLine2="            ~~~~~~~~~~~~~~~~~~~~~~~~~~~">
        <location
            file="src/main/java/androidx/core/view/ViewCompat.java"/>
    </issue>

    <issue
        id="ObsoleteSdkInt"
        message="Unnecessary; SDK_INT is always >= 21"
        errorLine1="        if (Build.VERSION.SDK_INT >= 21) {"
        errorLine2="            ~~~~~~~~~~~~~~~~~~~~~~~~~~~">
        <location
            file="src/main/java/androidx/core/view/ViewCompat.java"/>
    </issue>

    <issue
        id="ObsoleteSdkInt"
        message="Unnecessary; SDK_INT is always >= 21"
        errorLine1="        if (Build.VERSION.SDK_INT >= 21) {"
        errorLine2="            ~~~~~~~~~~~~~~~~~~~~~~~~~~~">
        <location
            file="src/main/java/androidx/core/view/ViewCompat.java"/>
    </issue>

    <issue
        id="ObsoleteSdkInt"
        message="Unnecessary; SDK_INT is always >= 21"
        errorLine1="        if (Build.VERSION.SDK_INT >= 20) {"
        errorLine2="            ~~~~~~~~~~~~~~~~~~~~~~~~~~~">
        <location
            file="src/main/java/androidx/core/view/ViewCompat.java"/>
    </issue>

    <issue
        id="ObsoleteSdkInt"
        message="Unnecessary; SDK_INT is always >= 21"
        errorLine1="        if (Build.VERSION.SDK_INT >= 21) {"
        errorLine2="            ~~~~~~~~~~~~~~~~~~~~~~~~~~~">
        <location
            file="src/main/java/androidx/core/view/ViewCompat.java"/>
    </issue>

    <issue
        id="ObsoleteSdkInt"
        message="Unnecessary; SDK_INT is always >= 21"
        errorLine1="        if (Build.VERSION.SDK_INT >= 21) {"
        errorLine2="            ~~~~~~~~~~~~~~~~~~~~~~~~~~~">
        <location
            file="src/main/java/androidx/core/view/ViewCompat.java"/>
    </issue>

    <issue
        id="ObsoleteSdkInt"
        message="Unnecessary; SDK_INT is always >= 21"
        errorLine1="        if (Build.VERSION.SDK_INT >= 21) {"
        errorLine2="            ~~~~~~~~~~~~~~~~~~~~~~~~~~~">
        <location
            file="src/main/java/androidx/core/view/ViewCompat.java"/>
    </issue>

    <issue
        id="ObsoleteSdkInt"
        message="Unnecessary; SDK_INT is always >= 21"
        errorLine1="        } else if (Build.VERSION.SDK_INT >= 21) {"
        errorLine2="                   ~~~~~~~~~~~~~~~~~~~~~~~~~~~">
        <location
            file="src/main/java/androidx/core/view/ViewCompat.java"/>
    </issue>

    <issue
        id="ObsoleteSdkInt"
        message="Unnecessary; SDK_INT is always >= 21"
        errorLine1="        if (Build.VERSION.SDK_INT >= 21) {"
        errorLine2="            ~~~~~~~~~~~~~~~~~~~~~~~~~~~">
        <location
            file="src/main/java/androidx/core/view/ViewCompat.java"/>
    </issue>

    <issue
        id="ObsoleteSdkInt"
        message="Unnecessary; SDK_INT is always >= 21"
        errorLine1="        if (Build.VERSION.SDK_INT >= 21) {"
        errorLine2="            ~~~~~~~~~~~~~~~~~~~~~~~~~~~">
        <location
            file="src/main/java/androidx/core/view/ViewCompat.java"/>
    </issue>

    <issue
        id="ObsoleteSdkInt"
        message="Unnecessary; SDK_INT is always >= 21"
        errorLine1="        if (Build.VERSION.SDK_INT >= 21) {"
        errorLine2="            ~~~~~~~~~~~~~~~~~~~~~~~~~~~">
        <location
            file="src/main/java/androidx/core/view/ViewCompat.java"/>
    </issue>

    <issue
        id="ObsoleteSdkInt"
        message="Unnecessary; SDK_INT is always >= 21"
        errorLine1="        if (Build.VERSION.SDK_INT >= 21) {"
        errorLine2="            ~~~~~~~~~~~~~~~~~~~~~~~~~~~">
        <location
            file="src/main/java/androidx/core/view/ViewCompat.java"/>
    </issue>

    <issue
        id="ObsoleteSdkInt"
        message="Unnecessary; SDK_INT is always >= 21"
        errorLine1="        if (Build.VERSION.SDK_INT >= 21) {"
        errorLine2="            ~~~~~~~~~~~~~~~~~~~~~~~~~~~">
        <location
            file="src/main/java/androidx/core/view/ViewCompat.java"/>
    </issue>

    <issue
        id="ObsoleteSdkInt"
        message="Unnecessary; SDK_INT is always >= 21"
        errorLine1="        if (Build.VERSION.SDK_INT >= 21) {"
        errorLine2="            ~~~~~~~~~~~~~~~~~~~~~~~~~~~">
        <location
            file="src/main/java/androidx/core/view/ViewCompat.java"/>
    </issue>

    <issue
        id="ObsoleteSdkInt"
        message="Unnecessary; SDK_INT is always >= 21"
        errorLine1="        if (Build.VERSION.SDK_INT >= 21) {"
        errorLine2="            ~~~~~~~~~~~~~~~~~~~~~~~~~~~">
        <location
            file="src/main/java/androidx/core/view/ViewCompat.java"/>
    </issue>

    <issue
        id="ObsoleteSdkInt"
        message="Unnecessary; SDK_INT is always >= 21"
        errorLine1="        if (Build.VERSION.SDK_INT >= 21) {"
        errorLine2="            ~~~~~~~~~~~~~~~~~~~~~~~~~~~">
        <location
            file="src/main/java/androidx/core/view/ViewCompat.java"/>
    </issue>

    <issue
        id="ObsoleteSdkInt"
        message="Unnecessary; SDK_INT is always >= 21"
        errorLine1="        if (Build.VERSION.SDK_INT >= 21) {"
        errorLine2="            ~~~~~~~~~~~~~~~~~~~~~~~~~~~">
        <location
            file="src/main/java/androidx/core/view/ViewCompat.java"/>
    </issue>

    <issue
        id="ObsoleteSdkInt"
        message="Unnecessary; SDK_INT is always >= 21"
        errorLine1="        if (Build.VERSION.SDK_INT >= 21) {"
        errorLine2="            ~~~~~~~~~~~~~~~~~~~~~~~~~~~">
        <location
            file="src/main/java/androidx/core/view/ViewCompat.java"/>
    </issue>

    <issue
        id="ObsoleteSdkInt"
        message="Unnecessary; SDK_INT is always >= 21"
        errorLine1="        if (Build.VERSION.SDK_INT >= 21) {"
        errorLine2="            ~~~~~~~~~~~~~~~~~~~~~~~~~~~">
        <location
            file="src/main/java/androidx/core/view/ViewCompat.java"/>
    </issue>

    <issue
        id="ObsoleteSdkInt"
        message="Unnecessary; SDK_INT is always >= 21"
        errorLine1="        if (Build.VERSION.SDK_INT >= 21) {"
        errorLine2="            ~~~~~~~~~~~~~~~~~~~~~~~~~~~">
        <location
            file="src/main/java/androidx/core/view/ViewCompat.java"/>
    </issue>

    <issue
        id="ObsoleteSdkInt"
        message="Unnecessary; SDK_INT is always >= 21"
        errorLine1="        if (Build.VERSION.SDK_INT >= 21) {"
        errorLine2="            ~~~~~~~~~~~~~~~~~~~~~~~~~~~">
        <location
            file="src/main/java/androidx/core/view/ViewCompat.java"/>
    </issue>

    <issue
        id="ObsoleteSdkInt"
        message="Unnecessary; SDK_INT is always >= 21"
        errorLine1="        if (Build.VERSION.SDK_INT >= 21) {"
        errorLine2="            ~~~~~~~~~~~~~~~~~~~~~~~~~~~">
        <location
            file="src/main/java/androidx/core/view/ViewCompat.java"/>
    </issue>

    <issue
        id="ObsoleteSdkInt"
        message="Unnecessary; SDK_INT is always >= 21"
        errorLine1="        if (Build.VERSION.SDK_INT >= 21) {"
        errorLine2="            ~~~~~~~~~~~~~~~~~~~~~~~~~~~">
        <location
            file="src/main/java/androidx/core/view/ViewCompat.java"/>
    </issue>

    <issue
        id="ObsoleteSdkInt"
        message="Unnecessary; SDK_INT is always >= 21"
        errorLine1="        if (Build.VERSION.SDK_INT >= 21) {"
        errorLine2="            ~~~~~~~~~~~~~~~~~~~~~~~~~~~">
        <location
            file="src/main/java/androidx/core/view/ViewCompat.java"/>
    </issue>

    <issue
        id="ObsoleteSdkInt"
        message="Unnecessary; SDK_INT is always >= 21"
        errorLine1="        } else if (Build.VERSION.SDK_INT >= 21) {"
        errorLine2="                   ~~~~~~~~~~~~~~~~~~~~~~~~~~~">
        <location
            file="src/main/java/androidx/core/view/ViewCompat.java"/>
    </issue>

    <issue
        id="ObsoleteSdkInt"
        message="Unnecessary; SDK_INT is always >= 21"
        errorLine1="        } else if (Build.VERSION.SDK_INT >= 21) {"
        errorLine2="                   ~~~~~~~~~~~~~~~~~~~~~~~~~~~">
        <location
            file="src/main/java/androidx/core/view/ViewCompat.java"/>
    </issue>

    <issue
        id="ObsoleteSdkInt"
        message="Unnecessary; SDK_INT is always >= 21"
        errorLine1="    @RequiresApi(21)"
        errorLine2="    ~~~~~~~~~~~~~~~~">
        <location
            file="src/main/java/androidx/core/view/ViewCompat.java"/>
    </issue>

    <issue
        id="ObsoleteSdkInt"
        message="Unnecessary; SDK_INT is always >= 20"
        errorLine1="    @RequiresApi(20)"
        errorLine2="    ~~~~~~~~~~~~~~~~">
        <location
            file="src/main/java/androidx/core/view/ViewCompat.java"/>
    </issue>

    <issue
        id="ObsoleteSdkInt"
        message="Unnecessary; SDK_INT is always >= 21"
        errorLine1="        if (Build.VERSION.SDK_INT >= 21) {"
        errorLine2="            ~~~~~~~~~~~~~~~~~~~~~~~~~~~">
        <location
            file="src/main/java/androidx/core/view/ViewGroupCompat.java"/>
    </issue>

    <issue
        id="ObsoleteSdkInt"
        message="Unnecessary; SDK_INT is always >= 21"
        errorLine1="        if (Build.VERSION.SDK_INT >= 21) {"
        errorLine2="            ~~~~~~~~~~~~~~~~~~~~~~~~~~~">
        <location
            file="src/main/java/androidx/core/view/ViewGroupCompat.java"/>
    </issue>

    <issue
        id="ObsoleteSdkInt"
        message="Unnecessary; SDK_INT is always >= 21"
        errorLine1="        if (Build.VERSION.SDK_INT >= 21) {"
        errorLine2="            ~~~~~~~~~~~~~~~~~~~~~~~~~~~">
        <location
            file="src/main/java/androidx/core/view/ViewGroupCompat.java"/>
    </issue>

    <issue
        id="ObsoleteSdkInt"
        message="Unnecessary; SDK_INT is always >= 21"
        errorLine1="    @RequiresApi(21)"
        errorLine2="    ~~~~~~~~~~~~~~~~">
        <location
            file="src/main/java/androidx/core/view/ViewGroupCompat.java"/>
    </issue>

    <issue
        id="ObsoleteSdkInt"
        message="Unnecessary; SDK_INT is always >= 21"
        errorLine1="            if (Build.VERSION.SDK_INT >= 21) {"
        errorLine2="                ~~~~~~~~~~~~~~~~~~~~~~~~~~~">
        <location
            file="src/main/java/androidx/core/view/ViewParentCompat.java"/>
    </issue>

    <issue
        id="ObsoleteSdkInt"
        message="Unnecessary; SDK_INT is always >= 21"
        errorLine1="            if (Build.VERSION.SDK_INT >= 21) {"
        errorLine2="                ~~~~~~~~~~~~~~~~~~~~~~~~~~~">
        <location
            file="src/main/java/androidx/core/view/ViewParentCompat.java"/>
    </issue>

    <issue
        id="ObsoleteSdkInt"
        message="Unnecessary; SDK_INT is always >= 21"
        errorLine1="            if (Build.VERSION.SDK_INT >= 21) {"
        errorLine2="                ~~~~~~~~~~~~~~~~~~~~~~~~~~~">
        <location
            file="src/main/java/androidx/core/view/ViewParentCompat.java"/>
    </issue>

    <issue
        id="ObsoleteSdkInt"
        message="Unnecessary; SDK_INT is always >= 21"
        errorLine1="                if (Build.VERSION.SDK_INT >= 21) {"
        errorLine2="                    ~~~~~~~~~~~~~~~~~~~~~~~~~~~">
        <location
            file="src/main/java/androidx/core/view/ViewParentCompat.java"/>
    </issue>

    <issue
        id="ObsoleteSdkInt"
        message="Unnecessary; SDK_INT is always >= 21"
        errorLine1="            if (Build.VERSION.SDK_INT >= 21) {"
        errorLine2="                ~~~~~~~~~~~~~~~~~~~~~~~~~~~">
        <location
            file="src/main/java/androidx/core/view/ViewParentCompat.java"/>
    </issue>

    <issue
        id="ObsoleteSdkInt"
        message="Unnecessary; SDK_INT is always >= 21"
        errorLine1="        if (Build.VERSION.SDK_INT >= 21) {"
        errorLine2="            ~~~~~~~~~~~~~~~~~~~~~~~~~~~">
        <location
            file="src/main/java/androidx/core/view/ViewParentCompat.java"/>
    </issue>

    <issue
        id="ObsoleteSdkInt"
        message="Unnecessary; SDK_INT is always >= 21"
        errorLine1="        if (Build.VERSION.SDK_INT >= 21) {"
        errorLine2="            ~~~~~~~~~~~~~~~~~~~~~~~~~~~">
        <location
            file="src/main/java/androidx/core/view/ViewParentCompat.java"/>
    </issue>

    <issue
        id="ObsoleteSdkInt"
        message="Unnecessary; SDK_INT is always >= 21"
        errorLine1="    @RequiresApi(21)"
        errorLine2="    ~~~~~~~~~~~~~~~~">
        <location
            file="src/main/java/androidx/core/view/ViewParentCompat.java"/>
    </issue>

    <issue
        id="ObsoleteSdkInt"
        message="Unnecessary; SDK_INT is always >= 21"
        errorLine1="            if (Build.VERSION.SDK_INT >= 21) {"
        errorLine2="                ~~~~~~~~~~~~~~~~~~~~~~~~~~~">
        <location
            file="src/main/java/androidx/core/view/ViewPropertyAnimatorCompat.java"/>
    </issue>

    <issue
        id="ObsoleteSdkInt"
        message="Unnecessary; SDK_INT is always >= 21"
        errorLine1="            if (Build.VERSION.SDK_INT >= 21) {"
        errorLine2="                ~~~~~~~~~~~~~~~~~~~~~~~~~~~">
        <location
            file="src/main/java/androidx/core/view/ViewPropertyAnimatorCompat.java"/>
    </issue>

    <issue
        id="ObsoleteSdkInt"
        message="Unnecessary; SDK_INT is always >= 21"
        errorLine1="            if (Build.VERSION.SDK_INT >= 21) {"
        errorLine2="                ~~~~~~~~~~~~~~~~~~~~~~~~~~~">
        <location
            file="src/main/java/androidx/core/view/ViewPropertyAnimatorCompat.java"/>
    </issue>

    <issue
        id="ObsoleteSdkInt"
        message="Unnecessary; SDK_INT is always >= 21"
        errorLine1="            if (Build.VERSION.SDK_INT >= 21) {"
        errorLine2="                ~~~~~~~~~~~~~~~~~~~~~~~~~~~">
        <location
            file="src/main/java/androidx/core/view/ViewPropertyAnimatorCompat.java"/>
    </issue>

    <issue
        id="ObsoleteSdkInt"
        message="Unnecessary; SDK_INT is always >= 21"
        errorLine1="    @RequiresApi(21)"
        errorLine2="    ~~~~~~~~~~~~~~~~">
        <location
            file="src/main/java/androidx/core/view/ViewPropertyAnimatorCompat.java"/>
    </issue>

    <issue
        id="ObsoleteSdkInt"
        message="Unnecessary; SDK_INT is always >= 21"
        errorLine1="@RequiresApi(21)"
        errorLine2="~~~~~~~~~~~~~~~~">
        <location
            file="src/main/java/androidx/core/graphics/WeightTypefaceApi21.java"/>
    </issue>

    <issue
        id="ObsoleteSdkInt"
        message="Unnecessary; SDK_INT is always >= 21"
        errorLine1="        } else if (Build.VERSION.SDK_INT >= 21) {"
        errorLine2="                   ~~~~~~~~~~~~~~~~~~~~~~~~~~~">
        <location
            file="src/main/java/androidx/core/view/WindowInsetsAnimationCompat.java"/>
    </issue>

    <issue
        id="ObsoleteSdkInt"
        message="Unnecessary; SDK_INT is always >= 21"
        errorLine1="        } else if (Build.VERSION.SDK_INT >= 21) {"
        errorLine2="                   ~~~~~~~~~~~~~~~~~~~~~~~~~~~">
        <location
            file="src/main/java/androidx/core/view/WindowInsetsAnimationCompat.java"/>
    </issue>

    <issue
        id="ObsoleteSdkInt"
        message="Unnecessary; SDK_INT is always >= 21"
        errorLine1="    @RequiresApi(21)"
        errorLine2="    ~~~~~~~~~~~~~~~~">
        <location
            file="src/main/java/androidx/core/view/WindowInsetsAnimationCompat.java"/>
    </issue>

    <issue
        id="ObsoleteSdkInt"
        message="Unnecessary; SDK_INT is always >= 21"
        errorLine1="        @RequiresApi(21)"
        errorLine2="        ~~~~~~~~~~~~~~~~">
        <location
            file="src/main/java/androidx/core/view/WindowInsetsAnimationCompat.java"/>
    </issue>

    <issue
        id="ObsoleteSdkInt"
        message="Unnecessary; SDK_INT is always >= 20"
        errorLine1="    @RequiresApi(20)"
        errorLine2="    ~~~~~~~~~~~~~~~~">
        <location
            file="src/main/java/androidx/core/view/WindowInsetsCompat.java"/>
    </issue>

    <issue
        id="ObsoleteSdkInt"
        message="Unnecessary; SDK_INT is always >= 21"
        errorLine1="        } else if (SDK_INT >= 21) {"
        errorLine2="                   ~~~~~~~~~~~~~">
        <location
            file="src/main/java/androidx/core/view/WindowInsetsCompat.java"/>
    </issue>

    <issue
        id="ObsoleteSdkInt"
        message="Unnecessary; SDK_INT is always >= 21"
        errorLine1="        } else if (SDK_INT >= 20) {"
        errorLine2="                   ~~~~~~~~~~~~~">
        <location
            file="src/main/java/androidx/core/view/WindowInsetsCompat.java"/>
    </issue>

    <issue
        id="ObsoleteSdkInt"
        message="Unnecessary; SDK_INT is always >= 21"
        errorLine1="            } else if (SDK_INT >= 21 &amp;&amp; srcImpl instanceof Impl21) {"
        errorLine2="                       ~~~~~~~~~~~~~">
        <location
            file="src/main/java/androidx/core/view/WindowInsetsCompat.java"/>
    </issue>

    <issue
        id="ObsoleteSdkInt"
        message="Unnecessary; SDK_INT is always >= 21"
        errorLine1="            } else if (SDK_INT >= 20 &amp;&amp; srcImpl instanceof Impl20) {"
        errorLine2="                       ~~~~~~~~~~~~~">
        <location
            file="src/main/java/androidx/core/view/WindowInsetsCompat.java"/>
    </issue>

    <issue
        id="ObsoleteSdkInt"
        message="Unnecessary; SDK_INT is always >= 20"
        errorLine1="    @RequiresApi(20)"
        errorLine2="    ~~~~~~~~~~~~~~~~">
        <location
            file="src/main/java/androidx/core/view/WindowInsetsCompat.java"/>
    </issue>

    <issue
        id="ObsoleteSdkInt"
        message="Unnecessary; SDK_INT is always >= 20"
        errorLine1="    @RequiresApi(20)"
        errorLine2="    ~~~~~~~~~~~~~~~~">
        <location
            file="src/main/java/androidx/core/view/WindowInsetsCompat.java"/>
    </issue>

    <issue
        id="ObsoleteSdkInt"
        message="Unnecessary; SDK_INT is always >= 20"
        errorLine1="    @RequiresApi(20)"
        errorLine2="    ~~~~~~~~~~~~~~~~">
        <location
            file="src/main/java/androidx/core/view/WindowInsetsCompat.java"/>
    </issue>

    <issue
        id="ObsoleteSdkInt"
        message="Unnecessary; SDK_INT is always >= 20"
        errorLine1="    @RequiresApi(20)"
        errorLine2="    ~~~~~~~~~~~~~~~~">
        <location
            file="src/main/java/androidx/core/view/WindowInsetsCompat.java"/>
    </issue>

    <issue
        id="ObsoleteSdkInt"
        message="Unnecessary; SDK_INT is always >= 21"
        errorLine1="    @RequiresApi(21)"
        errorLine2="    ~~~~~~~~~~~~~~~~">
        <location
            file="src/main/java/androidx/core/view/WindowInsetsCompat.java"/>
    </issue>

    <issue
        id="ObsoleteSdkInt"
        message="Unnecessary; SDK_INT is always >= 21"
        errorLine1="            } else if (SDK_INT >= 20) {"
        errorLine2="                       ~~~~~~~~~~~~~">
        <location
            file="src/main/java/androidx/core/view/WindowInsetsCompat.java"/>
    </issue>

    <issue
        id="ObsoleteSdkInt"
        message="Unnecessary; SDK_INT is always >= 21"
        errorLine1="            } else if (SDK_INT >= 20) {"
        errorLine2="                       ~~~~~~~~~~~~~">
        <location
            file="src/main/java/androidx/core/view/WindowInsetsCompat.java"/>
    </issue>

    <issue
        id="ObsoleteSdkInt"
        message="Unnecessary; SDK_INT is always >= 20"
        errorLine1="    @RequiresApi(api = 20)"
        errorLine2="    ~~~~~~~~~~~~~~~~~~~~~~">
        <location
            file="src/main/java/androidx/core/view/WindowInsetsCompat.java"/>
    </issue>

    <issue
        id="ObsoleteSdkInt"
        message="Unnecessary; SDK_INT is always >= 21"
        errorLine1="    @RequiresApi(21)"
        errorLine2="    ~~~~~~~~~~~~~~~~">
        <location
            file="src/main/java/androidx/core/view/WindowInsetsCompat.java"/>
    </issue>

    <issue
        id="ObsoleteSdkInt"
        message="Unnecessary; SDK_INT is always >= 21"
        errorLine1="        } else if (SDK_INT >= 20) {"
        errorLine2="                   ~~~~~~~~~~~~~">
        <location
            file="src/main/java/androidx/core/view/WindowInsetsControllerCompat.java"/>
    </issue>

    <issue
        id="ObsoleteSdkInt"
        message="Unnecessary; SDK_INT is always >= 20"
        errorLine1="    @RequiresApi(20)"
        errorLine2="    ~~~~~~~~~~~~~~~~">
        <location
            file="src/main/java/androidx/core/view/WindowInsetsControllerCompat.java"/>
    </issue>

    <issue
        id="ObsoleteSdkInt"
        message="Unnecessary; SDK_INT is always >= 21"
        errorLine1="@RequiresApi(21)"
        errorLine2="~~~~~~~~~~~~~~~~">
        <location
            file="src/main/java/androidx/core/graphics/drawable/WrappedDrawableApi21.java"/>
    </issue>

    <issue
        id="ObsoleteSdkInt"
        message="Unnecessary; SDK_INT is always >= 21"
        errorLine1="        if (Build.VERSION.SDK_INT >= 21) {"
        errorLine2="            ~~~~~~~~~~~~~~~~~~~~~~~~~~~">
        <location
            file="src/main/java/androidx/core/graphics/drawable/WrappedDrawableState.java"/>
    </issue>

    <issue
        id="ObsoleteSdkInt"
        message="This folder configuration (`v21`) is unnecessary; `minSdkVersion` is 21. Merge all the resources in this folder into `drawable`.">
        <location
            file="src/main/res/drawable-v21"/>
    </issue>

    <issue
        id="ObsoleteSdkInt"
        message="Unnecessary; SDK_INT is always >= 21"
        errorLine1="    tools:targetApi=&quot;21&quot;"
        errorLine2="    ~~~~~~~~~~~~~~~~~~~~">
        <location
            file="src/main/res/drawable/ic_call_answer.xml"/>
    </issue>

    <issue
        id="ObsoleteSdkInt"
        message="Unnecessary; SDK_INT is always >= 21"
        errorLine1="    tools:targetApi=&quot;21&quot;"
        errorLine2="    ~~~~~~~~~~~~~~~~~~~~">
        <location
            file="src/main/res/drawable/ic_call_answer_video.xml"/>
    </issue>

    <issue
        id="ObsoleteSdkInt"
        message="Unnecessary; SDK_INT is always >= 21"
        errorLine1="    tools:targetApi=&quot;21&quot;"
        errorLine2="    ~~~~~~~~~~~~~~~~~~~~">
        <location
            file="src/main/res/drawable/ic_call_decline.xml"/>
    </issue>

    <issue
        id="ObsoleteSdkInt"
        message="This folder configuration (`v21`) is unnecessary; `minSdkVersion` is 21. Merge all the resources in this folder into `layout`.">
        <location
            file="src/main/res/layout-v21"/>
    </issue>

    <issue
        id="ObsoleteSdkInt"
        message="This folder configuration (`v21`) is unnecessary; `minSdkVersion` is 21. Merge all the resources in this folder into `values`.">
        <location
            file="src/main/res/values-v21"/>
    </issue>

    <issue
        id="KotlinPropertyAccess"
        message="The getter return type (`AccessibilityNodeInfoCompat`) and setter parameter type (`View`) getter and setter methods for property `parent` should have exactly the same type to allow be accessed as a property from Kotlin; see https://android.github.io/kotlin-guides/interop.html#property-prefixes"
        errorLine1="    public AccessibilityNodeInfoCompat getParent() {"
        errorLine2="                                       ~~~~~~~~~">
        <location
            file="src/main/java/androidx/core/view/accessibility/AccessibilityNodeInfoCompat.java"/>
        <location
            file="src/main/java/androidx/core/view/accessibility/AccessibilityNodeInfoCompat.java"
            message="Setter here"/>
    </issue>

    <issue
        id="KotlinPropertyAccess"
        message="The getter return type (`CollectionInfoCompat`) and setter parameter type (`Object`) getter and setter methods for property `collectionInfo` should have exactly the same type to allow be accessed as a property from Kotlin; see https://android.github.io/kotlin-guides/interop.html#property-prefixes"
        errorLine1="    public CollectionInfoCompat getCollectionInfo() {"
        errorLine2="                                ~~~~~~~~~~~~~~~~~">
        <location
            file="src/main/java/androidx/core/view/accessibility/AccessibilityNodeInfoCompat.java"/>
        <location
            file="src/main/java/androidx/core/view/accessibility/AccessibilityNodeInfoCompat.java"
            message="Setter here"/>
    </issue>

    <issue
        id="KotlinPropertyAccess"
        message="The getter return type (`CollectionItemInfoCompat`) and setter parameter type (`Object`) getter and setter methods for property `collectionItemInfo` should have exactly the same type to allow be accessed as a property from Kotlin; see https://android.github.io/kotlin-guides/interop.html#property-prefixes"
        errorLine1="    public CollectionItemInfoCompat getCollectionItemInfo() {"
        errorLine2="                                    ~~~~~~~~~~~~~~~~~~~~~">
        <location
            file="src/main/java/androidx/core/view/accessibility/AccessibilityNodeInfoCompat.java"/>
        <location
            file="src/main/java/androidx/core/view/accessibility/AccessibilityNodeInfoCompat.java"
            message="Setter here"/>
    </issue>

    <issue
        id="KotlinPropertyAccess"
        message="The getter return type (`AccessibilityNodeInfoCompat`) and setter parameter type (`View`) getter and setter methods for property `labelFor` should have exactly the same type to allow be accessed as a property from Kotlin; see https://android.github.io/kotlin-guides/interop.html#property-prefixes"
        errorLine1="    public AccessibilityNodeInfoCompat getLabelFor() {"
        errorLine2="                                       ~~~~~~~~~~~">
        <location
            file="src/main/java/androidx/core/view/accessibility/AccessibilityNodeInfoCompat.java"/>
        <location
            file="src/main/java/androidx/core/view/accessibility/AccessibilityNodeInfoCompat.java"
            message="Setter here"/>
    </issue>

    <issue
        id="KotlinPropertyAccess"
        message="The getter return type (`AccessibilityNodeInfoCompat`) and setter parameter type (`View`) getter and setter methods for property `labeledBy` should have exactly the same type to allow be accessed as a property from Kotlin; see https://android.github.io/kotlin-guides/interop.html#property-prefixes"
        errorLine1="    public AccessibilityNodeInfoCompat getLabeledBy() {"
        errorLine2="                                       ~~~~~~~~~~~~">
        <location
            file="src/main/java/androidx/core/view/accessibility/AccessibilityNodeInfoCompat.java"/>
        <location
            file="src/main/java/androidx/core/view/accessibility/AccessibilityNodeInfoCompat.java"
            message="Setter here"/>
    </issue>

    <issue
        id="KotlinPropertyAccess"
        message="This method should be called `getCanOpenPopup` such that `canOpenPopup` can be accessed as a property from Kotlin; see https://android.github.io/kotlin-guides/interop.html#property-prefixes"
        errorLine1="    public boolean canOpenPopup() {"
        errorLine2="                   ~~~~~~~~~~~~">
        <location
            file="src/main/java/androidx/core/view/accessibility/AccessibilityNodeInfoCompat.java"/>
    </issue>

    <issue
        id="KotlinPropertyAccess"
        message="The getter return type (`AccessibilityNodeInfoCompat`) and setter parameter type (`View`) getter and setter methods for property `traversalBefore` should have exactly the same type to allow be accessed as a property from Kotlin; see https://android.github.io/kotlin-guides/interop.html#property-prefixes"
        errorLine1="    public AccessibilityNodeInfoCompat getTraversalBefore() {"
        errorLine2="                                       ~~~~~~~~~~~~~~~~~~">
        <location
            file="src/main/java/androidx/core/view/accessibility/AccessibilityNodeInfoCompat.java"/>
        <location
            file="src/main/java/androidx/core/view/accessibility/AccessibilityNodeInfoCompat.java"
            message="Setter here"/>
    </issue>

    <issue
        id="KotlinPropertyAccess"
        message="The getter return type (`AccessibilityNodeInfoCompat`) and setter parameter type (`View`) getter and setter methods for property `traversalAfter` should have exactly the same type to allow be accessed as a property from Kotlin; see https://android.github.io/kotlin-guides/interop.html#property-prefixes"
        errorLine1="    public AccessibilityNodeInfoCompat getTraversalAfter() {"
        errorLine2="                                       ~~~~~~~~~~~~~~~~~">
        <location
            file="src/main/java/androidx/core/view/accessibility/AccessibilityNodeInfoCompat.java"/>
        <location
            file="src/main/java/androidx/core/view/accessibility/AccessibilityNodeInfoCompat.java"
            message="Setter here"/>
    </issue>

    <issue
        id="KotlinPropertyAccess"
        message="This method should be called `getMipMap` such that `mipMap` can be accessed as a property from Kotlin; see https://android.github.io/kotlin-guides/interop.html#property-prefixes"
        errorLine1="    public boolean hasMipMap() {"
        errorLine2="                   ~~~~~~~~~">
        <location
            file="src/main/java/androidx/core/graphics/drawable/RoundedBitmapDrawable.java"/>
    </issue>

    <issue
        id="KotlinPropertyAccess"
        message="This method should be called `getAntiAlias` such that `antiAlias` can be accessed as a property from Kotlin; see https://android.github.io/kotlin-guides/interop.html#property-prefixes"
        errorLine1="    public boolean hasAntiAlias() {"
        errorLine2="                   ~~~~~~~~~~~~">
        <location
            file="src/main/java/androidx/core/graphics/drawable/RoundedBitmapDrawable.java"/>
    </issue>

    <issue
        id="LambdaLast"
        message="Functional interface parameters (such as parameter 2, &quot;r&quot;, in androidx.core.os.HandlerCompat.postDelayed) should be last to improve Kotlin interoperability; see https://kotlinlang.org/docs/reference/java-interop.html#sam-conversions"
        errorLine1="            @Nullable Object token, long delayMillis) {"
        errorLine2="                                    ~~~~~~~~~~~~~~~~">
        <location
            file="src/main/java/androidx/core/os/HandlerCompat.java"/>
    </issue>

    <issue
        id="LambdaLast"
        message="Functional interface parameters (such as parameter 1, &quot;callable&quot;, in androidx.core.provider.SelfDestructiveThread.postAndWait) should be last to improve Kotlin interoperability; see https://kotlinlang.org/docs/reference/java-interop.html#sam-conversions"
        errorLine1="    public &lt;T> T postAndWait(final Callable&lt;T> callable, int timeoutMillis)"
        errorLine2="                                                         ~~~~~~~~~~~~~~~~~">
        <location
            file="src/main/java/androidx/core/provider/SelfDestructiveThread.java"/>
    </issue>

    <issue
        id="UnknownNullness"
        message="Unknown nullability; explicitly declare as `@Nullable` or `@NonNull` to improve Kotlin interoperability; see https://developer.android.com/kotlin/interop#nullability_annotations"
        errorLine1="        public AccessibilityActionCompat(int actionId, CharSequence label) {"
        errorLine2="                                                       ~~~~~~~~~~~~">
        <location
            file="src/main/java/androidx/core/view/accessibility/AccessibilityNodeInfoCompat.java"/>
    </issue>

    <issue
        id="UnknownNullness"
        message="Unknown nullability; explicitly declare as `@Nullable` or `@NonNull` to improve Kotlin interoperability; see https://developer.android.com/kotlin/interop#nullability_annotations"
        errorLine1="        public AccessibilityActionCompat(int actionId, CharSequence label,"
        errorLine2="                                                       ~~~~~~~~~~~~">
        <location
            file="src/main/java/androidx/core/view/accessibility/AccessibilityNodeInfoCompat.java"/>
    </issue>

    <issue
        id="UnknownNullness"
        message="Unknown nullability; explicitly declare as `@Nullable` or `@NonNull` to improve Kotlin interoperability; see https://developer.android.com/kotlin/interop#nullability_annotations"
        errorLine1="                AccessibilityViewCommand command) {"
        errorLine2="                ~~~~~~~~~~~~~~~~~~~~~~~~">
        <location
            file="src/main/java/androidx/core/view/accessibility/AccessibilityNodeInfoCompat.java"/>
    </issue>

    <issue
        id="UnknownNullness"
        message="Unknown nullability; explicitly declare as `@Nullable` or `@NonNull` to improve Kotlin interoperability; see https://developer.android.com/kotlin/interop#nullability_annotations"
        errorLine1="        public CharSequence getLabel() {"
        errorLine2="               ~~~~~~~~~~~~">
        <location
            file="src/main/java/androidx/core/view/accessibility/AccessibilityNodeInfoCompat.java"/>
    </issue>

    <issue
        id="UnknownNullness"
        message="Unknown nullability; explicitly declare as `@Nullable` or `@NonNull` to improve Kotlin interoperability; see https://developer.android.com/kotlin/interop#nullability_annotations"
        errorLine1="        public boolean perform(View view, Bundle arguments) {"
        errorLine2="                               ~~~~">
        <location
            file="src/main/java/androidx/core/view/accessibility/AccessibilityNodeInfoCompat.java"/>
    </issue>

    <issue
        id="UnknownNullness"
        message="Unknown nullability; explicitly declare as `@Nullable` or `@NonNull` to improve Kotlin interoperability; see https://developer.android.com/kotlin/interop#nullability_annotations"
        errorLine1="        public boolean perform(View view, Bundle arguments) {"
        errorLine2="                                          ~~~~~~">
        <location
            file="src/main/java/androidx/core/view/accessibility/AccessibilityNodeInfoCompat.java"/>
    </issue>

    <issue
        id="UnknownNullness"
        message="Unknown nullability; explicitly declare as `@Nullable` or `@NonNull` to improve Kotlin interoperability; see https://developer.android.com/kotlin/interop#nullability_annotations"
        errorLine1="        public AccessibilityActionCompat createReplacementAction(CharSequence label,"
        errorLine2="               ~~~~~~~~~~~~~~~~~~~~~~~~~">
        <location
            file="src/main/java/androidx/core/view/accessibility/AccessibilityNodeInfoCompat.java"/>
    </issue>

    <issue
        id="UnknownNullness"
        message="Unknown nullability; explicitly declare as `@Nullable` or `@NonNull` to improve Kotlin interoperability; see https://developer.android.com/kotlin/interop#nullability_annotations"
        errorLine1="        public AccessibilityActionCompat createReplacementAction(CharSequence label,"
        errorLine2="                                                                 ~~~~~~~~~~~~">
        <location
            file="src/main/java/androidx/core/view/accessibility/AccessibilityNodeInfoCompat.java"/>
    </issue>

    <issue
        id="UnknownNullness"
        message="Unknown nullability; explicitly declare as `@Nullable` or `@NonNull` to improve Kotlin interoperability; see https://developer.android.com/kotlin/interop#nullability_annotations"
        errorLine1="                AccessibilityViewCommand command) {"
        errorLine2="                ~~~~~~~~~~~~~~~~~~~~~~~~">
        <location
            file="src/main/java/androidx/core/view/accessibility/AccessibilityNodeInfoCompat.java"/>
    </issue>

    <issue
        id="UnknownNullness"
        message="Unknown nullability; explicitly declare as `@Nullable` or `@NonNull` to improve Kotlin interoperability; see https://developer.android.com/kotlin/interop#nullability_annotations"
        errorLine1="        public static CollectionInfoCompat obtain(int rowCount, int columnCount,"
        errorLine2="                      ~~~~~~~~~~~~~~~~~~~~">
        <location
            file="src/main/java/androidx/core/view/accessibility/AccessibilityNodeInfoCompat.java"/>
    </issue>

    <issue
        id="UnknownNullness"
        message="Unknown nullability; explicitly declare as `@Nullable` or `@NonNull` to improve Kotlin interoperability; see https://developer.android.com/kotlin/interop#nullability_annotations"
        errorLine1="        public static CollectionInfoCompat obtain(int rowCount, int columnCount,"
        errorLine2="                      ~~~~~~~~~~~~~~~~~~~~">
        <location
            file="src/main/java/androidx/core/view/accessibility/AccessibilityNodeInfoCompat.java"/>
    </issue>

    <issue
        id="UnknownNullness"
        message="Unknown nullability; explicitly declare as `@Nullable` or `@NonNull` to improve Kotlin interoperability; see https://developer.android.com/kotlin/interop#nullability_annotations"
        errorLine1="        public static CollectionItemInfoCompat obtain(int rowIndex, int rowSpan,"
        errorLine2="                      ~~~~~~~~~~~~~~~~~~~~~~~~">
        <location
            file="src/main/java/androidx/core/view/accessibility/AccessibilityNodeInfoCompat.java"/>
    </issue>

    <issue
        id="UnknownNullness"
        message="Unknown nullability; explicitly declare as `@Nullable` or `@NonNull` to improve Kotlin interoperability; see https://developer.android.com/kotlin/interop#nullability_annotations"
        errorLine1="        public static CollectionItemInfoCompat obtain(int rowIndex, int rowSpan,"
        errorLine2="                      ~~~~~~~~~~~~~~~~~~~~~~~~">
        <location
            file="src/main/java/androidx/core/view/accessibility/AccessibilityNodeInfoCompat.java"/>
    </issue>

    <issue
        id="UnknownNullness"
        message="Unknown nullability; explicitly declare as `@Nullable` or `@NonNull` to improve Kotlin interoperability; see https://developer.android.com/kotlin/interop#nullability_annotations"
        errorLine1="        public static RangeInfoCompat obtain(int type, float min, float max, float current) {"
        errorLine2="                      ~~~~~~~~~~~~~~~">
        <location
            file="src/main/java/androidx/core/view/accessibility/AccessibilityNodeInfoCompat.java"/>
    </issue>

    <issue
        id="UnknownNullness"
        message="Unknown nullability; explicitly declare as `@Nullable` or `@NonNull` to improve Kotlin interoperability; see https://developer.android.com/kotlin/interop#nullability_annotations"
        errorLine1="    public static AccessibilityNodeInfoCompat wrap(@NonNull AccessibilityNodeInfo info) {"
        errorLine2="                  ~~~~~~~~~~~~~~~~~~~~~~~~~~~">
        <location
            file="src/main/java/androidx/core/view/accessibility/AccessibilityNodeInfoCompat.java"/>
    </issue>

    <issue
        id="UnknownNullness"
        message="Unknown nullability; explicitly declare as `@Nullable` or `@NonNull` to improve Kotlin interoperability; see https://developer.android.com/kotlin/interop#nullability_annotations"
        errorLine1="    public AccessibilityNodeInfo unwrap() {"
        errorLine2="           ~~~~~~~~~~~~~~~~~~~~~">
        <location
            file="src/main/java/androidx/core/view/accessibility/AccessibilityNodeInfoCompat.java"/>
    </issue>

    <issue
        id="UnknownNullness"
        message="Unknown nullability; explicitly declare as `@Nullable` or `@NonNull` to improve Kotlin interoperability; see https://developer.android.com/kotlin/interop#nullability_annotations"
        errorLine1="    public static AccessibilityNodeInfoCompat obtain(View source) {"
        errorLine2="                  ~~~~~~~~~~~~~~~~~~~~~~~~~~~">
        <location
            file="src/main/java/androidx/core/view/accessibility/AccessibilityNodeInfoCompat.java"/>
    </issue>

    <issue
        id="UnknownNullness"
        message="Unknown nullability; explicitly declare as `@Nullable` or `@NonNull` to improve Kotlin interoperability; see https://developer.android.com/kotlin/interop#nullability_annotations"
        errorLine1="    public static AccessibilityNodeInfoCompat obtain(View source) {"
        errorLine2="                                                     ~~~~">
        <location
            file="src/main/java/androidx/core/view/accessibility/AccessibilityNodeInfoCompat.java"/>
    </issue>

    <issue
        id="UnknownNullness"
        message="Unknown nullability; explicitly declare as `@Nullable` or `@NonNull` to improve Kotlin interoperability; see https://developer.android.com/kotlin/interop#nullability_annotations"
        errorLine1="    public static AccessibilityNodeInfoCompat obtain(View root, int virtualDescendantId) {"
        errorLine2="                  ~~~~~~~~~~~~~~~~~~~~~~~~~~~">
        <location
            file="src/main/java/androidx/core/view/accessibility/AccessibilityNodeInfoCompat.java"/>
    </issue>

    <issue
        id="UnknownNullness"
        message="Unknown nullability; explicitly declare as `@Nullable` or `@NonNull` to improve Kotlin interoperability; see https://developer.android.com/kotlin/interop#nullability_annotations"
        errorLine1="    public static AccessibilityNodeInfoCompat obtain(View root, int virtualDescendantId) {"
        errorLine2="                                                     ~~~~">
        <location
            file="src/main/java/androidx/core/view/accessibility/AccessibilityNodeInfoCompat.java"/>
    </issue>

    <issue
        id="UnknownNullness"
        message="Unknown nullability; explicitly declare as `@Nullable` or `@NonNull` to improve Kotlin interoperability; see https://developer.android.com/kotlin/interop#nullability_annotations"
        errorLine1="    public static AccessibilityNodeInfoCompat obtain() {"
        errorLine2="                  ~~~~~~~~~~~~~~~~~~~~~~~~~~~">
        <location
            file="src/main/java/androidx/core/view/accessibility/AccessibilityNodeInfoCompat.java"/>
    </issue>

    <issue
        id="UnknownNullness"
        message="Unknown nullability; explicitly declare as `@Nullable` or `@NonNull` to improve Kotlin interoperability; see https://developer.android.com/kotlin/interop#nullability_annotations"
        errorLine1="    public static AccessibilityNodeInfoCompat obtain(AccessibilityNodeInfoCompat info) {"
        errorLine2="                  ~~~~~~~~~~~~~~~~~~~~~~~~~~~">
        <location
            file="src/main/java/androidx/core/view/accessibility/AccessibilityNodeInfoCompat.java"/>
    </issue>

    <issue
        id="UnknownNullness"
        message="Unknown nullability; explicitly declare as `@Nullable` or `@NonNull` to improve Kotlin interoperability; see https://developer.android.com/kotlin/interop#nullability_annotations"
        errorLine1="    public static AccessibilityNodeInfoCompat obtain(AccessibilityNodeInfoCompat info) {"
        errorLine2="                                                     ~~~~~~~~~~~~~~~~~~~~~~~~~~~">
        <location
            file="src/main/java/androidx/core/view/accessibility/AccessibilityNodeInfoCompat.java"/>
    </issue>

    <issue
        id="UnknownNullness"
        message="Unknown nullability; explicitly declare as `@Nullable` or `@NonNull` to improve Kotlin interoperability; see https://developer.android.com/kotlin/interop#nullability_annotations"
        errorLine1="    public void setSource(View source) {"
        errorLine2="                          ~~~~">
        <location
            file="src/main/java/androidx/core/view/accessibility/AccessibilityNodeInfoCompat.java"/>
    </issue>

    <issue
        id="UnknownNullness"
        message="Unknown nullability; explicitly declare as `@Nullable` or `@NonNull` to improve Kotlin interoperability; see https://developer.android.com/kotlin/interop#nullability_annotations"
        errorLine1="    public void setSource(View root, int virtualDescendantId) {"
        errorLine2="                          ~~~~">
        <location
            file="src/main/java/androidx/core/view/accessibility/AccessibilityNodeInfoCompat.java"/>
    </issue>

    <issue
        id="UnknownNullness"
        message="Unknown nullability; explicitly declare as `@Nullable` or `@NonNull` to improve Kotlin interoperability; see https://developer.android.com/kotlin/interop#nullability_annotations"
        errorLine1="    public AccessibilityNodeInfoCompat findFocus(int focus) {"
        errorLine2="           ~~~~~~~~~~~~~~~~~~~~~~~~~~~">
        <location
            file="src/main/java/androidx/core/view/accessibility/AccessibilityNodeInfoCompat.java"/>
    </issue>

    <issue
        id="UnknownNullness"
        message="Unknown nullability; explicitly declare as `@Nullable` or `@NonNull` to improve Kotlin interoperability; see https://developer.android.com/kotlin/interop#nullability_annotations"
        errorLine1="    public AccessibilityNodeInfoCompat focusSearch(int direction) {"
        errorLine2="           ~~~~~~~~~~~~~~~~~~~~~~~~~~~">
        <location
            file="src/main/java/androidx/core/view/accessibility/AccessibilityNodeInfoCompat.java"/>
    </issue>

    <issue
        id="UnknownNullness"
        message="Unknown nullability; explicitly declare as `@Nullable` or `@NonNull` to improve Kotlin interoperability; see https://developer.android.com/kotlin/interop#nullability_annotations"
        errorLine1="    public AccessibilityNodeInfoCompat getChild(int index) {"
        errorLine2="           ~~~~~~~~~~~~~~~~~~~~~~~~~~~">
        <location
            file="src/main/java/androidx/core/view/accessibility/AccessibilityNodeInfoCompat.java"/>
    </issue>

    <issue
        id="UnknownNullness"
        message="Unknown nullability; explicitly declare as `@Nullable` or `@NonNull` to improve Kotlin interoperability; see https://developer.android.com/kotlin/interop#nullability_annotations"
        errorLine1="    public void addChild(View child) {"
        errorLine2="                         ~~~~">
        <location
            file="src/main/java/androidx/core/view/accessibility/AccessibilityNodeInfoCompat.java"/>
    </issue>

    <issue
        id="UnknownNullness"
        message="Unknown nullability; explicitly declare as `@Nullable` or `@NonNull` to improve Kotlin interoperability; see https://developer.android.com/kotlin/interop#nullability_annotations"
        errorLine1="    public void addChild(View root, int virtualDescendantId) {"
        errorLine2="                         ~~~~">
        <location
            file="src/main/java/androidx/core/view/accessibility/AccessibilityNodeInfoCompat.java"/>
    </issue>

    <issue
        id="UnknownNullness"
        message="Unknown nullability; explicitly declare as `@Nullable` or `@NonNull` to improve Kotlin interoperability; see https://developer.android.com/kotlin/interop#nullability_annotations"
        errorLine1="    public boolean removeChild(View child) {"
        errorLine2="                               ~~~~">
        <location
            file="src/main/java/androidx/core/view/accessibility/AccessibilityNodeInfoCompat.java"/>
    </issue>

    <issue
        id="UnknownNullness"
        message="Unknown nullability; explicitly declare as `@Nullable` or `@NonNull` to improve Kotlin interoperability; see https://developer.android.com/kotlin/interop#nullability_annotations"
        errorLine1="    public boolean removeChild(View root, int virtualDescendantId) {"
        errorLine2="                               ~~~~">
        <location
            file="src/main/java/androidx/core/view/accessibility/AccessibilityNodeInfoCompat.java"/>
    </issue>

    <issue
        id="UnknownNullness"
        message="Unknown nullability; explicitly declare as `@Nullable` or `@NonNull` to improve Kotlin interoperability; see https://developer.android.com/kotlin/interop#nullability_annotations"
        errorLine1="    public void addAction(AccessibilityActionCompat action) {"
        errorLine2="                          ~~~~~~~~~~~~~~~~~~~~~~~~~">
        <location
            file="src/main/java/androidx/core/view/accessibility/AccessibilityNodeInfoCompat.java"/>
    </issue>

    <issue
        id="UnknownNullness"
        message="Unknown nullability; explicitly declare as `@Nullable` or `@NonNull` to improve Kotlin interoperability; see https://developer.android.com/kotlin/interop#nullability_annotations"
        errorLine1="    public boolean removeAction(AccessibilityActionCompat action) {"
        errorLine2="                                ~~~~~~~~~~~~~~~~~~~~~~~~~">
        <location
            file="src/main/java/androidx/core/view/accessibility/AccessibilityNodeInfoCompat.java"/>
    </issue>

    <issue
        id="UnknownNullness"
        message="Unknown nullability; explicitly declare as `@Nullable` or `@NonNull` to improve Kotlin interoperability; see https://developer.android.com/kotlin/interop#nullability_annotations"
        errorLine1="    public boolean performAction(int action, Bundle arguments) {"
        errorLine2="                                             ~~~~~~">
        <location
            file="src/main/java/androidx/core/view/accessibility/AccessibilityNodeInfoCompat.java"/>
    </issue>

    <issue
        id="UnknownNullness"
        message="Unknown nullability; explicitly declare as `@Nullable` or `@NonNull` to improve Kotlin interoperability; see https://developer.android.com/kotlin/interop#nullability_annotations"
        errorLine1="    public List&lt;AccessibilityNodeInfoCompat> findAccessibilityNodeInfosByText(String text) {"
        errorLine2="           ~~~~~~~~~~~~~~~~~~~~~~~~~~~~~~~~~">
        <location
            file="src/main/java/androidx/core/view/accessibility/AccessibilityNodeInfoCompat.java"/>
    </issue>

    <issue
        id="UnknownNullness"
        message="Unknown nullability; explicitly declare as `@Nullable` or `@NonNull` to improve Kotlin interoperability; see https://developer.android.com/kotlin/interop#nullability_annotations"
        errorLine1="    public List&lt;AccessibilityNodeInfoCompat> findAccessibilityNodeInfosByText(String text) {"
        errorLine2="                                                                              ~~~~~~">
        <location
            file="src/main/java/androidx/core/view/accessibility/AccessibilityNodeInfoCompat.java"/>
    </issue>

    <issue
        id="UnknownNullness"
        message="Unknown nullability; explicitly declare as `@Nullable` or `@NonNull` to improve Kotlin interoperability; see https://developer.android.com/kotlin/interop#nullability_annotations"
        errorLine1="    public AccessibilityNodeInfoCompat getParent() {"
        errorLine2="           ~~~~~~~~~~~~~~~~~~~~~~~~~~~">
        <location
            file="src/main/java/androidx/core/view/accessibility/AccessibilityNodeInfoCompat.java"/>
    </issue>

    <issue
        id="UnknownNullness"
        message="Unknown nullability; explicitly declare as `@Nullable` or `@NonNull` to improve Kotlin interoperability; see https://developer.android.com/kotlin/interop#nullability_annotations"
        errorLine1="    public void setParent(View parent) {"
        errorLine2="                          ~~~~">
        <location
            file="src/main/java/androidx/core/view/accessibility/AccessibilityNodeInfoCompat.java"/>
    </issue>

    <issue
        id="UnknownNullness"
        message="Unknown nullability; explicitly declare as `@Nullable` or `@NonNull` to improve Kotlin interoperability; see https://developer.android.com/kotlin/interop#nullability_annotations"
        errorLine1="    public void setParent(View root, int virtualDescendantId) {"
        errorLine2="                          ~~~~">
        <location
            file="src/main/java/androidx/core/view/accessibility/AccessibilityNodeInfoCompat.java"/>
    </issue>

    <issue
        id="UnknownNullness"
        message="Unknown nullability; explicitly declare as `@Nullable` or `@NonNull` to improve Kotlin interoperability; see https://developer.android.com/kotlin/interop#nullability_annotations"
        errorLine1="    public void getBoundsInScreen(Rect outBounds) {"
        errorLine2="                                  ~~~~">
        <location
            file="src/main/java/androidx/core/view/accessibility/AccessibilityNodeInfoCompat.java"/>
    </issue>

    <issue
        id="UnknownNullness"
        message="Unknown nullability; explicitly declare as `@Nullable` or `@NonNull` to improve Kotlin interoperability; see https://developer.android.com/kotlin/interop#nullability_annotations"
        errorLine1="    public void setBoundsInScreen(Rect bounds) {"
        errorLine2="                                  ~~~~">
        <location
            file="src/main/java/androidx/core/view/accessibility/AccessibilityNodeInfoCompat.java"/>
    </issue>

    <issue
        id="UnknownNullness"
        message="Unknown nullability; explicitly declare as `@Nullable` or `@NonNull` to improve Kotlin interoperability; see https://developer.android.com/kotlin/interop#nullability_annotations"
        errorLine1="    public CharSequence getPackageName() {"
        errorLine2="           ~~~~~~~~~~~~">
        <location
            file="src/main/java/androidx/core/view/accessibility/AccessibilityNodeInfoCompat.java"/>
    </issue>

    <issue
        id="UnknownNullness"
        message="Unknown nullability; explicitly declare as `@Nullable` or `@NonNull` to improve Kotlin interoperability; see https://developer.android.com/kotlin/interop#nullability_annotations"
        errorLine1="    public void setPackageName(CharSequence packageName) {"
        errorLine2="                               ~~~~~~~~~~~~">
        <location
            file="src/main/java/androidx/core/view/accessibility/AccessibilityNodeInfoCompat.java"/>
    </issue>

    <issue
        id="UnknownNullness"
        message="Unknown nullability; explicitly declare as `@Nullable` or `@NonNull` to improve Kotlin interoperability; see https://developer.android.com/kotlin/interop#nullability_annotations"
        errorLine1="    public CharSequence getClassName() {"
        errorLine2="           ~~~~~~~~~~~~">
        <location
            file="src/main/java/androidx/core/view/accessibility/AccessibilityNodeInfoCompat.java"/>
    </issue>

    <issue
        id="UnknownNullness"
        message="Unknown nullability; explicitly declare as `@Nullable` or `@NonNull` to improve Kotlin interoperability; see https://developer.android.com/kotlin/interop#nullability_annotations"
        errorLine1="    public void setClassName(CharSequence className) {"
        errorLine2="                             ~~~~~~~~~~~~">
        <location
            file="src/main/java/androidx/core/view/accessibility/AccessibilityNodeInfoCompat.java"/>
    </issue>

    <issue
        id="UnknownNullness"
        message="Unknown nullability; explicitly declare as `@Nullable` or `@NonNull` to improve Kotlin interoperability; see https://developer.android.com/kotlin/interop#nullability_annotations"
        errorLine1="    public CharSequence getText() {"
        errorLine2="           ~~~~~~~~~~~~">
        <location
            file="src/main/java/androidx/core/view/accessibility/AccessibilityNodeInfoCompat.java"/>
    </issue>

    <issue
        id="UnknownNullness"
        message="Unknown nullability; explicitly declare as `@Nullable` or `@NonNull` to improve Kotlin interoperability; see https://developer.android.com/kotlin/interop#nullability_annotations"
        errorLine1="    public void setText(CharSequence text) {"
        errorLine2="                        ~~~~~~~~~~~~">
        <location
            file="src/main/java/androidx/core/view/accessibility/AccessibilityNodeInfoCompat.java"/>
    </issue>

    <issue
        id="UnknownNullness"
        message="Unknown nullability; explicitly declare as `@Nullable` or `@NonNull` to improve Kotlin interoperability; see https://developer.android.com/kotlin/interop#nullability_annotations"
        errorLine1="    public void addSpansToExtras(CharSequence text, View view) {"
        errorLine2="                                 ~~~~~~~~~~~~">
        <location
            file="src/main/java/androidx/core/view/accessibility/AccessibilityNodeInfoCompat.java"/>
    </issue>

    <issue
        id="UnknownNullness"
        message="Unknown nullability; explicitly declare as `@Nullable` or `@NonNull` to improve Kotlin interoperability; see https://developer.android.com/kotlin/interop#nullability_annotations"
        errorLine1="    public void addSpansToExtras(CharSequence text, View view) {"
        errorLine2="                                                    ~~~~">
        <location
            file="src/main/java/androidx/core/view/accessibility/AccessibilityNodeInfoCompat.java"/>
    </issue>

    <issue
        id="UnknownNullness"
        message="Unknown nullability; explicitly declare as `@Nullable` or `@NonNull` to improve Kotlin interoperability; see https://developer.android.com/kotlin/interop#nullability_annotations"
        errorLine1="    public static ClickableSpan[] getClickableSpans(CharSequence text) {"
        errorLine2="                  ~~~~~~~~~~~~~~~">
        <location
            file="src/main/java/androidx/core/view/accessibility/AccessibilityNodeInfoCompat.java"/>
    </issue>

    <issue
        id="UnknownNullness"
        message="Unknown nullability; explicitly declare as `@Nullable` or `@NonNull` to improve Kotlin interoperability; see https://developer.android.com/kotlin/interop#nullability_annotations"
        errorLine1="    public static ClickableSpan[] getClickableSpans(CharSequence text) {"
        errorLine2="                                                    ~~~~~~~~~~~~">
        <location
            file="src/main/java/androidx/core/view/accessibility/AccessibilityNodeInfoCompat.java"/>
    </issue>

    <issue
        id="UnknownNullness"
        message="Unknown nullability; explicitly declare as `@Nullable` or `@NonNull` to improve Kotlin interoperability; see https://developer.android.com/kotlin/interop#nullability_annotations"
        errorLine1="    public CharSequence getContentDescription() {"
        errorLine2="           ~~~~~~~~~~~~">
        <location
            file="src/main/java/androidx/core/view/accessibility/AccessibilityNodeInfoCompat.java"/>
    </issue>

    <issue
        id="UnknownNullness"
        message="Unknown nullability; explicitly declare as `@Nullable` or `@NonNull` to improve Kotlin interoperability; see https://developer.android.com/kotlin/interop#nullability_annotations"
        errorLine1="    public void setContentDescription(CharSequence contentDescription) {"
        errorLine2="                                      ~~~~~~~~~~~~">
        <location
            file="src/main/java/androidx/core/view/accessibility/AccessibilityNodeInfoCompat.java"/>
    </issue>

    <issue
        id="UnknownNullness"
        message="Unknown nullability; explicitly declare as `@Nullable` or `@NonNull` to improve Kotlin interoperability; see https://developer.android.com/kotlin/interop#nullability_annotations"
        errorLine1="    public void setViewIdResourceName(String viewId) {"
        errorLine2="                                      ~~~~~~">
        <location
            file="src/main/java/androidx/core/view/accessibility/AccessibilityNodeInfoCompat.java"/>
    </issue>

    <issue
        id="UnknownNullness"
        message="Unknown nullability; explicitly declare as `@Nullable` or `@NonNull` to improve Kotlin interoperability; see https://developer.android.com/kotlin/interop#nullability_annotations"
        errorLine1="    public String getViewIdResourceName() {"
        errorLine2="           ~~~~~~">
        <location
            file="src/main/java/androidx/core/view/accessibility/AccessibilityNodeInfoCompat.java"/>
    </issue>

    <issue
        id="UnknownNullness"
        message="Unknown nullability; explicitly declare as `@Nullable` or `@NonNull` to improve Kotlin interoperability; see https://developer.android.com/kotlin/interop#nullability_annotations"
        errorLine1="    public CollectionInfoCompat getCollectionInfo() {"
        errorLine2="           ~~~~~~~~~~~~~~~~~~~~">
        <location
            file="src/main/java/androidx/core/view/accessibility/AccessibilityNodeInfoCompat.java"/>
    </issue>

    <issue
        id="UnknownNullness"
        message="Unknown nullability; explicitly declare as `@Nullable` or `@NonNull` to improve Kotlin interoperability; see https://developer.android.com/kotlin/interop#nullability_annotations"
        errorLine1="    public void setCollectionInfo(Object collectionInfo) {"
        errorLine2="                                  ~~~~~~">
        <location
            file="src/main/java/androidx/core/view/accessibility/AccessibilityNodeInfoCompat.java"/>
    </issue>

    <issue
        id="UnknownNullness"
        message="Unknown nullability; explicitly declare as `@Nullable` or `@NonNull` to improve Kotlin interoperability; see https://developer.android.com/kotlin/interop#nullability_annotations"
        errorLine1="    public void setCollectionItemInfo(Object collectionItemInfo) {"
        errorLine2="                                      ~~~~~~">
        <location
            file="src/main/java/androidx/core/view/accessibility/AccessibilityNodeInfoCompat.java"/>
    </issue>

    <issue
        id="UnknownNullness"
        message="Unknown nullability; explicitly declare as `@Nullable` or `@NonNull` to improve Kotlin interoperability; see https://developer.android.com/kotlin/interop#nullability_annotations"
        errorLine1="    public CollectionItemInfoCompat getCollectionItemInfo() {"
        errorLine2="           ~~~~~~~~~~~~~~~~~~~~~~~~">
        <location
            file="src/main/java/androidx/core/view/accessibility/AccessibilityNodeInfoCompat.java"/>
    </issue>

    <issue
        id="UnknownNullness"
        message="Unknown nullability; explicitly declare as `@Nullable` or `@NonNull` to improve Kotlin interoperability; see https://developer.android.com/kotlin/interop#nullability_annotations"
        errorLine1="    public RangeInfoCompat getRangeInfo() {"
        errorLine2="           ~~~~~~~~~~~~~~~">
        <location
            file="src/main/java/androidx/core/view/accessibility/AccessibilityNodeInfoCompat.java"/>
    </issue>

    <issue
        id="UnknownNullness"
        message="Unknown nullability; explicitly declare as `@Nullable` or `@NonNull` to improve Kotlin interoperability; see https://developer.android.com/kotlin/interop#nullability_annotations"
        errorLine1="    public void setRangeInfo(RangeInfoCompat rangeInfo) {"
        errorLine2="                             ~~~~~~~~~~~~~~~">
        <location
            file="src/main/java/androidx/core/view/accessibility/AccessibilityNodeInfoCompat.java"/>
    </issue>

    <issue
        id="UnknownNullness"
        message="Unknown nullability; explicitly declare as `@Nullable` or `@NonNull` to improve Kotlin interoperability; see https://developer.android.com/kotlin/interop#nullability_annotations"
        errorLine1="    public List&lt;AccessibilityActionCompat> getActionList() {"
        errorLine2="           ~~~~~~~~~~~~~~~~~~~~~~~~~~~~~~~">
        <location
            file="src/main/java/androidx/core/view/accessibility/AccessibilityNodeInfoCompat.java"/>
    </issue>

    <issue
        id="UnknownNullness"
        message="Unknown nullability; explicitly declare as `@Nullable` or `@NonNull` to improve Kotlin interoperability; see https://developer.android.com/kotlin/interop#nullability_annotations"
        errorLine1="    public void setError(CharSequence error) {"
        errorLine2="                         ~~~~~~~~~~~~">
        <location
            file="src/main/java/androidx/core/view/accessibility/AccessibilityNodeInfoCompat.java"/>
    </issue>

    <issue
        id="UnknownNullness"
        message="Unknown nullability; explicitly declare as `@Nullable` or `@NonNull` to improve Kotlin interoperability; see https://developer.android.com/kotlin/interop#nullability_annotations"
        errorLine1="    public CharSequence getError() {"
        errorLine2="           ~~~~~~~~~~~~">
        <location
            file="src/main/java/androidx/core/view/accessibility/AccessibilityNodeInfoCompat.java"/>
    </issue>

    <issue
        id="UnknownNullness"
        message="Unknown nullability; explicitly declare as `@Nullable` or `@NonNull` to improve Kotlin interoperability; see https://developer.android.com/kotlin/interop#nullability_annotations"
        errorLine1="    public void setLabelFor(View labeled) {"
        errorLine2="                            ~~~~">
        <location
            file="src/main/java/androidx/core/view/accessibility/AccessibilityNodeInfoCompat.java"/>
    </issue>

    <issue
        id="UnknownNullness"
        message="Unknown nullability; explicitly declare as `@Nullable` or `@NonNull` to improve Kotlin interoperability; see https://developer.android.com/kotlin/interop#nullability_annotations"
        errorLine1="    public void setLabelFor(View root, int virtualDescendantId) {"
        errorLine2="                            ~~~~">
        <location
            file="src/main/java/androidx/core/view/accessibility/AccessibilityNodeInfoCompat.java"/>
    </issue>

    <issue
        id="UnknownNullness"
        message="Unknown nullability; explicitly declare as `@Nullable` or `@NonNull` to improve Kotlin interoperability; see https://developer.android.com/kotlin/interop#nullability_annotations"
        errorLine1="    public AccessibilityNodeInfoCompat getLabelFor() {"
        errorLine2="           ~~~~~~~~~~~~~~~~~~~~~~~~~~~">
        <location
            file="src/main/java/androidx/core/view/accessibility/AccessibilityNodeInfoCompat.java"/>
    </issue>

    <issue
        id="UnknownNullness"
        message="Unknown nullability; explicitly declare as `@Nullable` or `@NonNull` to improve Kotlin interoperability; see https://developer.android.com/kotlin/interop#nullability_annotations"
        errorLine1="    public void setLabeledBy(View label) {"
        errorLine2="                             ~~~~">
        <location
            file="src/main/java/androidx/core/view/accessibility/AccessibilityNodeInfoCompat.java"/>
    </issue>

    <issue
        id="UnknownNullness"
        message="Unknown nullability; explicitly declare as `@Nullable` or `@NonNull` to improve Kotlin interoperability; see https://developer.android.com/kotlin/interop#nullability_annotations"
        errorLine1="    public void setLabeledBy(View root, int virtualDescendantId) {"
        errorLine2="                             ~~~~">
        <location
            file="src/main/java/androidx/core/view/accessibility/AccessibilityNodeInfoCompat.java"/>
    </issue>

    <issue
        id="UnknownNullness"
        message="Unknown nullability; explicitly declare as `@Nullable` or `@NonNull` to improve Kotlin interoperability; see https://developer.android.com/kotlin/interop#nullability_annotations"
        errorLine1="    public AccessibilityNodeInfoCompat getLabeledBy() {"
        errorLine2="           ~~~~~~~~~~~~~~~~~~~~~~~~~~~">
        <location
            file="src/main/java/androidx/core/view/accessibility/AccessibilityNodeInfoCompat.java"/>
    </issue>

    <issue
        id="UnknownNullness"
        message="Unknown nullability; explicitly declare as `@Nullable` or `@NonNull` to improve Kotlin interoperability; see https://developer.android.com/kotlin/interop#nullability_annotations"
        errorLine1="    public List&lt;AccessibilityNodeInfoCompat> findAccessibilityNodeInfosByViewId(String viewId) {"
        errorLine2="           ~~~~~~~~~~~~~~~~~~~~~~~~~~~~~~~~~">
        <location
            file="src/main/java/androidx/core/view/accessibility/AccessibilityNodeInfoCompat.java"/>
    </issue>

    <issue
        id="UnknownNullness"
        message="Unknown nullability; explicitly declare as `@Nullable` or `@NonNull` to improve Kotlin interoperability; see https://developer.android.com/kotlin/interop#nullability_annotations"
        errorLine1="    public List&lt;AccessibilityNodeInfoCompat> findAccessibilityNodeInfosByViewId(String viewId) {"
        errorLine2="                                                                                ~~~~~~">
        <location
            file="src/main/java/androidx/core/view/accessibility/AccessibilityNodeInfoCompat.java"/>
    </issue>

    <issue
        id="UnknownNullness"
        message="Unknown nullability; explicitly declare as `@Nullable` or `@NonNull` to improve Kotlin interoperability; see https://developer.android.com/kotlin/interop#nullability_annotations"
        errorLine1="    public Bundle getExtras() {"
        errorLine2="           ~~~~~~">
        <location
            file="src/main/java/androidx/core/view/accessibility/AccessibilityNodeInfoCompat.java"/>
    </issue>

    <issue
        id="UnknownNullness"
        message="Unknown nullability; explicitly declare as `@Nullable` or `@NonNull` to improve Kotlin interoperability; see https://developer.android.com/kotlin/interop#nullability_annotations"
        errorLine1="    public AccessibilityNodeInfoCompat getTraversalBefore() {"
        errorLine2="           ~~~~~~~~~~~~~~~~~~~~~~~~~~~">
        <location
            file="src/main/java/androidx/core/view/accessibility/AccessibilityNodeInfoCompat.java"/>
    </issue>

    <issue
        id="UnknownNullness"
        message="Unknown nullability; explicitly declare as `@Nullable` or `@NonNull` to improve Kotlin interoperability; see https://developer.android.com/kotlin/interop#nullability_annotations"
        errorLine1="    public void setTraversalBefore(View view) {"
        errorLine2="                                   ~~~~">
        <location
            file="src/main/java/androidx/core/view/accessibility/AccessibilityNodeInfoCompat.java"/>
    </issue>

    <issue
        id="UnknownNullness"
        message="Unknown nullability; explicitly declare as `@Nullable` or `@NonNull` to improve Kotlin interoperability; see https://developer.android.com/kotlin/interop#nullability_annotations"
        errorLine1="    public void setTraversalBefore(View root, int virtualDescendantId) {"
        errorLine2="                                   ~~~~">
        <location
            file="src/main/java/androidx/core/view/accessibility/AccessibilityNodeInfoCompat.java"/>
    </issue>

    <issue
        id="UnknownNullness"
        message="Unknown nullability; explicitly declare as `@Nullable` or `@NonNull` to improve Kotlin interoperability; see https://developer.android.com/kotlin/interop#nullability_annotations"
        errorLine1="    public AccessibilityNodeInfoCompat getTraversalAfter() {"
        errorLine2="           ~~~~~~~~~~~~~~~~~~~~~~~~~~~">
        <location
            file="src/main/java/androidx/core/view/accessibility/AccessibilityNodeInfoCompat.java"/>
    </issue>

    <issue
        id="UnknownNullness"
        message="Unknown nullability; explicitly declare as `@Nullable` or `@NonNull` to improve Kotlin interoperability; see https://developer.android.com/kotlin/interop#nullability_annotations"
        errorLine1="    public void setTraversalAfter(View view) {"
        errorLine2="                                  ~~~~">
        <location
            file="src/main/java/androidx/core/view/accessibility/AccessibilityNodeInfoCompat.java"/>
    </issue>

    <issue
        id="UnknownNullness"
        message="Unknown nullability; explicitly declare as `@Nullable` or `@NonNull` to improve Kotlin interoperability; see https://developer.android.com/kotlin/interop#nullability_annotations"
        errorLine1="    public void setTraversalAfter(View root, int virtualDescendantId) {"
        errorLine2="                                  ~~~~">
        <location
            file="src/main/java/androidx/core/view/accessibility/AccessibilityNodeInfoCompat.java"/>
    </issue>

    <issue
        id="UnknownNullness"
        message="Unknown nullability; explicitly declare as `@Nullable` or `@NonNull` to improve Kotlin interoperability; see https://developer.android.com/kotlin/interop#nullability_annotations"
        errorLine1="    public AccessibilityWindowInfoCompat getWindow() {"
        errorLine2="           ~~~~~~~~~~~~~~~~~~~~~~~~~~~~~">
        <location
            file="src/main/java/androidx/core/view/accessibility/AccessibilityNodeInfoCompat.java"/>
    </issue>

    <issue
        id="UnknownNullness"
        message="Unknown nullability; explicitly declare as `@Nullable` or `@NonNull` to improve Kotlin interoperability; see https://developer.android.com/kotlin/interop#nullability_annotations"
        errorLine1="    public AutoScrollHelper setEnabled(boolean enabled) {"
        errorLine2="           ~~~~~~~~~~~~~~~~">
        <location
            file="src/main/java/androidx/core/widget/AutoScrollHelper.java"/>
    </issue>

    <issue
        id="UnknownNullness"
        message="Unknown nullability; explicitly declare as `@Nullable` or `@NonNull` to improve Kotlin interoperability; see https://developer.android.com/kotlin/interop#nullability_annotations"
        errorLine1="    public AutoScrollHelper setExclusive(boolean exclusive) {"
        errorLine2="           ~~~~~~~~~~~~~~~~">
        <location
            file="src/main/java/androidx/core/widget/AutoScrollHelper.java"/>
    </issue>

    <issue
        id="UnknownNullness"
        message="Unknown nullability; explicitly declare as `@Nullable` or `@NonNull` to improve Kotlin interoperability; see https://developer.android.com/kotlin/interop#nullability_annotations"
        errorLine1="    int[] getAutoSizeTextAvailableSizes();"
        errorLine2="    ~~~~~">
        <location
            file="src/main/java/androidx/core/widget/AutoSizeableTextView.java"/>
    </issue>

    <issue
        id="UnknownNullness"
        message="Unknown nullability; explicitly declare as `@Nullable` or `@NonNull` to improve Kotlin interoperability; see https://developer.android.com/kotlin/interop#nullability_annotations"
        errorLine1="        public Builder(Locale locale) {"
        errorLine2="                       ~~~~~~">
        <location
            file="src/main/java/androidx/core/text/BidiFormatter.java"/>
    </issue>

    <issue
        id="UnknownNullness"
        message="Unknown nullability; explicitly declare as `@Nullable` or `@NonNull` to improve Kotlin interoperability; see https://developer.android.com/kotlin/interop#nullability_annotations"
        errorLine1="        public Builder stereoReset(boolean stereoReset) {"
        errorLine2="               ~~~~~~~">
        <location
            file="src/main/java/androidx/core/text/BidiFormatter.java"/>
    </issue>

    <issue
        id="UnknownNullness"
        message="Unknown nullability; explicitly declare as `@Nullable` or `@NonNull` to improve Kotlin interoperability; see https://developer.android.com/kotlin/interop#nullability_annotations"
        errorLine1="        public Builder setTextDirectionHeuristic(TextDirectionHeuristicCompat heuristic) {"
        errorLine2="               ~~~~~~~">
        <location
            file="src/main/java/androidx/core/text/BidiFormatter.java"/>
    </issue>

    <issue
        id="UnknownNullness"
        message="Unknown nullability; explicitly declare as `@Nullable` or `@NonNull` to improve Kotlin interoperability; see https://developer.android.com/kotlin/interop#nullability_annotations"
        errorLine1="        public Builder setTextDirectionHeuristic(TextDirectionHeuristicCompat heuristic) {"
        errorLine2="                                                 ~~~~~~~~~~~~~~~~~~~~~~~~~~~~">
        <location
            file="src/main/java/androidx/core/text/BidiFormatter.java"/>
    </issue>

    <issue
        id="UnknownNullness"
        message="Unknown nullability; explicitly declare as `@Nullable` or `@NonNull` to improve Kotlin interoperability; see https://developer.android.com/kotlin/interop#nullability_annotations"
        errorLine1="        public BidiFormatter build() {"
        errorLine2="               ~~~~~~~~~~~~~">
        <location
            file="src/main/java/androidx/core/text/BidiFormatter.java"/>
    </issue>

    <issue
        id="UnknownNullness"
        message="Unknown nullability; explicitly declare as `@Nullable` or `@NonNull` to improve Kotlin interoperability; see https://developer.android.com/kotlin/interop#nullability_annotations"
        errorLine1="    public static BidiFormatter getInstance() {"
        errorLine2="                  ~~~~~~~~~~~~~">
        <location
            file="src/main/java/androidx/core/text/BidiFormatter.java"/>
    </issue>

    <issue
        id="UnknownNullness"
        message="Unknown nullability; explicitly declare as `@Nullable` or `@NonNull` to improve Kotlin interoperability; see https://developer.android.com/kotlin/interop#nullability_annotations"
        errorLine1="    public static BidiFormatter getInstance(boolean rtlContext) {"
        errorLine2="                  ~~~~~~~~~~~~~">
        <location
            file="src/main/java/androidx/core/text/BidiFormatter.java"/>
    </issue>

    <issue
        id="UnknownNullness"
        message="Unknown nullability; explicitly declare as `@Nullable` or `@NonNull` to improve Kotlin interoperability; see https://developer.android.com/kotlin/interop#nullability_annotations"
        errorLine1="    public static BidiFormatter getInstance(Locale locale) {"
        errorLine2="                  ~~~~~~~~~~~~~">
        <location
            file="src/main/java/androidx/core/text/BidiFormatter.java"/>
    </issue>

    <issue
        id="UnknownNullness"
        message="Unknown nullability; explicitly declare as `@Nullable` or `@NonNull` to improve Kotlin interoperability; see https://developer.android.com/kotlin/interop#nullability_annotations"
        errorLine1="    public static BidiFormatter getInstance(Locale locale) {"
        errorLine2="                                            ~~~~~~">
        <location
            file="src/main/java/androidx/core/text/BidiFormatter.java"/>
    </issue>

    <issue
        id="UnknownNullness"
        message="Unknown nullability; explicitly declare as `@Nullable` or `@NonNull` to improve Kotlin interoperability; see https://developer.android.com/kotlin/interop#nullability_annotations"
        errorLine1="    public boolean isRtl(String str) {"
        errorLine2="                         ~~~~~~">
        <location
            file="src/main/java/androidx/core/text/BidiFormatter.java"/>
    </issue>

    <issue
        id="UnknownNullness"
        message="Unknown nullability; explicitly declare as `@Nullable` or `@NonNull` to improve Kotlin interoperability; see https://developer.android.com/kotlin/interop#nullability_annotations"
        errorLine1="    public boolean isRtl(CharSequence str) {"
        errorLine2="                         ~~~~~~~~~~~~">
        <location
            file="src/main/java/androidx/core/text/BidiFormatter.java"/>
    </issue>

    <issue
        id="UnknownNullness"
        message="Unknown nullability; explicitly declare as `@Nullable` or `@NonNull` to improve Kotlin interoperability; see https://developer.android.com/kotlin/interop#nullability_annotations"
        errorLine1="    public String unicodeWrap(String str, TextDirectionHeuristicCompat heuristic, boolean isolate) {"
        errorLine2="           ~~~~~~">
        <location
            file="src/main/java/androidx/core/text/BidiFormatter.java"/>
    </issue>

    <issue
        id="UnknownNullness"
        message="Unknown nullability; explicitly declare as `@Nullable` or `@NonNull` to improve Kotlin interoperability; see https://developer.android.com/kotlin/interop#nullability_annotations"
        errorLine1="    public String unicodeWrap(String str, TextDirectionHeuristicCompat heuristic, boolean isolate) {"
        errorLine2="                              ~~~~~~">
        <location
            file="src/main/java/androidx/core/text/BidiFormatter.java"/>
    </issue>

    <issue
        id="UnknownNullness"
        message="Unknown nullability; explicitly declare as `@Nullable` or `@NonNull` to improve Kotlin interoperability; see https://developer.android.com/kotlin/interop#nullability_annotations"
        errorLine1="    public String unicodeWrap(String str, TextDirectionHeuristicCompat heuristic, boolean isolate) {"
        errorLine2="                                          ~~~~~~~~~~~~~~~~~~~~~~~~~~~~">
        <location
            file="src/main/java/androidx/core/text/BidiFormatter.java"/>
    </issue>

    <issue
        id="UnknownNullness"
        message="Unknown nullability; explicitly declare as `@Nullable` or `@NonNull` to improve Kotlin interoperability; see https://developer.android.com/kotlin/interop#nullability_annotations"
        errorLine1="    public CharSequence unicodeWrap(CharSequence str, TextDirectionHeuristicCompat heuristic,"
        errorLine2="           ~~~~~~~~~~~~">
        <location
            file="src/main/java/androidx/core/text/BidiFormatter.java"/>
    </issue>

    <issue
        id="UnknownNullness"
        message="Unknown nullability; explicitly declare as `@Nullable` or `@NonNull` to improve Kotlin interoperability; see https://developer.android.com/kotlin/interop#nullability_annotations"
        errorLine1="    public CharSequence unicodeWrap(CharSequence str, TextDirectionHeuristicCompat heuristic,"
        errorLine2="                                    ~~~~~~~~~~~~">
        <location
            file="src/main/java/androidx/core/text/BidiFormatter.java"/>
    </issue>

    <issue
        id="UnknownNullness"
        message="Unknown nullability; explicitly declare as `@Nullable` or `@NonNull` to improve Kotlin interoperability; see https://developer.android.com/kotlin/interop#nullability_annotations"
        errorLine1="    public CharSequence unicodeWrap(CharSequence str, TextDirectionHeuristicCompat heuristic,"
        errorLine2="                                                      ~~~~~~~~~~~~~~~~~~~~~~~~~~~~">
        <location
            file="src/main/java/androidx/core/text/BidiFormatter.java"/>
    </issue>

    <issue
        id="UnknownNullness"
        message="Unknown nullability; explicitly declare as `@Nullable` or `@NonNull` to improve Kotlin interoperability; see https://developer.android.com/kotlin/interop#nullability_annotations"
        errorLine1="    public String unicodeWrap(String str, TextDirectionHeuristicCompat heuristic) {"
        errorLine2="           ~~~~~~">
        <location
            file="src/main/java/androidx/core/text/BidiFormatter.java"/>
    </issue>

    <issue
        id="UnknownNullness"
        message="Unknown nullability; explicitly declare as `@Nullable` or `@NonNull` to improve Kotlin interoperability; see https://developer.android.com/kotlin/interop#nullability_annotations"
        errorLine1="    public String unicodeWrap(String str, TextDirectionHeuristicCompat heuristic) {"
        errorLine2="                              ~~~~~~">
        <location
            file="src/main/java/androidx/core/text/BidiFormatter.java"/>
    </issue>

    <issue
        id="UnknownNullness"
        message="Unknown nullability; explicitly declare as `@Nullable` or `@NonNull` to improve Kotlin interoperability; see https://developer.android.com/kotlin/interop#nullability_annotations"
        errorLine1="    public String unicodeWrap(String str, TextDirectionHeuristicCompat heuristic) {"
        errorLine2="                                          ~~~~~~~~~~~~~~~~~~~~~~~~~~~~">
        <location
            file="src/main/java/androidx/core/text/BidiFormatter.java"/>
    </issue>

    <issue
        id="UnknownNullness"
        message="Unknown nullability; explicitly declare as `@Nullable` or `@NonNull` to improve Kotlin interoperability; see https://developer.android.com/kotlin/interop#nullability_annotations"
        errorLine1="    public CharSequence unicodeWrap(CharSequence str, TextDirectionHeuristicCompat heuristic) {"
        errorLine2="           ~~~~~~~~~~~~">
        <location
            file="src/main/java/androidx/core/text/BidiFormatter.java"/>
    </issue>

    <issue
        id="UnknownNullness"
        message="Unknown nullability; explicitly declare as `@Nullable` or `@NonNull` to improve Kotlin interoperability; see https://developer.android.com/kotlin/interop#nullability_annotations"
        errorLine1="    public CharSequence unicodeWrap(CharSequence str, TextDirectionHeuristicCompat heuristic) {"
        errorLine2="                                    ~~~~~~~~~~~~">
        <location
            file="src/main/java/androidx/core/text/BidiFormatter.java"/>
    </issue>

    <issue
        id="UnknownNullness"
        message="Unknown nullability; explicitly declare as `@Nullable` or `@NonNull` to improve Kotlin interoperability; see https://developer.android.com/kotlin/interop#nullability_annotations"
        errorLine1="    public CharSequence unicodeWrap(CharSequence str, TextDirectionHeuristicCompat heuristic) {"
        errorLine2="                                                      ~~~~~~~~~~~~~~~~~~~~~~~~~~~~">
        <location
            file="src/main/java/androidx/core/text/BidiFormatter.java"/>
    </issue>

    <issue
        id="UnknownNullness"
        message="Unknown nullability; explicitly declare as `@Nullable` or `@NonNull` to improve Kotlin interoperability; see https://developer.android.com/kotlin/interop#nullability_annotations"
        errorLine1="    public String unicodeWrap(String str, boolean isolate) {"
        errorLine2="           ~~~~~~">
        <location
            file="src/main/java/androidx/core/text/BidiFormatter.java"/>
    </issue>

    <issue
        id="UnknownNullness"
        message="Unknown nullability; explicitly declare as `@Nullable` or `@NonNull` to improve Kotlin interoperability; see https://developer.android.com/kotlin/interop#nullability_annotations"
        errorLine1="    public String unicodeWrap(String str, boolean isolate) {"
        errorLine2="                              ~~~~~~">
        <location
            file="src/main/java/androidx/core/text/BidiFormatter.java"/>
    </issue>

    <issue
        id="UnknownNullness"
        message="Unknown nullability; explicitly declare as `@Nullable` or `@NonNull` to improve Kotlin interoperability; see https://developer.android.com/kotlin/interop#nullability_annotations"
        errorLine1="    public CharSequence unicodeWrap(CharSequence str, boolean isolate) {"
        errorLine2="           ~~~~~~~~~~~~">
        <location
            file="src/main/java/androidx/core/text/BidiFormatter.java"/>
    </issue>

    <issue
        id="UnknownNullness"
        message="Unknown nullability; explicitly declare as `@Nullable` or `@NonNull` to improve Kotlin interoperability; see https://developer.android.com/kotlin/interop#nullability_annotations"
        errorLine1="    public CharSequence unicodeWrap(CharSequence str, boolean isolate) {"
        errorLine2="                                    ~~~~~~~~~~~~">
        <location
            file="src/main/java/androidx/core/text/BidiFormatter.java"/>
    </issue>

    <issue
        id="UnknownNullness"
        message="Unknown nullability; explicitly declare as `@Nullable` or `@NonNull` to improve Kotlin interoperability; see https://developer.android.com/kotlin/interop#nullability_annotations"
        errorLine1="    public String unicodeWrap(String str) {"
        errorLine2="           ~~~~~~">
        <location
            file="src/main/java/androidx/core/text/BidiFormatter.java"/>
    </issue>

    <issue
        id="UnknownNullness"
        message="Unknown nullability; explicitly declare as `@Nullable` or `@NonNull` to improve Kotlin interoperability; see https://developer.android.com/kotlin/interop#nullability_annotations"
        errorLine1="    public String unicodeWrap(String str) {"
        errorLine2="                              ~~~~~~">
        <location
            file="src/main/java/androidx/core/text/BidiFormatter.java"/>
    </issue>

    <issue
        id="UnknownNullness"
        message="Unknown nullability; explicitly declare as `@Nullable` or `@NonNull` to improve Kotlin interoperability; see https://developer.android.com/kotlin/interop#nullability_annotations"
        errorLine1="    public CharSequence unicodeWrap(CharSequence str) {"
        errorLine2="           ~~~~~~~~~~~~">
        <location
            file="src/main/java/androidx/core/text/BidiFormatter.java"/>
    </issue>

    <issue
        id="UnknownNullness"
        message="Unknown nullability; explicitly declare as `@Nullable` or `@NonNull` to improve Kotlin interoperability; see https://developer.android.com/kotlin/interop#nullability_annotations"
        errorLine1="    public CharSequence unicodeWrap(CharSequence str) {"
        errorLine2="                                    ~~~~~~~~~~~~">
        <location
            file="src/main/java/androidx/core/text/BidiFormatter.java"/>
    </issue>

    <issue
        id="UnknownNullness"
        message="Unknown nullability; explicitly declare as `@Nullable` or `@NonNull` to improve Kotlin interoperability; see https://developer.android.com/kotlin/interop#nullability_annotations"
        errorLine1="    public boolean onStateChanged(int[] stateSet) {"
        errorLine2="                                  ~~~~~">
        <location
            file="src/main/java/androidx/core/content/res/ComplexColorCompat.java"/>
    </issue>

    <issue
        id="UnknownNullness"
        message="Unknown nullability; explicitly declare as `@Nullable` or `@NonNull` to improve Kotlin interoperability; see https://developer.android.com/kotlin/interop#nullability_annotations"
        errorLine1="        Object getWrapper();"
        errorLine2="        ~~~~~~">
        <location
            file="src/main/java/androidx/core/app/CoreComponentFactory.java"/>
    </issue>

    <issue
        id="UnknownNullness"
        message="Unknown nullability; explicitly declare as `@Nullable` or `@NonNull` to improve Kotlin interoperability; see https://developer.android.com/kotlin/interop#nullability_annotations"
        errorLine1="    public static void buildShortClassTag(Object cls, StringBuilder out) {"
        errorLine2="                                          ~~~~~~">
        <location
            file="src/main/java/androidx/core/util/DebugUtils.java"/>
    </issue>

    <issue
        id="UnknownNullness"
        message="Unknown nullability; explicitly declare as `@Nullable` or `@NonNull` to improve Kotlin interoperability; see https://developer.android.com/kotlin/interop#nullability_annotations"
        errorLine1="    public static void buildShortClassTag(Object cls, StringBuilder out) {"
        errorLine2="                                                      ~~~~~~~~~~~~~">
        <location
            file="src/main/java/androidx/core/util/DebugUtils.java"/>
    </issue>

    <issue
        id="UnknownNullness"
        message="Unknown nullability; explicitly declare as `@Nullable` or `@NonNull` to improve Kotlin interoperability; see https://developer.android.com/kotlin/interop#nullability_annotations"
        errorLine1="    public static Uri getUriForFile(@NonNull Context context, @NonNull String authority,"
        errorLine2="                  ~~~">
        <location
            file="src/main/java/androidx/core/content/FileProvider.java"/>
    </issue>

    <issue
        id="UnknownNullness"
        message="Unknown nullability; explicitly declare as `@Nullable` or `@NonNull` to improve Kotlin interoperability; see https://developer.android.com/kotlin/interop#nullability_annotations"
        errorLine1="    public Uri insert(@NonNull Uri uri, @NonNull ContentValues values) {"
        errorLine2="           ~~~">
        <location
            file="src/main/java/androidx/core/content/FileProvider.java"/>
    </issue>

    <issue
        id="UnknownNullness"
        message="Unknown nullability; explicitly declare as `@Nullable` or `@NonNull` to improve Kotlin interoperability; see https://developer.android.com/kotlin/interop#nullability_annotations"
        errorLine1="        public FontInfo[] getFonts() {"
        errorLine2="               ~~~~~~~~~~">
        <location
            file="src/main/java/androidx/core/provider/FontsContractCompat.java"/>
    </issue>

    <issue
        id="UnknownNullness"
        message="Unknown nullability; explicitly declare as `@Nullable` or `@NonNull` to improve Kotlin interoperability; see https://developer.android.com/kotlin/interop#nullability_annotations"
        errorLine1="        public void onTypefaceRetrieved(Typeface typeface) {}"
        errorLine2="                                        ~~~~~~~~">
        <location
            file="src/main/java/androidx/core/provider/FontsContractCompat.java"/>
    </issue>

    <issue
        id="UnknownNullness"
        message="Unknown nullability; explicitly declare as `@Nullable` or `@NonNull` to improve Kotlin interoperability; see https://developer.android.com/kotlin/interop#nullability_annotations"
        errorLine1="    protected int computeScrollDeltaToGetChildRectOnScreen(Rect rect) {"
        errorLine2="                                                           ~~~~">
        <location
            file="src/main/java/androidx/core/widget/NestedScrollView.java"/>
    </issue>

    <issue
        id="UnknownNullness"
        message="Unknown nullability; explicitly declare as `@Nullable` or `@NonNull` to improve Kotlin interoperability; see https://developer.android.com/kotlin/interop#nullability_annotations"
        errorLine1="    Notification.Builder getBuilder();"
        errorLine2="    ~~~~~~~~~~~~~~~~~~~~">
        <location
            file="src/main/java/androidx/core/app/NotificationBuilderWithBuilderAccessor.java"/>
    </issue>

    <issue
        id="UnknownNullness"
        message="Unknown nullability; explicitly declare as `@Nullable` or `@NonNull` to improve Kotlin interoperability; see https://developer.android.com/kotlin/interop#nullability_annotations"
        errorLine1="        public Context mContext;"
        errorLine2="               ~~~~~~~">
        <location
            file="src/main/java/androidx/core/app/NotificationCompat.java"/>
    </issue>

    <issue
        id="UnknownNullness"
        message="Unknown nullability; explicitly declare as `@Nullable` or `@NonNull` to improve Kotlin interoperability; see https://developer.android.com/kotlin/interop#nullability_annotations"
        errorLine1="        public ArrayList&lt;Action> mActions = new ArrayList&lt;>();"
        errorLine2="               ~~~~~~~~~~~~~~~~~">
        <location
            file="src/main/java/androidx/core/app/NotificationCompat.java"/>
    </issue>

    <issue
        id="UnknownNullness"
        message="Unknown nullability; explicitly declare as `@Nullable` or `@NonNull` to improve Kotlin interoperability; see https://developer.android.com/kotlin/interop#nullability_annotations"
        errorLine1="        public RemoteViews getContentView() {"
        errorLine2="               ~~~~~~~~~~~">
        <location
            file="src/main/java/androidx/core/app/NotificationCompat.java"/>
    </issue>

    <issue
        id="UnknownNullness"
        message="Unknown nullability; explicitly declare as `@Nullable` or `@NonNull` to improve Kotlin interoperability; see https://developer.android.com/kotlin/interop#nullability_annotations"
        errorLine1="        public RemoteViews getBigContentView() {"
        errorLine2="               ~~~~~~~~~~~">
        <location
            file="src/main/java/androidx/core/app/NotificationCompat.java"/>
    </issue>

    <issue
        id="UnknownNullness"
        message="Unknown nullability; explicitly declare as `@Nullable` or `@NonNull` to improve Kotlin interoperability; see https://developer.android.com/kotlin/interop#nullability_annotations"
        errorLine1="        public RemoteViews getHeadsUpContentView() {"
        errorLine2="               ~~~~~~~~~~~">
        <location
            file="src/main/java/androidx/core/app/NotificationCompat.java"/>
    </issue>

    <issue
        id="UnknownNullness"
        message="Unknown nullability; explicitly declare as `@Nullable` or `@NonNull` to improve Kotlin interoperability; see https://developer.android.com/kotlin/interop#nullability_annotations"
        errorLine1="        protected Builder mBuilder;"
        errorLine2="                  ~~~~~~~">
        <location
            file="src/main/java/androidx/core/app/NotificationCompat.java"/>
    </issue>

    <issue
        id="UnknownNullness"
        message="Unknown nullability; explicitly declare as `@Nullable` or `@NonNull` to improve Kotlin interoperability; see https://developer.android.com/kotlin/interop#nullability_annotations"
        errorLine1="        public void apply(NotificationBuilderWithBuilderAccessor builder) {"
        errorLine2="                          ~~~~~~~~~~~~~~~~~~~~~~~~~~~~~~~~~~~~~~">
        <location
            file="src/main/java/androidx/core/app/NotificationCompat.java"/>
    </issue>

    <issue
        id="UnknownNullness"
        message="Unknown nullability; explicitly declare as `@Nullable` or `@NonNull` to improve Kotlin interoperability; see https://developer.android.com/kotlin/interop#nullability_annotations"
        errorLine1="        public RemoteViews makeContentView(NotificationBuilderWithBuilderAccessor builder) {"
        errorLine2="               ~~~~~~~~~~~">
        <location
            file="src/main/java/androidx/core/app/NotificationCompat.java"/>
    </issue>

    <issue
        id="UnknownNullness"
        message="Unknown nullability; explicitly declare as `@Nullable` or `@NonNull` to improve Kotlin interoperability; see https://developer.android.com/kotlin/interop#nullability_annotations"
        errorLine1="        public RemoteViews makeContentView(NotificationBuilderWithBuilderAccessor builder) {"
        errorLine2="                                           ~~~~~~~~~~~~~~~~~~~~~~~~~~~~~~~~~~~~~~">
        <location
            file="src/main/java/androidx/core/app/NotificationCompat.java"/>
    </issue>

    <issue
        id="UnknownNullness"
        message="Unknown nullability; explicitly declare as `@Nullable` or `@NonNull` to improve Kotlin interoperability; see https://developer.android.com/kotlin/interop#nullability_annotations"
        errorLine1="        public RemoteViews makeBigContentView(NotificationBuilderWithBuilderAccessor builder) {"
        errorLine2="               ~~~~~~~~~~~">
        <location
            file="src/main/java/androidx/core/app/NotificationCompat.java"/>
    </issue>

    <issue
        id="UnknownNullness"
        message="Unknown nullability; explicitly declare as `@Nullable` or `@NonNull` to improve Kotlin interoperability; see https://developer.android.com/kotlin/interop#nullability_annotations"
        errorLine1="        public RemoteViews makeBigContentView(NotificationBuilderWithBuilderAccessor builder) {"
        errorLine2="                                              ~~~~~~~~~~~~~~~~~~~~~~~~~~~~~~~~~~~~~~">
        <location
            file="src/main/java/androidx/core/app/NotificationCompat.java"/>
    </issue>

    <issue
        id="UnknownNullness"
        message="Unknown nullability; explicitly declare as `@Nullable` or `@NonNull` to improve Kotlin interoperability; see https://developer.android.com/kotlin/interop#nullability_annotations"
        errorLine1="        public RemoteViews makeHeadsUpContentView(NotificationBuilderWithBuilderAccessor builder) {"
        errorLine2="               ~~~~~~~~~~~">
        <location
            file="src/main/java/androidx/core/app/NotificationCompat.java"/>
    </issue>

    <issue
        id="UnknownNullness"
        message="Unknown nullability; explicitly declare as `@Nullable` or `@NonNull` to improve Kotlin interoperability; see https://developer.android.com/kotlin/interop#nullability_annotations"
        errorLine1="        public RemoteViews makeHeadsUpContentView(NotificationBuilderWithBuilderAccessor builder) {"
        errorLine2="                                                  ~~~~~~~~~~~~~~~~~~~~~~~~~~~~~~~~~~~~~~">
        <location
            file="src/main/java/androidx/core/app/NotificationCompat.java"/>
    </issue>

    <issue
        id="UnknownNullness"
        message="Unknown nullability; explicitly declare as `@Nullable` or `@NonNull` to improve Kotlin interoperability; see https://developer.android.com/kotlin/interop#nullability_annotations"
        errorLine1="        public Bitmap createColoredBitmap(int iconId, int color) {"
        errorLine2="               ~~~~~~">
        <location
            file="src/main/java/androidx/core/app/NotificationCompat.java"/>
    </issue>

    <issue
        id="UnknownNullness"
        message="Unknown nullability; explicitly declare as `@Nullable` or `@NonNull` to improve Kotlin interoperability; see https://developer.android.com/kotlin/interop#nullability_annotations"
        errorLine1="        public void buildIntoRemoteViews(RemoteViews outerView,"
        errorLine2="                                         ~~~~~~~~~~~">
        <location
            file="src/main/java/androidx/core/app/NotificationCompat.java"/>
    </issue>

    <issue
        id="UnknownNullness"
        message="Unknown nullability; explicitly declare as `@Nullable` or `@NonNull` to improve Kotlin interoperability; see https://developer.android.com/kotlin/interop#nullability_annotations"
        errorLine1="                RemoteViews innerView) {"
        errorLine2="                ~~~~~~~~~~~">
        <location
            file="src/main/java/androidx/core/app/NotificationCompat.java"/>
    </issue>

    <issue
        id="UnknownNullness"
        message="Unknown nullability; explicitly declare as `@Nullable` or `@NonNull` to improve Kotlin interoperability; see https://developer.android.com/kotlin/interop#nullability_annotations"
        errorLine1="        public void apply(NotificationBuilderWithBuilderAccessor builder) {"
        errorLine2="                          ~~~~~~~~~~~~~~~~~~~~~~~~~~~~~~~~~~~~~~">
        <location
            file="src/main/java/androidx/core/app/NotificationCompat.java"/>
    </issue>

    <issue
        id="UnknownNullness"
        message="Unknown nullability; explicitly declare as `@Nullable` or `@NonNull` to improve Kotlin interoperability; see https://developer.android.com/kotlin/interop#nullability_annotations"
        errorLine1="        public void apply(NotificationBuilderWithBuilderAccessor builder) {"
        errorLine2="                          ~~~~~~~~~~~~~~~~~~~~~~~~~~~~~~~~~~~~~~">
        <location
            file="src/main/java/androidx/core/app/NotificationCompat.java"/>
    </issue>

    <issue
        id="UnknownNullness"
        message="Unknown nullability; explicitly declare as `@Nullable` or `@NonNull` to improve Kotlin interoperability; see https://developer.android.com/kotlin/interop#nullability_annotations"
        errorLine1="        public void apply(NotificationBuilderWithBuilderAccessor builder) {"
        errorLine2="                          ~~~~~~~~~~~~~~~~~~~~~~~~~~~~~~~~~~~~~~">
        <location
            file="src/main/java/androidx/core/app/NotificationCompat.java"/>
    </issue>

    <issue
        id="UnknownNullness"
        message="Unknown nullability; explicitly declare as `@Nullable` or `@NonNull` to improve Kotlin interoperability; see https://developer.android.com/kotlin/interop#nullability_annotations"
        errorLine1="        public void apply(NotificationBuilderWithBuilderAccessor builderAccessor) {"
        errorLine2="                          ~~~~~~~~~~~~~~~~~~~~~~~~~~~~~~~~~~~~~~">
        <location
            file="src/main/java/androidx/core/app/NotificationCompat.java"/>
    </issue>

    <issue
        id="UnknownNullness"
        message="Unknown nullability; explicitly declare as `@Nullable` or `@NonNull` to improve Kotlin interoperability; see https://developer.android.com/kotlin/interop#nullability_annotations"
        errorLine1="        public void apply(NotificationBuilderWithBuilderAccessor builder) {"
        errorLine2="                          ~~~~~~~~~~~~~~~~~~~~~~~~~~~~~~~~~~~~~~">
        <location
            file="src/main/java/androidx/core/app/NotificationCompat.java"/>
    </issue>

    <issue
        id="UnknownNullness"
        message="Unknown nullability; explicitly declare as `@Nullable` or `@NonNull` to improve Kotlin interoperability; see https://developer.android.com/kotlin/interop#nullability_annotations"
        errorLine1="        public void apply(NotificationBuilderWithBuilderAccessor builder) {"
        errorLine2="                          ~~~~~~~~~~~~~~~~~~~~~~~~~~~~~~~~~~~~~~">
        <location
            file="src/main/java/androidx/core/app/NotificationCompat.java"/>
    </issue>

    <issue
        id="UnknownNullness"
        message="Unknown nullability; explicitly declare as `@Nullable` or `@NonNull` to improve Kotlin interoperability; see https://developer.android.com/kotlin/interop#nullability_annotations"
        errorLine1="        public RemoteViews makeContentView(NotificationBuilderWithBuilderAccessor builder) {"
        errorLine2="               ~~~~~~~~~~~">
        <location
            file="src/main/java/androidx/core/app/NotificationCompat.java"/>
    </issue>

    <issue
        id="UnknownNullness"
        message="Unknown nullability; explicitly declare as `@Nullable` or `@NonNull` to improve Kotlin interoperability; see https://developer.android.com/kotlin/interop#nullability_annotations"
        errorLine1="        public RemoteViews makeContentView(NotificationBuilderWithBuilderAccessor builder) {"
        errorLine2="                                           ~~~~~~~~~~~~~~~~~~~~~~~~~~~~~~~~~~~~~~">
        <location
            file="src/main/java/androidx/core/app/NotificationCompat.java"/>
    </issue>

    <issue
        id="UnknownNullness"
        message="Unknown nullability; explicitly declare as `@Nullable` or `@NonNull` to improve Kotlin interoperability; see https://developer.android.com/kotlin/interop#nullability_annotations"
        errorLine1="        public RemoteViews makeBigContentView(NotificationBuilderWithBuilderAccessor builder) {"
        errorLine2="               ~~~~~~~~~~~">
        <location
            file="src/main/java/androidx/core/app/NotificationCompat.java"/>
    </issue>

    <issue
        id="UnknownNullness"
        message="Unknown nullability; explicitly declare as `@Nullable` or `@NonNull` to improve Kotlin interoperability; see https://developer.android.com/kotlin/interop#nullability_annotations"
        errorLine1="        public RemoteViews makeBigContentView(NotificationBuilderWithBuilderAccessor builder) {"
        errorLine2="                                              ~~~~~~~~~~~~~~~~~~~~~~~~~~~~~~~~~~~~~~">
        <location
            file="src/main/java/androidx/core/app/NotificationCompat.java"/>
    </issue>

    <issue
        id="UnknownNullness"
        message="Unknown nullability; explicitly declare as `@Nullable` or `@NonNull` to improve Kotlin interoperability; see https://developer.android.com/kotlin/interop#nullability_annotations"
        errorLine1="        public RemoteViews makeHeadsUpContentView(NotificationBuilderWithBuilderAccessor builder) {"
        errorLine2="               ~~~~~~~~~~~">
        <location
            file="src/main/java/androidx/core/app/NotificationCompat.java"/>
    </issue>

    <issue
        id="UnknownNullness"
        message="Unknown nullability; explicitly declare as `@Nullable` or `@NonNull` to improve Kotlin interoperability; see https://developer.android.com/kotlin/interop#nullability_annotations"
        errorLine1="        public RemoteViews makeHeadsUpContentView(NotificationBuilderWithBuilderAccessor builder) {"
        errorLine2="                                                  ~~~~~~~~~~~~~~~~~~~~~~~~~~~~~~~~~~~~~~">
        <location
            file="src/main/java/androidx/core/app/NotificationCompat.java"/>
    </issue>

    <issue
        id="UnknownNullness"
        message="Unknown nullability; explicitly declare as `@Nullable` or `@NonNull` to improve Kotlin interoperability; see https://developer.android.com/kotlin/interop#nullability_annotations"
        errorLine1="        public CharSequence title;"
        errorLine2="               ~~~~~~~~~~~~">
        <location
            file="src/main/java/androidx/core/app/NotificationCompat.java"/>
    </issue>

    <issue
        id="UnknownNullness"
        message="Unknown nullability; explicitly declare as `@Nullable` or `@NonNull` to improve Kotlin interoperability; see https://developer.android.com/kotlin/interop#nullability_annotations"
        errorLine1="    public IBinder onBind(Intent intent) {"
        errorLine2="           ~~~~~~~">
        <location
            file="src/main/java/androidx/core/app/NotificationCompatSideChannelService.java"/>
    </issue>

    <issue
        id="UnknownNullness"
        message="Unknown nullability; explicitly declare as `@Nullable` or `@NonNull` to improve Kotlin interoperability; see https://developer.android.com/kotlin/interop#nullability_annotations"
        errorLine1="    public abstract void notify(String packageName, int id, String tag, Notification notification);"
        errorLine2="                                ~~~~~~">
        <location
            file="src/main/java/androidx/core/app/NotificationCompatSideChannelService.java"/>
    </issue>

    <issue
        id="UnknownNullness"
        message="Unknown nullability; explicitly declare as `@Nullable` or `@NonNull` to improve Kotlin interoperability; see https://developer.android.com/kotlin/interop#nullability_annotations"
        errorLine1="    public abstract void notify(String packageName, int id, String tag, Notification notification);"
        errorLine2="                                                            ~~~~~~">
        <location
            file="src/main/java/androidx/core/app/NotificationCompatSideChannelService.java"/>
    </issue>

    <issue
        id="UnknownNullness"
        message="Unknown nullability; explicitly declare as `@Nullable` or `@NonNull` to improve Kotlin interoperability; see https://developer.android.com/kotlin/interop#nullability_annotations"
        errorLine1="    public abstract void notify(String packageName, int id, String tag, Notification notification);"
        errorLine2="                                                                        ~~~~~~~~~~~~">
        <location
            file="src/main/java/androidx/core/app/NotificationCompatSideChannelService.java"/>
    </issue>

    <issue
        id="UnknownNullness"
        message="Unknown nullability; explicitly declare as `@Nullable` or `@NonNull` to improve Kotlin interoperability; see https://developer.android.com/kotlin/interop#nullability_annotations"
        errorLine1="    public abstract void cancel(String packageName, int id, String tag);"
        errorLine2="                                ~~~~~~">
        <location
            file="src/main/java/androidx/core/app/NotificationCompatSideChannelService.java"/>
    </issue>

    <issue
        id="UnknownNullness"
        message="Unknown nullability; explicitly declare as `@Nullable` or `@NonNull` to improve Kotlin interoperability; see https://developer.android.com/kotlin/interop#nullability_annotations"
        errorLine1="    public abstract void cancel(String packageName, int id, String tag);"
        errorLine2="                                                            ~~~~~~">
        <location
            file="src/main/java/androidx/core/app/NotificationCompatSideChannelService.java"/>
    </issue>

    <issue
        id="UnknownNullness"
        message="Unknown nullability; explicitly declare as `@Nullable` or `@NonNull` to improve Kotlin interoperability; see https://developer.android.com/kotlin/interop#nullability_annotations"
        errorLine1="    public abstract void cancelAll(String packageName);"
        errorLine2="                                   ~~~~~~">
        <location
            file="src/main/java/androidx/core/app/NotificationCompatSideChannelService.java"/>
    </issue>

    <issue
        id="UnknownNullness"
        message="Unknown nullability; explicitly declare as `@Nullable` or `@NonNull` to improve Kotlin interoperability; see https://developer.android.com/kotlin/interop#nullability_annotations"
        errorLine1="            public Builder setBreakStrategy(int strategy) {"
        errorLine2="                   ~~~~~~~">
        <location
            file="src/main/java/androidx/core/text/PrecomputedTextCompat.java"/>
    </issue>

    <issue
        id="UnknownNullness"
        message="Unknown nullability; explicitly declare as `@Nullable` or `@NonNull` to improve Kotlin interoperability; see https://developer.android.com/kotlin/interop#nullability_annotations"
        errorLine1="            public Builder setHyphenationFrequency(int frequency) {"
        errorLine2="                   ~~~~~~~">
        <location
            file="src/main/java/androidx/core/text/PrecomputedTextCompat.java"/>
    </issue>

    <issue
        id="UnknownNullness"
        message="Unknown nullability; explicitly declare as `@Nullable` or `@NonNull` to improve Kotlin interoperability; see https://developer.android.com/kotlin/interop#nullability_annotations"
        errorLine1="            public Builder setTextDirection(@NonNull TextDirectionHeuristic textDir) {"
        errorLine2="                   ~~~~~~~">
        <location
            file="src/main/java/androidx/core/text/PrecomputedTextCompat.java"/>
    </issue>

    <issue
        id="UnknownNullness"
        message="Unknown nullability; explicitly declare as `@Nullable` or `@NonNull` to improve Kotlin interoperability; see https://developer.android.com/kotlin/interop#nullability_annotations"
        errorLine1="    public static PrecomputedTextCompat create(@NonNull CharSequence text, @NonNull Params params) {"
        errorLine2="                  ~~~~~~~~~~~~~~~~~~~~~">
        <location
            file="src/main/java/androidx/core/text/PrecomputedTextCompat.java"/>
    </issue>

    <issue
        id="UnknownNullness"
        message="Unknown nullability; explicitly declare as `@Nullable` or `@NonNull` to improve Kotlin interoperability; see https://developer.android.com/kotlin/interop#nullability_annotations"
        errorLine1="    public static Future&lt;PrecomputedTextCompat> getTextFuture("
        errorLine2="                  ~~~~~~~~~~~~~~~~~~~~~~~~~~~~~">
        <location
            file="src/main/java/androidx/core/text/PrecomputedTextCompat.java"/>
    </issue>

    <issue
        id="UnknownNullness"
        message="Unknown nullability; explicitly declare as `@Nullable` or `@NonNull` to improve Kotlin interoperability; see https://developer.android.com/kotlin/interop#nullability_annotations"
        errorLine1="    public CharSequence subSequence(int start, int end) {"
        errorLine2="           ~~~~~~~~~~~~">
        <location
            file="src/main/java/androidx/core/text/PrecomputedTextCompat.java"/>
    </issue>

    <issue
        id="UnknownNullness"
        message="Unknown nullability; explicitly declare as `@Nullable` or `@NonNull` to improve Kotlin interoperability; see https://developer.android.com/kotlin/interop#nullability_annotations"
        errorLine1="    public ResultReceiver(Handler handler) {"
        errorLine2="                          ~~~~~~~">
        <location
            file="src/main/java/android/support/v4/os/ResultReceiver.java"/>
    </issue>

    <issue
        id="UnknownNullness"
        message="Unknown nullability; explicitly declare as `@Nullable` or `@NonNull` to improve Kotlin interoperability; see https://developer.android.com/kotlin/interop#nullability_annotations"
        errorLine1="    public void send(int resultCode, Bundle resultData) {"
        errorLine2="                                     ~~~~~~">
        <location
            file="src/main/java/android/support/v4/os/ResultReceiver.java"/>
    </issue>

    <issue
        id="UnknownNullness"
        message="Unknown nullability; explicitly declare as `@Nullable` or `@NonNull` to improve Kotlin interoperability; see https://developer.android.com/kotlin/interop#nullability_annotations"
        errorLine1="    protected void onReceiveResult(int resultCode, Bundle resultData) {"
        errorLine2="                                                   ~~~~~~">
        <location
            file="src/main/java/android/support/v4/os/ResultReceiver.java"/>
    </issue>

    <issue
        id="UnknownNullness"
        message="Unknown nullability; explicitly declare as `@Nullable` or `@NonNull` to improve Kotlin interoperability; see https://developer.android.com/kotlin/interop#nullability_annotations"
        errorLine1="    public void setColorFilter(ColorFilter cf) {"
        errorLine2="                               ~~~~~~~~~~~">
        <location
            file="src/main/java/androidx/core/graphics/drawable/RoundedBitmapDrawable.java"/>
    </issue>

    <issue
        id="UnknownNullness"
        message="Unknown nullability; explicitly declare as `@Nullable` or `@NonNull` to improve Kotlin interoperability; see https://developer.android.com/kotlin/interop#nullability_annotations"
        errorLine1="    public ColorFilter getColorFilter() {"
        errorLine2="           ~~~~~~~~~~~">
        <location
            file="src/main/java/androidx/core/graphics/drawable/RoundedBitmapDrawable.java"/>
    </issue>

    <issue
        id="UnknownNullness"
        message="Unknown nullability; explicitly declare as `@Nullable` or `@NonNull` to improve Kotlin interoperability; see https://developer.android.com/kotlin/interop#nullability_annotations"
        errorLine1="    public void onSharedElementStart(List&lt;String> sharedElementNames,"
        errorLine2="                                     ~~~~~~~~~~~~">
        <location
            file="src/main/java/androidx/core/app/SharedElementCallback.java"/>
    </issue>

    <issue
        id="UnknownNullness"
        message="Unknown nullability; explicitly declare as `@Nullable` or `@NonNull` to improve Kotlin interoperability; see https://developer.android.com/kotlin/interop#nullability_annotations"
        errorLine1="            List&lt;View> sharedElements, List&lt;View> sharedElementSnapshots) {}"
        errorLine2="            ~~~~~~~~~~">
        <location
            file="src/main/java/androidx/core/app/SharedElementCallback.java"/>
    </issue>

    <issue
        id="UnknownNullness"
        message="Unknown nullability; explicitly declare as `@Nullable` or `@NonNull` to improve Kotlin interoperability; see https://developer.android.com/kotlin/interop#nullability_annotations"
        errorLine1="            List&lt;View> sharedElements, List&lt;View> sharedElementSnapshots) {}"
        errorLine2="                                       ~~~~~~~~~~">
        <location
            file="src/main/java/androidx/core/app/SharedElementCallback.java"/>
    </issue>

    <issue
        id="UnknownNullness"
        message="Unknown nullability; explicitly declare as `@Nullable` or `@NonNull` to improve Kotlin interoperability; see https://developer.android.com/kotlin/interop#nullability_annotations"
        errorLine1="    public void onSharedElementEnd(List&lt;String> sharedElementNames,"
        errorLine2="                                   ~~~~~~~~~~~~">
        <location
            file="src/main/java/androidx/core/app/SharedElementCallback.java"/>
    </issue>

    <issue
        id="UnknownNullness"
        message="Unknown nullability; explicitly declare as `@Nullable` or `@NonNull` to improve Kotlin interoperability; see https://developer.android.com/kotlin/interop#nullability_annotations"
        errorLine1="            List&lt;View> sharedElements, List&lt;View> sharedElementSnapshots) {}"
        errorLine2="            ~~~~~~~~~~">
        <location
            file="src/main/java/androidx/core/app/SharedElementCallback.java"/>
    </issue>

    <issue
        id="UnknownNullness"
        message="Unknown nullability; explicitly declare as `@Nullable` or `@NonNull` to improve Kotlin interoperability; see https://developer.android.com/kotlin/interop#nullability_annotations"
        errorLine1="            List&lt;View> sharedElements, List&lt;View> sharedElementSnapshots) {}"
        errorLine2="                                       ~~~~~~~~~~">
        <location
            file="src/main/java/androidx/core/app/SharedElementCallback.java"/>
    </issue>

    <issue
        id="UnknownNullness"
        message="Unknown nullability; explicitly declare as `@Nullable` or `@NonNull` to improve Kotlin interoperability; see https://developer.android.com/kotlin/interop#nullability_annotations"
        errorLine1="    public void onRejectSharedElements(List&lt;View> rejectedSharedElements) {}"
        errorLine2="                                       ~~~~~~~~~~">
        <location
            file="src/main/java/androidx/core/app/SharedElementCallback.java"/>
    </issue>

    <issue
        id="UnknownNullness"
        message="Unknown nullability; explicitly declare as `@Nullable` or `@NonNull` to improve Kotlin interoperability; see https://developer.android.com/kotlin/interop#nullability_annotations"
        errorLine1="    public void onMapSharedElements(List&lt;String> names, Map&lt;String, View> sharedElements) {}"
        errorLine2="                                    ~~~~~~~~~~~~">
        <location
            file="src/main/java/androidx/core/app/SharedElementCallback.java"/>
    </issue>

    <issue
        id="UnknownNullness"
        message="Unknown nullability; explicitly declare as `@Nullable` or `@NonNull` to improve Kotlin interoperability; see https://developer.android.com/kotlin/interop#nullability_annotations"
        errorLine1="    public void onMapSharedElements(List&lt;String> names, Map&lt;String, View> sharedElements) {}"
        errorLine2="                                                        ~~~~~~~~~~~~~~~~~">
        <location
            file="src/main/java/androidx/core/app/SharedElementCallback.java"/>
    </issue>

    <issue
        id="UnknownNullness"
        message="Unknown nullability; explicitly declare as `@Nullable` or `@NonNull` to improve Kotlin interoperability; see https://developer.android.com/kotlin/interop#nullability_annotations"
        errorLine1="    public Parcelable onCaptureSharedElementSnapshot(View sharedElement, Matrix viewToGlobalMatrix,"
        errorLine2="           ~~~~~~~~~~">
        <location
            file="src/main/java/androidx/core/app/SharedElementCallback.java"/>
    </issue>

    <issue
        id="UnknownNullness"
        message="Unknown nullability; explicitly declare as `@Nullable` or `@NonNull` to improve Kotlin interoperability; see https://developer.android.com/kotlin/interop#nullability_annotations"
        errorLine1="    public Parcelable onCaptureSharedElementSnapshot(View sharedElement, Matrix viewToGlobalMatrix,"
        errorLine2="                                                     ~~~~">
        <location
            file="src/main/java/androidx/core/app/SharedElementCallback.java"/>
    </issue>

    <issue
        id="UnknownNullness"
        message="Unknown nullability; explicitly declare as `@Nullable` or `@NonNull` to improve Kotlin interoperability; see https://developer.android.com/kotlin/interop#nullability_annotations"
        errorLine1="    public Parcelable onCaptureSharedElementSnapshot(View sharedElement, Matrix viewToGlobalMatrix,"
        errorLine2="                                                                         ~~~~~~">
        <location
            file="src/main/java/androidx/core/app/SharedElementCallback.java"/>
    </issue>

    <issue
        id="UnknownNullness"
        message="Unknown nullability; explicitly declare as `@Nullable` or `@NonNull` to improve Kotlin interoperability; see https://developer.android.com/kotlin/interop#nullability_annotations"
        errorLine1="            RectF screenBounds) {"
        errorLine2="            ~~~~~">
        <location
            file="src/main/java/androidx/core/app/SharedElementCallback.java"/>
    </issue>

    <issue
        id="UnknownNullness"
        message="Unknown nullability; explicitly declare as `@Nullable` or `@NonNull` to improve Kotlin interoperability; see https://developer.android.com/kotlin/interop#nullability_annotations"
        errorLine1="    public View onCreateSnapshotView(Context context, Parcelable snapshot) {"
        errorLine2="           ~~~~">
        <location
            file="src/main/java/androidx/core/app/SharedElementCallback.java"/>
    </issue>

    <issue
        id="UnknownNullness"
        message="Unknown nullability; explicitly declare as `@Nullable` or `@NonNull` to improve Kotlin interoperability; see https://developer.android.com/kotlin/interop#nullability_annotations"
        errorLine1="    public View onCreateSnapshotView(Context context, Parcelable snapshot) {"
        errorLine2="                                     ~~~~~~~">
        <location
            file="src/main/java/androidx/core/app/SharedElementCallback.java"/>
    </issue>

    <issue
        id="UnknownNullness"
        message="Unknown nullability; explicitly declare as `@Nullable` or `@NonNull` to improve Kotlin interoperability; see https://developer.android.com/kotlin/interop#nullability_annotations"
        errorLine1="    public View onCreateSnapshotView(Context context, Parcelable snapshot) {"
        errorLine2="                                                      ~~~~~~~~~~">
        <location
            file="src/main/java/androidx/core/app/SharedElementCallback.java"/>
    </issue>

    <issue
        id="UnknownNullness"
        message="Unknown nullability; explicitly declare as `@Nullable` or `@NonNull` to improve Kotlin interoperability; see https://developer.android.com/kotlin/interop#nullability_annotations"
        errorLine1="    public void onSharedElementsArrived(List&lt;String> sharedElementNames,"
        errorLine2="                                        ~~~~~~~~~~~~">
        <location
            file="src/main/java/androidx/core/app/SharedElementCallback.java"/>
    </issue>

    <issue
        id="UnknownNullness"
        message="Unknown nullability; explicitly declare as `@Nullable` or `@NonNull` to improve Kotlin interoperability; see https://developer.android.com/kotlin/interop#nullability_annotations"
        errorLine1="            List&lt;View> sharedElements, OnSharedElementsReadyListener listener) {"
        errorLine2="            ~~~~~~~~~~">
        <location
            file="src/main/java/androidx/core/app/SharedElementCallback.java"/>
    </issue>

    <issue
        id="UnknownNullness"
        message="Unknown nullability; explicitly declare as `@Nullable` or `@NonNull` to improve Kotlin interoperability; see https://developer.android.com/kotlin/interop#nullability_annotations"
        errorLine1="            List&lt;View> sharedElements, OnSharedElementsReadyListener listener) {"
        errorLine2="                                       ~~~~~~~~~~~~~~~~~~~~~~~~~~~~~">
        <location
            file="src/main/java/androidx/core/app/SharedElementCallback.java"/>
    </issue>

    <issue
        id="UnknownNullness"
        message="Unknown nullability; explicitly declare as `@Nullable` or `@NonNull` to improve Kotlin interoperability; see https://developer.android.com/kotlin/interop#nullability_annotations"
        errorLine1="    public ShortcutInfo toShortcutInfo() {"
        errorLine2="           ~~~~~~~~~~~~">
        <location
            file="src/main/java/androidx/core/content/pm/ShortcutInfoCompat.java"/>
    </issue>

    <issue
        id="UnknownNullness"
        message="Unknown nullability; explicitly declare as `@Nullable` or `@NonNull` to improve Kotlin interoperability; see https://developer.android.com/kotlin/interop#nullability_annotations"
        errorLine1="    public IconCompat getIcon() {"
        errorLine2="           ~~~~~~~~~~">
        <location
            file="src/main/java/androidx/core/content/pm/ShortcutInfoCompat.java"/>
    </issue>

    <issue
        id="UnknownNullness"
        message="Unknown nullability; explicitly declare as `@Nullable` or `@NonNull` to improve Kotlin interoperability; see https://developer.android.com/kotlin/interop#nullability_annotations"
        errorLine1="        public Builder setIcon(IconCompat icon) {"
        errorLine2="                               ~~~~~~~~~~">
        <location
            file="src/main/java/androidx/core/content/pm/ShortcutInfoCompat.java"/>
    </issue>

    <issue
        id="UnknownNullness"
        message="Unknown nullability; explicitly declare as `@Nullable` or `@NonNull` to improve Kotlin interoperability; see https://developer.android.com/kotlin/interop#nullability_annotations"
        errorLine1="    public abstract T addShortcuts(List&lt;ShortcutInfoCompat> shortcuts);"
        errorLine2="                                   ~~~~~~~~~~~~~~~~~~~~~~~~">
        <location
            file="src/main/java/androidx/core/content/pm/ShortcutInfoCompatSaver.java"/>
    </issue>

    <issue
        id="UnknownNullness"
        message="Unknown nullability; explicitly declare as `@Nullable` or `@NonNull` to improve Kotlin interoperability; see https://developer.android.com/kotlin/interop#nullability_annotations"
        errorLine1="    public abstract T removeShortcuts(List&lt;String> shortcutIds);"
        errorLine2="                                      ~~~~~~~~~~~~">
        <location
            file="src/main/java/androidx/core/content/pm/ShortcutInfoCompatSaver.java"/>
    </issue>

    <issue
        id="UnknownNullness"
        message="Unknown nullability; explicitly declare as `@Nullable` or `@NonNull` to improve Kotlin interoperability; see https://developer.android.com/kotlin/interop#nullability_annotations"
        errorLine1="    public List&lt;ShortcutInfoCompat> getShortcuts() throws Exception {"
        errorLine2="           ~~~~~~~~~~~~~~~~~~~~~~~~">
        <location
            file="src/main/java/androidx/core/content/pm/ShortcutInfoCompatSaver.java"/>
    </issue>

    <issue
        id="UnknownNullness"
        message="Unknown nullability; explicitly declare as `@Nullable` or `@NonNull` to improve Kotlin interoperability; see https://developer.android.com/kotlin/interop#nullability_annotations"
        errorLine1="        public Void addShortcuts(List&lt;ShortcutInfoCompat> shortcuts) {"
        errorLine2="               ~~~~">
        <location
            file="src/main/java/androidx/core/content/pm/ShortcutInfoCompatSaver.java"/>
    </issue>

    <issue
        id="UnknownNullness"
        message="Unknown nullability; explicitly declare as `@Nullable` or `@NonNull` to improve Kotlin interoperability; see https://developer.android.com/kotlin/interop#nullability_annotations"
        errorLine1="        public Void addShortcuts(List&lt;ShortcutInfoCompat> shortcuts) {"
        errorLine2="                                 ~~~~~~~~~~~~~~~~~~~~~~~~">
        <location
            file="src/main/java/androidx/core/content/pm/ShortcutInfoCompatSaver.java"/>
    </issue>

    <issue
        id="UnknownNullness"
        message="Unknown nullability; explicitly declare as `@Nullable` or `@NonNull` to improve Kotlin interoperability; see https://developer.android.com/kotlin/interop#nullability_annotations"
        errorLine1="        public Void removeShortcuts(List&lt;String> shortcutIds) {"
        errorLine2="               ~~~~">
        <location
            file="src/main/java/androidx/core/content/pm/ShortcutInfoCompatSaver.java"/>
    </issue>

    <issue
        id="UnknownNullness"
        message="Unknown nullability; explicitly declare as `@Nullable` or `@NonNull` to improve Kotlin interoperability; see https://developer.android.com/kotlin/interop#nullability_annotations"
        errorLine1="        public Void removeShortcuts(List&lt;String> shortcutIds) {"
        errorLine2="                                    ~~~~~~~~~~~~">
        <location
            file="src/main/java/androidx/core/content/pm/ShortcutInfoCompatSaver.java"/>
    </issue>

    <issue
        id="UnknownNullness"
        message="Unknown nullability; explicitly declare as `@Nullable` or `@NonNull` to improve Kotlin interoperability; see https://developer.android.com/kotlin/interop#nullability_annotations"
        errorLine1="        public Void removeAllShortcuts() {"
        errorLine2="               ~~~~">
        <location
            file="src/main/java/androidx/core/content/pm/ShortcutInfoCompatSaver.java"/>
    </issue>

    <issue
        id="UnknownNullness"
        message="Unknown nullability; explicitly declare as `@Nullable` or `@NonNull` to improve Kotlin interoperability; see https://developer.android.com/kotlin/interop#nullability_annotations"
        errorLine1="    boolean isRtl(char[] array, int start, int count);"
        errorLine2="                  ~~~~~~">
        <location
            file="src/main/java/androidx/core/text/TextDirectionHeuristicCompat.java"/>
    </issue>

    <issue
        id="UnknownNullness"
        message="Unknown nullability; explicitly declare as `@Nullable` or `@NonNull` to improve Kotlin interoperability; see https://developer.android.com/kotlin/interop#nullability_annotations"
        errorLine1="    boolean isRtl(CharSequence cs, int start, int count);"
        errorLine2="                  ~~~~~~~~~~~~">
        <location
            file="src/main/java/androidx/core/text/TextDirectionHeuristicCompat.java"/>
    </issue>

    <issue
        id="UnknownNullness"
        message="Unknown nullability; explicitly declare as `@Nullable` or `@NonNull` to improve Kotlin interoperability; see https://developer.android.com/kotlin/interop#nullability_annotations"
        errorLine1="    public static void formatDuration(long duration, StringBuilder builder) {"
        errorLine2="                                                     ~~~~~~~~~~~~~">
        <location
            file="src/main/java/androidx/core/util/TimeUtils.java"/>
    </issue>

    <issue
        id="UnknownNullness"
        message="Unknown nullability; explicitly declare as `@Nullable` or `@NonNull` to improve Kotlin interoperability; see https://developer.android.com/kotlin/interop#nullability_annotations"
        errorLine1="    public static void formatDuration(long duration, PrintWriter pw, int fieldLen) {"
        errorLine2="                                                     ~~~~~~~~~~~">
        <location
            file="src/main/java/androidx/core/util/TimeUtils.java"/>
    </issue>

    <issue
        id="UnknownNullness"
        message="Unknown nullability; explicitly declare as `@Nullable` or `@NonNull` to improve Kotlin interoperability; see https://developer.android.com/kotlin/interop#nullability_annotations"
        errorLine1="    public static void formatDuration(long duration, PrintWriter pw) {"
        errorLine2="                                                     ~~~~~~~~~~~">
        <location
            file="src/main/java/androidx/core/util/TimeUtils.java"/>
    </issue>

    <issue
        id="UnknownNullness"
        message="Unknown nullability; explicitly declare as `@Nullable` or `@NonNull` to improve Kotlin interoperability; see https://developer.android.com/kotlin/interop#nullability_annotations"
        errorLine1="    public static void formatDuration(long time, long now, PrintWriter pw) {"
        errorLine2="                                                           ~~~~~~~~~~~">
        <location
            file="src/main/java/androidx/core/util/TimeUtils.java"/>
    </issue>

    <issue
        id="UnknownNullness"
        message="Unknown nullability; explicitly declare as `@Nullable` or `@NonNull` to improve Kotlin interoperability; see https://developer.android.com/kotlin/interop#nullability_annotations"
        errorLine1="    void setTintList(ColorStateList tint);"
        errorLine2="                     ~~~~~~~~~~~~~~">
        <location
            file="src/main/java/androidx/core/graphics/drawable/TintAwareDrawable.java"/>
    </issue>

    <issue
        id="UnknownNullness"
        message="Unknown nullability; explicitly declare as `@Nullable` or `@NonNull` to improve Kotlin interoperability; see https://developer.android.com/kotlin/interop#nullability_annotations"
        errorLine1="    void setTintMode(PorterDuff.Mode tintMode);"
        errorLine2="                     ~~~~~~~~~~~~~~~">
        <location
            file="src/main/java/androidx/core/graphics/drawable/TintAwareDrawable.java"/>
    </issue>

    <issue
        id="UnknownNullness"
        message="Unknown nullability; explicitly declare as `@Nullable` or `@NonNull` to improve Kotlin interoperability; see https://developer.android.com/kotlin/interop#nullability_annotations"
        errorLine1="    public static ComplexColorCompat getNamedComplexColor(@NonNull TypedArray a,"
        errorLine2="                  ~~~~~~~~~~~~~~~~~~">
        <location
            file="src/main/java/androidx/core/content/res/TypedArrayUtils.java"/>
    </issue>

    <issue
        id="UnknownNullness"
        message="Unknown nullability; explicitly declare as `@Nullable` or `@NonNull` to improve Kotlin interoperability; see https://developer.android.com/kotlin/interop#nullability_annotations"
        errorLine1="            @NonNull Context context, @NonNull Resources resources, int id, String path, int cookie,"
        errorLine2="                                                                            ~~~~~~">
        <location
            file="src/main/java/androidx/core/graphics/TypefaceCompat.java"/>
    </issue>

    <issue
        id="UnknownNullness"
        message="Unknown nullability; explicitly declare as `@Nullable` or `@NonNull` to improve Kotlin interoperability; see https://developer.android.com/kotlin/interop#nullability_annotations"
        errorLine1="    protected Typeface createFromFamiliesWithDefault(Object family) {"
        errorLine2="                                                     ~~~~~~">
        <location
            file="src/main/java/androidx/core/graphics/TypefaceCompatApi26Impl.java"/>
    </issue>

    <issue
        id="UnknownNullness"
        message="Unknown nullability; explicitly declare as `@Nullable` or `@NonNull` to improve Kotlin interoperability; see https://developer.android.com/kotlin/interop#nullability_annotations"
        errorLine1="    public Typeface createFromFontFamilyFilesResourceEntry(Context context,"
        errorLine2="                                                           ~~~~~~~">
        <location
            file="src/main/java/androidx/core/graphics/TypefaceCompatApi26Impl.java"/>
    </issue>

    <issue
        id="UnknownNullness"
        message="Unknown nullability; explicitly declare as `@Nullable` or `@NonNull` to improve Kotlin interoperability; see https://developer.android.com/kotlin/interop#nullability_annotations"
        errorLine1="            FontResourcesParserCompat.FontFamilyFilesResourceEntry entry, Resources resources,"
        errorLine2="            ~~~~~~~~~~~~~~~~~~~~~~~~~~~~~~~~~~~~~~~~~~~~~~~~~~~~~~">
        <location
            file="src/main/java/androidx/core/graphics/TypefaceCompatApi26Impl.java"/>
    </issue>

    <issue
        id="UnknownNullness"
        message="Unknown nullability; explicitly declare as `@Nullable` or `@NonNull` to improve Kotlin interoperability; see https://developer.android.com/kotlin/interop#nullability_annotations"
        errorLine1="            FontResourcesParserCompat.FontFamilyFilesResourceEntry entry, Resources resources,"
        errorLine2="                                                                          ~~~~~~~~~">
        <location
            file="src/main/java/androidx/core/graphics/TypefaceCompatApi26Impl.java"/>
    </issue>

    <issue
        id="UnknownNullness"
        message="Unknown nullability; explicitly declare as `@Nullable` or `@NonNull` to improve Kotlin interoperability; see https://developer.android.com/kotlin/interop#nullability_annotations"
        errorLine1="    public Typeface createFromFontInfo(Context context,"
        errorLine2="                                       ~~~~~~~">
        <location
            file="src/main/java/androidx/core/graphics/TypefaceCompatApi26Impl.java"/>
    </issue>

    <issue
        id="UnknownNullness"
        message="Unknown nullability; explicitly declare as `@Nullable` or `@NonNull` to improve Kotlin interoperability; see https://developer.android.com/kotlin/interop#nullability_annotations"
        errorLine1="            Context context, Resources resources, int id, String path, int style) {"
        errorLine2="            ~~~~~~~">
        <location
            file="src/main/java/androidx/core/graphics/TypefaceCompatApi26Impl.java"/>
    </issue>

    <issue
        id="UnknownNullness"
        message="Unknown nullability; explicitly declare as `@Nullable` or `@NonNull` to improve Kotlin interoperability; see https://developer.android.com/kotlin/interop#nullability_annotations"
        errorLine1="            Context context, Resources resources, int id, String path, int style) {"
        errorLine2="                             ~~~~~~~~~">
        <location
            file="src/main/java/androidx/core/graphics/TypefaceCompatApi26Impl.java"/>
    </issue>

    <issue
        id="UnknownNullness"
        message="Unknown nullability; explicitly declare as `@Nullable` or `@NonNull` to improve Kotlin interoperability; see https://developer.android.com/kotlin/interop#nullability_annotations"
        errorLine1="            Context context, Resources resources, int id, String path, int style) {"
        errorLine2="                                                          ~~~~~~">
        <location
            file="src/main/java/androidx/core/graphics/TypefaceCompatApi26Impl.java"/>
    </issue>

    <issue
        id="UnknownNullness"
        message="Unknown nullability; explicitly declare as `@Nullable` or `@NonNull` to improve Kotlin interoperability; see https://developer.android.com/kotlin/interop#nullability_annotations"
        errorLine1="    protected Class&lt;?> obtainFontFamily() throws ClassNotFoundException {"
        errorLine2="              ~~~~~~~~">
        <location
            file="src/main/java/androidx/core/graphics/TypefaceCompatApi26Impl.java"/>
    </issue>

    <issue
        id="UnknownNullness"
        message="Unknown nullability; explicitly declare as `@Nullable` or `@NonNull` to improve Kotlin interoperability; see https://developer.android.com/kotlin/interop#nullability_annotations"
        errorLine1="    protected Constructor&lt;?> obtainFontFamilyCtor(Class&lt;?> fontFamily)"
        errorLine2="              ~~~~~~~~~~~~~~">
        <location
            file="src/main/java/androidx/core/graphics/TypefaceCompatApi26Impl.java"/>
    </issue>

    <issue
        id="UnknownNullness"
        message="Unknown nullability; explicitly declare as `@Nullable` or `@NonNull` to improve Kotlin interoperability; see https://developer.android.com/kotlin/interop#nullability_annotations"
        errorLine1="    protected Constructor&lt;?> obtainFontFamilyCtor(Class&lt;?> fontFamily)"
        errorLine2="                                                  ~~~~~~~~">
        <location
            file="src/main/java/androidx/core/graphics/TypefaceCompatApi26Impl.java"/>
    </issue>

    <issue
        id="UnknownNullness"
        message="Unknown nullability; explicitly declare as `@Nullable` or `@NonNull` to improve Kotlin interoperability; see https://developer.android.com/kotlin/interop#nullability_annotations"
        errorLine1="    protected Method obtainAddFontFromAssetManagerMethod(Class&lt;?> fontFamily)"
        errorLine2="              ~~~~~~">
        <location
            file="src/main/java/androidx/core/graphics/TypefaceCompatApi26Impl.java"/>
    </issue>

    <issue
        id="UnknownNullness"
        message="Unknown nullability; explicitly declare as `@Nullable` or `@NonNull` to improve Kotlin interoperability; see https://developer.android.com/kotlin/interop#nullability_annotations"
        errorLine1="    protected Method obtainAddFontFromAssetManagerMethod(Class&lt;?> fontFamily)"
        errorLine2="                                                         ~~~~~~~~">
        <location
            file="src/main/java/androidx/core/graphics/TypefaceCompatApi26Impl.java"/>
    </issue>

    <issue
        id="UnknownNullness"
        message="Unknown nullability; explicitly declare as `@Nullable` or `@NonNull` to improve Kotlin interoperability; see https://developer.android.com/kotlin/interop#nullability_annotations"
        errorLine1="    protected Method obtainAddFontFromBufferMethod(Class&lt;?> fontFamily)"
        errorLine2="              ~~~~~~">
        <location
            file="src/main/java/androidx/core/graphics/TypefaceCompatApi26Impl.java"/>
    </issue>

    <issue
        id="UnknownNullness"
        message="Unknown nullability; explicitly declare as `@Nullable` or `@NonNull` to improve Kotlin interoperability; see https://developer.android.com/kotlin/interop#nullability_annotations"
        errorLine1="    protected Method obtainAddFontFromBufferMethod(Class&lt;?> fontFamily)"
        errorLine2="                                                   ~~~~~~~~">
        <location
            file="src/main/java/androidx/core/graphics/TypefaceCompatApi26Impl.java"/>
    </issue>

    <issue
        id="UnknownNullness"
        message="Unknown nullability; explicitly declare as `@Nullable` or `@NonNull` to improve Kotlin interoperability; see https://developer.android.com/kotlin/interop#nullability_annotations"
        errorLine1="    protected Method obtainFreezeMethod(Class&lt;?> fontFamily) throws NoSuchMethodException {"
        errorLine2="              ~~~~~~">
        <location
            file="src/main/java/androidx/core/graphics/TypefaceCompatApi26Impl.java"/>
    </issue>

    <issue
        id="UnknownNullness"
        message="Unknown nullability; explicitly declare as `@Nullable` or `@NonNull` to improve Kotlin interoperability; see https://developer.android.com/kotlin/interop#nullability_annotations"
        errorLine1="    protected Method obtainFreezeMethod(Class&lt;?> fontFamily) throws NoSuchMethodException {"
        errorLine2="                                        ~~~~~~~~">
        <location
            file="src/main/java/androidx/core/graphics/TypefaceCompatApi26Impl.java"/>
    </issue>

    <issue
        id="UnknownNullness"
        message="Unknown nullability; explicitly declare as `@Nullable` or `@NonNull` to improve Kotlin interoperability; see https://developer.android.com/kotlin/interop#nullability_annotations"
        errorLine1="    protected Method obtainAbortCreationMethod(Class&lt;?> fontFamily) throws NoSuchMethodException {"
        errorLine2="              ~~~~~~">
        <location
            file="src/main/java/androidx/core/graphics/TypefaceCompatApi26Impl.java"/>
    </issue>

    <issue
        id="UnknownNullness"
        message="Unknown nullability; explicitly declare as `@Nullable` or `@NonNull` to improve Kotlin interoperability; see https://developer.android.com/kotlin/interop#nullability_annotations"
        errorLine1="    protected Method obtainAbortCreationMethod(Class&lt;?> fontFamily) throws NoSuchMethodException {"
        errorLine2="                                               ~~~~~~~~">
        <location
            file="src/main/java/androidx/core/graphics/TypefaceCompatApi26Impl.java"/>
    </issue>

    <issue
        id="UnknownNullness"
        message="Unknown nullability; explicitly declare as `@Nullable` or `@NonNull` to improve Kotlin interoperability; see https://developer.android.com/kotlin/interop#nullability_annotations"
        errorLine1="    protected Method obtainCreateFromFamiliesWithDefaultMethod(Class&lt;?> fontFamily)"
        errorLine2="              ~~~~~~">
        <location
            file="src/main/java/androidx/core/graphics/TypefaceCompatApi26Impl.java"/>
    </issue>

    <issue
        id="UnknownNullness"
        message="Unknown nullability; explicitly declare as `@Nullable` or `@NonNull` to improve Kotlin interoperability; see https://developer.android.com/kotlin/interop#nullability_annotations"
        errorLine1="    protected Method obtainCreateFromFamiliesWithDefaultMethod(Class&lt;?> fontFamily)"
        errorLine2="                                                               ~~~~~~~~">
        <location
            file="src/main/java/androidx/core/graphics/TypefaceCompatApi26Impl.java"/>
    </issue>

    <issue
        id="UnknownNullness"
        message="Unknown nullability; explicitly declare as `@Nullable` or `@NonNull` to improve Kotlin interoperability; see https://developer.android.com/kotlin/interop#nullability_annotations"
        errorLine1="    protected Typeface createFromFamiliesWithDefault(Object family) {"
        errorLine2="              ~~~~~~~~">
        <location
            file="src/main/java/androidx/core/graphics/TypefaceCompatApi28Impl.java"/>
    </issue>

    <issue
        id="UnknownNullness"
        message="Unknown nullability; explicitly declare as `@Nullable` or `@NonNull` to improve Kotlin interoperability; see https://developer.android.com/kotlin/interop#nullability_annotations"
        errorLine1="    protected Typeface createFromFamiliesWithDefault(Object family) {"
        errorLine2="                                                     ~~~~~~">
        <location
            file="src/main/java/androidx/core/graphics/TypefaceCompatApi28Impl.java"/>
    </issue>

    <issue
        id="UnknownNullness"
        message="Unknown nullability; explicitly declare as `@Nullable` or `@NonNull` to improve Kotlin interoperability; see https://developer.android.com/kotlin/interop#nullability_annotations"
        errorLine1="    protected Method obtainCreateFromFamiliesWithDefaultMethod(Class&lt;?> fontFamily)"
        errorLine2="              ~~~~~~">
        <location
            file="src/main/java/androidx/core/graphics/TypefaceCompatApi28Impl.java"/>
    </issue>

    <issue
        id="UnknownNullness"
        message="Unknown nullability; explicitly declare as `@Nullable` or `@NonNull` to improve Kotlin interoperability; see https://developer.android.com/kotlin/interop#nullability_annotations"
        errorLine1="    protected Method obtainCreateFromFamiliesWithDefaultMethod(Class&lt;?> fontFamily)"
        errorLine2="                                                               ~~~~~~~~">
        <location
            file="src/main/java/androidx/core/graphics/TypefaceCompatApi28Impl.java"/>
    </issue>

    <issue
        id="UnknownNullness"
        message="Unknown nullability; explicitly declare as `@Nullable` or `@NonNull` to improve Kotlin interoperability; see https://developer.android.com/kotlin/interop#nullability_annotations"
        errorLine1="    protected FontsContractCompat.FontInfo findBestInfo(FontsContractCompat.FontInfo[] fonts,"
        errorLine2="              ~~~~~~~~~~~~~~~~~~~~~~~~~~~~">
        <location
            file="src/main/java/androidx/core/graphics/TypefaceCompatApi29Impl.java"/>
    </issue>

    <issue
        id="UnknownNullness"
        message="Unknown nullability; explicitly declare as `@Nullable` or `@NonNull` to improve Kotlin interoperability; see https://developer.android.com/kotlin/interop#nullability_annotations"
        errorLine1="    protected FontsContractCompat.FontInfo findBestInfo(FontsContractCompat.FontInfo[] fonts,"
        errorLine2="                                                        ~~~~~~~~~~~~~~~~~~~~~~~~~~~~~~">
        <location
            file="src/main/java/androidx/core/graphics/TypefaceCompatApi29Impl.java"/>
    </issue>

    <issue
        id="UnknownNullness"
        message="Unknown nullability; explicitly declare as `@Nullable` or `@NonNull` to improve Kotlin interoperability; see https://developer.android.com/kotlin/interop#nullability_annotations"
        errorLine1="    protected Typeface createFromInputStream(Context context, InputStream is) {"
        errorLine2="              ~~~~~~~~">
        <location
            file="src/main/java/androidx/core/graphics/TypefaceCompatApi29Impl.java"/>
    </issue>

    <issue
        id="UnknownNullness"
        message="Unknown nullability; explicitly declare as `@Nullable` or `@NonNull` to improve Kotlin interoperability; see https://developer.android.com/kotlin/interop#nullability_annotations"
        errorLine1="    protected Typeface createFromInputStream(Context context, InputStream is) {"
        errorLine2="                                             ~~~~~~~">
        <location
            file="src/main/java/androidx/core/graphics/TypefaceCompatApi29Impl.java"/>
    </issue>

    <issue
        id="UnknownNullness"
        message="Unknown nullability; explicitly declare as `@Nullable` or `@NonNull` to improve Kotlin interoperability; see https://developer.android.com/kotlin/interop#nullability_annotations"
        errorLine1="    protected Typeface createFromInputStream(Context context, InputStream is) {"
        errorLine2="                                                              ~~~~~~~~~~~">
        <location
            file="src/main/java/androidx/core/graphics/TypefaceCompatApi29Impl.java"/>
    </issue>

    <issue
        id="UnknownNullness"
        message="Unknown nullability; explicitly declare as `@Nullable` or `@NonNull` to improve Kotlin interoperability; see https://developer.android.com/kotlin/interop#nullability_annotations"
        errorLine1="    public Typeface createFromFontInfo(Context context,"
        errorLine2="                                       ~~~~~~~">
        <location
            file="src/main/java/androidx/core/graphics/TypefaceCompatApi29Impl.java"/>
    </issue>

    <issue
        id="UnknownNullness"
        message="Unknown nullability; explicitly declare as `@Nullable` or `@NonNull` to improve Kotlin interoperability; see https://developer.android.com/kotlin/interop#nullability_annotations"
        errorLine1="    public Typeface createFromFontFamilyFilesResourceEntry(Context context,"
        errorLine2="                                                           ~~~~~~~">
        <location
            file="src/main/java/androidx/core/graphics/TypefaceCompatApi29Impl.java"/>
    </issue>

    <issue
        id="UnknownNullness"
        message="Unknown nullability; explicitly declare as `@Nullable` or `@NonNull` to improve Kotlin interoperability; see https://developer.android.com/kotlin/interop#nullability_annotations"
        errorLine1="            FontResourcesParserCompat.FontFamilyFilesResourceEntry familyEntry, Resources resources,"
        errorLine2="            ~~~~~~~~~~~~~~~~~~~~~~~~~~~~~~~~~~~~~~~~~~~~~~~~~~~~~~">
        <location
            file="src/main/java/androidx/core/graphics/TypefaceCompatApi29Impl.java"/>
    </issue>

    <issue
        id="UnknownNullness"
        message="Unknown nullability; explicitly declare as `@Nullable` or `@NonNull` to improve Kotlin interoperability; see https://developer.android.com/kotlin/interop#nullability_annotations"
        errorLine1="            FontResourcesParserCompat.FontFamilyFilesResourceEntry familyEntry, Resources resources,"
        errorLine2="                                                                                ~~~~~~~~~">
        <location
            file="src/main/java/androidx/core/graphics/TypefaceCompatApi29Impl.java"/>
    </issue>

    <issue
        id="UnknownNullness"
        message="Unknown nullability; explicitly declare as `@Nullable` or `@NonNull` to improve Kotlin interoperability; see https://developer.android.com/kotlin/interop#nullability_annotations"
        errorLine1="            Context context, Resources resources, int id, String path, int style) {"
        errorLine2="            ~~~~~~~">
        <location
            file="src/main/java/androidx/core/graphics/TypefaceCompatApi29Impl.java"/>
    </issue>

    <issue
        id="UnknownNullness"
        message="Unknown nullability; explicitly declare as `@Nullable` or `@NonNull` to improve Kotlin interoperability; see https://developer.android.com/kotlin/interop#nullability_annotations"
        errorLine1="            Context context, Resources resources, int id, String path, int style) {"
        errorLine2="                             ~~~~~~~~~">
        <location
            file="src/main/java/androidx/core/graphics/TypefaceCompatApi29Impl.java"/>
    </issue>

    <issue
        id="UnknownNullness"
        message="Unknown nullability; explicitly declare as `@Nullable` or `@NonNull` to improve Kotlin interoperability; see https://developer.android.com/kotlin/interop#nullability_annotations"
        errorLine1="            Context context, Resources resources, int id, String path, int style) {"
        errorLine2="                                                          ~~~~~~">
        <location
            file="src/main/java/androidx/core/graphics/TypefaceCompatApi29Impl.java"/>
    </issue>

    <issue
        id="UnknownNullness"
        message="Unknown nullability; explicitly declare as `@Nullable` or `@NonNull` to improve Kotlin interoperability; see https://developer.android.com/kotlin/interop#nullability_annotations"
        errorLine1="    Drawable getWrappedDrawable();"
        errorLine2="    ~~~~~~~~">
        <location
            file="src/main/java/androidx/core/graphics/drawable/WrappedDrawable.java"/>
    </issue>

    <issue
        id="UnknownNullness"
        message="Unknown nullability; explicitly declare as `@Nullable` or `@NonNull` to improve Kotlin interoperability; see https://developer.android.com/kotlin/interop#nullability_annotations"
        errorLine1="    void setWrappedDrawable(Drawable drawable);"
        errorLine2="                            ~~~~~~~~">
        <location
            file="src/main/java/androidx/core/graphics/drawable/WrappedDrawable.java"/>
    </issue>

</issues><|MERGE_RESOLUTION|>--- conflicted
+++ resolved
@@ -1,17 +1,9 @@
 <?xml version="1.0" encoding="UTF-8"?>
-<<<<<<< HEAD
-<issues format="6" by="lint 8.4.0-alpha12" type="baseline" client="gradle" dependencies="false" name="AGP (8.4.0-alpha12)" variant="all" version="8.4.0-alpha12">
-
-    <issue
-        id="NewApi"
-        message="Call requires API level 24 (current min is 21): `java.util.Optional#of`"
-=======
 <issues format="6" by="lint 8.6.0-beta01" type="baseline" client="gradle" dependencies="false" name="AGP (8.6.0-beta01)" variant="all" version="8.6.0-beta01">
 
     <issue
         id="NewApi"
         message="Call requires API level 24, or core library desugaring (current min is 21): `java.util.Optional#of`"
->>>>>>> 3d4510a6
         errorLine1="                return Optional.of(modeCompat);"
         errorLine2="                                ~~">
         <location
@@ -20,11 +12,7 @@
 
     <issue
         id="NewApi"
-<<<<<<< HEAD
-        message="Call requires API level 24 (current min is 21): `java.util.Optional#empty`"
-=======
         message="Call requires API level 24, or core library desugaring (current min is 21): `java.util.Optional#empty`"
->>>>>>> 3d4510a6
         errorLine1="        return Optional.empty();"
         errorLine2="                        ~~~~~">
         <location
@@ -33,11 +21,7 @@
 
     <issue
         id="NewApi"
-<<<<<<< HEAD
-        message="Call requires API level 24 (current min is 21): `java.util.Optional#get`"
-=======
         message="Call requires API level 24, or core library desugaring (current min is 21): `java.util.Optional#get`"
->>>>>>> 3d4510a6
         errorLine1="                findNativeMode(DisplayCompat.getSupportedModes(mContext, mDefaultDisplay)).get();"
         errorLine2="                                                                                           ~~~">
         <location
@@ -46,11 +30,7 @@
 
     <issue
         id="NewApi"
-<<<<<<< HEAD
-        message="Call requires API level 24 (current min is 21): `java.util.Optional#get`"
-=======
         message="Call requires API level 24, or core library desugaring (current min is 21): `java.util.Optional#get`"
->>>>>>> 3d4510a6
         errorLine1="                findNativeMode(DisplayCompat.getSupportedModes(mContext, secondDisplay)).get();"
         errorLine2="                                                                                         ~~~">
         <location
@@ -59,11 +39,7 @@
 
     <issue
         id="NewApi"
-<<<<<<< HEAD
-        message="Call requires API level 24 (current min is 21): `java.util.Optional#get`"
-=======
         message="Call requires API level 24, or core library desugaring (current min is 21): `java.util.Optional#get`"
->>>>>>> 3d4510a6
         errorLine1="                findNativeMode(DisplayCompat.getSupportedModes(mContext, mDefaultDisplay)).get();"
         errorLine2="                                                                                           ~~~">
         <location
@@ -72,11 +48,7 @@
 
     <issue
         id="NewApi"
-<<<<<<< HEAD
-        message="Call requires API level 24 (current min is 21): `java.util.Optional#get`"
-=======
         message="Call requires API level 24, or core library desugaring (current min is 21): `java.util.Optional#get`"
->>>>>>> 3d4510a6
         errorLine1="                findNativeMode(DisplayCompat.getSupportedModes(mContext, mDefaultDisplay)).get();"
         errorLine2="                                                                                           ~~~">
         <location
@@ -804,12 +776,6 @@
     </issue>
 
     <issue
-<<<<<<< HEAD
-        id="ClassVerificationFailure"
-        message="This call references a method added in API level 29; however, the containing class androidx.core.view.accessibility.AccessibilityNodeInfoCompat.TouchDelegateInfoCompat is reachable from earlier API levels and will fail run-time class verification."
-        errorLine1="                mInfo = new TouchDelegateInfo(targetMap);"
-        errorLine2="                        ~~~~~~~~~~~~~~~~~~~~~">
-=======
         id="PrivateConstructorForUtilityClass"
         message="Utility class is missing private constructor"
         errorLine1="public class NotificationCompat {"
@@ -877,1537 +843,6 @@
         message="Unnecessary; SDK_INT is always >= 21"
         errorLine1="            if (Build.VERSION.SDK_INT >= 21) {"
         errorLine2="                ~~~~~~~~~~~~~~~~~~~~~~~~~~~">
->>>>>>> 3d4510a6
-        <location
-            file="src/main/java/androidx/core/view/accessibility/AccessibilityNodeInfoCompat.java"/>
-    </issue>
-
-    <issue
-        id="ObsoleteSdkInt"
-        message="Unnecessary; SDK_INT is always >= 21"
-        errorLine1="                } else if (Build.VERSION.SDK_INT >= 21) {"
-        errorLine2="                           ~~~~~~~~~~~~~~~~~~~~~~~~~~~">
-        <location
-            file="src/main/java/androidx/core/view/accessibility/AccessibilityNodeInfoCompat.java"/>
-    </issue>
-
-    <issue
-        id="ObsoleteSdkInt"
-        message="Unnecessary; SDK_INT is always >= 21"
-        errorLine1="        if (Build.VERSION.SDK_INT >= 21) {"
-        errorLine2="            ~~~~~~~~~~~~~~~~~~~~~~~~~~~">
-        <location
-            file="src/main/java/androidx/core/view/accessibility/AccessibilityNodeInfoCompat.java"/>
-    </issue>
-
-    <issue
-        id="ObsoleteSdkInt"
-        message="Unnecessary; SDK_INT is always >= 21"
-        errorLine1="        if (Build.VERSION.SDK_INT >= 21) {"
-        errorLine2="            ~~~~~~~~~~~~~~~~~~~~~~~~~~~">
-        <location
-            file="src/main/java/androidx/core/view/accessibility/AccessibilityNodeInfoCompat.java"/>
-    </issue>
-
-    <issue
-<<<<<<< HEAD
-        id="ClassVerificationFailure"
-        message="This call references a method added in API level 24; however, the containing class androidx.core.view.accessibility.AccessibilityNodeInfoCompat is reachable from earlier API levels and will fail run-time class verification."
-        errorLine1="            return mInfo.isImportantForAccessibility();"
-        errorLine2="                         ~~~~~~~~~~~~~~~~~~~~~~~~~~~">
-=======
-        id="ObsoleteSdkInt"
-        message="Unnecessary; SDK_INT is always >= 21"
-        errorLine1="        if (Build.VERSION.SDK_INT >= 21) {"
-        errorLine2="            ~~~~~~~~~~~~~~~~~~~~~~~~~~~">
-        <location
-            file="src/main/java/androidx/core/view/accessibility/AccessibilityNodeInfoCompat.java"/>
-    </issue>
-
-    <issue
-        id="ObsoleteSdkInt"
-        message="Unnecessary; SDK_INT is always >= 21"
-        errorLine1="        if (Build.VERSION.SDK_INT >= 21) {"
-        errorLine2="            ~~~~~~~~~~~~~~~~~~~~~~~~~~~">
-        <location
-            file="src/main/java/androidx/core/view/accessibility/AccessibilityNodeInfoCompat.java"/>
-    </issue>
-
-    <issue
-        id="ObsoleteSdkInt"
-        message="Unnecessary; SDK_INT is always >= 21"
-        errorLine1="        if (Build.VERSION.SDK_INT >= 21) {"
-        errorLine2="            ~~~~~~~~~~~~~~~~~~~~~~~~~~~">
-        <location
-            file="src/main/java/androidx/core/view/accessibility/AccessibilityNodeInfoCompat.java"/>
-    </issue>
-
-    <issue
-        id="ObsoleteSdkInt"
-        message="Unnecessary; SDK_INT is always >= 21"
-        errorLine1="        if (Build.VERSION.SDK_INT >= 21) {"
-        errorLine2="            ~~~~~~~~~~~~~~~~~~~~~~~~~~~">
-        <location
-            file="src/main/java/androidx/core/view/accessibility/AccessibilityNodeInfoCompat.java"/>
-    </issue>
-
-    <issue
-        id="ObsoleteSdkInt"
-        message="Unnecessary; SDK_INT is always >= 21"
-        errorLine1="        if (Build.VERSION.SDK_INT >= 21) {"
-        errorLine2="            ~~~~~~~~~~~~~~~~~~~~~~~~~~~">
->>>>>>> 3d4510a6
-        <location
-            file="src/main/java/androidx/core/view/accessibility/AccessibilityNodeInfoCompat.java"/>
-    </issue>
-
-    <issue
-        id="ObsoleteSdkInt"
-        message="Unnecessary; SDK_INT is always >= 21"
-        errorLine1="        if (Build.VERSION.SDK_INT >= 21) {"
-        errorLine2="            ~~~~~~~~~~~~~~~~~~~~~~~~~~~">
-        <location
-            file="src/main/java/androidx/core/view/accessibility/AccessibilityNodeInfoCompat.java"/>
-    </issue>
-
-    <issue
-        id="ObsoleteSdkInt"
-        message="Unnecessary; SDK_INT is always >= 21"
-        errorLine1="        if (Build.VERSION.SDK_INT >= 21) {"
-        errorLine2="            ~~~~~~~~~~~~~~~~~~~~~~~~~~~">
-        <location
-            file="src/main/java/androidx/core/view/accessibility/AccessibilityNodeInfoCompat.java"/>
-    </issue>
-
-    <issue
-        id="ObsoleteSdkInt"
-        message="Unnecessary; SDK_INT is always >= 21"
-        errorLine1="        if (Build.VERSION.SDK_INT >= 21) {"
-        errorLine2="            ~~~~~~~~~~~~~~~~~~~~~~~~~~~">
-        <location
-            file="src/main/java/androidx/core/view/accessibility/AccessibilityNodeInfoCompat.java"/>
-    </issue>
-
-    <issue
-<<<<<<< HEAD
-        id="ClassVerificationFailure"
-        message="This call references a method added in API level 23; however, the containing class androidx.core.view.accessibility.AccessibilityNodeInfoCompat is reachable from earlier API levels and will fail run-time class verification."
-        errorLine1="            return mInfo.isContextClickable();"
-        errorLine2="                         ~~~~~~~~~~~~~~~~~~">
-=======
-        id="ObsoleteSdkInt"
-        message="Unnecessary; SDK_INT is always >= 21"
-        errorLine1="        if (Build.VERSION.SDK_INT >= 21) {"
-        errorLine2="            ~~~~~~~~~~~~~~~~~~~~~~~~~~~">
-        <location
-            file="src/main/java/androidx/core/view/accessibility/AccessibilityNodeInfoCompat.java"/>
-    </issue>
-
-    <issue
-        id="ObsoleteSdkInt"
-        message="Unnecessary; SDK_INT is always >= 21"
-        errorLine1="    @RequiresApi(21)"
-        errorLine2="    ~~~~~~~~~~~~~~~~">
->>>>>>> 3d4510a6
-        <location
-            file="src/main/java/androidx/core/view/accessibility/AccessibilityNodeInfoCompat.java"/>
-    </issue>
-
-    <issue
-        id="ObsoleteSdkInt"
-        message="Unnecessary; SDK_INT is always >= 21"
-        errorLine1="        if (SDK_INT >= 21) {"
-        errorLine2="            ~~~~~~~~~~~~~">
-        <location
-            file="src/main/java/androidx/core/view/accessibility/AccessibilityWindowInfoCompat.java"/>
-    </issue>
-
-    <issue
-        id="ObsoleteSdkInt"
-        message="Unnecessary; SDK_INT is always >= 21"
-        errorLine1="        if (SDK_INT >= 21) {"
-        errorLine2="            ~~~~~~~~~~~~~">
-        <location
-            file="src/main/java/androidx/core/view/accessibility/AccessibilityWindowInfoCompat.java"/>
-    </issue>
-
-    <issue
-        id="ObsoleteSdkInt"
-        message="Unnecessary; SDK_INT is always >= 21"
-        errorLine1="        if (SDK_INT >= 21) {"
-        errorLine2="            ~~~~~~~~~~~~~">
-        <location
-            file="src/main/java/androidx/core/view/accessibility/AccessibilityWindowInfoCompat.java"/>
-    </issue>
-
-    <issue
-<<<<<<< HEAD
-        id="ClassVerificationFailure"
-        message="This call references a method added in API level 26; however, the containing class androidx.core.view.accessibility.AccessibilityNodeInfoCompat is reachable from earlier API levels and will fail run-time class verification."
-        errorLine1="            return mInfo.getAvailableExtraData();"
-        errorLine2="                         ~~~~~~~~~~~~~~~~~~~~~">
-=======
-        id="ObsoleteSdkInt"
-        message="Unnecessary; SDK_INT is always >= 21"
-        errorLine1="        if (SDK_INT >= 21) {"
-        errorLine2="            ~~~~~~~~~~~~~">
-        <location
-            file="src/main/java/androidx/core/view/accessibility/AccessibilityWindowInfoCompat.java"/>
-    </issue>
-
-    <issue
-        id="ObsoleteSdkInt"
-        message="Unnecessary; SDK_INT is always >= 21"
-        errorLine1="        if (SDK_INT >= 21) {"
-        errorLine2="            ~~~~~~~~~~~~~">
-        <location
-            file="src/main/java/androidx/core/view/accessibility/AccessibilityWindowInfoCompat.java"/>
-    </issue>
-
-    <issue
-        id="ObsoleteSdkInt"
-        message="Unnecessary; SDK_INT is always >= 21"
-        errorLine1="        } else if (SDK_INT >= 21) {"
-        errorLine2="                   ~~~~~~~~~~~~~">
->>>>>>> 3d4510a6
-        <location
-            file="src/main/java/androidx/core/view/accessibility/AccessibilityWindowInfoCompat.java"/>
-    </issue>
-
-    <issue
-        id="ObsoleteSdkInt"
-        message="Unnecessary; SDK_INT is always >= 21"
-        errorLine1="        if (SDK_INT >= 21) {"
-        errorLine2="            ~~~~~~~~~~~~~">
-        <location
-            file="src/main/java/androidx/core/view/accessibility/AccessibilityWindowInfoCompat.java"/>
-    </issue>
-
-    <issue
-<<<<<<< HEAD
-        id="ClassVerificationFailure"
-        message="This call references a method added in API level 22; however, the containing class androidx.core.view.accessibility.AccessibilityNodeInfoCompat is reachable from earlier API levels and will fail run-time class verification."
-        errorLine1="            return AccessibilityNodeInfoCompat.wrapNonNullInstance(mInfo.getTraversalBefore());"
-        errorLine2="                                                                         ~~~~~~~~~~~~~~~~~~">
-=======
-        id="ObsoleteSdkInt"
-        message="Unnecessary; SDK_INT is always >= 21"
-        errorLine1="        if (SDK_INT >= 21) {"
-        errorLine2="            ~~~~~~~~~~~~~">
-        <location
-            file="src/main/java/androidx/core/view/accessibility/AccessibilityWindowInfoCompat.java"/>
-    </issue>
-
-    <issue
-        id="ObsoleteSdkInt"
-        message="Unnecessary; SDK_INT is always >= 21"
-        errorLine1="        if (SDK_INT >= 21) {"
-        errorLine2="            ~~~~~~~~~~~~~">
-        <location
-            file="src/main/java/androidx/core/view/accessibility/AccessibilityWindowInfoCompat.java"/>
-    </issue>
-
-    <issue
-        id="ObsoleteSdkInt"
-        message="Unnecessary; SDK_INT is always >= 21"
-        errorLine1="        if (SDK_INT >= 21) {"
-        errorLine2="            ~~~~~~~~~~~~~">
->>>>>>> 3d4510a6
-        <location
-            file="src/main/java/androidx/core/view/accessibility/AccessibilityWindowInfoCompat.java"/>
-    </issue>
-
-    <issue
-        id="ObsoleteSdkInt"
-        message="Unnecessary; SDK_INT is always >= 21"
-        errorLine1="        if (SDK_INT >= 21) {"
-        errorLine2="            ~~~~~~~~~~~~~">
-        <location
-            file="src/main/java/androidx/core/view/accessibility/AccessibilityWindowInfoCompat.java"/>
-    </issue>
-
-    <issue
-        id="ObsoleteSdkInt"
-        message="Unnecessary; SDK_INT is always >= 21"
-        errorLine1="        if (SDK_INT >= 21) {"
-        errorLine2="            ~~~~~~~~~~~~~">
-        <location
-            file="src/main/java/androidx/core/view/accessibility/AccessibilityWindowInfoCompat.java"/>
-    </issue>
-
-    <issue
-        id="ObsoleteSdkInt"
-        message="Unnecessary; SDK_INT is always >= 21"
-        errorLine1="        if (SDK_INT >= 21) {"
-        errorLine2="            ~~~~~~~~~~~~~">
-        <location
-            file="src/main/java/androidx/core/view/accessibility/AccessibilityWindowInfoCompat.java"/>
-    </issue>
-
-    <issue
-        id="ObsoleteSdkInt"
-        message="Unnecessary; SDK_INT is always >= 21"
-        errorLine1="        if (SDK_INT >= 21) {"
-        errorLine2="            ~~~~~~~~~~~~~">
-        <location
-            file="src/main/java/androidx/core/view/accessibility/AccessibilityWindowInfoCompat.java"/>
-    </issue>
-
-    <issue
-        id="ObsoleteSdkInt"
-        message="Unnecessary; SDK_INT is always >= 21"
-        errorLine1="        if (SDK_INT >= 21) {"
-        errorLine2="            ~~~~~~~~~~~~~">
-        <location
-            file="src/main/java/androidx/core/view/accessibility/AccessibilityWindowInfoCompat.java"/>
-    </issue>
-
-    <issue
-<<<<<<< HEAD
-        id="ClassVerificationFailure"
-        message="This call references a method added in API level 28; however, the containing class androidx.core.view.accessibility.AccessibilityNodeInfoCompat is reachable from earlier API levels and will fail run-time class verification."
-        errorLine1="            return mInfo.getTooltipText();"
-        errorLine2="                         ~~~~~~~~~~~~~~">
-=======
-        id="ObsoleteSdkInt"
-        message="Unnecessary; SDK_INT is always >= 21"
-        errorLine1="    @RequiresApi(21)"
-        errorLine2="    ~~~~~~~~~~~~~~~~">
-        <location
-            file="src/main/java/androidx/core/view/accessibility/AccessibilityWindowInfoCompat.java"/>
-    </issue>
-
-    <issue
-        id="ObsoleteSdkInt"
-        message="Unnecessary; SDK_INT is always >= 21"
-        errorLine1="        if (Build.VERSION.SDK_INT >= 21) {"
-        errorLine2="            ~~~~~~~~~~~~~~~~~~~~~~~~~~~">
->>>>>>> 3d4510a6
-        <location
-            file="src/main/java/androidx/core/app/ActivityCompat.java"/>
-    </issue>
-
-    <issue
-        id="ObsoleteSdkInt"
-        message="Unnecessary; SDK_INT is always >= 21"
-        errorLine1="        if (Build.VERSION.SDK_INT >= 21) {"
-        errorLine2="            ~~~~~~~~~~~~~~~~~~~~~~~~~~~">
-        <location
-            file="src/main/java/androidx/core/app/ActivityCompat.java"/>
-    </issue>
-
-    <issue
-        id="ObsoleteSdkInt"
-        message="Unnecessary; SDK_INT is always >= 21"
-        errorLine1="        if (Build.VERSION.SDK_INT >= 21) {"
-        errorLine2="            ~~~~~~~~~~~~~~~~~~~~~~~~~~~">
-        <location
-            file="src/main/java/androidx/core/app/ActivityCompat.java"/>
-    </issue>
-
-    <issue
-        id="ObsoleteSdkInt"
-        message="Unnecessary; SDK_INT is always >= 21"
-        errorLine1="        if (Build.VERSION.SDK_INT >= 21) {"
-        errorLine2="            ~~~~~~~~~~~~~~~~~~~~~~~~~~~">
-        <location
-            file="src/main/java/androidx/core/app/ActivityCompat.java"/>
-    </issue>
-
-    <issue
-        id="ObsoleteSdkInt"
-        message="Unnecessary; SDK_INT is always >= 21"
-        errorLine1="        if (Build.VERSION.SDK_INT >= 21) {"
-        errorLine2="            ~~~~~~~~~~~~~~~~~~~~~~~~~~~">
-        <location
-            file="src/main/java/androidx/core/app/ActivityCompat.java"/>
-    </issue>
-
-    <issue
-        id="ObsoleteSdkInt"
-        message="Unnecessary; SDK_INT is always >= 21"
-        errorLine1="    @RequiresApi(21)"
-        errorLine2="    ~~~~~~~~~~~~~~~~">
-        <location
-            file="src/main/java/androidx/core/app/ActivityCompat.java"/>
-    </issue>
-
-    <issue
-        id="ObsoleteSdkInt"
-        message="Unnecessary; SDK_INT is always >= 21"
-        errorLine1="    @RequiresApi(21)"
-        errorLine2="    ~~~~~~~~~~~~~~~~">
-        <location
-            file="src/main/java/androidx/core/app/ActivityCompat.java"/>
-    </issue>
-
-    <issue
-        id="ObsoleteSdkInt"
-        message="Unnecessary; SDK_INT is always >= 21"
-        errorLine1="        if (Build.VERSION.SDK_INT >= 21) {"
-        errorLine2="            ~~~~~~~~~~~~~~~~~~~~~~~~~~~">
-        <location
-            file="src/main/java/androidx/core/app/ActivityOptionsCompat.java"/>
-    </issue>
-
-    <issue
-        id="ObsoleteSdkInt"
-        message="Unnecessary; SDK_INT is always >= 21"
-        errorLine1="        if (Build.VERSION.SDK_INT >= 21) {"
-        errorLine2="            ~~~~~~~~~~~~~~~~~~~~~~~~~~~">
-        <location
-            file="src/main/java/androidx/core/app/ActivityOptionsCompat.java"/>
-    </issue>
-
-    <issue
-        id="ObsoleteSdkInt"
-        message="Unnecessary; SDK_INT is always >= 21"
-        errorLine1="        if (Build.VERSION.SDK_INT >= 21) {"
-        errorLine2="            ~~~~~~~~~~~~~~~~~~~~~~~~~~~">
-        <location
-            file="src/main/java/androidx/core/app/ActivityOptionsCompat.java"/>
-    </issue>
-
-    <issue
-        id="ObsoleteSdkInt"
-        message="Unnecessary; SDK_INT is always >= 21"
-        errorLine1="    @RequiresApi(21)"
-        errorLine2="    ~~~~~~~~~~~~~~~~">
-        <location
-            file="src/main/java/androidx/core/app/ActivityOptionsCompat.java"/>
-    </issue>
-
-    <issue
-        id="ObsoleteSdkInt"
-        message="Unnecessary; SDK_INT is always >= 21"
-        errorLine1="        if (Build.VERSION.SDK_INT >= 21) {"
-        errorLine2="            ~~~~~~~~~~~~~~~~~~~~~~~~~~~">
-        <location
-            file="src/main/java/androidx/core/app/AlarmManagerCompat.java"/>
-    </issue>
-
-    <issue
-        id="ObsoleteSdkInt"
-        message="Unnecessary; SDK_INT is always >= 21"
-        errorLine1="    @RequiresApi(21)"
-        errorLine2="    ~~~~~~~~~~~~~~~~">
-        <location
-            file="src/main/java/androidx/core/app/AlarmManagerCompat.java"/>
-    </issue>
-
-    <issue
-        id="ObsoleteSdkInt"
-        message="Unnecessary; SDK_INT is always >= 21"
-        errorLine1="        if (SDK_INT >= 21) {"
-        errorLine2="            ~~~~~~~~~~~~~">
-        <location
-            file="src/main/java/androidx/core/widget/CheckedTextViewCompat.java"/>
-    </issue>
-
-    <issue
-        id="ObsoleteSdkInt"
-        message="Unnecessary; SDK_INT is always >= 21"
-        errorLine1="        if (SDK_INT >= 21) {"
-        errorLine2="            ~~~~~~~~~~~~~">
-        <location
-            file="src/main/java/androidx/core/widget/CheckedTextViewCompat.java"/>
-    </issue>
-
-    <issue
-        id="ObsoleteSdkInt"
-        message="Unnecessary; SDK_INT is always >= 21"
-        errorLine1="        if (SDK_INT >= 21) {"
-        errorLine2="            ~~~~~~~~~~~~~">
-        <location
-            file="src/main/java/androidx/core/widget/CheckedTextViewCompat.java"/>
-    </issue>
-
-    <issue
-        id="ObsoleteSdkInt"
-        message="Unnecessary; SDK_INT is always >= 21"
-        errorLine1="        if (SDK_INT >= 21) {"
-        errorLine2="            ~~~~~~~~~~~~~">
-        <location
-            file="src/main/java/androidx/core/widget/CheckedTextViewCompat.java"/>
-    </issue>
-
-    <issue
-        id="ObsoleteSdkInt"
-        message="Unnecessary; SDK_INT is always >= 21"
-        errorLine1="    @RequiresApi(21)"
-        errorLine2="    ~~~~~~~~~~~~~~~~">
-        <location
-            file="src/main/java/androidx/core/widget/CheckedTextViewCompat.java"/>
-    </issue>
-
-    <issue
-        id="ObsoleteSdkInt"
-        message="Unnecessary; SDK_INT is always >= 21"
-        errorLine1="        if (Build.VERSION.SDK_INT >= 21) {"
-        errorLine2="            ~~~~~~~~~~~~~~~~~~~~~~~~~~~">
-        <location
-            file="src/main/java/androidx/core/widget/CompoundButtonCompat.java"/>
-    </issue>
-
-    <issue
-        id="ObsoleteSdkInt"
-        message="Unnecessary; SDK_INT is always >= 21"
-        errorLine1="        if (Build.VERSION.SDK_INT >= 21) {"
-        errorLine2="            ~~~~~~~~~~~~~~~~~~~~~~~~~~~">
-        <location
-            file="src/main/java/androidx/core/widget/CompoundButtonCompat.java"/>
-    </issue>
-
-    <issue
-        id="ObsoleteSdkInt"
-        message="Unnecessary; SDK_INT is always >= 21"
-        errorLine1="        if (Build.VERSION.SDK_INT >= 21) {"
-        errorLine2="            ~~~~~~~~~~~~~~~~~~~~~~~~~~~">
-        <location
-            file="src/main/java/androidx/core/widget/CompoundButtonCompat.java"/>
-    </issue>
-
-    <issue
-        id="ObsoleteSdkInt"
-        message="Unnecessary; SDK_INT is always >= 21"
-        errorLine1="        if (Build.VERSION.SDK_INT >= 21) {"
-        errorLine2="            ~~~~~~~~~~~~~~~~~~~~~~~~~~~">
-        <location
-            file="src/main/java/androidx/core/widget/CompoundButtonCompat.java"/>
-    </issue>
-
-    <issue
-        id="ObsoleteSdkInt"
-        message="Unnecessary; SDK_INT is always >= 21"
-        errorLine1="    @RequiresApi(21)"
-        errorLine2="    ~~~~~~~~~~~~~~~~">
-        <location
-            file="src/main/java/androidx/core/widget/CompoundButtonCompat.java"/>
-    </issue>
-
-    <issue
-        id="ObsoleteSdkInt"
-        message="Unnecessary; SDK_INT is always >= 21"
-        errorLine1="        if (Build.VERSION.SDK_INT >= 21) {"
-        errorLine2="            ~~~~~~~~~~~~~~~~~~~~~~~~~~~">
-        <location
-            file="src/main/java/androidx/core/content/ContextCompat.java"/>
-    </issue>
-
-    <issue
-        id="ObsoleteSdkInt"
-        message="Unnecessary; SDK_INT is always >= 21"
-        errorLine1="        if (Build.VERSION.SDK_INT >= 21) {"
-        errorLine2="            ~~~~~~~~~~~~~~~~~~~~~~~~~~~">
-        <location
-            file="src/main/java/androidx/core/content/ContextCompat.java"/>
-    </issue>
-
-    <issue
-<<<<<<< HEAD
-        id="ClassVerificationFailure"
-        message="This call references a method added in API level 24; however, the containing class androidx.core.text.PrecomputedTextCompat.Params is reachable from earlier API levels and will fail run-time class verification."
-        errorLine1="                if (!mPaint.getTextLocales().equals(other.getTextPaint().getTextLocales())) {"
-        errorLine2="                            ~~~~~~~~~~~~~~">
-        <location
-            file="src/main/java/androidx/core/text/PrecomputedTextCompat.java"/>
-    </issue>
-
-    <issue
-        id="ClassVerificationFailure"
-        message="This call references a method added in API level 24; however, the containing class androidx.core.text.PrecomputedTextCompat.Params is reachable from earlier API levels and will fail run-time class verification."
-        errorLine1="                if (!mPaint.getTextLocales().equals(other.getTextPaint().getTextLocales())) {"
-        errorLine2="                                                                         ~~~~~~~~~~~~~~">
-        <location
-            file="src/main/java/androidx/core/text/PrecomputedTextCompat.java"/>
-    </issue>
-
-    <issue
-        id="ClassVerificationFailure"
-        message="This call references a method added in API level 24; however, the containing class androidx.core.text.PrecomputedTextCompat.Params is reachable from earlier API levels and will fail run-time class verification."
-        errorLine1="                        mPaint.getTextLocales(), mPaint.getTypeface(), mPaint.isElegantTextHeight(),"
-        errorLine2="                               ~~~~~~~~~~~~~~">
-        <location
-            file="src/main/java/androidx/core/text/PrecomputedTextCompat.java"/>
-    </issue>
-
-    <issue
-        id="ClassVerificationFailure"
-        message="This call references a method added in API level 24; however, the containing class androidx.core.text.PrecomputedTextCompat.Params is reachable from earlier API levels and will fail run-time class verification."
-        errorLine1="                sb.append(&quot;, textLocale=&quot; + mPaint.getTextLocales());"
-        errorLine2="                                                   ~~~~~~~~~~~~~~">
-        <location
-            file="src/main/java/androidx/core/text/PrecomputedTextCompat.java"/>
-    </issue>
-
-    <issue
-        id="ClassVerificationFailure"
-        message="This call references a method added in API level 26; however, the containing class androidx.core.text.PrecomputedTextCompat.Params is reachable from earlier API levels and will fail run-time class verification."
-        errorLine1="                sb.append(&quot;, variationSettings=&quot; + mPaint.getFontVariationSettings());"
-        errorLine2="                                                          ~~~~~~~~~~~~~~~~~~~~~~~~">
-        <location
-            file="src/main/java/androidx/core/text/PrecomputedTextCompat.java"/>
-    </issue>
-
-    <issue
-        id="ClassVerificationFailure"
-        message="This call references a method added in API level 28; however, the containing class androidx.core.text.PrecomputedTextCompat is reachable from earlier API levels and will fail run-time class verification."
-        errorLine1="                        PrecomputedText.create(text, params.mWrapped), params);"
-        errorLine2="                                        ~~~~~~">
-        <location
-            file="src/main/java/androidx/core/text/PrecomputedTextCompat.java"/>
-    </issue>
-
-    <issue
-        id="ClassVerificationFailure"
-        message="This call references a method added in API level 23; however, the containing class androidx.core.text.PrecomputedTextCompat is reachable from earlier API levels and will fail run-time class verification."
-        errorLine1="                StaticLayout.Builder.obtain(text, 0, text.length(), params.getTextPaint(),"
-        errorLine2="                                     ~~~~~~">
-        <location
-            file="src/main/java/androidx/core/text/PrecomputedTextCompat.java"/>
-    </issue>
-
-    <issue
-        id="ClassVerificationFailure"
-        message="This call references a method added in API level 23; however, the containing class androidx.core.text.PrecomputedTextCompat is reachable from earlier API levels and will fail run-time class verification."
-        errorLine1="                        .setBreakStrategy(params.getBreakStrategy())"
-        errorLine2="                         ~~~~~~~~~~~~~~~~">
-        <location
-            file="src/main/java/androidx/core/text/PrecomputedTextCompat.java"/>
-    </issue>
-
-    <issue
-        id="ClassVerificationFailure"
-        message="This call references a method added in API level 23; however, the containing class androidx.core.text.PrecomputedTextCompat is reachable from earlier API levels and will fail run-time class verification."
-        errorLine1="                        .setHyphenationFrequency(params.getHyphenationFrequency())"
-        errorLine2="                         ~~~~~~~~~~~~~~~~~~~~~~~">
-        <location
-            file="src/main/java/androidx/core/text/PrecomputedTextCompat.java"/>
-    </issue>
-
-    <issue
-        id="ClassVerificationFailure"
-        message="This call references a method added in API level 23; however, the containing class androidx.core.text.PrecomputedTextCompat is reachable from earlier API levels and will fail run-time class verification."
-        errorLine1="                        .setTextDirection(params.getTextDirection())"
-        errorLine2="                         ~~~~~~~~~~~~~~~~">
-        <location
-            file="src/main/java/androidx/core/text/PrecomputedTextCompat.java"/>
-    </issue>
-
-    <issue
-        id="ClassVerificationFailure"
-        message="This call references a method added in API level 23; however, the containing class androidx.core.text.PrecomputedTextCompat is reachable from earlier API levels and will fail run-time class verification."
-        errorLine1="                        .build();"
-        errorLine2="                         ~~~~~">
-        <location
-            file="src/main/java/androidx/core/text/PrecomputedTextCompat.java"/>
-    </issue>
-
-    <issue
-        id="ClassVerificationFailure"
-        message="This call references a method added in API level 28; however, the containing class androidx.core.text.PrecomputedTextCompat is reachable from earlier API levels and will fail run-time class verification."
-        errorLine1="            return mWrapped.getParagraphCount();"
-        errorLine2="                            ~~~~~~~~~~~~~~~~~">
-        <location
-            file="src/main/java/androidx/core/text/PrecomputedTextCompat.java"/>
-    </issue>
-
-    <issue
-        id="ClassVerificationFailure"
-        message="This call references a method added in API level 28; however, the containing class androidx.core.text.PrecomputedTextCompat is reachable from earlier API levels and will fail run-time class verification."
-        errorLine1="            return mWrapped.getParagraphStart(paraIndex);"
-        errorLine2="                            ~~~~~~~~~~~~~~~~~">
-        <location
-            file="src/main/java/androidx/core/text/PrecomputedTextCompat.java"/>
-    </issue>
-
-    <issue
-        id="ClassVerificationFailure"
-        message="This call references a method added in API level 28; however, the containing class androidx.core.text.PrecomputedTextCompat is reachable from earlier API levels and will fail run-time class verification."
-        errorLine1="            return mWrapped.getParagraphEnd(paraIndex);"
-        errorLine2="                            ~~~~~~~~~~~~~~~">
-        <location
-            file="src/main/java/androidx/core/text/PrecomputedTextCompat.java"/>
-    </issue>
-
-    <issue
-        id="ClassVerificationFailure"
-        message="This call references a method added in API level 25; however, the containing class androidx.core.content.pm.ShortcutInfoCompat is reachable from earlier API levels and will fail run-time class verification."
-        errorLine1="        ShortcutInfo.Builder builder = new ShortcutInfo.Builder(mContext, mId)"
-        errorLine2="                                       ~~~~~~~~~~~~~~~~~~~~~~~~">
-        <location
-            file="src/main/java/androidx/core/content/pm/ShortcutInfoCompat.java"/>
-    </issue>
-
-    <issue
-        id="ClassVerificationFailure"
-        message="This call references a method added in API level 25; however, the containing class androidx.core.content.pm.ShortcutInfoCompat is reachable from earlier API levels and will fail run-time class verification."
-        errorLine1="                .setShortLabel(mLabel)"
-        errorLine2="                 ~~~~~~~~~~~~~">
-        <location
-            file="src/main/java/androidx/core/content/pm/ShortcutInfoCompat.java"/>
-    </issue>
-
-    <issue
-        id="ClassVerificationFailure"
-        message="This call references a method added in API level 25; however, the containing class androidx.core.content.pm.ShortcutInfoCompat is reachable from earlier API levels and will fail run-time class verification."
-        errorLine1="                .setIntents(mIntents);"
-        errorLine2="                 ~~~~~~~~~~">
-        <location
-            file="src/main/java/androidx/core/content/pm/ShortcutInfoCompat.java"/>
-    </issue>
-
-    <issue
-        id="ClassVerificationFailure"
-        message="This call references a method added in API level 25; however, the containing class androidx.core.content.pm.ShortcutInfoCompat is reachable from earlier API levels and will fail run-time class verification."
-        errorLine1="            builder.setIcon(mIcon.toIcon(mContext));"
-        errorLine2="                    ~~~~~~~">
-        <location
-            file="src/main/java/androidx/core/content/pm/ShortcutInfoCompat.java"/>
-    </issue>
-
-    <issue
-        id="ClassVerificationFailure"
-        message="This call references a method added in API level 25; however, the containing class androidx.core.content.pm.ShortcutInfoCompat is reachable from earlier API levels and will fail run-time class verification."
-        errorLine1="            builder.setLongLabel(mLongLabel);"
-        errorLine2="                    ~~~~~~~~~~~~">
-        <location
-            file="src/main/java/androidx/core/content/pm/ShortcutInfoCompat.java"/>
-    </issue>
-
-    <issue
-        id="ClassVerificationFailure"
-        message="This call references a method added in API level 25; however, the containing class androidx.core.content.pm.ShortcutInfoCompat is reachable from earlier API levels and will fail run-time class verification."
-        errorLine1="            builder.setDisabledMessage(mDisabledMessage);"
-        errorLine2="                    ~~~~~~~~~~~~~~~~~~">
-        <location
-            file="src/main/java/androidx/core/content/pm/ShortcutInfoCompat.java"/>
-    </issue>
-
-    <issue
-        id="ClassVerificationFailure"
-        message="This call references a method added in API level 25; however, the containing class androidx.core.content.pm.ShortcutInfoCompat is reachable from earlier API levels and will fail run-time class verification."
-        errorLine1="            builder.setActivity(mActivity);"
-        errorLine2="                    ~~~~~~~~~~~">
-        <location
-            file="src/main/java/androidx/core/content/pm/ShortcutInfoCompat.java"/>
-    </issue>
-
-    <issue
-        id="ClassVerificationFailure"
-        message="This call references a method added in API level 25; however, the containing class androidx.core.content.pm.ShortcutInfoCompat is reachable from earlier API levels and will fail run-time class verification."
-        errorLine1="            builder.setCategories(mCategories);"
-        errorLine2="                    ~~~~~~~~~~~~~">
-        <location
-            file="src/main/java/androidx/core/content/pm/ShortcutInfoCompat.java"/>
-    </issue>
-
-    <issue
-        id="ClassVerificationFailure"
-        message="This call references a method added in API level 25; however, the containing class androidx.core.content.pm.ShortcutInfoCompat is reachable from earlier API levels and will fail run-time class verification."
-        errorLine1="        builder.setRank(mRank);"
-        errorLine2="                ~~~~~~~">
-        <location
-            file="src/main/java/androidx/core/content/pm/ShortcutInfoCompat.java"/>
-    </issue>
-
-    <issue
-        id="ClassVerificationFailure"
-        message="This call references a method added in API level 25; however, the containing class androidx.core.content.pm.ShortcutInfoCompat is reachable from earlier API levels and will fail run-time class verification."
-        errorLine1="            builder.setExtras(mExtras);"
-        errorLine2="                    ~~~~~~~~~">
-        <location
-            file="src/main/java/androidx/core/content/pm/ShortcutInfoCompat.java"/>
-    </issue>
-
-    <issue
-        id="ClassVerificationFailure"
-        message="This call references a method added in API level 29; however, the containing class androidx.core.content.pm.ShortcutInfoCompat is reachable from earlier API levels and will fail run-time class verification."
-        errorLine1="                builder.setPersons(persons);"
-        errorLine2="                        ~~~~~~~~~~">
-        <location
-            file="src/main/java/androidx/core/content/pm/ShortcutInfoCompat.java"/>
-    </issue>
-
-    <issue
-        id="ClassVerificationFailure"
-        message="This call references a method added in API level 29; however, the containing class androidx.core.content.pm.ShortcutInfoCompat is reachable from earlier API levels and will fail run-time class verification."
-        errorLine1="                builder.setLocusId(mLocusId.toLocusId());"
-        errorLine2="                        ~~~~~~~~~~">
-        <location
-            file="src/main/java/androidx/core/content/pm/ShortcutInfoCompat.java"/>
-    </issue>
-
-    <issue
-        id="ClassVerificationFailure"
-        message="This call references a method added in API level 29; however, the containing class androidx.core.content.pm.ShortcutInfoCompat is reachable from earlier API levels and will fail run-time class verification."
-        errorLine1="            builder.setLongLived(mIsLongLived);"
-        errorLine2="                    ~~~~~~~~~~~~">
-        <location
-            file="src/main/java/androidx/core/content/pm/ShortcutInfoCompat.java"/>
-    </issue>
-
-    <issue
-        id="ClassVerificationFailure"
-        message="This call references a method added in API level 25; however, the containing class androidx.core.content.pm.ShortcutInfoCompat is reachable from earlier API levels and will fail run-time class verification."
-        errorLine1="            builder.setExtras(buildLegacyExtrasBundle());"
-        errorLine2="                    ~~~~~~~~~">
-        <location
-            file="src/main/java/androidx/core/content/pm/ShortcutInfoCompat.java"/>
-    </issue>
-
-    <issue
-        id="ClassVerificationFailure"
-        message="This call references a method added in API level 25; however, the containing class androidx.core.content.pm.ShortcutInfoCompat is reachable from earlier API levels and will fail run-time class verification."
-        errorLine1="        return builder.build();"
-        errorLine2="                       ~~~~~">
-        <location
-            file="src/main/java/androidx/core/content/pm/ShortcutInfoCompat.java"/>
-    </issue>
-
-    <issue
-        id="ClassVerificationFailure"
-        message="This call references a method added in API level 22; however, the containing class androidx.core.content.pm.ShortcutInfoCompat is reachable from earlier API levels and will fail run-time class verification."
-        errorLine1="        mExtras.putBoolean(EXTRA_LONG_LIVED, mIsLongLived);"
-        errorLine2="                ~~~~~~~~~~">
-        <location
-            file="src/main/java/androidx/core/content/pm/ShortcutInfoCompat.java"/>
-    </issue>
-
-    <issue
-        id="ClassVerificationFailure"
-        message="This call references a method added in API level 22; however, the containing class androidx.core.content.pm.ShortcutInfoCompat is reachable from earlier API levels and will fail run-time class verification."
-        errorLine1="        return bundle.getBoolean(EXTRA_LONG_LIVED);"
-        errorLine2="                      ~~~~~~~~~~">
-        <location
-            file="src/main/java/androidx/core/content/pm/ShortcutInfoCompat.java"/>
-    </issue>
-
-    <issue
-        id="ClassVerificationFailure"
-        message="This call references a method added in API level 29; however, the containing class androidx.core.content.pm.ShortcutInfoCompat is reachable from earlier API levels and will fail run-time class verification."
-        errorLine1="            if (shortcutInfo.getLocusId() == null) return null;"
-        errorLine2="                             ~~~~~~~~~~">
-        <location
-            file="src/main/java/androidx/core/content/pm/ShortcutInfoCompat.java"/>
-    </issue>
-
-    <issue
-        id="ClassVerificationFailure"
-        message="This call references a method added in API level 29; however, the containing class androidx.core.content.pm.ShortcutInfoCompat is reachable from earlier API levels and will fail run-time class verification."
-        errorLine1="            return LocusIdCompat.toLocusIdCompat(shortcutInfo.getLocusId());"
-        errorLine2="                                                              ~~~~~~~~~~">
-        <location
-            file="src/main/java/androidx/core/content/pm/ShortcutInfoCompat.java"/>
-    </issue>
-
-    <issue
-        id="ClassVerificationFailure"
-        message="This call references a method added in API level 25; however, the containing class androidx.core.content.pm.ShortcutInfoCompat is reachable from earlier API levels and will fail run-time class verification."
-        errorLine1="            return getLocusIdFromExtra(shortcutInfo.getExtras());"
-        errorLine2="                                                    ~~~~~~~~~">
-        <location
-            file="src/main/java/androidx/core/content/pm/ShortcutInfoCompat.java"/>
-    </issue>
-
-    <issue
-        id="ClassVerificationFailure"
-        message="This call references a method added in API level 25; however, the containing class androidx.core.content.pm.ShortcutInfoCompat.Builder is reachable from earlier API levels and will fail run-time class verification."
-        errorLine1="            mInfo.mId = shortcutInfo.getId();"
-        errorLine2="                                     ~~~~~">
-        <location
-            file="src/main/java/androidx/core/content/pm/ShortcutInfoCompat.java"/>
-    </issue>
-
-    <issue
-        id="ClassVerificationFailure"
-        message="This call references a method added in API level 25; however, the containing class androidx.core.content.pm.ShortcutInfoCompat.Builder is reachable from earlier API levels and will fail run-time class verification."
-        errorLine1="            mInfo.mPackageName = shortcutInfo.getPackage();"
-        errorLine2="                                              ~~~~~~~~~~">
-        <location
-            file="src/main/java/androidx/core/content/pm/ShortcutInfoCompat.java"/>
-    </issue>
-
-    <issue
-        id="ClassVerificationFailure"
-        message="This call references a method added in API level 25; however, the containing class androidx.core.content.pm.ShortcutInfoCompat.Builder is reachable from earlier API levels and will fail run-time class verification."
-        errorLine1="            Intent[] intents = shortcutInfo.getIntents();"
-        errorLine2="                                            ~~~~~~~~~~">
-        <location
-            file="src/main/java/androidx/core/content/pm/ShortcutInfoCompat.java"/>
-    </issue>
-
-    <issue
-        id="ClassVerificationFailure"
-        message="This call references a method added in API level 25; however, the containing class androidx.core.content.pm.ShortcutInfoCompat.Builder is reachable from earlier API levels and will fail run-time class verification."
-        errorLine1="            mInfo.mActivity = shortcutInfo.getActivity();"
-        errorLine2="                                           ~~~~~~~~~~~">
-        <location
-            file="src/main/java/androidx/core/content/pm/ShortcutInfoCompat.java"/>
-    </issue>
-
-    <issue
-        id="ClassVerificationFailure"
-        message="This call references a method added in API level 25; however, the containing class androidx.core.content.pm.ShortcutInfoCompat.Builder is reachable from earlier API levels and will fail run-time class verification."
-        errorLine1="            mInfo.mLabel = shortcutInfo.getShortLabel();"
-        errorLine2="                                        ~~~~~~~~~~~~~">
-        <location
-            file="src/main/java/androidx/core/content/pm/ShortcutInfoCompat.java"/>
-    </issue>
-
-    <issue
-        id="ClassVerificationFailure"
-        message="This call references a method added in API level 25; however, the containing class androidx.core.content.pm.ShortcutInfoCompat.Builder is reachable from earlier API levels and will fail run-time class verification."
-        errorLine1="            mInfo.mLongLabel = shortcutInfo.getLongLabel();"
-        errorLine2="                                            ~~~~~~~~~~~~">
-        <location
-            file="src/main/java/androidx/core/content/pm/ShortcutInfoCompat.java"/>
-    </issue>
-
-    <issue
-        id="ClassVerificationFailure"
-        message="This call references a method added in API level 25; however, the containing class androidx.core.content.pm.ShortcutInfoCompat.Builder is reachable from earlier API levels and will fail run-time class verification."
-        errorLine1="            mInfo.mDisabledMessage = shortcutInfo.getDisabledMessage();"
-        errorLine2="                                                  ~~~~~~~~~~~~~~~~~~">
-        <location
-            file="src/main/java/androidx/core/content/pm/ShortcutInfoCompat.java"/>
-    </issue>
-
-    <issue
-        id="ClassVerificationFailure"
-        message="This call references a method added in API level 28; however, the containing class androidx.core.content.pm.ShortcutInfoCompat.Builder is reachable from earlier API levels and will fail run-time class verification."
-        errorLine1="                mInfo.mDisabledReason = shortcutInfo.getDisabledReason();"
-        errorLine2="                                                     ~~~~~~~~~~~~~~~~~">
-        <location
-            file="src/main/java/androidx/core/content/pm/ShortcutInfoCompat.java"/>
-    </issue>
-
-    <issue
-        id="ClassVerificationFailure"
-        message="This call references a method added in API level 25; however, the containing class androidx.core.content.pm.ShortcutInfoCompat.Builder is reachable from earlier API levels and will fail run-time class verification."
-        errorLine1="                mInfo.mDisabledReason = shortcutInfo.isEnabled()"
-        errorLine2="                                                     ~~~~~~~~~">
-        <location
-            file="src/main/java/androidx/core/content/pm/ShortcutInfoCompat.java"/>
-    </issue>
-
-    <issue
-        id="ClassVerificationFailure"
-        message="This call references a method added in API level 25; however, the containing class androidx.core.content.pm.ShortcutInfoCompat.Builder is reachable from earlier API levels and will fail run-time class verification."
-        errorLine1="            mInfo.mCategories = shortcutInfo.getCategories();"
-        errorLine2="                                             ~~~~~~~~~~~~~">
-        <location
-            file="src/main/java/androidx/core/content/pm/ShortcutInfoCompat.java"/>
-    </issue>
-
-    <issue
-        id="ClassVerificationFailure"
-        message="This call references a method added in API level 25; however, the containing class androidx.core.content.pm.ShortcutInfoCompat.Builder is reachable from earlier API levels and will fail run-time class verification."
-        errorLine1="            mInfo.mPersons = ShortcutInfoCompat.getPersonsFromExtra(shortcutInfo.getExtras());"
-        errorLine2="                                                                                 ~~~~~~~~~">
-        <location
-            file="src/main/java/androidx/core/content/pm/ShortcutInfoCompat.java"/>
-    </issue>
-
-    <issue
-        id="ClassVerificationFailure"
-        message="This call references a method added in API level 25; however, the containing class androidx.core.content.pm.ShortcutInfoCompat.Builder is reachable from earlier API levels and will fail run-time class verification."
-        errorLine1="            mInfo.mUser = shortcutInfo.getUserHandle();"
-        errorLine2="                                       ~~~~~~~~~~~~~">
-        <location
-            file="src/main/java/androidx/core/content/pm/ShortcutInfoCompat.java"/>
-    </issue>
-
-    <issue
-        id="ClassVerificationFailure"
-        message="This call references a method added in API level 25; however, the containing class androidx.core.content.pm.ShortcutInfoCompat.Builder is reachable from earlier API levels and will fail run-time class verification."
-        errorLine1="            mInfo.mLastChangedTimestamp = shortcutInfo.getLastChangedTimestamp();"
-        errorLine2="                                                       ~~~~~~~~~~~~~~~~~~~~~~~">
-        <location
-            file="src/main/java/androidx/core/content/pm/ShortcutInfoCompat.java"/>
-    </issue>
-
-    <issue
-        id="ClassVerificationFailure"
-        message="This call references a method added in API level 30; however, the containing class androidx.core.content.pm.ShortcutInfoCompat.Builder is reachable from earlier API levels and will fail run-time class verification."
-        errorLine1="                mInfo.mIsCached = shortcutInfo.isCached();"
-        errorLine2="                                               ~~~~~~~~">
-        <location
-            file="src/main/java/androidx/core/content/pm/ShortcutInfoCompat.java"/>
-    </issue>
-
-    <issue
-        id="ClassVerificationFailure"
-        message="This call references a method added in API level 25; however, the containing class androidx.core.content.pm.ShortcutInfoCompat.Builder is reachable from earlier API levels and will fail run-time class verification."
-        errorLine1="            mInfo.mIsDynamic = shortcutInfo.isDynamic();"
-        errorLine2="                                            ~~~~~~~~~">
-        <location
-            file="src/main/java/androidx/core/content/pm/ShortcutInfoCompat.java"/>
-    </issue>
-
-    <issue
-        id="ClassVerificationFailure"
-        message="This call references a method added in API level 25; however, the containing class androidx.core.content.pm.ShortcutInfoCompat.Builder is reachable from earlier API levels and will fail run-time class verification."
-        errorLine1="            mInfo.mIsPinned = shortcutInfo.isPinned();"
-        errorLine2="                                           ~~~~~~~~">
-        <location
-            file="src/main/java/androidx/core/content/pm/ShortcutInfoCompat.java"/>
-    </issue>
-
-    <issue
-        id="ClassVerificationFailure"
-        message="This call references a method added in API level 25; however, the containing class androidx.core.content.pm.ShortcutInfoCompat.Builder is reachable from earlier API levels and will fail run-time class verification."
-        errorLine1="            mInfo.mIsDeclaredInManifest = shortcutInfo.isDeclaredInManifest();"
-        errorLine2="                                                       ~~~~~~~~~~~~~~~~~~~~">
-        <location
-            file="src/main/java/androidx/core/content/pm/ShortcutInfoCompat.java"/>
-    </issue>
-
-    <issue
-        id="ClassVerificationFailure"
-        message="This call references a method added in API level 25; however, the containing class androidx.core.content.pm.ShortcutInfoCompat.Builder is reachable from earlier API levels and will fail run-time class verification."
-        errorLine1="            mInfo.mIsImmutable = shortcutInfo.isImmutable();"
-        errorLine2="                                              ~~~~~~~~~~~">
-        <location
-            file="src/main/java/androidx/core/content/pm/ShortcutInfoCompat.java"/>
-    </issue>
-
-    <issue
-        id="ClassVerificationFailure"
-        message="This call references a method added in API level 25; however, the containing class androidx.core.content.pm.ShortcutInfoCompat.Builder is reachable from earlier API levels and will fail run-time class verification."
-        errorLine1="            mInfo.mIsEnabled = shortcutInfo.isEnabled();"
-        errorLine2="                                            ~~~~~~~~~">
-        <location
-            file="src/main/java/androidx/core/content/pm/ShortcutInfoCompat.java"/>
-    </issue>
-
-    <issue
-        id="ClassVerificationFailure"
-        message="This call references a method added in API level 25; however, the containing class androidx.core.content.pm.ShortcutInfoCompat.Builder is reachable from earlier API levels and will fail run-time class verification."
-        errorLine1="            mInfo.mHasKeyFieldsOnly = shortcutInfo.hasKeyFieldsOnly();"
-        errorLine2="                                                   ~~~~~~~~~~~~~~~~">
-        <location
-            file="src/main/java/androidx/core/content/pm/ShortcutInfoCompat.java"/>
-    </issue>
-
-    <issue
-        id="ClassVerificationFailure"
-        message="This call references a method added in API level 25; however, the containing class androidx.core.content.pm.ShortcutInfoCompat.Builder is reachable from earlier API levels and will fail run-time class verification."
-        errorLine1="            mInfo.mRank = shortcutInfo.getRank();"
-        errorLine2="                                       ~~~~~~~">
-        <location
-            file="src/main/java/androidx/core/content/pm/ShortcutInfoCompat.java"/>
-    </issue>
-
-    <issue
-        id="ClassVerificationFailure"
-        message="This call references a method added in API level 25; however, the containing class androidx.core.content.pm.ShortcutInfoCompat.Builder is reachable from earlier API levels and will fail run-time class verification."
-        errorLine1="            mInfo.mExtras = shortcutInfo.getExtras();"
-        errorLine2="                                         ~~~~~~~~~">
-        <location
-            file="src/main/java/androidx/core/content/pm/ShortcutInfoCompat.java"/>
-    </issue>
-
-    <issue
-        id="ClassVerificationFailure"
-        message="This call references a method added in API level 23; however, the containing class androidx.core.content.pm.ShortcutManagerCompat is reachable from earlier API levels and will fail run-time class verification."
-        errorLine1="            return context.getSystemService(ShortcutManager.class).isRequestPinShortcutSupported();"
-        errorLine2="                           ~~~~~~~~~~~~~~~~">
-        <location
-            file="src/main/java/androidx/core/content/pm/ShortcutManagerCompat.java"/>
-    </issue>
-
-    <issue
-        id="ClassVerificationFailure"
-        message="This call references a method added in API level 26; however, the containing class androidx.core.content.pm.ShortcutManagerCompat is reachable from earlier API levels and will fail run-time class verification."
-        errorLine1="            return context.getSystemService(ShortcutManager.class).isRequestPinShortcutSupported();"
-        errorLine2="                                                                   ~~~~~~~~~~~~~~~~~~~~~~~~~~~~~">
-        <location
-            file="src/main/java/androidx/core/content/pm/ShortcutManagerCompat.java"/>
-    </issue>
-
-    <issue
-        id="ClassVerificationFailure"
-        message="This call references a method added in API level 23; however, the containing class androidx.core.content.pm.ShortcutManagerCompat is reachable from earlier API levels and will fail run-time class verification."
-        errorLine1="            return context.getSystemService(ShortcutManager.class).requestPinShortcut("
-        errorLine2="                           ~~~~~~~~~~~~~~~~">
-        <location
-            file="src/main/java/androidx/core/content/pm/ShortcutManagerCompat.java"/>
-    </issue>
-
-    <issue
-        id="ClassVerificationFailure"
-        message="This call references a method added in API level 26; however, the containing class androidx.core.content.pm.ShortcutManagerCompat is reachable from earlier API levels and will fail run-time class verification."
-        errorLine1="            return context.getSystemService(ShortcutManager.class).requestPinShortcut("
-        errorLine2="                                                                   ~~~~~~~~~~~~~~~~~~">
-        <location
-            file="src/main/java/androidx/core/content/pm/ShortcutManagerCompat.java"/>
-    </issue>
-
-    <issue
-        id="ClassVerificationFailure"
-        message="This call references a method added in API level 23; however, the containing class androidx.core.content.pm.ShortcutManagerCompat is reachable from earlier API levels and will fail run-time class verification."
-        errorLine1="            result = context.getSystemService(ShortcutManager.class)"
-        errorLine2="                             ~~~~~~~~~~~~~~~~">
-        <location
-            file="src/main/java/androidx/core/content/pm/ShortcutManagerCompat.java"/>
-    </issue>
-
-    <issue
-        id="ClassVerificationFailure"
-        message="This call references a method added in API level 26; however, the containing class androidx.core.content.pm.ShortcutManagerCompat is reachable from earlier API levels and will fail run-time class verification."
-        errorLine1="                    .createShortcutResultIntent(shortcut.toShortcutInfo());"
-        errorLine2="                     ~~~~~~~~~~~~~~~~~~~~~~~~~~">
-        <location
-            file="src/main/java/androidx/core/content/pm/ShortcutManagerCompat.java"/>
-    </issue>
-
-    <issue
-        id="ClassVerificationFailure"
-        message="This call references a method added in API level 23; however, the containing class androidx.core.content.pm.ShortcutManagerCompat is reachable from earlier API levels and will fail run-time class verification."
-        errorLine1="                    context.getSystemService(ShortcutManager.class).getShortcuts(matchFlags);"
-        errorLine2="                            ~~~~~~~~~~~~~~~~">
-        <location
-            file="src/main/java/androidx/core/content/pm/ShortcutManagerCompat.java"/>
-    </issue>
-
-    <issue
-        id="ClassVerificationFailure"
-        message="This call references a method added in API level 30; however, the containing class androidx.core.content.pm.ShortcutManagerCompat is reachable from earlier API levels and will fail run-time class verification."
-        errorLine1="                    context.getSystemService(ShortcutManager.class).getShortcuts(matchFlags);"
-        errorLine2="                                                                    ~~~~~~~~~~~~">
-        <location
-            file="src/main/java/androidx/core/content/pm/ShortcutManagerCompat.java"/>
-    </issue>
-
-    <issue
-        id="ClassVerificationFailure"
-        message="This call references a method added in API level 23; however, the containing class androidx.core.content.pm.ShortcutManagerCompat is reachable from earlier API levels and will fail run-time class verification."
-        errorLine1="            final ShortcutManager manager = context.getSystemService(ShortcutManager.class);"
-        errorLine2="                                                    ~~~~~~~~~~~~~~~~">
-        <location
-            file="src/main/java/androidx/core/content/pm/ShortcutManagerCompat.java"/>
-    </issue>
-
-    <issue
-        id="ClassVerificationFailure"
-        message="This call references a method added in API level 25; however, the containing class androidx.core.content.pm.ShortcutManagerCompat is reachable from earlier API levels and will fail run-time class verification."
-        errorLine1="                shortcuts.addAll(manager.getManifestShortcuts());"
-        errorLine2="                                         ~~~~~~~~~~~~~~~~~~~~">
-        <location
-            file="src/main/java/androidx/core/content/pm/ShortcutManagerCompat.java"/>
-    </issue>
-
-    <issue
-        id="ClassVerificationFailure"
-        message="This call references a method added in API level 25; however, the containing class androidx.core.content.pm.ShortcutManagerCompat is reachable from earlier API levels and will fail run-time class verification."
-        errorLine1="                shortcuts.addAll(manager.getDynamicShortcuts());"
-        errorLine2="                                         ~~~~~~~~~~~~~~~~~~~">
-        <location
-            file="src/main/java/androidx/core/content/pm/ShortcutManagerCompat.java"/>
-    </issue>
-
-    <issue
-        id="ClassVerificationFailure"
-        message="This call references a method added in API level 25; however, the containing class androidx.core.content.pm.ShortcutManagerCompat is reachable from earlier API levels and will fail run-time class verification."
-        errorLine1="                shortcuts.addAll(manager.getPinnedShortcuts());"
-        errorLine2="                                         ~~~~~~~~~~~~~~~~~~">
-        <location
-            file="src/main/java/androidx/core/content/pm/ShortcutManagerCompat.java"/>
-    </issue>
-
-    <issue
-        id="ClassVerificationFailure"
-        message="This call references a method added in API level 23; however, the containing class androidx.core.content.pm.ShortcutManagerCompat is reachable from earlier API levels and will fail run-time class verification."
-        errorLine1="            if (!context.getSystemService(ShortcutManager.class).addDynamicShortcuts(shortcuts)) {"
-        errorLine2="                         ~~~~~~~~~~~~~~~~">
-        <location
-            file="src/main/java/androidx/core/content/pm/ShortcutManagerCompat.java"/>
-    </issue>
-
-    <issue
-        id="ClassVerificationFailure"
-        message="This call references a method added in API level 25; however, the containing class androidx.core.content.pm.ShortcutManagerCompat is reachable from earlier API levels and will fail run-time class verification."
-        errorLine1="            if (!context.getSystemService(ShortcutManager.class).addDynamicShortcuts(shortcuts)) {"
-        errorLine2="                                                                 ~~~~~~~~~~~~~~~~~~~">
-        <location
-            file="src/main/java/androidx/core/content/pm/ShortcutManagerCompat.java"/>
-    </issue>
-
-    <issue
-        id="ClassVerificationFailure"
-        message="This call references a method added in API level 23; however, the containing class androidx.core.content.pm.ShortcutManagerCompat is reachable from earlier API levels and will fail run-time class verification."
-        errorLine1="            return context.getSystemService(ShortcutManager.class).getMaxShortcutCountPerActivity();"
-        errorLine2="                           ~~~~~~~~~~~~~~~~">
-        <location
-            file="src/main/java/androidx/core/content/pm/ShortcutManagerCompat.java"/>
-    </issue>
-
-    <issue
-        id="ClassVerificationFailure"
-        message="This call references a method added in API level 25; however, the containing class androidx.core.content.pm.ShortcutManagerCompat is reachable from earlier API levels and will fail run-time class verification."
-        errorLine1="            return context.getSystemService(ShortcutManager.class).getMaxShortcutCountPerActivity();"
-        errorLine2="                                                                   ~~~~~~~~~~~~~~~~~~~~~~~~~~~~~~">
-        <location
-            file="src/main/java/androidx/core/content/pm/ShortcutManagerCompat.java"/>
-    </issue>
-
-    <issue
-        id="ClassVerificationFailure"
-        message="This call references a method added in API level 23; however, the containing class androidx.core.content.pm.ShortcutManagerCompat is reachable from earlier API levels and will fail run-time class verification."
-        errorLine1="            return context.getSystemService(ShortcutManager.class).isRateLimitingActive();"
-        errorLine2="                           ~~~~~~~~~~~~~~~~">
-        <location
-            file="src/main/java/androidx/core/content/pm/ShortcutManagerCompat.java"/>
-    </issue>
-
-    <issue
-        id="ClassVerificationFailure"
-        message="This call references a method added in API level 25; however, the containing class androidx.core.content.pm.ShortcutManagerCompat is reachable from earlier API levels and will fail run-time class verification."
-        errorLine1="            return context.getSystemService(ShortcutManager.class).isRateLimitingActive();"
-        errorLine2="                                                                   ~~~~~~~~~~~~~~~~~~~~">
-        <location
-            file="src/main/java/androidx/core/content/pm/ShortcutManagerCompat.java"/>
-    </issue>
-
-    <issue
-        id="ClassVerificationFailure"
-        message="This call references a method added in API level 23; however, the containing class androidx.core.content.pm.ShortcutManagerCompat is reachable from earlier API levels and will fail run-time class verification."
-        errorLine1="            return context.getSystemService(ShortcutManager.class).getIconMaxWidth();"
-        errorLine2="                           ~~~~~~~~~~~~~~~~">
-        <location
-            file="src/main/java/androidx/core/content/pm/ShortcutManagerCompat.java"/>
-    </issue>
-
-    <issue
-        id="ClassVerificationFailure"
-        message="This call references a method added in API level 25; however, the containing class androidx.core.content.pm.ShortcutManagerCompat is reachable from earlier API levels and will fail run-time class verification."
-        errorLine1="            return context.getSystemService(ShortcutManager.class).getIconMaxWidth();"
-        errorLine2="                                                                   ~~~~~~~~~~~~~~~">
-        <location
-            file="src/main/java/androidx/core/content/pm/ShortcutManagerCompat.java"/>
-    </issue>
-
-    <issue
-        id="ClassVerificationFailure"
-        message="This call references a method added in API level 23; however, the containing class androidx.core.content.pm.ShortcutManagerCompat is reachable from earlier API levels and will fail run-time class verification."
-        errorLine1="            return context.getSystemService(ShortcutManager.class).getIconMaxHeight();"
-        errorLine2="                           ~~~~~~~~~~~~~~~~">
-        <location
-            file="src/main/java/androidx/core/content/pm/ShortcutManagerCompat.java"/>
-    </issue>
-
-    <issue
-        id="ClassVerificationFailure"
-        message="This call references a method added in API level 25; however, the containing class androidx.core.content.pm.ShortcutManagerCompat is reachable from earlier API levels and will fail run-time class verification."
-        errorLine1="            return context.getSystemService(ShortcutManager.class).getIconMaxHeight();"
-        errorLine2="                                                                   ~~~~~~~~~~~~~~~~">
-        <location
-            file="src/main/java/androidx/core/content/pm/ShortcutManagerCompat.java"/>
-    </issue>
-
-    <issue
-        id="ClassVerificationFailure"
-        message="This call references a method added in API level 23; however, the containing class androidx.core.content.pm.ShortcutManagerCompat is reachable from earlier API levels and will fail run-time class verification."
-        errorLine1="            context.getSystemService(ShortcutManager.class).reportShortcutUsed(shortcutId);"
-        errorLine2="                    ~~~~~~~~~~~~~~~~">
-        <location
-            file="src/main/java/androidx/core/content/pm/ShortcutManagerCompat.java"/>
-    </issue>
-
-    <issue
-        id="ClassVerificationFailure"
-        message="This call references a method added in API level 25; however, the containing class androidx.core.content.pm.ShortcutManagerCompat is reachable from earlier API levels and will fail run-time class verification."
-        errorLine1="            context.getSystemService(ShortcutManager.class).reportShortcutUsed(shortcutId);"
-        errorLine2="                                                            ~~~~~~~~~~~~~~~~~~">
-        <location
-            file="src/main/java/androidx/core/content/pm/ShortcutManagerCompat.java"/>
-    </issue>
-
-    <issue
-        id="ClassVerificationFailure"
-        message="This call references a method added in API level 23; however, the containing class androidx.core.content.pm.ShortcutManagerCompat is reachable from earlier API levels and will fail run-time class verification."
-        errorLine1="            if (!context.getSystemService(ShortcutManager.class).setDynamicShortcuts(shortcuts)) {"
-        errorLine2="                         ~~~~~~~~~~~~~~~~">
-        <location
-            file="src/main/java/androidx/core/content/pm/ShortcutManagerCompat.java"/>
-    </issue>
-
-    <issue
-        id="ClassVerificationFailure"
-        message="This call references a method added in API level 25; however, the containing class androidx.core.content.pm.ShortcutManagerCompat is reachable from earlier API levels and will fail run-time class verification."
-        errorLine1="            if (!context.getSystemService(ShortcutManager.class).setDynamicShortcuts(shortcuts)) {"
-        errorLine2="                                                                 ~~~~~~~~~~~~~~~~~~~">
-        <location
-            file="src/main/java/androidx/core/content/pm/ShortcutManagerCompat.java"/>
-    </issue>
-
-    <issue
-        id="ClassVerificationFailure"
-        message="This call references a method added in API level 23; however, the containing class androidx.core.content.pm.ShortcutManagerCompat is reachable from earlier API levels and will fail run-time class verification."
-        errorLine1="            List&lt;ShortcutInfo> shortcuts = context.getSystemService("
-        errorLine2="                                                   ~~~~~~~~~~~~~~~~">
-        <location
-            file="src/main/java/androidx/core/content/pm/ShortcutManagerCompat.java"/>
-    </issue>
-
-    <issue
-        id="ClassVerificationFailure"
-        message="This call references a method added in API level 25; however, the containing class androidx.core.content.pm.ShortcutManagerCompat is reachable from earlier API levels and will fail run-time class verification."
-        errorLine1="                    ShortcutManager.class).getDynamicShortcuts();"
-        errorLine2="                                           ~~~~~~~~~~~~~~~~~~~">
-        <location
-            file="src/main/java/androidx/core/content/pm/ShortcutManagerCompat.java"/>
-    </issue>
-
-    <issue
-        id="ClassVerificationFailure"
-        message="This call references a method added in API level 23; however, the containing class androidx.core.content.pm.ShortcutManagerCompat is reachable from earlier API levels and will fail run-time class verification."
-        errorLine1="            if (!context.getSystemService(ShortcutManager.class).updateShortcuts(shortcuts)) {"
-        errorLine2="                         ~~~~~~~~~~~~~~~~">
-        <location
-            file="src/main/java/androidx/core/content/pm/ShortcutManagerCompat.java"/>
-    </issue>
-
-    <issue
-        id="ClassVerificationFailure"
-        message="This call references a method added in API level 25; however, the containing class androidx.core.content.pm.ShortcutManagerCompat is reachable from earlier API levels and will fail run-time class verification."
-        errorLine1="            if (!context.getSystemService(ShortcutManager.class).updateShortcuts(shortcuts)) {"
-        errorLine2="                                                                 ~~~~~~~~~~~~~~~">
-        <location
-            file="src/main/java/androidx/core/content/pm/ShortcutManagerCompat.java"/>
-    </issue>
-
-    <issue
-        id="ClassVerificationFailure"
-        message="This call references a method added in API level 23; however, the containing class androidx.core.content.pm.ShortcutManagerCompat is reachable from earlier API levels and will fail run-time class verification."
-        errorLine1="            context.getSystemService(ShortcutManager.class)"
-        errorLine2="                    ~~~~~~~~~~~~~~~~">
-        <location
-            file="src/main/java/androidx/core/content/pm/ShortcutManagerCompat.java"/>
-    </issue>
-
-    <issue
-        id="ClassVerificationFailure"
-        message="This call references a method added in API level 25; however, the containing class androidx.core.content.pm.ShortcutManagerCompat is reachable from earlier API levels and will fail run-time class verification."
-        errorLine1="                    .disableShortcuts(shortcutIds, disabledMessage);"
-        errorLine2="                     ~~~~~~~~~~~~~~~~">
-        <location
-            file="src/main/java/androidx/core/content/pm/ShortcutManagerCompat.java"/>
-    </issue>
-
-    <issue
-        id="ClassVerificationFailure"
-        message="This call references a method added in API level 23; however, the containing class androidx.core.content.pm.ShortcutManagerCompat is reachable from earlier API levels and will fail run-time class verification."
-        errorLine1="            context.getSystemService(ShortcutManager.class).enableShortcuts(shortcutIds);"
-        errorLine2="                    ~~~~~~~~~~~~~~~~">
-        <location
-            file="src/main/java/androidx/core/content/pm/ShortcutManagerCompat.java"/>
-    </issue>
-
-    <issue
-        id="ClassVerificationFailure"
-        message="This call references a method added in API level 25; however, the containing class androidx.core.content.pm.ShortcutManagerCompat is reachable from earlier API levels and will fail run-time class verification."
-        errorLine1="            context.getSystemService(ShortcutManager.class).enableShortcuts(shortcutIds);"
-        errorLine2="                                                            ~~~~~~~~~~~~~~~">
-        <location
-            file="src/main/java/androidx/core/content/pm/ShortcutManagerCompat.java"/>
-    </issue>
-
-    <issue
-        id="ClassVerificationFailure"
-        message="This call references a method added in API level 23; however, the containing class androidx.core.content.pm.ShortcutManagerCompat is reachable from earlier API levels and will fail run-time class verification."
-        errorLine1="            context.getSystemService(ShortcutManager.class).removeDynamicShortcuts(shortcutIds);"
-        errorLine2="                    ~~~~~~~~~~~~~~~~">
-        <location
-            file="src/main/java/androidx/core/content/pm/ShortcutManagerCompat.java"/>
-    </issue>
-
-    <issue
-        id="ClassVerificationFailure"
-        message="This call references a method added in API level 25; however, the containing class androidx.core.content.pm.ShortcutManagerCompat is reachable from earlier API levels and will fail run-time class verification."
-        errorLine1="            context.getSystemService(ShortcutManager.class).removeDynamicShortcuts(shortcutIds);"
-        errorLine2="                                                            ~~~~~~~~~~~~~~~~~~~~~~">
-        <location
-            file="src/main/java/androidx/core/content/pm/ShortcutManagerCompat.java"/>
-    </issue>
-
-    <issue
-        id="ClassVerificationFailure"
-        message="This call references a method added in API level 23; however, the containing class androidx.core.content.pm.ShortcutManagerCompat is reachable from earlier API levels and will fail run-time class verification."
-        errorLine1="            context.getSystemService(ShortcutManager.class).removeAllDynamicShortcuts();"
-        errorLine2="                    ~~~~~~~~~~~~~~~~">
-        <location
-            file="src/main/java/androidx/core/content/pm/ShortcutManagerCompat.java"/>
-    </issue>
-
-    <issue
-        id="ClassVerificationFailure"
-        message="This call references a method added in API level 25; however, the containing class androidx.core.content.pm.ShortcutManagerCompat is reachable from earlier API levels and will fail run-time class verification."
-        errorLine1="            context.getSystemService(ShortcutManager.class).removeAllDynamicShortcuts();"
-        errorLine2="                                                            ~~~~~~~~~~~~~~~~~~~~~~~~~">
-        <location
-            file="src/main/java/androidx/core/content/pm/ShortcutManagerCompat.java"/>
-    </issue>
-
-    <issue
-        id="ClassVerificationFailure"
-        message="This call references a method added in API level 23; however, the containing class androidx.core.content.pm.ShortcutManagerCompat is reachable from earlier API levels and will fail run-time class verification."
-        errorLine1="        context.getSystemService(ShortcutManager.class).removeLongLivedShortcuts(shortcutIds);"
-        errorLine2="                ~~~~~~~~~~~~~~~~">
-        <location
-            file="src/main/java/androidx/core/content/pm/ShortcutManagerCompat.java"/>
-    </issue>
-
-    <issue
-        id="ClassVerificationFailure"
-        message="This call references a method added in API level 30; however, the containing class androidx.core.content.pm.ShortcutManagerCompat is reachable from earlier API levels and will fail run-time class verification."
-        errorLine1="        context.getSystemService(ShortcutManager.class).removeLongLivedShortcuts(shortcutIds);"
-        errorLine2="                                                        ~~~~~~~~~~~~~~~~~~~~~~~~">
-        <location
-            file="src/main/java/androidx/core/content/pm/ShortcutManagerCompat.java"/>
-    </issue>
-
-    <issue
-        id="ClassVerificationFailure"
-        message="This call references a method added in API level 23; however, the containing class androidx.core.content.pm.ShortcutManagerCompat is reachable from earlier API levels and will fail run-time class verification."
-        errorLine1="            context.getSystemService(ShortcutManager.class).pushDynamicShortcut("
-        errorLine2="                    ~~~~~~~~~~~~~~~~">
-        <location
-            file="src/main/java/androidx/core/content/pm/ShortcutManagerCompat.java"/>
-    </issue>
-
-    <issue
-        id="ClassVerificationFailure"
-        message="This call references a method added in API level 30; however, the containing class androidx.core.content.pm.ShortcutManagerCompat is reachable from earlier API levels and will fail run-time class verification."
-        errorLine1="            context.getSystemService(ShortcutManager.class).pushDynamicShortcut("
-        errorLine2="                                                            ~~~~~~~~~~~~~~~~~~~">
-        <location
-            file="src/main/java/androidx/core/content/pm/ShortcutManagerCompat.java"/>
-    </issue>
-
-    <issue
-        id="ClassVerificationFailure"
-        message="This call references a method added in API level 23; however, the containing class androidx.core.content.pm.ShortcutManagerCompat is reachable from earlier API levels and will fail run-time class verification."
-        errorLine1="            final ShortcutManager sm = context.getSystemService(ShortcutManager.class);"
-        errorLine2="                                               ~~~~~~~~~~~~~~~~">
-        <location
-            file="src/main/java/androidx/core/content/pm/ShortcutManagerCompat.java"/>
-    </issue>
-
-    <issue
-        id="ClassVerificationFailure"
-        message="This call references a method added in API level 25; however, the containing class androidx.core.content.pm.ShortcutManagerCompat is reachable from earlier API levels and will fail run-time class verification."
-        errorLine1="            if (sm.isRateLimitingActive()) {"
-        errorLine2="                   ~~~~~~~~~~~~~~~~~~~~">
-        <location
-            file="src/main/java/androidx/core/content/pm/ShortcutManagerCompat.java"/>
-    </issue>
-
-    <issue
-        id="ClassVerificationFailure"
-        message="This call references a method added in API level 25; however, the containing class androidx.core.content.pm.ShortcutManagerCompat is reachable from earlier API levels and will fail run-time class verification."
-        errorLine1="            final List&lt;ShortcutInfo> shortcuts = sm.getDynamicShortcuts();"
-        errorLine2="                                                    ~~~~~~~~~~~~~~~~~~~">
-        <location
-            file="src/main/java/androidx/core/content/pm/ShortcutManagerCompat.java"/>
-    </issue>
-
-    <issue
-        id="ClassVerificationFailure"
-        message="This call references a method added in API level 25; however, the containing class androidx.core.content.pm.ShortcutManagerCompat is reachable from earlier API levels and will fail run-time class verification."
-        errorLine1="                sm.removeDynamicShortcuts(Arrays.asList("
-        errorLine2="                   ~~~~~~~~~~~~~~~~~~~~~~">
-        <location
-            file="src/main/java/androidx/core/content/pm/ShortcutManagerCompat.java"/>
-    </issue>
-
-    <issue
-        id="ClassVerificationFailure"
-        message="This call references a method added in API level 25; however, the containing class androidx.core.content.pm.ShortcutManagerCompat is reachable from earlier API levels and will fail run-time class verification."
-        errorLine1="            sm.addDynamicShortcuts(Arrays.asList(shortcut.toShortcutInfo()));"
-        errorLine2="               ~~~~~~~~~~~~~~~~~~~">
-        <location
-            file="src/main/java/androidx/core/content/pm/ShortcutManagerCompat.java"/>
-    </issue>
-
-    <issue
-        id="ClassVerificationFailure"
-        message="This call references a method added in API level 23; however, the containing class androidx.core.widget.TextViewCompat is reachable from earlier API levels and will fail run-time class verification."
-        errorLine1="            textView.setTextAppearance(resId);"
-        errorLine2="                     ~~~~~~~~~~~~~~~~~">
-        <location
-            file="src/main/java/androidx/core/widget/TextViewCompat.java"/>
-    </issue>
-
-    <issue
-        id="PrivateConstructorForUtilityClass"
-        message="Utility class is missing private constructor"
-        errorLine1="public class NotificationCompat {"
-        errorLine2="             ~~~~~~~~~~~~~~~~~~">
-        <location
-            file="src/main/java/androidx/core/app/NotificationCompat.java"/>
-    </issue>
-
-    <issue
-        id="ObsoleteSdkInt"
-        message="Unnecessary; SDK_INT is always >= 21"
-        errorLine1="            if (Build.VERSION.SDK_INT >= 21 &amp;&amp; action == null) {"
-        errorLine2="                ~~~~~~~~~~~~~~~~~~~~~~~~~~~">
-        <location
-            file="src/main/java/androidx/core/view/accessibility/AccessibilityNodeInfoCompat.java"/>
-    </issue>
-
-    <issue
-        id="ObsoleteSdkInt"
-        message="Unnecessary; SDK_INT is always >= 21"
-        errorLine1="            if (Build.VERSION.SDK_INT >= 21) {"
-        errorLine2="                ~~~~~~~~~~~~~~~~~~~~~~~~~~~">
-        <location
-            file="src/main/java/androidx/core/view/accessibility/AccessibilityNodeInfoCompat.java"/>
-    </issue>
-
-    <issue
-        id="ObsoleteSdkInt"
-        message="Unnecessary; SDK_INT is always >= 21"
-        errorLine1="            if (Build.VERSION.SDK_INT >= 21) {"
-        errorLine2="                ~~~~~~~~~~~~~~~~~~~~~~~~~~~">
-        <location
-            file="src/main/java/androidx/core/view/accessibility/AccessibilityNodeInfoCompat.java"/>
-    </issue>
-
-    <issue
-        id="ObsoleteSdkInt"
-        message="Unnecessary; SDK_INT is always >= 21"
-        errorLine1="            if (Build.VERSION.SDK_INT >= 21) {"
-        errorLine2="                ~~~~~~~~~~~~~~~~~~~~~~~~~~~">
-        <location
-            file="src/main/java/androidx/core/view/accessibility/AccessibilityNodeInfoCompat.java"/>
-    </issue>
-
-    <issue
-        id="ObsoleteSdkInt"
-        message="Unnecessary; SDK_INT is always >= 21"
-        errorLine1="            if (Build.VERSION.SDK_INT >= 21) {"
-        errorLine2="                ~~~~~~~~~~~~~~~~~~~~~~~~~~~">
-        <location
-            file="src/main/java/androidx/core/view/accessibility/AccessibilityNodeInfoCompat.java"/>
-    </issue>
-
-    <issue
-        id="ObsoleteSdkInt"
-        message="Unnecessary; SDK_INT is always >= 21"
-        errorLine1="            if (Build.VERSION.SDK_INT >= 21) {"
-        errorLine2="                ~~~~~~~~~~~~~~~~~~~~~~~~~~~">
-        <location
-            file="src/main/java/androidx/core/view/accessibility/AccessibilityNodeInfoCompat.java"/>
-    </issue>
-
-    <issue
-        id="ObsoleteSdkInt"
-        message="Unnecessary; SDK_INT is always >= 21"
-        errorLine1="            if (Build.VERSION.SDK_INT >= 21) {"
-        errorLine2="                ~~~~~~~~~~~~~~~~~~~~~~~~~~~">
         <location
             file="src/main/java/androidx/core/view/accessibility/AccessibilityNodeInfoCompat.java"/>
     </issue>
@@ -3166,30 +1601,15 @@
         errorLine2="    ~~~~~~~~~~~~~~~~">
         <location
             file="src/main/java/androidx/core/content/FileProvider.java"/>
-=======
-        id="ObsoleteSdkInt"
-        message="Unnecessary; SDK_INT is always >= 21"
-        errorLine1="        if (Build.VERSION.SDK_INT >= 21) {"
-        errorLine2="            ~~~~~~~~~~~~~~~~~~~~~~~~~~~">
-        <location
-            file="src/main/java/androidx/core/content/ContextCompat.java"/>
->>>>>>> 3d4510a6
-    </issue>
-
-    <issue
-        id="ObsoleteSdkInt"
-        message="Unnecessary; SDK_INT is always >= 21"
-<<<<<<< HEAD
+    </issue>
+
+    <issue
+        id="ObsoleteSdkInt"
+        message="Unnecessary; SDK_INT is always >= 21"
         errorLine1="        if (Build.VERSION.SDK_INT >= Build.VERSION_CODES.LOLLIPOP) {"
         errorLine2="            ~~~~~~~~~~~~~~~~~~~~~~~~~~~~~~~~~~~~~~~~~~~~~~~~~~~~~">
         <location
             file="src/main/java/androidx/core/content/res/FontResourcesParserCompat.java"/>
-=======
-        errorLine1="            if (Build.VERSION.SDK_INT >= 21) {"
-        errorLine2="                ~~~~~~~~~~~~~~~~~~~~~~~~~~~">
-        <location
-            file="src/main/java/androidx/core/content/ContextCompat.java"/>
->>>>>>> 3d4510a6
     </issue>
 
     <issue
@@ -3198,276 +1618,160 @@
         errorLine1="    @RequiresApi(21)"
         errorLine2="    ~~~~~~~~~~~~~~~~">
         <location
-<<<<<<< HEAD
             file="src/main/java/androidx/core/content/res/FontResourcesParserCompat.java"/>
-=======
-            file="src/main/java/androidx/core/content/ContextCompat.java"/>
->>>>>>> 3d4510a6
-    </issue>
-
-    <issue
-        id="ObsoleteSdkInt"
-        message="Unnecessary; SDK_INT is never &lt; 21"
-<<<<<<< HEAD
-        errorLine1="        if (Build.VERSION.SDK_INT &lt; 21) {"
-        errorLine2="            ~~~~~~~~~~~~~~~~~~~~~~~~~~">
-        <location
-            file="src/main/java/androidx/core/view/HapticFeedbackConstantsCompat.java"/>
-=======
-        errorLine1="        if (Build.VERSION.SDK_INT &lt; Build.VERSION_CODES.LOLLIPOP) {"
-        errorLine2="            ~~~~~~~~~~~~~~~~~~~~~~~~~~~~~~~~~~~~~~~~~~~~~~~~~~~~">
-        <location
-            file="src/main/java/androidx/core/provider/DocumentsContractCompat.java"/>
->>>>>>> 3d4510a6
-    </issue>
-
-    <issue
-        id="ObsoleteSdkInt"
-<<<<<<< HEAD
+    </issue>
+
+    <issue
+        id="ObsoleteSdkInt"
         message="Unnecessary; SDK_INT is never &lt; 21"
         errorLine1="        if (Build.VERSION.SDK_INT &lt; 21) {"
         errorLine2="            ~~~~~~~~~~~~~~~~~~~~~~~~~~">
         <location
-            file="src/main/java/androidx/core/text/ICUCompat.java"/>
-=======
-        message="Unnecessary; SDK_INT is always >= 21"
-        errorLine1="        if (Build.VERSION.SDK_INT >= Build.VERSION_CODES.LOLLIPOP) {"
-        errorLine2="            ~~~~~~~~~~~~~~~~~~~~~~~~~~~~~~~~~~~~~~~~~~~~~~~~~~~~~">
-        <location
-            file="src/main/java/androidx/core/provider/DocumentsContractCompat.java"/>
->>>>>>> 3d4510a6
-    </issue>
-
-    <issue
-        id="ObsoleteSdkInt"
-        message="Unnecessary; SDK_INT is always >= 21"
-<<<<<<< HEAD
-        errorLine1="        } else if (Build.VERSION.SDK_INT >= 21) {"
-        errorLine2="                   ~~~~~~~~~~~~~~~~~~~~~~~~~~~">
-        <location
-            file="src/main/java/androidx/core/text/ICUCompat.java"/>
-=======
-        errorLine1="        if (Build.VERSION.SDK_INT >= Build.VERSION_CODES.LOLLIPOP) {"
-        errorLine2="            ~~~~~~~~~~~~~~~~~~~~~~~~~~~~~~~~~~~~~~~~~~~~~~~~~~~~~">
-        <location
-            file="src/main/java/androidx/core/provider/DocumentsContractCompat.java"/>
->>>>>>> 3d4510a6
-    </issue>
-
-    <issue
-        id="ObsoleteSdkInt"
-        message="Unnecessary; SDK_INT is always >= 21"
-<<<<<<< HEAD
-        errorLine1="    @RequiresApi(21)"
-        errorLine2="    ~~~~~~~~~~~~~~~~">
-        <location
-            file="src/main/java/androidx/core/text/ICUCompat.java"/>
-=======
-        errorLine1="        if (Build.VERSION.SDK_INT >= Build.VERSION_CODES.LOLLIPOP) {"
-        errorLine2="            ~~~~~~~~~~~~~~~~~~~~~~~~~~~~~~~~~~~~~~~~~~~~~~~~~~~~~">
-        <location
-            file="src/main/java/androidx/core/provider/DocumentsContractCompat.java"/>
->>>>>>> 3d4510a6
-    </issue>
-
-    <issue
-        id="ObsoleteSdkInt"
-        message="Unnecessary; SDK_INT is always >= 21"
-<<<<<<< HEAD
-        errorLine1="        if (Build.VERSION.SDK_INT >= 21) {"
-        errorLine2="            ~~~~~~~~~~~~~~~~~~~~~~~~~~~">
-        <location
-            file="src/main/java/androidx/core/widget/ImageViewCompat.java"/>
-=======
-        errorLine1="        if (Build.VERSION.SDK_INT >= Build.VERSION_CODES.LOLLIPOP) {"
-        errorLine2="            ~~~~~~~~~~~~~~~~~~~~~~~~~~~~~~~~~~~~~~~~~~~~~~~~~~~~~">
-        <location
-            file="src/main/java/androidx/core/provider/DocumentsContractCompat.java"/>
->>>>>>> 3d4510a6
-    </issue>
-
-    <issue
-        id="ObsoleteSdkInt"
-        message="Unnecessary; SDK_INT is always >= 21"
-<<<<<<< HEAD
-        errorLine1="        if (Build.VERSION.SDK_INT >= 21) {"
-        errorLine2="            ~~~~~~~~~~~~~~~~~~~~~~~~~~~">
-        <location
-            file="src/main/java/androidx/core/widget/ImageViewCompat.java"/>
-=======
-        errorLine1="        if (Build.VERSION.SDK_INT >= Build.VERSION_CODES.LOLLIPOP) {"
-        errorLine2="            ~~~~~~~~~~~~~~~~~~~~~~~~~~~~~~~~~~~~~~~~~~~~~~~~~~~~~">
-        <location
-            file="src/main/java/androidx/core/provider/DocumentsContractCompat.java"/>
->>>>>>> 3d4510a6
-    </issue>
-
-    <issue
-        id="ObsoleteSdkInt"
-        message="Unnecessary; SDK_INT is always >= 21"
-<<<<<<< HEAD
-        errorLine1="        if (Build.VERSION.SDK_INT >= 21) {"
-        errorLine2="            ~~~~~~~~~~~~~~~~~~~~~~~~~~~">
-        <location
-            file="src/main/java/androidx/core/widget/ImageViewCompat.java"/>
-=======
-        errorLine1="        if (Build.VERSION.SDK_INT >= Build.VERSION_CODES.LOLLIPOP) {"
-        errorLine2="            ~~~~~~~~~~~~~~~~~~~~~~~~~~~~~~~~~~~~~~~~~~~~~~~~~~~~~">
-        <location
-            file="src/main/java/androidx/core/provider/DocumentsContractCompat.java"/>
->>>>>>> 3d4510a6
-    </issue>
-
-    <issue
-        id="ObsoleteSdkInt"
-        message="Unnecessary; SDK_INT is always >= 21"
-<<<<<<< HEAD
-        errorLine1="        if (Build.VERSION.SDK_INT >= 21) {"
-        errorLine2="            ~~~~~~~~~~~~~~~~~~~~~~~~~~~">
-        <location
-            file="src/main/java/androidx/core/widget/ImageViewCompat.java"/>
-=======
-        errorLine1="        if (Build.VERSION.SDK_INT >= Build.VERSION_CODES.LOLLIPOP) {"
-        errorLine2="            ~~~~~~~~~~~~~~~~~~~~~~~~~~~~~~~~~~~~~~~~~~~~~~~~~~~~~">
-        <location
-            file="src/main/java/androidx/core/provider/DocumentsContractCompat.java"/>
->>>>>>> 3d4510a6
-    </issue>
-
-    <issue
-        id="ObsoleteSdkInt"
-        message="Unnecessary; SDK_INT is always >= 21"
-        errorLine1="    @RequiresApi(21)"
-        errorLine2="    ~~~~~~~~~~~~~~~~">
-        <location
-<<<<<<< HEAD
-            file="src/main/java/androidx/core/widget/ImageViewCompat.java"/>
-=======
-            file="src/main/java/androidx/core/provider/DocumentsContractCompat.java"/>
->>>>>>> 3d4510a6
-    </issue>
-
-    <issue
-        id="ObsoleteSdkInt"
-        message="Unnecessary; SDK_INT is always >= 21"
-        errorLine1="        if (Build.VERSION.SDK_INT >= 21) {"
-        errorLine2="            ~~~~~~~~~~~~~~~~~~~~~~~~~~~">
-        <location
-<<<<<<< HEAD
-            file="src/main/java/androidx/core/view/LayoutInflaterCompat.java"/>
-=======
-            file="src/main/java/androidx/core/graphics/drawable/DrawableCompat.java"/>
->>>>>>> 3d4510a6
-    </issue>
-
-    <issue
-        id="ObsoleteSdkInt"
-<<<<<<< HEAD
+            file="src/main/java/androidx/core/view/HapticFeedbackConstantsCompat.java"/>
+    </issue>
+
+    <issue
+        id="ObsoleteSdkInt"
         message="Unnecessary; SDK_INT is never &lt; 21"
         errorLine1="        if (Build.VERSION.SDK_INT &lt; 21) {"
         errorLine2="            ~~~~~~~~~~~~~~~~~~~~~~~~~~">
         <location
+            file="src/main/java/androidx/core/text/ICUCompat.java"/>
+    </issue>
+
+    <issue
+        id="ObsoleteSdkInt"
+        message="Unnecessary; SDK_INT is always >= 21"
+        errorLine1="        } else if (Build.VERSION.SDK_INT >= 21) {"
+        errorLine2="                   ~~~~~~~~~~~~~~~~~~~~~~~~~~~">
+        <location
+            file="src/main/java/androidx/core/text/ICUCompat.java"/>
+    </issue>
+
+    <issue
+        id="ObsoleteSdkInt"
+        message="Unnecessary; SDK_INT is always >= 21"
+        errorLine1="    @RequiresApi(21)"
+        errorLine2="    ~~~~~~~~~~~~~~~~">
+        <location
+            file="src/main/java/androidx/core/text/ICUCompat.java"/>
+    </issue>
+
+    <issue
+        id="ObsoleteSdkInt"
+        message="Unnecessary; SDK_INT is always >= 21"
+        errorLine1="        if (Build.VERSION.SDK_INT >= 21) {"
+        errorLine2="            ~~~~~~~~~~~~~~~~~~~~~~~~~~~">
+        <location
+            file="src/main/java/androidx/core/widget/ImageViewCompat.java"/>
+    </issue>
+
+    <issue
+        id="ObsoleteSdkInt"
+        message="Unnecessary; SDK_INT is always >= 21"
+        errorLine1="        if (Build.VERSION.SDK_INT >= 21) {"
+        errorLine2="            ~~~~~~~~~~~~~~~~~~~~~~~~~~~">
+        <location
+            file="src/main/java/androidx/core/widget/ImageViewCompat.java"/>
+    </issue>
+
+    <issue
+        id="ObsoleteSdkInt"
+        message="Unnecessary; SDK_INT is always >= 21"
+        errorLine1="        if (Build.VERSION.SDK_INT >= 21) {"
+        errorLine2="            ~~~~~~~~~~~~~~~~~~~~~~~~~~~">
+        <location
+            file="src/main/java/androidx/core/widget/ImageViewCompat.java"/>
+    </issue>
+
+    <issue
+        id="ObsoleteSdkInt"
+        message="Unnecessary; SDK_INT is always >= 21"
+        errorLine1="        if (Build.VERSION.SDK_INT >= 21) {"
+        errorLine2="            ~~~~~~~~~~~~~~~~~~~~~~~~~~~">
+        <location
+            file="src/main/java/androidx/core/widget/ImageViewCompat.java"/>
+    </issue>
+
+    <issue
+        id="ObsoleteSdkInt"
+        message="Unnecessary; SDK_INT is always >= 21"
+        errorLine1="    @RequiresApi(21)"
+        errorLine2="    ~~~~~~~~~~~~~~~~">
+        <location
+            file="src/main/java/androidx/core/widget/ImageViewCompat.java"/>
+    </issue>
+
+    <issue
+        id="ObsoleteSdkInt"
+        message="Unnecessary; SDK_INT is always >= 21"
+        errorLine1="        if (Build.VERSION.SDK_INT >= 21) {"
+        errorLine2="            ~~~~~~~~~~~~~~~~~~~~~~~~~~~">
+        <location
             file="src/main/java/androidx/core/view/LayoutInflaterCompat.java"/>
-=======
-        message="Unnecessary; SDK_INT is always >= 21"
-        errorLine1="        if (Build.VERSION.SDK_INT >= 21) {"
-        errorLine2="            ~~~~~~~~~~~~~~~~~~~~~~~~~~~">
-        <location
-            file="src/main/java/androidx/core/graphics/drawable/DrawableCompat.java"/>
->>>>>>> 3d4510a6
-    </issue>
-
-    <issue
-        id="ObsoleteSdkInt"
-        message="Unnecessary; SDK_INT is always >= 21"
-<<<<<<< HEAD
+    </issue>
+
+    <issue
+        id="ObsoleteSdkInt"
+        message="Unnecessary; SDK_INT is never &lt; 21"
+        errorLine1="        if (Build.VERSION.SDK_INT &lt; 21) {"
+        errorLine2="            ~~~~~~~~~~~~~~~~~~~~~~~~~~">
+        <location
+            file="src/main/java/androidx/core/view/LayoutInflaterCompat.java"/>
+    </issue>
+
+    <issue
+        id="ObsoleteSdkInt"
+        message="Unnecessary; SDK_INT is always >= 21"
         errorLine1="                localeArray[i] = Build.VERSION.SDK_INT >= 21"
         errorLine2="                                 ~~~~~~~~~~~~~~~~~~~~~~~~~~~">
         <location
             file="src/main/java/androidx/core/os/LocaleListCompat.java"/>
-=======
-        errorLine1="        if (Build.VERSION.SDK_INT >= 21) {"
-        errorLine2="            ~~~~~~~~~~~~~~~~~~~~~~~~~~~">
-        <location
-            file="src/main/java/androidx/core/graphics/drawable/DrawableCompat.java"/>
->>>>>>> 3d4510a6
-    </issue>
-
-    <issue
-        id="ObsoleteSdkInt"
-        message="Unnecessary; SDK_INT is always >= 21"
-<<<<<<< HEAD
+    </issue>
+
+    <issue
+        id="ObsoleteSdkInt"
+        message="Unnecessary; SDK_INT is always >= 21"
         errorLine1="    @RequiresApi(21)"
         errorLine2="    ~~~~~~~~~~~~~~~~">
         <location
             file="src/main/java/androidx/core/os/LocaleListCompat.java"/>
-=======
-        errorLine1="        if (Build.VERSION.SDK_INT >= 21) {"
-        errorLine2="            ~~~~~~~~~~~~~~~~~~~~~~~~~~~">
-        <location
-            file="src/main/java/androidx/core/graphics/drawable/DrawableCompat.java"/>
->>>>>>> 3d4510a6
-    </issue>
-
-    <issue
-        id="ObsoleteSdkInt"
-        message="Unnecessary; SDK_INT is always >= 21"
-<<<<<<< HEAD
+    </issue>
+
+    <issue
+        id="ObsoleteSdkInt"
+        message="Unnecessary; SDK_INT is always >= 21"
         errorLine1="        } else if (Build.VERSION.SDK_INT >= 21) {"
         errorLine2="                   ~~~~~~~~~~~~~~~~~~~~~~~~~~~">
         <location
             file="src/main/java/androidx/core/os/LocaleListCompat.java"/>
-=======
-        errorLine1="        if (Build.VERSION.SDK_INT >= 21) {"
-        errorLine2="            ~~~~~~~~~~~~~~~~~~~~~~~~~~~">
-        <location
-            file="src/main/java/androidx/core/graphics/drawable/DrawableCompat.java"/>
->>>>>>> 3d4510a6
-    </issue>
-
-    <issue
-        id="ObsoleteSdkInt"
-        message="Unnecessary; SDK_INT is always >= 21"
-<<<<<<< HEAD
+    </issue>
+
+    <issue
+        id="ObsoleteSdkInt"
+        message="Unnecessary; SDK_INT is always >= 21"
         errorLine1="    @RequiresApi(21)"
         errorLine2="    ~~~~~~~~~~~~~~~~">
         <location
             file="src/main/java/androidx/core/os/LocaleListCompat.java"/>
-=======
-        errorLine1="        if (Build.VERSION.SDK_INT >= 21) {"
-        errorLine2="            ~~~~~~~~~~~~~~~~~~~~~~~~~~~">
-        <location
-            file="src/main/java/androidx/core/graphics/drawable/DrawableCompat.java"/>
->>>>>>> 3d4510a6
-    </issue>
-
-    <issue
-        id="ObsoleteSdkInt"
-        message="Unnecessary; SDK_INT is always >= 21"
-        errorLine1="        if (Build.VERSION.SDK_INT >= 21) {"
-        errorLine2="            ~~~~~~~~~~~~~~~~~~~~~~~~~~~">
-        <location
-<<<<<<< HEAD
+    </issue>
+
+    <issue
+        id="ObsoleteSdkInt"
+        message="Unnecessary; SDK_INT is always >= 21"
+        errorLine1="        if (Build.VERSION.SDK_INT >= 21) {"
+        errorLine2="            ~~~~~~~~~~~~~~~~~~~~~~~~~~~">
+        <location
             file="src/main/java/androidx/core/os/LocaleListCompatWrapper.java"/>
-=======
-            file="src/main/java/androidx/core/graphics/drawable/DrawableCompat.java"/>
->>>>>>> 3d4510a6
-    </issue>
-
-    <issue
-        id="ObsoleteSdkInt"
-        message="Unnecessary; SDK_INT is always >= 21"
-<<<<<<< HEAD
+    </issue>
+
+    <issue
+        id="ObsoleteSdkInt"
+        message="Unnecessary; SDK_INT is always >= 21"
         errorLine1="    @RequiresApi(21)"
         errorLine2="    ~~~~~~~~~~~~~~~~">
         <location
             file="src/main/java/androidx/core/os/LocaleListCompatWrapper.java"/>
-=======
-        errorLine1="        if (Build.VERSION.SDK_INT >= 21) {"
-        errorLine2="            ~~~~~~~~~~~~~~~~~~~~~~~~~~~">
-        <location
-            file="src/main/java/androidx/core/graphics/drawable/DrawableCompat.java"/>
->>>>>>> 3d4510a6
     </issue>
 
     <issue
@@ -3476,33 +1780,21 @@
         errorLine1="        } else if (Build.VERSION.SDK_INT >= 21) {"
         errorLine2="                   ~~~~~~~~~~~~~~~~~~~~~~~~~~~">
         <location
-<<<<<<< HEAD
             file="src/main/java/androidx/core/app/LocaleManagerCompat.java"/>
-=======
-            file="src/main/java/androidx/core/graphics/drawable/DrawableCompat.java"/>
->>>>>>> 3d4510a6
-    </issue>
-
-    <issue
-        id="ObsoleteSdkInt"
-        message="Unnecessary; SDK_INT is always >= 21"
-<<<<<<< HEAD
+    </issue>
+
+    <issue
+        id="ObsoleteSdkInt"
+        message="Unnecessary; SDK_INT is always >= 21"
         errorLine1="    @RequiresApi(21)"
         errorLine2="    ~~~~~~~~~~~~~~~~">
         <location
             file="src/main/java/androidx/core/app/LocaleManagerCompat.java"/>
-=======
-        errorLine1="        if (Build.VERSION.SDK_INT >= 21) {"
-        errorLine2="            ~~~~~~~~~~~~~~~~~~~~~~~~~~~">
-        <location
-            file="src/main/java/androidx/core/graphics/drawable/DrawableCompat.java"/>
->>>>>>> 3d4510a6
-    </issue>
-
-    <issue
-        id="ObsoleteSdkInt"
-        message="Unnecessary; SDK_INT is always >= 21"
-<<<<<<< HEAD
+    </issue>
+
+    <issue
+        id="ObsoleteSdkInt"
+        message="Unnecessary; SDK_INT is always >= 21"
         errorLine1="@RequiresApi(VERSION_CODES.LOLLIPOP)"
         errorLine2="~~~~~~~~~~~~~~~~~~~~~~~~~~~~~~~~~~~~">
         <location
@@ -3534,18 +1826,11 @@
         errorLine2="                ~~~~~~~~~~~~~~~~~~~~~~~~~~~~~~~~~~~~~~~~~~~~~~~~~~~~">
         <location
             file="src/main/java/androidx/core/widget/NestedScrollView.java"/>
-=======
-        errorLine1="        } else if (Build.VERSION.SDK_INT >= 21) {"
-        errorLine2="                   ~~~~~~~~~~~~~~~~~~~~~~~~~~~">
-        <location
-            file="src/main/java/androidx/core/graphics/drawable/DrawableCompat.java"/>
->>>>>>> 3d4510a6
-    </issue>
-
-    <issue
-        id="ObsoleteSdkInt"
-        message="Unnecessary; SDK_INT is always >= 21"
-<<<<<<< HEAD
+    </issue>
+
+    <issue
+        id="ObsoleteSdkInt"
+        message="Unnecessary; SDK_INT is always >= 21"
         errorLine1="            if (Build.VERSION.SDK_INT >= Build.VERSION_CODES.LOLLIPOP"
         errorLine2="                ~~~~~~~~~~~~~~~~~~~~~~~~~~~~~~~~~~~~~~~~~~~~~~~~~~~~~">
         <location
@@ -3559,50 +1844,32 @@
         errorLine2="                ~~~~~~~~~~~~~~~~~~~~~~~~~~~~~~~~~~~~~~~~~~~~~~~~~~~~">
         <location
             file="src/main/java/androidx/core/widget/NestedScrollView.java"/>
-=======
+    </issue>
+
+    <issue
+        id="ObsoleteSdkInt"
+        message="Unnecessary; SDK_INT is always >= 21"
+        errorLine1="            if (Build.VERSION.SDK_INT >= Build.VERSION_CODES.LOLLIPOP"
+        errorLine2="                ~~~~~~~~~~~~~~~~~~~~~~~~~~~~~~~~~~~~~~~~~~~~~~~~~~~~~">
+        <location
+            file="src/main/java/androidx/core/widget/NestedScrollView.java"/>
+    </issue>
+
+    <issue
+        id="ObsoleteSdkInt"
+        message="Unnecessary; SDK_INT is always >= 21"
         errorLine1="    @RequiresApi(21)"
         errorLine2="    ~~~~~~~~~~~~~~~~">
         <location
-            file="src/main/java/androidx/core/graphics/drawable/DrawableCompat.java"/>
->>>>>>> 3d4510a6
-    </issue>
-
-    <issue
-        id="ObsoleteSdkInt"
-        message="Unnecessary; SDK_INT is always >= 21"
-<<<<<<< HEAD
-        errorLine1="            if (Build.VERSION.SDK_INT >= Build.VERSION_CODES.LOLLIPOP"
-        errorLine2="                ~~~~~~~~~~~~~~~~~~~~~~~~~~~~~~~~~~~~~~~~~~~~~~~~~~~~~">
-        <location
             file="src/main/java/androidx/core/widget/NestedScrollView.java"/>
-=======
-        errorLine1="        if (SDK_INT >= 21) {"
-        errorLine2="            ~~~~~~~~~~~~~">
-        <location
-            file="src/main/java/androidx/core/widget/EdgeEffectCompat.java"/>
->>>>>>> 3d4510a6
-    </issue>
-
-    <issue
-        id="ObsoleteSdkInt"
-        message="Unnecessary; SDK_INT is always >= 21"
-        errorLine1="    @RequiresApi(21)"
-        errorLine2="    ~~~~~~~~~~~~~~~~">
-        <location
-<<<<<<< HEAD
-            file="src/main/java/androidx/core/widget/NestedScrollView.java"/>
-=======
-            file="src/main/java/androidx/core/widget/EdgeEffectCompat.java"/>
->>>>>>> 3d4510a6
-    </issue>
-
-    <issue
-        id="ObsoleteSdkInt"
-        message="Unnecessary; SDK_INT is always >= 21"
-        errorLine1="        if (Build.VERSION.SDK_INT >= 21) {"
-        errorLine2="            ~~~~~~~~~~~~~~~~~~~~~~~~~~~">
-        <location
-<<<<<<< HEAD
+    </issue>
+
+    <issue
+        id="ObsoleteSdkInt"
+        message="Unnecessary; SDK_INT is always >= 21"
+        errorLine1="        if (Build.VERSION.SDK_INT >= 21) {"
+        errorLine2="            ~~~~~~~~~~~~~~~~~~~~~~~~~~~">
+        <location
             file="src/main/java/androidx/core/app/NotificationChannelCompat.java"/>
     </issue>
 
@@ -3613,63 +1880,38 @@
         errorLine2="                ~~~~~~~~~~~~~~~~~~~~~~~~~~~">
         <location
             file="src/main/java/androidx/core/app/NotificationCompat.java"/>
-=======
-            file="src/main/java/androidx/core/os/EnvironmentCompat.java"/>
->>>>>>> 3d4510a6
-    </issue>
-
-    <issue
-        id="ObsoleteSdkInt"
-        message="Unnecessary; SDK_INT is always >= 21"
-<<<<<<< HEAD
+    </issue>
+
+    <issue
+        id="ObsoleteSdkInt"
+        message="Unnecessary; SDK_INT is always >= 21"
         errorLine1="            if (Build.VERSION.SDK_INT >= 21) {"
         errorLine2="                ~~~~~~~~~~~~~~~~~~~~~~~~~~~">
         <location
             file="src/main/java/androidx/core/app/NotificationCompat.java"/>
-=======
-        errorLine1="    @RequiresApi(21)"
-        errorLine2="    ~~~~~~~~~~~~~~~~">
-        <location
-            file="src/main/java/androidx/core/os/EnvironmentCompat.java"/>
->>>>>>> 3d4510a6
-    </issue>
-
-    <issue
-        id="ObsoleteSdkInt"
-        message="Unnecessary; SDK_INT is always >= 21"
-<<<<<<< HEAD
+    </issue>
+
+    <issue
+        id="ObsoleteSdkInt"
+        message="Unnecessary; SDK_INT is always >= 21"
         errorLine1="            if (Build.VERSION.SDK_INT >= 21) {"
         errorLine2="                ~~~~~~~~~~~~~~~~~~~~~~~~~~~">
         <location
             file="src/main/java/androidx/core/app/NotificationCompat.java"/>
-=======
-        errorLine1="                } else if (Build.VERSION.SDK_INT >= Build.VERSION_CODES.LOLLIPOP"
-        errorLine2="                           ~~~~~~~~~~~~~~~~~~~~~~~~~~~~~~~~~~~~~~~~~~~~~~~~~~~~~">
-        <location
-            file="src/main/java/androidx/core/content/FileProvider.java"/>
->>>>>>> 3d4510a6
-    </issue>
-
-    <issue
-        id="ObsoleteSdkInt"
-        message="Unnecessary; SDK_INT is always >= 21"
-<<<<<<< HEAD
+    </issue>
+
+    <issue
+        id="ObsoleteSdkInt"
+        message="Unnecessary; SDK_INT is always >= 21"
         errorLine1="        @RequiresApi(21)"
         errorLine2="        ~~~~~~~~~~~~~~~~">
         <location
             file="src/main/java/androidx/core/app/NotificationCompat.java"/>
-=======
-        errorLine1="    @RequiresApi(21)"
-        errorLine2="    ~~~~~~~~~~~~~~~~">
-        <location
-            file="src/main/java/androidx/core/content/FileProvider.java"/>
->>>>>>> 3d4510a6
-    </issue>
-
-    <issue
-        id="ObsoleteSdkInt"
-        message="Unnecessary; SDK_INT is always >= 21"
-<<<<<<< HEAD
+    </issue>
+
+    <issue
+        id="ObsoleteSdkInt"
+        message="Unnecessary; SDK_INT is always >= 21"
         errorLine1="        @RequiresApi(21)"
         errorLine2="        ~~~~~~~~~~~~~~~~">
         <location
@@ -3683,34 +1925,20 @@
         errorLine2="                ~~~~~~~~~~~~~~~~~~~~~~~~~~">
         <location
             file="src/main/java/androidx/core/app/NotificationCompat.java"/>
-=======
-        errorLine1="        if (Build.VERSION.SDK_INT >= Build.VERSION_CODES.LOLLIPOP) {"
-        errorLine2="            ~~~~~~~~~~~~~~~~~~~~~~~~~~~~~~~~~~~~~~~~~~~~~~~~~~~~~">
-        <location
-            file="src/main/java/androidx/core/content/res/FontResourcesParserCompat.java"/>
->>>>>>> 3d4510a6
-    </issue>
-
-    <issue
-        id="ObsoleteSdkInt"
-        message="Unnecessary; SDK_INT is always >= 21"
-<<<<<<< HEAD
+    </issue>
+
+    <issue
+        id="ObsoleteSdkInt"
+        message="Unnecessary; SDK_INT is always >= 21"
         errorLine1="        @RequiresApi(21)"
         errorLine2="        ~~~~~~~~~~~~~~~~">
         <location
             file="src/main/java/androidx/core/app/NotificationCompat.java"/>
-=======
-        errorLine1="    @RequiresApi(21)"
-        errorLine2="    ~~~~~~~~~~~~~~~~">
-        <location
-            file="src/main/java/androidx/core/content/res/FontResourcesParserCompat.java"/>
->>>>>>> 3d4510a6
     </issue>
 
     <issue
         id="ObsoleteSdkInt"
         message="Unnecessary; SDK_INT is never &lt; 21"
-<<<<<<< HEAD
         errorLine1="            if (Build.VERSION.SDK_INT &lt; 21) {"
         errorLine2="                ~~~~~~~~~~~~~~~~~~~~~~~~~~">
         <location
@@ -3751,18 +1979,11 @@
         errorLine2="                ~~~~~~~~~~~~~~~~~~~~~~~~~~~~~~~~~~~~~~~~~~~~~~~~~~~~~">
         <location
             file="src/main/java/androidx/core/app/NotificationCompat.java"/>
-=======
-        errorLine1="        if (Build.VERSION.SDK_INT &lt; 21) {"
-        errorLine2="            ~~~~~~~~~~~~~~~~~~~~~~~~~~">
-        <location
-            file="src/main/java/androidx/core/view/HapticFeedbackConstantsCompat.java"/>
->>>>>>> 3d4510a6
     </issue>
 
     <issue
         id="ObsoleteSdkInt"
         message="Unnecessary; SDK_INT is never &lt; 21"
-<<<<<<< HEAD
         errorLine1="            if (Build.VERSION.SDK_INT &lt; Build.VERSION_CODES.LOLLIPOP) {"
         errorLine2="                ~~~~~~~~~~~~~~~~~~~~~~~~~~~~~~~~~~~~~~~~~~~~~~~~~~~~">
         <location
@@ -3821,18 +2042,11 @@
         errorLine2="        ~~~~~~~~~~~~~~~~">
         <location
             file="src/main/java/androidx/core/app/NotificationCompat.java"/>
-=======
-        errorLine1="        if (Build.VERSION.SDK_INT &lt; 21) {"
-        errorLine2="            ~~~~~~~~~~~~~~~~~~~~~~~~~~">
-        <location
-            file="src/main/java/androidx/core/text/ICUCompat.java"/>
->>>>>>> 3d4510a6
-    </issue>
-
-    <issue
-        id="ObsoleteSdkInt"
-        message="Unnecessary; SDK_INT is always >= 21"
-<<<<<<< HEAD
+    </issue>
+
+    <issue
+        id="ObsoleteSdkInt"
+        message="Unnecessary; SDK_INT is always >= 21"
         errorLine1="            if (Build.VERSION.SDK_INT >= 21) {"
         errorLine2="                ~~~~~~~~~~~~~~~~~~~~~~~~~~~">
         <location
@@ -3864,316 +2078,94 @@
         errorLine2="        ~~~~~~~~~~~~~~~~">
         <location
             file="src/main/java/androidx/core/app/NotificationCompat.java"/>
-=======
-        errorLine1="        } else if (Build.VERSION.SDK_INT >= 21) {"
-        errorLine2="                   ~~~~~~~~~~~~~~~~~~~~~~~~~~~">
-        <location
-            file="src/main/java/androidx/core/text/ICUCompat.java"/>
->>>>>>> 3d4510a6
-    </issue>
-
-    <issue
-        id="ObsoleteSdkInt"
-        message="Unnecessary; SDK_INT is always >= 21"
-<<<<<<< HEAD
+    </issue>
+
+    <issue
+        id="ObsoleteSdkInt"
+        message="Unnecessary; SDK_INT is always >= 21"
         errorLine1="        @RequiresApi(21)"
         errorLine2="        ~~~~~~~~~~~~~~~~">
-=======
-        errorLine1="    @RequiresApi(21)"
-        errorLine2="    ~~~~~~~~~~~~~~~~">
->>>>>>> 3d4510a6
-        <location
-            file="src/main/java/androidx/core/text/ICUCompat.java"/>
-    </issue>
-
-    <issue
-        id="ObsoleteSdkInt"
-        message="Unnecessary; SDK_INT is always >= 21"
-<<<<<<< HEAD
+        <location
+            file="src/main/java/androidx/core/app/NotificationCompat.java"/>
+    </issue>
+
+    <issue
+        id="ObsoleteSdkInt"
+        message="Unnecessary; SDK_INT is always >= 21"
         errorLine1="                if (Build.VERSION.SDK_INT >= 20) {"
         errorLine2="                    ~~~~~~~~~~~~~~~~~~~~~~~~~~~">
-=======
-        errorLine1="        if (Build.VERSION.SDK_INT >= 21) {"
-        errorLine2="            ~~~~~~~~~~~~~~~~~~~~~~~~~~~">
-        <location
-            file="src/main/java/androidx/core/widget/ImageViewCompat.java"/>
-    </issue>
-
-    <issue
-        id="ObsoleteSdkInt"
-        message="Unnecessary; SDK_INT is always >= 21"
-        errorLine1="        if (Build.VERSION.SDK_INT >= 21) {"
-        errorLine2="            ~~~~~~~~~~~~~~~~~~~~~~~~~~~">
-        <location
-            file="src/main/java/androidx/core/widget/ImageViewCompat.java"/>
-    </issue>
-
-    <issue
-        id="ObsoleteSdkInt"
-        message="Unnecessary; SDK_INT is always >= 21"
-        errorLine1="        if (Build.VERSION.SDK_INT >= 21) {"
-        errorLine2="            ~~~~~~~~~~~~~~~~~~~~~~~~~~~">
-        <location
-            file="src/main/java/androidx/core/widget/ImageViewCompat.java"/>
-    </issue>
-
-    <issue
-        id="ObsoleteSdkInt"
-        message="Unnecessary; SDK_INT is always >= 21"
-        errorLine1="        if (Build.VERSION.SDK_INT >= 21) {"
-        errorLine2="            ~~~~~~~~~~~~~~~~~~~~~~~~~~~">
-        <location
-            file="src/main/java/androidx/core/widget/ImageViewCompat.java"/>
-    </issue>
-
-    <issue
-        id="ObsoleteSdkInt"
-        message="Unnecessary; SDK_INT is always >= 21"
-        errorLine1="    @RequiresApi(21)"
-        errorLine2="    ~~~~~~~~~~~~~~~~">
-        <location
-            file="src/main/java/androidx/core/widget/ImageViewCompat.java"/>
-    </issue>
-
-    <issue
-        id="ObsoleteSdkInt"
-        message="Unnecessary; SDK_INT is always >= 21"
-        errorLine1="        if (Build.VERSION.SDK_INT >= 21) {"
-        errorLine2="            ~~~~~~~~~~~~~~~~~~~~~~~~~~~">
-        <location
-            file="src/main/java/androidx/core/view/LayoutInflaterCompat.java"/>
-    </issue>
-
-    <issue
-        id="ObsoleteSdkInt"
-        message="Unnecessary; SDK_INT is never &lt; 21"
-        errorLine1="        if (Build.VERSION.SDK_INT &lt; 21) {"
-        errorLine2="            ~~~~~~~~~~~~~~~~~~~~~~~~~~">
-        <location
-            file="src/main/java/androidx/core/view/LayoutInflaterCompat.java"/>
-    </issue>
-
-    <issue
-        id="ObsoleteSdkInt"
-        message="Unnecessary; SDK_INT is always >= 21"
-        errorLine1="                localeArray[i] = Build.VERSION.SDK_INT >= 21"
-        errorLine2="                                 ~~~~~~~~~~~~~~~~~~~~~~~~~~~">
-        <location
-            file="src/main/java/androidx/core/os/LocaleListCompat.java"/>
-    </issue>
-
-    <issue
-        id="ObsoleteSdkInt"
-        message="Unnecessary; SDK_INT is always >= 21"
-        errorLine1="    @RequiresApi(21)"
-        errorLine2="    ~~~~~~~~~~~~~~~~">
-        <location
-            file="src/main/java/androidx/core/os/LocaleListCompat.java"/>
-    </issue>
-
-    <issue
-        id="ObsoleteSdkInt"
-        message="Unnecessary; SDK_INT is always >= 21"
-        errorLine1="        } else if (Build.VERSION.SDK_INT >= 21) {"
-        errorLine2="                   ~~~~~~~~~~~~~~~~~~~~~~~~~~~">
-        <location
-            file="src/main/java/androidx/core/os/LocaleListCompat.java"/>
-    </issue>
-
-    <issue
-        id="ObsoleteSdkInt"
-        message="Unnecessary; SDK_INT is always >= 21"
-        errorLine1="    @RequiresApi(21)"
-        errorLine2="    ~~~~~~~~~~~~~~~~">
-        <location
-            file="src/main/java/androidx/core/os/LocaleListCompat.java"/>
-    </issue>
-
-    <issue
-        id="ObsoleteSdkInt"
-        message="Unnecessary; SDK_INT is always >= 21"
-        errorLine1="        if (Build.VERSION.SDK_INT >= 21) {"
-        errorLine2="            ~~~~~~~~~~~~~~~~~~~~~~~~~~~">
-        <location
-            file="src/main/java/androidx/core/os/LocaleListCompatWrapper.java"/>
-    </issue>
-
-    <issue
-        id="ObsoleteSdkInt"
-        message="Unnecessary; SDK_INT is always >= 21"
-        errorLine1="    @RequiresApi(21)"
-        errorLine2="    ~~~~~~~~~~~~~~~~">
-        <location
-            file="src/main/java/androidx/core/os/LocaleListCompatWrapper.java"/>
-    </issue>
-
-    <issue
-        id="ObsoleteSdkInt"
-        message="Unnecessary; SDK_INT is always >= 21"
-        errorLine1="        } else if (Build.VERSION.SDK_INT >= 21) {"
-        errorLine2="                   ~~~~~~~~~~~~~~~~~~~~~~~~~~~">
-        <location
-            file="src/main/java/androidx/core/app/LocaleManagerCompat.java"/>
-    </issue>
-
-    <issue
-        id="ObsoleteSdkInt"
-        message="Unnecessary; SDK_INT is always >= 21"
-        errorLine1="    @RequiresApi(21)"
-        errorLine2="    ~~~~~~~~~~~~~~~~">
-        <location
-            file="src/main/java/androidx/core/app/LocaleManagerCompat.java"/>
-    </issue>
-
-    <issue
-        id="ObsoleteSdkInt"
-        message="Unnecessary; SDK_INT is always >= 21"
-        errorLine1="@RequiresApi(VERSION_CODES.LOLLIPOP)"
-        errorLine2="~~~~~~~~~~~~~~~~~~~~~~~~~~~~~~~~~~~~">
-        <location
-            file="src/main/java/androidx/core/text/util/LocalePreferences.java"/>
-    </issue>
-
-    <issue
-        id="ObsoleteSdkInt"
-        message="Unnecessary; SDK_INT is never &lt; 21"
-        errorLine1="        if (VERSION.SDK_INT &lt;= 19) {"
-        errorLine2="            ~~~~~~~~~~~~~~~~~~~~~">
-        <location
-            file="src/main/java/androidx/core/location/LocationManagerCompat.java"/>
-    </issue>
-
-    <issue
-        id="ObsoleteSdkInt"
-        message="Unnecessary; SDK_INT is never &lt; 21"
-        errorLine1="                    if (VERSION.SDK_INT == 19) {"
-        errorLine2="                        ~~~~~~~~~~~~~~~~~~~~~">
-        <location
-            file="src/main/java/androidx/core/location/LocationManagerCompat.java"/>
-    </issue>
-
-    <issue
-        id="ObsoleteSdkInt"
-        message="Unnecessary; SDK_INT is never &lt; 21"
-        errorLine1="            if (Build.VERSION.SDK_INT &lt; Build.VERSION_CODES.LOLLIPOP"
-        errorLine2="                ~~~~~~~~~~~~~~~~~~~~~~~~~~~~~~~~~~~~~~~~~~~~~~~~~~~~">
->>>>>>> 3d4510a6
-        <location
-            file="src/main/java/androidx/core/widget/NestedScrollView.java"/>
-    </issue>
-
-    <issue
-        id="ObsoleteSdkInt"
-        message="Unnecessary; SDK_INT is always >= 21"
-<<<<<<< HEAD
+        <location
+            file="src/main/java/androidx/core/app/NotificationCompat.java"/>
+    </issue>
+
+    <issue
+        id="ObsoleteSdkInt"
+        message="Unnecessary; SDK_INT is always >= 21"
         errorLine1="                if (Build.VERSION.SDK_INT >= 20) {"
         errorLine2="                    ~~~~~~~~~~~~~~~~~~~~~~~~~~~">
-=======
-        errorLine1="            if (Build.VERSION.SDK_INT >= Build.VERSION_CODES.LOLLIPOP"
-        errorLine2="                ~~~~~~~~~~~~~~~~~~~~~~~~~~~~~~~~~~~~~~~~~~~~~~~~~~~~~">
->>>>>>> 3d4510a6
-        <location
-            file="src/main/java/androidx/core/widget/NestedScrollView.java"/>
-    </issue>
-
-    <issue
-        id="ObsoleteSdkInt"
-<<<<<<< HEAD
+        <location
+            file="src/main/java/androidx/core/app/NotificationCompat.java"/>
+    </issue>
+
+    <issue
+        id="ObsoleteSdkInt"
         message="Unnecessary; SDK_INT is always >= 20"
         errorLine1="            @RequiresApi(20)"
         errorLine2="            ~~~~~~~~~~~~~~~~">
-=======
-        message="Unnecessary; SDK_INT is never &lt; 21"
-        errorLine1="            if (Build.VERSION.SDK_INT &lt; Build.VERSION_CODES.LOLLIPOP"
-        errorLine2="                ~~~~~~~~~~~~~~~~~~~~~~~~~~~~~~~~~~~~~~~~~~~~~~~~~~~~">
->>>>>>> 3d4510a6
-        <location
-            file="src/main/java/androidx/core/widget/NestedScrollView.java"/>
-    </issue>
-
-    <issue
-        id="ObsoleteSdkInt"
-        message="Unnecessary; SDK_INT is always >= 21"
-<<<<<<< HEAD
+        <location
+            file="src/main/java/androidx/core/app/NotificationCompat.java"/>
+    </issue>
+
+    <issue
+        id="ObsoleteSdkInt"
+        message="Unnecessary; SDK_INT is always >= 21"
         errorLine1="                        if (Build.VERSION.SDK_INT >= 20) {"
         errorLine2="                            ~~~~~~~~~~~~~~~~~~~~~~~~~~~">
-=======
-        errorLine1="            if (Build.VERSION.SDK_INT >= Build.VERSION_CODES.LOLLIPOP"
-        errorLine2="                ~~~~~~~~~~~~~~~~~~~~~~~~~~~~~~~~~~~~~~~~~~~~~~~~~~~~~">
->>>>>>> 3d4510a6
-        <location
-            file="src/main/java/androidx/core/widget/NestedScrollView.java"/>
-    </issue>
-
-    <issue
-        id="ObsoleteSdkInt"
-        message="Unnecessary; SDK_INT is always >= 21"
-<<<<<<< HEAD
+        <location
+            file="src/main/java/androidx/core/app/NotificationCompat.java"/>
+    </issue>
+
+    <issue
+        id="ObsoleteSdkInt"
+        message="Unnecessary; SDK_INT is always >= 21"
         errorLine1="                    if (Build.VERSION.SDK_INT >= 20) {"
         errorLine2="                        ~~~~~~~~~~~~~~~~~~~~~~~~~~~">
-=======
-        errorLine1="    @RequiresApi(21)"
-        errorLine2="    ~~~~~~~~~~~~~~~~">
->>>>>>> 3d4510a6
-        <location
-            file="src/main/java/androidx/core/widget/NestedScrollView.java"/>
-    </issue>
-
-    <issue
-        id="ObsoleteSdkInt"
-<<<<<<< HEAD
+        <location
+            file="src/main/java/androidx/core/app/NotificationCompat.java"/>
+    </issue>
+
+    <issue
+        id="ObsoleteSdkInt"
         message="Unnecessary; SDK_INT is always >= 20"
         errorLine1="        @RequiresApi(20)"
         errorLine2="        ~~~~~~~~~~~~~~~~">
-=======
-        message="Unnecessary; SDK_INT is always >= 21"
-        errorLine1="        if (Build.VERSION.SDK_INT >= 21) {"
-        errorLine2="            ~~~~~~~~~~~~~~~~~~~~~~~~~~~">
->>>>>>> 3d4510a6
-        <location
-            file="src/main/java/androidx/core/app/NotificationChannelCompat.java"/>
-    </issue>
-
-    <issue
-        id="ObsoleteSdkInt"
-<<<<<<< HEAD
+        <location
+            file="src/main/java/androidx/core/app/NotificationCompat.java"/>
+    </issue>
+
+    <issue
+        id="ObsoleteSdkInt"
         message="Unnecessary; SDK_INT is always >= 20"
         errorLine1="        @RequiresApi(20)"
         errorLine2="        ~~~~~~~~~~~~~~~~">
-=======
-        message="Unnecessary; SDK_INT is always >= 21"
-        errorLine1="            if (Build.VERSION.SDK_INT >= 21) {"
-        errorLine2="                ~~~~~~~~~~~~~~~~~~~~~~~~~~~">
->>>>>>> 3d4510a6
-        <location
-            file="src/main/java/androidx/core/app/NotificationCompat.java"/>
-    </issue>
-
-    <issue
-        id="ObsoleteSdkInt"
-<<<<<<< HEAD
+        <location
+            file="src/main/java/androidx/core/app/NotificationCompat.java"/>
+    </issue>
+
+    <issue
+        id="ObsoleteSdkInt"
         message="Unnecessary; SDK_INT is never &lt; 21"
         errorLine1="            if (Build.VERSION.SDK_INT &lt; 21) {"
         errorLine2="                ~~~~~~~~~~~~~~~~~~~~~~~~~~">
-=======
-        message="Unnecessary; SDK_INT is always >= 21"
-        errorLine1="            if (Build.VERSION.SDK_INT >= 21) {"
-        errorLine2="                ~~~~~~~~~~~~~~~~~~~~~~~~~~~">
->>>>>>> 3d4510a6
-        <location
-            file="src/main/java/androidx/core/app/NotificationCompat.java"/>
-    </issue>
-
-    <issue
-        id="ObsoleteSdkInt"
-        message="Unnecessary; SDK_INT is always >= 21"
-<<<<<<< HEAD
+        <location
+            file="src/main/java/androidx/core/app/NotificationCompat.java"/>
+    </issue>
+
+    <issue
+        id="ObsoleteSdkInt"
+        message="Unnecessary; SDK_INT is always >= 21"
         errorLine1="        @RequiresApi(21)"
         errorLine2="        ~~~~~~~~~~~~~~~~">
-=======
-        errorLine1="            if (Build.VERSION.SDK_INT >= 21) {"
-        errorLine2="                ~~~~~~~~~~~~~~~~~~~~~~~~~~~">
->>>>>>> 3d4510a6
         <location
             file="src/main/java/androidx/core/app/NotificationCompat.java"/>
     </issue>
@@ -4183,18 +2175,6 @@
         message="Unnecessary; SDK_INT is always >= 21"
         errorLine1="        @RequiresApi(21)"
         errorLine2="        ~~~~~~~~~~~~~~~~">
-<<<<<<< HEAD
-=======
-        <location
-            file="src/main/java/androidx/core/app/NotificationCompat.java"/>
-    </issue>
-
-    <issue
-        id="ObsoleteSdkInt"
-        message="Unnecessary; SDK_INT is always >= 21"
-        errorLine1="        @RequiresApi(21)"
-        errorLine2="        ~~~~~~~~~~~~~~~~">
->>>>>>> 3d4510a6
         <location
             file="src/main/java/androidx/core/app/NotificationCompat.java"/>
     </issue>
@@ -4210,13 +2190,8 @@
 
     <issue
         id="ObsoleteSdkInt"
-<<<<<<< HEAD
         message="Unnecessary; SDK_INT is always >= 20"
         errorLine1="        @RequiresApi(20)"
-=======
-        message="Unnecessary; SDK_INT is always >= 21"
-        errorLine1="        @RequiresApi(21)"
->>>>>>> 3d4510a6
         errorLine2="        ~~~~~~~~~~~~~~~~">
         <location
             file="src/main/java/androidx/core/app/NotificationCompat.java"/>
@@ -4224,375 +2199,65 @@
 
     <issue
         id="ObsoleteSdkInt"
-<<<<<<< HEAD
         message="Unnecessary; SDK_INT is always >= 21"
         errorLine1="        if (Build.VERSION.SDK_INT >= 20) {"
         errorLine2="            ~~~~~~~~~~~~~~~~~~~~~~~~~~~">
         <location
             file="src/main/java/androidx/core/app/NotificationCompat.java"/>
-=======
-        message="Unnecessary; SDK_INT is never &lt; 21"
-        errorLine1="            if (Build.VERSION.SDK_INT &lt; 21) {"
-        errorLine2="                ~~~~~~~~~~~~~~~~~~~~~~~~~~">
-        <location
-            file="src/main/java/androidx/core/app/NotificationCompat.java"/>
-    </issue>
-
-    <issue
-        id="ObsoleteSdkInt"
-        message="Unnecessary; SDK_INT is always >= 21"
-        errorLine1="                    if (Build.VERSION.SDK_INT >= 21) {"
-        errorLine2="                        ~~~~~~~~~~~~~~~~~~~~~~~~~~~">
-        <location
-            file="src/main/java/androidx/core/app/NotificationCompat.java"/>
-    </issue>
-
-    <issue
-        id="ObsoleteSdkInt"
-        message="Unnecessary; SDK_INT is always >= 21"
-        errorLine1="                if (Build.VERSION.SDK_INT >= 21) {"
-        errorLine2="                    ~~~~~~~~~~~~~~~~~~~~~~~~~~~">
-        <location
-            file="src/main/java/androidx/core/app/NotificationCompat.java"/>
-    </issue>
-
-    <issue
-        id="ObsoleteSdkInt"
-        message="Unnecessary; SDK_INT is always >= 21"
-        errorLine1="                    !(Build.VERSION.SDK_INT >= 21) &amp;&amp; mBuilder.mLargeIcon != null;"
-        errorLine2="                      ~~~~~~~~~~~~~~~~~~~~~~~~~~~">
-        <location
-            file="src/main/java/androidx/core/app/NotificationCompat.java"/>
-    </issue>
-
-    <issue
-        id="ObsoleteSdkInt"
-        message="Unnecessary; SDK_INT is always >= 21"
-        errorLine1="            if (Build.VERSION.SDK_INT >= Build.VERSION_CODES.LOLLIPOP) {"
-        errorLine2="                ~~~~~~~~~~~~~~~~~~~~~~~~~~~~~~~~~~~~~~~~~~~~~~~~~~~~~">
-        <location
-            file="src/main/java/androidx/core/app/NotificationCompat.java"/>
->>>>>>> 3d4510a6
-    </issue>
-
-    <issue
-        id="ObsoleteSdkInt"
-<<<<<<< HEAD
+    </issue>
+
+    <issue
+        id="ObsoleteSdkInt"
         message="Unnecessary; SDK_INT is always >= 20"
         errorLine1="    @RequiresApi(20)"
         errorLine2="    ~~~~~~~~~~~~~~~~">
-=======
-        message="Unnecessary; SDK_INT is never &lt; 21"
-        errorLine1="            if (Build.VERSION.SDK_INT &lt; Build.VERSION_CODES.LOLLIPOP) {"
-        errorLine2="                ~~~~~~~~~~~~~~~~~~~~~~~~~~~~~~~~~~~~~~~~~~~~~~~~~~~~">
->>>>>>> 3d4510a6
-        <location
-            file="src/main/java/androidx/core/app/NotificationCompat.java"/>
-    </issue>
-
-    <issue
-        id="ObsoleteSdkInt"
-        message="Unnecessary; SDK_INT is always >= 21"
-<<<<<<< HEAD
+        <location
+            file="src/main/java/androidx/core/app/NotificationCompat.java"/>
+    </issue>
+
+    <issue
+        id="ObsoleteSdkInt"
+        message="Unnecessary; SDK_INT is always >= 21"
         errorLine1="    @RequiresApi(21)"
         errorLine2="    ~~~~~~~~~~~~~~~~">
         <location
             file="src/main/java/androidx/core/app/NotificationCompat.java"/>
-=======
-        errorLine1="            final boolean afterLollipop = Build.VERSION.SDK_INT >= Build.VERSION_CODES.LOLLIPOP;"
-        errorLine2="                                          ~~~~~~~~~~~~~~~~~~~~~~~~~~~~~~~~~~~~~~~~~~~~~~~~~~~~~">
-        <location
-            file="src/main/java/androidx/core/app/NotificationCompat.java"/>
-    </issue>
-
-    <issue
-        id="ObsoleteSdkInt"
-        message="Unnecessary; SDK_INT is always >= 21"
-        errorLine1="                    } else if (Build.VERSION.SDK_INT >= 21) {"
-        errorLine2="                               ~~~~~~~~~~~~~~~~~~~~~~~~~~~">
-        <location
-            file="src/main/java/androidx/core/app/NotificationCompat.java"/>
-    </issue>
-
-    <issue
-        id="ObsoleteSdkInt"
-        message="Unnecessary; SDK_INT is always >= 21"
-        errorLine1="                if (Build.VERSION.SDK_INT >= 21) {"
-        errorLine2="                    ~~~~~~~~~~~~~~~~~~~~~~~~~~~">
-        <location
-            file="src/main/java/androidx/core/app/NotificationCompat.java"/>
->>>>>>> 3d4510a6
-    </issue>
-
-    <issue
-        id="ObsoleteSdkInt"
-<<<<<<< HEAD
-        message="Unnecessary; SDK_INT is always >= 21"
-        errorLine1="        if (Build.VERSION.SDK_INT >= 21) {"
-        errorLine2="            ~~~~~~~~~~~~~~~~~~~~~~~~~~~">
-=======
-        message="Unnecessary; SDK_INT is always >= 20"
-        errorLine1="        @RequiresApi(20)"
-        errorLine2="        ~~~~~~~~~~~~~~~~">
->>>>>>> 3d4510a6
-        <location
-            file="src/main/java/androidx/core/app/NotificationCompat.java"/>
-    </issue>
-
-    <issue
-        id="ObsoleteSdkInt"
-        message="Unnecessary; SDK_INT is always >= 21"
-<<<<<<< HEAD
+    </issue>
+
+    <issue
+        id="ObsoleteSdkInt"
+        message="Unnecessary; SDK_INT is always >= 21"
+        errorLine1="        if (Build.VERSION.SDK_INT >= 21) {"
+        errorLine2="            ~~~~~~~~~~~~~~~~~~~~~~~~~~~">
+        <location
+            file="src/main/java/androidx/core/app/NotificationCompat.java"/>
+    </issue>
+
+    <issue
+        id="ObsoleteSdkInt"
+        message="Unnecessary; SDK_INT is always >= 21"
         errorLine1="        if (Build.VERSION.SDK_INT >= 20) {"
         errorLine2="            ~~~~~~~~~~~~~~~~~~~~~~~~~~~">
         <location
             file="src/main/java/androidx/core/app/NotificationCompat.java"/>
-=======
-        errorLine1="            if (Build.VERSION.SDK_INT >= 21) {"
-        errorLine2="                ~~~~~~~~~~~~~~~~~~~~~~~~~~~">
-        <location
-            file="src/main/java/androidx/core/app/NotificationCompat.java"/>
-    </issue>
-
-    <issue
-        id="ObsoleteSdkInt"
-        message="Unnecessary; SDK_INT is always >= 20"
-        errorLine1="        @RequiresApi(20)"
-        errorLine2="        ~~~~~~~~~~~~~~~~">
-        <location
-            file="src/main/java/androidx/core/app/NotificationCompat.java"/>
-    </issue>
-
-    <issue
-        id="ObsoleteSdkInt"
-        message="Unnecessary; SDK_INT is always >= 21"
-        errorLine1="            if (Build.VERSION.SDK_INT >= 21) {"
-        errorLine2="                ~~~~~~~~~~~~~~~~~~~~~~~~~~~">
-        <location
-            file="src/main/java/androidx/core/app/NotificationCompat.java"/>
-    </issue>
-
-    <issue
-        id="ObsoleteSdkInt"
-        message="Unnecessary; SDK_INT is always >= 20"
-        errorLine1="        @RequiresApi(20)"
-        errorLine2="        ~~~~~~~~~~~~~~~~">
-        <location
-            file="src/main/java/androidx/core/app/NotificationCompat.java"/>
-    </issue>
-
-    <issue
-        id="ObsoleteSdkInt"
-        message="Unnecessary; SDK_INT is always >= 20"
-        errorLine1="        @RequiresApi(20)"
-        errorLine2="        ~~~~~~~~~~~~~~~~">
-        <location
-            file="src/main/java/androidx/core/app/NotificationCompat.java"/>
->>>>>>> 3d4510a6
-    </issue>
-
-    <issue
-        id="ObsoleteSdkInt"
-<<<<<<< HEAD
+    </issue>
+
+    <issue
+        id="ObsoleteSdkInt"
         message="Unnecessary; SDK_INT is always >= 21"
         errorLine1="        if (Build.VERSION.SDK_INT >= 20) {"
         errorLine2="            ~~~~~~~~~~~~~~~~~~~~~~~~~~~">
         <location
             file="src/main/java/androidx/core/app/NotificationCompat.java"/>
-=======
-        message="Unnecessary; SDK_INT is always >= 20"
-        errorLine1="        @RequiresApi(20)"
-        errorLine2="        ~~~~~~~~~~~~~~~~">
-        <location
-            file="src/main/java/androidx/core/app/NotificationCompat.java"/>
-    </issue>
-
-    <issue
-        id="ObsoleteSdkInt"
-        message="Unnecessary; SDK_INT is always >= 21"
-        errorLine1="        @RequiresApi(21)"
-        errorLine2="        ~~~~~~~~~~~~~~~~">
-        <location
-            file="src/main/java/androidx/core/app/NotificationCompat.java"/>
->>>>>>> 3d4510a6
-    </issue>
-
-    <issue
-        id="ObsoleteSdkInt"
-        message="Unnecessary; SDK_INT is always >= 21"
-<<<<<<< HEAD
-        errorLine1="        if (Build.VERSION.SDK_INT >= 21) {"
-        errorLine2="            ~~~~~~~~~~~~~~~~~~~~~~~~~~~">
-        <location
-            file="src/main/java/androidx/core/app/NotificationCompat.java"/>
-=======
-        errorLine1="                if (Build.VERSION.SDK_INT >= 20) {"
-        errorLine2="                    ~~~~~~~~~~~~~~~~~~~~~~~~~~~">
-        <location
-            file="src/main/java/androidx/core/app/NotificationCompat.java"/>
-    </issue>
-
-    <issue
-        id="ObsoleteSdkInt"
-        message="Unnecessary; SDK_INT is always >= 21"
-        errorLine1="                if (Build.VERSION.SDK_INT >= 20) {"
-        errorLine2="                    ~~~~~~~~~~~~~~~~~~~~~~~~~~~">
-        <location
-            file="src/main/java/androidx/core/app/NotificationCompat.java"/>
-    </issue>
-
-    <issue
-        id="ObsoleteSdkInt"
-        message="Unnecessary; SDK_INT is always >= 20"
-        errorLine1="            @RequiresApi(20)"
-        errorLine2="            ~~~~~~~~~~~~~~~~">
-        <location
-            file="src/main/java/androidx/core/app/NotificationCompat.java"/>
-    </issue>
-
-    <issue
-        id="ObsoleteSdkInt"
-        message="Unnecessary; SDK_INT is always >= 21"
-        errorLine1="                        if (Build.VERSION.SDK_INT >= 20) {"
-        errorLine2="                            ~~~~~~~~~~~~~~~~~~~~~~~~~~~">
-        <location
-            file="src/main/java/androidx/core/app/NotificationCompat.java"/>
-    </issue>
-
-    <issue
-        id="ObsoleteSdkInt"
-        message="Unnecessary; SDK_INT is always >= 21"
-        errorLine1="                    if (Build.VERSION.SDK_INT >= 20) {"
-        errorLine2="                        ~~~~~~~~~~~~~~~~~~~~~~~~~~~">
-        <location
-            file="src/main/java/androidx/core/app/NotificationCompat.java"/>
-    </issue>
-
-    <issue
-        id="ObsoleteSdkInt"
-        message="Unnecessary; SDK_INT is always >= 20"
-        errorLine1="        @RequiresApi(20)"
-        errorLine2="        ~~~~~~~~~~~~~~~~">
-        <location
-            file="src/main/java/androidx/core/app/NotificationCompat.java"/>
-    </issue>
-
-    <issue
-        id="ObsoleteSdkInt"
-        message="Unnecessary; SDK_INT is always >= 20"
-        errorLine1="        @RequiresApi(20)"
-        errorLine2="        ~~~~~~~~~~~~~~~~">
-        <location
-            file="src/main/java/androidx/core/app/NotificationCompat.java"/>
-    </issue>
-
-    <issue
-        id="ObsoleteSdkInt"
-        message="Unnecessary; SDK_INT is never &lt; 21"
-        errorLine1="            if (Build.VERSION.SDK_INT &lt; 21) {"
-        errorLine2="                ~~~~~~~~~~~~~~~~~~~~~~~~~~">
-        <location
-            file="src/main/java/androidx/core/app/NotificationCompat.java"/>
-    </issue>
-
-    <issue
-        id="ObsoleteSdkInt"
-        message="Unnecessary; SDK_INT is always >= 21"
-        errorLine1="        @RequiresApi(21)"
-        errorLine2="        ~~~~~~~~~~~~~~~~">
-        <location
-            file="src/main/java/androidx/core/app/NotificationCompat.java"/>
-    </issue>
-
-    <issue
-        id="ObsoleteSdkInt"
-        message="Unnecessary; SDK_INT is always >= 21"
-        errorLine1="        @RequiresApi(21)"
-        errorLine2="        ~~~~~~~~~~~~~~~~">
-        <location
-            file="src/main/java/androidx/core/app/NotificationCompat.java"/>
-    </issue>
-
-    <issue
-        id="ObsoleteSdkInt"
-        message="Unnecessary; SDK_INT is never &lt; 21"
-        errorLine1="            if (Build.VERSION.SDK_INT &lt; 21) {"
-        errorLine2="                ~~~~~~~~~~~~~~~~~~~~~~~~~~">
-        <location
-            file="src/main/java/androidx/core/app/NotificationCompat.java"/>
-    </issue>
-
-    <issue
-        id="ObsoleteSdkInt"
-        message="Unnecessary; SDK_INT is always >= 20"
-        errorLine1="        @RequiresApi(20)"
-        errorLine2="        ~~~~~~~~~~~~~~~~">
-        <location
-            file="src/main/java/androidx/core/app/NotificationCompat.java"/>
-    </issue>
-
-    <issue
-        id="ObsoleteSdkInt"
-        message="Unnecessary; SDK_INT is always >= 21"
-        errorLine1="        if (Build.VERSION.SDK_INT >= 20) {"
-        errorLine2="            ~~~~~~~~~~~~~~~~~~~~~~~~~~~">
-        <location
-            file="src/main/java/androidx/core/app/NotificationCompat.java"/>
-    </issue>
-
-    <issue
-        id="ObsoleteSdkInt"
-        message="Unnecessary; SDK_INT is always >= 20"
-        errorLine1="    @RequiresApi(20)"
-        errorLine2="    ~~~~~~~~~~~~~~~~">
-        <location
-            file="src/main/java/androidx/core/app/NotificationCompat.java"/>
-    </issue>
-
-    <issue
-        id="ObsoleteSdkInt"
-        message="Unnecessary; SDK_INT is always >= 21"
-        errorLine1="    @RequiresApi(21)"
-        errorLine2="    ~~~~~~~~~~~~~~~~">
-        <location
-            file="src/main/java/androidx/core/app/NotificationCompat.java"/>
-    </issue>
-
-    <issue
-        id="ObsoleteSdkInt"
-        message="Unnecessary; SDK_INT is always >= 21"
-        errorLine1="        if (Build.VERSION.SDK_INT >= 21) {"
-        errorLine2="            ~~~~~~~~~~~~~~~~~~~~~~~~~~~">
-        <location
-            file="src/main/java/androidx/core/app/NotificationCompat.java"/>
-    </issue>
-
-    <issue
-        id="ObsoleteSdkInt"
-        message="Unnecessary; SDK_INT is always >= 21"
-        errorLine1="        if (Build.VERSION.SDK_INT >= 20) {"
-        errorLine2="            ~~~~~~~~~~~~~~~~~~~~~~~~~~~">
-        <location
-            file="src/main/java/androidx/core/app/NotificationCompat.java"/>
-    </issue>
-
-    <issue
-        id="ObsoleteSdkInt"
-        message="Unnecessary; SDK_INT is always >= 21"
-        errorLine1="        if (Build.VERSION.SDK_INT >= 20) {"
-        errorLine2="            ~~~~~~~~~~~~~~~~~~~~~~~~~~~">
-        <location
-            file="src/main/java/androidx/core/app/NotificationCompat.java"/>
-    </issue>
-
-    <issue
-        id="ObsoleteSdkInt"
-        message="Unnecessary; SDK_INT is always >= 21"
-        errorLine1="        if (Build.VERSION.SDK_INT >= 21) {"
-        errorLine2="            ~~~~~~~~~~~~~~~~~~~~~~~~~~~">
-        <location
-            file="src/main/java/androidx/core/app/NotificationCompat.java"/>
->>>>>>> 3d4510a6
+    </issue>
+
+    <issue
+        id="ObsoleteSdkInt"
+        message="Unnecessary; SDK_INT is always >= 21"
+        errorLine1="        if (Build.VERSION.SDK_INT >= 21) {"
+        errorLine2="            ~~~~~~~~~~~~~~~~~~~~~~~~~~~">
+        <location
+            file="src/main/java/androidx/core/app/NotificationCompat.java"/>
     </issue>
 
     <issue
