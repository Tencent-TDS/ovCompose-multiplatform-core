/*
 * Copyright (C) 2022 The Android Open Source Project
 *
 * Licensed under the Apache License, Version 2.0 (the "License");
 * you may not use this file except in compliance with the License.
 * You may obtain a copy of the License at
 *
 *       http://www.apache.org/licenses/LICENSE-2.0
 *
 * Unless required by applicable law or agreed to in writing, software
 * distributed under the License is distributed on an "AS IS" BASIS,
 * WITHOUT WARRANTIES OR CONDITIONS OF ANY KIND, either express or implied.
 * See the License for the specific language governing permissions and
 * limitations under the License.
 */
package androidx.core.i18n

import android.content.Context
import androidx.core.i18n.messageformat_icu.simple.MessageFormat
import java.util.Locale

public class MessageFormat private constructor() {
    public companion object {
        /**
         * Formats a message pattern string with a variable number of name/value pair arguments.
         * Creates an ICU MessageFormat for the locale and pattern, and formats with the arguments.
         *
         * @param context Android context object. Used to retrieve user preferences.
         * @param locale Locale for number formatting and plural selection etc.
         * @param msg an ICU-MessageFormat-syntax string
         * @param namedArguments map of argument name to argument value
         */
        @JvmStatic
        @JvmOverloads
<<<<<<< HEAD
        fun format(
=======
        public fun format(
>>>>>>> 3d4510a6
            context: Context,
            locale: Locale = Locale.getDefault(),
            msg: String,
            namedArguments: Map<String, Any>
        ): String {
            val result: StringBuffer = StringBuffer()
            return MessageFormat(context, msg, locale)
                .format(namedArguments, result, null)
                .toString()
        }

        /**
         * Formats a message pattern from Android resource for the default locale with a variable
         * number of name/value pair arguments. Creates an ICU MessageFormat for Locale.getDefault()
         * and pattern, and formats with the arguments.
         *
         * @param context Android context object
         * @param id Android string resource ID representing ICU-MessageFormat-syntax string
         * @param namedArguments map of argument name to argument value
         */
        @JvmStatic
        public fun format(context: Context, id: Int, namedArguments: Map<String, Any>): String {
            return format(
                context,
                Locale.getDefault(),
                context.resources.getString(id),
                namedArguments
            )
        }
    }
}<|MERGE_RESOLUTION|>--- conflicted
+++ resolved
@@ -32,11 +32,7 @@
          */
         @JvmStatic
         @JvmOverloads
-<<<<<<< HEAD
-        fun format(
-=======
         public fun format(
->>>>>>> 3d4510a6
             context: Context,
             locale: Locale = Locale.getDefault(),
             msg: String,
