/*
 * Copyright (C) 2022 The Android Open Source Project
 *
 * Licensed under the Apache License, Version 2.0 (the "License");
 * you may not use this file except in compliance with the License.
 * You may obtain a copy of the License at
 *
 *      http://www.apache.org/licenses/LICENSE-2.0
 *
 * Unless required by applicable law or agreed to in writing, software
 * distributed under the License is distributed on an "AS IS" BASIS,
 * WITHOUT WARRANTIES OR CONDITIONS OF ANY KIND, either express or implied.
 * See the License for the specific language governing permissions and
 * limitations under the License.
 */

package androidx.core.i18n

import androidx.annotation.IntDef
import androidx.annotation.RestrictTo
import java.text.DateFormat

/** Date/time formatting styles, compatible to the ones in [java.text.DateFormat] */
@RestrictTo(RestrictTo.Scope.LIBRARY)
@Target(AnnotationTarget.TYPE)
@Retention(AnnotationRetention.SOURCE)
@IntDef(
    /** SHORT is completely numeric, such as 12.13.52 or 3:30pm. */
    DateFormat.SHORT,
    /** MEDIUM is longer, such as Jan 12, 1952. */
    DateFormat.MEDIUM,
    /** LONG is longer, such as January 12, 1952 or 3:30:32pm. */
    DateFormat.LONG,
    /** FULL is pretty completely specified, such as Tuesday, April 12, 1952 AD or 3:30:42pm PST. */
    DateFormat.FULL
)
public annotation class DateTimeStyle

/**
 * This class provides functionality similar to the one in [java.text.DateFormat].
 *
 * Although not very flexible, it makes migration easier.
 */
<<<<<<< HEAD
class DateTimeFormatterJdkStyleOptions
private constructor(val dateStyle: @DateTimeStyle Int, val timeStyle: @DateTimeStyle Int) {
    companion object {
=======
public class DateTimeFormatterJdkStyleOptions
private constructor(
    public val dateStyle: @DateTimeStyle Int,
    public val timeStyle: @DateTimeStyle Int
) {
    public companion object {
>>>>>>> 3d4510a6
        /**
         * Gets the date formatter with the given formatting style for the default locale.
         *
         * @param style the given date formatting style. For example, SHORT for "M/d/yy" in the US
         *   locale.
         * @return the formatting options to use with [androidx.core.i18n.DateTimeFormatter].
         */
        @JvmStatic
<<<<<<< HEAD
        fun createDateInstance(style: @DateTimeStyle Int): DateTimeFormatterJdkStyleOptions {
=======
        public fun createDateInstance(style: @DateTimeStyle Int): DateTimeFormatterJdkStyleOptions {
>>>>>>> 3d4510a6
            return DateTimeFormatterJdkStyleOptions(style, -1)
        }

        /**
         * Gets the time formatter with the given formatting style for the default locale.
         *
         * @param style the given time formatting style. For example, SHORT for "h:mm a" in the US
         *   locale.
         * @return the formatting options to use with [androidx.core.i18n.DateTimeFormatter].
         */
        @JvmStatic
<<<<<<< HEAD
        fun createTimeInstance(style: @DateTimeStyle Int): DateTimeFormatterJdkStyleOptions {
=======
        public fun createTimeInstance(style: @DateTimeStyle Int): DateTimeFormatterJdkStyleOptions {
>>>>>>> 3d4510a6
            return DateTimeFormatterJdkStyleOptions(-1, style)
        }

        /**
         * Gets the date / time formatter with the given formatting styles for the default locale.
         *
         * @param dateStyle the given date formatting style. For example, SHORT for "M/d/yy" in the
         *   US locale.
         * @param timeStyle the given time formatting style. For example, SHORT for "h:mm a" in the
         *   US locale.
         * @return the formatting options to use with [androidx.core.i18n.DateTimeFormatter].
         */
        @JvmStatic
        public fun createDateTimeInstance(
            dateStyle: @DateTimeStyle Int,
            timeStyle: @DateTimeStyle Int
        ): DateTimeFormatterJdkStyleOptions {
            return DateTimeFormatterJdkStyleOptions(dateStyle, timeStyle)
        }
    }
}<|MERGE_RESOLUTION|>--- conflicted
+++ resolved
@@ -41,18 +41,12 @@
  *
  * Although not very flexible, it makes migration easier.
  */
-<<<<<<< HEAD
-class DateTimeFormatterJdkStyleOptions
-private constructor(val dateStyle: @DateTimeStyle Int, val timeStyle: @DateTimeStyle Int) {
-    companion object {
-=======
 public class DateTimeFormatterJdkStyleOptions
 private constructor(
     public val dateStyle: @DateTimeStyle Int,
     public val timeStyle: @DateTimeStyle Int
 ) {
     public companion object {
->>>>>>> 3d4510a6
         /**
          * Gets the date formatter with the given formatting style for the default locale.
          *
@@ -61,11 +55,7 @@
          * @return the formatting options to use with [androidx.core.i18n.DateTimeFormatter].
          */
         @JvmStatic
-<<<<<<< HEAD
-        fun createDateInstance(style: @DateTimeStyle Int): DateTimeFormatterJdkStyleOptions {
-=======
         public fun createDateInstance(style: @DateTimeStyle Int): DateTimeFormatterJdkStyleOptions {
->>>>>>> 3d4510a6
             return DateTimeFormatterJdkStyleOptions(style, -1)
         }
 
@@ -77,11 +67,7 @@
          * @return the formatting options to use with [androidx.core.i18n.DateTimeFormatter].
          */
         @JvmStatic
-<<<<<<< HEAD
-        fun createTimeInstance(style: @DateTimeStyle Int): DateTimeFormatterJdkStyleOptions {
-=======
         public fun createTimeInstance(style: @DateTimeStyle Int): DateTimeFormatterJdkStyleOptions {
->>>>>>> 3d4510a6
             return DateTimeFormatterJdkStyleOptions(-1, style)
         }
 
