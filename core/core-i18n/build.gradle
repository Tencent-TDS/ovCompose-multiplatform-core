--- conflicted
+++ resolved
@@ -32,7 +32,7 @@
 dependencies {
     api(libs.kotlinStdlib)
     // Add dependencies here
-    api("androidx.annotation:annotation:1.2.0")
+    api("androidx.annotation:annotation:1.8.1")
     androidTestImplementation(libs.guavaAndroid)
     androidTestImplementation(libs.junit)
     androidTestImplementation(libs.kotlinTest)
@@ -48,17 +48,11 @@
     mavenVersion = LibraryVersions.CORE_I18N
     inceptionYear = "2022"
     description = "This library provides functionality for good internationalization (messages, plurals, date / time formatting)."
-    metalavaK2UastEnabled = true
-    legacyDisableKotlinStrictApiMode = true
 }
 
 android {
-<<<<<<< HEAD
-    namespace "androidx.core.i18n"
-=======
     compileSdk = 35
     namespace = "androidx.core.i18n"
->>>>>>> c80a82c4
     defaultConfig {
     }
 }