--- conflicted
+++ resolved
@@ -30,10 +30,6 @@
 android {
     defaultConfig {
         applicationId "androidx.core.haptics.demos"
-<<<<<<< HEAD
-        multiDexEnabled true
-=======
->>>>>>> 3d4510a6
     }
     namespace "androidx.core.haptics.demos"
 }