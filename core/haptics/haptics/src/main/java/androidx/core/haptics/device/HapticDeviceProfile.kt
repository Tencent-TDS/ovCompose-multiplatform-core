/*
 * Copyright 2023 The Android Open Source Project
 *
 * Licensed under the Apache License, Version 2.0 (the "License");
 * you may not use this file except in compliance with the License.
 * You may obtain a copy of the License at
 *
 *      http://www.apache.org/licenses/LICENSE-2.0
 *
 * Unless required by applicable law or agreed to in writing, software
 * distributed under the License is distributed on an "AS IS" BASIS,
 * WITHOUT WARRANTIES OR CONDITIONS OF ANY KIND, either express or implied.
 * See the License for the specific language governing permissions and
 * limitations under the License.
 */

package androidx.core.haptics.device

import android.os.Build
import androidx.core.haptics.signal.CompositionSignal
import androidx.core.haptics.signal.HapticSignal
import androidx.core.haptics.signal.PredefinedEffectSignal
import androidx.core.haptics.signal.WaveformSignal
import java.util.Objects

/** A [HapticDeviceProfile] describes the vibrator hardware capabilities for a device. */
<<<<<<< HEAD
class HapticDeviceProfile
=======
public class HapticDeviceProfile
>>>>>>> 3d4510a6
@JvmOverloads
constructor(

    /**
     * Hint for whether the device supports controlling the vibration strength.
     *
     * The actual amplitude control support also depends on the minimum SDK level required for the
     * platform APIs that accept vibration amplitudes.
     */
    amplitudeControlSupportHint: Boolean = false,

    /**
     * Hint for the predefined effects with hardware optimization confirmed by the device vibrator.
     *
     * The actual optimized effects also depends on the minimum SDK level required for the platform
     * APIs that accept predefined effects.
     */
    hardwareOptimizedPredefinedEffectsHint: Set<PredefinedEffectSignal> = emptySet(),

    /** The vibrator capabilities related to the support for [CompositionSignal]s. */
<<<<<<< HEAD
    val compositionProfile: HapticCompositionProfile = HapticCompositionProfile(),
=======
    public val compositionProfile: HapticCompositionProfile = HapticCompositionProfile(),
>>>>>>> 3d4510a6
) {
    /**
     * Whether the device supports controlling the vibration strength.
     *
     * Devices with amplitude control support are able to vibrate with different strengths. This
     * means that waveform signals like step waveforms, defined by constant signals at different
     * amplitudes, can be played on the device.
     *
     * Devices without amplitude control are only able to turn the vibrator motor on and off at a
     * fixed strength. This means only on/off vibration patterns can be played on the device.
     */
    public val isAmplitudeControlSupported: Boolean

    /**
     * The predefined effects with hardware optimization confirmed by the device vibrator.
     *
     * Predefined effects are always supported by the Android platform, but not all devices provide
     * optimized hardware implementation for these haptic effects.
     *
     * The set contains only the effects that have confirmed hardware implementation reported by the
     * device vibrator. The set will be empty if the device hardware does not report support for any
     * predefined haptic effect, or if the required APIs are not available in this SDK level.
     */
    public val hardwareOptimizedPredefinedEffects: Set<PredefinedEffectSignal>

    init {
        // No amplitude waveform is supported before Android O.
        isAmplitudeControlSupported =
            amplitudeControlSupportHint && (Build.VERSION.SDK_INT >= Build.VERSION_CODES.O)

        val availablePredefinedEffects = PredefinedEffectSignal.getSdkAvailableEffects()
        hardwareOptimizedPredefinedEffects =
            hardwareOptimizedPredefinedEffectsHint
                .filter { availablePredefinedEffects.contains(it) }
                .toSet()
    }

    /**
     * Returns true if the vibrator has the necessary capabilities to play the given haptic signal.
     *
     * Note that playing an unsupported [HapticSignal] on a device vibrator might lead to unexpected
     * results. Some haptic signals may be ignored, e.g. [CompositionSignal] on lower SDKs or
     * devices without the primitives support. Other signals might play a different vibration than
     * the one intended, e.g. [WaveformSignal] with partial amplitudes on a device without amplitude
     * control will play at a fixed default vibration strength.
     *
     * This method will always return true for [PredefinedEffectSignal], as the platform will play a
     * device-specific predefined vibration even without hardware support for these effects. If
     * hardware support is required for your use case then check
     * [hardwareOptimizedPredefinedEffects] directly.
     *
     * @param signal The haptic signal to check for support
     * @return true if the device vibrator can play the given haptic signal as intended, false
     *   otherwise.
     */
<<<<<<< HEAD
    fun supports(signal: HapticSignal): Boolean = signal.isSupportedBy(this)
=======
    public fun supports(signal: HapticSignal): Boolean = signal.isSupportedBy(this)
>>>>>>> 3d4510a6

    override fun equals(other: Any?): Boolean {
        if (this === other) return true
        if (other !is HapticDeviceProfile) return false
        if (isAmplitudeControlSupported != other.isAmplitudeControlSupported) return false
        if (hardwareOptimizedPredefinedEffects != other.hardwareOptimizedPredefinedEffects) {
            return false
        }
        if (compositionProfile != other.compositionProfile) return false
        return true
    }

    override fun hashCode(): Int {
        return Objects.hash(
            isAmplitudeControlSupported,
            hardwareOptimizedPredefinedEffects,
            compositionProfile,
        )
    }

    override fun toString(): String {
        return "HapticDeviceProfile(" +
            "isAmplitudeControlSupported=$isAmplitudeControlSupported," +
            "hardwareOptimizedPredefinedEffects=" +
            "${
                hardwareOptimizedPredefinedEffects.joinToString(
                    prefix = "[",
                    postfix = "]",
                    transform = { PredefinedEffectSignal.typeToString(it.type) },
                )
            }," +
            "compositionProfile=$compositionProfile)"
    }
}<|MERGE_RESOLUTION|>--- conflicted
+++ resolved
@@ -24,11 +24,7 @@
 import java.util.Objects
 
 /** A [HapticDeviceProfile] describes the vibrator hardware capabilities for a device. */
-<<<<<<< HEAD
-class HapticDeviceProfile
-=======
 public class HapticDeviceProfile
->>>>>>> 3d4510a6
 @JvmOverloads
 constructor(
 
@@ -49,11 +45,7 @@
     hardwareOptimizedPredefinedEffectsHint: Set<PredefinedEffectSignal> = emptySet(),
 
     /** The vibrator capabilities related to the support for [CompositionSignal]s. */
-<<<<<<< HEAD
-    val compositionProfile: HapticCompositionProfile = HapticCompositionProfile(),
-=======
     public val compositionProfile: HapticCompositionProfile = HapticCompositionProfile(),
->>>>>>> 3d4510a6
 ) {
     /**
      * Whether the device supports controlling the vibration strength.
@@ -109,11 +101,7 @@
      * @return true if the device vibrator can play the given haptic signal as intended, false
      *   otherwise.
      */
-<<<<<<< HEAD
-    fun supports(signal: HapticSignal): Boolean = signal.isSupportedBy(this)
-=======
     public fun supports(signal: HapticSignal): Boolean = signal.isSupportedBy(this)
->>>>>>> 3d4510a6
 
     override fun equals(other: Any?): Boolean {
         if (this === other) return true
