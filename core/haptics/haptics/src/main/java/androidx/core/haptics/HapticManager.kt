--- conflicted
+++ resolved
@@ -73,11 +73,7 @@
     }
 
     /** A [HapticDeviceProfile] describing the vibrator hardware capabilities for the device. */
-<<<<<<< HEAD
-    val deviceProfile: HapticDeviceProfile
-=======
     public val deviceProfile: HapticDeviceProfile
->>>>>>> 3d4510a6
 
     /**
      * Play a [HapticSignal].
@@ -104,11 +100,7 @@
      *   [HapticAttributes.USAGE_TOUCH] for touch feedback haptics.
      */
     @RequiresPermission(android.Manifest.permission.VIBRATE)
-<<<<<<< HEAD
-    fun play(signal: ResolvableSignal, attrs: HapticAttributes) {
-=======
     public fun play(signal: ResolvableSignal, attrs: HapticAttributes) {
->>>>>>> 3d4510a6
         signal.resolve(deviceProfile)?.let { resolvedSignal -> play(resolvedSignal, attrs) }
     }
 
@@ -117,9 +109,5 @@
      *
      * @sample androidx.core.haptics.samples.PlayThenCancel
      */
-<<<<<<< HEAD
-    @RequiresPermission(android.Manifest.permission.VIBRATE) fun cancel()
-=======
     @RequiresPermission(android.Manifest.permission.VIBRATE) public fun cancel()
->>>>>>> 3d4510a6
 }