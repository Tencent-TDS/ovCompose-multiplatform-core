--- conflicted
+++ resolved
@@ -37,20 +37,12 @@
  * vibration is canceled.
  *
  * @sample androidx.core.haptics.samples.AmplitudeWaveform
- *
  * @sample androidx.core.haptics.samples.PatternThenRepeatAmplitudeWaveform
  */
-<<<<<<< HEAD
-class WaveformSignal(
-
-    /** The waveform signal atoms that describes the vibration parameters over time. */
-    val atoms: List<Atom>,
-=======
 public class WaveformSignal(
 
     /** The waveform signal atoms that describes the vibration parameters over time. */
     public val atoms: List<Atom>,
->>>>>>> 3d4510a6
 ) : FiniteSignal() {
     init {
         require(atoms.isNotEmpty()) { "Haptic signals cannot be empty" }
@@ -67,11 +59,7 @@
          * @param atoms The [WaveformSignal.Atom] instances that define the [WaveformSignal].
          */
         @JvmStatic
-<<<<<<< HEAD
-        fun waveformOf(vararg atoms: Atom): WaveformSignal = WaveformSignal(atoms.toList())
-=======
         public fun waveformOf(vararg atoms: Atom): WaveformSignal = WaveformSignal(atoms.toList())
->>>>>>> 3d4510a6
 
         /**
          * Returns a [RepeatingWaveformSignal] created with given waveform atoms.
@@ -189,12 +177,8 @@
      * @param atoms The [WaveformSignal.Atom] instances that define the repeating [WaveformSignal]
      *   to be played after this waveform.
      */
-<<<<<<< HEAD
-    fun thenRepeat(vararg atoms: Atom): RepeatingWaveformSignal = thenRepeat(waveformOf(*atoms))
-=======
     public fun thenRepeat(vararg atoms: Atom): RepeatingWaveformSignal =
         thenRepeat(waveformOf(*atoms))
->>>>>>> 3d4510a6
 
     override fun equals(other: Any?): Boolean {
         if (this === other) return true
@@ -225,7 +209,6 @@
      * step waveform. They can also be used to describe simpler on-off vibration patterns.
      *
      * @sample androidx.core.haptics.samples.PatternWaveform
-     *
      * @sample androidx.core.haptics.samples.AmplitudeWaveform
      */
     public abstract class Atom internal constructor() {
@@ -245,14 +228,9 @@
      * vibration strength.
      *
      * @sample androidx.core.haptics.samples.PatternWaveform
-     *
      * @sample androidx.core.haptics.samples.AmplitudeWaveform
      */
-<<<<<<< HEAD
-    class ConstantVibrationAtom
-=======
     public class ConstantVibrationAtom
->>>>>>> 3d4510a6
     internal constructor(
         duration: Duration,
 
@@ -262,17 +240,10 @@
          * Zero amplitude turns the vibrator off for the specified duration, and [DEFAULT_AMPLITUDE]
          * uses a hardware-specific default vibration strength.
          */
-<<<<<<< HEAD
-        val amplitude: Float,
-    ) : Atom() {
-        /** The duration to sustain the constant vibration, in milliseconds. */
-        val durationMillis: Long
-=======
         public val amplitude: Float,
     ) : Atom() {
         /** The duration to sustain the constant vibration, in milliseconds. */
         public val durationMillis: Long
->>>>>>> 3d4510a6
 
         init {
             require(duration.isFinite() && !duration.isNegative()) {
@@ -326,16 +297,6 @@
  *
  * @sample androidx.core.haptics.samples.RepeatingAmplitudeWaveform
  */
-<<<<<<< HEAD
-class RepeatingWaveformSignal
-internal constructor(
-
-    /** The optional initial waveform signal to be played once at the beginning of the vibration. */
-    val initialWaveform: WaveformSignal?,
-
-    /** The waveform signal to be repeated after the initial waveform. */
-    val repeatingWaveform: WaveformSignal,
-=======
 public class RepeatingWaveformSignal
 internal constructor(
 
@@ -344,7 +305,6 @@
 
     /** The waveform signal to be repeated after the initial waveform. */
     public val repeatingWaveform: WaveformSignal,
->>>>>>> 3d4510a6
 ) : InfiniteSignal() {
 
     override fun equals(other: Any?): Boolean {
