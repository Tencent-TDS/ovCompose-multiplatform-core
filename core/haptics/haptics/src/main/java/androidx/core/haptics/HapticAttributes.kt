/*
 * Copyright 2023 The Android Open Source Project
 *
 * Licensed under the Apache License, Version 2.0 (the "License");
 * you may not use this file except in compliance with the License.
 * You may obtain a copy of the License at
 *
 *      http://www.apache.org/licenses/LICENSE-2.0
 *
 * Unless required by applicable law or agreed to in writing, software
 * distributed under the License is distributed on an "AS IS" BASIS,
 * WITHOUT WARRANTIES OR CONDITIONS OF ANY KIND, either express or implied.
 * See the License for the specific language governing permissions and
 * limitations under the License.
 */

package androidx.core.haptics

import android.media.AudioAttributes
import android.os.Build
import android.os.VibrationAttributes
import androidx.annotation.IntDef
import androidx.annotation.RequiresApi
import androidx.annotation.RestrictTo
import androidx.core.haptics.impl.HapticAttributesConverter
import java.util.Objects

/**
 * Collection of attributes describing information about a haptic effect or signal.
 *
 * The attributes described here will be mapped to the corresponding value from either
 * [android.os.VibrationAttributes] or [android.media.AudioAttributes], depending on the SDK level
 * available.
 *
 * @sample androidx.core.haptics.samples.PlaySystemStandardClick
 */
<<<<<<< HEAD
class HapticAttributes
=======
public class HapticAttributes
>>>>>>> 3d4510a6
@JvmOverloads
constructor(

    /** The usage to apply the correct system policies and user settings to the vibration. */
<<<<<<< HEAD
    @Usage val usage: Int,

    /** The flags to control the vibration behavior. */
    @Flag val flags: Int = 0,
=======
    @Usage public val usage: Int,

    /** The flags to control the vibration behavior. */
    @Flag public val flags: Int = 0,
>>>>>>> 3d4510a6
) {

    /** Creates a [HapticAttributes] mapping fields from given [VibrationAttributes]. */
    @RequiresApi(Build.VERSION_CODES.R)
<<<<<<< HEAD
    constructor(
=======
    public constructor(
>>>>>>> 3d4510a6
        attrs: VibrationAttributes
    ) : this(
        HapticAttributesConverter.usageFromVibrationAttributes(attrs),
        HapticAttributesConverter.flagsFromVibrationAttributes(attrs),
    )

    /** Creates a [HapticAttributes] mapping fields from given [AudioAttributes]. */
    @RequiresApi(Build.VERSION_CODES.LOLLIPOP)
<<<<<<< HEAD
    constructor(
=======
    public constructor(
>>>>>>> 3d4510a6
        attrs: AudioAttributes
    ) : this(
        HapticAttributesConverter.usageFromAudioAttributes(attrs),
        flags = 0,
    )

    /** Builder class for [HapticAttributes]. */
<<<<<<< HEAD
    class Builder
=======
    public class Builder
>>>>>>> 3d4510a6
    private constructor(
        @Usage private var usage: Int,
        @Flag private var flags: Int,
    ) {

        /** Creates a builder for [HapticAttributes] with given usage. */
<<<<<<< HEAD
        constructor(@Usage usage: Int) : this(usage, flags = 0)

        /** Creates a builder for [HapticAttributes] copying all fields from given attributes. */
        constructor(attrs: HapticAttributes) : this(attrs.usage, attrs.flags)

        /** Creates a builder for [HapticAttributes] copying mapped fields from given attributes. */
        @RequiresApi(Build.VERSION_CODES.R)
        constructor(
=======
        public constructor(@Usage usage: Int) : this(usage, flags = 0)

        /** Creates a builder for [HapticAttributes] copying all fields from given attributes. */
        public constructor(attrs: HapticAttributes) : this(attrs.usage, attrs.flags)

        /** Creates a builder for [HapticAttributes] copying mapped fields from given attributes. */
        @RequiresApi(Build.VERSION_CODES.R)
        public constructor(
>>>>>>> 3d4510a6
            attrs: VibrationAttributes
        ) : this(
            HapticAttributesConverter.usageFromVibrationAttributes(attrs),
            HapticAttributesConverter.flagsFromVibrationAttributes(attrs),
        )

        /** Creates a builder for [HapticAttributes] copying mapped fields from given attributes. */
        @RequiresApi(Build.VERSION_CODES.LOLLIPOP)
<<<<<<< HEAD
        constructor(
=======
        public constructor(
>>>>>>> 3d4510a6
            attrs: AudioAttributes
        ) : this(
            HapticAttributesConverter.usageFromAudioAttributes(attrs),
            flags = 0,
        )

        /** Sets the usage that maps correct system policies and user settings to the vibration. */
<<<<<<< HEAD
        fun setUsage(@Usage usage: Int) = apply { this.usage = usage }

        /** Sets the flags to control the vibration behavior. */
        fun setFlags(@Flag flags: Int) = apply { this.flags = flags }

        /** Returns a built [HapticAttributes]. */
        fun build() = HapticAttributes(usage, flags)
=======
        public fun setUsage(@Usage usage: Int): Builder = apply { this.usage = usage }

        /** Sets the flags to control the vibration behavior. */
        public fun setFlags(@Flag flags: Int): Builder = apply { this.flags = flags }

        /** Returns a built [HapticAttributes]. */
        public fun build(): HapticAttributes = HapticAttributes(usage, flags)
>>>>>>> 3d4510a6
    }

    override fun equals(other: Any?): Boolean {
        if (this === other) return true
        if (other !is HapticAttributes) return false
        if (usage != other.usage) return false
        if (flags != other.flags) return false
        return true
    }

    override fun hashCode(): Int = Objects.hash(usage, flags)

    override fun toString(): String = "HapticAttributes(usage=$usage, flags=$flags)"

    internal fun toAttributes(): AttributesWrapper? = HapticAttributesConverter.toAttributes(this)

    public companion object {
        // Values from VibrationAttributes.USAGE_* and VibrationAttributes.FLAG_*

        /** Usage value to use for accessibility vibrations, such as with a screen reader. */
<<<<<<< HEAD
        const val USAGE_ACCESSIBILITY = 66

        /** Usage value to use for alarm vibrations. */
        const val USAGE_ALARM = 1
=======
        public const val USAGE_ACCESSIBILITY: Int = 66

        /** Usage value to use for alarm vibrations. */
        public const val USAGE_ALARM: Int = 1
>>>>>>> 3d4510a6

        /**
         * Usage value to use for vibrations which mean a request to enter/end a communication with
         * the user, such as a voice prompt.
         */
        public const val USAGE_COMMUNICATION_REQUEST: Int = 65

        /**
         * Usage value to use for vibrations which provide a feedback for hardware component
         * interaction, such as a fingerprint sensor.
         */
        public const val USAGE_HARDWARE_FEEDBACK: Int = 50

        /**
         * Usage value to use for media vibrations, such as music, movie, soundtrack, animations,
         * games, or any interactive media that isn't for touch feedback specifically.
         */
        public const val USAGE_MEDIA: Int = 19

        /** Usage value to use for notification vibrations. */
<<<<<<< HEAD
        const val USAGE_NOTIFICATION = 49
=======
        public const val USAGE_NOTIFICATION: Int = 49
>>>>>>> 3d4510a6

        /**
         * Usage value to use for vibrations which emulate physical hardware reactions, such as edge
         * squeeze.
         *
         * Note that normal screen-touch feedback "click" effects would typically be classed as
         * [USAGE_TOUCH], and that on-screen "physical" animations like bouncing would be
         * [USAGE_MEDIA].
         */
        public const val USAGE_PHYSICAL_EMULATION: Int = 34

        /** Usage value to use for ringtone vibrations. */
<<<<<<< HEAD
        const val USAGE_RINGTONE = 33
=======
        public const val USAGE_RINGTONE: Int = 33
>>>>>>> 3d4510a6

        /**
         * Usage value to use for touch vibrations.
         *
         * Most typical haptic feedback should be classed as touch feedback. Examples include
         * vibrations for tap, long press, drag and scroll.
         */
        public const val USAGE_TOUCH: Int = 18

        /** Usage value to use when usage is unknown. */
<<<<<<< HEAD
        const val USAGE_UNKNOWN = 0
=======
        public const val USAGE_UNKNOWN: Int = 0
>>>>>>> 3d4510a6

        /**
         * Flag requesting vibration effect to be played even under limited interruptions.
         *
         * Only privileged apps can ignore user settings that limit interruptions, and this flag
         * will be ignored otherwise.
         */
        public const val FLAG_BYPASS_INTERRUPTION_POLICY: Int = 1
    }

    /** Typedef for the usage attribute. */
    @IntDef(
        USAGE_ACCESSIBILITY,
        USAGE_ALARM,
        USAGE_COMMUNICATION_REQUEST,
        USAGE_HARDWARE_FEEDBACK,
        USAGE_MEDIA,
        USAGE_NOTIFICATION,
        USAGE_PHYSICAL_EMULATION,
        USAGE_RINGTONE,
        USAGE_TOUCH,
        USAGE_UNKNOWN,
    )
    @RestrictTo(RestrictTo.Scope.LIBRARY)
    @Retention(AnnotationRetention.SOURCE)
    internal annotation class Usage

    /** Typedef for the flag attribute. */
    @IntDef(
        flag = true,
        value =
            [
                FLAG_BYPASS_INTERRUPTION_POLICY,
            ],
    )
    @RestrictTo(RestrictTo.Scope.LIBRARY)
    @Retention(AnnotationRetention.SOURCE)
    internal annotation class Flag
}<|MERGE_RESOLUTION|>--- conflicted
+++ resolved
@@ -34,35 +34,20 @@
  *
  * @sample androidx.core.haptics.samples.PlaySystemStandardClick
  */
-<<<<<<< HEAD
-class HapticAttributes
-=======
 public class HapticAttributes
->>>>>>> 3d4510a6
 @JvmOverloads
 constructor(
 
     /** The usage to apply the correct system policies and user settings to the vibration. */
-<<<<<<< HEAD
-    @Usage val usage: Int,
-
-    /** The flags to control the vibration behavior. */
-    @Flag val flags: Int = 0,
-=======
     @Usage public val usage: Int,
 
     /** The flags to control the vibration behavior. */
     @Flag public val flags: Int = 0,
->>>>>>> 3d4510a6
 ) {
 
     /** Creates a [HapticAttributes] mapping fields from given [VibrationAttributes]. */
     @RequiresApi(Build.VERSION_CODES.R)
-<<<<<<< HEAD
-    constructor(
-=======
     public constructor(
->>>>>>> 3d4510a6
         attrs: VibrationAttributes
     ) : this(
         HapticAttributesConverter.usageFromVibrationAttributes(attrs),
@@ -71,11 +56,7 @@
 
     /** Creates a [HapticAttributes] mapping fields from given [AudioAttributes]. */
     @RequiresApi(Build.VERSION_CODES.LOLLIPOP)
-<<<<<<< HEAD
-    constructor(
-=======
     public constructor(
->>>>>>> 3d4510a6
         attrs: AudioAttributes
     ) : this(
         HapticAttributesConverter.usageFromAudioAttributes(attrs),
@@ -83,27 +64,13 @@
     )
 
     /** Builder class for [HapticAttributes]. */
-<<<<<<< HEAD
-    class Builder
-=======
     public class Builder
->>>>>>> 3d4510a6
     private constructor(
         @Usage private var usage: Int,
         @Flag private var flags: Int,
     ) {
 
         /** Creates a builder for [HapticAttributes] with given usage. */
-<<<<<<< HEAD
-        constructor(@Usage usage: Int) : this(usage, flags = 0)
-
-        /** Creates a builder for [HapticAttributes] copying all fields from given attributes. */
-        constructor(attrs: HapticAttributes) : this(attrs.usage, attrs.flags)
-
-        /** Creates a builder for [HapticAttributes] copying mapped fields from given attributes. */
-        @RequiresApi(Build.VERSION_CODES.R)
-        constructor(
-=======
         public constructor(@Usage usage: Int) : this(usage, flags = 0)
 
         /** Creates a builder for [HapticAttributes] copying all fields from given attributes. */
@@ -112,7 +79,6 @@
         /** Creates a builder for [HapticAttributes] copying mapped fields from given attributes. */
         @RequiresApi(Build.VERSION_CODES.R)
         public constructor(
->>>>>>> 3d4510a6
             attrs: VibrationAttributes
         ) : this(
             HapticAttributesConverter.usageFromVibrationAttributes(attrs),
@@ -121,11 +87,7 @@
 
         /** Creates a builder for [HapticAttributes] copying mapped fields from given attributes. */
         @RequiresApi(Build.VERSION_CODES.LOLLIPOP)
-<<<<<<< HEAD
-        constructor(
-=======
         public constructor(
->>>>>>> 3d4510a6
             attrs: AudioAttributes
         ) : this(
             HapticAttributesConverter.usageFromAudioAttributes(attrs),
@@ -133,15 +95,6 @@
         )
 
         /** Sets the usage that maps correct system policies and user settings to the vibration. */
-<<<<<<< HEAD
-        fun setUsage(@Usage usage: Int) = apply { this.usage = usage }
-
-        /** Sets the flags to control the vibration behavior. */
-        fun setFlags(@Flag flags: Int) = apply { this.flags = flags }
-
-        /** Returns a built [HapticAttributes]. */
-        fun build() = HapticAttributes(usage, flags)
-=======
         public fun setUsage(@Usage usage: Int): Builder = apply { this.usage = usage }
 
         /** Sets the flags to control the vibration behavior. */
@@ -149,7 +102,6 @@
 
         /** Returns a built [HapticAttributes]. */
         public fun build(): HapticAttributes = HapticAttributes(usage, flags)
->>>>>>> 3d4510a6
     }
 
     override fun equals(other: Any?): Boolean {
@@ -170,17 +122,10 @@
         // Values from VibrationAttributes.USAGE_* and VibrationAttributes.FLAG_*
 
         /** Usage value to use for accessibility vibrations, such as with a screen reader. */
-<<<<<<< HEAD
-        const val USAGE_ACCESSIBILITY = 66
-
-        /** Usage value to use for alarm vibrations. */
-        const val USAGE_ALARM = 1
-=======
         public const val USAGE_ACCESSIBILITY: Int = 66
 
         /** Usage value to use for alarm vibrations. */
         public const val USAGE_ALARM: Int = 1
->>>>>>> 3d4510a6
 
         /**
          * Usage value to use for vibrations which mean a request to enter/end a communication with
@@ -201,11 +146,7 @@
         public const val USAGE_MEDIA: Int = 19
 
         /** Usage value to use for notification vibrations. */
-<<<<<<< HEAD
-        const val USAGE_NOTIFICATION = 49
-=======
         public const val USAGE_NOTIFICATION: Int = 49
->>>>>>> 3d4510a6
 
         /**
          * Usage value to use for vibrations which emulate physical hardware reactions, such as edge
@@ -218,11 +159,7 @@
         public const val USAGE_PHYSICAL_EMULATION: Int = 34
 
         /** Usage value to use for ringtone vibrations. */
-<<<<<<< HEAD
-        const val USAGE_RINGTONE = 33
-=======
         public const val USAGE_RINGTONE: Int = 33
->>>>>>> 3d4510a6
 
         /**
          * Usage value to use for touch vibrations.
@@ -233,11 +170,7 @@
         public const val USAGE_TOUCH: Int = 18
 
         /** Usage value to use when usage is unknown. */
-<<<<<<< HEAD
-        const val USAGE_UNKNOWN = 0
-=======
         public const val USAGE_UNKNOWN: Int = 0
->>>>>>> 3d4510a6
 
         /**
          * Flag requesting vibration effect to be played even under limited interruptions.
