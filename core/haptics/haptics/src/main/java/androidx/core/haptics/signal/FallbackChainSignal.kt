--- conflicted
+++ resolved
@@ -26,20 +26,12 @@
  * composing this with generic haptic signal extensions, including other fallback chains.
  *
  * @sample androidx.core.haptics.samples.HapticFallbackChainOfSignals
- *
  * @see HapticDeviceProfile
  */
-<<<<<<< HEAD
-class FallbackChainSignal(
-
-    /** The ordered list of haptic signals that defines the fallback chain. */
-    val signals: List<ResolvableSignal>,
-=======
 public class FallbackChainSignal(
 
     /** The ordered list of haptic signals that defines the fallback chain. */
     public val signals: List<ResolvableSignal>,
->>>>>>> 3d4510a6
 ) : ResolvableSignal {
 
     public companion object {
