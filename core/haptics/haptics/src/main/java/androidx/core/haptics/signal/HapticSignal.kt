/*
 * Copyright 2023 The Android Open Source Project
 *
 * Licensed under the Apache License, Version 2.0 (the "License");
 * you may not use this file except in compliance with the License.
 * You may obtain a copy of the License at
 *
 *      http://www.apache.org/licenses/LICENSE-2.0
 *
 * Unless required by applicable law or agreed to in writing, software
 * distributed under the License is distributed on an "AS IS" BASIS,
 * WITHOUT WARRANTIES OR CONDITIONS OF ANY KIND, either express or implied.
 * See the License for the specific language governing permissions and
 * limitations under the License.
 */

package androidx.core.haptics.signal

import androidx.core.haptics.VibrationWrapper
import androidx.core.haptics.device.HapticDeviceProfile

/**
 * A [HapticSignal] describes a generic vibration to be played by a vibrator.
 *
 * These signals may represent any number of things, from single shot vibrations to complex
 * waveforms, device-specific predefined effects or custom vibration patterns.
 *
 * A haptic signal can be defined as a [FiniteSignal] or [InfiniteSignal]. Infinite signals will be
 * played by the vibrator until canceled, while finite signals will stop playing once completed.
 *
 * Note: This is a library-restricted representation of a haptic signal that will be mapped to a
 * platform representation available, like [android.os.VibrationEffect]. This class cannot be
 * extended or supplemented outside the library, but they can be instantiated from custom extensions
 * via factory methods.
 */
public abstract class HapticSignal internal constructor() : ResolvableSignal {

    override fun resolve(deviceProfile: HapticDeviceProfile): HapticSignal? = this

    /**
     * Returns a [VibrationWrapper] representing this signal, or null if not supported in this SDK
     * level.
     */
    internal abstract fun toVibration(): VibrationWrapper?

    /** Returns true if the device vibrator can play this signal as intended, false otherwise. */
    internal abstract fun isSupportedBy(deviceProfile: HapticDeviceProfile): Boolean
}

/** A [FiniteSignal] describes a non-infinite haptic signal to be played by a vibrator. */
<<<<<<< HEAD
abstract class FiniteSignal internal constructor() : HapticSignal()
=======
public abstract class FiniteSignal internal constructor() : HapticSignal()
>>>>>>> 3d4510a6

/**
 * A [InfiniteSignal] describes a haptic signal that will be played by a vibrator until canceled.
 */
public abstract class InfiniteSignal internal constructor() : HapticSignal()<|MERGE_RESOLUTION|>--- conflicted
+++ resolved
@@ -48,11 +48,7 @@
 }
 
 /** A [FiniteSignal] describes a non-infinite haptic signal to be played by a vibrator. */
-<<<<<<< HEAD
-abstract class FiniteSignal internal constructor() : HapticSignal()
-=======
 public abstract class FiniteSignal internal constructor() : HapticSignal()
->>>>>>> 3d4510a6
 
 /**
  * A [InfiniteSignal] describes a haptic signal that will be played by a vibrator until canceled.
