/*
 * Copyright 2023 The Android Open Source Project
 *
 * Licensed under the Apache License, Version 2.0 (the "License");
 * you may not use this file except in compliance with the License.
 * You may obtain a copy of the License at
 *
 *      http://www.apache.org/licenses/LICENSE-2.0
 *
 * Unless required by applicable law or agreed to in writing, software
 * distributed under the License is distributed on an "AS IS" BASIS,
 * WITHOUT WARRANTIES OR CONDITIONS OF ANY KIND, either express or implied.
 * See the License for the specific language governing permissions and
 * limitations under the License.
 */

package androidx.core.haptics.impl

import android.annotation.SuppressLint
import android.media.AudioAttributes
import android.os.Build
import android.os.VibrationAttributes
import androidx.annotation.RequiresApi
import androidx.core.haptics.AttributesWrapper
import androidx.core.haptics.AudioAttributesWrapper
import androidx.core.haptics.HapticAttributes
import androidx.core.haptics.VibrationAttributesWrapper

/** Helper class to convert haptic attributes to platform types based on SDK support available. */
internal object HapticAttributesConverter {

    @RequiresApi(Build.VERSION_CODES.R)
    @HapticAttributes.Usage
    internal fun usageFromVibrationAttributes(attrs: VibrationAttributes): Int =
        Api30Impl.fromVibrationAttributesUsage(attrs)

    @RequiresApi(Build.VERSION_CODES.R)
    @HapticAttributes.Flag
    internal fun flagsFromVibrationAttributes(attrs: VibrationAttributes): Int =
        Api30Impl.fromVibrationAttributesFlags(attrs)

    @RequiresApi(Build.VERSION_CODES.LOLLIPOP)
    @HapticAttributes.Usage
    internal fun usageFromAudioAttributes(attrs: AudioAttributes): Int =
        if (Build.VERSION.SDK_INT >= 26) {
            Api26Impl.fromAudioAttributesUsage(attrs)
        } else {
            Api21Impl.fromAudioAttributesUsage(attrs)
        }

    @RequiresApi(Build.VERSION_CODES.R)
    internal fun toVibrationAttributes(attrs: HapticAttributes): VibrationAttributes =
        if (Build.VERSION.SDK_INT >= 33) {
            Api30Impl.createVibrationAttributes(
                Api33Impl.toVibrationAttributesUsage(attrs.usage),
                Api30Impl.toVibrationAttributesFlags(attrs.flags),
            )
        } else {
            Api30Impl.createVibrationAttributes(
                Api30Impl.toVibrationAttributesUsage(attrs.usage),
                Api30Impl.toVibrationAttributesFlags(attrs.flags),
            )
        }

    @RequiresApi(Build.VERSION_CODES.LOLLIPOP)
    internal fun toAudioAttributes(attrs: HapticAttributes): AudioAttributes =
        if (Build.VERSION.SDK_INT >= 33) {
            Api21Impl.createAudioAttributes(
                Api33Impl.toAudioAttributesUsage(attrs.usage),
                Api21Impl.toAudioAttributesContentType(attrs.usage),
            )
        } else {
            Api21Impl.createAudioAttributes(
                Api21Impl.toAudioAttributesUsage(attrs.usage),
                Api21Impl.toAudioAttributesContentType(attrs.usage),
            )
        }

    internal fun toAttributes(attrs: HapticAttributes): AttributesWrapper? =
        if (Build.VERSION.SDK_INT >= 33) {
            // Vibrator only accepts VibrationAttributes from Android T+.
            VibrationAttributesWrapper(toVibrationAttributes(attrs))
        } else if (Build.VERSION.SDK_INT >= 21) {
            AudioAttributesWrapper(toAudioAttributes(attrs))
        } else {
            null
        }

    /** Version-specific static inner class. */
    @RequiresApi(Build.VERSION_CODES.TIRAMISU)
    private object Api33Impl {

        @JvmStatic
        fun toVibrationAttributesUsage(@HapticAttributes.Usage usage: Int): Int =
            when (usage) {
                // Check this usage constant exists in this SDK level.
                HapticAttributes.USAGE_ACCESSIBILITY,
                HapticAttributes.USAGE_MEDIA -> usage
                else -> Api30Impl.toVibrationAttributesUsage(usage)
            }

        @JvmStatic
        @Suppress("DEPRECATION") // ApkVariant for compatibility
        fun toAudioAttributesUsage(@HapticAttributes.Usage usage: Int): Int =
            when (usage) {
                // USAGE_NOTIFICATION_COMMUNICATION_REQUEST was deprecated in API 33 and will be
                // converted automatically to USAGE_NOTIFICATION by AudioAttributes.
                HapticAttributes.USAGE_COMMUNICATION_REQUEST ->
                    AudioAttributes.USAGE_VOICE_COMMUNICATION
                else -> Api21Impl.toAudioAttributesUsage(usage)
            }
    }

    /** Version-specific static inner class. */
    @RequiresApi(Build.VERSION_CODES.R)
    private object Api30Impl {

        @JvmStatic
        @SuppressLint("WrongConstant") // custom conversion between jetpack and framework
        @HapticAttributes.Usage
        fun fromVibrationAttributesUsage(attrs: VibrationAttributes): Int = attrs.usage

        @JvmStatic
        @SuppressLint("WrongConstant") // custom conversion between jetpack and framework
        @HapticAttributes.Flag
        fun fromVibrationAttributesFlags(attrs: VibrationAttributes): Int = attrs.flags

        @JvmStatic
        fun createVibrationAttributes(
            vibrationUsage: Int,
            vibrationFlags: Int
        ): VibrationAttributes {
            return VibrationAttributes.Builder()
                .setUsage(vibrationUsage)
                .setFlags(vibrationFlags, vibrationFlags)
                .build()
        }

        @JvmStatic
        fun toVibrationAttributesUsage(@HapticAttributes.Usage usage: Int): Int =
            when (usage) {
                // Check this usage constant exists in this SDK level.
                HapticAttributes.USAGE_ALARM,
                HapticAttributes.USAGE_COMMUNICATION_REQUEST,
                HapticAttributes.USAGE_HARDWARE_FEEDBACK,
                HapticAttributes.USAGE_NOTIFICATION,
                HapticAttributes.USAGE_PHYSICAL_EMULATION,
                HapticAttributes.USAGE_RINGTONE,
                HapticAttributes.USAGE_TOUCH -> usage
                else -> VibrationAttributes.USAGE_UNKNOWN
            }

        @JvmStatic
        fun toVibrationAttributesFlags(@HapticAttributes.Flag flags: Int): Int =
            flags and VibrationAttributes.FLAG_BYPASS_INTERRUPTION_POLICY
    }

    /** Version-specific static inner class. */
    @RequiresApi(Build.VERSION_CODES.O)
    private object Api26Impl {

        @JvmStatic
        @HapticAttributes.Usage
        fun fromAudioAttributesUsage(attrs: AudioAttributes): Int =
            when (attrs.usage) {
                AudioAttributes.USAGE_ASSISTANT -> HapticAttributes.USAGE_COMMUNICATION_REQUEST
                else -> Api21Impl.fromAudioAttributesUsage(attrs)
            }
    }

    /** Version-specific static inner class. */
    @RequiresApi(Build.VERSION_CODES.LOLLIPOP)
    private object Api21Impl {

        @JvmStatic
        @Suppress("DEPRECATION") // ApkVariant for compatibility
        @HapticAttributes.Usage
        fun fromAudioAttributesUsage(attrs: AudioAttributes): Int =
            when (attrs.usage) {
                AudioAttributes.USAGE_ASSISTANCE_ACCESSIBILITY ->
                    HapticAttributes.USAGE_ACCESSIBILITY
                AudioAttributes.USAGE_ASSISTANCE_SONIFICATION -> HapticAttributes.USAGE_TOUCH
                AudioAttributes.USAGE_ALARM -> HapticAttributes.USAGE_ALARM
                AudioAttributes.USAGE_MEDIA,
                AudioAttributes.USAGE_GAME -> HapticAttributes.USAGE_MEDIA
                AudioAttributes.USAGE_NOTIFICATION,
                AudioAttributes.USAGE_NOTIFICATION_EVENT,
                AudioAttributes.USAGE_NOTIFICATION_COMMUNICATION_DELAYED,
                AudioAttributes.USAGE_NOTIFICATION_COMMUNICATION_INSTANT,
                AudioAttributes.USAGE_NOTIFICATION_COMMUNICATION_REQUEST ->
                    HapticAttributes.USAGE_NOTIFICATION
                AudioAttributes.USAGE_NOTIFICATION_RINGTONE -> HapticAttributes.USAGE_RINGTONE
                AudioAttributes.USAGE_VOICE_COMMUNICATION,
                AudioAttributes.USAGE_VOICE_COMMUNICATION_SIGNALLING,
                AudioAttributes.USAGE_ASSISTANCE_NAVIGATION_GUIDANCE,
                AudioAttributes.USAGE_ASSISTANT -> HapticAttributes.USAGE_COMMUNICATION_REQUEST
                else -> HapticAttributes.USAGE_UNKNOWN
            }

<<<<<<< HEAD
        @JvmStatic @DoNotInline @HapticAttributes.Flag fun fromAudioAttributesFlags(): Int = 0
=======
        @JvmStatic @HapticAttributes.Flag fun fromAudioAttributesFlags(): Int = 0
>>>>>>> 3d4510a6

        @JvmStatic
        fun createAudioAttributes(
            usage: Int,
            contentType: Int,
        ): AudioAttributes =
            AudioAttributes.Builder().setUsage(usage).setContentType(contentType).build()

        @JvmStatic
        @Suppress("DEPRECATION") // ApkVariant for compatibility
        fun toAudioAttributesUsage(@HapticAttributes.Usage usage: Int): Int =
            when (usage) {
                HapticAttributes.USAGE_ACCESSIBILITY ->
                    AudioAttributes.USAGE_ASSISTANCE_ACCESSIBILITY
                HapticAttributes.USAGE_ALARM -> AudioAttributes.USAGE_ALARM
                HapticAttributes.USAGE_COMMUNICATION_REQUEST ->
                    AudioAttributes.USAGE_NOTIFICATION_COMMUNICATION_REQUEST
                HapticAttributes.USAGE_MEDIA -> AudioAttributes.USAGE_MEDIA
                HapticAttributes.USAGE_NOTIFICATION -> AudioAttributes.USAGE_NOTIFICATION
                HapticAttributes.USAGE_RINGTONE -> AudioAttributes.USAGE_NOTIFICATION_RINGTONE
                HapticAttributes.USAGE_HARDWARE_FEEDBACK,
                HapticAttributes.USAGE_PHYSICAL_EMULATION,
                HapticAttributes.USAGE_TOUCH -> AudioAttributes.USAGE_ASSISTANCE_SONIFICATION
                else -> AudioAttributes.USAGE_UNKNOWN
            }

        @JvmStatic
        fun toAudioAttributesContentType(@HapticAttributes.Usage usage: Int): Int =
            when (usage) {
                HapticAttributes.USAGE_HARDWARE_FEEDBACK,
                HapticAttributes.USAGE_PHYSICAL_EMULATION,
                HapticAttributes.USAGE_TOUCH -> AudioAttributes.CONTENT_TYPE_SONIFICATION
                else -> AudioAttributes.CONTENT_TYPE_UNKNOWN
            }
    }
}<|MERGE_RESOLUTION|>--- conflicted
+++ resolved
@@ -197,11 +197,7 @@
                 else -> HapticAttributes.USAGE_UNKNOWN
             }
 
-<<<<<<< HEAD
-        @JvmStatic @DoNotInline @HapticAttributes.Flag fun fromAudioAttributesFlags(): Int = 0
-=======
         @JvmStatic @HapticAttributes.Flag fun fromAudioAttributesFlags(): Int = 0
->>>>>>> 3d4510a6
 
         @JvmStatic
         fun createAudioAttributes(
