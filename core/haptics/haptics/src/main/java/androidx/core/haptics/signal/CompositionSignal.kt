/*
 * Copyright 2023 The Android Open Source Project
 *
 * Licensed under the Apache License, Version 2.0 (the "License");
 * you may not use this file except in compliance with the License.
 * You may obtain a copy of the License at
 *
 *      http://www.apache.org/licenses/LICENSE-2.0
 *
 * Unless required by applicable law or agreed to in writing, software
 * distributed under the License is distributed on an "AS IS" BASIS,
 * WITHOUT WARRANTIES OR CONDITIONS OF ANY KIND, either express or implied.
 * See the License for the specific language governing permissions and
 * limitations under the License.
 */

package androidx.core.haptics.signal

import android.os.Build
import androidx.annotation.FloatRange
import androidx.annotation.IntDef
import androidx.annotation.RequiresApi
import androidx.annotation.RestrictTo
import androidx.core.haptics.VibrationWrapper
import androidx.core.haptics.device.HapticDeviceProfile
import androidx.core.haptics.impl.HapticSignalConverter
import java.util.Objects
import kotlin.time.Duration
import kotlin.time.Duration.Companion.milliseconds
import kotlin.time.toKotlinDuration

/**
 * A composition of haptic elements that can be played as one single haptic effect.
 *
 * Composition signals may be defined as a composition of scalable primitive effects, which are
 * tailored to the device hardware. The composition signal is based on the
 * [android.os.VibrationEffect.Composition] platform API.
 *
 * @sample androidx.core.haptics.samples.CompositionSignalOfScaledEffectsAndOff
 */
<<<<<<< HEAD
class CompositionSignal(

    /** The composition signal atoms that describes the haptic elements to be played in sequence. */
    val atoms: List<Atom>,
=======
public class CompositionSignal(

    /** The composition signal atoms that describes the haptic elements to be played in sequence. */
    public val atoms: List<Atom>,
>>>>>>> 3d4510a6
) : FiniteSignal() {
    init {
        require(atoms.isNotEmpty()) { "Haptic signals cannot be empty" }
    }

    public companion object {

        /**
         * Returns a [CompositionSignal] with given atoms.
         *
         * @sample androidx.core.haptics.samples.CompositionSignalOfScaledEffectsAndOff
         * @param atoms The [CompositionSignal.Atom] instances that define the [CompositionSignal].
         */
        @JvmStatic
<<<<<<< HEAD
        fun compositionOf(vararg atoms: Atom): CompositionSignal = CompositionSignal(atoms.toList())
=======
        public fun compositionOf(vararg atoms: Atom): CompositionSignal =
            CompositionSignal(atoms.toList())
>>>>>>> 3d4510a6

        /**
         * Returns a [CompositionSignal.Atom] for a very short low frequency tick effect.
         *
         * This effect should produce a light crisp sensation intended to be used repetitively for
         * dynamic feedback.
         *
         * @param amplitudeScale The amplitude scale for the new [PrimitiveAtom]
         */
        @JvmOverloads
        @JvmStatic
        public fun lowTick(
            @FloatRange(from = 0.0, to = 1.0) amplitudeScale: Float = 1f
        ): PrimitiveAtom = PrimitiveAtom.LowTick.withAmplitudeScale(amplitudeScale)

        /**
         * Returns a [CompositionSignal.Atom] for a very short light tick effect.
         *
         * This effect should produce a light crisp sensation stronger than the [lowTick], and is
         * also intended to be used repetitively for dynamic feedback.
         *
         * @param amplitudeScale The amplitude scale for the new [PrimitiveAtom]
         */
        @JvmOverloads
        @JvmStatic
        public fun tick(
            @FloatRange(from = 0.0, to = 1.0) amplitudeScale: Float = 1f
        ): PrimitiveAtom = PrimitiveAtom.Tick.withAmplitudeScale(amplitudeScale)

        /**
         * Returns a [CompositionSignal.Atom] for a click effect.
         *
         * This effect should produce a sharp, crisp click sensation.
         *
         * @param amplitudeScale The amplitude scale for the new [PrimitiveAtom]
         */
        @JvmOverloads
        @JvmStatic
        public fun click(
            @FloatRange(from = 0.0, to = 1.0) amplitudeScale: Float = 1f
        ): PrimitiveAtom = PrimitiveAtom.Click.withAmplitudeScale(amplitudeScale)

        /**
         * Returns a [CompositionSignal.Atom] for an effect with increasing strength.
         *
         * This effect simulates quick upward movement against gravity.
         *
         * @param amplitudeScale The amplitude scale for the new [PrimitiveAtom]
         */
        @JvmOverloads
        @JvmStatic
        public fun quickRise(
            @FloatRange(from = 0.0, to = 1.0) amplitudeScale: Float = 1f
        ): PrimitiveAtom = PrimitiveAtom.QuickRise.withAmplitudeScale(amplitudeScale)

        /**
         * Returns a [CompositionSignal.Atom] for a longer effect with increasing strength.
         *
         * This effect simulates slow upward movement against gravity and is longer than the
         * [quickRise].
         *
         * @param amplitudeScale The amplitude scale for the new [PrimitiveAtom]
         */
        @JvmOverloads
        @JvmStatic
        public fun slowRise(
            @FloatRange(from = 0.0, to = 1.0) amplitudeScale: Float = 1f
        ): PrimitiveAtom = PrimitiveAtom.SlowRise.withAmplitudeScale(amplitudeScale)

        /**
         * Returns a [CompositionSignal.Atom] for an effect with decreasing strength.
         *
         * This effect simulates quick downwards movement against gravity.
         *
         * @param amplitudeScale The amplitude scale for the new [PrimitiveAtom]
         */
        @JvmOverloads
        @JvmStatic
        public fun quickFall(
            @FloatRange(from = 0.0, to = 1.0) amplitudeScale: Float = 1f
        ): PrimitiveAtom = PrimitiveAtom.QuickFall.withAmplitudeScale(amplitudeScale)

        /**
         * Returns a [CompositionSignal.Atom] for a spin effect.
         *
         * This effect simulates spinning momentum.
         *
         * @param amplitudeScale The amplitude scale for the new [PrimitiveAtom]
         */
        @JvmOverloads
        @JvmStatic
        public fun spin(
            @FloatRange(from = 0.0, to = 1.0) amplitudeScale: Float = 1f
        ): PrimitiveAtom = PrimitiveAtom.Spin.withAmplitudeScale(amplitudeScale)

        /**
         * Returns a [CompositionSignal.Atom] for a thud effect.
         *
         * This effect simulates downwards movement with gravity, often followed by extra energy of
         * hitting and reverberation to augment physicality.
         *
         * @param amplitudeScale The amplitude scale for the new [PrimitiveAtom]
         */
        @JvmOverloads
        @JvmStatic
        public fun thud(
            @FloatRange(from = 0.0, to = 1.0) amplitudeScale: Float = 1f,
<<<<<<< HEAD
        ) = PrimitiveAtom.Thud.withAmplitudeScale(amplitudeScale)
=======
        ): PrimitiveAtom = PrimitiveAtom.Thud.withAmplitudeScale(amplitudeScale)
>>>>>>> 3d4510a6

        /**
         * Returns a [CompositionSignal.Atom] to turn the vibrator off for the specified duration.
         *
         * @sample androidx.core.haptics.samples.CompositionSignalOfScaledEffectsAndOff
         * @param duration The duration the vibrator should be turned off.
         */
        @RequiresApi(Build.VERSION_CODES.O)
        @JvmStatic
<<<<<<< HEAD
        fun off(duration: java.time.Duration) = OffAtom(duration.toKotlinDuration())
=======
        public fun off(duration: java.time.Duration): OffAtom = OffAtom(duration.toKotlinDuration())
>>>>>>> 3d4510a6

        /**
         * Returns a [CompositionSignal.Atom] to turn the vibrator off for the specified duration.
         *
         * @sample androidx.core.haptics.samples.CompositionSignalOfScaledEffectsAndOff
         * @param durationMillis The duration the vibrator should be turned off, in milliseconds.
         */
<<<<<<< HEAD
        @JvmStatic fun off(durationMillis: Long) = OffAtom(durationMillis.milliseconds)
=======
        @JvmStatic
        public fun off(durationMillis: Long): OffAtom = OffAtom(durationMillis.milliseconds)
>>>>>>> 3d4510a6
    }

    override fun equals(other: Any?): Boolean {
        if (this === other) return true
        if (other !is CompositionSignal) return false
        if (atoms != other.atoms) return false
        return true
    }

    override fun hashCode(): Int {
        return atoms.hashCode()
    }

    override fun toString(): String {
        return "CompositionSignal(${atoms.joinToString()})"
    }

    /** Returns the minimum SDK level required by the atoms of this signal. */
    internal fun minSdk(): Int = atoms.maxOf { it.minSdk() }

    override fun toVibration(): VibrationWrapper? = HapticSignalConverter.toVibration(this)

    override fun isSupportedBy(deviceProfile: HapticDeviceProfile): Boolean =
        atoms.all { it.isSupportedBy(deviceProfile) }

    /**
     * A [CompositionSignal.Atom] is a building block for creating a [CompositionSignal].
     *
     * Composition signal atoms describe basic haptic elements to be played in sequence as a single
     * haptic effect. They can describe haptic effects tailored to the device hardware, like click
     * and tick effects, or then can represent pauses in the effect composition.
     *
     * @sample androidx.core.haptics.samples.CompositionSignalOfScaledEffectsAndOff
     */
    public abstract class Atom internal constructor() {

        /** The minimum SDK level where this atom is available in the platform. */
        internal abstract fun minSdk(): Int

        /** Returns true if the device vibrator can play this atom as intended, false otherwise. */
        internal abstract fun isSupportedBy(deviceProfile: HapticDeviceProfile): Boolean
    }

    /**
     * A [PrimitiveAtom] plays a haptic effect with the specified vibration strength scale.
     *
     * Composition primitives are haptic effects tailored to the device hardware with configurable
     * vibration strength. They can be used as building blocks to create more complex haptic
     * effects. The primitive atoms are based on the
     * [android.os.VibrationEffect.Composition.addPrimitive] platform API.
     *
     * A primitive effect will always be played with a non-zero vibration amplitude, but the actual
     * vibration strength can be scaled by values in the range [0f..1f]. Zero [amplitudeScale]
     * implies the vibrator will play it at the minimum strength required for the effect to be
     * perceived on the device. The maximum [amplitudeScale] value of 1 implies the vibrator will
     * play it at the maximum strength that preserves the effect's intended design. For instance, a
     * [Click] effect with [amplitudeScale] of 1 will usually feel stronger than a [Tick] with same
     * amplitude scale.
     *
     * @sample androidx.core.haptics.samples.CompositionSignalOfScaledEffectsAndOff
     */
<<<<<<< HEAD
    class PrimitiveAtom
    private constructor(

        /** The type of haptic effect to be played. */
        @Type val type: Int,
=======
    public class PrimitiveAtom
    private constructor(

        /** The type of haptic effect to be played. */
        @Type public val type: Int,
>>>>>>> 3d4510a6

        /** The minimum SDK level where this effect type is available in the platform. */
        private val minSdk: Int,

        /**
         * The scale for the vibration strength.
         *
         * A primitive effect will always be played with a non-zero vibration strength. Zero values
         * here represent minimum effect strength that can still be perceived on the device, and
         * maximum values represent the maximum strength the effect can be played.
         */
<<<<<<< HEAD
        @FloatRange(from = 0.0, to = 1.0) val amplitudeScale: Float = 1f,
=======
        @FloatRange(from = 0.0, to = 1.0) public val amplitudeScale: Float = 1f,
>>>>>>> 3d4510a6
    ) : Atom() {
        init {
            require(amplitudeScale in 0.0..1.0) {
                "Primitive amplitude scale must be in [0,1]: $amplitudeScale"
            }
        }

        /** Typedef for the [type] attribute. */
        @RestrictTo(RestrictTo.Scope.LIBRARY)
        @Retention(AnnotationRetention.SOURCE)
        @IntDef(
            LOW_TICK,
            TICK,
            CLICK,
            SLOW_RISE,
            QUICK_RISE,
            QUICK_FALL,
            SPIN,
            THUD,
        )
        public annotation class Type

        public companion object {

            @JvmStatic
            internal fun typeToString(@Type type: Int): String {
                return when (type) {
                    LOW_TICK -> "LowTick"
                    TICK -> "Tick"
                    CLICK -> "Click"
                    SLOW_RISE -> "SlowRise"
                    QUICK_RISE -> "QuickRise"
                    QUICK_FALL -> "QuickFall"
                    SPIN -> "Spin"
                    THUD -> "Thud"
                    else -> type.toString()
                }
            }

            /**
             * A very short low frequency tick effect.
             *
             * This effect should produce a light crisp sensation intended to be used repetitively
             * for dynamic feedback.
             */
            public const val LOW_TICK: Int = 8 // VibrationEffect.Composition.PRIMITIVE_LOW_TICK

            /**
             * A very short light tick effect.
             *
             * This effect should produce a light crisp sensation stronger than the [LowTick], and
             * is also intended to be used repetitively for dynamic feedback.
             */
            public const val TICK: Int = 7 // VibrationEffect.Composition.PRIMITIVE_TICK

            /**
             * A click effect.
             *
             * This effect should produce a sharp, crisp click sensation.
             */
            public const val CLICK: Int = 1 // VibrationEffect.Composition.PRIMITIVE_CLICK

            /**
             * An effect with increasing strength.
             *
             * This effect simulates quick upward movement against gravity.
             */
            public const val QUICK_RISE: Int = 4 // VibrationEffect.Composition.PRIMITIVE_QUICK_RISE

            /**
             * A longer effect with increasing strength.
             *
             * This effect simulates slow upward movement against gravity and is longer than the
             * [QuickRise].
             */
            public const val SLOW_RISE: Int = 5 // VibrationEffect.Composition.PRIMITIVE_SLOW_RISE

            /**
             * An effect with decreasing strength.
             *
             * This effect simulates quick downwards movement against gravity.
             */
            public const val QUICK_FALL: Int = 6 // VibrationEffect.Composition.PRIMITIVE_QUICK_FALL

            /**
             * A spin effect.
             *
             * This effect simulates spinning momentum.
             */
            public const val SPIN: Int = 3 // VibrationEffect.Composition.PRIMITIVE_SPIN

            /**
             * A thud effect.
             *
             * This effect simulates downwards movement with gravity, often followed by extra energy
             * of hitting and reverberation to augment physicality.
             */
            public const val THUD: Int = 2 // VibrationEffect.Composition.PRIMITIVE_THUD

            internal val LowTick = PrimitiveAtom(LOW_TICK, Build.VERSION_CODES.S)
            internal val Tick = PrimitiveAtom(TICK, Build.VERSION_CODES.R)
            internal val Click = PrimitiveAtom(CLICK, Build.VERSION_CODES.R)
            internal val QuickRise = PrimitiveAtom(QUICK_RISE, Build.VERSION_CODES.R)
            internal val SlowRise = PrimitiveAtom(SLOW_RISE, Build.VERSION_CODES.R)
            internal val QuickFall = PrimitiveAtom(QUICK_FALL, Build.VERSION_CODES.R)
            internal val Spin = PrimitiveAtom(SPIN, Build.VERSION_CODES.S)
            internal val Thud = PrimitiveAtom(THUD, Build.VERSION_CODES.S)

            internal val ALL_PRIMITIVES =
                listOf(LowTick, Tick, Click, SlowRise, QuickRise, QuickFall, Spin, Thud)

            @JvmStatic
            internal fun getSdkAvailablePrimitiveTypes(): List<Int> =
                ALL_PRIMITIVES.filter { it.minSdk <= Build.VERSION.SDK_INT }.map { it.type }
        }

        /**
         * Returns a [PrimitiveAtom] with same effect type and new [amplitudeScale].
         *
         * @sample androidx.core.haptics.samples.CompositionSignalOfScaledEffectsAndOff
         * @param newAmplitudeScale The amplitude scale for the new [PrimitiveAtom]
         * @return A new [PrimitiveAtom] with the same effect type and the new amplitude scale.
         */
        public fun withAmplitudeScale(
            @FloatRange(from = 0.0, to = 1.0) newAmplitudeScale: Float,
        ): PrimitiveAtom =
            if (amplitudeScale == newAmplitudeScale) {
                this
            } else {
                PrimitiveAtom(type, minSdk, newAmplitudeScale)
            }

        override fun equals(other: Any?): Boolean {
            if (this === other) return true
            if (other !is PrimitiveAtom) return false
            if (type != other.type) return false
            if (minSdk != other.minSdk) return false
            if (amplitudeScale != other.amplitudeScale) return false
            return true
        }

        override fun hashCode(): Int = Objects.hash(type, amplitudeScale)

        override fun toString(): String {
            return "PrimitiveAtom(type=${typeToString(type)}, amplitude=$amplitudeScale)"
        }

        override fun minSdk(): Int = minSdk

        override fun isSupportedBy(deviceProfile: HapticDeviceProfile): Boolean =
            deviceProfile.compositionProfile.supportedPrimitiveTypes.contains(type)
    }

    /**
     * A [OffAtom] turns off the vibrator for the specified duration.
     *
     * @sample androidx.core.haptics.samples.CompositionSignalOfScaledEffectsAndOff
     */
<<<<<<< HEAD
    class OffAtom internal constructor(duration: Duration) : Atom() {
        /** The duration for the vibrator to be turned off, in milliseconds. */
        val durationMillis: Long
=======
    public class OffAtom internal constructor(duration: Duration) : Atom() {
        /** The duration for the vibrator to be turned off, in milliseconds. */
        public val durationMillis: Long
>>>>>>> 3d4510a6

        init {
            require(duration.isFinite() && !duration.isNegative()) {
                "Composition signal off atom duration must be finite and non-negative: $duration"
            }
            durationMillis = duration.inWholeMilliseconds
        }

        override fun equals(other: Any?): Boolean {
            if (this === other) return true
            if (other !is OffAtom) return false
            if (durationMillis != other.durationMillis) return false
            return true
        }

        override fun hashCode(): Int {
            return durationMillis.hashCode()
        }

        override fun toString(): String {
            return "OffAtom(durationMillis=$durationMillis)"
        }

        override fun minSdk(): Int = Build.VERSION_CODES.R

        override fun isSupportedBy(deviceProfile: HapticDeviceProfile): Boolean = true
    }
}<|MERGE_RESOLUTION|>--- conflicted
+++ resolved
@@ -38,17 +38,10 @@
  *
  * @sample androidx.core.haptics.samples.CompositionSignalOfScaledEffectsAndOff
  */
-<<<<<<< HEAD
-class CompositionSignal(
-
-    /** The composition signal atoms that describes the haptic elements to be played in sequence. */
-    val atoms: List<Atom>,
-=======
 public class CompositionSignal(
 
     /** The composition signal atoms that describes the haptic elements to be played in sequence. */
     public val atoms: List<Atom>,
->>>>>>> 3d4510a6
 ) : FiniteSignal() {
     init {
         require(atoms.isNotEmpty()) { "Haptic signals cannot be empty" }
@@ -63,12 +56,8 @@
          * @param atoms The [CompositionSignal.Atom] instances that define the [CompositionSignal].
          */
         @JvmStatic
-<<<<<<< HEAD
-        fun compositionOf(vararg atoms: Atom): CompositionSignal = CompositionSignal(atoms.toList())
-=======
         public fun compositionOf(vararg atoms: Atom): CompositionSignal =
             CompositionSignal(atoms.toList())
->>>>>>> 3d4510a6
 
         /**
          * Returns a [CompositionSignal.Atom] for a very short low frequency tick effect.
@@ -176,11 +165,7 @@
         @JvmStatic
         public fun thud(
             @FloatRange(from = 0.0, to = 1.0) amplitudeScale: Float = 1f,
-<<<<<<< HEAD
-        ) = PrimitiveAtom.Thud.withAmplitudeScale(amplitudeScale)
-=======
         ): PrimitiveAtom = PrimitiveAtom.Thud.withAmplitudeScale(amplitudeScale)
->>>>>>> 3d4510a6
 
         /**
          * Returns a [CompositionSignal.Atom] to turn the vibrator off for the specified duration.
@@ -190,11 +175,7 @@
          */
         @RequiresApi(Build.VERSION_CODES.O)
         @JvmStatic
-<<<<<<< HEAD
-        fun off(duration: java.time.Duration) = OffAtom(duration.toKotlinDuration())
-=======
         public fun off(duration: java.time.Duration): OffAtom = OffAtom(duration.toKotlinDuration())
->>>>>>> 3d4510a6
 
         /**
          * Returns a [CompositionSignal.Atom] to turn the vibrator off for the specified duration.
@@ -202,12 +183,8 @@
          * @sample androidx.core.haptics.samples.CompositionSignalOfScaledEffectsAndOff
          * @param durationMillis The duration the vibrator should be turned off, in milliseconds.
          */
-<<<<<<< HEAD
-        @JvmStatic fun off(durationMillis: Long) = OffAtom(durationMillis.milliseconds)
-=======
         @JvmStatic
         public fun off(durationMillis: Long): OffAtom = OffAtom(durationMillis.milliseconds)
->>>>>>> 3d4510a6
     }
 
     override fun equals(other: Any?): Boolean {
@@ -269,19 +246,11 @@
      *
      * @sample androidx.core.haptics.samples.CompositionSignalOfScaledEffectsAndOff
      */
-<<<<<<< HEAD
-    class PrimitiveAtom
-    private constructor(
-
-        /** The type of haptic effect to be played. */
-        @Type val type: Int,
-=======
     public class PrimitiveAtom
     private constructor(
 
         /** The type of haptic effect to be played. */
         @Type public val type: Int,
->>>>>>> 3d4510a6
 
         /** The minimum SDK level where this effect type is available in the platform. */
         private val minSdk: Int,
@@ -293,11 +262,7 @@
          * here represent minimum effect strength that can still be perceived on the device, and
          * maximum values represent the maximum strength the effect can be played.
          */
-<<<<<<< HEAD
-        @FloatRange(from = 0.0, to = 1.0) val amplitudeScale: Float = 1f,
-=======
         @FloatRange(from = 0.0, to = 1.0) public val amplitudeScale: Float = 1f,
->>>>>>> 3d4510a6
     ) : Atom() {
         init {
             require(amplitudeScale in 0.0..1.0) {
@@ -456,15 +421,9 @@
      *
      * @sample androidx.core.haptics.samples.CompositionSignalOfScaledEffectsAndOff
      */
-<<<<<<< HEAD
-    class OffAtom internal constructor(duration: Duration) : Atom() {
-        /** The duration for the vibrator to be turned off, in milliseconds. */
-        val durationMillis: Long
-=======
     public class OffAtom internal constructor(duration: Duration) : Atom() {
         /** The duration for the vibrator to be turned off, in milliseconds. */
         public val durationMillis: Long
->>>>>>> 3d4510a6
 
         init {
             require(duration.isFinite() && !duration.isNegative()) {
