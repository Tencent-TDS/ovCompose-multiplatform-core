/*
 * Copyright 2023 The Android Open Source Project
 *
 * Licensed under the Apache License, Version 2.0 (the "License");
 * you may not use this file except in compliance with the License.
 * You may obtain a copy of the License at
 *
 *      http://www.apache.org/licenses/LICENSE-2.0
 *
 * Unless required by applicable law or agreed to in writing, software
 * distributed under the License is distributed on an "AS IS" BASIS,
 * WITHOUT WARRANTIES OR CONDITIONS OF ANY KIND, either express or implied.
 * See the License for the specific language governing permissions and
 * limitations under the License.
 */

package androidx.core.haptics.signal

import android.os.Build
import androidx.annotation.IntDef
import androidx.annotation.RestrictTo
import androidx.core.haptics.VibrationWrapper
import androidx.core.haptics.device.HapticDeviceProfile
import androidx.core.haptics.impl.HapticSignalConverter

/**
 * A predefined haptic effect that represents common vibration effects, like clicks and ticks.
 *
 * Predefined haptic effects should be identical, regardless of the app they come from, in order to
 * provide a cohesive experience for users across the entire device. The predefined effects are
 * based on the [android.os.VibrationEffect.createPredefined] platform API.
 *
 * @sample androidx.core.haptics.samples.PlaySystemStandardClick
 */
<<<<<<< HEAD
class PredefinedEffectSignal
=======
public class PredefinedEffectSignal
>>>>>>> 3d4510a6
private constructor(

    /** The type of haptic effect to be played. */
    @Type internal val type: Int,

    /** The minimum SDK level where this effect type is available in the platform. */
    private val minSdk: Int,
) : FiniteSignal() {

    /** Typedef for the [type] attribute. */
    @RestrictTo(RestrictTo.Scope.LIBRARY)
    @Retention(AnnotationRetention.SOURCE)
    @IntDef(
        TICK,
        CLICK,
        HEAVY_CLICK,
        DOUBLE_CLICK,
    )
    public annotation class Type

    public companion object {
        internal const val TICK = 2 // VibrationEffect.EFFECT_TICK
        internal const val CLICK = 0 // VibrationEffect.EFFECT_CLICK
        internal const val HEAVY_CLICK = 5 // VibrationEffect.EFFECT_HEAVY_CLICK
        internal const val DOUBLE_CLICK = 1 // VibrationEffect.EFFECT_DOUBLE_CLICK

        private val Tick = PredefinedEffectSignal(TICK, Build.VERSION_CODES.Q)
        private val Click = PredefinedEffectSignal(CLICK, Build.VERSION_CODES.Q)
        private val HeavyClick = PredefinedEffectSignal(HEAVY_CLICK, Build.VERSION_CODES.Q)
        private val DoubleClick = PredefinedEffectSignal(DOUBLE_CLICK, Build.VERSION_CODES.Q)

        internal val ALL_EFFECTS = listOf(Tick, Click, HeavyClick, DoubleClick)

        /** Returns all [PredefinedEffectSignal] types available at the current SDK level. */
        @JvmStatic
        internal fun getSdkAvailableEffects(): List<PredefinedEffectSignal> =
            ALL_EFFECTS.filter { it.minSdk <= Build.VERSION.SDK_INT }.toList()

        @JvmStatic
        internal fun typeToString(@Type type: Int): String {
            return when (type) {
                TICK -> "Tick"
                CLICK -> "Click"
                HEAVY_CLICK -> "HeavyClick"
                DOUBLE_CLICK -> "DoubleClick"
                else -> type.toString()
            }
        }

        /**
         * A standard tick effect.
         *
         * This effect is less strong than the [predefinedClick].
         */
<<<<<<< HEAD
        @JvmStatic fun predefinedTick() = Tick
=======
        @JvmStatic public fun predefinedTick(): PredefinedEffectSignal = Tick
>>>>>>> 3d4510a6

        /**
         * A standard click effect.
         *
         * Use this effect as a baseline, as it's the most common type of click effect.
         */
<<<<<<< HEAD
        @JvmStatic fun predefinedClick() = Click
=======
        @JvmStatic public fun predefinedClick(): PredefinedEffectSignal = Click
>>>>>>> 3d4510a6

        /**
         * A heavy click effect.
         *
         * This effect is stronger than the [predefinedClick].
         */
<<<<<<< HEAD
        @JvmStatic fun predefinedHeavyClick() = HeavyClick

        /** A double-click effect. */
        @JvmStatic fun predefinedDoubleClick() = DoubleClick
=======
        @JvmStatic public fun predefinedHeavyClick(): PredefinedEffectSignal = HeavyClick

        /** A double-click effect. */
        @JvmStatic public fun predefinedDoubleClick(): PredefinedEffectSignal = DoubleClick
>>>>>>> 3d4510a6
    }

    override fun equals(other: Any?): Boolean {
        if (this === other) return true
        if (other !is PredefinedEffectSignal) return false
        if (type != other.type) return false
        return true
    }

    override fun hashCode(): Int {
        return type.hashCode()
    }

    override fun toString(): String {
        return "PredefinedEffectSignal(type=${typeToString(type)})"
    }

    /** Returns the minimum SDK level required by the effect type. */
    internal fun minSdk(): Int = minSdk

    override fun toVibration(): VibrationWrapper? = HapticSignalConverter.toVibration(this)

    override fun isSupportedBy(deviceProfile: HapticDeviceProfile): Boolean = true
}<|MERGE_RESOLUTION|>--- conflicted
+++ resolved
@@ -32,11 +32,7 @@
  *
  * @sample androidx.core.haptics.samples.PlaySystemStandardClick
  */
-<<<<<<< HEAD
-class PredefinedEffectSignal
-=======
 public class PredefinedEffectSignal
->>>>>>> 3d4510a6
 private constructor(
 
     /** The type of haptic effect to be played. */
@@ -91,39 +87,24 @@
          *
          * This effect is less strong than the [predefinedClick].
          */
-<<<<<<< HEAD
-        @JvmStatic fun predefinedTick() = Tick
-=======
         @JvmStatic public fun predefinedTick(): PredefinedEffectSignal = Tick
->>>>>>> 3d4510a6
 
         /**
          * A standard click effect.
          *
          * Use this effect as a baseline, as it's the most common type of click effect.
          */
-<<<<<<< HEAD
-        @JvmStatic fun predefinedClick() = Click
-=======
         @JvmStatic public fun predefinedClick(): PredefinedEffectSignal = Click
->>>>>>> 3d4510a6
 
         /**
          * A heavy click effect.
          *
          * This effect is stronger than the [predefinedClick].
          */
-<<<<<<< HEAD
-        @JvmStatic fun predefinedHeavyClick() = HeavyClick
-
-        /** A double-click effect. */
-        @JvmStatic fun predefinedDoubleClick() = DoubleClick
-=======
         @JvmStatic public fun predefinedHeavyClick(): PredefinedEffectSignal = HeavyClick
 
         /** A double-click effect. */
         @JvmStatic public fun predefinedDoubleClick(): PredefinedEffectSignal = DoubleClick
->>>>>>> 3d4510a6
     }
 
     override fun equals(other: Any?): Boolean {
