<?xml version="1.0" encoding="UTF-8"?>
<<<<<<< HEAD
<issues format="6" by="lint 8.3.0-beta01" type="baseline" client="gradle" dependencies="false" name="AGP (8.3.0-beta01)" variant="all" version="8.3.0-beta01">
=======
<issues format="6" by="lint 8.6.0-beta01" type="baseline" client="gradle" dependencies="false" name="AGP (8.6.0-beta01)" variant="all" version="8.6.0-beta01">
>>>>>>> 3d4510a6

    <issue
        id="BanInlineOptIn"
        message="Inline functions cannot opt into experimental APIs."
        errorLine1="inline fun ConstraintLayout("
        errorLine2="           ~~~~~~~~~~~~~~~~">
        <location
            file="src/androidMain/kotlin/androidx/constraintlayout/compose/ConstraintLayout.kt"/>
    </issue>

    <issue
        id="BanInlineOptIn"
        message="Inline functions cannot opt into experimental APIs."
        errorLine1="inline fun &lt;T> MotionCarouselScope.itemsWithProperties("
        errorLine2="                                   ~~~~~~~~~~~~~~~~~~~">
        <location
            file="src/androidMain/kotlin/androidx/constraintlayout/compose/MotionCarousel.kt"/>
    </issue>

    <issue
        id="ComposableLambdaParameterNaming"
        message="Composable lambda parameter should be named `content`"
        errorLine1="fun ItemHolder(i: Int, slotPrefix: String, showSlot: Boolean, function: @Composable () -> Unit) {"
        errorLine2="                                                              ~~~~~~~~">
        <location
            file="src/androidMain/kotlin/androidx/constraintlayout/compose/MotionCarousel.kt"/>
    </issue>

    <issue
        id="ComposableNaming"
        message="Composable functions that return Unit should start with an uppercase letter"
        errorLine1="    fun BoxScope.drawDebugBounds(forcedScaleFactor: Float) {"
        errorLine2="                 ~~~~~~~~~~~~~~~">
        <location
            file="src/androidMain/kotlin/androidx/constraintlayout/compose/ConstraintLayout.kt"/>
    </issue>

    <issue
        id="ComposableNaming"
        message="Composable functions that return Unit should start with an uppercase letter"
        errorLine1="    fun createDesignElements() {"
        errorLine2="        ~~~~~~~~~~~~~~~~~~~~">
        <location
            file="src/androidMain/kotlin/androidx/constraintlayout/compose/ConstraintLayout.kt"/>
    </issue>

    <issue
        id="PrimitiveInCollection"
        message="method setAnchors$constraintlayout_compose has parameter anchors with type Map&lt;Float, ? extends T>: replace with FloatObjectMap"
        errorLine1="    internal var anchors by mutableStateOf(emptyMap&lt;Float, T>())"
        errorLine2="    ~~~~~~~~~~~~~~~~~~~~~~~~~~~~~~~~~~~~~~~~~~~~~~~~~~~~~~~~~~~~">
        <location
            file="src/androidMain/kotlin/androidx/constraintlayout/compose/carousel/CarouselSwipeable.kt"/>
    </issue>

    <issue
        id="PrimitiveInCollection"
        message="return type Map&lt;Float, T> of getAnchors$constraintlayout_compose: replace with FloatObjectMap"
        errorLine1="    internal var anchors by mutableStateOf(emptyMap&lt;Float, T>())"
        errorLine2="                 ~~~~~~~">
        <location
            file="src/androidMain/kotlin/androidx/constraintlayout/compose/carousel/CarouselSwipeable.kt"/>
    </issue>

    <issue
        id="PrimitiveInCollection"
        message="method ensureInit$constraintlayout_compose has parameter newAnchors with type Map&lt;Float, ? extends T>: replace with FloatObjectMap"
        errorLine1="    internal fun ensureInit(newAnchors: Map&lt;Float, T>) {"
        errorLine2="                                        ~~~~~~~~~~~~~">
        <location
            file="src/androidMain/kotlin/androidx/constraintlayout/compose/carousel/CarouselSwipeable.kt"/>
    </issue>

    <issue
        id="PrimitiveInCollection"
        message="method processNewAnchors$constraintlayout_compose has parameter newAnchors with type Map&lt;Float, ? extends T>: replace with FloatObjectMap"
        errorLine1="    internal suspend fun processNewAnchors(oldAnchors: Map&lt;Float, T>, newAnchors: Map&lt;Float, T>) {"
        errorLine2="                                                                                  ~~~~~~~~~~~~~">
        <location
            file="src/androidMain/kotlin/androidx/constraintlayout/compose/carousel/CarouselSwipeable.kt"/>
    </issue>

    <issue
        id="PrimitiveInCollection"
        message="method processNewAnchors$constraintlayout_compose has parameter oldAnchors with type Map&lt;Float, ? extends T>: replace with FloatObjectMap"
        errorLine1="    internal suspend fun processNewAnchors(oldAnchors: Map&lt;Float, T>, newAnchors: Map&lt;Float, T>) {"
        errorLine2="                                                       ~~~~~~~~~~~~~">
        <location
            file="src/androidMain/kotlin/androidx/constraintlayout/compose/carousel/CarouselSwipeable.kt"/>
    </issue>

    <issue
        id="PrimitiveInCollection"
        message="variable bounds with type List&lt;? extends Float>: replace with FloatList"
        errorLine1="            val bounds = findBounds(offset.floatValue, anchors.keys)"
        errorLine2="            ~~~~~~~~~~~~~~~~~~~~~~~~~~~~~~~~~~~~~~~~~~~~~~~~~~~~~~~~">
        <location
            file="src/androidMain/kotlin/androidx/constraintlayout/compose/carousel/CarouselSwipeable.kt"/>
    </issue>

    <issue
        id="PrimitiveInCollection"
        message="method carouselSwipeable has parameter anchors with type Map&lt;Float, ? extends T>: replace with FloatObjectMap"
        errorLine1="    anchors: Map&lt;Float, T>,"
        errorLine2="             ~~~~~~~~~~~~~">
        <location
            file="src/androidMain/kotlin/androidx/constraintlayout/compose/carousel/CarouselSwipeable.kt"/>
    </issue>

    <issue
        id="PrimitiveInCollection"
        message="variable oldAnchors with type Map&lt;Float, ? extends T>: replace with FloatObjectMap"
        errorLine1="            val oldAnchors = state.anchors"
        errorLine2="            ~~~~~~~~~~~~~~~~~~~~~~~~~~~~~~">
        <location
            file="src/androidMain/kotlin/androidx/constraintlayout/compose/carousel/CarouselSwipeable.kt"/>
    </issue>

    <issue
        id="PrimitiveInCollection"
        message="method findBounds has parameter anchors with type Set&lt;Float>: replace with FloatSet"
        errorLine1="private fun findBounds(offset: Float, anchors: Set&lt;Float>): List&lt;Float> {"
        errorLine2="                                               ~~~~~~~~~~">
        <location
            file="src/androidMain/kotlin/androidx/constraintlayout/compose/carousel/CarouselSwipeable.kt"/>
    </issue>

    <issue
        id="PrimitiveInCollection"
        message="return type List&lt;Float> of findBounds: replace with FloatList"
        errorLine1="private fun findBounds(offset: Float, anchors: Set&lt;Float>): List&lt;Float> {"
        errorLine2="                                                            ~~~~~~~~~~~">
        <location
            file="src/androidMain/kotlin/androidx/constraintlayout/compose/carousel/CarouselSwipeable.kt"/>
    </issue>

    <issue
        id="PrimitiveInCollection"
        message="method computeTarget has parameter anchors with type Set&lt;Float>: replace with FloatSet"
        errorLine1="    anchors: Set&lt;Float>,"
        errorLine2="             ~~~~~~~~~~">
        <location
            file="src/androidMain/kotlin/androidx/constraintlayout/compose/carousel/CarouselSwipeable.kt"/>
    </issue>

    <issue
        id="PrimitiveInCollection"
        message="variable bounds with type List&lt;? extends Float>: replace with FloatList"
        errorLine1="    val bounds = findBounds(offset, anchors)"
        errorLine2="    ~~~~~~~~~~~~~~~~~~~~~~~~~~~~~~~~~~~~~~~~">
        <location
            file="src/androidMain/kotlin/androidx/constraintlayout/compose/carousel/CarouselSwipeable.kt"/>
    </issue>

    <issue
        id="PrimitiveInCollection"
        message="method getOffset has parameter $this$getOffset with type Map&lt;Float, ? extends T>: replace with FloatObjectMap"
        errorLine1="private fun &lt;T> Map&lt;Float, T>.getOffset(state: T): Float? {"
        errorLine2="                ~~~~~~~~~~~~~">
        <location
            file="src/androidMain/kotlin/androidx/constraintlayout/compose/carousel/CarouselSwipeable.kt"/>
    </issue>

    <issue
        id="PrimitiveInCollection"
        message="method resistanceConfig has parameter anchors with type Set&lt;Float>: replace with FloatSet"
        errorLine1="        anchors: Set&lt;Float>,"
        errorLine2="                 ~~~~~~~~~~">
        <location
            file="src/androidMain/kotlin/androidx/constraintlayout/compose/carousel/CarouselSwipeable.kt"/>
    </issue>

    <issue
        id="PrimitiveInCollection"
        message="field overridedVariables with type HashMap&lt;String, Float>: replace with ObjectFloatMap"
        errorLine1="    private val overridedVariables = HashMap&lt;String, Float>()"
        errorLine2="    ~~~~~~~~~~~~~~~~~~~~~~~~~~~~~~~~~~~~~~~~~~~~~~~~~~~~~~~~~">
        <location
            file="src/androidMain/kotlin/androidx/constraintlayout/compose/JSONConstraintSet.kt"/>
    </issue>

    <issue
        id="PrimitiveInCollection"
        message="variable anchors with type Map&lt;Float, ? extends String>: replace with FloatObjectMap"
        errorLine1="    val anchors ="
        errorLine2="    ^">
        <location
            file="src/androidMain/kotlin/androidx/constraintlayout/compose/MotionCarousel.kt"/>
    </issue>

</issues><|MERGE_RESOLUTION|>--- conflicted
+++ resolved
@@ -1,9 +1,5 @@
 <?xml version="1.0" encoding="UTF-8"?>
-<<<<<<< HEAD
-<issues format="6" by="lint 8.3.0-beta01" type="baseline" client="gradle" dependencies="false" name="AGP (8.3.0-beta01)" variant="all" version="8.3.0-beta01">
-=======
 <issues format="6" by="lint 8.6.0-beta01" type="baseline" client="gradle" dependencies="false" name="AGP (8.6.0-beta01)" variant="all" version="8.6.0-beta01">
->>>>>>> 3d4510a6
 
     <issue
         id="BanInlineOptIn"
