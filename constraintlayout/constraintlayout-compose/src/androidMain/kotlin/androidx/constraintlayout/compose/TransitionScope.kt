--- conflicted
+++ resolved
@@ -18,12 +18,9 @@
 
 import androidx.annotation.FloatRange
 import androidx.annotation.IntRange
-<<<<<<< HEAD
-=======
 import androidx.compose.foundation.layout.LayoutScopeMarker
 import androidx.compose.ui.unit.Dp
 import androidx.compose.ui.unit.dp
->>>>>>> fdff00cc
 import androidx.constraintlayout.core.parser.CLArray
 import androidx.constraintlayout.core.parser.CLContainer
 import androidx.constraintlayout.core.parser.CLNumber
@@ -149,8 +146,6 @@
      */
     var onSwipe: OnSwipe? = null
 
-<<<<<<< HEAD
-=======
     /**
      * Defines the maximum delay (in progress value) between a group of staggered widgets.
      *
@@ -206,7 +201,6 @@
      *
      * Set multiple KeyFrames with [KeyAttributesScope.frame].
      */
->>>>>>> fdff00cc
     fun keyAttributes(
         vararg targets: ConstrainedLayoutReference,
         keyAttributesContent: KeyAttributesScope.() -> Unit
@@ -261,10 +255,7 @@
         //  `progress` value. Eg: `animateFloat(tween(duration, LinearEasing))`
 //        containerObject.putString("interpolator", easing.name)
 //        containerObject.putNumber("duration", durationMs.toFloat())
-<<<<<<< HEAD
-=======
         containerObject.putNumber("staggered", maxStaggerDelay)
->>>>>>> fdff00cc
         onSwipe?.let {
             containerObject.put("onSwipe", onSwipeObject)
             onSwipeObject.putString("direction", it.direction.name)
@@ -455,9 +446,10 @@
     protected fun <T> addOnPropertyChange(initialValue: T, nameOverride: String? = null) =
         object : ObservableProperty<T>(initialValue) {
             override fun afterChange(property: KProperty<*>, oldValue: T, newValue: T) {
-                val name = nameOverride ?: property.name
                 if (newValue != null) {
-                    keyFramePropertiesValue[name] = newValue
+                    keyFramePropertiesValue[nameOverride ?: property.name] = newValue
+                } else {
+                    keyFramePropertiesValue.remove(nameOverride ?: property.name)
                 }
             }
         }
@@ -520,6 +512,9 @@
                         end = stringChars.size.toLong() - 1
                     })
                 }
+                is Dp -> {
+                    array.add(CLNumber(value.value))
+                }
                 is Number -> {
                     array.add(CLNumber(value.toFloat()))
                 }
@@ -551,9 +546,9 @@
     var rotationX by addOnPropertyChange(0f, "rotationX")
     var rotationY by addOnPropertyChange(0f, "rotationY")
     var rotationZ by addOnPropertyChange(0f, "rotationZ")
-    var translationX by addOnPropertyChange(0f, "translationX")
-    var translationY by addOnPropertyChange(0f, "translationY")
-    var translationZ by addOnPropertyChange(0f, "translationZ")
+    var translationX: Dp by addOnPropertyChange(0.dp, "translationX")
+    var translationY: Dp by addOnPropertyChange(0.dp, "translationY")
+    var translationZ: Dp by addOnPropertyChange(0.dp, "translationZ")
 }
 
 /**
@@ -618,9 +613,9 @@
     var rotationX by addOnPropertyChange(0f)
     var rotationY by addOnPropertyChange(0f)
     var rotationZ by addOnPropertyChange(0f)
-    var translationX by addOnPropertyChange(0f)
-    var translationY by addOnPropertyChange(0f)
-    var translationZ by addOnPropertyChange(0f)
+    var translationX: Dp by addOnPropertyChange(0.dp)
+    var translationY: Dp by addOnPropertyChange(0.dp)
+    var translationZ: Dp by addOnPropertyChange(0.dp)
     var period by addOnPropertyChange(0f)
     var offset by addOnPropertyChange(0f)
     var phase by addOnPropertyChange(0f)
@@ -739,17 +734,16 @@
         /**
          * Defines a Cubic-Bezier curve where the points P1 and P2 are at the given coordinate
          * ratios.
-         */
-<<<<<<< HEAD
-        fun Cubic(
-            @FloatRange(from = 0.0, to = 1.0) x1: Float,
-            @FloatRange(from = 0.0, to = 1.0) y1: Float,
-            @FloatRange(from = 0.0, to = 1.0) x2: Float,
-            @FloatRange(from = 0.0, to = 1.0) y2: Float
-        ) = Easing("cubic($x1, $y1, $x2, $y2)")
-=======
+         *
+         * P1 and P2 are typically defined within (0f, 0f) and (1f, 1f), but may be assigned beyond
+         * these values for overshoot curves.
+         *
+         * @param x1 X-axis value for P1. Value is typically defined within 0f-1f.
+         * @param y1 Y-axis value for P1. Value is typically defined within 0f-1f.
+         * @param x2 X-axis value for P2. Value is typically defined within 0f-1f.
+         * @param y2 Y-axis value for P2. Value is typically defined within 0f-1f.
+         */
         fun cubic(x1: Float, y1: Float, x2: Float, y2: Float) = Easing("cubic($x1, $y1, $x2, $y2)")
->>>>>>> fdff00cc
     }
 }
 
