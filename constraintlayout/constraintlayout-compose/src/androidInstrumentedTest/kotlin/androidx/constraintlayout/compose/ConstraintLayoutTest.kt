/*
 * Copyright 2020 The Android Open Source Project
 *
 * Licensed under the Apache License, Version 2.0 (the "License");
 * you may not use this file except in compliance with the License.
 * You may obtain a copy of the License at
 *
 *      http://www.apache.org/licenses/LICENSE-2.0
 *
 * Unless required by applicable law or agreed to in writing, software
 * distributed under the License is distributed on an "AS IS" BASIS,
 * WITHOUT WARRANTIES OR CONDITIONS OF ANY KIND, either express or implied.
 * See the License for the specific language governing permissions and
 * limitations under the License.
 */

package androidx.constraintlayout.compose

import android.content.Context
import android.os.Build
import androidx.compose.animation.core.tween
import androidx.compose.foundation.background
import androidx.compose.foundation.layout.Box
import androidx.compose.foundation.layout.Column
import androidx.compose.foundation.layout.IntrinsicSize
import androidx.compose.foundation.layout.aspectRatio
import androidx.compose.foundation.layout.fillMaxSize
import androidx.compose.foundation.layout.fillMaxWidth
import androidx.compose.foundation.layout.height
import androidx.compose.foundation.layout.padding
import androidx.compose.foundation.layout.size
import androidx.compose.foundation.layout.width
import androidx.compose.foundation.layout.wrapContentHeight
import androidx.compose.foundation.rememberScrollState
import androidx.compose.foundation.verticalScroll
import androidx.compose.runtime.CompositionLocalProvider
import androidx.compose.runtime.getValue
import androidx.compose.runtime.mutableStateOf
import androidx.compose.runtime.remember
import androidx.compose.runtime.setValue
import androidx.compose.ui.Modifier
import androidx.compose.ui.geometry.Offset
import androidx.compose.ui.graphics.Color
import androidx.compose.ui.graphics.asAndroidBitmap
import androidx.compose.ui.graphics.toArgb
import androidx.compose.ui.layout.FirstBaseline
import androidx.compose.ui.layout.boundsInParent
import androidx.compose.ui.layout.layout
import androidx.compose.ui.layout.layoutId
import androidx.compose.ui.layout.onGloballyPositioned
import androidx.compose.ui.layout.onPlaced
import androidx.compose.ui.layout.positionInParent
import androidx.compose.ui.layout.positionInRoot
import androidx.compose.ui.node.Ref
import androidx.compose.ui.platform.InspectableValue
import androidx.compose.ui.platform.LocalLayoutDirection
import androidx.compose.ui.platform.ValueElement
import androidx.compose.ui.platform.isDebugInspectorInfoEnabled
import androidx.compose.ui.platform.testTag
import androidx.compose.ui.test.assertHeightIsEqualTo
import androidx.compose.ui.test.assertPositionInRootIsEqualTo
import androidx.compose.ui.test.assertWidthIsEqualTo
import androidx.compose.ui.test.captureToImage
import androidx.compose.ui.test.junit4.createComposeRule
import androidx.compose.ui.test.onNodeWithTag
import androidx.compose.ui.unit.Constraints
import androidx.compose.ui.unit.Dp
import androidx.compose.ui.unit.IntOffset
import androidx.compose.ui.unit.IntSize
import androidx.compose.ui.unit.LayoutDirection
import androidx.compose.ui.unit.dp
import androidx.compose.ui.unit.round
import androidx.compose.ui.util.fastRoundToInt
import androidx.test.core.app.ApplicationProvider
import androidx.test.ext.junit.runners.AndroidJUnit4
import androidx.test.filters.MediumTest
import androidx.test.filters.SdkSuppress
import kotlin.math.roundToInt
import kotlin.test.assertNotEquals
import kotlin.test.assertTrue
import org.junit.After
import org.junit.Assert.assertEquals
import org.junit.Assert.assertNull
import org.junit.Before
import org.junit.Ignore
import org.junit.Rule
import org.junit.Test
import org.junit.runner.RunWith

@MediumTest
@RunWith(AndroidJUnit4::class)
class ConstraintLayoutTest {
    @get:Rule val rule = createComposeRule()

    private var displaySize: IntSize = IntSize.Zero

    // region sizing tests

    @Before
    fun before() {
        isDebugInspectorInfoEnabled = true
        displaySize =
            ApplicationProvider.getApplicationContext<Context>().resources.displayMetrics.let {
                IntSize(it.widthPixels, it.heightPixels)
            }
    }

    @After
    fun after() {
        isDebugInspectorInfoEnabled = false
    }

    @Test
    fun dividerMatchTextHeight_spread() =
        with(rule.density) {
            val aspectRatioBoxSize = Ref<IntSize>()
            val dividerSize = Ref<IntSize>()

            rule.setContent {
                ConstraintLayout(
                    // Make CL fixed width and wrap content height.
                    modifier = Modifier.fillMaxWidth()
                ) {
                    val (aspectRatioBox, divider) = createRefs()
                    val guideline = createGuidelineFromAbsoluteLeft(0.5f)

                    Box(
                        Modifier.constrainAs(aspectRatioBox) {
                                centerTo(parent)
                                start.linkTo(guideline)
                                width = Dimension.preferredWrapContent
                                height = Dimension.wrapContent
                            }
                            // Try to be large to make wrap content impossible.
                            .width((displaySize.width).toDp())
                            // This could be any (width in height out child) e.g. text
                            .aspectRatio(2f)
                            .onGloballyPositioned { coordinates ->
                                aspectRatioBoxSize.value = coordinates.size
                            }
                    )
                    Box(
                        Modifier.constrainAs(divider) {
                                centerTo(parent)
                                width = Dimension.value(1.dp)
                                height = Dimension.fillToConstraints
                            }
                            .onGloballyPositioned { coordinates ->
                                dividerSize.value = coordinates.size
                            }
                    )
                }
            }

            rule.runOnIdle {
                // The aspect ratio could not wrap and it is wrap suggested, so it respects
                // constraints.
                assertEquals(
                    (displaySize.width / 2f).roundToInt(),
                    aspectRatioBoxSize.value!!.width
                )
                // Aspect ratio is preserved.
                assertEquals(
                    (displaySize.width / 2f / 2f).roundToInt(),
                    aspectRatioBoxSize.value!!.height
                )
                // Divider has fixed width 1.dp in constraint set.
                assertEquals(1.dp.roundToPx(), dividerSize.value!!.width)
                // Divider has spread height so it should spread to fill the height of the CL,
                // which in turns is given by the size of the aspect ratio box.
                assertEquals(aspectRatioBoxSize.value!!.height, dividerSize.value!!.height)
            }
        }

    @Test
    fun dividerMatchTextHeight_spread_withPreferredWrapHeightText() =
        with(rule.density) {
            val aspectRatioBoxSize = Ref<IntSize>()
            val dividerSize = Ref<IntSize>()
            rule.setContent {
                ConstraintLayout(
                    // Make CL fixed width and wrap content height.
                    modifier = Modifier.fillMaxWidth()
                ) {
                    val (aspectRatioBox, divider) = createRefs()
                    val guideline = createGuidelineFromAbsoluteLeft(0.5f)

                    Box(
                        Modifier.constrainAs(aspectRatioBox) {
                                centerTo(parent)
                                start.linkTo(guideline)
                                width = Dimension.preferredWrapContent
                                height = Dimension.preferredWrapContent
                            }
                            // Try to be large to make wrap content impossible.
                            .width((displaySize.width).toDp())
                            // This could be any (width in height out child) e.g. text
                            .aspectRatio(2f)
                            .onGloballyPositioned { coordinates ->
                                aspectRatioBoxSize.value = coordinates.size
                            }
                    )
                    Box(
                        Modifier.constrainAs(divider) {
                                centerTo(parent)
                                width = Dimension.value(1.dp)
                                height = Dimension.fillToConstraints
                            }
                            .onGloballyPositioned { coordinates ->
                                dividerSize.value = coordinates.size
                            }
                    )
                }
            }

            rule.runOnIdle {
                // The aspect ratio could not wrap and it is wrap suggested, so it respects
                // constraints.
                assertEquals(
                    (displaySize.width / 2f).roundToInt(),
                    aspectRatioBoxSize.value!!.width
                )
                // Aspect ratio is preserved.
                assertEquals(
                    (displaySize.width / 2f / 2f).roundToInt(),
                    aspectRatioBoxSize.value!!.height
                )
                // Divider has fixed width 1.dp in constraint set.
                assertEquals(1.dp.roundToPx(), dividerSize.value!!.width)
                // Divider has spread height so it should spread to fill the height of the CL,
                // which in turns is given by the size of the aspect ratio box.
                assertEquals(aspectRatioBoxSize.value!!.height, dividerSize.value!!.height)
            }
        }

    @Test
    fun dividerMatchTextHeight_percent() =
        with(rule.density) {
            val aspectRatioBoxSize = Ref<IntSize>()
            val dividerSize = Ref<IntSize>()
            rule.setContent {
                ConstraintLayout(
                    // Make CL fixed width and wrap content height.
                    modifier = Modifier.fillMaxWidth()
                ) {
                    val (aspectRatioBox, divider) = createRefs()
                    val guideline = createGuidelineFromAbsoluteLeft(0.5f)

                    Box(
                        Modifier.constrainAs(aspectRatioBox) {
                                centerTo(parent)
                                start.linkTo(guideline)
                                width = Dimension.preferredWrapContent
                                height = Dimension.wrapContent
                            }
                            // Try to be large to make wrap content impossible.
                            .width((displaySize.width).toDp())
                            // This could be any (width in height out child) e.g. text
                            .aspectRatio(2f)
                            .onGloballyPositioned { coordinates ->
                                aspectRatioBoxSize.value = coordinates.size
                            }
                    )
                    Box(
                        Modifier.constrainAs(divider) {
                                centerTo(parent)
                                width = Dimension.value(1.dp)
                                height = Dimension.percent(0.8f)
                            }
                            .onGloballyPositioned { coordinates ->
                                dividerSize.value = coordinates.size
                            }
                    )
                }
            }

            rule.runOnIdle {
                // The aspect ratio could not wrap and it is wrap suggested, so it respects
                // constraints.
                assertEquals(
                    (displaySize.width / 2f).roundToInt(),
                    aspectRatioBoxSize.value!!.width
                )
                // Aspect ratio is preserved.
                assertEquals(
                    (displaySize.width / 2f / 2f).roundToInt(),
                    aspectRatioBoxSize.value!!.height
                )
                // Divider has fixed width 1.dp in constraint set.
                assertEquals(1.dp.roundToPx(), dividerSize.value!!.width)
                // Divider has percent height so it should spread to fill 0.8 of the height of the
                // CL,
                // which in turns is given by the size of the aspect ratio box.
                assertEquals(
                    (aspectRatioBoxSize.value!!.height * 0.8f).roundToInt(),
                    dividerSize.value!!.height
                )
            }
        }

    @Test
    @Ignore
    fun dividerMatchTextHeight_inWrapConstraintLayout_longText() =
        with(rule.density) {
            val aspectRatioBoxSize = Ref<IntSize>()
            val dividerSize = Ref<IntSize>()
            rule.setContent {
                // CL is wrap content.
                ConstraintLayout {
                    val (aspectRatioBox, divider) = createRefs()
                    val guideline = createGuidelineFromAbsoluteLeft(0.5f)

                    Box(
                        Modifier.constrainAs(aspectRatioBox) {
                                centerTo(parent)
                                start.linkTo(guideline)
                                width = Dimension.preferredWrapContent
                                height = Dimension.wrapContent
                            }
                            // Try to be large to make wrap content impossible.
                            .width((displaySize.width).toDp())
                            // This could be any (width in height out child) e.g. text
                            .aspectRatio(2f)
                            .onGloballyPositioned { coordinates ->
                                aspectRatioBoxSize.value = coordinates.size
                            }
                    )
                    Box(
                        Modifier.constrainAs(divider) {
                                centerTo(parent)
                                width = Dimension.value(1.dp)
                                height = Dimension.percent(0.8f)
                            }
                            .onGloballyPositioned { coordinates ->
                                dividerSize.value = coordinates.size
                            }
                    )
                }
            }

            rule.runOnIdle {
                // The aspect ratio could not wrap and it is wrap suggested, so it respects
                // constraints.
                assertEquals((displaySize.width / 2), aspectRatioBoxSize.value!!.width)
                // Aspect ratio is preserved.
                assertEquals((displaySize.width / 2 / 2), aspectRatioBoxSize.value!!.height)
                // Divider has fixed width 1.dp in constraint set.
                assertEquals(1.dp.roundToPx(), dividerSize.value!!.width)
                // Divider has percent height so it should spread to fill 0.8 of the height of the
                // CL,
                // which in turns is given by the size of the aspect ratio box.
                // TODO(popam; b/150277566): uncomment
                assertEquals(
                    "broken, display size ${displaySize.width}x${displaySize.height} aspect" +
                        " height ${aspectRatioBoxSize.value!!.width}x" +
                        "${aspectRatioBoxSize.value!!.height}, " +
                        "divider: ${dividerSize.value!!.height}",
                    (aspectRatioBoxSize.value!!.height * 0.8f).roundToInt(),
                    dividerSize.value!!.height
                )
                assertEquals(
                    "broken, aspect height ${aspectRatioBoxSize.value!!.width}x" +
                        "${aspectRatioBoxSize.value!!.height}," +
                        " divider: ${dividerSize.value!!.height}",
                    aspectRatioBoxSize.value!!.width,
                    540
                )
            }
        }

    @Test
    fun dividerMatchTextHeight_inWrapConstraintLayout_shortText() =
        with(rule.density) {
            val constraintLayoutSize = Ref<IntSize>()
            val aspectRatioBoxSize = Ref<IntSize>()
            val dividerSize = Ref<IntSize>()
            val size = 40.toDp()
            rule.setContent {
                ConstraintLayout(
                    // CL is wrapping width and height.
                    modifier =
                        Modifier.onGloballyPositioned { constraintLayoutSize.value = it.size }
                ) {
                    val (aspectRatioBox, divider) = createRefs()
                    val guideline = createGuidelineFromAbsoluteLeft(0.5f)

                    Box(
                        Modifier.constrainAs(aspectRatioBox) {
                                centerTo(parent)
                                start.linkTo(guideline)
                                width = Dimension.preferredWrapContent
                                height = Dimension.wrapContent
                            }
                            // Small width for the CL to wrap it.
                            .width(size)
                            // This could be any (width in height out child) e.g. text
                            .aspectRatio(2f)
                            .onGloballyPositioned { coordinates ->
                                aspectRatioBoxSize.value = coordinates.size
                            }
                    )
                    Box(
                        Modifier.constrainAs(divider) {
                                centerTo(parent)
                                width = Dimension.value(1.dp)
                                height = Dimension.fillToConstraints
                            }
                            .onGloballyPositioned { coordinates ->
                                dividerSize.value = coordinates.size
                            }
                    )
                }
            }

            rule.runOnIdle {
                // The width of the ConstraintLayout should be twice the width of the aspect ratio
                // box.
                assertEquals(size.roundToPx() * 2, constraintLayoutSize.value!!.width)
                // The height of the ConstraintLayout should be the height of the aspect ratio box.
                assertEquals(size.roundToPx() / 2, constraintLayoutSize.value!!.height)
                // The aspect ratio gets the requested size.
                assertEquals(size.roundToPx(), aspectRatioBoxSize.value!!.width)
                // Aspect ratio is preserved.
                assertEquals(size.roundToPx() / 2, aspectRatioBoxSize.value!!.height)
                // Divider has fixed width 1.dp in constraint set.
                assertEquals(1.dp.roundToPx(), dividerSize.value!!.width)
                // Divider should have the height of the aspect ratio box.
                assertEquals(aspectRatioBoxSize.value!!.height, dividerSize.value!!.height)
            }
        }

    // endregion

    // region positioning tests

    @Test
    fun testConstraintLayout_withInlineDSL() =
        with(rule.density) {
            var rootSize: IntSize = IntSize.Zero
            val boxSize = 100
            val offset = 150

            val position: Array<IntOffset> = Array(3) { IntOffset.Zero }

            rule.setContent {
                ConstraintLayout(
                    Modifier.fillMaxSize().onGloballyPositioned { rootSize = it.size }
                ) {
                    val (box0, box1, box2) = createRefs()
                    Box(
                        Modifier.constrainAs(box0) { centerTo(parent) }
                            .size(boxSize.toDp(), boxSize.toDp())
                            .onGloballyPositioned { position[0] = it.positionInRoot().round() }
                    )
                    val half = createGuidelineFromAbsoluteLeft(fraction = 0.5f)
                    Box(
                        Modifier.constrainAs(box1) {
                                start.linkTo(half, margin = offset.toDp())
                                bottom.linkTo(box0.top)
                            }
                            .size(boxSize.toDp(), boxSize.toDp())
                            .onGloballyPositioned { position[1] = it.positionInRoot().round() }
                    )
                    Box(
                        Modifier.constrainAs(box2) {
                                start.linkTo(parent.start, margin = offset.toDp())
                                bottom.linkTo(parent.bottom, margin = offset.toDp())
                            }
                            .size(boxSize.toDp(), boxSize.toDp())
                            .onGloballyPositioned { position[2] = it.positionInRoot().round() }
                    )
                }
            }

            val displayWidth = rootSize.width
            val displayHeight = rootSize.height

            rule.runOnIdle {
                assertEquals(
                    Offset(((displayWidth - boxSize) / 2f), ((displayHeight - boxSize) / 2f))
                        .round(),
                    position[0]
                )
                assertEquals(
                    Offset((displayWidth / 2f + offset), ((displayHeight - boxSize) / 2f - boxSize))
                        .round(),
                    position[1]
                )
                assertEquals(IntOffset(offset, (displayHeight - boxSize - offset)), position[2])
            }
        }

    @Test
    fun testConstraintLayout_withConstraintSet() =
        with(rule.density) {
            var rootSize: IntSize = IntSize.Zero
            val boxSize = 100
            val offset = 150

            val position: Array<IntOffset> = Array(3) { IntOffset.Zero }

            rule.setContent {
                ConstraintLayout(
                    constraintSet =
                        ConstraintSet {
                            val box0 = createRefFor("box0")
                            val box1 = createRefFor("box1")
                            val box2 = createRefFor("box2")

                            constrain(box0) { centerTo(parent) }

                            val half = createGuidelineFromAbsoluteLeft(fraction = 0.5f)
                            constrain(box1) {
                                start.linkTo(half, margin = offset.toDp())
                                bottom.linkTo(box0.top)
                            }

                            constrain(box2) {
                                start.linkTo(parent.start, margin = offset.toDp())
                                bottom.linkTo(parent.bottom, margin = offset.toDp())
                            }
                        },
                    modifier = Modifier.fillMaxSize().onGloballyPositioned { rootSize = it.size }
                ) {
                    for (i in 0..2) {
                        Box(
                            Modifier.layoutId("box$i")
                                .size(boxSize.toDp(), boxSize.toDp())
                                .onGloballyPositioned { position[i] = it.positionInRoot().round() }
                        )
                    }
                }
            }

            val displayWidth = rootSize.width
            val displayHeight = rootSize.height

            rule.runOnIdle {
                assertEquals(
                    Offset((displayWidth - boxSize) / 2f, (displayHeight - boxSize) / 2f).round(),
                    position[0]
                )
                assertEquals(
                    Offset((displayWidth / 2f + offset), ((displayHeight - boxSize) / 2f - boxSize))
                        .round(),
                    position[1]
                )
                assertEquals(IntOffset(offset, (displayHeight - boxSize - offset)), position[2])
            }
        }

    @Test
    @Ignore
    fun testConstraintLayout_rtl() =
        with(rule.density) {
            val boxSize = 100
            val offset = 150

            val position = Array(3) { Ref<Offset>() }

            rule.setContent {
                CompositionLocalProvider(LocalLayoutDirection provides LayoutDirection.Rtl) {
                    ConstraintLayout(Modifier.fillMaxSize()) {
                        val (box0, box1, box2) = createRefs()
                        Box(
                            Modifier.constrainAs(box0) { centerTo(parent) }
                                .size(boxSize.toDp(), boxSize.toDp())
                                .onGloballyPositioned { position[0].value = it.positionInRoot() }
                        )
                        val half = createGuidelineFromAbsoluteLeft(fraction = 0.5f)
                        Box(
                            Modifier.constrainAs(box1) {
                                    start.linkTo(half, margin = offset.toDp())
                                    bottom.linkTo(box0.top)
                                }
                                .size(boxSize.toDp(), boxSize.toDp())
                                .onGloballyPositioned { position[1].value = it.positionInRoot() }
                        )
                        Box(
                            Modifier.constrainAs(box2) {
                                    start.linkTo(parent.start, margin = offset.toDp())
                                    bottom.linkTo(parent.bottom, margin = offset.toDp())
                                }
                                .size(boxSize.toDp(), boxSize.toDp())
                                .onGloballyPositioned { position[2].value = it.positionInRoot() }
                        )
                    }
                }
            }

            val displayWidth = displaySize.width
            val displayHeight = displaySize.height

            rule.runOnIdle {
                assertEquals(
                    Offset((displayWidth - boxSize) / 2f, (displayHeight - boxSize) / 2f),
                    position[0].value
                )
                assertEquals(
                    Offset(
                        (displayWidth / 2 - offset - boxSize).toFloat(),
                        ((displayHeight - boxSize) / 2 - boxSize).toFloat()
                    ),
                    position[1].value
                )
                assertEquals(
                    Offset(
                        (displayWidth - offset - boxSize).toFloat(),
                        (displayHeight - boxSize - offset).toFloat()
                    ),
                    position[2].value
                )
            }
        }

    @Test
    fun testConstraintLayout_guidelines_ltr() =
        with(rule.density) {
            val size = 200.toDp()
            val offset = 50.toDp()

            val position = Array(8) { 0f }
            rule.setContent {
                ConstraintLayout(Modifier.size(size)) {
                    val guidelines =
                        arrayOf(
                            createGuidelineFromStart(offset),
                            createGuidelineFromAbsoluteLeft(offset),
                            createGuidelineFromEnd(offset),
                            createGuidelineFromAbsoluteRight(offset),
                            createGuidelineFromStart(0.25f),
                            createGuidelineFromAbsoluteLeft(0.25f),
                            createGuidelineFromEnd(0.25f),
                            createGuidelineFromAbsoluteRight(0.25f)
                        )

                    guidelines.forEachIndexed { index, guideline ->
                        val ref = createRef()
                        Box(
                            Modifier.size(1.dp)
                                .constrainAs(ref) { absoluteLeft.linkTo(guideline) }
                                .onGloballyPositioned { position[index] = it.positionInParent().x }
                        )
                    }
                }
            }

            assertGuidelinesLtrPositions(position)
        }

    @Test
    fun testConstraintLayout_json_guidelines_ltr() =
        with(rule.density) {
            val size = 200.toDp()
            val offset = 50.toDp()

            val position = Array(8) { 0f }
            rule.setContent {
                ConstraintLayout(
                    constraintSet = ConstraintSet(getJsonGuidelinesContent(offset.value)),
                    Modifier.size(size)
                ) {
                    position.forEachIndexed { index, _ ->
                        Box(
                            Modifier.size(1.dp).layoutId("box$index").onGloballyPositioned {
                                position[index] = it.positionInParent().x
                            }
                        )
                    }
                }
            }

            assertGuidelinesLtrPositions(position)
        }

    @Test
    fun testConstraintLayout_guidelines_rtl() =
        with(rule.density) {
            val size = 200.toDp()
            val offset = 50.toDp()

            val position = Array(8) { 0f }
            rule.setContent {
                CompositionLocalProvider(LocalLayoutDirection provides LayoutDirection.Rtl) {
                    ConstraintLayout(Modifier.size(size)) {
                        val guidelines =
                            arrayOf(
                                createGuidelineFromStart(offset),
                                createGuidelineFromAbsoluteLeft(offset),
                                createGuidelineFromEnd(offset),
                                createGuidelineFromAbsoluteRight(offset),
                                createGuidelineFromStart(0.25f),
                                createGuidelineFromAbsoluteLeft(0.25f),
                                createGuidelineFromEnd(0.25f),
                                createGuidelineFromAbsoluteRight(0.25f)
                            )

                        guidelines.forEachIndexed { index, guideline ->
                            val ref = createRef()
                            Box(
                                Modifier.size(1.dp)
                                    .constrainAs(ref) { absoluteLeft.linkTo(guideline) }
                                    .onGloballyPositioned {
                                        position[index] = it.positionInParent().x
                                    }
                            )
                        }
                    }
                }
            }

            assertGuidelinesRtlPositions(position)
        }

    @Test
    fun testConstraintLayout_json_guidelines_rtl() =
        with(rule.density) {
            val size = 200.toDp()
            val offset = 50.toDp()

            val position = Array(8) { 0f }
            rule.setContent {
                CompositionLocalProvider(LocalLayoutDirection provides LayoutDirection.Rtl) {
                    ConstraintLayout(
                        constraintSet = ConstraintSet(getJsonGuidelinesContent(offset.value)),
                        Modifier.size(size)
                    ) {
                        position.forEachIndexed { index, _ ->
                            Box(
                                Modifier.size(1.dp).layoutId("box$index").onGloballyPositioned {
                                    position[index] = it.positionInParent().x
                                }
                            )
                        }
                    }
                }
            }

            assertGuidelinesRtlPositions(position)
        }

    @Test
    fun testConstraintLayout_barriers_ltr() =
        with(rule.density) {
            val size = 200.toDp()
            val offset = 50.toDp()

            val position = Array(4) { 0f }
            rule.setContent {
                ConstraintLayout(Modifier.size(size)) {
                    val (box1, box2) = createRefs()
                    val guideline1 = createGuidelineFromAbsoluteLeft(offset)
                    val guideline2 = createGuidelineFromAbsoluteRight(offset)
                    Box(
                        Modifier.size(1.toDp()).constrainAs(box1) {
                            absoluteLeft.linkTo(guideline1)
                        }
                    )
                    Box(
                        Modifier.size(1.toDp()).constrainAs(box2) {
                            absoluteLeft.linkTo(guideline2)
                        }
                    )

                    val barriers =
                        arrayOf(
                            createStartBarrier(box1, box2),
                            createAbsoluteLeftBarrier(box1, box2),
                            createEndBarrier(box1, box2),
                            createAbsoluteRightBarrier(box1, box2)
                        )

                    barriers.forEachIndexed { index, barrier ->
                        val ref = createRef()
                        Box(
                            Modifier.size(1.dp)
                                .constrainAs(ref) { absoluteLeft.linkTo(barrier) }
                                .onGloballyPositioned { position[index] = it.positionInParent().x }
                        )
                    }
                }
            }

            assertBarriersLtrPositions(position)
        }

    @Test
    fun testConstraintLayout_json_barriers_ltr() =
        with(rule.density) {
            val size = 200.toDp()
            val offset = 50.toDp()

            val position = Array(4) { 0f }
            rule.setContent {
                ConstraintLayout(
                    constraintSet = ConstraintSet(getJsonBarriersContent(offset.value)),
                    Modifier.size(size)
                ) {
                    Box(Modifier.size(1.toDp()).layoutId("boxA"))
                    Box(Modifier.size(1.toDp()).layoutId("boxB"))
                    position.forEachIndexed { index, _ ->
                        Box(
                            Modifier.size(1.dp).layoutId("box$index").onGloballyPositioned {
                                position[index] = it.positionInParent().x
                            }
                        )
                    }
                }
            }

            assertBarriersLtrPositions(position)
        }

    @Test
    fun testConstraintLayout_barriers_rtl() =
        with(rule.density) {
            val size = 200.toDp()
            val offset = 50.toDp()

            val position = Array(4) { 0f }
            rule.setContent {
                CompositionLocalProvider(LocalLayoutDirection provides LayoutDirection.Rtl) {
                    ConstraintLayout(Modifier.size(size)) {
                        val (box1, box2) = createRefs()
                        val guideline1 = createGuidelineFromAbsoluteLeft(offset)
                        val guideline2 = createGuidelineFromAbsoluteRight(offset)
                        Box(
                            Modifier.size(1.toDp()).constrainAs(box1) {
                                absoluteLeft.linkTo(guideline1)
                            }
                        )
                        Box(
                            Modifier.size(1.toDp()).constrainAs(box2) {
                                absoluteLeft.linkTo(guideline2)
                            }
                        )

                        val barriers =
                            arrayOf(
                                createStartBarrier(box1, box2),
                                createAbsoluteLeftBarrier(box1, box2),
                                createEndBarrier(box1, box2),
                                createAbsoluteRightBarrier(box1, box2)
                            )

                        barriers.forEachIndexed { index, barrier ->
                            val ref = createRef()
                            Box(
                                Modifier.size(1.dp)
                                    .constrainAs(ref) { absoluteLeft.linkTo(barrier) }
                                    .onGloballyPositioned {
                                        position[index] = it.positionInParent().x
                                    }
                            )
                        }
                    }
                }
            }

            assertBarriersRtlPositions(position)
        }

    @Test
    fun testConstraintLayout_json_barriers_rtl() =
        with(rule.density) {
            val size = 200.toDp()
            val offset = 50.toDp()

            val position = Array(4) { 0f }
            rule.setContent {
                CompositionLocalProvider(LocalLayoutDirection provides LayoutDirection.Rtl) {
                    ConstraintLayout(
                        constraintSet = ConstraintSet(getJsonBarriersContent(offset.value)),
                        Modifier.size(size)
                    ) {
                        Box(Modifier.size(1.toDp()).layoutId("boxA"))
                        Box(Modifier.size(1.toDp()).layoutId("boxB"))
                        position.forEachIndexed { index, _ ->
                            Box(
                                Modifier.size(1.dp).layoutId("box$index").onGloballyPositioned {
                                    position[index] = it.positionInParent().x
                                }
                            )
                        }
                    }
                }
            }

            assertBarriersRtlPositions(position)
        }

    @Test
    fun testConstraintLayout_anchors_ltr() =
        with(rule.density) {
            val size = 200.toDp()
            val offset = 50.toDp()

            val position = Array(16) { 0f }
            rule.setContent {
                ConstraintLayout(Modifier.size(size)) {
                    val box = createRef()
                    val guideline = createGuidelineFromAbsoluteLeft(offset)
                    Box(Modifier.size(1.toDp()).constrainAs(box) { absoluteLeft.linkTo(guideline) })

                    val anchors = listAnchors(box)

                    anchors.forEachIndexed { index, anchor ->
                        val ref = createRef()
                        Box(
                            Modifier.size(1.toDp())
                                .constrainAs(ref) { anchor() }
                                .onGloballyPositioned { position[index] = it.positionInParent().x }
                        )
                    }
                }
            }

            assertAnchorsLtrPositions(position)
        }

    @Test
    fun testConstraintLayout_json_anchors_ltr() =
        with(rule.density) {
            val size = 200.toDp()
            val offset = 50.toDp()

            val position = Array(16) { 0f }
            rule.setContent {
                ConstraintLayout(
                    constraintSet = ConstraintSet(getJsonAnchorsContent(offset.value)),
                    Modifier.size(size)
                ) {
                    Box(Modifier.size(1.toDp()).layoutId("box"))
                    position.forEachIndexed { index, _ ->
                        Box(
                            Modifier.size(1.toDp()).layoutId("box$index").onGloballyPositioned {
                                position[index] = it.positionInParent().x
                            }
                        )
                    }
                }
            }

            assertAnchorsLtrPositions(position)
        }

    @Test
    fun testConstraintLayout_anchors_rtl() =
        with(rule.density) {
            val size = 200.toDp()
            val offset = 50.toDp()

            val position = Array(16) { 0f }
            rule.setContent {
                CompositionLocalProvider(LocalLayoutDirection provides LayoutDirection.Rtl) {
                    ConstraintLayout(Modifier.size(size)) {
                        val box = createRef()
                        val guideline = createGuidelineFromAbsoluteLeft(offset)
                        Box(
                            Modifier.size(1.toDp()).constrainAs(box) {
                                absoluteLeft.linkTo(guideline)
                            }
                        )

                        val anchors = listAnchors(box)

                        anchors.forEachIndexed { index, anchor ->
                            val ref = createRef()
                            Box(
                                Modifier.size(1.toDp())
                                    .constrainAs(ref) { anchor() }
                                    .onGloballyPositioned {
                                        position[index] = it.positionInParent().x
                                    }
                            )
                        }
                    }
                }
            }

            assertAnchorsRtlPositions(position)
        }
<<<<<<< HEAD

    @Test
    fun testConstraintLayout_json_anchors_rtl() =
        with(rule.density) {
            val size = 200.toDp()
            val offset = 50.toDp()

            val position = Array(16) { 0f }
            rule.setContent {
                CompositionLocalProvider(LocalLayoutDirection provides LayoutDirection.Rtl) {
                    ConstraintLayout(
                        constraintSet = ConstraintSet(getJsonAnchorsContent(offset.value)),
                        Modifier.size(size)
                    ) {
                        Box(Modifier.size(1.toDp()).layoutId("box"))
                        position.forEachIndexed { index, _ ->
                            Box(
                                Modifier.size(1.toDp()).layoutId("box$index").onGloballyPositioned {
                                    position[index] = it.positionInParent().x
                                }
                            )
                        }
                    }
                }
            }

            assertAnchorsRtlPositions(position)
        }

    @Test
    fun testConstraintLayout_barriers_margins() =
        with(rule.density) {
            val size = 200.toDp()
            val offset = 50.toDp()

=======

    @Test
    fun testConstraintLayout_json_anchors_rtl() =
        with(rule.density) {
            val size = 200.toDp()
            val offset = 50.toDp()

            val position = Array(16) { 0f }
            rule.setContent {
                CompositionLocalProvider(LocalLayoutDirection provides LayoutDirection.Rtl) {
                    ConstraintLayout(
                        constraintSet = ConstraintSet(getJsonAnchorsContent(offset.value)),
                        Modifier.size(size)
                    ) {
                        Box(Modifier.size(1.toDp()).layoutId("box"))
                        position.forEachIndexed { index, _ ->
                            Box(
                                Modifier.size(1.toDp()).layoutId("box$index").onGloballyPositioned {
                                    position[index] = it.positionInParent().x
                                }
                            )
                        }
                    }
                }
            }

            assertAnchorsRtlPositions(position)
        }

    @Test
    fun testConstraintLayout_barriers_margins() =
        with(rule.density) {
            val size = 200.toDp()
            val offset = 50.toDp()

>>>>>>> 3d4510a6
            val position = Array(2) { Offset(0f, 0f) }
            rule.setContent {
                ConstraintLayout(Modifier.size(size)) {
                    val box = createRef()
                    val guideline1 = createGuidelineFromAbsoluteLeft(offset)
                    val guideline2 = createGuidelineFromTop(offset)
                    Box(
                        Modifier.size(1.toDp()).constrainAs(box) {
                            absoluteLeft.linkTo(guideline1)
                            top.linkTo(guideline2)
                        }
                    )

                    val leftBarrier = createAbsoluteLeftBarrier(box, margin = 10.toDp())
                    val topBarrier = createTopBarrier(box, margin = 10.toDp())
                    val rightBarrier = createAbsoluteRightBarrier(box, margin = 10.toDp())
                    val bottomBarrier = createBottomBarrier(box, margin = 10.toDp())

                    Box(
                        Modifier.size(1.dp)
                            .constrainAs(createRef()) {
                                absoluteLeft.linkTo(leftBarrier)
                                top.linkTo(topBarrier)
                            }
                            .onGloballyPositioned { position[0] = it.positionInParent() }
                    )

                    Box(
                        Modifier.size(1.dp)
                            .constrainAs(createRef()) {
                                absoluteLeft.linkTo(rightBarrier)
                                top.linkTo(bottomBarrier)
                            }
                            .onGloballyPositioned { position[1] = it.positionInParent() }
                    )
                }
            }

            rule.runOnIdle {
                assertEquals(Offset(60f, 60f), position[0])
                assertEquals(Offset(61f, 61f), position[1])
            }
        }

    @Test
    fun links_canBeOverridden() {
        rule.setContent {
            ConstraintLayout(Modifier.width(10.dp)) {
                val box = createRef()
                Box(
                    Modifier.constrainAs(box) {
                            start.linkTo(parent.end)
                            start.linkTo(parent.start)
                        }
                        .onGloballyPositioned { assertEquals(0f, it.positionInParent().x) }
                )
            }
        }
        rule.waitForIdle()
    }

    @Test
    @Ignore
    fun chains_defaultOutsideConstraintsCanBeOverridden() =
        with(rule.density) {
            val size = 100.toDp()
            val boxSize = 10.toDp()
            val guidelinesOffset = 20.toDp()
            rule.setContent {
                ConstraintLayout(Modifier.size(size)) {
                    val (box1, box2) = createRefs()
                    val startGuideline = createGuidelineFromStart(guidelinesOffset)
                    val topGuideline = createGuidelineFromTop(guidelinesOffset)
                    val endGuideline = createGuidelineFromEnd(guidelinesOffset)
                    val bottomGuideline = createGuidelineFromBottom(guidelinesOffset)
                    createHorizontalChain(box1, box2, chainStyle = ChainStyle.SpreadInside)
                    createVerticalChain(box1, box2, chainStyle = ChainStyle.SpreadInside)
                    Box(
                        Modifier.size(boxSize)
                            .constrainAs(box1) {
                                start.linkTo(startGuideline)
                                top.linkTo(topGuideline)
                            }
                            .onGloballyPositioned {
                                assertEquals(20f, it.boundsInParent().left)
                                assertEquals(20f, it.boundsInParent().top)
                            }
                    )
                    Box(
                        Modifier.size(boxSize)
                            .constrainAs(box2) {
                                end.linkTo(endGuideline)
                                bottom.linkTo(bottomGuideline)
                            }
                            .onGloballyPositioned {
                                assertEquals(80f, it.boundsInParent().right)
                                assertEquals(80f, it.boundsInParent().bottom)
                            }
                    )
                }
            }
            rule.waitForIdle()
        }

    @Test(expected = Test.None::class)
    fun testConstraintLayout_inlineDSL_recompositionDoesNotCrash() {
        val first = mutableStateOf(true)
        rule.setContent {
            ConstraintLayout {
                val box = createRef()
                if (first.value) {
                    Box(Modifier.constrainAs(box) {})
                } else {
                    Box(Modifier.constrainAs(box) {})
                }
            }
        }
        rule.runOnIdle { first.value = false }
        rule.waitForIdle()
    }

    @Test(expected = Test.None::class)
    fun testConstraintLayout_ConstraintSetDSL_recompositionDoesNotCrash() {
        val first = mutableStateOf(true)
        rule.setContent {
            ConstraintLayout(
                ConstraintSet {
                    val box = createRefFor("box")
                    constrain(box) {}
                }
            ) {
                if (first.value) {
                    Box(Modifier.layoutId("box"))
                } else {
                    Box(Modifier.layoutId("box"))
                }
            }
        }
        rule.runOnIdle { first.value = false }
        rule.waitForIdle()
    }

    @Test(expected = Test.None::class)
    fun testConstraintLayout_inlineDSL_remeasureDoesNotCrash() {
        val first = mutableStateOf(true)
        rule.setContent {
            ConstraintLayout(if (first.value) Modifier else Modifier.padding(10.dp)) {
                Box(if (first.value) Modifier else Modifier.size(20.dp))
            }
        }
        rule.runOnIdle { first.value = false }
        rule.waitForIdle()
    }

    @Test(expected = Test.None::class)
    fun testConstraintLayout_ConstraintSetDSL_remeasureDoesNotCrash() {
        val first = mutableStateOf(true)
        rule.setContent {
            ConstraintLayout(
                modifier = if (first.value) Modifier else Modifier.padding(10.dp),
                constraintSet = ConstraintSet {}
            ) {
                Box(if (first.value) Modifier else Modifier.size(20.dp))
            }
        }
        rule.runOnIdle { first.value = false }
        rule.waitForIdle()
    }

    @Test
    fun testConstraintLayout_doesNotCrashWhenOnlyContentIsRecomposed() {
        var smallSize by mutableStateOf(true)
        rule.setContent {
            Box {
                ConstraintLayout {
                    val (box1, _) = createRefs()
                    createBottomBarrier(box1)
                    Box(Modifier.height(if (smallSize) 30.dp else 40.dp).constrainAs(box1) {})
                    Box(Modifier)
                }
            }
        }
        rule.runOnIdle { smallSize = false }
        rule.waitForIdle()
    }

    @Test
    fun testInspectorValue() {
        rule.setContent {
            ConstraintLayout(Modifier.width(10.dp)) {
                val ref = createRef()
                val block: ConstrainScope.() -> Unit = {}
                val modifier = Modifier.constrainAs(ref, block) as InspectableValue

                assertEquals("constrainAs", modifier.nameFallback)
                assertNull(modifier.valueOverride)
                val inspectableElements = modifier.inspectableElements.toList()
                assertEquals(2, inspectableElements.size)
                assertEquals(ValueElement("ref", ref), inspectableElements[0])
                assertEquals(ValueElement("constrainBlock", block), inspectableElements[1])
            }
        }
    }

    @Test
    fun testConstraintLayout_doesNotRemeasureUnnecessarily() {
        var first by mutableStateOf(true)
        var dslExecutions = 0
        rule.setContent {
            val dslExecuted = remember { { ++dslExecutions } }
            ConstraintLayout {
                val (box1) = createRefs()
                val box2 = createRef()
                val guideline = createGuidelineFromStart(0.5f)
                val barrier = createAbsoluteLeftBarrier(box1)

                // Make sure the content is reexecuted when first changes.
                @Suppress("UNUSED_EXPRESSION") first

                // If the reference changed, we would remeasure and reexecute the DSL.
                Box(Modifier.constrainAs(box1) {})
                // If the guideline, barrier or anchor changed or were inferred as un@Stable, we
                // would remeasure and reexecute the DSL.
                Box(
                    Modifier.constrainAs(box2) {
                        start.linkTo(box1.end)
                        end.linkTo(guideline)
                        start.linkTo(barrier)
                        dslExecuted()
                    }
                )
            }
        }
        rule.runOnIdle {
            assertEquals(1, dslExecutions)
            first = false
        }
        rule.runOnIdle { assertEquals(1, dslExecutions) }
    }

    @Test
    fun testConstraintLayout_doesRemeasure_whenHelpersChange_butConstraintsDont() {
        val size = 100
        val sizeDp = with(rule.density) { size.toDp() }
        var first by mutableStateOf(true)
        var box1Position = Offset(-1f, -1f)
        var box2Position = Offset(-1f, -1f)
        val box1PositionUpdater =
            Modifier.onGloballyPositioned { box1Position = it.positionInRoot() }
        val box2PositionUpdater =
            Modifier.onGloballyPositioned { box2Position = it.positionInRoot() }
        rule.setContent {
            ConstraintLayout {
                val (box1, box2) = createRefs()

                if (!first) {
                    createVerticalChain(box1, box2)
                }

                Box(Modifier.size(sizeDp).then(box1PositionUpdater).constrainAs(box1) {})
                Box(Modifier.size(sizeDp).then(box2PositionUpdater).constrainAs(box2) {})
            }
        }
        rule.runOnIdle {
            assertEquals(Offset.Zero, box1Position)
            assertEquals(Offset.Zero, box2Position)
            first = false
        }
        rule.runOnIdle {
            assertEquals(Offset.Zero, box1Position)
            assertEquals(Offset(0f, size.toFloat()), box2Position)
        }
    }

    @Test
    fun testConstraintLayout_doesRemeasure_whenHelpersDontChange_butConstraintsDo() {
        val size = 100
        val sizeDp = with(rule.density) { size.toDp() }
        var first by mutableStateOf(true)
        var box1Position = Offset(-1f, -1f)
        var box2Position = Offset(-1f, -1f)
        val box1PositionUpdater =
            Modifier.onGloballyPositioned { box1Position = it.positionInRoot() }
        val box2PositionUpdater =
            Modifier.onGloballyPositioned { box2Position = it.positionInRoot() }
        rule.setContent {
            ConstraintLayout {
                val (box1, box2) = createRefs()

                val topBarrier = createTopBarrier(box1)
                val bottomBarrier = createBottomBarrier(box1)

                Box(Modifier.size(sizeDp).then(box1PositionUpdater).constrainAs(box1) {})
                Box(
                    Modifier.size(sizeDp).then(box2PositionUpdater).constrainAs(box2) {
                        if (first) {
                            top.linkTo(topBarrier)
                        } else {
                            top.linkTo(bottomBarrier)
                        }
                    }
                )
            }
        }
        rule.runOnIdle {
            assertEquals(Offset.Zero, box1Position)
            assertEquals(Offset.Zero, box2Position)
            first = false
        }
        rule.runOnIdle {
            assertEquals(Offset.Zero, box1Position)
            assertEquals(Offset(0f, size.toFloat()), box2Position)
        }
    }

    @Test
    fun testConstraintLayout_updates_whenConstraintSetChanges() =
        with(rule.density) {
            val box1Size = 20
            var first by mutableStateOf(true)
            val constraintSet1 = ConstraintSet {
                val box1 = createRefFor("box1")
                val box2 = createRefFor("box2")
                constrain(box2) { start.linkTo(box1.end) }
            }
            val constraintSet2 = ConstraintSet {
                val box1 = createRefFor("box1")
                val box2 = createRefFor("box2")
                constrain(box2) { top.linkTo(box1.bottom) }
            }

            var box2Position = IntOffset.Zero
            rule.setContent {
                ConstraintLayout(if (first) constraintSet1 else constraintSet2) {
                    Box(Modifier.size(box1Size.toDp()).layoutId("box1"))
                    Box(
                        Modifier.layoutId("box2").onGloballyPositioned {
                            box2Position = it.positionInRoot().round()
                        }
                    )
                }
            }

            rule.runOnIdle {
                assertEquals(IntOffset(box1Size, 0), box2Position)
                first = false
            }

            rule.runOnIdle { assertEquals(IntOffset(0, box1Size), box2Position) }
        }

    @Test
    fun testConstraintLayout_doesNotRebuildFromDsl_whenResizedOnly() {
        var size by mutableStateOf(100.dp)
        var builds = 0
        rule.setContent {
            val onBuild = remember { { ++builds } }
            ConstraintLayout(Modifier.size(size)) {
                val box = createRef()
                Box(Modifier.constrainAs(box) { onBuild() })
            }
        }

        rule.runOnIdle {
            assertEquals(1, builds)
            size = 200.dp
        }

        rule.runOnIdle { assertEquals(1, builds) }
    }

    @Test
    fun testConstraintLayout_rebuildsConstraintSet_whenHelpersChange() =
        with(rule.density) {
            var offset by mutableStateOf(10.dp)
            var builds = 0
            var obtainedX = 0f
            rule.setContent {
                ConstraintLayout {
                    val box = createRef()
                    val g = createGuidelineFromStart(offset)
                    Box(
                        Modifier.constrainAs(box) {
                                start.linkTo(g)
                                ++builds
                            }
                            .onGloballyPositioned { obtainedX = it.positionInRoot().x }
                    )
                }
            }

            rule.runOnIdle {
                assertEquals(offset.roundToPx().toFloat(), obtainedX)
                offset = 20.dp
                assertEquals(1, builds)
            }

            rule.runOnIdle {
                assertEquals(offset.roundToPx().toFloat(), obtainedX)
                assertEquals(2, builds)
            }
        }

    @Test
    fun testConstraintLayout_doesNotRecomposeAgain_whenHelpersChange() {
        var offset by mutableStateOf(10.dp)
        var compositions = 0
        rule.setContent {
            ConstraintLayout {
                ++compositions
                val box = createRef()
                val g = createGuidelineFromStart(offset)
                Box(Modifier.constrainAs(box) { start.linkTo(g) })
            }
        }

        rule.runOnIdle {
            offset = 20.dp
            assertEquals(1, compositions)
        }

        rule.runOnIdle { assertEquals(2, compositions) }
    }

    @Test
    fun testConstraintLayout_rebuilds_whenLambdaChanges() =
        with(rule.density) {
            var first by mutableStateOf(true)
            var obtainedX = 0f
            rule.setContent {
                ConstraintLayout {
                    val l1 =
                        remember<ConstrainScope.() -> Unit> {
                            { start.linkTo(parent.start, 10.dp) }
                        }
                    val l2 =
                        remember<ConstrainScope.() -> Unit> {
                            { start.linkTo(parent.start, 20.dp) }
                        }
                    val box = createRef()
                    Box(
                        Modifier.constrainAs(box, if (first) l1 else l2).onGloballyPositioned {
                            obtainedX = it.positionInRoot().x
                        }
                    )
                }
            }

            rule.runOnIdle {
                assertEquals(10.dp.roundToPx().toFloat(), obtainedX)
                first = false
            }

            rule.runOnIdle { assertEquals(20.dp.roundToPx().toFloat(), obtainedX) }
        }

    @Test
    fun testConstraintLayout_updates_whenConstraintSetChangesConstraints() =
        with(rule.density) {
            val box1Size = 20
            var first by mutableStateOf(true)

            var box2Position = IntOffset.Zero
            rule.setContent {
                val constraintSet = ConstraintSet {
                    val box1 = createRefFor("box1")
                    val box2 = createRefFor("box2")
                    constrain(box2) {
                        if (first) start.linkTo(box1.end) else top.linkTo(box1.bottom)
                    }
                }
                ConstraintLayout(constraintSet) {
                    Box(Modifier.size(box1Size.toDp()).layoutId("box1"))
                    Box(
                        Modifier.layoutId("box2").onGloballyPositioned {
                            box2Position = it.positionInRoot().round()
                        }
                    )
                }
            }

            rule.runOnIdle {
                assertEquals(IntOffset(box1Size, 0), box2Position)
                first = false
            }

            rule.runOnIdle { assertEquals(IntOffset(0, box1Size), box2Position) }
        }

    @Test
    fun testConstraintLayout_doesNotUpdate_withRememberConstraintSet() =
        with(rule.density) {
            val box1Size = 20
            var first by mutableStateOf(true)
            var compCount = 0

            var box2Position = IntOffset.Zero
            rule.setContent {
                // ConstraintSet should be immutable and shouldn't recompose if "remembered"
                val constraintSet = remember {
                    ConstraintSet {
                        val box1 = createRefFor("box1")
                        val box2 = createRefFor("box2")
                        constrain(box2) {
                            if (first) start.linkTo(box1.end) else top.linkTo(box1.bottom)
                        }
                    }
                }
                compCount++
                ConstraintLayout(constraintSet) {
                    Box(Modifier.size(box1Size.toDp()).layoutId("box1"))
                    Box(
                        Modifier.layoutId("box2").onGloballyPositioned {
                            box2Position = it.positionInRoot().round()
                        }
                    )
                }
            }

            rule.runOnIdle {
                assertEquals(IntOffset(box1Size, 0), box2Position)
                assertEquals(1, compCount)
                first = false
            }

            rule.runOnIdle {
                assertEquals(IntOffset(box1Size, 0), box2Position)
                assertEquals(2, compCount)
            }
        }

    @Test
    fun testClearDerivedConstraints_withConstraintSet() {
        var startOrEnd by mutableStateOf(true)
        val boxTag = "box1"
        rule.setContent {
            val start = remember {
                ConstraintSet {
                    constrain(createRefFor(boxTag)) {
                        width = Dimension.value(20.dp)
                        height = Dimension.value(20.dp)
                        start.linkTo(parent.start, 10.dp)
                        bottom.linkTo(parent.bottom, 10.dp)
                    }
                }
            }
            val end = remember {
                ConstraintSet(start) {
                    constrain(createRefFor(boxTag)) {
                        clearConstraints()
                        top.linkTo(parent.top, 5.dp)
                        end.linkTo(parent.end, 5.dp)
                    }
                }
            }
            ConstraintLayout(
                modifier = Modifier.size(200.dp),
                constraintSet = if (startOrEnd) start else end
            ) {
                Box(modifier = Modifier.background(Color.Red).testTag(boxTag).layoutId(boxTag))
            }
        }
        rule.waitForIdle()
        rule.onNodeWithTag(boxTag).assertPositionInRootIsEqualTo(10.dp, 170.dp)
        rule.runOnIdle { startOrEnd = !startOrEnd }
        rule.waitForIdle()
        rule.onNodeWithTag(boxTag).assertPositionInRootIsEqualTo(175.dp, 5.dp)
    }

    @Test
    fun testLayoutReference_withConstraintSet() =
        with(rule.density) {
            val rootSizePx = 500
            val boxSizePx = 100
            val g1DistancePx = 50
            val marginToHelper = 10

            val boxTag1 = "box1"
            val boxTag2 = "box2"

            var boxPosition1 = IntOffset.Zero
            var boxPosition2 = IntOffset.Zero

            val constraintSet = ConstraintSet {
                val box1 = createRefFor(boxTag1)
                val g1 = createGuidelineFromEnd(g1DistancePx.toDp())
                val b1 = createEndBarrier(g1.reference, box1)

                constrain(box1) {
                    width = Dimension.value(boxSizePx.toDp())
                    height = Dimension.value(boxSizePx.toDp())
                    top.linkTo(parent.top)
                    end.linkTo(g1, marginToHelper.toDp())
                }
                constrain(createRefFor(boxTag2)) {
                    width = Dimension.value(boxSizePx.toDp())
                    height = Dimension.value(boxSizePx.toDp())
                    top.linkTo(parent.top)
                    start.linkTo(b1, marginToHelper.toDp())
                }
            }
            rule.setContent {
                ConstraintLayout(
                    modifier = Modifier.size(rootSizePx.toDp()),
                    constraintSet = constraintSet
                ) {
                    Box(
                        modifier =
                            Modifier.layoutTestId(boxTag1)
                                .background(Color.Red)
                                .onGloballyPositioned { boxPosition1 = it.positionInRoot().round() }
                    )
                    Box(
                        modifier =
                            Modifier.layoutTestId(boxTag2)
                                .background(Color.Blue)
                                .onGloballyPositioned { boxPosition2 = it.positionInRoot().round() }
                    )
                }
            }
            rule.waitForIdle()

            assertEquals(rootSizePx - g1DistancePx - marginToHelper - boxSizePx, boxPosition1.x)
            assertEquals(0, boxPosition1.y)

            assertEquals(rootSizePx - g1DistancePx + marginToHelper, boxPosition2.x)
            assertEquals(0, boxPosition2.y)
        }

    @Test
    fun testLayoutReference_withInlineDsl() =
        with(rule.density) {
            val rootSizePx = 500
            val boxSizePx = 100
            val g1DistancePx = 50
            val marginToHelper = 10

            val boxTag1 = "box1"
            val boxTag2 = "box2"

            var boxPosition1 = IntOffset.Zero
            var boxPosition2 = IntOffset.Zero
            rule.setContent {
                ConstraintLayout(modifier = Modifier.size(rootSizePx.toDp())) {
                    val (box1, box2) = createRefs()
                    val g1 = createGuidelineFromEnd(g1DistancePx.toDp())
                    val b1 = createEndBarrier(g1.reference, box1)
                    Box(
                        modifier =
                            Modifier.constrainAs(box1) {
                                    width = Dimension.value(boxSizePx.toDp())
                                    height = Dimension.value(boxSizePx.toDp())
                                    top.linkTo(parent.top)
                                    end.linkTo(g1, marginToHelper.toDp())
                                }
                                .layoutTestId(boxTag1)
                                .background(Color.Red)
                                .onGloballyPositioned { boxPosition1 = it.positionInRoot().round() }
                    )
                    Box(
                        modifier =
                            Modifier.constrainAs(box2) {
                                    width = Dimension.value(boxSizePx.toDp())
                                    height = Dimension.value(boxSizePx.toDp())
                                    top.linkTo(parent.top)
                                    start.linkTo(b1, marginToHelper.toDp())
                                }
                                .layoutTestId(boxTag2)
                                .background(Color.Blue)
                                .onGloballyPositioned { boxPosition2 = it.positionInRoot().round() }
                    )
                }
            }
            rule.waitForIdle()

            assertEquals(rootSizePx - g1DistancePx - marginToHelper - boxSizePx, boxPosition1.x)
            assertEquals(0, boxPosition1.y)

            assertEquals(rootSizePx - g1DistancePx + marginToHelper, boxPosition2.x)
            assertEquals(0, boxPosition2.y)
        }

    @Test
    fun testBias_withConstraintSet() {
        val rootSize = 100.dp
        val boxSize = 10.dp
        val horBias = 0.2f
        val verBias = 1f - horBias
        rule.setContent {
            ConstraintLayout(
                modifier = Modifier.size(rootSize),
                constraintSet =
                    ConstraintSet {
                        constrain(createRefFor("box")) {
                            width = Dimension.value(boxSize)
                            height = Dimension.value(boxSize)

                            centerTo(parent)
                            horizontalBias = horBias
                            verticalBias = verBias
                        }
                    }
            ) {
                Box(modifier = Modifier.background(Color.Red).layoutTestId("box"))
            }
        }
        rule.waitForIdle()
        rule
            .onNodeWithTag("box")
            .assertPositionInRootIsEqualTo((rootSize - boxSize) * 0.2f, (rootSize - boxSize) * 0.8f)
    }

    @Test
    fun testBias_withInlineDsl() {
        val rootSize = 100.dp
        val boxSize = 10.dp
        val horBias = 0.2f
        val verBias = 1f - horBias
        rule.setContent {
            ConstraintLayout(Modifier.size(rootSize)) {
                val box = createRef()
                Box(
                    modifier =
                        Modifier.background(Color.Red)
                            .constrainAs(box) {
                                width = Dimension.value(boxSize)
                                height = Dimension.value(boxSize)

                                centerTo(parent)
                                horizontalBias = horBias
                                verticalBias = verBias
                            }
                            .layoutTestId("box")
                )
            }
        }
        rule.waitForIdle()
        rule
            .onNodeWithTag("box")
            .assertPositionInRootIsEqualTo((rootSize - boxSize) * 0.2f, (rootSize - boxSize) * 0.8f)
    }

    @Test
    fun testConstraintSet_multipleRefs() =
        with(rule.density) {
            val rootSize = 50
            val boxSize = 20
            val margin = 10
            val positions = Array(3) { IntOffset.Zero }
            rule.setContent {
                ConstraintLayout(
                    constraintSet =
                        ConstraintSet {
                            // Note that not enough IDs were provided, box2 will have a generated ID
                            val (box0, box1, box2) = createRefsFor("box0", "box1")

                            constrain(box0, box1) {
                                width = boxSize.toDp().asDimension()
                                height = boxSize.toDp().asDimension()
                                top.linkTo(parent.top, margin.toDp())
                                start.linkTo(parent.start, margin.toDp())
                            }
                            constrain(box2) {
                                width = boxSize.toDp().asDimension()
                                height = boxSize.toDp().asDimension()

                                top.linkTo(box0.bottom)
                                start.linkTo(box0.end)
                            }
                        },
                    Modifier.size(rootSize.toDp())
                ) {
                    Box(
                        Modifier.layoutId("box0").onGloballyPositioned {
                            positions[0] = it.positionInRoot().round()
                        }
                    )
                    Box(
                        Modifier.layoutId("box1").onGloballyPositioned {
                            positions[1] = it.positionInRoot().round()
                        }
                    )
                    Box(
                        Modifier
                            // Generated id, tho normally, the user wouldn't know what the ID is
                            .layoutId("androidx.constraintlayout.id0")
                            .onGloballyPositioned { positions[2] = it.positionInRoot().round() }
                    )
                }
<<<<<<< HEAD
            }
            rule.waitForIdle()
            assertEquals(IntOffset(margin, margin), positions[0])
            assertEquals(IntOffset(margin, margin), positions[1])
            assertEquals(IntOffset(margin + boxSize, margin + boxSize), positions[2])
        }

    @Test
    fun testLinkToBias_withInlineDsl_rtl() =
        with(rule.density) {
            val rootSize = 200
            val boxSize = 20
            val box1Bias = 0.2f
            val box2Bias = 0.2f

            var box1Position = IntOffset.Zero
            var box2Position = IntOffset.Zero
            rule.setContent {
                CompositionLocalProvider(LocalLayoutDirection.provides(LayoutDirection.Rtl)) {
                    ConstraintLayout(Modifier.size(rootSize.toDp())) {
                        val (box1Ref, box2Ref) = createRefs()

                        Box(
                            modifier =
                                Modifier.background(Color.Red)
                                    .constrainAs(box1Ref) {
                                        width = Dimension.value(boxSize.toDp())
                                        height = Dimension.value(boxSize.toDp())

                                        centerTo(parent)
                                        horizontalBias = box1Bias // unaffected by Rtl
                                    }
                                    .onGloballyPositioned {
                                        box1Position = it.positionInRoot().round()
                                    }
                        )
                        Box(
                            modifier =
                                Modifier.background(Color.Blue)
                                    .constrainAs(box2Ref) {
                                        width = Dimension.value(boxSize.toDp())
                                        height = Dimension.value(boxSize.toDp())

                                        top.linkTo(box1Ref.bottom)
                                        linkTo(
                                            start = parent.start,
                                            end = box1Ref.start,
                                            startMargin = 0.dp,
                                            endMargin = 0.dp,
                                            startGoneMargin = 0.dp,
                                            endGoneMargin = 0.dp,
                                            bias = box2Bias // affected by Rtl
                                        )
                                    }
                                    .onGloballyPositioned {
                                        box2Position = it.positionInRoot().round()
                                    }
                        )
                    }
                }
            }

            rule.runOnIdle {
                val expectedBox1X = (rootSize - boxSize) * box1Bias
                val expectedBox1Y = (rootSize * 0.5f) - (boxSize * 0.5f)
                assertEquals(Offset(expectedBox1X, expectedBox1Y).round(), box1Position)

                val expectedBox1End = expectedBox1X + boxSize
                val expectedBox2X =
                    (rootSize - expectedBox1End - boxSize) * (1f - box2Bias) + expectedBox1End
                assertEquals(Offset(expectedBox2X, expectedBox1Y + boxSize).round(), box2Position)
=======
>>>>>>> 3d4510a6
            }
            rule.waitForIdle()
            assertEquals(IntOffset(margin, margin), positions[0])
            assertEquals(IntOffset(margin, margin), positions[1])
            assertEquals(IntOffset(margin + boxSize, margin + boxSize), positions[2])
        }

    @Test
<<<<<<< HEAD
    fun testContentRecomposition_withConstraintSet() =
        with(rule.density) {
            var constraintLayoutCompCount = 0

            val baseWidth = 10
            val box0WidthMultiplier = mutableStateOf(2)
            val boxHeight = 30
            rule.setContent {
                ++constraintLayoutCompCount
                ConstraintLayout(
                    constraintSet =
                        ConstraintSet {
                            val (box0, box1) = createRefsFor("box0", "box1")
                            constrain(box0) {
                                // previously, preferredWrapContent would fail if only the content
                                // recomposed
                                width = Dimension.preferredWrapContent

=======
    fun testLinkToBias_withInlineDsl_rtl() =
        with(rule.density) {
            val rootSize = 200
            val boxSize = 20
            val box1Bias = 0.2f
            val box2Bias = 0.2f

            var box1Position = IntOffset.Zero
            var box2Position = IntOffset.Zero
            rule.setContent {
                CompositionLocalProvider(LocalLayoutDirection.provides(LayoutDirection.Rtl)) {
                    ConstraintLayout(Modifier.size(rootSize.toDp())) {
                        val (box1Ref, box2Ref) = createRefs()

                        Box(
                            modifier =
                                Modifier.background(Color.Red)
                                    .constrainAs(box1Ref) {
                                        width = Dimension.value(boxSize.toDp())
                                        height = Dimension.value(boxSize.toDp())

                                        centerTo(parent)
                                        horizontalBias = box1Bias // unaffected by Rtl
                                    }
                                    .onGloballyPositioned {
                                        box1Position = it.positionInRoot().round()
                                    }
                        )
                        Box(
                            modifier =
                                Modifier.background(Color.Blue)
                                    .constrainAs(box2Ref) {
                                        width = Dimension.value(boxSize.toDp())
                                        height = Dimension.value(boxSize.toDp())

                                        top.linkTo(box1Ref.bottom)
                                        linkTo(
                                            start = parent.start,
                                            end = box1Ref.start,
                                            startMargin = 0.dp,
                                            endMargin = 0.dp,
                                            startGoneMargin = 0.dp,
                                            endGoneMargin = 0.dp,
                                            bias = box2Bias // affected by Rtl
                                        )
                                    }
                                    .onGloballyPositioned {
                                        box2Position = it.positionInRoot().round()
                                    }
                        )
                    }
                }
            }

            rule.runOnIdle {
                val expectedBox1X = (rootSize - boxSize) * box1Bias
                val expectedBox1Y = (rootSize * 0.5f) - (boxSize * 0.5f)
                assertEquals(Offset(expectedBox1X, expectedBox1Y).round(), box1Position)

                val expectedBox1End = expectedBox1X + boxSize
                val expectedBox2X =
                    (rootSize - expectedBox1End - boxSize) * (1f - box2Bias) + expectedBox1End
                assertEquals(Offset(expectedBox2X, expectedBox1Y + boxSize).round(), box2Position)
            }
        }

    @Test
    fun testContentRecomposition_withConstraintSet() =
        with(rule.density) {
            var constraintLayoutCompCount = 0

            val baseWidth = 10
            val box0WidthMultiplier = mutableStateOf(2)
            val boxHeight = 30
            rule.setContent {
                ++constraintLayoutCompCount
                ConstraintLayout(
                    constraintSet =
                        ConstraintSet {
                            val (box0, box1) = createRefsFor("box0", "box1")
                            constrain(box0) {
                                // previously, preferredWrapContent would fail if only the content
                                // recomposed
                                width = Dimension.preferredWrapContent

>>>>>>> 3d4510a6
                                start.linkTo(parent.start)
                                end.linkTo(parent.end)
                                horizontalBias = 0f

                                top.linkTo(parent.top)
                            }
                            constrain(box1) {
                                width = Dimension.fillToConstraints
                                height = Dimension.wrapContent
                                start.linkTo(box0.start)
                                end.linkTo(box0.end)
                                horizontalBias = 0f

                                top.linkTo(box0.bottom)
                            }
                        }
                ) {
                    Box(
                        Modifier.height(boxHeight.toDp())
                            .width((baseWidth * box0WidthMultiplier.value).toDp())
                            .layoutTestId("box0")
                            .background(Color.Red)
                    )
                    Box(
                        Modifier.height(boxHeight.toDp())
                            .layoutTestId("box1")
                            .background(Color.Blue)
                    )
                }
            }
            rule.waitForIdle()

            rule.onNodeWithTag("box0").apply {
                assertPositionInRootIsEqualTo(0.dp, 0.dp)
                assertWidthIsEqualTo(20.toDp()) // (box0WidthMultiplier.value * baseWidth).toDp()
            }
            rule.onNodeWithTag("box1").apply {
                assertPositionInRootIsEqualTo(0.dp, boxHeight.toDp())
                assertWidthIsEqualTo(20.toDp()) // (box0WidthMultiplier.value * baseWidth).toDp()
            }

            box0WidthMultiplier.value = 3
            rule.waitForIdle()

            rule.onNodeWithTag("box0").apply {
                assertPositionInRootIsEqualTo(0.dp, 0.dp)
                assertWidthIsEqualTo(30.toDp()) // (box0WidthMultiplier.value * baseWidth).toDp()
            }
            rule.onNodeWithTag("box1").apply {
                assertPositionInRootIsEqualTo(0.dp, boxHeight.toDp())
                assertWidthIsEqualTo(30.toDp()) // (box0WidthMultiplier.value * baseWidth).toDp()
            }

            box0WidthMultiplier.value = 1
            rule.waitForIdle()

            rule.onNodeWithTag("box0").apply {
                assertPositionInRootIsEqualTo(0.dp, 0.dp)
                assertWidthIsEqualTo(10.toDp()) // (box0WidthMultiplier.value * baseWidth).toDp()
            }
            rule.onNodeWithTag("box1").apply {
                assertPositionInRootIsEqualTo(0.dp, boxHeight.toDp())
                assertWidthIsEqualTo(10.toDp()) // (box0WidthMultiplier.value * baseWidth).toDp()
            }

            assertEquals(1, constraintLayoutCompCount)
        }

    @Test
    fun testContentRecomposition_withInlineModifier() =
        with(rule.density) {
            var constraintLayoutCompCount = 0

            val baseWidth = 10
            val box0WidthMultiplier = mutableStateOf(2)
            val boxHeight = 30
            rule.setContent {
                ++constraintLayoutCompCount
                ConstraintLayout {
                    val (box0, box1) = createRefs()
                    Box(
                        Modifier.height(boxHeight.toDp())
                            .width((baseWidth * box0WidthMultiplier.value).toDp())
                            .constrainAs(box0) {
                                // previously, preferredWrapContent would fail if only the content
                                // recomposed
                                width = Dimension.preferredWrapContent

                                start.linkTo(parent.start)
                                end.linkTo(parent.end)
                                horizontalBias = 0f

                                top.linkTo(parent.top)
                            }
                            .testTag("box0")
                            .background(Color.Red)
                    )
                    Box(
                        Modifier.height(boxHeight.toDp())
                            .constrainAs(box1) {
                                width = Dimension.fillToConstraints
                                height = Dimension.wrapContent
                                start.linkTo(box0.start)
                                end.linkTo(box0.end)
                                horizontalBias = 0f

                                top.linkTo(box0.bottom)
                            }
                            .testTag("box1")
                            .background(Color.Blue)
                    )
                }
            }
            rule.waitForIdle()

            rule.onNodeWithTag("box0").apply {
                assertPositionInRootIsEqualTo(0.dp, 0.dp)
                assertWidthIsEqualTo(20.toDp()) // (box0WidthMultiplier.value * baseWidth).toDp()
            }
            rule.onNodeWithTag("box1").apply {
                assertPositionInRootIsEqualTo(0.dp, boxHeight.toDp())
                assertWidthIsEqualTo(20.toDp()) // (box0WidthMultiplier.value * baseWidth).toDp()
            }

            box0WidthMultiplier.value = 3
            rule.waitForIdle()

            rule.onNodeWithTag("box0").apply {
                assertPositionInRootIsEqualTo(0.dp, 0.dp)
                assertWidthIsEqualTo(30.toDp()) // (box0WidthMultiplier.value * baseWidth).toDp()
            }
            rule.onNodeWithTag("box1").apply {
                assertPositionInRootIsEqualTo(0.dp, boxHeight.toDp())
                assertWidthIsEqualTo(30.toDp()) // (box0WidthMultiplier.value * baseWidth).toDp()
            }

            box0WidthMultiplier.value = 1
            rule.waitForIdle()

            rule.onNodeWithTag("box0").apply {
                assertPositionInRootIsEqualTo(0.dp, 0.dp)
                assertWidthIsEqualTo(10.toDp()) // (box0WidthMultiplier.value * baseWidth).toDp()
            }
            rule.onNodeWithTag("box1").apply {
                assertPositionInRootIsEqualTo(0.dp, boxHeight.toDp())
                assertWidthIsEqualTo(10.toDp()) // (box0WidthMultiplier.value * baseWidth).toDp()
            }

            assertEquals(1, constraintLayoutCompCount)
        }

    @Test
    fun testBaselineConstraints() =
        with(rule.density) {
            fun Modifier.withBaseline() =
                this.layout { measurable, constraints ->
                    val placeable = measurable.measure(constraints)
                    val halfHeight = (placeable.height / 2f).roundToInt()
                    layout(
                        width = placeable.width,
                        height = placeable.height,
                        alignmentLines = mapOf(FirstBaseline to halfHeight)
                    ) {
                        placeable.place(0, 0)
                    }
                }

            val boxSize = 10
            val box1Margin = 13
            val box2Margin = -7f

            var box1Position = IntOffset.Zero
            var box2Position = IntOffset.Zero
            rule.setContent {
                ConstraintLayout {
                    val (box1, box2) = createRefs()
                    Box(
                        Modifier.size(boxSize.toDp())
                            .withBaseline()
                            .constrainAs(box1) {
                                baseline.linkTo(parent.top, box1Margin.toDp())
                                start.linkTo(parent.start)
                            }
                            .onGloballyPositioned { box1Position = it.positionInRoot().round() }
                    )
                    Box(
                        Modifier.size(boxSize.toDp())
                            .withBaseline()
                            .constrainAs(box2) { top.linkTo(box1.baseline, box2Margin.toDp()) }
                            .onGloballyPositioned { box2Position = it.positionInRoot().round() }
                    )
                }
            }
            val expectedBox1Y = box1Margin - (boxSize * 0.5f).roundToInt()
            val expectedBox2Y = expectedBox1Y + box2Margin + (boxSize * 0.5f).toInt()
            rule.runOnIdle {
                assertEquals(IntOffset(0, expectedBox1Y), box1Position)
                assertEquals(IntOffset(0, expectedBox2Y.roundToInt()), box2Position)
            }
        }

    @Test
    fun testConstraintLayout_withParentIntrinsics() =
        with(rule.density) {
            val rootBoxWidth = 200
            val box1Size = 40
            val box2Size = 70

            var rootSize = IntSize.Zero
            var clSize = IntSize.Zero
            var box1Position = IntOffset.Zero
            var box2Position = IntOffset.Zero

            rule.setContent {
                Box(
                    modifier =
                        Modifier.width(rootBoxWidth.toDp())
                            .height(IntrinsicSize.Max)
                            .background(Color.LightGray)
                            .onGloballyPositioned { rootSize = it.size }
                ) {
                    ConstraintLayout(
                        modifier =
                            Modifier.fillMaxWidth()
                                .wrapContentHeight()
                                .background(Color.Yellow)
                                .onGloballyPositioned { clSize = it.size }
                    ) {
                        val (one, two) = createRefs()
                        val horChain =
                            createHorizontalChain(one, two, chainStyle = ChainStyle.Packed(0f))
                        constrain(horChain) {
                            start.linkTo(parent.start)
                            end.linkTo(parent.end)
                        }
                        Box(
                            Modifier.size(box1Size.toDp())
                                .background(Color.Green)
                                .constrainAs(one) {
                                    top.linkTo(parent.top)
                                    bottom.linkTo(parent.bottom)
                                }
                                .onGloballyPositioned { box1Position = it.positionInRoot().round() }
                        )
                        Box(
                            Modifier.size(box2Size.toDp())
                                .background(Color.Red)
                                .constrainAs(two) {
                                    width = Dimension.preferredWrapContent
                                    top.linkTo(parent.top)
                                    bottom.linkTo(parent.bottom)
                                }
                                .onGloballyPositioned { box2Position = it.positionInRoot().round() }
                        )
                    }
                }
            }

            val expectedSize = IntSize(rootBoxWidth, box2Size)
            val expectedBox1Y = ((box2Size / 2f) - (box1Size / 2f)).roundToInt()
            rule.runOnIdle {
                assertEquals(expectedSize, rootSize)
                assertEquals(expectedSize, clSize)
                assertEquals(IntOffset(0, expectedBox1Y), box1Position)
                assertEquals(IntOffset(box1Size, 0), box2Position)
            }
        }

    @Test
    fun testTranslationXY_withDsl() =
        with(rule.density) {
            val rootSizePx = 100
            val boxSizePx = 10
            val translationXPx = 7
            val translationYPx = 9

            var position = IntOffset.Zero

            rule.setContent {
                ConstraintLayout(Modifier.size(rootSizePx.toDp())) {
                    val boxRef = createRef()
                    Box(
                        Modifier.constrainAs(boxRef) {
                                width = boxSizePx.toDp().asDimension()
                                height = boxSizePx.toDp().asDimension()
                                centerTo(parent)

                                translationX = translationXPx.toDp()
                                translationY = translationYPx.toDp()
                            }
                            .onPlaced {
                                // TODO: Figure out a way to test `translationZ` i.e.:
                                // `shadowElevation`
                                position = it.boundsInParent().topLeft.round()
                            }
                    )
                }
            }

            rule.runOnIdle {
                assertEquals(
                    Offset(
                            (rootSizePx - boxSizePx) / 2f + translationXPx,
                            (rootSizePx - boxSizePx) / 2f + translationYPx,
                        )
                        .round(),
                    position
                )
            }
        }

    @Test
    fun testTranslationXY_withJson() =
        with(rule.density) {
            val rootSizePx = 100
            val boxSizePx = 10
            val translationXPx = 7
            val translationYPx = 9

            var position = IntOffset.Zero

            rule.setContent {
                ConstraintLayout(
                    constraintSet =
                        ConstraintSet(
                            """
                    {
                      box: {
                        width: ${boxSizePx.toDp().value},
                        height: ${boxSizePx.toDp().value},
                        center: 'parent',
                        translationX: ${translationXPx.toDp().value},
                        translationY: ${translationYPx.toDp().value}
                      }
                    }
                """
                                .trimIndent()
                        ),
                    Modifier.size(rootSizePx.toDp())
                ) {
                    Box(
                        Modifier.layoutId("box").onPlaced {
                            // TODO: Figure out a way to test `translationZ` i.e.: `shadowElevation`
                            position = it.boundsInParent().topLeft.round()
                        }
                    )
                }
            }

            rule.runOnIdle {
                assertEquals(
                    Offset(
                            (rootSizePx - boxSizePx) / 2f + translationXPx,
                            (rootSizePx - boxSizePx) / 2f + translationYPx,
                        )
                        .round(),
                    position
                )
            }
        }

    // Required for bitmap evaluation.
    @SdkSuppress(minSdkVersion = Build.VERSION_CODES.Q)
    @Test
    fun testVisibility_withInlineDsl() =
        with(rule.density) {
            val rootSizePx = 100
            val boxSizePx = 10
            var box1Position = IntOffset.Zero
            val expectedInitialBox1Position =
                Offset((rootSizePx + boxSizePx) / 2f, (rootSizePx - boxSizePx) / 2f).round()

            val boxVisibility = mutableStateOf(Visibility.Visible)

            rule.setContent {
                ConstraintLayout(Modifier.size(rootSizePx.toDp())) {
                    val (box0, box1) = createRefs()

                    Box(
                        Modifier.testTag("box0")
                            .constrainAs(box0) {
                                centerTo(parent)
                                visibility = boxVisibility.value
                            }
                            .background(Color.Red)
                    ) {
                        Box(Modifier.size(boxSizePx.toDp()))
                    }
                    Box(
                        Modifier.testTag("box1")
                            .constrainAs(box1) {
                                width = boxSizePx.toDp().asDimension()
                                height = boxSizePx.toDp().asDimension()

                                top.linkTo(box0.top)
                                start.linkTo(box0.end)
                            }
                            .background(Color.Blue)
                            .onGloballyPositioned { box1Position = it.positionInParent().round() }
                    )
                }
            }
            rule.waitForIdle()

            var color = rule.onNodeWithTag("box0").captureToImage().asAndroidBitmap().getColor(5, 5)
            assertEquals(Color.Red.toArgb(), color.toArgb())
            assertEquals(expectedInitialBox1Position, box1Position)

            boxVisibility.value = Visibility.Invisible
            rule.waitForIdle()

            color = rule.onNodeWithTag("box0").captureToImage().asAndroidBitmap().getColor(5, 5)
            assertNotEquals(Color.Red.toArgb(), color.toArgb())
            assertEquals(expectedInitialBox1Position, box1Position)

            boxVisibility.value = Visibility.Gone
            rule.waitForIdle()

            // Dp.Unspecified since Gone Composables are not placed
            rule.onNodeWithTag("box0").assertWidthIsEqualTo(Dp.Unspecified)
            rule.onNodeWithTag("box0").assertHeightIsEqualTo(Dp.Unspecified)
            assertEquals(Offset(rootSizePx / 2f, rootSizePx / 2f).round(), box1Position)
        }

    @Test
    fun testAnimateChanges_withInlineDsl() =
        with(rule.density) {
            val durationMs = 200
            val rootSizePx = 100
            val boxSizePx = 20
            val expectedEndPosition = IntOffset(rootSizePx - boxSizePx, rootSizePx - boxSizePx)
            var box0Position = IntOffset.Zero
            val atTopLeftCorner = mutableStateOf(true)

            rule.setContent {
                ConstraintLayout(
                    modifier = Modifier.size(rootSizePx.toDp()),
                    animateChangesSpec = tween(durationMs)
                ) {
                    val boxRef = createRef()
                    Box(
                        Modifier.background(Color.Red)
                            .constrainAs(boxRef) {
                                width = boxSizePx.toDp().asDimension()
                                height = boxSizePx.toDp().asDimension()
                                if (atTopLeftCorner.value) {
                                    top.linkTo(parent.top)
                                    start.linkTo(parent.start)
                                } else {
                                    bottom.linkTo(parent.bottom)
                                    end.linkTo(parent.end)
                                }
                            }
                            .onGloballyPositioned { box0Position = it.positionInParent().round() }
                    )
                }
            }
            rule.waitForIdle()
            assertEquals(IntOffset.Zero, box0Position)
<<<<<<< HEAD

            rule.mainClock.autoAdvance = false
            atTopLeftCorner.value = false

            rule.mainClock.advanceTimeBy(durationMs / 2L)
            rule.waitForIdle()
            assertTrue(box0Position.x > 0 && box0Position.y > 0)
            assertTrue(
                box0Position.x < expectedEndPosition.x && box0Position.y < expectedEndPosition.y
            )

            rule.mainClock.autoAdvance = true
            rule.waitForIdle()
            assertEquals(expectedEndPosition, box0Position)
=======

            rule.mainClock.autoAdvance = false
            atTopLeftCorner.value = false

            rule.mainClock.advanceTimeBy(durationMs / 2L)
            rule.waitForIdle()
            assertTrue(box0Position.x > 0 && box0Position.y > 0)
            assertTrue(
                box0Position.x < expectedEndPosition.x && box0Position.y < expectedEndPosition.y
            )

            rule.mainClock.autoAdvance = true
            rule.waitForIdle()
            assertEquals(expectedEndPosition, box0Position)
        }

    @Test
    fun testEmptyConstraintLayoutSize() =
        with(rule.density) {
            val rootSizePx = 200f

            // Mutable state to trigger invalidations. By default simply passes original
            // constraints.
            // But we'll use this to test empty ConstraintLayout under different constraints
            var transformConstraints: ((Constraints) -> Constraints) by
                mutableStateOf({ constraints -> constraints })

            // To capture measured ConstraintLayout size
            var layoutSize = IntSize(-1, -1)

            rule.setContent {
                Column(Modifier.size(rootSizePx.toDp()).verticalScroll(rememberScrollState())) {
                    ConstraintLayout(
                        modifier =
                            Modifier.layout { measurable, constraints ->
                                    // Measure policy to test ConstraintLayout under different
                                    // constraints
                                    val placeable =
                                        measurable.measure(transformConstraints(constraints))
                                    layout(placeable.width, placeable.height) {
                                        placeable.place(0, 0)
                                    }
                                }
                                .onGloballyPositioned { layoutSize = it.size }
                    ) {
                        // Empty content
                    }
                }
            }
            // For this case, the default behavior should be a ConstraintLayout of size 0x0
            rule.waitForIdle()
            assertEquals(IntSize.Zero, layoutSize)

            // Test with min constraints
            transformConstraints = { constraints ->
                // Demonstrate that vertical scroll constraints propagate
                assert(constraints.maxHeight == Constraints.Infinity)
                constraints.copy(minWidth = 123, minHeight = 321)
            }
            rule.waitForIdle()

            // Minimum size is preferred for empty layouts. Should not crash :)
            assertEquals(IntSize(width = 123, height = 321), layoutSize)

            // Transform to an equivalent of fillMaxSize(), which fills bounded constraints only
            transformConstraints = { constraints ->
                val minWidth: Int
                val maxWidth: Int
                val minHeight: Int
                val maxHeight: Int

                if (constraints.hasBoundedWidth) {
                    minWidth = constraints.maxWidth
                    maxWidth = constraints.maxWidth
                } else {
                    minWidth = constraints.minWidth
                    maxWidth = constraints.maxWidth
                }
                if (constraints.hasBoundedHeight) {
                    minHeight = constraints.maxHeight
                    maxHeight = constraints.maxHeight
                } else {
                    minHeight = constraints.minHeight
                    maxHeight = constraints.maxHeight
                }
                Constraints(
                    minWidth = minWidth,
                    maxWidth = maxWidth,
                    minHeight = minHeight,
                    maxHeight = maxHeight
                )
            }
            rule.waitForIdle()

            // Vertical is infinity, fillMaxSize behavior should pin it to minimum height (Zero)
            assertEquals(IntSize(rootSizePx.fastRoundToInt(), 0), layoutSize)
>>>>>>> 3d4510a6
        }

    /**
     * Provides a list constraints combination for horizontal anchors: `start`, `end`,
     * `absoluteLeft`, `absoluteRight`.
     */
    private fun listAnchors(box: ConstrainedLayoutReference): List<ConstrainScope.() -> Unit> =
        listOf(
            { start.linkTo(box.start) },
            { absoluteLeft.linkTo(box.start) },
            { start.linkTo(box.absoluteLeft) },
            { absoluteLeft.linkTo(box.absoluteLeft) },
            { end.linkTo(box.start) },
            { absoluteRight.linkTo(box.start) },
            { end.linkTo(box.absoluteLeft) },
            { absoluteRight.linkTo(box.absoluteLeft) },
            { start.linkTo(box.end) },
            { absoluteLeft.linkTo(box.end) },
            { start.linkTo(box.absoluteRight) },
            { absoluteLeft.linkTo(box.absoluteRight) },
            { end.linkTo(box.end) },
            { absoluteRight.linkTo(box.end) },
            { end.linkTo(box.absoluteRight) },
            { absoluteRight.linkTo(box.absoluteRight) },
        )

    private fun getJsonAnchorsContent(guidelineOffset: Float): String =
        // language=json5
        """
            {
              g1: { type: 'vGuideline', left: $guidelineOffset },
              box: { left: ['g1', 'left', 0] },
              box0: { start: ['box','start',0] },
              box1: { left: ['box','start',0] },
              box2: { start: ['box','left',0] },
              box3: { left: ['box','left',0] },
              box4: { end: ['box','start',0] },
              box5: { right: ['box','start',0] },
              box6: { end: ['box','left',0] },
              box7: { right: ['box','left',0] },
              box8: { start: ['box','end',0] },
              box9: { left: ['box','end',0] },
              box10: { start: ['box','right',0] },
              box11: { left: ['box','right',0] },
              box12: { end: ['box','end',0] },
              box13: { right: ['box','end',0] },
              box14: { end: ['box','right',0] },
              box15: { right: ['box','right',0] }
            }
        """
            .trimIndent()

    private fun assertAnchorsLtrPositions(position: Array<Float>) {
        rule.runOnIdle {
            assertEquals(16, position.size)
            assertEquals(50f, position[0])
            assertEquals(50f, position[1])
            assertEquals(50f, position[2])
            assertEquals(50f, position[3])
            assertEquals(49f, position[4])
            assertEquals(49f, position[5])
            assertEquals(49f, position[6])
            assertEquals(49f, position[7])
            assertEquals(51f, position[8])
            assertEquals(51f, position[9])
            assertEquals(51f, position[10])
            assertEquals(51f, position[11])
            assertEquals(50f, position[12])
            assertEquals(50f, position[13])
            assertEquals(50f, position[14])
            assertEquals(50f, position[15])
        }
    }

    private fun assertAnchorsRtlPositions(position: Array<Float>) {
        rule.runOnIdle {
            assertEquals(16, position.size)
            assertEquals(50f, position[0])
            assertEquals(51f, position[1])
            assertEquals(49f, position[2])
            assertEquals(50f, position[3])
            assertEquals(51f, position[4])
            assertEquals(50f, position[5])
            assertEquals(50f, position[6])
            assertEquals(49f, position[7])
            assertEquals(49f, position[8])
            assertEquals(50f, position[9])
            assertEquals(50f, position[10])
            assertEquals(51f, position[11])
            assertEquals(50f, position[12])
            assertEquals(49f, position[13])
            assertEquals(51f, position[14])
            assertEquals(50f, position[15])
        }
    }

    private fun getJsonGuidelinesContent(guidelineOffset: Float): String =
        // language=json5
        """
            {
              g0: { type: 'vGuideline', start: $guidelineOffset },
              g1: { type: 'vGuideline', left: $guidelineOffset },
              g2: { type: 'vGuideline', end: $guidelineOffset },
              g3: { type: 'vGuideline', right: $guidelineOffset },
              g4: { type: 'vGuideline', percent: ["start", 0.25] },
              g5: { type: 'vGuideline', percent: ["left", 0.25] },
              g6: { type: 'vGuideline', percent: ["end", 0.25] },
              g7: { type: 'vGuideline', percent: ["right", 0.25] },
              box0: { left: ['g0', 'start', 0] },
              box1: { left: ['g1', 'start', 0] },
              box2: { left: ['g2', 'start', 0] },
              box3: { left: ['g3', 'start', 0] },
              box4: { left: ['g4', 'start', 0] },
              box5: { left: ['g5', 'start', 0] },
              box6: { left: ['g6', 'start', 0] },
              box7: { left: ['g7', 'start', 0] }
            }
        """
            .trimIndent()

    private fun assertGuidelinesLtrPositions(position: Array<Float>) {
        rule.runOnIdle {
            assertEquals(8, position.size)
            assertEquals(50f, position[0])
            assertEquals(50f, position[1])
            assertEquals(150f, position[2])
            assertEquals(150f, position[3])
            assertEquals(50f, position[4])
            assertEquals(50f, position[5])
            assertEquals(150f, position[6])
            assertEquals(150f, position[7])
        }
    }

    private fun assertGuidelinesRtlPositions(position: Array<Float>) {
        rule.runOnIdle {
            assertEquals(8, position.size)
            assertEquals(150f, position[0])
            assertEquals(50f, position[1])
            assertEquals(50f, position[2])
            assertEquals(150f, position[3])
            assertEquals(150f, position[4])
            assertEquals(50f, position[5])
            assertEquals(50f, position[6])
            assertEquals(150f, position[7])
        }
    }

    private fun getJsonBarriersContent(guidelineOffset: Float): String =
        // language=json5
        """
            {
              g0: { type: 'vGuideline', left: $guidelineOffset },
              g1: { type: 'vGuideline', right: $guidelineOffset },

              boxA: { left: ['g0', 'start', 0] },
              boxB: { left: ['g1', 'start', 0] },

              b0: { type: 'barrier', direction: 'start', contains: ['boxA','boxB'] },
              b1: { type: 'barrier', direction: 'left', contains: ['boxA','boxB'] },
              b2: { type: 'barrier', direction: 'end', contains: ['boxA','boxB'] },
              b3: { type: 'barrier', direction: 'right', contains: ['boxA','boxB'] },

              box0: { left: ['b0', 'start', 0] },
              box1: { left: ['b1', 'start', 0] },
              box2: { left: ['b2', 'start', 0] },
              box3: { left: ['b3', 'start', 0] },
            }
        """
            .trimIndent()

    private fun assertBarriersLtrPositions(position: Array<Float>) {
        rule.runOnIdle {
            assertEquals(4, position.size)
            assertEquals(50f, position[0])
            assertEquals(50f, position[1])
            assertEquals(151f, position[2])
            assertEquals(151f, position[3])
        }
    }

    private fun assertBarriersRtlPositions(position: Array<Float>) {
        rule.runOnIdle {
            assertEquals(4, position.size)
            assertEquals(151f, position[0])
            assertEquals(50f, position[1])
            assertEquals(50f, position[2])
            assertEquals(151f, position[3])
        }
    }
}<|MERGE_RESOLUTION|>--- conflicted
+++ resolved
@@ -980,7 +980,6 @@
 
             assertAnchorsRtlPositions(position)
         }
-<<<<<<< HEAD
 
     @Test
     fun testConstraintLayout_json_anchors_rtl() =
@@ -1016,43 +1015,6 @@
             val size = 200.toDp()
             val offset = 50.toDp()
 
-=======
-
-    @Test
-    fun testConstraintLayout_json_anchors_rtl() =
-        with(rule.density) {
-            val size = 200.toDp()
-            val offset = 50.toDp()
-
-            val position = Array(16) { 0f }
-            rule.setContent {
-                CompositionLocalProvider(LocalLayoutDirection provides LayoutDirection.Rtl) {
-                    ConstraintLayout(
-                        constraintSet = ConstraintSet(getJsonAnchorsContent(offset.value)),
-                        Modifier.size(size)
-                    ) {
-                        Box(Modifier.size(1.toDp()).layoutId("box"))
-                        position.forEachIndexed { index, _ ->
-                            Box(
-                                Modifier.size(1.toDp()).layoutId("box$index").onGloballyPositioned {
-                                    position[index] = it.positionInParent().x
-                                }
-                            )
-                        }
-                    }
-                }
-            }
-
-            assertAnchorsRtlPositions(position)
-        }
-
-    @Test
-    fun testConstraintLayout_barriers_margins() =
-        with(rule.density) {
-            val size = 200.toDp()
-            val offset = 50.toDp()
-
->>>>>>> 3d4510a6
             val position = Array(2) { Offset(0f, 0f) }
             rule.setContent {
                 ConstraintLayout(Modifier.size(size)) {
@@ -1842,7 +1804,6 @@
                             .onGloballyPositioned { positions[2] = it.positionInRoot().round() }
                     )
                 }
-<<<<<<< HEAD
             }
             rule.waitForIdle()
             assertEquals(IntOffset(margin, margin), positions[0])
@@ -1914,17 +1875,10 @@
                 val expectedBox2X =
                     (rootSize - expectedBox1End - boxSize) * (1f - box2Bias) + expectedBox1End
                 assertEquals(Offset(expectedBox2X, expectedBox1Y + boxSize).round(), box2Position)
-=======
->>>>>>> 3d4510a6
-            }
-            rule.waitForIdle()
-            assertEquals(IntOffset(margin, margin), positions[0])
-            assertEquals(IntOffset(margin, margin), positions[1])
-            assertEquals(IntOffset(margin + boxSize, margin + boxSize), positions[2])
-        }
-
-    @Test
-<<<<<<< HEAD
+            }
+        }
+
+    @Test
     fun testContentRecomposition_withConstraintSet() =
         with(rule.density) {
             var constraintLayoutCompCount = 0
@@ -1943,93 +1897,6 @@
                                 // recomposed
                                 width = Dimension.preferredWrapContent
 
-=======
-    fun testLinkToBias_withInlineDsl_rtl() =
-        with(rule.density) {
-            val rootSize = 200
-            val boxSize = 20
-            val box1Bias = 0.2f
-            val box2Bias = 0.2f
-
-            var box1Position = IntOffset.Zero
-            var box2Position = IntOffset.Zero
-            rule.setContent {
-                CompositionLocalProvider(LocalLayoutDirection.provides(LayoutDirection.Rtl)) {
-                    ConstraintLayout(Modifier.size(rootSize.toDp())) {
-                        val (box1Ref, box2Ref) = createRefs()
-
-                        Box(
-                            modifier =
-                                Modifier.background(Color.Red)
-                                    .constrainAs(box1Ref) {
-                                        width = Dimension.value(boxSize.toDp())
-                                        height = Dimension.value(boxSize.toDp())
-
-                                        centerTo(parent)
-                                        horizontalBias = box1Bias // unaffected by Rtl
-                                    }
-                                    .onGloballyPositioned {
-                                        box1Position = it.positionInRoot().round()
-                                    }
-                        )
-                        Box(
-                            modifier =
-                                Modifier.background(Color.Blue)
-                                    .constrainAs(box2Ref) {
-                                        width = Dimension.value(boxSize.toDp())
-                                        height = Dimension.value(boxSize.toDp())
-
-                                        top.linkTo(box1Ref.bottom)
-                                        linkTo(
-                                            start = parent.start,
-                                            end = box1Ref.start,
-                                            startMargin = 0.dp,
-                                            endMargin = 0.dp,
-                                            startGoneMargin = 0.dp,
-                                            endGoneMargin = 0.dp,
-                                            bias = box2Bias // affected by Rtl
-                                        )
-                                    }
-                                    .onGloballyPositioned {
-                                        box2Position = it.positionInRoot().round()
-                                    }
-                        )
-                    }
-                }
-            }
-
-            rule.runOnIdle {
-                val expectedBox1X = (rootSize - boxSize) * box1Bias
-                val expectedBox1Y = (rootSize * 0.5f) - (boxSize * 0.5f)
-                assertEquals(Offset(expectedBox1X, expectedBox1Y).round(), box1Position)
-
-                val expectedBox1End = expectedBox1X + boxSize
-                val expectedBox2X =
-                    (rootSize - expectedBox1End - boxSize) * (1f - box2Bias) + expectedBox1End
-                assertEquals(Offset(expectedBox2X, expectedBox1Y + boxSize).round(), box2Position)
-            }
-        }
-
-    @Test
-    fun testContentRecomposition_withConstraintSet() =
-        with(rule.density) {
-            var constraintLayoutCompCount = 0
-
-            val baseWidth = 10
-            val box0WidthMultiplier = mutableStateOf(2)
-            val boxHeight = 30
-            rule.setContent {
-                ++constraintLayoutCompCount
-                ConstraintLayout(
-                    constraintSet =
-                        ConstraintSet {
-                            val (box0, box1) = createRefsFor("box0", "box1")
-                            constrain(box0) {
-                                // previously, preferredWrapContent would fail if only the content
-                                // recomposed
-                                width = Dimension.preferredWrapContent
-
->>>>>>> 3d4510a6
                                 start.linkTo(parent.start)
                                 end.linkTo(parent.end)
                                 horizontalBias = 0f
@@ -2489,22 +2356,6 @@
             }
             rule.waitForIdle()
             assertEquals(IntOffset.Zero, box0Position)
-<<<<<<< HEAD
-
-            rule.mainClock.autoAdvance = false
-            atTopLeftCorner.value = false
-
-            rule.mainClock.advanceTimeBy(durationMs / 2L)
-            rule.waitForIdle()
-            assertTrue(box0Position.x > 0 && box0Position.y > 0)
-            assertTrue(
-                box0Position.x < expectedEndPosition.x && box0Position.y < expectedEndPosition.y
-            )
-
-            rule.mainClock.autoAdvance = true
-            rule.waitForIdle()
-            assertEquals(expectedEndPosition, box0Position)
-=======
 
             rule.mainClock.autoAdvance = false
             atTopLeftCorner.value = false
@@ -2601,7 +2452,6 @@
 
             // Vertical is infinity, fillMaxSize behavior should pin it to minimum height (Zero)
             assertEquals(IntSize(rootSizePx.fastRoundToInt(), 0), layoutSize)
->>>>>>> 3d4510a6
         }
 
     /**
