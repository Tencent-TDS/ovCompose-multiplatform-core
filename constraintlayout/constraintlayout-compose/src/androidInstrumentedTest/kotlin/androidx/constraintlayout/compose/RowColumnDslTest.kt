--- conflicted
+++ resolved
@@ -305,17 +305,6 @@
 
                 val g1 = createColumn(elements = ids, weights = weights)
 
-<<<<<<< HEAD
-                val g1 =
-                    createColumn(
-                        elements = elem.toTypedArray(),
-                        skips = gridSkips,
-                        spans = gridSpans,
-                        verticalGap = vGap.dp,
-                        rowWeights = gridRowWeights,
-                    )
-=======
->>>>>>> 3d4510a6
                 constrain(g1) {
                     width = Dimension.matchParent
                     height = Dimension.matchParent
@@ -323,14 +312,8 @@
             },
             modifier = modifier
         ) {
-<<<<<<< HEAD
-            val ids = (0 until boxesCount).map { "box$it" }.toTypedArray()
-            ids.forEach { id ->
-                Box(Modifier.layoutId(id).background(Color.Red).testTag(id).size(10.dp))
-=======
             repeat(boxesCount) {
                 Box(Modifier.layoutTestId("box$it").background(Color.Red).size(10.dp))
->>>>>>> 3d4510a6
             }
         }
     }
@@ -361,16 +344,8 @@
 
                 val g1 =
                     createRow(
-<<<<<<< HEAD
-                        elements = elem.toTypedArray(),
-                        horizontalGap = hGap.dp,
-                        skips = gridSkips,
-                        spans = gridSpans,
-                        columnWeights = gridColumnWeights,
-=======
                         elements = ids,
                         weights = weights,
->>>>>>> 3d4510a6
                     )
                 constrain(g1) {
                     width = Dimension.matchParent
@@ -379,14 +354,8 @@
             },
             modifier = modifier
         ) {
-<<<<<<< HEAD
-            val ids = (0 until boxesCount).map { "box$it" }.toTypedArray()
-            ids.forEach { id ->
-                Box(Modifier.layoutId(id).background(Color.Red).testTag(id).size(10.dp))
-=======
             repeat(boxesCount) {
                 Box(Modifier.layoutTestId("box$it").background(Color.Red).size(10.dp))
->>>>>>> 3d4510a6
             }
         }
     }
