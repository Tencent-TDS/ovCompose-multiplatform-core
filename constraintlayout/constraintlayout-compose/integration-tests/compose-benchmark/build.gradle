/*
 * Copyright 2023 The Android Open Source Project
 *
 * Licensed under the Apache License, Version 2.0 (the "License");
 * you may not use this file except in compliance with the License.
 * You may obtain a copy of the License at
 *
 *      http://www.apache.org/licenses/LICENSE-2.0
 *
 * Unless required by applicable law or agreed to in writing, software
 * distributed under the License is distributed on an "AS IS" BASIS,
 * WITHOUT WARRANTIES OR CONDITIONS OF ANY KIND, either express or implied.
 * See the License for the specific language governing permissions and
 * limitations under the License.
 */

import androidx.build.LibraryType

plugins {
    id("AndroidXPlugin")
    id("com.android.library")
    id("AndroidXComposePlugin")
    id("org.jetbrains.kotlin.android")
    id("androidx.benchmark")
}

dependencies {
    androidTestImplementation(project(":constraintlayout:constraintlayout-compose"))
    androidTestImplementation(project(":constraintlayout:constraintlayout-core"))
    androidTestImplementation(project(":benchmark:benchmark-junit4"))
    androidTestImplementation(project(":compose:runtime:runtime"))
    androidTestImplementation(project(":compose:benchmark-utils"))
    androidTestImplementation(libs.testRules)
    androidTestImplementation(libs.junit)
    androidTestImplementation(libs.kotlinStdlib)
    androidTestImplementation(libs.kotlinTestCommon)
    androidTestImplementation(libs.truth)
}

android {
<<<<<<< HEAD
    namespace "androidx.constraintlayout.compose.benchmark"
=======
    compileSdk = 35
    namespace = "androidx.constraintlayout.compose.benchmark"
}

androidx {
    type = LibraryType.BENCHMARK
>>>>>>> c80a82c4
}<|MERGE_RESOLUTION|>--- conflicted
+++ resolved
@@ -38,14 +38,10 @@
 }
 
 android {
-<<<<<<< HEAD
-    namespace "androidx.constraintlayout.compose.benchmark"
-=======
     compileSdk = 35
     namespace = "androidx.constraintlayout.compose.benchmark"
 }
 
 androidx {
     type = LibraryType.BENCHMARK
->>>>>>> c80a82c4
 }