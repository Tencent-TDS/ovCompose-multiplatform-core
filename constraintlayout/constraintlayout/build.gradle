/*
 * Copyright (C) 2022 The Android Open Source Project
 *
 * Licensed under the Apache License, Version 2.0 (the "License");
 * you may not use this file except in compliance with the License.
 * You may obtain a copy of the License at
 *
 *      http://www.apache.org/licenses/LICENSE-2.0
 *
 * Unless required by applicable law or agreed to in writing, software
 * distributed under the License is distributed on an "AS IS" BASIS,
 * WITHOUT WARRANTIES OR CONDITIONS OF ANY KIND, either express or implied.
 * See the License for the specific language governing permissions and
 * limitations under the License.
 */

/**
 * This file was created using the `create_project.py` script located in the
 * `<AndroidX root>/development/project-creator` directory.
 *
 * Please use that script when creating a new project, rather than copying an existing project and
 * modifying its settings.
 */
import androidx.build.LibraryType

plugins {
    id("AndroidXPlugin")
    id("com.android.library")
}

dependencies {
    implementation("androidx.appcompat:appcompat:1.2.0")
    implementation("androidx.core:core:1.3.2")
    implementation(project(":constraintlayout:constraintlayout-core"))
    implementation("androidx.profileinstaller:profileinstaller:1.3.1")

    testImplementation(libs.junit)

}

android {
    namespace = "androidx.constraintlayout.widget"
}

androidx {
    name = "ConstraintLayout"
    type = LibraryType.PUBLISHED_LIBRARY
    mavenVersion = LibraryVersions.CONSTRAINTLAYOUT
    inceptionYear = "2022"
    description = "This library offers a flexible and adaptable way to position and animate widgets"
<<<<<<< HEAD
    metalavaK2UastEnabled = true
=======
    // TODO: b/326456246
    optOutJSpecify = true
>>>>>>> c80a82c4
}<|MERGE_RESOLUTION|>--- conflicted
+++ resolved
@@ -32,7 +32,7 @@
     implementation("androidx.appcompat:appcompat:1.2.0")
     implementation("androidx.core:core:1.3.2")
     implementation(project(":constraintlayout:constraintlayout-core"))
-    implementation("androidx.profileinstaller:profileinstaller:1.3.1")
+    implementation("androidx.profileinstaller:profileinstaller:1.4.0")
 
     testImplementation(libs.junit)
 
@@ -48,10 +48,6 @@
     mavenVersion = LibraryVersions.CONSTRAINTLAYOUT
     inceptionYear = "2022"
     description = "This library offers a flexible and adaptable way to position and animate widgets"
-<<<<<<< HEAD
-    metalavaK2UastEnabled = true
-=======
     // TODO: b/326456246
     optOutJSpecify = true
->>>>>>> c80a82c4
 }