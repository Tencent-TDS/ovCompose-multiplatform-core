/*
 * Copyright (C) 2019 The Android Open Source Project
 *
 * Licensed under the Apache License, Version 2.0 (the "License");
 * you may not use this file except in compliance with the License.
 * You may obtain a copy of the License at
 *
 *      http://www.apache.org/licenses/LICENSE-2.0
 *
 * Unless required by applicable law or agreed to in writing, software
 * distributed under the License is distributed on an "AS IS" BASIS,
 * WITHOUT WARRANTIES OR CONDITIONS OF ANY KIND, either express or implied.
 * See the License for the specific language governing permissions and
 * limitations under the License.
 */

/**
 * This file was created using the `create_project.py` script located in the
 * `<AndroidX root>/development/project-creator` directory.
 *
 * Please use that script when creating a new project, rather than copying an existing project and
 * modifying its settings.
 */
import androidx.build.LibraryType

plugins {
    id("AndroidXPlugin")
    id("com.android.library")
    id("org.jetbrains.kotlin.android")
}

dependencies {
    api("androidx.annotation:annotation:1.1.0")
    androidTestImplementation(libs.kotlinStdlib)
    androidTestImplementation(libs.testCore)
    androidTestImplementation(libs.testRunner)
    androidTestImplementation(libs.testExtJunit)
    androidTestImplementation(libs.truth)
    androidTestImplementation(libs.junit)
}

androidx {
    name = "Inspection"
    type = LibraryType.PUBLISHED_LIBRARY
    inceptionYear = "2019"
    description = "Experimental AndroidX Inspection Project"
<<<<<<< HEAD
    runApiTasks =  new RunApiTasks.Yes(
            "Interfaces provided in this artifact should be binary compatible to guarantee " +
                    "that old inspectors are compatible with newer Android Studio versions")
    metalavaK2UastEnabled = true
=======
>>>>>>> c80a82c4
    legacyDisableKotlinStrictApiMode = true
    doNotDocumentReason = "Not shipped externally"
    // TODO: b/326456246
    optOutJSpecify = true
}

android {
    defaultConfig {
        // studio pipeline works only starting with Android O
        minSdk = 26
    }

<<<<<<< HEAD
// We don't need NDK for developing Compose Multiplatform.
// It is only needed for Layout inspector for Android target.
//    externalNativeBuild {
//        cmake {
//            path "src/main/native/CMakeLists.txt"
//            version "3.22.1"
//        }
//    }
    namespace "androidx.inspection"
=======
    externalNativeBuild {
        cmake {
            path "src/main/native/CMakeLists.txt"
            version = libs.versions.cmake.get()
        }
    }
    namespace = "androidx.inspection"
>>>>>>> c80a82c4
}<|MERGE_RESOLUTION|>--- conflicted
+++ resolved
@@ -30,7 +30,7 @@
 }
 
 dependencies {
-    api("androidx.annotation:annotation:1.1.0")
+    api("androidx.annotation:annotation:1.8.1")
     androidTestImplementation(libs.kotlinStdlib)
     androidTestImplementation(libs.testCore)
     androidTestImplementation(libs.testRunner)
@@ -44,13 +44,6 @@
     type = LibraryType.PUBLISHED_LIBRARY
     inceptionYear = "2019"
     description = "Experimental AndroidX Inspection Project"
-<<<<<<< HEAD
-    runApiTasks =  new RunApiTasks.Yes(
-            "Interfaces provided in this artifact should be binary compatible to guarantee " +
-                    "that old inspectors are compatible with newer Android Studio versions")
-    metalavaK2UastEnabled = true
-=======
->>>>>>> c80a82c4
     legacyDisableKotlinStrictApiMode = true
     doNotDocumentReason = "Not shipped externally"
     // TODO: b/326456246
@@ -63,17 +56,6 @@
         minSdk = 26
     }
 
-<<<<<<< HEAD
-// We don't need NDK for developing Compose Multiplatform.
-// It is only needed for Layout inspector for Android target.
-//    externalNativeBuild {
-//        cmake {
-//            path "src/main/native/CMakeLists.txt"
-//            version "3.22.1"
-//        }
-//    }
-    namespace "androidx.inspection"
-=======
     externalNativeBuild {
         cmake {
             path "src/main/native/CMakeLists.txt"
@@ -81,5 +63,4 @@
         }
     }
     namespace = "androidx.inspection"
->>>>>>> c80a82c4
 }