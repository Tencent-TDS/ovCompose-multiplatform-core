/*
 * Copyright 2022 The Android Open Source Project
 *
 * Licensed under the Apache License, Version 2.0 (the "License");
 * you may not use this file except in compliance with the License.
 * You may obtain a copy of the License at
 *
 *      http://www.apache.org/licenses/LICENSE-2.0
 *
 * Unless required by applicable law or agreed to in writing, software
 * distributed under the License is distributed on an "AS IS" BASIS,
 * WITHOUT WARRANTIES OR CONDITIONS OF ANY KIND, either express or implied.
 * See the License for the specific language governing permissions and
 * limitations under the License.
 */

/**
 * This file was created using the `create_project.py` script located in the
 * `<AndroidX root>/development/project-creator` directory.
 *
 * Please use that script when creating a new project, rather than copying an existing project and
 * modifying its settings.
 */
import com.android.build.api.artifact.SingleArtifact

plugins {
    id("AndroidXPlugin")
    id("com.android.application")
    id("kotlin-android")
}

// This project can be removed once b/239659205 has landed and use only the
// profile-verification-sample project.
android {
<<<<<<< HEAD
=======
    compileSdk = 35

>>>>>>> c80a82c4
    buildTypes {
        release {
            // Minification and shrinking are disabled to avoid r8 removing unused methods and
            // speed up build process.
            minifyEnabled = false
            shrinkResources = false
        }
    }

    flavorDimensions = ["version"]
    productFlavors {
        v1 {
            dimension "version"
            versionCode 1
        }
        v2 {
            dimension "version"
            versionCode 2
        }
        v3 {
            dimension "version"
            versionCode 3
        }
    }

    namespace = "androidx.profileinstaller.integration.profileverification.target.no_initializer"
}

dependencies {
    implementation(libs.kotlinStdlib)
    implementation(project(":profileinstaller:profileinstaller"))

    // These projects are not used directly but added to baseline-prof.txt to increase number of
    // methods, in order to have dex opt to run.
    implementation(project(":core:core"))
    implementation(project(":core:core-ktx"))
}

// Define a configuration that can be consumed, as this project is a provider of test apks for
// profile verification integration test.
configurations {
    apkAssets {
        canBeConsumed = true
        canBeResolved = false
        attributes {
            attribute(
                    LibraryElements.LIBRARY_ELEMENTS_ATTRIBUTE,
                    objects.named(LibraryElements, 'profileverification-apkAssets')
            )
        }
    }
}

// Release apk variants are added as output artifacts to the apkAssets configuration.
// The apkAssets configuration is consumed by profile-verification integration test and
// artifacts are placed in the assets folder.
androidComponents {
    onVariants(selector().all().withBuildType("release"), { variant ->
        artifacts {
            apkAssets(variant.artifacts.get(SingleArtifact.APK.INSTANCE))
        }
    })
}<|MERGE_RESOLUTION|>--- conflicted
+++ resolved
@@ -32,11 +32,8 @@
 // This project can be removed once b/239659205 has landed and use only the
 // profile-verification-sample project.
 android {
-<<<<<<< HEAD
-=======
     compileSdk = 35
 
->>>>>>> c80a82c4
     buildTypes {
         release {
             // Minification and shrinking are disabled to avoid r8 removing unused methods and
