/*
 * Copyright 2022 The Android Open Source Project
 *
 * Licensed under the Apache License, Version 2.0 (the "License");
 * you may not use this file except in compliance with the License.
 * You may obtain a copy of the License at
 *
 *      http://www.apache.org/licenses/LICENSE-2.0
 *
 * Unless required by applicable law or agreed to in writing, software
 * distributed under the License is distributed on an "AS IS" BASIS,
 * WITHOUT WARRANTIES OR CONDITIONS OF ANY KIND, either express or implied.
 * See the License for the specific language governing permissions and
 * limitations under the License.
 */

/**
 * This file was created using the `create_project.py` script located in the
 * `<AndroidX root>/development/project-creator` directory.
 *
 * Please use that script when creating a new project, rather than copying an existing project and
 * modifying its settings.
 */
import com.android.build.api.artifact.SingleArtifact

plugins {
    id("AndroidXPlugin")
    id("com.android.application")
    id("kotlin-android")
}
android {
<<<<<<< HEAD
=======
    compileSdk = 35

>>>>>>> c80a82c4
    buildTypes {
        release {
            // Minification and shrinking are disabled to avoid r8 removing unused methods and
            // speed up build process.
            minifyEnabled = false
            shrinkResources = false
        }
    }

    flavorDimensions = ["version"]
    productFlavors {
        v1 {
            dimension "version"
            versionCode 1
        }
        v2 {
            dimension "version"
            versionCode 2
        }
        v3 {
            dimension "version"
            versionCode 3
        }
    }

    namespace = "androidx.profileinstaller.integration.profileverification.target"
}

dependencies {
    implementation(libs.kotlinStdlib)
    implementation(project(":profileinstaller:profileinstaller"))

    // These projects are not used directly but added to baseline-prof.txt to increase number of
    // methods, in order to have dex opt to run.
    implementation(project(":core:core"))
    implementation(project(":core:core-ktx"))
}

// Define a configuration that can be consumed, as this project is a provider of test apks for
// profile verification integration test.
configurations {
    apkAssets {
        canBeConsumed = true
        canBeResolved = false
        attributes {
            attribute(
                    LibraryElements.LIBRARY_ELEMENTS_ATTRIBUTE,
                    objects.named(LibraryElements, 'profileverification-apkAssets')
            )
        }
    }
}

// Release apk variants are added as output artifacts to the apkAssets configuration.
// The apkAssets configuration is consumed by profile-verification integration test and
// artifacts are placed in the assets folder.
// Release apk variants are added as output artifacts to the apkAssets configuration.
// The apkAssets configuration is consumed by profile-verification integration test and
// artifacts are placed in the assets folder.
androidComponents {
    onVariants(selector().all().withBuildType("release"), { variant ->
        artifacts {
            apkAssets(variant.artifacts.get(SingleArtifact.APK.INSTANCE))
        }
    })
}<|MERGE_RESOLUTION|>--- conflicted
+++ resolved
@@ -29,11 +29,8 @@
     id("kotlin-android")
 }
 android {
-<<<<<<< HEAD
-=======
     compileSdk = 35
 
->>>>>>> c80a82c4
     buildTypes {
         release {
             // Minification and shrinking are disabled to avoid r8 removing unused methods and
