/*
 * Copyright 2020 The Android Open Source Project
 *
 * Licensed under the Apache License, Version 2.0 (the "License");
 * you may not use this file except in compliance with the License.
 * You may obtain a copy of the License at
 *
 *      http://www.apache.org/licenses/LICENSE-2.0
 *
 * Unless required by applicable law or agreed to in writing, software
 * distributed under the License is distributed on an "AS IS" BASIS,
 * WITHOUT WARRANTIES OR CONDITIONS OF ANY KIND, either express or implied.
 * See the License for the specific language governing permissions and
 * limitations under the License.
 */

@file:OptIn(InternalAnimationApi::class)

package androidx.compose.animation.core

import androidx.compose.runtime.Composable
import androidx.compose.runtime.DisposableEffect
import androidx.compose.runtime.LaunchedEffect
import androidx.compose.runtime.MutableState
import androidx.compose.runtime.Stable
import androidx.compose.runtime.State
import androidx.compose.runtime.collection.mutableVectorOf
import androidx.compose.runtime.getValue
import androidx.compose.runtime.mutableStateOf
import androidx.compose.runtime.remember
import androidx.compose.runtime.setValue
import androidx.compose.runtime.withFrameNanos
import androidx.compose.ui.geometry.Offset
import androidx.compose.ui.geometry.Rect
import androidx.compose.ui.geometry.Size
import androidx.compose.ui.unit.Dp
import androidx.compose.ui.unit.IntOffset
import androidx.compose.ui.unit.IntSize
import kotlin.math.max

/**
 * This sets up a [Transition], and updates it with the target provided by [targetState]. When
 * [targetState] changes, [Transition] will run all of its child animations towards their
 * target values specified for the new [targetState]. Child animations can be dynamically added
 * using [Transition.animateFloat], [animateColor][ androidx.compose.animation.animateColor],
 * [Transition.animateValue], etc.
 *
 * [label] is used to differentiate different transitions in Android Studio.
 *
 * __Note__: There is another [updateTransition] overload that accepts a [MutableTransitionState].
 * The difference between the two is that the [MutableTransitionState] variant: 1) supports a
 * different initial state than target state (This would allow a transition to start as soon as
 * it enters composition.) 2) can be recreated to intentionally trigger a re-start of the
 * transition.
 *
 * @sample androidx.compose.animation.core.samples.GestureAnimationSample
 *
 * @return a [Transition] object, to which animations can be added.
 * @see Transition
 * @see Transition.animateFloat
 * @see Transition.animateValue
 */
@Composable
fun <T> updateTransition(
    targetState: T,
    label: String? = null
): Transition<T> {
    val transition = remember { Transition(targetState, label = label) }
    transition.animateTo(targetState)
    DisposableEffect(transition) {
        onDispose {
            // Clean up on the way out, to ensure the observers are not stuck in an in-between
            // state.
            transition.onTransitionEnd()
        }
    }
    return transition
}

internal const val AnimationDebugDurationScale = 1

/**
 * MutableTransitionState contains two fields: [currentState] and [targetState]. [currentState] is
 * initialized to the provided initialState, and can only be mutated by a [Transition].
 * [targetState] is also initialized to initialState. It can be mutated to alter the course of a
 * transition animation that is created with the [MutableTransitionState] using [updateTransition].
 * Both [currentState] and [targetState] are backed by a [State] object.
 *
 * @sample androidx.compose.animation.core.samples.InitialStateSample
 * @see updateTransition
 */
class MutableTransitionState<S>(initialState: S) {
    /**
     * Current state of the transition. [currentState] is initialized to the initialState that the
     * [MutableTransitionState] is constructed with.
     *
     * It will be updated by the Transition that is created with this [MutableTransitionState]
     * when the transition arrives at a new state.
     */
    var currentState: S by mutableStateOf(initialState)
        internal set

    /**
     * Target state of the transition. [targetState] is initialized to the initialState that the
     * [MutableTransitionState] is constructed with.
     *
     * It can be updated to a new state at any time. When that happens, the [Transition] that is
     * created with this [MutableTransitionState] will update its
     * [Transition.targetState] to the same and subsequently starts a transition animation to
     * animate from the current values to the new target.
     */
    var targetState: S by mutableStateOf(initialState)

    /**
     * [isIdle] returns whether the transition has finished running. This will return false once
     * the [targetState] has been set to a different value than [currentState].
     *
     * @sample androidx.compose.animation.core.samples.TransitionStateIsIdleSample
     */
<<<<<<< HEAD
    @Suppress("EXPERIMENTAL_ANNOTATION_ON_WRONG_TARGET")
    @get:ExperimentalTransitionApi
    @ExperimentalTransitionApi
=======
>>>>>>> 06872e6e
    val isIdle: Boolean
        get() = (currentState == targetState) && !isRunning

    // Updated from Transition
    internal var isRunning: Boolean by mutableStateOf(false)
}

/**
 * Creates a [Transition] and puts it in the [currentState][MutableTransitionState.currentState] of
 * the provided [transitionState]. Whenever the [targetState][MutableTransitionState.targetState] of
 * the [transitionState] changes, the [Transition] will animate to the new target state.
 *
 * __Remember__: The provided [transitionState] needs to be [remember]ed.
 *
 * Compared to the [updateTransition] variant that takes a targetState, this function supports a
 * different initial state than the first targetState. Here is an example:
 *
 * @sample androidx.compose.animation.core.samples.InitialStateSample
 *
 * In most cases, it is recommended to reuse the same [transitionState] that is [remember]ed, such
 * that [Transition] preserves continuity when [targetState][MutableTransitionState.targetState] is
 * changed. However, in some rare cases it is more critical to immediately *snap* to a state
 * change (e.g. in response to a user interaction). This can be achieved by creating a new
 * [transitionState]:
 * @sample androidx.compose.animation.core.samples.DoubleTapToLikeSample
 */
@Composable
fun <T> updateTransition(
    transitionState: MutableTransitionState<T>,
    label: String? = null
): Transition<T> {
    val transition = remember(transitionState) {
        Transition(transitionState = transitionState, label)
    }
    transition.animateTo(transitionState.targetState)
    DisposableEffect(transition) {
        onDispose {
            // Clean up on the way out, to ensure the observers are not stuck in an in-between
            // state.
            transition.onTransitionEnd()
        }
    }
    return transition
}

/**
 * [Transition] manages all the child animations on a state level. Child animations
 * can be created in a declarative way using [Transition.animateFloat], [Transition.animateValue],
 * [animateColor][androidx.compose.animation.animateColor] etc. When the [targetState] changes,
 * [Transition] will automatically start or adjust course for all its child animations to animate
 * to the new target values defined for each animation.
 *
 * After arriving at [targetState], [Transition] will be triggered to run if any child animation
 * changes its target value (due to their dynamic target calculation logic, such as theme-dependent
 * values).
 *
 * @sample androidx.compose.animation.core.samples.GestureAnimationSample
 *
 * @see updateTransition
 * @see Transition.animateFloat
 * @see Transition.animateValue
 * @see androidx.compose.animation.animateColor
 */
// TODO: Support creating Transition outside of composition and support imperative use of Transition
@Stable
class Transition<S> @PublishedApi internal constructor(
    private val transitionState: MutableTransitionState<S>,
    val label: String? = null
) {
    internal constructor(
        initialState: S,
        label: String?
    ) : this(MutableTransitionState(initialState), label)

    /**
     * Current state of the transition. This will always be the initialState of the transition
     * until the transition is finished. Once the transition is finished, [currentState] will be
     * set to [targetState]. [currentState] is backed by a [MutableState].
     */
    var currentState: S
        get() = transitionState.currentState
        internal set(value) {
            transitionState.currentState = value
        }

    /**
     * Target state of the transition. This will be read by all child animations to determine their
     * most up-to-date target values.
     */
    var targetState: S by mutableStateOf(currentState)
        internal set

    /**
     * [segment] contains the initial state and the target state of the currently on-going
     * transition.
     */
    var segment: Segment<S> by mutableStateOf(SegmentImpl(currentState, currentState))
        private set

    /**
     * Indicates whether there is any animation running in the transition.
     */
    val isRunning: Boolean
        get() = startTimeNanos != AnimationConstants.UnspecifiedTime

    /**
     * Play time in nano-seconds. [playTimeNanos] is always non-negative. It starts from 0L at the
     * beginning of the transition and increment until all child animations have finished.
     * @suppress
     */
    @InternalAnimationApi
    var playTimeNanos by mutableStateOf(0L)
    private var startTimeNanos by mutableStateOf(AnimationConstants.UnspecifiedTime)

    // This gets calculated every time child is updated/added
    internal var updateChildrenNeeded: Boolean by mutableStateOf(true)

    private val _animations = mutableVectorOf<TransitionAnimationState<*, *>>()
    private val _transitions = mutableVectorOf<Transition<*>>()

    /** @suppress **/
    @InternalAnimationApi
    val transitions: List<Transition<*>> = _transitions.asMutableList()

    /** @suppress **/
    @InternalAnimationApi
    val animations: List<TransitionAnimationState<*, *>> = _animations.asMutableList()

    // Seeking related
    /** @suppress **/
    @InternalAnimationApi
    var isSeeking: Boolean by mutableStateOf(false)
        internal set
    internal var lastSeekedTimeNanos: Long = 0L

    @Suppress("EXPERIMENTAL_ANNOTATION_ON_WRONG_TARGET")
    @get:InternalAnimationApi
    val totalDurationNanos: Long
        /** @suppress **/
        get() {
            var maxDurationNanos = 0L
            _animations.forEach {
                maxDurationNanos = max(maxDurationNanos, it.durationNanos)
            }
            _transitions.forEach {
                maxDurationNanos = max(maxDurationNanos, it.totalDurationNanos)
            }
            return maxDurationNanos
        }

    internal fun onFrame(frameTimeNanos: Long) {
        if (startTimeNanos == AnimationConstants.UnspecifiedTime) {
            onTransitionStart(frameTimeNanos)
        }
        updateChildrenNeeded = false

        // Update play time
        playTimeNanos = frameTimeNanos - startTimeNanos
        var allFinished = true
        // Pulse new playtime
        _animations.forEach {
            if (!it.isFinished) {
                it.onPlayTimeChanged(playTimeNanos)
            }
            // Check isFinished flag again after the animation pulse
            if (!it.isFinished) {
                allFinished = false
            }
        }
        _transitions.forEach {
            if (it.targetState != it.currentState) {
                it.onFrame(playTimeNanos)
            }
            if (it.targetState != it.currentState) {
                allFinished = false
            }
        }
        if (allFinished) {
            onTransitionEnd()
        }
    }

    // onTransitionStart and onTransitionEnd are symmetric. Both are called from onFrame
    internal fun onTransitionStart(frameTimeNanos: Long) {
        startTimeNanos = frameTimeNanos
        transitionState.isRunning = true
    }

    // onTransitionStart and onTransitionEnd are symmetric. Both are called from onFrame
    internal fun onTransitionEnd() {
        startTimeNanos = AnimationConstants.UnspecifiedTime
        currentState = targetState
        playTimeNanos = 0
        transitionState.isRunning = false
    }

    /**
     * This allows tools to set the transition (between initial and target state) to any time.
     * @suppress
     */
    @InternalAnimationApi
    fun seek(initialState: S, targetState: S, playTimeNanos: Long) {
        // Reset running state
        startTimeNanos = AnimationConstants.UnspecifiedTime
        transitionState.isRunning = false
        if (!isSeeking || this.currentState != initialState || this.targetState != targetState) {
            // Reset all child animations
            this.currentState = initialState
            this.targetState = targetState
            isSeeking = true
            segment = SegmentImpl(initialState, targetState)
        }

        _transitions.forEach {
            @Suppress("UNCHECKED_CAST")
            (it as Transition<Any>).let {
                if (it.isSeeking) {
                    it.seek(it.currentState, it.targetState, playTimeNanos)
                }
            }
        }

        _animations.forEach {
            it.seekTo(playTimeNanos)
        }
        lastSeekedTimeNanos = playTimeNanos
    }

    internal fun addTransition(transition: Transition<*>) = _transitions.add(transition)
    internal fun removeTransition(transition: Transition<*>) = _transitions.remove(transition)

    internal fun addAnimation(
        animation: TransitionAnimationState<*, *>
    ) = _animations.add(animation)

    internal fun removeAnimation(
        animation: TransitionAnimationState<*, *>
    ) {
        _animations.remove(animation)
    }

    // This target state should only be used to modify "mutableState"s, as it could potentially
    // roll back. The
    @Suppress("ComposableNaming")
    @Composable
    internal fun updateTarget(targetState: S) {
        if (!isSeeking) {
            // This is needed because child animations rely on this target state and the state pair to
            // update their animation specs
            if (this.targetState != targetState) {
                // Starting state should be the "next" state when waypoints are impl'ed
                segment = SegmentImpl(this.targetState, targetState)
                currentState = this.targetState
                this.targetState = targetState
                if (!isRunning) {
                    updateChildrenNeeded = true
                }

                // If target state is changed, reset all the animations to be re-created in the
                // next frame w/ their new target value. Child animations target values are updated in
                // the side effect that may not have happened when this function in invoked.
                _animations.forEach { it.resetAnimation() }
            }
        }
    }

    // This should only be called if PlayTime comes from clock directly, instead of from a parent
    // Transition.
    @Suppress("ComposableNaming")
    @Composable
    internal fun animateTo(targetState: S) {
        if (!isSeeking) {
            updateTarget(targetState)
            // target != currentState adds LaunchedEffect into the tree in the same frame as
            // target change.
            if (targetState != currentState || isRunning || updateChildrenNeeded) {
                LaunchedEffect(this) {
                    while (true) {
                        withFrameNanos {
                            // This check is very important, as isSeeking may be changed off-band
                            // between the last check in composition and this callback which
                            // happens in the animation callback the next frame.
                            if (!isSeeking) {
                                onFrame(it / AnimationDebugDurationScale)
                            }
                        }
                    }
                }
            }
        }
    }

    private fun onChildAnimationUpdated() {
        updateChildrenNeeded = true
        if (isSeeking) {
            // Update total duration
            var maxDurationNanos = 0L
            _animations.forEach {
                maxDurationNanos = max(maxDurationNanos, it.durationNanos)
                it.seekTo(lastSeekedTimeNanos)
            }
            // TODO: Is update duration the only thing that needs to be done during seeking to
            //  accommodate update children?
            updateChildrenNeeded = false
        }
    }

    // TODO: Consider making this public
    /** @suppress **/
    @InternalAnimationApi
    inner class TransitionAnimationState<T, V : AnimationVector> internal constructor(
        initialValue: T,
        initialVelocityVector: V,
        val typeConverter: TwoWayConverter<T, V>,
        val label: String
    ) : State<T> {

        // Changed during composition, may rollback
        private var targetValue: T by mutableStateOf(initialValue)

        @Suppress("EXPERIMENTAL_ANNOTATION_ON_WRONG_TARGET")
        @get:InternalAnimationApi
        var animationSpec: FiniteAnimationSpec<T> by mutableStateOf(spring())
            private set

        @Suppress("EXPERIMENTAL_ANNOTATION_ON_WRONG_TARGET")
        @get:InternalAnimationApi
        var animation: TargetBasedAnimation<T, V> by mutableStateOf(
            TargetBasedAnimation(
                animationSpec, typeConverter, initialValue, targetValue,
                initialVelocityVector
            )
        )
            private set
        internal var isFinished: Boolean by mutableStateOf(true)
        private var offsetTimeNanos by mutableStateOf(0L)
        private var needsReset by mutableStateOf(false)

        // Changed during animation, no concerns of rolling back
        override var value by mutableStateOf(initialValue)
            internal set
        private var velocityVector: V = initialVelocityVector
        internal val durationNanos
            get() = animation.durationNanos

        internal fun onPlayTimeChanged(playTimeNanos: Long) {
            val playTime = playTimeNanos - offsetTimeNanos
            value = animation.getValueFromNanos(playTime)
            velocityVector = animation.getVelocityVectorFromNanos(playTime)
            if (animation.isFinishedFromNanos(playTime)) {
                isFinished = true
                offsetTimeNanos = 0
            }
        }

        internal fun seekTo(playTimeNanos: Long) {
            // TODO: unlikely but need to double check that animation returns the correct values
            // when play time is way past their durations.
            value = animation.getValueFromNanos(playTimeNanos)
            velocityVector = animation.getVelocityVectorFromNanos(playTimeNanos)
        }

        private val interruptionSpec: FiniteAnimationSpec<T>

        init {
            val visibilityThreshold: T? = visibilityThresholdMap.get(typeConverter)?.let {
                val vector = typeConverter.convertToVector(initialValue)
                for (id in 0 until vector.size) {
                    vector[id] = it
                }
                typeConverter.convertFromVector(vector)
            }
            interruptionSpec = spring(visibilityThreshold = visibilityThreshold)
        }

        private fun updateAnimation(initialValue: T = value, isInterrupted: Boolean = false) {
            val spec = if (isInterrupted) {
                // When interrupted, use the default spring, unless the spec is also a spring.
                if (animationSpec is SpringSpec<*>) animationSpec else interruptionSpec
            } else {
                animationSpec
            }
            animation = TargetBasedAnimation(
                spec,
                typeConverter,
                initialValue,
                targetValue,
                velocityVector
            )
            onChildAnimationUpdated()
        }

        internal fun resetAnimation() {
            needsReset = true
        }

        // This gets called *during* composition
        internal fun updateTargetValue(targetValue: T, animationSpec: FiniteAnimationSpec<T>) {
            if (this.targetValue != targetValue || needsReset) {
                this.targetValue = targetValue
                this.animationSpec = animationSpec
                updateAnimation(isInterrupted = !isFinished)
                isFinished = false
                // This is needed because the target change could happen during a transition
                offsetTimeNanos = playTimeNanos
                needsReset = false
            }
        }

        // This gets called *during* composition
        internal fun updateInitialAndTargetValue(
            initialValue: T,
            targetValue: T,
            animationSpec: FiniteAnimationSpec<T>
        ) {
            this.targetValue = targetValue
            this.animationSpec = animationSpec
            if (
                animation.initialValue == initialValue &&
                animation.targetValue == targetValue
            ) {
                return
            }
            updateAnimation(initialValue)
        }
    }

    private class SegmentImpl<S>(
        override val initialState: S,
        override val targetState: S
    ) : Segment<S> {
        override fun equals(other: Any?): Boolean {
            return other is Segment<*> && initialState == other.initialState &&
                targetState == other.targetState
        }

        override fun hashCode(): Int {
            return initialState.hashCode() * 31 + targetState.hashCode()
        }
    }

    /**
     * [Segment] holds [initialState] and [targetState], which are the beginning and end of a
     * transition. These states will be used to obtain the animation spec that will be used for this
     * transition from the child animations.
     */
    interface Segment<S> {
        /**
         * Initial state of a Transition Segment. This is the state that transition starts from.
         */
        val initialState: S

        /**
         * Target state of a Transition Segment. This is the state that transition will end on.
         */
        val targetState: S

        /**
         * Returns whether the provided state matches the [initialState] && the provided
         * [targetState] matches [Segment.targetState].
         */
        infix fun S.isTransitioningTo(targetState: S): Boolean {
            return this == initialState && targetState == this@Segment.targetState
        }
    }

    /**
     * [DeferredAnimation] can be constructed using [Transition.createDeferredAnimation] during
     * composition and initialized later. It is useful for animations, the target values for
     * which are unknown at composition time (e.g. layout size/position, etc).
     *
     * Once a [DeferredAnimation] is created, it can be configured and updated as needed using
     * [DeferredAnimation.animate] method.
     *
     * @suppress
     */
    @InternalAnimationApi
    inner class DeferredAnimation<T, V : AnimationVector> internal constructor(
        val typeConverter: TwoWayConverter<T, V>,
        val label: String
    ) {
        internal var data: DeferredAnimationData<T, V>? = null

        internal inner class DeferredAnimationData<T, V : AnimationVector>(
            val animation: Transition<S>.TransitionAnimationState<T, V>,
            var transitionSpec: Segment<S>.() -> FiniteAnimationSpec<T>,
            var targetValueByState: (state: S) -> T,
        ) : State<T> {
            fun updateAnimationStates(segment: Segment<S>) {
                val targetValue = targetValueByState(segment.targetState)
                if (isSeeking) {
                    val initialValue = targetValueByState(segment.initialState)
                    // In the case of seeking, we also need to update initial value as needed
                    animation.updateInitialAndTargetValue(
                        initialValue,
                        targetValue,
                        segment.transitionSpec()
                    )
                } else {
                    animation.updateTargetValue(targetValue, segment.transitionSpec())
                }
            }
            override val value: T
                get() {
                    updateAnimationStates(segment)
                    return animation.value
                }
        }

        /**
         * [DeferredAnimation] allows the animation setup to be deferred until a later time after
         * composition. [animate] can be used to set up a [DeferredAnimation]. Like other
         * Transition animations such as [Transition.animateFloat], [DeferredAnimation] also
         * expects [transitionSpec] and [targetValueByState] for the mapping from target state
         * to animation spec and target value, respectively.
         */
        fun animate(
            transitionSpec: Segment<S>.() -> FiniteAnimationSpec<T>,
            targetValueByState: (state: S) -> T
        ): State<T> {
            val animData: DeferredAnimationData<T, V> = data ?: DeferredAnimationData(
                TransitionAnimationState(
                    targetValueByState(currentState),
                    typeConverter.createZeroVectorFrom(targetValueByState(currentState)),
                    typeConverter,
                    label
                ),
                transitionSpec,
                targetValueByState
            ).apply {
                data = this
                addAnimation(this.animation)
            }
            return animData.apply {
                // Update animtion data with the latest mapping
                this.targetValueByState = targetValueByState
                this.transitionSpec = transitionSpec

                updateAnimationStates(segment)
            }
        }

        internal fun setupSeeking() {
            data?.apply {
                animation.updateInitialAndTargetValue(
                    targetValueByState(segment.initialState),
                    targetValueByState(segment.targetState),
                    segment.transitionSpec()
                )
            }
        }
    }

    internal fun removeAnimation(deferredAnimation: DeferredAnimation<*, *>) {
        deferredAnimation.data?.animation?.let {
            removeAnimation(it)
        }
    }
}

/**
 * This creates a [DeferredAnimation], which will not animate until it is set up using
 * [DeferredAnimation.animate]. Once the animation is set up, it will animate from the
 * [currentState][Transition.currentState] to [targetState][Transition.targetState]. If the
 * [Transition] has already arrived at its target state at the time when the animation added, there
 * will be no animation.
 *
 * @param typeConverter A converter to convert any value of type [T] from/to an [AnimationVector]
 * @param label A label for differentiating this animation from others in android studio.
 *
 * @suppress
 */
@InternalAnimationApi
@Composable
fun <S, T, V : AnimationVector> Transition<S>.createDeferredAnimation(
    typeConverter: TwoWayConverter<T, V>,
    label: String = "DeferredAnimation"
): Transition<S>.DeferredAnimation<T, V> {
    val lazyAnim = remember(this) { DeferredAnimation(typeConverter, label) }
    DisposableEffect(lazyAnim) {
        onDispose {
            removeAnimation(lazyAnim)
        }
    }
    if (isSeeking) {
        lazyAnim.setupSeeking()
    }
    return lazyAnim
}

/**
 * [createChildTransition] creates a child Transition based on the mapping between parent state to
 * child state provided in [transformToChildState]. This serves the following purposes:
 * 1) Hoist the child transition state into parent transition. Therefore the parent Transition
 * will be aware of whether there's any on-going animation due to the same target state change.
 * This will further allow sequential animation to be set up when all animations have finished.
 * 2) Separation of concerns. The child transition can respresent a much more simplified state
 * transition when, for example, mapping from an enum parent state to a Boolean visible state for
 * passing further down the compose tree. The child composables hence can be designed around
 * handling a more simple and a more relevant state change.
 *
 * [label] is used to differentiate from other animations in the same transition in Android Studio.
 *
 * @sample androidx.compose.animation.core.samples.CreateChildTransitionSample
 */
@ExperimentalTransitionApi
@Composable
inline fun <S, T> Transition<S>.createChildTransition(
    label: String = "ChildTransition",
    transformToChildState: @Composable (parentState: S) -> T,
): Transition<T> {
    val initialParentState = remember(this) { this.currentState }
    val initialState = transformToChildState(if (isSeeking) currentState else initialParentState)
    val targetState = transformToChildState(this.targetState)
    return createChildTransitionInternal(initialState, targetState, label)
}

@PublishedApi
@Composable
internal fun <S, T> Transition<S>.createChildTransitionInternal(
    initialState: T,
    targetState: T,
    childLabel: String,
): Transition<T> {
    val transition = remember(this) {
        Transition(MutableTransitionState(initialState), "${this.label} > $childLabel")
    }

    DisposableEffect(transition) {
        addTransition(transition)
        onDispose {
            removeTransition(transition)
        }
    }

    if (isSeeking) {
        transition.seek(initialState, targetState, this.lastSeekedTimeNanos)
    } else {
        transition.updateTarget(targetState)
        transition.isSeeking = false
    }
    return transition
}

/**
 * Creates an animation of type [T] as a part of the given [Transition]. This means the states
 * of this animation will be managed by the [Transition]. [typeConverter] will be used to convert
 * between type [T] and [AnimationVector] so that the animation system knows how to animate it.
 *
 * [targetValueByState] is used as a mapping from a target state to the target value of this
 * animation. [Transition] will be using this mapping to determine what value to target this
 * animation towards. __Note__ that [targetValueByState] is a composable function. This means the
 * mapping function could access states, CompositionLocals, themes, etc. If the targetValue changes
 * outside of a [Transition] run (i.e. when the [Transition] already reached its targetState), the
 * [Transition] will start running again to ensure this animation reaches its new target smoothly.
 *
 * An optional [transitionSpec] can be provided to specify (potentially different) animation for
 * each pair of initialState and targetState. [FiniteAnimationSpec] includes any non-infinite
 * animation, such as [tween], [spring], [keyframes] and even [repeatable], but not
 * [infiniteRepeatable]. By default, [transitionSpec] uses a [spring] animation for all transition
 * destinations.
 *
 * [label] is used to differentiate from other animations in the same transition in Android Studio.
 *
 * @return A [State] object, the value of which is updated by animation
 * @see updateTransition
 * @see Transition.animateFloat
 * @see androidx.compose.animation.animateColor
 */
@Composable
inline fun <S, T, V : AnimationVector> Transition<S>.animateValue(
    typeConverter: TwoWayConverter<T, V>,
    noinline transitionSpec: @Composable Transition.Segment<S>.() -> FiniteAnimationSpec<T> =
        { spring() },
    label: String = "ValueAnimation",
    targetValueByState: @Composable (state: S) -> T
): State<T> {

    val initialValue = targetValueByState(currentState)
    val targetValue = targetValueByState(targetState)
    val animationSpec = transitionSpec(segment)

    return createTransitionAnimation(initialValue, targetValue, animationSpec, typeConverter, label)
}

@PublishedApi
@Composable
internal fun <S, T, V : AnimationVector> Transition<S>.createTransitionAnimation(
    initialValue: T,
    targetValue: T,
    animationSpec: FiniteAnimationSpec<T>,
    typeConverter: TwoWayConverter<T, V>,
    label: String
): State<T> {
    val transitionAnimation = remember(this) {
        // Initialize the animation state to initialState value, so if it's added during a
        // transition run, it'll participate in the animation.
        // This is preferred because it's easy to opt out - Simply adding new animation once
        // currentState == targetState would opt out.
        TransitionAnimationState(
            initialValue,
            typeConverter.createZeroVectorFrom(targetValue),
            typeConverter,
            label
        )
    }
    if (isSeeking) {
        // In the case of seeking, we also need to update initial value as needed
        transitionAnimation.updateInitialAndTargetValue(
            initialValue,
            targetValue,
            animationSpec
        )
    } else {
        transitionAnimation.updateTargetValue(targetValue, animationSpec)
    }

    DisposableEffect(transitionAnimation) {
        addAnimation(transitionAnimation)
        onDispose {
            removeAnimation(transitionAnimation)
        }
    }
    return transitionAnimation
}

// TODO: Remove noinline when b/174814083 is fixed.
/**
 * Creates a Float animation as a part of the given [Transition]. This means the states
 * of this animation will be managed by the [Transition].
 *
 * [targetValueByState] is used as a mapping from a target state to the target value of this
 * animation. [Transition] will be using this mapping to determine what value to target this
 * animation towards. __Note__ that [targetValueByState] is a composable function. This means the
 * mapping function could access states, CompositionLocals, themes, etc. If the targetValue changes
 * outside of a [Transition] run (i.e. when the [Transition] already reached its targetState), the
 * [Transition] will start running again to ensure this animation reaches its new target smoothly.
 *
 * An optional [transitionSpec] can be provided to specify (potentially different) animation for
 * each pair of initialState and targetState. [FiniteAnimationSpec] includes any non-infinite
 * animation, such as [tween], [spring], [keyframes] and even [repeatable], but not
 * [infiniteRepeatable]. By default, [transitionSpec] uses a [spring] animation for all transition
 * destinations.
 *
 * @sample androidx.compose.animation.core.samples.AnimateFloatSample
 *
 * [label] is used to differentiate from other animations in the same transition in Android Studio.
 *
 * @return A [State] object, the value of which is updated by animation
 * @see updateTransition
 * @see Transition.animateValue
 * @see androidx.compose.animation.animateColor
 */
@Composable
inline fun <S> Transition<S>.animateFloat(
    noinline transitionSpec:
        @Composable Transition.Segment<S>.() -> FiniteAnimationSpec<Float> = { spring() },
    label: String = "FloatAnimation",
    targetValueByState: @Composable (state: S) -> Float
): State<Float> =
    animateValue(Float.VectorConverter, transitionSpec, label, targetValueByState)

/**
 * Creates a [Dp] animation as a part of the given [Transition]. This means the states
 * of this animation will be managed by the [Transition].
 *
 * [targetValueByState] is used as a mapping from a target state to the target value of this
 * animation. [Transition] will be using this mapping to determine what value to target this
 * animation towards. __Note__ that [targetValueByState] is a composable function. This means the
 * mapping function could access states, CompositionLocals, themes, etc. If the targetValue changes
 * outside of a [Transition] run (i.e. when the [Transition] already reached its targetState), the
 * [Transition] will start running again to ensure this animation reaches its new target smoothly.
 *
 * An optional [transitionSpec] can be provided to specify (potentially different) animation for
 * each pair of initialState and targetState. [FiniteAnimationSpec] includes any non-infinite
 * animation, such as [tween], [spring], [keyframes] and even [repeatable], but not
 * [infiniteRepeatable]. By default, [transitionSpec] uses a [spring] animation for all transition
 * destinations.
 *
 * [label] is used to differentiate from other animations in the same transition in Android Studio.
 *
 * @return A [State] object, the value of which is updated by animation
 */
@Composable
inline fun <S> Transition<S>.animateDp(
    noinline transitionSpec: @Composable Transition.Segment<S>.() -> FiniteAnimationSpec<Dp> = {
        spring(visibilityThreshold = Dp.VisibilityThreshold)
    },
    label: String = "DpAnimation",
    targetValueByState: @Composable (state: S) -> Dp
): State<Dp> =
    animateValue(Dp.VectorConverter, transitionSpec, label, targetValueByState)

/**
 * Creates an [Offset] animation as a part of the given [Transition]. This means the states
 * of this animation will be managed by the [Transition].
 *
 * [targetValueByState] is used as a mapping from a target state to the target value of this
 * animation. [Transition] will be using this mapping to determine what value to target this
 * animation towards. __Note__ that [targetValueByState] is a composable function. This means the
 * mapping function could access states, CompositionLocals, themes, etc. If the targetValue changes
 * outside of a [Transition] run (i.e. when the [Transition] already reached its targetState), the
 * [Transition] will start running again to ensure this animation reaches its new target smoothly.
 *
 * An optional [transitionSpec] can be provided to specify (potentially different) animation for
 * each pair of initialState and targetState. [FiniteAnimationSpec] includes any non-infinite
 * animation, such as [tween], [spring], [keyframes] and even [repeatable], but not
 * [infiniteRepeatable]. By default, [transitionSpec] uses a [spring] animation for all transition
 * destinations.
 *
 * [label] is used to differentiate from other animations in the same transition in Android Studio.
 *
 * @return A [State] object, the value of which is updated by animation
 */
@Composable
inline fun <S> Transition<S>.animateOffset(
    noinline transitionSpec: @Composable Transition.Segment<S>.() -> FiniteAnimationSpec<Offset> = {
        spring(visibilityThreshold = Offset.VisibilityThreshold)
    },
    label: String = "OffsetAnimation",
    targetValueByState: @Composable (state: S) -> Offset
): State<Offset> =
    animateValue(Offset.VectorConverter, transitionSpec, label, targetValueByState)

/**
 * Creates a [Size] animation as a part of the given [Transition]. This means the states
 * of this animation will be managed by the [Transition].
 *
 * [targetValueByState] is used as a mapping from a target state to the target value of this
 * animation. [Transition] will be using this mapping to determine what value to target this
 * animation towards. __Note__ that [targetValueByState] is a composable function. This means the
 * mapping function could access states, CompositionLocals, themes, etc. If the targetValue changes
 * outside of a [Transition] run (i.e. when the [Transition] already reached its targetState), the
 * [Transition] will start running again to ensure this animation reaches its new target smoothly.
 *
 * An optional [transitionSpec] can be provided to specify (potentially different) animation for
 * each pair of initialState and targetState. [FiniteAnimationSpec] includes any non-infinite
 * animation, such as [tween], [spring], [keyframes] and even [repeatable], but not
 * [infiniteRepeatable]. By default, [transitionSpec] uses a [spring] animation for all transition
 * destinations.
 *
 * [label] is used to differentiate from other animations in the same transition in Android Studio.
 *
 * @return A [State] object, the value of which is updated by animation
 */
@Composable
inline fun <S> Transition<S>.animateSize(
    noinline transitionSpec: @Composable Transition.Segment<S>.() -> FiniteAnimationSpec<Size> = {
        spring(visibilityThreshold = Size.VisibilityThreshold)
    },
    label: String = "SizeAnimation",
    targetValueByState: @Composable (state: S) -> Size
): State<Size> =
    animateValue(Size.VectorConverter, transitionSpec, label, targetValueByState)

/**
 * Creates a [IntOffset] animation as a part of the given [Transition]. This means the states
 * of this animation will be managed by the [Transition].
 *
 * [targetValueByState] is used as a mapping from a target state to the target value of this
 * animation. [Transition] will be using this mapping to determine what value to target this
 * animation towards. __Note__ that [targetValueByState] is a composable function. This means the
 * mapping function could access states, CompositionLocals, themes, etc. If the targetValue changes
 * outside of a [Transition] run (i.e. when the [Transition] already reached its targetState), the
 * [Transition] will start running again to ensure this animation reaches its new target smoothly.
 *
 * An optional [transitionSpec] can be provided to specify (potentially different) animation for
 * each pair of initialState and targetState. [FiniteAnimationSpec] includes any non-infinite
 * animation, such as [tween], [spring], [keyframes] and even [repeatable], but not
 * [infiniteRepeatable]. By default, [transitionSpec] uses a [spring] animation for all transition
 * destinations.
 *
 * [label] is used to differentiate from other animations in the same transition in Android Studio.
 *
 * @return A [State] object, the value of which is updated by animation
 */
@Composable
inline fun <S> Transition<S>.animateIntOffset(
    noinline transitionSpec:
        @Composable Transition.Segment<S>.() -> FiniteAnimationSpec<IntOffset> =
            { spring(visibilityThreshold = IntOffset(1, 1)) },
    label: String = "IntOffsetAnimation",
    targetValueByState: @Composable (state: S) -> IntOffset
): State<IntOffset> =
    animateValue(IntOffset.VectorConverter, transitionSpec, label, targetValueByState)

/**
 * Creates a [Int] animation as a part of the given [Transition]. This means the states
 * of this animation will be managed by the [Transition].
 *
 * [targetValueByState] is used as a mapping from a target state to the target value of this
 * animation. [Transition] will be using this mapping to determine what value to target this
 * animation towards. __Note__ that [targetValueByState] is a composable function. This means the
 * mapping function could access states, CompositionLocals, themes, etc. If the targetValue changes
 * outside of a [Transition] run (i.e. when the [Transition] already reached its targetState), the
 * [Transition] will start running again to ensure this animation reaches its new target smoothly.
 *
 * An optional [transitionSpec] can be provided to specify (potentially different) animation for
 * each pair of initialState and targetState. [FiniteAnimationSpec] includes any non-infinite
 * animation, such as [tween], [spring], [keyframes] and even [repeatable], but not
 * [infiniteRepeatable]. By default, [transitionSpec] uses a [spring] animation for all transition
 * destinations.
 *
 * [label] is used to differentiate from other animations in the same transition in Android Studio.
 *
 * @return A [State] object, the value of which is updated by animation
 */
@Composable
inline fun <S> Transition<S>.animateInt(
    noinline transitionSpec: @Composable Transition.Segment<S>.() -> FiniteAnimationSpec<Int> = {
        spring(visibilityThreshold = 1)
    },
    label: String = "IntAnimation",
    targetValueByState: @Composable (state: S) -> Int
): State<Int> =
    animateValue(Int.VectorConverter, transitionSpec, label, targetValueByState)

/**
 * Creates a [IntSize] animation as a part of the given [Transition]. This means the states
 * of this animation will be managed by the [Transition].
 *
 * [targetValueByState] is used as a mapping from a target state to the target value of this
 * animation. [Transition] will be using this mapping to determine what value to target this
 * animation towards. __Note__ that [targetValueByState] is a composable function. This means the
 * mapping function could access states, CompositionLocals, themes, etc. If the targetValue changes
 * outside of a [Transition] run (i.e. when the [Transition] already reached its targetState), the
 * [Transition] will start running again to ensure this animation reaches its new target smoothly.
 *
 * An optional [transitionSpec] can be provided to specify (potentially different) animation for
 * each pair of initialState and targetState. [FiniteAnimationSpec] includes any non-infinite
 * animation, such as [tween], [spring], [keyframes] and even [repeatable], but not
 * [infiniteRepeatable]. By default, [transitionSpec] uses a [spring] animation for all transition
 * destinations.
 *
 * [label] is used to differentiate from other animations in the same transition in Android Studio.
 *
 * @return A [State] object, the value of which is updated by animation
 */
@Composable
inline fun <S> Transition<S>.animateIntSize(
    noinline transitionSpec: @Composable Transition.Segment<S>.() -> FiniteAnimationSpec<IntSize> =
        { spring(visibilityThreshold = IntSize(1, 1)) },
    label: String = "IntSizeAnimation",
    targetValueByState: @Composable (state: S) -> IntSize
): State<IntSize> =
    animateValue(IntSize.VectorConverter, transitionSpec, label, targetValueByState)

/**
 * Creates a [Rect] animation as a part of the given [Transition]. This means the states
 * of this animation will be managed by the [Transition].
 *
 * [targetValueByState] is used as a mapping from a target state to the target value of this
 * animation. [Transition] will be using this mapping to determine what value to target this
 * animation towards. __Note__ that [targetValueByState] is a composable function. This means the
 * mapping function could access states, CompositionLocals, themes, etc. If the targetValue changes
 * outside of a [Transition] run (i.e. when the [Transition] already reached its targetState), the
 * [Transition] will start running again to ensure this animation reaches its new target smoothly.
 *
 * An optional [transitionSpec] can be provided to specify (potentially different) animation for
 * each pair of initialState and targetState. [FiniteAnimationSpec] includes any non-infinite
 * animation, such as [tween], [spring], [keyframes] and even [repeatable], but not
 * [infiniteRepeatable]. By default, [transitionSpec] uses a [spring] animation for all transition
 * destinations.
 *
 * [label] is used to differentiate from other animations in the same transition in Android Studio.
 *
 * @return A [State] object, the value of which is updated by animation
 */
@Composable
inline fun <S> Transition<S>.animateRect(
    noinline transitionSpec: @Composable Transition.Segment<S>.() -> FiniteAnimationSpec<Rect> =
        { spring(visibilityThreshold = Rect.VisibilityThreshold) },
    label: String = "RectAnimation",
    targetValueByState: @Composable (state: S) -> Rect
): State<Rect> =
    animateValue(Rect.VectorConverter, transitionSpec, label, targetValueByState)<|MERGE_RESOLUTION|>--- conflicted
+++ resolved
@@ -117,12 +117,6 @@
      *
      * @sample androidx.compose.animation.core.samples.TransitionStateIsIdleSample
      */
-<<<<<<< HEAD
-    @Suppress("EXPERIMENTAL_ANNOTATION_ON_WRONG_TARGET")
-    @get:ExperimentalTransitionApi
-    @ExperimentalTransitionApi
-=======
->>>>>>> 06872e6e
     val isIdle: Boolean
         get() = (currentState == targetState) && !isRunning
 
