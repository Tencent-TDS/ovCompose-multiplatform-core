/*
 * Copyright 2020 The Android Open Source Project
 *
 * Licensed under the Apache License, Version 2.0 (the "License");
 * you may not use this file except in compliance with the License.
 * You may obtain a copy of the License at
 *
 *      http://www.apache.org/licenses/LICENSE-2.0
 *
 * Unless required by applicable law or agreed to in writing, software
 * distributed under the License is distributed on an "AS IS" BASIS,
 * WITHOUT WARRANTIES OR CONDITIONS OF ANY KIND, either express or implied.
 * See the License for the specific language governing permissions and
 * limitations under the License.
 */

package androidx.compose.ui.test.junit4

import android.annotation.SuppressLint
import android.view.View
import androidx.activity.ComponentActivity
import androidx.activity.compose.setContent
import androidx.annotation.VisibleForTesting
import androidx.compose.runtime.Composable
import androidx.compose.runtime.Recomposer
import androidx.compose.ui.InternalComposeUiApi
import androidx.compose.ui.node.RootForTest
import androidx.compose.ui.platform.InfiniteAnimationPolicy
import androidx.compose.ui.platform.ViewRootForTest
import androidx.compose.ui.platform.WindowRecomposerPolicy
import androidx.compose.ui.platform.textInputServiceFactory
import androidx.compose.ui.semantics.SemanticsNode
import androidx.compose.ui.test.ComposeTimeoutException
import androidx.compose.ui.test.IdlingResource
import androidx.compose.ui.test.InternalTestApi
import androidx.compose.ui.test.MainTestClock
import androidx.compose.ui.test.SemanticsMatcher
import androidx.compose.ui.test.SemanticsNodeInteraction
import androidx.compose.ui.test.SemanticsNodeInteractionCollection
import androidx.compose.ui.test.TestMonotonicFrameClock
import androidx.compose.ui.test.TestOwner
import androidx.compose.ui.test.createTestContext
import androidx.compose.ui.text.input.EditCommand
import androidx.compose.ui.text.input.ImeAction
import androidx.compose.ui.unit.Density
import androidx.test.core.app.ApplicationProvider
import androidx.test.ext.junit.rules.ActivityScenarioRule
import kotlinx.coroutines.CancellationException
import kotlinx.coroutines.CoroutineScope
import kotlinx.coroutines.ExperimentalCoroutinesApi
import kotlinx.coroutines.Job
import kotlinx.coroutines.cancel
import kotlinx.coroutines.launch
import kotlinx.coroutines.test.TestCoroutineDispatcher
import org.junit.rules.RuleChain
import org.junit.rules.TestRule
import org.junit.runner.Description
import org.junit.runners.model.Statement

actual fun createComposeRule(): ComposeContentTestRule =
    createAndroidComposeRule<ComponentActivity>()

/**
 * Factory method to provide android specific implementation of [createComposeRule], for a given
 * activity class type [A].
 *
 * This method is useful for tests that require a custom Activity. This is usually the case for
 * tests where the compose content is set by that Activity, instead of via the test rule's
 * [setContent][ComposeContentTestRule.setContent]. Make sure that you add the provided activity
 * into your app's manifest file (usually in main/AndroidManifest.xml).
 *
 * This creates a test rule that is using [ActivityScenarioRule] as the activity launcher. If you
 * would like to use a different one you can create [AndroidComposeTestRule] directly and supply
 * it with your own launcher.
 *
 * If your test doesn't require a specific Activity, use [createComposeRule] instead.
 */
inline fun <reified A : ComponentActivity> createAndroidComposeRule():
    AndroidComposeTestRule<ActivityScenarioRule<A>, A> {
        // TODO(b/138993381): By launching custom activities we are losing control over what content is
        //  already there. This is issue in case the user already set some compose content and decides
        //  to set it again via our API. In such case we won't be able to dispose the old composition.
        //  Other option would be to provide a smaller interface that does not expose these methods.
        return createAndroidComposeRule(A::class.java)
    }

/**
 * Factory method to provide android specific implementation of [createComposeRule], for a given
 * [activityClass].
 *
 * This method is useful for tests that require a custom Activity. This is usually the case for
 * tests where the compose content is set by that Activity, instead of via the test rule's
 * [setContent][ComposeContentTestRule.setContent]. Make sure that you add the provided activity
 * into your app's manifest file (usually in main/AndroidManifest.xml).
 *
 * This creates a test rule that is using [ActivityScenarioRule] as the activity launcher. If you
 * would like to use a different one you can create [AndroidComposeTestRule] directly and supply
 * it with your own launcher.
 *
 * If your test doesn't require a specific Activity, use [createComposeRule] instead.
 */
fun <A : ComponentActivity> createAndroidComposeRule(
    activityClass: Class<A>
): AndroidComposeTestRule<ActivityScenarioRule<A>, A> = AndroidComposeTestRule(
    activityRule = ActivityScenarioRule(activityClass),
    activityProvider = { it.getActivity() }
)

/**
 * Factory method to provide an implementation of [ComposeTestRule] that doesn't create a compose
 * host for you in which you can set content.
 *
 * This method is useful for tests that need to create their own compose host during the test.
 * The returned test rule will not create a host, and consequently does not provide a
 * `setContent` method. To set content in tests using this rule, use the appropriate `setContent`
 * methods from your compose host.
 *
 * A typical use case on Android is when the test needs to launch an Activity (the compose host)
 * after one or more dependencies have been injected.
 */
fun createEmptyComposeRule(): ComposeTestRule =
    AndroidComposeTestRule<TestRule, ComponentActivity>(
        activityRule = TestRule { base, _ -> base },
        activityProvider = {
            error(
                "createEmptyComposeRule() does not provide an Activity to set Compose content in." +
                    " Launch and use the Activity yourself, or use createAndroidComposeRule()."
            )
        }
    )

/**
 * Android specific implementation of [ComposeContentTestRule], where compose content is hosted
 * by an Activity.
 *
 * The Activity is normally launched by the given [activityRule] before the test starts, but it
 * is possible to pass a test rule that chooses to launch an Activity on a later time. The
 * Activity is retrieved from the [activityRule] by means of the [activityProvider], which can be
 * thought of as a getter for the Activity on the [activityRule]. If you use an [activityRule]
 * that launches an Activity on a later time, you should make sure that the Activity is launched
 * by the time or while the [activityProvider] is called.
 *
 * The [AndroidComposeTestRule] wraps around the given [activityRule] to make sure the Activity
 * is launched _after_ the [AndroidComposeTestRule] has completed all necessary steps to control
 * and monitor the compose content.
 *
 * @param activityRule Test rule to use to launch the Activity.
 * @param activityProvider Function to retrieve the Activity from the given [activityRule].
 */
@OptIn(InternalTestApi::class, ExperimentalCoroutinesApi::class)
class AndroidComposeTestRule<R : TestRule, A : ComponentActivity>(
    val activityRule: R,
    private val activityProvider: (R) -> A,
) : ComposeContentTestRule {

    /**
     * Provides the current activity.
     *
     * Avoid calling often as it can involve synchronization and can be slow.
     */
    val activity: A get() = activityProvider(activityRule)

    private val idlingResourceRegistry = IdlingResourceRegistry()

    @VisibleForTesting(otherwise = VisibleForTesting.PRIVATE)
    internal val composeRootRegistry = ComposeRootRegistry()

    private val mainClockImpl: MainTestClockImpl
    private val composeIdlingResource: ComposeIdlingResource
    private val idlingStrategy: IdlingStrategy by lazy { idlingStrategyFactory.invoke() }

    private val recomposer: Recomposer
<<<<<<< HEAD
    private val testCoroutineDispatcher: TestCoroutineDispatcher
=======
    private val testCoroutineDispatcher = TestCoroutineDispatcher()
    private val frameCoroutineScope = CoroutineScope(testCoroutineDispatcher)
>>>>>>> 1555cdea
    private val recomposerApplyCoroutineScope: CoroutineScope
    private val coroutineExceptionHandler = UncaughtExceptionHandler()

    override val mainClock: MainTestClock
        get() = mainClockImpl

    init {
<<<<<<< HEAD
        testCoroutineDispatcher = TestCoroutineDispatcher()
        frameCoroutineScope = CoroutineScope(testCoroutineDispatcher)
=======
>>>>>>> 1555cdea
        val frameClock = TestMonotonicFrameClock(frameCoroutineScope)
        mainClockImpl = MainTestClockImpl(testCoroutineDispatcher, frameClock)
        val infiniteAnimationPolicy = object : InfiniteAnimationPolicy {
            override suspend fun <R> onInfiniteOperation(block: suspend () -> R): R {
                if (mainClockImpl.autoAdvance) {
                    throw CancellationException()
                }
                return block()
            }
        }
        recomposerApplyCoroutineScope = CoroutineScope(
            testCoroutineDispatcher + frameClock + infiniteAnimationPolicy +
                coroutineExceptionHandler + Job()
        )
        recomposer = Recomposer(recomposerApplyCoroutineScope.coroutineContext)
        composeIdlingResource = ComposeIdlingResource(
            composeRootRegistry, mainClockImpl, recomposer
        )
    }

    private var idlingStrategyFactory: () -> IdlingStrategy = {
        EspressoLink(idlingResourceRegistry)
    }

    internal var disposeContentHook: (() -> Unit)? = null

    private val testOwner = AndroidTestOwner()
    private val testContext = createTestContext(testOwner)

    override val density: Density by lazy {
        Density(ApplicationProvider.getApplicationContext())
    }

    override fun apply(base: Statement, description: Description): Statement {
        if (RobolectricDetector.usesRobolectricTestRunner(description)) {
            setIdlingStrategyFactory {
                RobolectricIdlingStrategy(composeRootRegistry, composeIdlingResource)
            }
        }
        @Suppress("NAME_SHADOWING")
        return RuleChain
            .outerRule { base, _ -> composeRootRegistry.getStatementFor(base) }
            .around { base, _ -> idlingResourceRegistry.getStatementFor(base) }
            .around { base, _ -> idlingStrategy.getStatementFor(base) }
            .around { base, _ -> CleanupCoroutinesStatement(base) }
            .around { base, _ -> RecomposerStatement(base) }
            .around { base, _ -> ComposeIdlingResourceStatement(base) }
            .around { base, _ -> TextInputServiceStatement(base) }
            .around { base, _ -> AndroidComposeStatement(base) }
            .around(activityRule)
            .apply(base, description)
    }

    /**
     * Replaces the current [IdlingStrategy] factory with the given [factory]. The strategy is
     * created lazy with the factory. Note that on Robolectric tests, the factory is usually
     * overwritten during the [apply] method. If you need to set a custom factory on Robolectric,
     * you'll need to do so after rules are applied, e.g. in an @Before method.
     *
     * The default factory creates a strategy built on Espresso, and is set to a Robolectric
     * compatible factory on Robolectric tests.
     */
    @Suppress("MemberVisibilityCanBePrivate")
    internal fun setIdlingStrategyFactory(factory: () -> IdlingStrategy) {
        idlingStrategyFactory = factory
    }

    /**
     * @throws IllegalStateException if called more than once per test.
     */
    @SuppressWarnings("SyntheticAccessor")
    override fun setContent(composable: @Composable () -> Unit) {
        check(disposeContentHook == null) {
            "Cannot call setContent twice per test!"
        }

        // We always make sure we have the latest activity when setting a content
        val currentActivity = activity

        runOnUiThread {
            currentActivity.setContent(recomposer, composable)
            disposeContentHook = {
                // Removing a default ComposeView from the view hierarchy will
                // dispose its composition.
                activity.setContentView(View(activity))
            }
        }

        // Synchronizing from the UI thread when we can't leads to a dead lock
        if (idlingStrategy.canSynchronizeOnUiThread || !isOnUiThread()) {
            waitForIdle()
        }
    }

    override fun waitForIdle() {
        waitForIdle(atLeastOneRootExpected = true)
    }

    private fun waitForIdle(atLeastOneRootExpected: Boolean) {
        // First wait until we have a compose root (in case an Activity is being started)
        composeRootRegistry.waitForComposeRoots(atLeastOneRootExpected)
        // Then await composition(s)
        idlingStrategy.runUntilIdle()
        // Check if a coroutine threw an uncaught exception
        coroutineExceptionHandler.throwUncaught()
    }

    override suspend fun awaitIdle() {
        // First wait until we have a compose root (in case an Activity is being started)
        composeRootRegistry.awaitComposeRoots()
        // Then await composition(s)
        idlingStrategy.awaitIdle()
        // Check if a coroutine threw an uncaught exception
        coroutineExceptionHandler.throwUncaught()
    }

    override fun <T> runOnUiThread(action: () -> T): T {
        return testOwner.runOnUiThread(action)
    }

    override fun <T> runOnIdle(action: () -> T): T {
        // Method below make sure that compose is idle.
        waitForIdle()
        // Execute the action on ui thread in a blocking way.
        return runOnUiThread(action)
    }

    @SuppressWarnings("DocumentExceptions") // The interface doc already documents this
    override fun waitUntil(timeoutMillis: Long, condition: () -> Boolean) {
        val startTime = System.nanoTime()
        while (!condition()) {
            if (mainClockImpl.autoAdvance) {
                mainClock.advanceTimeByFrame()
            }
            // Let Android run measure, draw and in general any other async operations.
            Thread.sleep(10)
            if (System.nanoTime() - startTime > timeoutMillis * 1_000_000) {
                throw ComposeTimeoutException(
                    "Condition still not satisfied after $timeoutMillis ms"
                )
            }
        }
    }

    override fun registerIdlingResource(idlingResource: IdlingResource) {
        idlingResourceRegistry.registerIdlingResource(idlingResource)
    }

    override fun unregisterIdlingResource(idlingResource: IdlingResource) {
        idlingResourceRegistry.unregisterIdlingResource(idlingResource)
    }

    inner class AndroidComposeStatement(private val base: Statement) : Statement() {
        override fun evaluate() {
            try {
                base.evaluate()
            } finally {
                // Dispose the content
                if (disposeContentHook != null) {
                    runOnUiThread {
                        // NOTE: currently, calling dispose after an exception that happened during
                        // composition is not a safe call. Compose runtime should fix this, and then
                        // this call will be okay. At the moment, however, calling this could
                        // itself produce an exception which will then obscure the original
                        // exception. To fix this, we will just wrap this call in a try/catch of
                        // its own
                        try {
                            disposeContentHook!!()
                        } catch (e: Exception) {
                            // ignore
                        }
                        disposeContentHook = null
                    }
                }
            }
        }
    }

    private inner class RecomposerStatement(private val base: Statement) : Statement() {
        override fun evaluate() {
            @OptIn(InternalComposeUiApi::class)
            WindowRecomposerPolicy.withFactory({ recomposer }) {
                evaluateWithWindowRecomposer()
            }
        }

        private fun evaluateWithWindowRecomposer() {
            try {
                // Start the recomposer:
                recomposerApplyCoroutineScope.launch {
                    recomposer.runRecomposeAndApplyChanges()
                }
                base.evaluate()
            } finally {
                // Stop the recomposer:
                recomposer.cancel()
                // Cancel our scope to ensure there are no active coroutines when
                // cleanupTestCoroutines is called in the CleanupCoroutinesStatement
                recomposerApplyCoroutineScope.cancel()
            }
        }
    }

    private inner class CleanupCoroutinesStatement(private val base: Statement) : Statement() {
        override fun evaluate() {
            try {
                base.evaluate()
            } finally {
                frameCoroutineScope.cancel()
                coroutineExceptionHandler.throwUncaught()
                @OptIn(ExperimentalCoroutinesApi::class)
                testCoroutineDispatcher.cleanupTestCoroutines()
            }
        }
    }

    private inner class ComposeIdlingResourceStatement(private val base: Statement) : Statement() {
        override fun evaluate() {
            try {
                registerIdlingResource(composeIdlingResource)
                base.evaluate()
            } finally {
                unregisterIdlingResource(composeIdlingResource)
            }
        }
    }

    private class TextInputServiceStatement(private val base: Statement) : Statement() {
        @OptIn(InternalComposeUiApi::class)
        override fun evaluate() {
            val oldTextInputFactory = textInputServiceFactory
            try {
                textInputServiceFactory = {
                    TextInputServiceForTests(it)
                }
                base.evaluate()
            } finally {
                textInputServiceFactory = oldTextInputFactory
            }
        }
    }

    override fun onNode(
        matcher: SemanticsMatcher,
        useUnmergedTree: Boolean
    ): SemanticsNodeInteraction {
        return SemanticsNodeInteraction(testContext, useUnmergedTree, matcher)
    }

    override fun onAllNodes(
        matcher: SemanticsMatcher,
        useUnmergedTree: Boolean
    ): SemanticsNodeInteractionCollection {
        return SemanticsNodeInteractionCollection(testContext, useUnmergedTree, matcher)
    }

    @OptIn(InternalTestApi::class)
    internal inner class AndroidTestOwner : TestOwner {

        override val mainClock: MainTestClock
            get() = mainClockImpl

        @SuppressLint("DocumentExceptions")
        override fun sendTextInputCommand(node: SemanticsNode, command: List<EditCommand>) {
            val owner = node.root as ViewRootForTest

            runOnIdle {
                val textInputService = owner.getTextInputServiceOrDie()
                val onEditCommand = textInputService.onEditCommand
                    ?: throw IllegalStateException("No input session started. Missing a focus?")
                onEditCommand(command)
            }
        }

        @SuppressLint("DocumentExceptions")
        override fun sendImeAction(node: SemanticsNode, actionSpecified: ImeAction) {
            val owner = node.root as ViewRootForTest

            runOnIdle {
                val textInputService = owner.getTextInputServiceOrDie()
                val onImeActionPerformed = textInputService.onImeActionPerformed
                    ?: throw IllegalStateException("No input session started. Missing a focus?")
                onImeActionPerformed.invoke(actionSpecified)
            }
        }

        @SuppressLint("DocumentExceptions")
        override fun <T> runOnUiThread(action: () -> T): T {
            return androidx.compose.ui.test.junit4.runOnUiThread(action)
        }

        override fun getRoots(atLeastOneRootExpected: Boolean): Set<RootForTest> {
            // TODO(pavlis): Instead of returning a flatMap, let all consumers handle a tree
            //  structure. In case of multiple AndroidOwners, add a fake root
            waitForIdle(atLeastOneRootExpected)

            return composeRootRegistry.getRegisteredComposeRoots()
        }

        private fun ViewRootForTest.getTextInputServiceOrDie(): TextInputServiceForTests {
            return textInputService as? TextInputServiceForTests
                ?: throw IllegalStateException(
                    "Text input service wrapper not set up! Did you use ComposeTestRule?"
                )
        }
    }
}

private fun <A : ComponentActivity> ActivityScenarioRule<A>.getActivity(): A {
    var activity: A? = null
    scenario.onActivity { activity = it }
    if (activity == null) {
        throw IllegalStateException("Activity was not set in the ActivityScenarioRule!")
    }
    return activity!!
}<|MERGE_RESOLUTION|>--- conflicted
+++ resolved
@@ -170,12 +170,8 @@
     private val idlingStrategy: IdlingStrategy by lazy { idlingStrategyFactory.invoke() }
 
     private val recomposer: Recomposer
-<<<<<<< HEAD
-    private val testCoroutineDispatcher: TestCoroutineDispatcher
-=======
     private val testCoroutineDispatcher = TestCoroutineDispatcher()
     private val frameCoroutineScope = CoroutineScope(testCoroutineDispatcher)
->>>>>>> 1555cdea
     private val recomposerApplyCoroutineScope: CoroutineScope
     private val coroutineExceptionHandler = UncaughtExceptionHandler()
 
@@ -183,11 +179,6 @@
         get() = mainClockImpl
 
     init {
-<<<<<<< HEAD
-        testCoroutineDispatcher = TestCoroutineDispatcher()
-        frameCoroutineScope = CoroutineScope(testCoroutineDispatcher)
-=======
->>>>>>> 1555cdea
         val frameClock = TestMonotonicFrameClock(frameCoroutineScope)
         mainClockImpl = MainTestClockImpl(testCoroutineDispatcher, frameClock)
         val infiniteAnimationPolicy = object : InfiniteAnimationPolicy {
