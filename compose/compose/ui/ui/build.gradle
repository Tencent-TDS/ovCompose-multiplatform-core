--- conflicted
+++ resolved
@@ -77,11 +77,7 @@
         testImplementation(libs.kotlinReflect)
 
         implementation("androidx.activity:activity-ktx:1.7.0")
-<<<<<<< HEAD
-        implementation("androidx.core:core:1.9.0")
-=======
         implementation(project(":core:core"))
->>>>>>> 99c685bc
         implementation('androidx.collection:collection:1.0.0')
         implementation("androidx.customview:customview-poolingcontainer:1.0.0")
         implementation("androidx.savedstate:savedstate-ktx:1.2.1")
@@ -178,11 +174,7 @@
                 implementation(libs.kotlinCoroutinesAndroid)
 
                 implementation("androidx.activity:activity-ktx:1.7.0")
-<<<<<<< HEAD
-                implementation("androidx.core:core:1.9.0")
-=======
                 implementation(project(":core:core"))
->>>>>>> 99c685bc
                 implementation('androidx.collection:collection:1.0.0')
                 implementation("androidx.customview:customview-poolingcontainer:1.0.0")
                 implementation("androidx.savedstate:savedstate-ktx:1.2.1")
