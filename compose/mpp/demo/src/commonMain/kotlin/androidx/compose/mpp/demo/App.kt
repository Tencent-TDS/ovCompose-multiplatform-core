--- conflicted
+++ resolved
@@ -27,11 +27,8 @@
     Screen.Example("TextDirection") { TextDirection() },
     Screen.Example("FontFamilies") { FontFamilies() },
     Screen.Example("LottieAnimation") { LottieAnimation() },
-<<<<<<< HEAD
     Screen.ScaffoldExample("ApplicationLayouts") { ApplicationLayouts(it) },
-=======
     Screen.Example("GraphicsLayerSettings") { GraphicsLayerSettings() },
->>>>>>> b09f6116
     LazyLayouts,
 )
 
