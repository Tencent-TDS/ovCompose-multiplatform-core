--- conflicted
+++ resolved
@@ -16,17 +16,14 @@
 
 package androidx.compose.mpp.demo.textfield
 
-<<<<<<< HEAD
 import androidx.compose.foundation.gestures.detectTapGestures
 import androidx.compose.foundation.layout.Box
 import androidx.compose.foundation.layout.fillMaxSize
 import androidx.compose.foundation.layout.padding
 import androidx.compose.foundation.text.BasicTextField
 import androidx.compose.foundation.text.KeyboardOptions
-=======
 import androidx.compose.foundation.layout.fillMaxSize
 import androidx.compose.foundation.layout.padding
->>>>>>> 8ee05205
 import androidx.compose.material.TextField
 import androidx.compose.mpp.demo.Screen
 import androidx.compose.runtime.Composable
@@ -72,23 +69,6 @@
         textState.value, { textState.value = it },
         Modifier.fillMaxSize().padding(vertical = 40.dp)
     )
-<<<<<<< HEAD
-}
-
-@Composable
-private fun HideKeyboardOnClickOutside() {
-    val focusManager = LocalFocusManager.current
-    Box(
-        Modifier.fillMaxSize()
-            .pointerInput(Unit) {
-                detectTapGestures {
-                    focusManager.clearFocus(force = true)
-                }
-            },
-    ) {
-        val textState = remember { mutableStateOf("Click outside to hide the keyboard") }
-        TextField(textState.value, { textState.value = it })
-    }
 }
 
 @Composable
@@ -103,6 +83,4 @@
         },
         keyboardOptions = KeyboardOptions(autoCorrect = false)
     )
-=======
->>>>>>> 8ee05205
 }