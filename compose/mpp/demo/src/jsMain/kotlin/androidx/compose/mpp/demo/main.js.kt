package androidx.compose.mpp.demo

<<<<<<< HEAD
import androidx.compose.ui.ExperimentalComposeUiApi
import androidx.compose.ui.window.CanvasBasedWindow
=======
import androidx.compose.runtime.remember
>>>>>>> 4633bf1d
import androidx.compose.ui.window.Window
import org.jetbrains.skiko.wasm.onWasmReady

@OptIn(ExperimentalComposeUiApi::class)
fun main() {
    onWasmReady {
<<<<<<< HEAD
        CanvasBasedWindow("Compose/JS sample", canvasElementId = "canvas1") {
            myContent()
=======
        Window("Compose/JS sample") {
            val app = remember { App() }
            app.Content()
>>>>>>> 4633bf1d
        }
    }
}<|MERGE_RESOLUTION|>--- conflicted
+++ resolved
@@ -1,25 +1,17 @@
 package androidx.compose.mpp.demo
 
-<<<<<<< HEAD
 import androidx.compose.ui.ExperimentalComposeUiApi
 import androidx.compose.ui.window.CanvasBasedWindow
-=======
 import androidx.compose.runtime.remember
->>>>>>> 4633bf1d
 import androidx.compose.ui.window.Window
 import org.jetbrains.skiko.wasm.onWasmReady
 
 @OptIn(ExperimentalComposeUiApi::class)
 fun main() {
     onWasmReady {
-<<<<<<< HEAD
         CanvasBasedWindow("Compose/JS sample", canvasElementId = "canvas1") {
-            myContent()
-=======
-        Window("Compose/JS sample") {
             val app = remember { App() }
             app.Content()
->>>>>>> 4633bf1d
         }
     }
 }