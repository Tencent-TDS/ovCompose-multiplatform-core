--- conflicted
+++ resolved
@@ -7,8 +7,6 @@
 import androidx.compose.runtime.remember
 import androidx.compose.ui.ExperimentalComposeUiApi
 import androidx.compose.ui.window.ComposeUIViewController
-<<<<<<< HEAD
-=======
 import kotlinx.cinterop.BetaInteropApi
 import kotlinx.cinterop.autoreleasepool
 import kotlinx.cinterop.cstr
@@ -22,7 +20,6 @@
 import platform.UIKit.UIResponder
 import platform.UIKit.UIResponderMeta
 import platform.UIKit.UIScreen
->>>>>>> 759e3470
 import platform.UIKit.UIViewController
 import platform.UIKit.UIWindow
 
@@ -39,27 +36,11 @@
     androidx.compose.ui.util.enableTraceOSLog()
 
     val arg = args.firstOrNull() ?: ""
-<<<<<<< HEAD
-    defaultUIKitMain("ComposeDemo", ComposeUIViewController(configure = {
-        accessibilitySyncOptions = AccessibilitySyncOptions.WhenRequiredByAccessibilityServices(object: AccessibilityDebugLogger {
-            override fun log(message: Any?) {
-                if (message == null) {
-                    println()
-                } else {
-                    println("[a11y]: $message")
-                }
-            }
-        })
-    }) {
-        IosDemo(arg)
-    })
-=======
     UIKitMain {
         ComposeUIViewController {
             IosDemo(arg)
         }
     }
->>>>>>> 759e3470
 }
 
 @Composable
