/*
 * Copyright 2021 The Android Open Source Project
 *
 * Licensed under the Apache License, Version 2.0 (the "License");
 * you may not use this file except in compliance with the License.
 * You may obtain a copy of the License at
 *
 *      http://www.apache.org/licenses/LICENSE-2.0
 *
 * Unless required by applicable law or agreed to in writing, software
 * distributed under the License is distributed on an "AS IS" BASIS,
 * WITHOUT WARRANTIES OR CONDITIONS OF ANY KIND, either express or implied.
 * See the License for the specific language governing permissions and
 * limitations under the License.
 */

import androidx.build.AndroidXComposePlugin
import org.jetbrains.kotlin.gradle.plugin.mpp.NativeBuildType
import org.jetbrains.kotlin.gradle.tasks.KotlinCompile

plugins {
    id("AndroidXPlugin")
    id("AndroidXComposePlugin")
    id("kotlin-multiplatform")
    id("application")
    kotlin("plugin.serialization") version "1.8.0"
}

AndroidXComposePlugin.applyAndConfigureKotlinPlugin(project)

dependencies {

}

val resourcesDir = "$buildDir/resources"
val skikoWasm by configurations.creating

dependencies {
    skikoWasm(libs.skikoWasm)
}

val unzipTask = tasks.register("unzipWasm", Copy::class) {
    destinationDir = file(resourcesDir)
    from(skikoWasm.map { zipTree(it) })
}

repositories {
    mavenLocal()
}

kotlin {
    jvm("desktop")
    js(IR) {
        browser()
        binaries.executable()
    }
    wasm() {
        browser()
        binaries.executable()
    }
    macosX64() {
        binaries {
            executable() {
                entryPoint = "androidx.compose.mpp.demo.main"
                freeCompilerArgs += listOf(
                    "-linker-option", "-framework", "-linker-option", "Metal"
                )
                // TODO: the current release binary surprises LLVM, so disable checks for now.
                freeCompilerArgs += "-Xdisable-phases=VerifyBitcode"
            }
        }
    }
    macosArm64() {
        binaries {
            executable() {
                entryPoint = "androidx.compose.mpp.demo.main"
                freeCompilerArgs += listOf(
                    "-linker-option", "-framework", "-linker-option", "Metal"
                )
                // TODO: the current release binary surprises LLVM, so disable checks for now.
                freeCompilerArgs += "-Xdisable-phases=VerifyBitcode"
            }
        }
    }
    iosX64("uikitX64") {
        binaries {
            executable() {
                entryPoint = "androidx.compose.mpp.demo.main"
                freeCompilerArgs += listOf(
                    "-linker-option", "-framework", "-linker-option", "Metal",
                    "-linker-option", "-framework", "-linker-option", "CoreText",
                    "-linker-option", "-framework", "-linker-option", "CoreGraphics"
                )
                // TODO: the current compose binary surprises LLVM, so disable checks for now.
                freeCompilerArgs += "-Xdisable-phases=VerifyBitcode"
            }
        }
    }
    iosSimulatorArm64("uikitSimArm64") {
        binaries {
            executable() {
                entryPoint = "androidx.compose.mpp.demo.main"
                freeCompilerArgs += listOf(
                    "-linker-option", "-framework", "-linker-option", "Metal",
                    "-linker-option", "-framework", "-linker-option", "CoreText",
                    "-linker-option", "-framework", "-linker-option", "CoreGraphics"
                )
                // TODO: the current compose binary surprises LLVM, so disable checks for now.
                freeCompilerArgs += "-Xdisable-phases=VerifyBitcode"
            }
        }
    }
    sourceSets {
        val commonMain by getting {
             dependencies {
                implementation(project(":compose:foundation:foundation"))
                implementation(project(":compose:foundation:foundation-layout"))
                implementation(project(":compose:material:material"))
                implementation(project(":compose:mpp"))
                implementation(project(":compose:runtime:runtime"))
                implementation(project(":compose:ui:ui"))
                implementation(project(":compose:ui:ui-graphics"))
                implementation(project(":compose:ui:ui-text"))
                implementation(libs.kotlinCoroutinesCore)
                 api("org.jetbrains.kotlinx:kotlinx-serialization-core:1.4.1")
            }
        }

        val skikoMain by creating {
            dependsOn(commonMain)
            dependencies {
                implementation(libs.skikoCommon)
            }
        }

        val desktopMain by getting {
            dependsOn(skikoMain)
            dependencies {
                implementation(libs.skikoCurrentOs)
                implementation(project(":compose:desktop:desktop"))
            }
        }

        val jsMain by getting {
            dependsOn(skikoMain)
            resources.setSrcDirs(resources.srcDirs)
            resources.srcDirs(unzipTask.map { it.destinationDir })
            dependencies {
                implementation(kotlin("stdlib-js"))
            }
        }

        val wasmMain by getting {
            dependsOn(skikoMain)
            resources.setSrcDirs(resources.srcDirs)
            resources.srcDirs(unzipTask.map { it.destinationDir })
            dependencies {
                implementation(kotlin("stdlib-wasm"))
            }
        }

        val nativeMain by creating { dependsOn(skikoMain) }
        val darwinMain by creating { dependsOn(nativeMain) }
        val macosMain by creating { dependsOn(darwinMain) }
        val macosX64Main by getting { dependsOn(macosMain) }
        val macosArm64Main by getting { dependsOn(macosMain) }
        val uikitMain by creating { dependsOn(darwinMain) }
        val uikitX64Main by getting { dependsOn(uikitMain) }
        val uikitArm64Main by creating { dependsOn(uikitMain) }
        val uikitSimArm64Main by getting { dependsOn(uikitMain) }
    }
}

enum class Target(val simulator: Boolean, val key: String) {
    UIKIT_X64(true, "uikitX64"), UIKIT_ARM64(false, "uikitArm64"), UIKIT_SIM_ARM64(true, "uikitSimArm64"),
}

if (System.getProperty("os.name") == "Mac OS X") {
// Create Xcode integration tasks.
    val sdkName: String? = System.getenv("SDK_NAME")

    val target = sdkName.orEmpty().let {
        when {
            it.startsWith("iphoneos") -> Target.UIKIT_ARM64
            it.startsWith("iphonesimulator") -> {
                if (System.getProperty("os.arch") == "aarch64") {
                    Target.UIKIT_SIM_ARM64
                } else {
                    Target.UIKIT_X64
                }
            }
            else -> Target.UIKIT_X64
        }
    }

    val targetBuildDir: String? = System.getenv("TARGET_BUILD_DIR")
    val executablePath: String? = System.getenv("EXECUTABLE_PATH")
    val buildType = System.getenv("CONFIGURATION")?.let {
        org.jetbrains.kotlin.gradle.plugin.mpp.NativeBuildType.valueOf(it.toUpperCase())
    } ?: org.jetbrains.kotlin.gradle.plugin.mpp.NativeBuildType.DEBUG

    val currentTarget = kotlin.targets[target.key] as org.jetbrains.kotlin.gradle.plugin.mpp.KotlinNativeTarget
    val kotlinBinary = currentTarget.binaries.getExecutable(buildType)
    val xcodeIntegrationGroup = "Xcode integration"

    val packForXCode = if (sdkName == null || targetBuildDir == null || executablePath == null) {
        // The build is launched not by Xcode ->
        // We cannot create a copy task and just show a meaningful error message.
        tasks.create("packForXCode").doLast {
            throw IllegalStateException("Please run the task from Xcode")
        }
    } else {
        // Otherwise copy the executable into the Xcode output directory.
        tasks.create("packForXCode", Copy::class.java) {
            dependsOn(kotlinBinary.linkTask)

            destinationDir = file(targetBuildDir)

            val dsymSource = kotlinBinary.outputFile.absolutePath + ".dSYM"
            val dsymDestination = File(executablePath).parentFile.name + ".dSYM"
            val oldExecName = kotlinBinary.outputFile.name
            val newExecName = File(executablePath).name

            from(dsymSource) {
                into(dsymDestination)
                rename(oldExecName, newExecName)
            }

            from(kotlinBinary.outputFile) {
                rename { executablePath }
            }
        }
    }
}

<<<<<<< HEAD
project.tasks.withType<org.jetbrains.kotlin.gradle.dsl.KotlinJsCompile>().configureEach {
    kotlinOptions.freeCompilerArgs += listOf(
//        "-Xklib-enable-signature-clash-checks=false",
        //"-Xplugin=${project.properties["compose.plugin.path"]}",
        "-Xir-dce",
        "-Xwasm-generate-wat",
        "-Xwasm-enable-array-range-checks"
    )
=======
tasks.create("runDesktop", JavaExec::class.java) {
    dependsOn(":compose:desktop:desktop:jar")
    main = "androidx.compose.mpp.demo.Main_desktopKt"
    systemProperty("skiko.fps.enabled", "true")
    val compilation = kotlin.jvm("desktop").compilations["main"]
    classpath =
        compilation.output.allOutputs +
            compilation.runtimeDependencyFiles
>>>>>>> 319dbb1c
}<|MERGE_RESOLUTION|>--- conflicted
+++ resolved
@@ -233,7 +233,16 @@
     }
 }
 
-<<<<<<< HEAD
+tasks.create("runDesktop", JavaExec::class.java) {
+    dependsOn(":compose:desktop:desktop:jar")
+    main = "androidx.compose.mpp.demo.Main_desktopKt"
+    systemProperty("skiko.fps.enabled", "true")
+    val compilation = kotlin.jvm("desktop").compilations["main"]
+    classpath =
+        compilation.output.allOutputs +
+            compilation.runtimeDependencyFiles
+}
+
 project.tasks.withType<org.jetbrains.kotlin.gradle.dsl.KotlinJsCompile>().configureEach {
     kotlinOptions.freeCompilerArgs += listOf(
 //        "-Xklib-enable-signature-clash-checks=false",
@@ -242,14 +251,4 @@
         "-Xwasm-generate-wat",
         "-Xwasm-enable-array-range-checks"
     )
-=======
-tasks.create("runDesktop", JavaExec::class.java) {
-    dependsOn(":compose:desktop:desktop:jar")
-    main = "androidx.compose.mpp.demo.Main_desktopKt"
-    systemProperty("skiko.fps.enabled", "true")
-    val compilation = kotlin.jvm("desktop").compilations["main"]
-    classpath =
-        compilation.output.allOutputs +
-            compilation.runtimeDependencyFiles
->>>>>>> 319dbb1c
 }