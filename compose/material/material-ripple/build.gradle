/*
 * Copyright 2020 The Android Open Source Project
 *
 * Licensed under the Apache License, Version 2.0 (the "License");
 * you may not use this file except in compliance with the License.
 * You may obtain a copy of the License at
 *
 *      http://www.apache.org/licenses/LICENSE-2.0
 *
 * Unless required by applicable law or agreed to in writing, software
 * distributed under the License is distributed on an "AS IS" BASIS,
 * WITHOUT WARRANTIES OR CONDITIONS OF ANY KIND, either express or implied.
 * See the License for the specific language governing permissions and
 * limitations under the License.
 */

/**
 * This file was created using the `create_project.py` script located in the
 * `<AndroidX root>/development/project-creator` directory.
 *
 * Please use that script when creating a new project, rather than copying an existing project and
 * modifying its settings.
 */

import androidx.build.KotlinTarget
import androidx.build.LibraryType
import androidx.build.PlatformIdentifier

plugins {
    id("AndroidXPlugin")
    id("AndroidXComposePlugin")
}

androidXMultiplatform {
<<<<<<< HEAD
    android()
=======
    androidLibrary {
        namespace = "androidx.compose.material.ripple"
        withAndroidTestOnDeviceBuilder {
            it.compilationName = "instrumentedTest"
            it.defaultSourceSetName = "androidInstrumentedTest"
            it.sourceSetTreeName = "test"
        }
        withAndroidTestOnJvmBuilder {
            it.defaultSourceSetName = "androidUnitTest"
        }

        compileSdk = 35
        aarMetadata.minCompileSdk = 35
    }
>>>>>>> f83b2287
    jvmStubs()
    linuxX64Stubs()

    defaultPlatform(PlatformIdentifier.ANDROID)

    sourceSets {
        commonMain {
            dependencies {
                implementation(libs.kotlinStdlib)
<<<<<<< HEAD
                api(project(":compose:foundation:foundation"))
                api(project(":compose:runtime:runtime"))

                implementation("androidx.collection:collection:1.4.0")
                implementation(project(":compose:animation:animation"))
                implementation(project(":compose:ui:ui-util"))
=======
                api("androidx.compose.foundation:foundation:1.7.1")
                api(project(":compose:runtime:runtime"))

               implementation("androidx.collection:collection:1.5.0")
                implementation("androidx.compose.animation:animation:1.7.1")
                implementation("androidx.compose.ui:ui-util:1.7.1")
>>>>>>> f83b2287
            }
        }

        commonTest {
            dependencies {
            }
        }

        jvmMain {
            dependsOn(commonMain)
            dependencies {
            }
        }

        androidMain {
            dependsOn(jvmMain)
            dependencies {
            }
        }

        commonStubsMain {
            dependsOn(commonMain)
        }

        jvmStubsMain {
            dependsOn(commonStubsMain)
        }

        linuxx64StubsMain {
            dependsOn(commonStubsMain)
        }

        androidInstrumentedTest {
            dependsOn(commonTest)
            dependencies {
                implementation(project(":compose:test-utils"))
                implementation(project(":compose:foundation:foundation"))
                implementation(libs.testRules)
                implementation(libs.testRunner)
                implementation(libs.junit)
                implementation(libs.truth)
            }
        }

        androidUnitTest {
            dependsOn(commonTest)
            dependencies {
                implementation(libs.testRules)
                implementation(libs.testRunner)
                implementation(libs.junit)
                implementation(libs.truth)
            }
        }
    }
}

androidx {
    name = "Compose Material Ripple"
    type = LibraryType.PUBLISHED_LIBRARY_ONLY_USED_BY_KOTLIN_CONSUMERS
    mavenVersion = LibraryVersions.COMPOSE
    inceptionYear = "2020"
    description = "Material ripple used to build interactive components"
    legacyDisableKotlinStrictApiMode = true
    kotlinTarget = KotlinTarget.KOTLIN_1_9
}
<|MERGE_RESOLUTION|>--- conflicted
+++ resolved
@@ -32,9 +32,6 @@
 }
 
 androidXMultiplatform {
-<<<<<<< HEAD
-    android()
-=======
     androidLibrary {
         namespace = "androidx.compose.material.ripple"
         withAndroidTestOnDeviceBuilder {
@@ -49,7 +46,6 @@
         compileSdk = 35
         aarMetadata.minCompileSdk = 35
     }
->>>>>>> f83b2287
     jvmStubs()
     linuxX64Stubs()
 
@@ -59,21 +55,12 @@
         commonMain {
             dependencies {
                 implementation(libs.kotlinStdlib)
-<<<<<<< HEAD
-                api(project(":compose:foundation:foundation"))
-                api(project(":compose:runtime:runtime"))
-
-                implementation("androidx.collection:collection:1.4.0")
-                implementation(project(":compose:animation:animation"))
-                implementation(project(":compose:ui:ui-util"))
-=======
                 api("androidx.compose.foundation:foundation:1.7.1")
                 api(project(":compose:runtime:runtime"))
 
                implementation("androidx.collection:collection:1.5.0")
                 implementation("androidx.compose.animation:animation:1.7.1")
                 implementation("androidx.compose.ui:ui-util:1.7.1")
->>>>>>> f83b2287
             }
         }
 
