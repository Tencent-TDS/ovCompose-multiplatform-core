--- conflicted
+++ resolved
@@ -164,11 +164,7 @@
     }
 
     /** Update the underlying [RippleDrawable] with the new properties. */
-<<<<<<< HEAD
-    fun setRippleProperties(size: Size, color: Color, alpha: Float) {
-=======
     fun setRippleProperties(size: Size, radius: Int, color: Color, alpha: Float) {
->>>>>>> 3d4510a6
         val ripple = ripple ?: return
         // NOTE: if adding new properties here, make sure they are guarded with an equality check
         // (either here or internally in RippleDrawable). Many properties invalidate the ripple when
@@ -382,10 +378,6 @@
     @RequiresApi(Build.VERSION_CODES.M)
     private object MRadiusHelper {
         /** Sets the [radius] for the given [ripple]. */
-<<<<<<< HEAD
-        @DoNotInline
-=======
->>>>>>> 3d4510a6
         fun setRadius(ripple: RippleDrawable, radius: Int) {
             ripple.radius = radius
         }
