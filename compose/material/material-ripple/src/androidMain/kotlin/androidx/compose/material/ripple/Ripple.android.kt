/*
 * Copyright 2021 The Android Open Source Project
 *
 * Licensed under the Apache License, Version 2.0 (the "License");
 * you may not use this file except in compliance with the License.
 * You may obtain a copy of the License at
 *
 *      http://www.apache.org/licenses/LICENSE-2.0
 *
 * Unless required by applicable law or agreed to in writing, software
 * distributed under the License is distributed on an "AS IS" BASIS,
 * WITHOUT WARRANTIES OR CONDITIONS OF ANY KIND, either express or implied.
 * See the License for the specific language governing permissions and
 * limitations under the License.
 */

package androidx.compose.material.ripple

import android.graphics.drawable.RippleDrawable
import android.view.View
import android.view.ViewGroup
import androidx.compose.foundation.interaction.InteractionSource
import androidx.compose.foundation.interaction.PressInteraction
import androidx.compose.runtime.Composable
import androidx.compose.runtime.RememberObserver
import androidx.compose.runtime.Stable
import androidx.compose.runtime.State
import androidx.compose.runtime.getValue
import androidx.compose.runtime.mutableStateOf
import androidx.compose.runtime.remember
import androidx.compose.runtime.setValue
import androidx.compose.ui.geometry.Size
import androidx.compose.ui.graphics.Color
import androidx.compose.ui.graphics.ColorProducer
import androidx.compose.ui.graphics.drawscope.ContentDrawScope
import androidx.compose.ui.graphics.drawscope.DrawScope
import androidx.compose.ui.graphics.drawscope.drawIntoCanvas
import androidx.compose.ui.graphics.nativeCanvas
import androidx.compose.ui.node.DelegatableNode
import androidx.compose.ui.node.currentValueOf
import androidx.compose.ui.node.invalidateDraw
import androidx.compose.ui.platform.LocalView
import androidx.compose.ui.unit.Dp
import androidx.compose.ui.unit.isUnspecified
import kotlin.math.roundToInt
import kotlinx.coroutines.CoroutineScope

/**
 * Android specific Ripple implementation that uses a [RippleDrawable] under the hood, which allows
 * rendering the ripple animation on the render thread (away from the main UI thread). This allows
 * the ripple to animate smoothly even while the UI thread is under heavy load, such as when
 * navigating between complex screens.
 *
 * @see RippleNode
 */
internal actual fun createPlatformRippleNode(
    interactionSource: InteractionSource,
    bounded: Boolean,
    radius: Dp,
    color: ColorProducer,
    rippleAlpha: () -> RippleAlpha
): DelegatableNode = AndroidRippleNode(interactionSource, bounded, radius, color, rippleAlpha)

/**
 * Android specific Ripple implementation that uses a [RippleDrawable] under the hood, which allows
 * rendering the ripple animation on the render thread (away from the main UI thread). This allows
 * the ripple to animate smoothly even while the UI thread is under heavy load, such as when
 * navigating between complex screens.
 *
 * @see Ripple
 */
@Suppress("DEPRECATION")
@Deprecated("Replaced by the new RippleNode implementation")
@Stable
internal actual class PlatformRipple
actual constructor(bounded: Boolean, radius: Dp, color: State<Color>) :
    Ripple(bounded, radius, color) {
    @Composable
    actual override fun rememberUpdatedRippleInstance(
        interactionSource: InteractionSource,
        bounded: Boolean,
        radius: Dp,
        color: State<Color>,
        rippleAlpha: State<RippleAlpha>
    ): RippleIndicationInstance {
        val view = findNearestViewGroup(LocalView.current)
        return remember(interactionSource, this, view) {
            AndroidRippleIndicationInstance(bounded, radius, color, rippleAlpha, view)
        }
    }
}

/**
 * Android specific [RippleNode]. This uses a [RippleHostView] provided by [rippleContainer] to draw
 * ripples in the drawing bounds provided within [draw].
 *
 * The state layer is still handled by [stateLayer], and drawn inside Compose.
 */
internal class AndroidRippleNode(
    interactionSource: InteractionSource,
    bounded: Boolean,
    radius: Dp,
    color: ColorProducer,
    rippleAlpha: () -> RippleAlpha
) : RippleNode(interactionSource, bounded, radius, color, rippleAlpha), RippleHostKey {
    /**
     * [RippleContainer] attached to the nearest [ViewGroup]. If it hasn't already been created by a
     * another ripple, we will create it and attach it to the hierarchy.
     */
    private var rippleContainer: RippleContainer? = null

    /** Backing [RippleHostView] used to draw ripples for this [RippleIndicationInstance]. */
    private var rippleHostView: RippleHostView? = null
        set(value) {
            field = value
            invalidateDraw()
        }

    override fun DrawScope.drawRipples() {
        drawIntoCanvas { canvas ->
            rippleHostView?.run {
                // We set these inside addRipple() already, but they may change during the ripple
                // animation, so update them here too.
                // Note that changes to color / alpha will not be reflected in any
                // currently drawn ripples if the ripples are being drawn on the RenderThread,
                // since only the software paint is updated, not the hardware paint used in
                // RippleForeground.

                // For radius:
                // - On R and below, updates will not take effect until the next ripple, so if the
                // size changes the only way to update the calculated radius is by using
                // RippleDrawable.RADIUS_AUTO to calculate the radius from the bounds automatically.
                // But in this case, if the bounds change, the animation will switch to the UI
                // thread instead of render thread, so this isn't clearly desired either.
                // b/183019123
                // - On S and above, when hotspot bounds change mid-ripple, the radius / bounds /
                // origin will be updated for the ongoing ripple, even for explicitly set radii.
                // Note that for this to work the radius _must_ be set before we update bounds, as
                // changing the radius on its own won't do anything.
                setRippleProperties(
                    size = rippleSize,
                    radius = targetRadius.roundToInt(),
                    color = rippleColor,
                    alpha = rippleAlpha().pressedAlpha
                )

                draw(canvas.nativeCanvas)
            }
        }
    }

    override fun addRipple(interaction: PressInteraction.Press, size: Size, targetRadius: Float) {
        rippleHostView =
            with(getOrCreateRippleContainer()) {
                getRippleHostView().apply {
                    addRipple(
                        interaction = interaction,
                        bounded = bounded,
                        size = size,
                        radius = targetRadius.roundToInt(),
                        color = rippleColor,
                        alpha = rippleAlpha().pressedAlpha,
                        onInvalidateRipple = { invalidateDraw() }
                    )
                }
            }
    }

    override fun removeRipple(interaction: PressInteraction.Press) {
        rippleHostView?.removeRipple()
    }

    override fun onDetach() {
        rippleContainer?.run { disposeRippleIfNeeded() }
    }

    override fun onResetRippleHostView() {
        rippleHostView = null
    }

    private fun getOrCreateRippleContainer(): RippleContainer {
        if (rippleContainer != null) return rippleContainer!!
        val view = findNearestViewGroup(currentValueOf(LocalView))
        rippleContainer = createAndAttachRippleContainerIfNeeded(view)
        return rippleContainer!!
    }
}

/**
 * Android specific [RippleIndicationInstance]. This uses a [RippleHostView] provided by
 * [rippleContainer] to draw ripples in the drawing bounds provided within [drawIndication].
 *
 * The state layer is still handled by [drawStateLayer], and drawn inside Compose.
 */
@Suppress("DEPRECATION")
@Deprecated("Replaced by the new RippleNode implementation")
internal class AndroidRippleIndicationInstance(
    private val bounded: Boolean,
    private val radius: Dp,
    private val color: State<Color>,
    private val rippleAlpha: State<RippleAlpha>,
    private val view: ViewGroup
) : RippleIndicationInstance(bounded, rippleAlpha), RememberObserver, RippleHostKey {
    /**
     * [RippleContainer] attached to the nearest [ViewGroup]: [view]. If it hasn't already been
     * created by a another ripple, we will create it and attach it to the hierarchy.
     */
    private var rippleContainer: RippleContainer? = null

    /**
     * Backing [RippleHostView] used to draw ripples for this [RippleIndicationInstance].
     * [mutableStateOf] as we want changes to this to invalidate drawing, and cause us to draw /
     * stop drawing a ripple.
     */
    private var rippleHostView: RippleHostView? by mutableStateOf(null)

    /**
     * State we use to cause invalidations in Compose when the drawable requests an invalidation -
     * since we read this in the draw scope this is equivalent to manually invalidating the internal
     * layer. This is needed as layers internal to the underlying LayoutNode, which we also cannot
     * access from here.
     */
    private var invalidateTick by mutableStateOf(true)

    /**
     * Cache the size of the canvas we will draw the ripple into - this is updated each time
     * [drawIndication] is called. This is needed as before we start animating the ripple, we need
     * to know its size (changing the bounds mid-animation will cause us to continue the animation
     * on the UI thread, not the render thread), but the size is only known inside the draw scope.
     */
    private var rippleSize: Size = Size.Zero

    private var rippleRadius: Int = -1

    /** Flip [invalidateTick] to cause a re-draw when the ripple requests invalidation. */
    private val onInvalidateRipple = { invalidateTick = !invalidateTick }

    override fun ContentDrawScope.drawIndication() {
        // Update size and radius properties needed by addRipple()

        rippleSize = size

        rippleRadius =
            if (radius.isUnspecified) {
                // Explicitly calculate the radius instead of using RippleDrawable.RADIUS_AUTO
                // since the latest spec does not match with the existing radius calculation in the
                // framework.
                getRippleEndRadius(bounded, size).roundToInt()
            } else {
                radius.roundToPx()
            }

        val color = color.value
        val alpha = rippleAlpha.value.pressedAlpha

        drawContent()
        drawStateLayer(radius, color)
        drawIntoCanvas { canvas ->
            // Reading this ensures that we invalidate when the drawable requests invalidation
            invalidateTick

            rippleHostView?.run {
                // We set these inside addRipple() already, but they may change during the ripple
                // animation, so update them here too.
                // Note that changes to color / alpha will not be reflected in any
                // currently drawn ripples if the ripples are being drawn on the RenderThread,
                // since only the software paint is updated, not the hardware paint used in
                // RippleForeground.
<<<<<<< HEAD
                setRippleProperties(size = size, color = color, alpha = alpha)
=======
                setRippleProperties(
                    size = size,
                    radius = rippleRadius,
                    color = color,
                    alpha = alpha
                )
>>>>>>> 3d4510a6

                draw(canvas.nativeCanvas)
            }
        }
    }

    override fun addRipple(interaction: PressInteraction.Press, scope: CoroutineScope) {
        rippleHostView =
            with(getOrCreateRippleContainer()) {
                getRippleHostView().apply {
                    addRipple(
                        interaction = interaction,
                        bounded = bounded,
                        size = rippleSize,
                        radius = rippleRadius,
                        color = color.value,
                        alpha = rippleAlpha.value.pressedAlpha,
                        onInvalidateRipple = onInvalidateRipple
                    )
                }
            }
    }

    override fun removeRipple(interaction: PressInteraction.Press) {
        rippleHostView?.removeRipple()
    }

    override fun onRemembered() {}

    override fun onForgotten() {
        dispose()
    }

    override fun onAbandoned() {
        dispose()
    }

    private fun dispose() {
        rippleContainer?.run { disposeRippleIfNeeded() }
    }

    override fun onResetRippleHostView() {
        rippleHostView = null
    }

    private fun getOrCreateRippleContainer(): RippleContainer {
        if (rippleContainer != null) return rippleContainer!!
        rippleContainer = createAndAttachRippleContainerIfNeeded(view)
        return rippleContainer!!
    }
}

private fun createAndAttachRippleContainerIfNeeded(view: ViewGroup): RippleContainer {
    // Try to find existing RippleContainer in the view hierarchy
    for (index in 0 until view.childCount) {
        val child = view.getChildAt(index)
        if (child is RippleContainer) {
            return child
        }
    }

    // Create a new RippleContainer if needed and add to the hierarchy
    return RippleContainer(view.context).apply { view.addView(this) }
}

/**
 * Returns [initialView] if it is a [ViewGroup], otherwise the nearest parent [ViewGroup] that we
 * will add a [RippleContainer] to.
 *
 * In all normal scenarios this should just be [LocalView], but since [LocalView] is public API
 * theoretically its value can be overridden with a non-[ViewGroup], so we walk up the tree to be
 * safe.
 */
private fun findNearestViewGroup(initialView: View): ViewGroup {
    var view: View = initialView
    while (view !is ViewGroup) {
        val parent = view.parent
        // We should never get to a ViewParent that isn't a View, without finding a ViewGroup
        // first - throw an exception if we do.
        require(parent is View) {
            "Couldn't find a valid parent for $view. Are you overriding LocalView and " +
                "providing a View that is not attached to the view hierarchy?"
        }
        view = parent
    }
    return view
}<|MERGE_RESOLUTION|>--- conflicted
+++ resolved
@@ -266,16 +266,12 @@
                 // currently drawn ripples if the ripples are being drawn on the RenderThread,
                 // since only the software paint is updated, not the hardware paint used in
                 // RippleForeground.
-<<<<<<< HEAD
-                setRippleProperties(size = size, color = color, alpha = alpha)
-=======
                 setRippleProperties(
                     size = size,
                     radius = rippleRadius,
                     color = color,
                     alpha = alpha
                 )
->>>>>>> 3d4510a6
 
                 draw(canvas.nativeCanvas)
             }
