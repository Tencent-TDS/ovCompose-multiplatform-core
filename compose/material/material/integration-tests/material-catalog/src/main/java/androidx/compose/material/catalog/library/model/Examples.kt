/*
 * Copyright 2021 The Android Open Source Project
 *
 * Licensed under the Apache License, Version 2.0 (the "License");
 * you may not use this file except in compliance with the License.
 * You may obtain a copy of the License at
 *
 *      http://www.apache.org/licenses/LICENSE-2.0
 *
 * Unless required by applicable law or agreed to in writing, software
 * distributed under the License is distributed on an "AS IS" BASIS,
 * WITHOUT WARRANTIES OR CONDITIONS OF ANY KIND, either express or implied.
 * See the License for the specific language governing permissions and
 * limitations under the License.
 */

package androidx.compose.material.catalog.library.model

import androidx.compose.foundation.layout.Box
import androidx.compose.foundation.layout.width
import androidx.compose.foundation.layout.wrapContentWidth
import androidx.compose.material.catalog.library.util.SampleSourceUrl
import androidx.compose.material.samples.AlertDialogSample
import androidx.compose.material.samples.BackdropScaffoldSample
import androidx.compose.material.samples.BottomDrawerSample
import androidx.compose.material.samples.BottomNavigationItemWithBadge
import androidx.compose.material.samples.BottomNavigationSample
import androidx.compose.material.samples.BottomNavigationWithOnlySelectedLabelsSample
import androidx.compose.material.samples.BottomSheetScaffoldSample
import androidx.compose.material.samples.ButtonSample
import androidx.compose.material.samples.ButtonWithIconSample
import androidx.compose.material.samples.CardSample
import androidx.compose.material.samples.CheckboxSample
import androidx.compose.material.samples.ChipGroupReflowSample
import androidx.compose.material.samples.ChipGroupSingleLineSample
import androidx.compose.material.samples.ChipSample
import androidx.compose.material.samples.CircularProgressIndicatorSample
import androidx.compose.material.samples.ClickableCardSample
import androidx.compose.material.samples.ClickableListItems
import androidx.compose.material.samples.CompactNavigationRailSample
import androidx.compose.material.samples.CustomAlertDialogSample
import androidx.compose.material.samples.ExposedDropdownMenuSample
import androidx.compose.material.samples.FancyIndicatorContainerTabs
import androidx.compose.material.samples.FancyIndicatorTabs
import androidx.compose.material.samples.FancyTabs
import androidx.compose.material.samples.FluidExtendedFab
import androidx.compose.material.samples.IconTabs
import androidx.compose.material.samples.LeadingIconTabs
import androidx.compose.material.samples.LinearProgressIndicatorSample
import androidx.compose.material.samples.MenuSample
import androidx.compose.material.samples.MenuWithScrollStateSample
import androidx.compose.material.samples.ModalBottomSheetSample
import androidx.compose.material.samples.ModalDrawerSample
import androidx.compose.material.samples.NavigationRailBottomAlignSample
import androidx.compose.material.samples.NavigationRailSample
import androidx.compose.material.samples.NavigationRailWithOnlySelectedLabelsSample
import androidx.compose.material.samples.OneLineListItems
import androidx.compose.material.samples.OneLineRtlLtrListItems
import androidx.compose.material.samples.OutlinedButtonSample
import androidx.compose.material.samples.OutlinedChipWithIconSample
import androidx.compose.material.samples.OutlinedTextFieldWithInitialValueAndSelection
import androidx.compose.material.samples.PasswordTextField
import androidx.compose.material.samples.RadioButtonSample
import androidx.compose.material.samples.RadioGroupSample
import androidx.compose.material.samples.RangeSliderSample
import androidx.compose.material.samples.ScaffoldWithCoroutinesSnackbar
import androidx.compose.material.samples.ScaffoldWithCustomSnackbar
import androidx.compose.material.samples.ScaffoldWithSimpleSnackbar
import androidx.compose.material.samples.ScrollingFancyIndicatorContainerTabs
import androidx.compose.material.samples.ScrollingTextTabs
import androidx.compose.material.samples.SimpleBottomAppBar
import androidx.compose.material.samples.SimpleExtendedFabNoIcon
import androidx.compose.material.samples.SimpleExtendedFabWithIcon
import androidx.compose.material.samples.SimpleFab
import androidx.compose.material.samples.SimpleOutlinedTextFieldSample
import androidx.compose.material.samples.SimpleTextFieldSample
import androidx.compose.material.samples.SimpleTopAppBar
import androidx.compose.material.samples.SliderSample
import androidx.compose.material.samples.StepRangeSliderSample
import androidx.compose.material.samples.StepsSliderSample
import androidx.compose.material.samples.SwitchSample
import androidx.compose.material.samples.TextAndIconTabs
import androidx.compose.material.samples.TextArea
import androidx.compose.material.samples.TextButtonSample
import androidx.compose.material.samples.TextFieldWithErrorState
import androidx.compose.material.samples.TextFieldWithHelperMessage
import androidx.compose.material.samples.TextFieldWithHideKeyboardOnImeAction
import androidx.compose.material.samples.TextFieldWithIcons
import androidx.compose.material.samples.TextFieldWithInitialValueAndSelection
import androidx.compose.material.samples.TextFieldWithPlaceholder
import androidx.compose.material.samples.TextTabs
import androidx.compose.material.samples.ThreeLineListItems
import androidx.compose.material.samples.ThreeLineRtlLtrListItems
import androidx.compose.material.samples.TriStateCheckboxSample
import androidx.compose.material.samples.TwoLineListItems
import androidx.compose.material.samples.TwoLineRtlLtrListItems
import androidx.compose.runtime.Composable
import androidx.compose.ui.Modifier
import androidx.compose.ui.unit.dp

data class Example(
    val name: String,
    val description: String,
    val sourceUrl: String,
    val content: @Composable () -> Unit
)

private const val AppBarsBottomExampleDescription = "App bars: bottom examples"
private const val AppBarsBottomExampleSourceUrl = "$SampleSourceUrl/AppBarSamples.kt"
val AppBarsBottomExamples =
    listOf(
        Example(
<<<<<<< HEAD
            name = ::SimpleBottomAppBar.name,
=======
            name = "SimpleBottomAppBar",
>>>>>>> 3d4510a6
            description = AppBarsBottomExampleDescription,
            sourceUrl = AppBarsBottomExampleSourceUrl,
        ) {
            SimpleBottomAppBar()
        }
    )

private const val AppBarsTopExampleDescription = "App bars: top examples"
private const val AppBarsTopExampleSourceUrl = "$SampleSourceUrl/AppBarSamples.kt"
val AppBarsTopExamples =
    listOf(
        Example(
<<<<<<< HEAD
            name = ::SimpleTopAppBar.name,
=======
            name = "SimpleTopAppBar",
>>>>>>> 3d4510a6
            description = AppBarsTopExampleDescription,
            sourceUrl = AppBarsTopExampleSourceUrl
        ) {
            SimpleTopAppBar()
        }
    )

private const val BackdropExampleDescription = "Backdrop examples"
private const val BackdropExampleSourceUrl = "$SampleSourceUrl/BackdropScaffoldSamples.kt"
val BackdropExamples =
    listOf(
        Example(
<<<<<<< HEAD
            name = ::BackdropScaffoldSample.name,
=======
            name = "BackdropScaffoldSample",
>>>>>>> 3d4510a6
            description = BackdropExampleDescription,
            sourceUrl = BackdropExampleSourceUrl
        ) {
            BackdropScaffoldSample()
        }
    )

private const val BadgeExampleDescription = "Badge examples"
private const val BadgeExampleSourceUrl = "$SampleSourceUrl/BadgeSamples.kt"
val BadgeExamples =
    listOf(
        Example(
<<<<<<< HEAD
            name = ::BottomNavigationItemWithBadge.name,
=======
            name = "BottomNavigationItemWithBadge",
>>>>>>> 3d4510a6
            description = BadgeExampleDescription,
            sourceUrl = BadgeExampleSourceUrl
        ) {
            BottomNavigationItemWithBadge()
        }
    )

private const val BottomNavigationExampleDescription = "Bottom navigation examples"
private const val BottomNavigationExampleSourceUrl = "$SampleSourceUrl/BottomNavigationSamples.kt"
val BottomNavigationExamples =
    listOf(
        Example(
<<<<<<< HEAD
            name = ::BottomNavigationSample.name,
=======
            name = "BottomNavigationSample",
>>>>>>> 3d4510a6
            description = BottomNavigationExampleDescription,
            sourceUrl = BottomNavigationExampleSourceUrl
        ) {
            BottomNavigationSample()
        },
        Example(
<<<<<<< HEAD
            name = ::BottomNavigationWithOnlySelectedLabelsSample.name,
=======
            name = "BottomNavigationWithOnlySelectedLabelsSample",
>>>>>>> 3d4510a6
            description = BottomNavigationExampleDescription,
            sourceUrl = BottomNavigationExampleSourceUrl
        ) {
            BottomNavigationWithOnlySelectedLabelsSample()
        }
    )

private const val ButtonsExampleDescription = "Buttons examples"
private const val ButtonsExampleSourceUrl = "$SampleSourceUrl/ButtonSamples.kt"
val ButtonsExamples =
    listOf(
        Example(
<<<<<<< HEAD
            name = ::ButtonSample.name,
=======
            name = "ButtonSample",
>>>>>>> 3d4510a6
            description = ButtonsExampleDescription,
            sourceUrl = ButtonsExampleSourceUrl
        ) {
            ButtonSample()
        },
        Example(
<<<<<<< HEAD
            name = ::OutlinedButtonSample.name,
=======
            name = "OutlinedButtonSample",
>>>>>>> 3d4510a6
            description = ButtonsExampleDescription,
            sourceUrl = ButtonsExampleSourceUrl
        ) {
            OutlinedButtonSample()
        },
        Example(
<<<<<<< HEAD
            name = ::TextButtonSample.name,
=======
            name = "TextButtonSample",
>>>>>>> 3d4510a6
            description = ButtonsExampleDescription,
            sourceUrl = ButtonsExampleSourceUrl
        ) {
            TextButtonSample()
        },
        Example(
<<<<<<< HEAD
            name = ::ButtonWithIconSample.name,
=======
            name = "ButtonWithIconSample",
>>>>>>> 3d4510a6
            description = ButtonsExampleDescription,
            sourceUrl = ButtonsExampleSourceUrl
        ) {
            ButtonWithIconSample()
        }
    )

private const val ButtonsFloatingActionButtonExampleDescription = "Floating action button examples"
private const val ButtonsFloatingActionButtonExampleSourceUrl =
    "$SampleSourceUrl/" + "FloatingActionButtonSamples.kt"
val ButtonsFloatingActionButtonExamples =
    listOf(
        Example(
<<<<<<< HEAD
            name = ::SimpleFab.name,
=======
            name = "SimpleFab",
>>>>>>> 3d4510a6
            description = ButtonsFloatingActionButtonExampleDescription,
            sourceUrl = ButtonsFloatingActionButtonExampleSourceUrl
        ) {
            SimpleFab()
        },
        Example(
<<<<<<< HEAD
            name = ::SimpleExtendedFabNoIcon.name,
=======
            name = "SimpleExtendedFabNoIcon",
>>>>>>> 3d4510a6
            description = ButtonsFloatingActionButtonExampleDescription,
            sourceUrl = ButtonsFloatingActionButtonExampleSourceUrl
        ) {
            SimpleExtendedFabNoIcon()
        },
        Example(
<<<<<<< HEAD
            name = ::SimpleExtendedFabWithIcon.name,
=======
            name = "SimpleExtendedFabWithIcon",
>>>>>>> 3d4510a6
            description = ButtonsFloatingActionButtonExampleDescription,
            sourceUrl = ButtonsFloatingActionButtonExampleSourceUrl
        ) {
            SimpleExtendedFabWithIcon()
        },
        Example(
<<<<<<< HEAD
            name = ::FluidExtendedFab.name,
=======
            name = "FluidExtendedFab",
>>>>>>> 3d4510a6
            description = ButtonsFloatingActionButtonExampleDescription,
            sourceUrl = ButtonsFloatingActionButtonExampleSourceUrl
        ) {
            FluidExtendedFab()
        },
    )

private const val CardsExampleDescription = "Cards examples"
private const val CardsExampleSourceUrl = "$SampleSourceUrl/CardSamples.kt"
val CardsExamples =
    listOf(
        Example(
<<<<<<< HEAD
            name = ::CardSample.name,
=======
            name = "CardSample",
>>>>>>> 3d4510a6
            description = CardsExampleDescription,
            sourceUrl = CardsExampleSourceUrl
        ) {
            CardSample()
        },
        Example(
<<<<<<< HEAD
            name = ::ClickableCardSample.name,
=======
            name = "ClickableCardSample",
>>>>>>> 3d4510a6
            description = CardsExampleDescription,
            sourceUrl = CardsExampleSourceUrl
        ) {
            ClickableCardSample()
        }
    )

private const val CheckboxesExampleDescription = "Checkboxes examples"
private const val CheckboxesExampleSourceUrl = "$SampleSourceUrl/SelectionControlsSamples.kt"
val CheckboxesExamples =
    listOf(
        Example(
<<<<<<< HEAD
            name = ::CheckboxSample.name,
=======
            name = "CheckboxSample",
>>>>>>> 3d4510a6
            description = CheckboxesExampleDescription,
            sourceUrl = CheckboxesExampleSourceUrl
        ) {
            CheckboxSample()
        },
        Example(
<<<<<<< HEAD
            name = ::TriStateCheckboxSample.name,
=======
            name = "TriStateCheckboxSample",
>>>>>>> 3d4510a6
            description = CheckboxesExampleDescription,
            sourceUrl = CheckboxesExampleSourceUrl
        ) {
            TriStateCheckboxSample()
        }
    )

private const val ChipsExampleDescription = "Chips examples"
private const val ChipsExampleSourceUrl = "$SampleSourceUrl/ChipSamples.kt"
val ChipsExamples =
    listOf(
        Example(
<<<<<<< HEAD
            name = ::ChipSample.name,
=======
            name = "ChipSample",
>>>>>>> 3d4510a6
            description = ChipsExampleDescription,
            sourceUrl = ChipsExampleSourceUrl
        ) {
            ChipSample()
        },
        Example(
<<<<<<< HEAD
            name = ::OutlinedChipWithIconSample.name,
=======
            name = "OutlinedChipWithIconSample",
>>>>>>> 3d4510a6
            description = ChipsExampleDescription,
            sourceUrl = ChipsExampleSourceUrl
        ) {
            OutlinedChipWithIconSample()
        },
        Example(
<<<<<<< HEAD
            name = ::ChipGroupSingleLineSample.name,
=======
            name = "ChipGroupSingleLineSample",
>>>>>>> 3d4510a6
            description = ChipsExampleDescription,
            sourceUrl = ChipsExampleSourceUrl
        ) {
            ChipGroupSingleLineSample()
        },
        Example(
<<<<<<< HEAD
            name = ::ChipGroupReflowSample.name,
=======
            name = "ChipGroupReflowSample",
>>>>>>> 3d4510a6
            description = ChipsExampleDescription,
            sourceUrl = ChipsExampleSourceUrl
        ) {
            ChipGroupReflowSample()
        }
    )

private const val DialogsExampleDescription = "Dialogs examples"
private const val DialogsExampleSourceUrl = "$SampleSourceUrl/AlertDialogSample.kt"
val DialogsExamples =
    listOf(
        Example(
<<<<<<< HEAD
            name = ::AlertDialogSample.name,
=======
            name = "AlertDialogSample",
>>>>>>> 3d4510a6
            description = DialogsExampleDescription,
            sourceUrl = DialogsExampleSourceUrl
        ) {
            AlertDialogSample()
        },
        Example(
<<<<<<< HEAD
            name = ::CustomAlertDialogSample.name,
=======
            name = "CustomAlertDialogSample",
>>>>>>> 3d4510a6
            description = DialogsExampleDescription,
            sourceUrl = DialogsExampleSourceUrl
        ) {
            CustomAlertDialogSample()
        }
    )

// No divider samples
val DividersExamples = emptyList<Example>()

private const val ListsExampleDescription = "Lists examples"
private const val ListsExampleSourceUrl = "$SampleSourceUrl/ListSamples.kt"
val ListsExamples =
    listOf(
        Example(
<<<<<<< HEAD
            name = ::ClickableListItems.name,
=======
            name = "ClickableListItems",
>>>>>>> 3d4510a6
            description = ListsExampleDescription,
            sourceUrl = ListsExampleSourceUrl
        ) {
            ClickableListItems()
        },
        Example(
<<<<<<< HEAD
            name = ::OneLineListItems.name,
=======
            name = "OneLineListItems",
>>>>>>> 3d4510a6
            description = ListsExampleDescription,
            sourceUrl = ListsExampleSourceUrl
        ) {
            OneLineListItems()
        },
        Example(
<<<<<<< HEAD
            name = ::TwoLineListItems.name,
=======
            name = "TwoLineListItems",
>>>>>>> 3d4510a6
            description = ListsExampleDescription,
            sourceUrl = ListsExampleSourceUrl
        ) {
            TwoLineListItems()
        },
        Example(
<<<<<<< HEAD
            name = ::ThreeLineListItems.name,
=======
            name = "ThreeLineListItems",
>>>>>>> 3d4510a6
            description = ListsExampleDescription,
            sourceUrl = ListsExampleSourceUrl
        ) {
            ThreeLineListItems()
        },
        Example(
<<<<<<< HEAD
            name = ::OneLineRtlLtrListItems.name,
=======
            name = "OneLineRtlLtrListItems",
>>>>>>> 3d4510a6
            description = ListsExampleDescription,
            sourceUrl = ListsExampleSourceUrl
        ) {
            OneLineRtlLtrListItems()
        },
        Example(
<<<<<<< HEAD
            name = ::TwoLineRtlLtrListItems.name,
=======
            name = "TwoLineRtlLtrListItems",
>>>>>>> 3d4510a6
            description = ListsExampleDescription,
            sourceUrl = ListsExampleSourceUrl
        ) {
            TwoLineRtlLtrListItems()
        },
        Example(
<<<<<<< HEAD
            name = ::ThreeLineRtlLtrListItems.name,
=======
            name = "ThreeLineRtlLtrListItems",
>>>>>>> 3d4510a6
            description = ListsExampleDescription,
            sourceUrl = ListsExampleSourceUrl
        ) {
            ThreeLineRtlLtrListItems()
        }
    )

private const val MenusExampleDescription = "Menus examples"
private const val MenusExampleSourceUrl = "$SampleSourceUrl/MenuSamples.kt"
val MenusExamples =
    listOf(
        Example(
<<<<<<< HEAD
            name = ::MenuSample.name,
=======
            name = "MenuSample",
>>>>>>> 3d4510a6
            description = MenusExampleDescription,
            sourceUrl = MenusExampleSourceUrl
        ) {
            MenuSample()
        },
        Example(
<<<<<<< HEAD
            name = ::MenuWithScrollStateSample.name,
=======
            name = "MenuWithScrollStateSample",
>>>>>>> 3d4510a6
            description = MenusExampleDescription,
            sourceUrl = MenusExampleSourceUrl
        ) {
            MenuWithScrollStateSample()
        },
        Example(
<<<<<<< HEAD
            name = ::ExposedDropdownMenuSample.name,
=======
            name = "ExposedDropdownMenuSample",
>>>>>>> 3d4510a6
            description = MenusExampleDescription,
            sourceUrl = MenusExampleSourceUrl
        ) {
            ExposedDropdownMenuSample()
        }
    )

private const val NavigationDrawerExampleDescription = "Navigation drawer examples"
private const val NavigationDrawerExampleSourceUrl = "$SampleSourceUrl/DrawerSamples.kt"
val NavigationDrawerExamples =
    listOf(
        Example(
<<<<<<< HEAD
            name = ::ModalDrawerSample.name,
=======
            name = "ModalDrawerSample",
>>>>>>> 3d4510a6
            description = NavigationDrawerExampleDescription,
            sourceUrl = NavigationDrawerExampleSourceUrl
        ) {
            ModalDrawerSample()
        },
        Example(
<<<<<<< HEAD
            name = ::BottomDrawerSample.name,
=======
            name = "BottomDrawerSample",
>>>>>>> 3d4510a6
            description = NavigationDrawerExampleDescription,
            sourceUrl = NavigationDrawerExampleSourceUrl
        ) {
            BottomDrawerSample()
        }
    )

private const val ProgressIndicatorsExampleDescription = "Progress indicators examples"
private const val ProgressIndicatorsExampleSourceUrl =
    "$SampleSourceUrl/" + "ProgressIndicatorSamples.kt"
val ProgressIndicatorsExamples =
    listOf(
        Example(
<<<<<<< HEAD
            name = ::LinearProgressIndicatorSample.name,
=======
            name = "LinearProgressIndicatorSample",
>>>>>>> 3d4510a6
            description = ProgressIndicatorsExampleDescription,
            sourceUrl = ProgressIndicatorsExampleSourceUrl
        ) {
            LinearProgressIndicatorSample()
        },
        Example(
<<<<<<< HEAD
            name = ::CircularProgressIndicatorSample.name,
=======
            name = "CircularProgressIndicatorSample",
>>>>>>> 3d4510a6
            description = ProgressIndicatorsExampleDescription,
            sourceUrl = ProgressIndicatorsExampleSourceUrl
        ) {
            CircularProgressIndicatorSample()
        }
    )

private const val RadioButtonsExampleDescription = "Radio buttons examples"
private const val RadioButtonsExampleSourceUrl = "$SampleSourceUrl/SelectionControlsSamples.kt"
val RadioButtonsExamples =
    listOf(
        Example(
<<<<<<< HEAD
            name = ::RadioButtonSample.name,
=======
            name = "RadioButtonSample",
>>>>>>> 3d4510a6
            description = RadioButtonsExampleDescription,
            sourceUrl = RadioButtonsExampleSourceUrl
        ) {
            RadioButtonSample()
        },
        Example(
<<<<<<< HEAD
            name = ::RadioGroupSample.name,
=======
            name = "RadioGroupSample",
>>>>>>> 3d4510a6
            description = RadioButtonsExampleDescription,
            sourceUrl = RadioButtonsExampleSourceUrl
        ) {
            RadioGroupSample()
        },
    )

private const val SheetsBottomExampleDescription = "Sheets: bottom examples"
private const val SheetsBottomStandardExampleSourceUrl =
    "$SampleSourceUrl/" + "BottomSheetScaffoldSamples.kt"
private const val SheetsBottomModalExampleSourceUrl =
    "$SampleSourceUrl/" + "ModalBottomSheetSamples.kt"
val SheetsBottomExamples =
    listOf(
        Example(
<<<<<<< HEAD
            name = ::BottomSheetScaffoldSample.name,
=======
            name = "BottomSheetScaffoldSample",
>>>>>>> 3d4510a6
            description = SheetsBottomExampleDescription,
            sourceUrl = SheetsBottomStandardExampleSourceUrl
        ) {
            BottomSheetScaffoldSample()
        },
        Example(
<<<<<<< HEAD
            name = ::ModalBottomSheetSample.name,
=======
            name = "ModalBottomSheetSample",
>>>>>>> 3d4510a6
            description = SheetsBottomExampleDescription,
            sourceUrl = SheetsBottomModalExampleSourceUrl
        ) {
            ModalBottomSheetSample()
        }
    )

private const val SlidersExampleDescription = "Sliders examples"
private const val SlidersExampleSourceUrl = "$SampleSourceUrl/SliderSample.kt"
val SlidersExamples =
    listOf(
        Example(
<<<<<<< HEAD
            name = ::SliderSample.name,
=======
            name = "SliderSample",
>>>>>>> 3d4510a6
            description = SlidersExampleDescription,
            sourceUrl = SlidersExampleSourceUrl
        ) {
            SliderSample()
        },
        Example(
<<<<<<< HEAD
            name = ::StepsSliderSample.name,
=======
            name = "StepsSliderSample",
>>>>>>> 3d4510a6
            description = SlidersExampleDescription,
            sourceUrl = SlidersExampleSourceUrl
        ) {
            StepsSliderSample()
        },
        Example(
<<<<<<< HEAD
            name = ::RangeSliderSample.name,
=======
            name = "RangeSliderSample",
>>>>>>> 3d4510a6
            description = SlidersExampleDescription,
            sourceUrl = SlidersExampleSourceUrl
        ) {
            RangeSliderSample()
        },
        Example(
<<<<<<< HEAD
            name = ::StepRangeSliderSample.name,
=======
            name = "StepRangeSliderSample",
>>>>>>> 3d4510a6
            description = SlidersExampleDescription,
            sourceUrl = SlidersExampleSourceUrl
        ) {
            StepRangeSliderSample()
        },
    )

private const val SnackbarsExampleDescription = "Snackbars examples"
private const val SnackbarsExampleSourceUrl = "$SampleSourceUrl/ScaffoldSamples.kt"
val SnackbarsExamples =
    listOf(
        Example(
<<<<<<< HEAD
            name = ::ScaffoldWithSimpleSnackbar.name,
=======
            name = "ScaffoldWithSimpleSnackbar",
>>>>>>> 3d4510a6
            description = SnackbarsExampleDescription,
            sourceUrl = SnackbarsExampleSourceUrl
        ) {
            ScaffoldWithSimpleSnackbar()
        },
        Example(
<<<<<<< HEAD
            name = ::ScaffoldWithCustomSnackbar.name,
=======
            name = "ScaffoldWithCustomSnackbar",
>>>>>>> 3d4510a6
            description = SnackbarsExampleDescription,
            sourceUrl = SnackbarsExampleSourceUrl
        ) {
            ScaffoldWithCustomSnackbar()
        },
        Example(
<<<<<<< HEAD
            name = ::ScaffoldWithCoroutinesSnackbar.name,
=======
            name = "ScaffoldWithCoroutinesSnackbar",
>>>>>>> 3d4510a6
            description = SnackbarsExampleDescription,
            sourceUrl = SnackbarsExampleSourceUrl
        ) {
            ScaffoldWithCoroutinesSnackbar()
        }
    )

private const val SwitchesExampleDescription = "Switches examples"
private const val SwitchesExampleSourceUrl = "$SampleSourceUrl/SelectionControlsSamples.kt"
val SwitchesExamples =
    listOf(
        Example(
<<<<<<< HEAD
            name = ::SwitchSample.name,
=======
            name = "SwitchSample",
>>>>>>> 3d4510a6
            description = SwitchesExampleDescription,
            sourceUrl = SwitchesExampleSourceUrl
        ) {
            SwitchSample()
        }
    )

private const val TabsExampleDescription = "Tabs examples"
private const val TabsExampleSourceUrl = "$SampleSourceUrl/TabSamples.kt"
val TabsExamples =
    listOf(
        Example(
<<<<<<< HEAD
            name = ::TextTabs.name,
=======
            name = "TextTabs",
>>>>>>> 3d4510a6
            description = TabsExampleDescription,
            sourceUrl = TabsExampleSourceUrl
        ) {
            TextTabs()
        },
        Example(
<<<<<<< HEAD
            name = ::IconTabs.name,
=======
            name = "IconTabs",
>>>>>>> 3d4510a6
            description = TabsExampleDescription,
            sourceUrl = TabsExampleSourceUrl
        ) {
            IconTabs()
        },
        Example(
<<<<<<< HEAD
            name = ::TextAndIconTabs.name,
=======
            name = "TextAndIconTabs",
>>>>>>> 3d4510a6
            description = TabsExampleDescription,
            sourceUrl = TabsExampleSourceUrl
        ) {
            TextAndIconTabs()
        },
        Example(
<<<<<<< HEAD
            name = ::LeadingIconTabs.name,
=======
            name = "LeadingIconTabs",
>>>>>>> 3d4510a6
            description = TabsExampleDescription,
            sourceUrl = TabsExampleSourceUrl
        ) {
            LeadingIconTabs()
        },
        Example(
<<<<<<< HEAD
            name = ::ScrollingTextTabs.name,
=======
            name = "ScrollingTextTabs",
>>>>>>> 3d4510a6
            description = TabsExampleDescription,
            sourceUrl = TabsExampleSourceUrl
        ) {
            ScrollingTextTabs()
        },
        Example(
<<<<<<< HEAD
            name = ::FancyTabs.name,
=======
            name = "FancyTabs",
>>>>>>> 3d4510a6
            description = TabsExampleDescription,
            sourceUrl = TabsExampleSourceUrl
        ) {
            FancyTabs()
        },
        Example(
<<<<<<< HEAD
            name = ::FancyIndicatorTabs.name,
=======
            name = "FancyIndicatorTabs",
>>>>>>> 3d4510a6
            description = TabsExampleDescription,
            sourceUrl = TabsExampleSourceUrl
        ) {
            FancyIndicatorTabs()
        },
        Example(
<<<<<<< HEAD
            name = ::FancyIndicatorContainerTabs.name,
=======
            name = "FancyIndicatorContainerTabs",
>>>>>>> 3d4510a6
            description = TabsExampleDescription,
            sourceUrl = TabsExampleSourceUrl
        ) {
            FancyIndicatorContainerTabs()
        },
        Example(
<<<<<<< HEAD
            name = ::ScrollingFancyIndicatorContainerTabs.name,
=======
            name = "ScrollingFancyIndicatorContainerTabs",
>>>>>>> 3d4510a6
            description = TabsExampleDescription,
            sourceUrl = TabsExampleSourceUrl
        ) {
            ScrollingFancyIndicatorContainerTabs()
        }
    )

private const val TextFieldsExampleDescription = "Text fields examples"
private const val TextFieldsExampleSourceUrl = "$SampleSourceUrl/TextFieldSamples.kt"
val TextFieldsExamples =
    listOf(
            Example(
<<<<<<< HEAD
                name = ::SimpleTextFieldSample.name,
=======
                name = "SimpleTextFieldSample",
>>>>>>> 3d4510a6
                description = TextFieldsExampleDescription,
                sourceUrl = TextFieldsExampleSourceUrl
            ) {
                SimpleTextFieldSample()
            },
            Example(
<<<<<<< HEAD
                name = ::TextFieldSample.name,
                description = TextFieldsExampleDescription,
                sourceUrl = TextFieldsExampleSourceUrl
            ) {
                TextFieldSample()
            },
            Example(
                name = ::SimpleOutlinedTextFieldSample.name,
=======
                name = "TextFieldWithInitialValueAndSelection",
                description = TextFieldsExampleDescription,
                sourceUrl = TextFieldsExampleSourceUrl
            ) {
                TextFieldWithInitialValueAndSelection()
            },
            Example(
                name = "SimpleOutlinedTextFieldSample",
>>>>>>> 3d4510a6
                description = TextFieldsExampleDescription,
                sourceUrl = TextFieldsExampleSourceUrl
            ) {
                SimpleOutlinedTextFieldSample()
            },
            Example(
<<<<<<< HEAD
                name = ::OutlinedTextFieldSample.name,
                description = TextFieldsExampleDescription,
                sourceUrl = TextFieldsExampleSourceUrl
            ) {
                OutlinedTextFieldSample()
            },
            Example(
                name = ::TextFieldWithIcons.name,
=======
                name = "OutlinedTextFieldWithInitialValueAndSelection",
                description = TextFieldsExampleDescription,
                sourceUrl = TextFieldsExampleSourceUrl
            ) {
                OutlinedTextFieldWithInitialValueAndSelection()
            },
            Example(
                name = "TextFieldWithIcons",
>>>>>>> 3d4510a6
                description = TextFieldsExampleDescription,
                sourceUrl = TextFieldsExampleSourceUrl
            ) {
                TextFieldWithIcons()
            },
            Example(
<<<<<<< HEAD
                name = ::TextFieldWithPlaceholder.name,
=======
                name = "TextFieldWithPlaceholder",
>>>>>>> 3d4510a6
                description = TextFieldsExampleDescription,
                sourceUrl = TextFieldsExampleSourceUrl
            ) {
                TextFieldWithPlaceholder()
            },
            Example(
<<<<<<< HEAD
                name = ::TextFieldWithErrorState.name,
=======
                name = "TextFieldWithErrorState",
>>>>>>> 3d4510a6
                description = TextFieldsExampleDescription,
                sourceUrl = TextFieldsExampleSourceUrl
            ) {
                TextFieldWithErrorState()
            },
            Example(
<<<<<<< HEAD
                name = ::TextFieldWithHelperMessage.name,
=======
                name = "TextFieldWithHelperMessage",
>>>>>>> 3d4510a6
                description = TextFieldsExampleDescription,
                sourceUrl = TextFieldsExampleSourceUrl
            ) {
                TextFieldWithHelperMessage()
            },
            Example(
<<<<<<< HEAD
                name = ::PasswordTextField.name,
=======
                name = "PasswordTextField",
>>>>>>> 3d4510a6
                description = TextFieldsExampleDescription,
                sourceUrl = TextFieldsExampleSourceUrl
            ) {
                PasswordTextField()
            },
            Example(
<<<<<<< HEAD
                name = ::TextFieldWithHideKeyboardOnImeAction.name,
=======
                name = "TextFieldWithHideKeyboardOnImeAction",
>>>>>>> 3d4510a6
                description = TextFieldsExampleDescription,
                sourceUrl = TextFieldsExampleSourceUrl
            ) {
                TextFieldWithHideKeyboardOnImeAction()
            },
            Example(
<<<<<<< HEAD
                name = ::TextArea.name,
=======
                name = "TextArea",
>>>>>>> 3d4510a6
                description = TextFieldsExampleDescription,
                sourceUrl = TextFieldsExampleSourceUrl
            ) {
                TextArea()
            }
        )
        .map {
            // By default text field samples are minimal and don't have a `width` modifier to
            // restrict the
            // width. As a result, they grow horizontally if enough text is typed. To prevent this
            // behavior
            // in Catalog app the code below restricts the width of every text field sample
            it.copy(content = { Box(Modifier.wrapContentWidth().width(280.dp)) { it.content() } })
        }

private const val NavigationRailExampleDescription = "Navigation Rail examples"
private const val NavigationRailExampleSourceUrl = "$SampleSourceUrl/NavigationRailSamples.kt"
val NavigationRailExamples =
    listOf(
        Example(
<<<<<<< HEAD
            name = ::NavigationRailSample.name,
=======
            name = "NavigationRailSample",
>>>>>>> 3d4510a6
            description = NavigationRailExampleDescription,
            sourceUrl = NavigationRailExampleSourceUrl
        ) {
            NavigationRailSample()
        },
        Example(
<<<<<<< HEAD
            name = ::NavigationRailWithOnlySelectedLabelsSample.name,
=======
            name = "NavigationRailWithOnlySelectedLabelsSample",
>>>>>>> 3d4510a6
            description = NavigationRailExampleDescription,
            sourceUrl = NavigationRailExampleSourceUrl
        ) {
            NavigationRailWithOnlySelectedLabelsSample()
        },
        Example(
<<<<<<< HEAD
            name = ::CompactNavigationRailSample.name,
=======
            name = "CompactNavigationRailSample",
>>>>>>> 3d4510a6
            description = NavigationRailExampleDescription,
            sourceUrl = NavigationRailExampleSourceUrl
        ) {
            CompactNavigationRailSample()
        },
        Example(
<<<<<<< HEAD
            name = ::NavigationRailBottomAlignSample.name,
=======
            name = "NavigationRailBottomAlignSample",
>>>>>>> 3d4510a6
            description = NavigationRailExampleDescription,
            sourceUrl = NavigationRailExampleSourceUrl
        ) {
            NavigationRailBottomAlignSample()
        }
    )<|MERGE_RESOLUTION|>--- conflicted
+++ resolved
@@ -110,11 +110,7 @@
 val AppBarsBottomExamples =
     listOf(
         Example(
-<<<<<<< HEAD
-            name = ::SimpleBottomAppBar.name,
-=======
             name = "SimpleBottomAppBar",
->>>>>>> 3d4510a6
             description = AppBarsBottomExampleDescription,
             sourceUrl = AppBarsBottomExampleSourceUrl,
         ) {
@@ -127,11 +123,7 @@
 val AppBarsTopExamples =
     listOf(
         Example(
-<<<<<<< HEAD
-            name = ::SimpleTopAppBar.name,
-=======
             name = "SimpleTopAppBar",
->>>>>>> 3d4510a6
             description = AppBarsTopExampleDescription,
             sourceUrl = AppBarsTopExampleSourceUrl
         ) {
@@ -144,11 +136,7 @@
 val BackdropExamples =
     listOf(
         Example(
-<<<<<<< HEAD
-            name = ::BackdropScaffoldSample.name,
-=======
             name = "BackdropScaffoldSample",
->>>>>>> 3d4510a6
             description = BackdropExampleDescription,
             sourceUrl = BackdropExampleSourceUrl
         ) {
@@ -161,11 +149,7 @@
 val BadgeExamples =
     listOf(
         Example(
-<<<<<<< HEAD
-            name = ::BottomNavigationItemWithBadge.name,
-=======
             name = "BottomNavigationItemWithBadge",
->>>>>>> 3d4510a6
             description = BadgeExampleDescription,
             sourceUrl = BadgeExampleSourceUrl
         ) {
@@ -178,22 +162,14 @@
 val BottomNavigationExamples =
     listOf(
         Example(
-<<<<<<< HEAD
-            name = ::BottomNavigationSample.name,
-=======
             name = "BottomNavigationSample",
->>>>>>> 3d4510a6
             description = BottomNavigationExampleDescription,
             sourceUrl = BottomNavigationExampleSourceUrl
         ) {
             BottomNavigationSample()
         },
         Example(
-<<<<<<< HEAD
-            name = ::BottomNavigationWithOnlySelectedLabelsSample.name,
-=======
             name = "BottomNavigationWithOnlySelectedLabelsSample",
->>>>>>> 3d4510a6
             description = BottomNavigationExampleDescription,
             sourceUrl = BottomNavigationExampleSourceUrl
         ) {
@@ -206,44 +182,28 @@
 val ButtonsExamples =
     listOf(
         Example(
-<<<<<<< HEAD
-            name = ::ButtonSample.name,
-=======
             name = "ButtonSample",
->>>>>>> 3d4510a6
             description = ButtonsExampleDescription,
             sourceUrl = ButtonsExampleSourceUrl
         ) {
             ButtonSample()
         },
         Example(
-<<<<<<< HEAD
-            name = ::OutlinedButtonSample.name,
-=======
             name = "OutlinedButtonSample",
->>>>>>> 3d4510a6
             description = ButtonsExampleDescription,
             sourceUrl = ButtonsExampleSourceUrl
         ) {
             OutlinedButtonSample()
         },
         Example(
-<<<<<<< HEAD
-            name = ::TextButtonSample.name,
-=======
             name = "TextButtonSample",
->>>>>>> 3d4510a6
             description = ButtonsExampleDescription,
             sourceUrl = ButtonsExampleSourceUrl
         ) {
             TextButtonSample()
         },
         Example(
-<<<<<<< HEAD
-            name = ::ButtonWithIconSample.name,
-=======
             name = "ButtonWithIconSample",
->>>>>>> 3d4510a6
             description = ButtonsExampleDescription,
             sourceUrl = ButtonsExampleSourceUrl
         ) {
@@ -257,44 +217,28 @@
 val ButtonsFloatingActionButtonExamples =
     listOf(
         Example(
-<<<<<<< HEAD
-            name = ::SimpleFab.name,
-=======
             name = "SimpleFab",
->>>>>>> 3d4510a6
             description = ButtonsFloatingActionButtonExampleDescription,
             sourceUrl = ButtonsFloatingActionButtonExampleSourceUrl
         ) {
             SimpleFab()
         },
         Example(
-<<<<<<< HEAD
-            name = ::SimpleExtendedFabNoIcon.name,
-=======
             name = "SimpleExtendedFabNoIcon",
->>>>>>> 3d4510a6
             description = ButtonsFloatingActionButtonExampleDescription,
             sourceUrl = ButtonsFloatingActionButtonExampleSourceUrl
         ) {
             SimpleExtendedFabNoIcon()
         },
         Example(
-<<<<<<< HEAD
-            name = ::SimpleExtendedFabWithIcon.name,
-=======
             name = "SimpleExtendedFabWithIcon",
->>>>>>> 3d4510a6
             description = ButtonsFloatingActionButtonExampleDescription,
             sourceUrl = ButtonsFloatingActionButtonExampleSourceUrl
         ) {
             SimpleExtendedFabWithIcon()
         },
         Example(
-<<<<<<< HEAD
-            name = ::FluidExtendedFab.name,
-=======
             name = "FluidExtendedFab",
->>>>>>> 3d4510a6
             description = ButtonsFloatingActionButtonExampleDescription,
             sourceUrl = ButtonsFloatingActionButtonExampleSourceUrl
         ) {
@@ -307,22 +251,14 @@
 val CardsExamples =
     listOf(
         Example(
-<<<<<<< HEAD
-            name = ::CardSample.name,
-=======
             name = "CardSample",
->>>>>>> 3d4510a6
             description = CardsExampleDescription,
             sourceUrl = CardsExampleSourceUrl
         ) {
             CardSample()
         },
         Example(
-<<<<<<< HEAD
-            name = ::ClickableCardSample.name,
-=======
             name = "ClickableCardSample",
->>>>>>> 3d4510a6
             description = CardsExampleDescription,
             sourceUrl = CardsExampleSourceUrl
         ) {
@@ -335,22 +271,14 @@
 val CheckboxesExamples =
     listOf(
         Example(
-<<<<<<< HEAD
-            name = ::CheckboxSample.name,
-=======
             name = "CheckboxSample",
->>>>>>> 3d4510a6
             description = CheckboxesExampleDescription,
             sourceUrl = CheckboxesExampleSourceUrl
         ) {
             CheckboxSample()
         },
         Example(
-<<<<<<< HEAD
-            name = ::TriStateCheckboxSample.name,
-=======
             name = "TriStateCheckboxSample",
->>>>>>> 3d4510a6
             description = CheckboxesExampleDescription,
             sourceUrl = CheckboxesExampleSourceUrl
         ) {
@@ -363,44 +291,28 @@
 val ChipsExamples =
     listOf(
         Example(
-<<<<<<< HEAD
-            name = ::ChipSample.name,
-=======
             name = "ChipSample",
->>>>>>> 3d4510a6
             description = ChipsExampleDescription,
             sourceUrl = ChipsExampleSourceUrl
         ) {
             ChipSample()
         },
         Example(
-<<<<<<< HEAD
-            name = ::OutlinedChipWithIconSample.name,
-=======
             name = "OutlinedChipWithIconSample",
->>>>>>> 3d4510a6
             description = ChipsExampleDescription,
             sourceUrl = ChipsExampleSourceUrl
         ) {
             OutlinedChipWithIconSample()
         },
         Example(
-<<<<<<< HEAD
-            name = ::ChipGroupSingleLineSample.name,
-=======
             name = "ChipGroupSingleLineSample",
->>>>>>> 3d4510a6
             description = ChipsExampleDescription,
             sourceUrl = ChipsExampleSourceUrl
         ) {
             ChipGroupSingleLineSample()
         },
         Example(
-<<<<<<< HEAD
-            name = ::ChipGroupReflowSample.name,
-=======
             name = "ChipGroupReflowSample",
->>>>>>> 3d4510a6
             description = ChipsExampleDescription,
             sourceUrl = ChipsExampleSourceUrl
         ) {
@@ -413,22 +325,14 @@
 val DialogsExamples =
     listOf(
         Example(
-<<<<<<< HEAD
-            name = ::AlertDialogSample.name,
-=======
             name = "AlertDialogSample",
->>>>>>> 3d4510a6
             description = DialogsExampleDescription,
             sourceUrl = DialogsExampleSourceUrl
         ) {
             AlertDialogSample()
         },
         Example(
-<<<<<<< HEAD
-            name = ::CustomAlertDialogSample.name,
-=======
             name = "CustomAlertDialogSample",
->>>>>>> 3d4510a6
             description = DialogsExampleDescription,
             sourceUrl = DialogsExampleSourceUrl
         ) {
@@ -444,77 +348,49 @@
 val ListsExamples =
     listOf(
         Example(
-<<<<<<< HEAD
-            name = ::ClickableListItems.name,
-=======
             name = "ClickableListItems",
->>>>>>> 3d4510a6
             description = ListsExampleDescription,
             sourceUrl = ListsExampleSourceUrl
         ) {
             ClickableListItems()
         },
         Example(
-<<<<<<< HEAD
-            name = ::OneLineListItems.name,
-=======
             name = "OneLineListItems",
->>>>>>> 3d4510a6
             description = ListsExampleDescription,
             sourceUrl = ListsExampleSourceUrl
         ) {
             OneLineListItems()
         },
         Example(
-<<<<<<< HEAD
-            name = ::TwoLineListItems.name,
-=======
             name = "TwoLineListItems",
->>>>>>> 3d4510a6
             description = ListsExampleDescription,
             sourceUrl = ListsExampleSourceUrl
         ) {
             TwoLineListItems()
         },
         Example(
-<<<<<<< HEAD
-            name = ::ThreeLineListItems.name,
-=======
             name = "ThreeLineListItems",
->>>>>>> 3d4510a6
             description = ListsExampleDescription,
             sourceUrl = ListsExampleSourceUrl
         ) {
             ThreeLineListItems()
         },
         Example(
-<<<<<<< HEAD
-            name = ::OneLineRtlLtrListItems.name,
-=======
             name = "OneLineRtlLtrListItems",
->>>>>>> 3d4510a6
             description = ListsExampleDescription,
             sourceUrl = ListsExampleSourceUrl
         ) {
             OneLineRtlLtrListItems()
         },
         Example(
-<<<<<<< HEAD
-            name = ::TwoLineRtlLtrListItems.name,
-=======
             name = "TwoLineRtlLtrListItems",
->>>>>>> 3d4510a6
             description = ListsExampleDescription,
             sourceUrl = ListsExampleSourceUrl
         ) {
             TwoLineRtlLtrListItems()
         },
         Example(
-<<<<<<< HEAD
-            name = ::ThreeLineRtlLtrListItems.name,
-=======
             name = "ThreeLineRtlLtrListItems",
->>>>>>> 3d4510a6
             description = ListsExampleDescription,
             sourceUrl = ListsExampleSourceUrl
         ) {
@@ -527,33 +403,21 @@
 val MenusExamples =
     listOf(
         Example(
-<<<<<<< HEAD
-            name = ::MenuSample.name,
-=======
             name = "MenuSample",
->>>>>>> 3d4510a6
             description = MenusExampleDescription,
             sourceUrl = MenusExampleSourceUrl
         ) {
             MenuSample()
         },
         Example(
-<<<<<<< HEAD
-            name = ::MenuWithScrollStateSample.name,
-=======
             name = "MenuWithScrollStateSample",
->>>>>>> 3d4510a6
             description = MenusExampleDescription,
             sourceUrl = MenusExampleSourceUrl
         ) {
             MenuWithScrollStateSample()
         },
         Example(
-<<<<<<< HEAD
-            name = ::ExposedDropdownMenuSample.name,
-=======
             name = "ExposedDropdownMenuSample",
->>>>>>> 3d4510a6
             description = MenusExampleDescription,
             sourceUrl = MenusExampleSourceUrl
         ) {
@@ -566,22 +430,14 @@
 val NavigationDrawerExamples =
     listOf(
         Example(
-<<<<<<< HEAD
-            name = ::ModalDrawerSample.name,
-=======
             name = "ModalDrawerSample",
->>>>>>> 3d4510a6
             description = NavigationDrawerExampleDescription,
             sourceUrl = NavigationDrawerExampleSourceUrl
         ) {
             ModalDrawerSample()
         },
         Example(
-<<<<<<< HEAD
-            name = ::BottomDrawerSample.name,
-=======
             name = "BottomDrawerSample",
->>>>>>> 3d4510a6
             description = NavigationDrawerExampleDescription,
             sourceUrl = NavigationDrawerExampleSourceUrl
         ) {
@@ -595,22 +451,14 @@
 val ProgressIndicatorsExamples =
     listOf(
         Example(
-<<<<<<< HEAD
-            name = ::LinearProgressIndicatorSample.name,
-=======
             name = "LinearProgressIndicatorSample",
->>>>>>> 3d4510a6
             description = ProgressIndicatorsExampleDescription,
             sourceUrl = ProgressIndicatorsExampleSourceUrl
         ) {
             LinearProgressIndicatorSample()
         },
         Example(
-<<<<<<< HEAD
-            name = ::CircularProgressIndicatorSample.name,
-=======
             name = "CircularProgressIndicatorSample",
->>>>>>> 3d4510a6
             description = ProgressIndicatorsExampleDescription,
             sourceUrl = ProgressIndicatorsExampleSourceUrl
         ) {
@@ -623,22 +471,14 @@
 val RadioButtonsExamples =
     listOf(
         Example(
-<<<<<<< HEAD
-            name = ::RadioButtonSample.name,
-=======
             name = "RadioButtonSample",
->>>>>>> 3d4510a6
             description = RadioButtonsExampleDescription,
             sourceUrl = RadioButtonsExampleSourceUrl
         ) {
             RadioButtonSample()
         },
         Example(
-<<<<<<< HEAD
-            name = ::RadioGroupSample.name,
-=======
             name = "RadioGroupSample",
->>>>>>> 3d4510a6
             description = RadioButtonsExampleDescription,
             sourceUrl = RadioButtonsExampleSourceUrl
         ) {
@@ -654,22 +494,14 @@
 val SheetsBottomExamples =
     listOf(
         Example(
-<<<<<<< HEAD
-            name = ::BottomSheetScaffoldSample.name,
-=======
             name = "BottomSheetScaffoldSample",
->>>>>>> 3d4510a6
             description = SheetsBottomExampleDescription,
             sourceUrl = SheetsBottomStandardExampleSourceUrl
         ) {
             BottomSheetScaffoldSample()
         },
         Example(
-<<<<<<< HEAD
-            name = ::ModalBottomSheetSample.name,
-=======
             name = "ModalBottomSheetSample",
->>>>>>> 3d4510a6
             description = SheetsBottomExampleDescription,
             sourceUrl = SheetsBottomModalExampleSourceUrl
         ) {
@@ -682,44 +514,28 @@
 val SlidersExamples =
     listOf(
         Example(
-<<<<<<< HEAD
-            name = ::SliderSample.name,
-=======
             name = "SliderSample",
->>>>>>> 3d4510a6
             description = SlidersExampleDescription,
             sourceUrl = SlidersExampleSourceUrl
         ) {
             SliderSample()
         },
         Example(
-<<<<<<< HEAD
-            name = ::StepsSliderSample.name,
-=======
             name = "StepsSliderSample",
->>>>>>> 3d4510a6
             description = SlidersExampleDescription,
             sourceUrl = SlidersExampleSourceUrl
         ) {
             StepsSliderSample()
         },
         Example(
-<<<<<<< HEAD
-            name = ::RangeSliderSample.name,
-=======
             name = "RangeSliderSample",
->>>>>>> 3d4510a6
             description = SlidersExampleDescription,
             sourceUrl = SlidersExampleSourceUrl
         ) {
             RangeSliderSample()
         },
         Example(
-<<<<<<< HEAD
-            name = ::StepRangeSliderSample.name,
-=======
             name = "StepRangeSliderSample",
->>>>>>> 3d4510a6
             description = SlidersExampleDescription,
             sourceUrl = SlidersExampleSourceUrl
         ) {
@@ -732,33 +548,21 @@
 val SnackbarsExamples =
     listOf(
         Example(
-<<<<<<< HEAD
-            name = ::ScaffoldWithSimpleSnackbar.name,
-=======
             name = "ScaffoldWithSimpleSnackbar",
->>>>>>> 3d4510a6
             description = SnackbarsExampleDescription,
             sourceUrl = SnackbarsExampleSourceUrl
         ) {
             ScaffoldWithSimpleSnackbar()
         },
         Example(
-<<<<<<< HEAD
-            name = ::ScaffoldWithCustomSnackbar.name,
-=======
             name = "ScaffoldWithCustomSnackbar",
->>>>>>> 3d4510a6
             description = SnackbarsExampleDescription,
             sourceUrl = SnackbarsExampleSourceUrl
         ) {
             ScaffoldWithCustomSnackbar()
         },
         Example(
-<<<<<<< HEAD
-            name = ::ScaffoldWithCoroutinesSnackbar.name,
-=======
             name = "ScaffoldWithCoroutinesSnackbar",
->>>>>>> 3d4510a6
             description = SnackbarsExampleDescription,
             sourceUrl = SnackbarsExampleSourceUrl
         ) {
@@ -771,11 +575,7 @@
 val SwitchesExamples =
     listOf(
         Example(
-<<<<<<< HEAD
-            name = ::SwitchSample.name,
-=======
             name = "SwitchSample",
->>>>>>> 3d4510a6
             description = SwitchesExampleDescription,
             sourceUrl = SwitchesExampleSourceUrl
         ) {
@@ -788,99 +588,63 @@
 val TabsExamples =
     listOf(
         Example(
-<<<<<<< HEAD
-            name = ::TextTabs.name,
-=======
             name = "TextTabs",
->>>>>>> 3d4510a6
             description = TabsExampleDescription,
             sourceUrl = TabsExampleSourceUrl
         ) {
             TextTabs()
         },
         Example(
-<<<<<<< HEAD
-            name = ::IconTabs.name,
-=======
             name = "IconTabs",
->>>>>>> 3d4510a6
             description = TabsExampleDescription,
             sourceUrl = TabsExampleSourceUrl
         ) {
             IconTabs()
         },
         Example(
-<<<<<<< HEAD
-            name = ::TextAndIconTabs.name,
-=======
             name = "TextAndIconTabs",
->>>>>>> 3d4510a6
             description = TabsExampleDescription,
             sourceUrl = TabsExampleSourceUrl
         ) {
             TextAndIconTabs()
         },
         Example(
-<<<<<<< HEAD
-            name = ::LeadingIconTabs.name,
-=======
             name = "LeadingIconTabs",
->>>>>>> 3d4510a6
             description = TabsExampleDescription,
             sourceUrl = TabsExampleSourceUrl
         ) {
             LeadingIconTabs()
         },
         Example(
-<<<<<<< HEAD
-            name = ::ScrollingTextTabs.name,
-=======
             name = "ScrollingTextTabs",
->>>>>>> 3d4510a6
             description = TabsExampleDescription,
             sourceUrl = TabsExampleSourceUrl
         ) {
             ScrollingTextTabs()
         },
         Example(
-<<<<<<< HEAD
-            name = ::FancyTabs.name,
-=======
             name = "FancyTabs",
->>>>>>> 3d4510a6
             description = TabsExampleDescription,
             sourceUrl = TabsExampleSourceUrl
         ) {
             FancyTabs()
         },
         Example(
-<<<<<<< HEAD
-            name = ::FancyIndicatorTabs.name,
-=======
             name = "FancyIndicatorTabs",
->>>>>>> 3d4510a6
             description = TabsExampleDescription,
             sourceUrl = TabsExampleSourceUrl
         ) {
             FancyIndicatorTabs()
         },
         Example(
-<<<<<<< HEAD
-            name = ::FancyIndicatorContainerTabs.name,
-=======
             name = "FancyIndicatorContainerTabs",
->>>>>>> 3d4510a6
             description = TabsExampleDescription,
             sourceUrl = TabsExampleSourceUrl
         ) {
             FancyIndicatorContainerTabs()
         },
         Example(
-<<<<<<< HEAD
-            name = ::ScrollingFancyIndicatorContainerTabs.name,
-=======
             name = "ScrollingFancyIndicatorContainerTabs",
->>>>>>> 3d4510a6
             description = TabsExampleDescription,
             sourceUrl = TabsExampleSourceUrl
         ) {
@@ -893,27 +657,13 @@
 val TextFieldsExamples =
     listOf(
             Example(
-<<<<<<< HEAD
-                name = ::SimpleTextFieldSample.name,
-=======
                 name = "SimpleTextFieldSample",
->>>>>>> 3d4510a6
                 description = TextFieldsExampleDescription,
                 sourceUrl = TextFieldsExampleSourceUrl
             ) {
                 SimpleTextFieldSample()
             },
             Example(
-<<<<<<< HEAD
-                name = ::TextFieldSample.name,
-                description = TextFieldsExampleDescription,
-                sourceUrl = TextFieldsExampleSourceUrl
-            ) {
-                TextFieldSample()
-            },
-            Example(
-                name = ::SimpleOutlinedTextFieldSample.name,
-=======
                 name = "TextFieldWithInitialValueAndSelection",
                 description = TextFieldsExampleDescription,
                 sourceUrl = TextFieldsExampleSourceUrl
@@ -922,23 +672,12 @@
             },
             Example(
                 name = "SimpleOutlinedTextFieldSample",
->>>>>>> 3d4510a6
                 description = TextFieldsExampleDescription,
                 sourceUrl = TextFieldsExampleSourceUrl
             ) {
                 SimpleOutlinedTextFieldSample()
             },
             Example(
-<<<<<<< HEAD
-                name = ::OutlinedTextFieldSample.name,
-                description = TextFieldsExampleDescription,
-                sourceUrl = TextFieldsExampleSourceUrl
-            ) {
-                OutlinedTextFieldSample()
-            },
-            Example(
-                name = ::TextFieldWithIcons.name,
-=======
                 name = "OutlinedTextFieldWithInitialValueAndSelection",
                 description = TextFieldsExampleDescription,
                 sourceUrl = TextFieldsExampleSourceUrl
@@ -947,73 +686,48 @@
             },
             Example(
                 name = "TextFieldWithIcons",
->>>>>>> 3d4510a6
                 description = TextFieldsExampleDescription,
                 sourceUrl = TextFieldsExampleSourceUrl
             ) {
                 TextFieldWithIcons()
             },
             Example(
-<<<<<<< HEAD
-                name = ::TextFieldWithPlaceholder.name,
-=======
                 name = "TextFieldWithPlaceholder",
->>>>>>> 3d4510a6
                 description = TextFieldsExampleDescription,
                 sourceUrl = TextFieldsExampleSourceUrl
             ) {
                 TextFieldWithPlaceholder()
             },
             Example(
-<<<<<<< HEAD
-                name = ::TextFieldWithErrorState.name,
-=======
                 name = "TextFieldWithErrorState",
->>>>>>> 3d4510a6
                 description = TextFieldsExampleDescription,
                 sourceUrl = TextFieldsExampleSourceUrl
             ) {
                 TextFieldWithErrorState()
             },
             Example(
-<<<<<<< HEAD
-                name = ::TextFieldWithHelperMessage.name,
-=======
                 name = "TextFieldWithHelperMessage",
->>>>>>> 3d4510a6
                 description = TextFieldsExampleDescription,
                 sourceUrl = TextFieldsExampleSourceUrl
             ) {
                 TextFieldWithHelperMessage()
             },
             Example(
-<<<<<<< HEAD
-                name = ::PasswordTextField.name,
-=======
                 name = "PasswordTextField",
->>>>>>> 3d4510a6
                 description = TextFieldsExampleDescription,
                 sourceUrl = TextFieldsExampleSourceUrl
             ) {
                 PasswordTextField()
             },
             Example(
-<<<<<<< HEAD
-                name = ::TextFieldWithHideKeyboardOnImeAction.name,
-=======
                 name = "TextFieldWithHideKeyboardOnImeAction",
->>>>>>> 3d4510a6
                 description = TextFieldsExampleDescription,
                 sourceUrl = TextFieldsExampleSourceUrl
             ) {
                 TextFieldWithHideKeyboardOnImeAction()
             },
             Example(
-<<<<<<< HEAD
-                name = ::TextArea.name,
-=======
                 name = "TextArea",
->>>>>>> 3d4510a6
                 description = TextFieldsExampleDescription,
                 sourceUrl = TextFieldsExampleSourceUrl
             ) {
@@ -1034,44 +748,28 @@
 val NavigationRailExamples =
     listOf(
         Example(
-<<<<<<< HEAD
-            name = ::NavigationRailSample.name,
-=======
             name = "NavigationRailSample",
->>>>>>> 3d4510a6
             description = NavigationRailExampleDescription,
             sourceUrl = NavigationRailExampleSourceUrl
         ) {
             NavigationRailSample()
         },
         Example(
-<<<<<<< HEAD
-            name = ::NavigationRailWithOnlySelectedLabelsSample.name,
-=======
             name = "NavigationRailWithOnlySelectedLabelsSample",
->>>>>>> 3d4510a6
             description = NavigationRailExampleDescription,
             sourceUrl = NavigationRailExampleSourceUrl
         ) {
             NavigationRailWithOnlySelectedLabelsSample()
         },
         Example(
-<<<<<<< HEAD
-            name = ::CompactNavigationRailSample.name,
-=======
             name = "CompactNavigationRailSample",
->>>>>>> 3d4510a6
             description = NavigationRailExampleDescription,
             sourceUrl = NavigationRailExampleSourceUrl
         ) {
             CompactNavigationRailSample()
         },
         Example(
-<<<<<<< HEAD
-            name = ::NavigationRailBottomAlignSample.name,
-=======
             name = "NavigationRailBottomAlignSample",
->>>>>>> 3d4510a6
             description = NavigationRailExampleDescription,
             sourceUrl = NavigationRailExampleSourceUrl
         ) {
