/*
 * Copyright 2020 The Android Open Source Project
 *
 * Licensed under the Apache License, Version 2.0 (the "License");
 * you may not use this file except in compliance with the License.
 * You may obtain a copy of the License at
 *
 *      http://www.apache.org/licenses/LICENSE-2.0
 *
 * Unless required by applicable law or agreed to in writing, software
 * distributed under the License is distributed on an "AS IS" BASIS,
 * WITHOUT WARRANTIES OR CONDITIONS OF ANY KIND, either express or implied.
 * See the License for the specific language governing permissions and
 * limitations under the License.
 */

package androidx.compose.material.samples

import androidx.annotation.Sampled
import androidx.compose.foundation.background
import androidx.compose.foundation.interaction.MutableInteractionSource
import androidx.compose.foundation.layout.Column
import androidx.compose.foundation.layout.height
import androidx.compose.foundation.layout.padding
import androidx.compose.foundation.text.BasicTextField
import androidx.compose.foundation.text.KeyboardOptions
import androidx.compose.foundation.text.input.TextFieldLineLimits
import androidx.compose.foundation.text.input.TextObfuscationMode
import androidx.compose.foundation.text.input.clearText
import androidx.compose.foundation.text.input.rememberTextFieldState
import androidx.compose.material.ContentAlpha
import androidx.compose.material.ExperimentalMaterialApi
import androidx.compose.material.Icon
import androidx.compose.material.IconButton
import androidx.compose.material.MaterialTheme
import androidx.compose.material.OutlinedTextField
import androidx.compose.material.SecureTextField
import androidx.compose.material.Text
import androidx.compose.material.TextField
import androidx.compose.material.TextFieldDefaults
import androidx.compose.material.TextFieldDefaults.indicatorLine
import androidx.compose.material.icons.Icons
import androidx.compose.material.icons.filled.Clear
import androidx.compose.material.icons.filled.Favorite
import androidx.compose.material.icons.materialIcon
import androidx.compose.material.icons.materialPath
import androidx.compose.runtime.Composable
import androidx.compose.runtime.LaunchedEffect
import androidx.compose.runtime.getValue
import androidx.compose.runtime.mutableStateOf
import androidx.compose.runtime.remember
import androidx.compose.runtime.saveable.rememberSaveable
import androidx.compose.runtime.setValue
import androidx.compose.runtime.snapshotFlow
import androidx.compose.ui.Modifier
import androidx.compose.ui.graphics.Color
import androidx.compose.ui.graphics.RectangleShape
import androidx.compose.ui.graphics.vector.ImageVector
import androidx.compose.ui.platform.LocalSoftwareKeyboardController
import androidx.compose.ui.semantics.error
import androidx.compose.ui.semantics.semantics
import androidx.compose.ui.text.TextRange
import androidx.compose.ui.text.input.ImeAction
import androidx.compose.ui.text.input.KeyboardType
import androidx.compose.ui.text.input.PasswordVisualTransformation
import androidx.compose.ui.text.input.VisualTransformation
import androidx.compose.ui.unit.dp

@Sampled
@Composable
fun SimpleTextFieldSample() {
    TextField(
        state = rememberTextFieldState(),
        label = { Text("Label") },
        lineLimits = TextFieldLineLimits.SingleLine,
    )
}

@Sampled
@Composable
fun SimpleOutlinedTextFieldSample() {
<<<<<<< HEAD
    var text by rememberSaveable { mutableStateOf("") }

    OutlinedTextField(value = text, onValueChange = { text = it }, label = { Text("Label") })
=======
    OutlinedTextField(
        state = rememberTextFieldState(),
        label = { Text("Label") },
        lineLimits = TextFieldLineLimits.SingleLine,
    )
>>>>>>> 3d4510a6
}

@Sampled
@Composable
fun TextFieldWithIcons() {
    val state = rememberTextFieldState()
    TextField(
        state = state,
        lineLimits = TextFieldLineLimits.SingleLine,
        placeholder = { Text("placeholder") },
        leadingIcon = { Icon(Icons.Filled.Favorite, contentDescription = null) },
        trailingIcon = {
            IconButton(onClick = { state.clearText() }) {
                Icon(Icons.Filled.Clear, contentDescription = "Clear text")
            }
        }
    )
}

@Sampled
@Composable
fun TextFieldWithPlaceholder() {
    TextField(
        state = rememberTextFieldState(),
        lineLimits = TextFieldLineLimits.SingleLine,
        label = { Text("Email") },
        placeholder = { Text("example@gmail.com") }
    )
}

@Sampled
@Composable
fun TextFieldWithErrorState() {
    val state = rememberTextFieldState()
    var isError by rememberSaveable { mutableStateOf(false) }

    fun validate(text: CharSequence) {
        val atIndex = text.indexOf('@')
        isError = atIndex < 0 || text.indexOf('.', startIndex = atIndex) < 0
    }

    LaunchedEffect(Unit) {
        snapshotFlow { state.text }
            .collect {
                // Do something whenever text field value changes
                isError = false
            }
    }
    TextField(
        state = state,
        lineLimits = TextFieldLineLimits.SingleLine,
        label = { Text(if (isError) "Email*" else "Email") },
        isError = isError,
<<<<<<< HEAD
        keyboardActions = KeyboardActions { validate(text) },
=======
        keyboardOptions = KeyboardOptions(keyboardType = KeyboardType.Email),
        onKeyboardAction = { validate(state.text) },
>>>>>>> 3d4510a6
        modifier =
            Modifier.semantics {
                // Provide localized description of the error
                if (isError) error("Email format is invalid.")
            }
    )
}

@Sampled
@Composable
fun TextFieldWithHelperMessage() {
    Column {
<<<<<<< HEAD
        TextField(value = text, onValueChange = { text = it }, label = { Text("Label") })
=======
        TextField(
            state = rememberTextFieldState(),
            label = { Text("Label") },
            lineLimits = TextFieldLineLimits.SingleLine,
        )
>>>>>>> 3d4510a6
        Text(
            text = "Helper message",
            color = MaterialTheme.colors.onSurface.copy(alpha = ContentAlpha.medium),
            style = MaterialTheme.typography.caption,
            modifier = Modifier.padding(start = 16.dp)
        )
    }
}

@Sampled
@Composable
fun PasswordTextField() {
    var passwordHidden by rememberSaveable { mutableStateOf(true) }
    SecureTextField(
        state = rememberTextFieldState(),
        label = { Text("Enter password") },
<<<<<<< HEAD
        visualTransformation =
            if (passwordHidden) PasswordVisualTransformation() else VisualTransformation.None,
        keyboardOptions = KeyboardOptions(keyboardType = KeyboardType.Password),
=======
        textObfuscationMode =
            if (passwordHidden) TextObfuscationMode.RevealLastTyped
            else TextObfuscationMode.Visible,
>>>>>>> 3d4510a6
        trailingIcon = {
            IconButton(onClick = { passwordHidden = !passwordHidden }) {
                val visibilityIcon =
                    if (passwordHidden) Icons.Filled.Visibility else Icons.Filled.VisibilityOff
                // Provide localized description for accessibility services
                val description = if (passwordHidden) "Show password" else "Hide password"
                Icon(imageVector = visibilityIcon, contentDescription = description)
            }
        }
    )
}

/**
 * We copy the implementation of Visibility and VisibilityOff icons to showcase them in the password
 * text field sample but to avoid adding material-icons-extended library as a dependency to the
 * samples not to increase the build time
 */
private val Icons.Filled.Visibility: ImageVector
    get() {
        if (_visibility != null) {
            return _visibility!!
        }
        _visibility =
            materialIcon(name = "Filled.Visibility") {
                materialPath {
                    moveTo(12.0f, 4.5f)
                    curveTo(7.0f, 4.5f, 2.73f, 7.61f, 1.0f, 12.0f)
                    curveToRelative(1.73f, 4.39f, 6.0f, 7.5f, 11.0f, 7.5f)
                    reflectiveCurveToRelative(9.27f, -3.11f, 11.0f, -7.5f)
                    curveToRelative(-1.73f, -4.39f, -6.0f, -7.5f, -11.0f, -7.5f)
                    close()
                    moveTo(12.0f, 17.0f)
                    curveToRelative(-2.76f, 0.0f, -5.0f, -2.24f, -5.0f, -5.0f)
                    reflectiveCurveToRelative(2.24f, -5.0f, 5.0f, -5.0f)
                    reflectiveCurveToRelative(5.0f, 2.24f, 5.0f, 5.0f)
                    reflectiveCurveToRelative(-2.24f, 5.0f, -5.0f, 5.0f)
                    close()
                    moveTo(12.0f, 9.0f)
                    curveToRelative(-1.66f, 0.0f, -3.0f, 1.34f, -3.0f, 3.0f)
                    reflectiveCurveToRelative(1.34f, 3.0f, 3.0f, 3.0f)
                    reflectiveCurveToRelative(3.0f, -1.34f, 3.0f, -3.0f)
                    reflectiveCurveToRelative(-1.34f, -3.0f, -3.0f, -3.0f)
                    close()
                }
            }
        return _visibility!!
    }
private var _visibility: ImageVector? = null

private val Icons.Filled.VisibilityOff: ImageVector
    get() {
        if (_visibilityOff != null) {
            return _visibilityOff!!
        }
        _visibilityOff =
            materialIcon(name = "Filled.VisibilityOff") {
                materialPath {
                    moveTo(12.0f, 7.0f)
                    curveToRelative(2.76f, 0.0f, 5.0f, 2.24f, 5.0f, 5.0f)
                    curveToRelative(0.0f, 0.65f, -0.13f, 1.26f, -0.36f, 1.83f)
                    lineToRelative(2.92f, 2.92f)
                    curveToRelative(1.51f, -1.26f, 2.7f, -2.89f, 3.43f, -4.75f)
                    curveToRelative(-1.73f, -4.39f, -6.0f, -7.5f, -11.0f, -7.5f)
                    curveToRelative(-1.4f, 0.0f, -2.74f, 0.25f, -3.98f, 0.7f)
                    lineToRelative(2.16f, 2.16f)
                    curveTo(10.74f, 7.13f, 11.35f, 7.0f, 12.0f, 7.0f)
                    close()
                    moveTo(2.0f, 4.27f)
                    lineToRelative(2.28f, 2.28f)
                    lineToRelative(0.46f, 0.46f)
                    curveTo(3.08f, 8.3f, 1.78f, 10.02f, 1.0f, 12.0f)
                    curveToRelative(1.73f, 4.39f, 6.0f, 7.5f, 11.0f, 7.5f)
                    curveToRelative(1.55f, 0.0f, 3.03f, -0.3f, 4.38f, -0.84f)
                    lineToRelative(0.42f, 0.42f)
                    lineTo(19.73f, 22.0f)
                    lineTo(21.0f, 20.73f)
                    lineTo(3.27f, 3.0f)
                    lineTo(2.0f, 4.27f)
                    close()
                    moveTo(7.53f, 9.8f)
                    lineToRelative(1.55f, 1.55f)
                    curveToRelative(-0.05f, 0.21f, -0.08f, 0.43f, -0.08f, 0.65f)
                    curveToRelative(0.0f, 1.66f, 1.34f, 3.0f, 3.0f, 3.0f)
                    curveToRelative(0.22f, 0.0f, 0.44f, -0.03f, 0.65f, -0.08f)
                    lineToRelative(1.55f, 1.55f)
                    curveToRelative(-0.67f, 0.33f, -1.41f, 0.53f, -2.2f, 0.53f)
                    curveToRelative(-2.76f, 0.0f, -5.0f, -2.24f, -5.0f, -5.0f)
                    curveToRelative(0.0f, -0.79f, 0.2f, -1.53f, 0.53f, -2.2f)
                    close()
                    moveTo(11.84f, 9.02f)
                    lineToRelative(3.15f, 3.15f)
                    lineToRelative(0.02f, -0.16f)
                    curveToRelative(0.0f, -1.66f, -1.34f, -3.0f, -3.0f, -3.0f)
                    lineToRelative(-0.17f, 0.01f)
                    close()
                }
            }
        return _visibilityOff!!
    }
private var _visibilityOff: ImageVector? = null

@Sampled
@Composable
<<<<<<< HEAD
fun TextFieldSample() {
    var text by
        rememberSaveable(stateSaver = TextFieldValue.Saver) {
            mutableStateOf(TextFieldValue("example", TextRange(0, 7)))
        }

    TextField(value = text, onValueChange = { text = it }, label = { Text("Label") })
=======
fun TextFieldWithInitialValueAndSelection() {
    val state = rememberTextFieldState("Initial text", TextRange(0, 12))
    TextField(
        state = state,
        label = { Text("Label") },
        lineLimits = TextFieldLineLimits.SingleLine,
    )
>>>>>>> 3d4510a6
}

@Sampled
@Composable
<<<<<<< HEAD
fun OutlinedTextFieldSample() {
    var text by
        rememberSaveable(stateSaver = TextFieldValue.Saver) {
            mutableStateOf(TextFieldValue("example", TextRange(0, 7)))
        }

    OutlinedTextField(value = text, onValueChange = { text = it }, label = { Text("Label") })
=======
fun OutlinedTextFieldWithInitialValueAndSelection() {
    val state = rememberTextFieldState("Initial text", TextRange(0, 12))
    OutlinedTextField(
        state = state,
        label = { Text("Label") },
        lineLimits = TextFieldLineLimits.SingleLine,
    )
>>>>>>> 3d4510a6
}

@Sampled
@Composable
fun TextFieldWithHideKeyboardOnImeAction() {
    val keyboardController = LocalSoftwareKeyboardController.current
    TextField(
        state = rememberTextFieldState(),
        label = { Text("Label") },
        keyboardOptions = KeyboardOptions(imeAction = ImeAction.Done),
<<<<<<< HEAD
        keyboardActions =
            KeyboardActions(
                onDone = {
                    keyboardController?.hide()
                    // do something here
                }
            )
=======
        onKeyboardAction = { keyboardController?.hide() },
>>>>>>> 3d4510a6
    )
}

@Composable
fun TextArea() {
<<<<<<< HEAD
    var text by rememberSaveable {
        mutableStateOf(
            "This is a very long input that extends beyond " + "the height of the text area."
=======
    val state =
        rememberTextFieldState(
            "This is a very long input that extends beyond the height of the text area."
>>>>>>> 3d4510a6
        )
    TextField(state = state, modifier = Modifier.height(100.dp), label = { Text("Label") })
}

@Sampled
@Composable
fun CustomTextFieldBasedOnDecorationBox() {
    @OptIn(ExperimentalMaterialApi::class)
    @Composable
    fun CustomTextField(
        value: String,
        onValueChange: (String) -> Unit,
        modifier: Modifier = Modifier
    ) {
        val interactionSource = remember { MutableInteractionSource() }
        // parameters below will be passed to BasicTextField for correct behavior of the text field,
        // and to the decoration box for proper styling and sizing
        val enabled = true
        val singleLine = true
        val passwordTransformation = PasswordVisualTransformation()

        val colors = TextFieldDefaults.textFieldColors()
        BasicTextField(
            value = value,
            onValueChange = onValueChange,
            modifier =
                modifier
                    .background(
                        color = colors.backgroundColor(enabled).value,
                        shape = TextFieldDefaults.TextFieldShape
                    )
                    .indicatorLine(
                        enabled = enabled,
                        isError = false,
                        interactionSource = interactionSource,
                        colors = colors
                    ),
            visualTransformation = passwordTransformation,
            // internal implementation of the BasicTextField will dispatch focus events
            interactionSource = interactionSource,
            enabled = enabled,
            singleLine = singleLine
        ) {
            TextFieldDefaults.TextFieldDecorationBox(
                value = value,
                visualTransformation = passwordTransformation,
                innerTextField = it,
                singleLine = singleLine,
                enabled = enabled,
                // same interaction source as the one passed to BasicTextField to read focus state
                // for text field styling
                interactionSource = interactionSource,
                // keep vertical paddings but change the horizontal
                contentPadding =
                    TextFieldDefaults.textFieldWithoutLabelPadding(start = 8.dp, end = 8.dp)
            )
        }
    }
}

@Sampled
@Composable
fun CustomOutlinedTextFieldBasedOnDecorationBox() {
    @OptIn(ExperimentalMaterialApi::class)
    @Composable
    fun CustomTextField(
        value: String,
        onValueChange: (String) -> Unit,
        modifier: Modifier = Modifier
    ) {
        val interactionSource = remember { MutableInteractionSource() }
        // parameters below will be passed to BasicTextField for correct behavior of the text field,
        // and to the decoration box for proper styling and sizing
        val enabled = true
        val singleLine = true

        val colors =
            TextFieldDefaults.outlinedTextFieldColors(
                unfocusedBorderColor = Color.LightGray,
                focusedBorderColor = Color.DarkGray
            )
        BasicTextField(
            value = value,
            onValueChange = onValueChange,
            modifier = modifier,
            // internal implementation of the BasicTextField will dispatch focus events
            interactionSource = interactionSource,
            enabled = enabled,
            singleLine = singleLine
        ) {
            TextFieldDefaults.OutlinedTextFieldDecorationBox(
                value = value,
                visualTransformation = VisualTransformation.None,
                innerTextField = it,
                singleLine = singleLine,
                enabled = enabled,
                // same interaction source as the one passed to BasicTextField to read focus state
                // for text field styling
                interactionSource = interactionSource,
                // keep vertical paddings but change the horizontal
                contentPadding =
                    TextFieldDefaults.textFieldWithoutLabelPadding(start = 8.dp, end = 8.dp),
                // update border thickness and shape
                border = {
                    TextFieldDefaults.BorderBox(
                        enabled = enabled,
                        isError = false,
                        colors = colors,
                        interactionSource = interactionSource,
                        shape = RectangleShape,
                        unfocusedBorderThickness = 2.dp,
                        focusedBorderThickness = 4.dp
                    )
                },
                // update border colors
                colors = colors
            )
        }
    }
}<|MERGE_RESOLUTION|>--- conflicted
+++ resolved
@@ -79,17 +79,11 @@
 @Sampled
 @Composable
 fun SimpleOutlinedTextFieldSample() {
-<<<<<<< HEAD
-    var text by rememberSaveable { mutableStateOf("") }
-
-    OutlinedTextField(value = text, onValueChange = { text = it }, label = { Text("Label") })
-=======
     OutlinedTextField(
         state = rememberTextFieldState(),
         label = { Text("Label") },
         lineLimits = TextFieldLineLimits.SingleLine,
     )
->>>>>>> 3d4510a6
 }
 
 @Sampled
@@ -143,12 +137,8 @@
         lineLimits = TextFieldLineLimits.SingleLine,
         label = { Text(if (isError) "Email*" else "Email") },
         isError = isError,
-<<<<<<< HEAD
-        keyboardActions = KeyboardActions { validate(text) },
-=======
         keyboardOptions = KeyboardOptions(keyboardType = KeyboardType.Email),
         onKeyboardAction = { validate(state.text) },
->>>>>>> 3d4510a6
         modifier =
             Modifier.semantics {
                 // Provide localized description of the error
@@ -161,15 +151,11 @@
 @Composable
 fun TextFieldWithHelperMessage() {
     Column {
-<<<<<<< HEAD
-        TextField(value = text, onValueChange = { text = it }, label = { Text("Label") })
-=======
         TextField(
             state = rememberTextFieldState(),
             label = { Text("Label") },
             lineLimits = TextFieldLineLimits.SingleLine,
         )
->>>>>>> 3d4510a6
         Text(
             text = "Helper message",
             color = MaterialTheme.colors.onSurface.copy(alpha = ContentAlpha.medium),
@@ -186,15 +172,9 @@
     SecureTextField(
         state = rememberTextFieldState(),
         label = { Text("Enter password") },
-<<<<<<< HEAD
-        visualTransformation =
-            if (passwordHidden) PasswordVisualTransformation() else VisualTransformation.None,
-        keyboardOptions = KeyboardOptions(keyboardType = KeyboardType.Password),
-=======
         textObfuscationMode =
             if (passwordHidden) TextObfuscationMode.RevealLastTyped
             else TextObfuscationMode.Visible,
->>>>>>> 3d4510a6
         trailingIcon = {
             IconButton(onClick = { passwordHidden = !passwordHidden }) {
                 val visibilityIcon =
@@ -298,15 +278,6 @@
 
 @Sampled
 @Composable
-<<<<<<< HEAD
-fun TextFieldSample() {
-    var text by
-        rememberSaveable(stateSaver = TextFieldValue.Saver) {
-            mutableStateOf(TextFieldValue("example", TextRange(0, 7)))
-        }
-
-    TextField(value = text, onValueChange = { text = it }, label = { Text("Label") })
-=======
 fun TextFieldWithInitialValueAndSelection() {
     val state = rememberTextFieldState("Initial text", TextRange(0, 12))
     TextField(
@@ -314,20 +285,10 @@
         label = { Text("Label") },
         lineLimits = TextFieldLineLimits.SingleLine,
     )
->>>>>>> 3d4510a6
-}
-
-@Sampled
-@Composable
-<<<<<<< HEAD
-fun OutlinedTextFieldSample() {
-    var text by
-        rememberSaveable(stateSaver = TextFieldValue.Saver) {
-            mutableStateOf(TextFieldValue("example", TextRange(0, 7)))
-        }
-
-    OutlinedTextField(value = text, onValueChange = { text = it }, label = { Text("Label") })
-=======
+}
+
+@Sampled
+@Composable
 fun OutlinedTextFieldWithInitialValueAndSelection() {
     val state = rememberTextFieldState("Initial text", TextRange(0, 12))
     OutlinedTextField(
@@ -335,7 +296,6 @@
         label = { Text("Label") },
         lineLimits = TextFieldLineLimits.SingleLine,
     )
->>>>>>> 3d4510a6
 }
 
 @Sampled
@@ -346,31 +306,15 @@
         state = rememberTextFieldState(),
         label = { Text("Label") },
         keyboardOptions = KeyboardOptions(imeAction = ImeAction.Done),
-<<<<<<< HEAD
-        keyboardActions =
-            KeyboardActions(
-                onDone = {
-                    keyboardController?.hide()
-                    // do something here
-                }
-            )
-=======
         onKeyboardAction = { keyboardController?.hide() },
->>>>>>> 3d4510a6
     )
 }
 
 @Composable
 fun TextArea() {
-<<<<<<< HEAD
-    var text by rememberSaveable {
-        mutableStateOf(
-            "This is a very long input that extends beyond " + "the height of the text area."
-=======
     val state =
         rememberTextFieldState(
             "This is a very long input that extends beyond the height of the text area."
->>>>>>> 3d4510a6
         )
     TextField(state = state, modifier = Modifier.height(100.dp), label = { Text("Label") })
 }
