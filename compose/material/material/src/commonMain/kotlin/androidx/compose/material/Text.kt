--- conflicted
+++ resolved
@@ -225,13 +225,8 @@
  * contrast and accessibility.
  *
  * See an example of displaying text with links where links apply the styling from the theme:
-<<<<<<< HEAD
+ *
  * @sample androidx.compose.material.samples.TextWithLinks
- *
-=======
- *
- * @sample androidx.compose.material.samples.TextWithLinks
->>>>>>> 8b9e74df
  * @param text The text to be displayed.
  * @param modifier [Modifier] to apply to this layout node.
  * @param color [Color] to apply to the text. If [Color.Unspecified], and [style] has no color set,
