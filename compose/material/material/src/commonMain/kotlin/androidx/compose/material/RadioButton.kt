--- conflicted
+++ resolved
@@ -94,15 +94,7 @@
                 enabled = enabled,
                 role = Role.RadioButton,
                 interactionSource = interactionSource,
-<<<<<<< HEAD
-                indication =
-                    rippleOrFallbackImplementation(
-                        bounded = false,
-                        radius = RadioButtonRippleRadius
-                    )
-=======
                 indication = ripple(bounded = false, radius = RadioButtonRippleRadius)
->>>>>>> 3d4510a6
             )
         } else {
             Modifier
