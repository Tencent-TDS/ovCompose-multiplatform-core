/*
 * Copyright 2020 The Android Open Source Project
 *
 * Licensed under the Apache License, Version 2.0 (the "License");
 * you may not use this file except in compliance with the License.
 * You may obtain a copy of the License at
 *
 *      http://www.apache.org/licenses/LICENSE-2.0
 *
 * Unless required by applicable law or agreed to in writing, software
 * distributed under the License is distributed on an "AS IS" BASIS,
 * WITHOUT WARRANTIES OR CONDITIONS OF ANY KIND, either express or implied.
 * See the License for the specific language governing permissions and
 * limitations under the License.
 */

package androidx.compose.material

import androidx.compose.foundation.MutatePriority
import androidx.compose.runtime.Stable
import kotlinx.coroutines.CancellationException
import kotlinx.coroutines.Job
import kotlinx.coroutines.coroutineScope
import kotlinx.coroutines.sync.Mutex
import kotlinx.coroutines.sync.withLock

/**
 * This is an internal copy of androidx.compose.foundation.MutatorMutex with an additional tryMutate
 * method. Do not modify, except for tryMutate. **
 */
<<<<<<< HEAD
internal expect class AtomicReference<V>(value: V) {
=======
internal expect class InternalAtomicReference<V>(value: V) {
>>>>>>> 3d4510a6
    fun get(): V

    fun set(value: V)

    fun getAndSet(value: V): V

    fun compareAndSet(expect: V, newValue: V): Boolean
}

/**
 * Mutual exclusion for UI state mutation over time.
 *
 * [mutate] permits interruptible state mutation over time using a standard [MutatePriority]. A
 * [InternalMutatorMutex] enforces that only a single writer can be active at a time for a
 * particular state resource. Instead of queueing callers that would acquire the lock like a
 * traditional [Mutex], new attempts to [mutate] the guarded state will either cancel the current
 * mutator or if the current mutator has a higher priority, the new caller will throw
 * [CancellationException].
 *
 * [InternalMutatorMutex] should be used for implementing hoisted state objects that many mutators
 * may want to manipulate over time such that those mutators can coordinate with one another. The
 * [InternalMutatorMutex] instance should be hidden as an implementation detail. For example:
 */
@Stable
internal class InternalMutatorMutex {
    private class Mutator(val priority: MutatePriority, val job: Job) {
        fun canInterrupt(other: Mutator) = priority >= other.priority

        fun cancel() = job.cancel()
    }

    private val currentMutator = InternalAtomicReference<Mutator?>(null)
    private val mutex = Mutex()

    private fun tryMutateOrCancel(mutator: Mutator) {
        while (true) {
            val oldMutator = currentMutator.get()
            if (oldMutator == null || mutator.canInterrupt(oldMutator)) {
                if (currentMutator.compareAndSet(oldMutator, mutator)) {
                    oldMutator?.cancel()
                    break
                }
            } else throw CancellationException("Current mutation had a higher priority")
        }
    }

    /**
     * Enforce that only a single caller may be active at a time.
     *
     * If [mutate] is called while another call to [mutate] or [mutateWith] is in progress, their
     * [priority] values are compared. If the new caller has a [priority] equal to or higher than
     * the call in progress, the call in progress will be cancelled, throwing
     * [CancellationException] and the new caller's [block] will be invoked. If the call in progress
     * had a higher [priority] than the new caller, the new caller will throw
     * [CancellationException] without invoking [block].
     *
     * @param priority the priority of this mutation; [MutatePriority.Default] by default. Higher
     *   priority mutations will interrupt lower priority mutations.
     * @param block mutation code to run mutually exclusive with any other call to [mutate],
     *   [mutateWith] or [tryMutate].
     */
    suspend fun <R> mutate(
        priority: MutatePriority = MutatePriority.Default,
        block: suspend () -> R
    ) = coroutineScope {
        val mutator = Mutator(priority, coroutineContext[Job]!!)

        tryMutateOrCancel(mutator)

        mutex.withLock {
            try {
                block()
            } finally {
                currentMutator.compareAndSet(mutator, null)
            }
        }
    }

    /**
     * Enforce that only a single caller may be active at a time.
     *
     * If [mutateWith] is called while another call to [mutate] or [mutateWith] is in progress,
     * their [priority] values are compared. If the new caller has a [priority] equal to or higher
     * than the call in progress, the call in progress will be cancelled, throwing
     * [CancellationException] and the new caller's [block] will be invoked. If the call in progress
     * had a higher [priority] than the new caller, the new caller will throw
     * [CancellationException] without invoking [block].
     *
     * This variant of [mutate] calls its [block] with a [receiver], removing the need to create an
     * additional capturing lambda to invoke it with a receiver object. This can be used to expose a
     * mutable scope to the provided [block] while leaving the rest of the state object read-only.
     * For example:
     *
     * @param receiver the receiver `this` that [block] will be called with
     * @param priority the priority of this mutation; [MutatePriority.Default] by default. Higher
     *   priority mutations will interrupt lower priority mutations.
     * @param block mutation code to run mutually exclusive with any other call to [mutate],
     *   [mutateWith] or [tryMutate].
     */
    suspend fun <T, R> mutateWith(
        receiver: T,
        priority: MutatePriority = MutatePriority.Default,
        block: suspend T.() -> R
    ) = coroutineScope {
        val mutator = Mutator(priority, coroutineContext[Job]!!)

        tryMutateOrCancel(mutator)

        mutex.withLock {
            try {
                receiver.block()
            } finally {
                currentMutator.compareAndSet(mutator, null)
            }
        }
    }

    /**
     * Attempt to mutate synchronously if there is no other active caller. If there is no other
     * active caller, the [block] will be executed in a lock. If there is another active caller,
     * this method will return false, indicating that the active caller needs to be cancelled
     * through a [mutate] or [mutateWith] call with an equal or higher mutation priority.
     *
     * Calls to [mutate] and [mutateWith] will suspend until execution of the [block] has finished.
     *
     * @param block mutation code to run mutually exclusive with any other call to [mutate],
     *   [mutateWith] or [tryMutate].
     * @return true if the [block] was executed, false if there was another active caller and the
     *   [block] was not executed.
     */
    fun tryMutate(block: () -> Unit): Boolean {
        val didLock = mutex.tryLock()
        if (didLock) {
            try {
                block()
            } finally {
                mutex.unlock()
            }
        }
        return didLock
    }
}<|MERGE_RESOLUTION|>--- conflicted
+++ resolved
@@ -28,11 +28,7 @@
  * This is an internal copy of androidx.compose.foundation.MutatorMutex with an additional tryMutate
  * method. Do not modify, except for tryMutate. **
  */
-<<<<<<< HEAD
-internal expect class AtomicReference<V>(value: V) {
-=======
 internal expect class InternalAtomicReference<V>(value: V) {
->>>>>>> 3d4510a6
     fun get(): V
 
     fun set(value: V)
