/*
 * Copyright 2021 The Android Open Source Project
 *
 * Licensed under the Apache License, Version 2.0 (the "License");
 * you may not use this file except in compliance with the License.
 * You may obtain a copy of the License at
 *
 *      http://www.apache.org/licenses/LICENSE-2.0
 *
 * Unless required by applicable law or agreed to in writing, software
 * distributed under the License is distributed on an "AS IS" BASIS,
 * WITHOUT WARRANTIES OR CONDITIONS OF ANY KIND, either express or implied.
 * See the License for the specific language governing permissions and
 * limitations under the License.
 */

package androidx.compose.material

import androidx.compose.animation.animateColorAsState
import androidx.compose.animation.core.animateDpAsState
import androidx.compose.animation.core.tween
import androidx.compose.foundation.BorderStroke
import androidx.compose.foundation.border
import androidx.compose.foundation.interaction.Interaction
import androidx.compose.foundation.interaction.InteractionSource
import androidx.compose.foundation.interaction.MutableInteractionSource
import androidx.compose.foundation.interaction.collectIsFocusedAsState
import androidx.compose.foundation.layout.Box
import androidx.compose.foundation.layout.PaddingValues
import androidx.compose.foundation.shape.ZeroCornerSize
import androidx.compose.foundation.text.BasicTextField
import androidx.compose.material.TextFieldDefaults.OutlinedTextFieldDecorationBox
import androidx.compose.runtime.Composable
import androidx.compose.runtime.Immutable
import androidx.compose.runtime.ReadOnlyComposable
import androidx.compose.runtime.Stable
import androidx.compose.runtime.State
import androidx.compose.runtime.getValue
import androidx.compose.runtime.rememberUpdatedState
import androidx.compose.ui.Modifier
import androidx.compose.ui.composed
import androidx.compose.ui.graphics.Color
import androidx.compose.ui.graphics.Shape
import androidx.compose.ui.graphics.SolidColor
import androidx.compose.ui.layout.LastBaseline
import androidx.compose.ui.platform.debugInspectorInfo
import androidx.compose.ui.text.input.VisualTransformation
import androidx.compose.ui.unit.Dp
import androidx.compose.ui.unit.dp

/**
 * Represents the colors of the input text, background and content (including label, placeholder,
 * leading and trailing icons) used in a text field in different states.
 *
 * See [TextFieldDefaults.textFieldColors] for the default colors used in [TextField]. See
 * [TextFieldDefaults.outlinedTextFieldColors] for the default colors used in [OutlinedTextField].
 */
@Stable
interface TextFieldColors {
    /**
     * Represents the color used for the input text of this text field.
     *
     * @param enabled whether the text field is enabled
     */
    @Composable fun textColor(enabled: Boolean): State<Color>

    /**
     * Represents the background color for this text field.
     *
     * @param enabled whether the text field is enabled
     */
    @Composable fun backgroundColor(enabled: Boolean): State<Color>

    /**
     * Represents the color used for the placeholder of this text field.
     *
     * @param enabled whether the text field is enabled
     */
    @Composable fun placeholderColor(enabled: Boolean): State<Color>

    /**
     * Represents the color used for the label of this text field.
     *
     * @param enabled whether the text field is enabled
     * @param error whether the text field should show error color according to the Material
     *   specifications. If the label is being used as a placeholder, this will be false even if the
     *   input is invalid, as the placeholder should not use the error color
     * @param interactionSource the [InteractionSource] of this text field. Helps to determine if
     *   the text field is in focus or not
     */
    @Composable
    fun labelColor(
        enabled: Boolean,
        error: Boolean,
        interactionSource: InteractionSource
    ): State<Color>

    /**
     * Represents the color used for the leading icon of this text field.
     *
     * @param enabled whether the text field is enabled
     * @param isError whether the text field's current value is in error
     */
    @Deprecated(
        message = "Use/implement overload with interactionSource parameter",
        replaceWith = ReplaceWith("leadingIconColor(enabled, isError, interactionSource)"),
        level = DeprecationLevel.WARNING,
    )
    @Composable
    fun leadingIconColor(enabled: Boolean, isError: Boolean): State<Color>

    /**
     * Represents the color used for the leading icon of this text field.
     *
     * @param enabled whether the text field is enabled
     * @param isError whether the text field's current value is in error
     * @param interactionSource the [InteractionSource] of this text field. Helps to determine if
     *   the text field is in focus or not
     */
    @Composable
    fun leadingIconColor(
        enabled: Boolean,
        isError: Boolean,
        interactionSource: InteractionSource
    ): State<Color> {
        @Suppress("DEPRECATION") return leadingIconColor(enabled, isError)
    }

    /**
     * Represents the color used for the trailing icon of this text field.
     *
     * @param enabled whether the text field is enabled
     * @param isError whether the text field's current value is in error
     */
    @Deprecated(
        message = "Use/implement overload with interactionSource parameter",
        replaceWith = ReplaceWith("trailingIconColor(enabled, isError, interactionSource)"),
        level = DeprecationLevel.WARNING,
    )
    @Composable
    fun trailingIconColor(enabled: Boolean, isError: Boolean): State<Color>

    /**
     * Represents the color used for the trailing icon of this text field.
     *
     * @param enabled whether the text field is enabled
     * @param isError whether the text field's current value is in error
     * @param interactionSource the [InteractionSource] of this text field. Helps to determine if
     *   the text field is in focus or not
     */
    @Composable
    fun trailingIconColor(
        enabled: Boolean,
        isError: Boolean,
        interactionSource: InteractionSource
    ): State<Color> {
        @Suppress("DEPRECATION") return trailingIconColor(enabled, isError)
    }

    /**
     * Represents the color used for the border indicator of this text field.
     *
     * @param enabled whether the text field is enabled
     * @param isError whether the text field's current value is in error
     * @param interactionSource the [InteractionSource] of this text field. Helps to determine if
     *   the text field is in focus or not
     */
    @Composable
    fun indicatorColor(
        enabled: Boolean,
        isError: Boolean,
        interactionSource: InteractionSource
    ): State<Color>

    /**
     * Represents the color used for the cursor of this text field.
     *
     * @param isError whether the text field's current value is in error
     */
    @Composable fun cursorColor(isError: Boolean): State<Color>
}

/**
 * Temporary experimental interface, to expose interactionSource to leadingIconColor and
 * trailingIconColor.
 */
@Deprecated(
    message = "Empty interface; use parent TextFieldColors instead",
    replaceWith =
        ReplaceWith("TextFieldColors", imports = ["androidx.compose.material.TextFieldColors"])
)
@ExperimentalMaterialApi
interface TextFieldColorsWithIcons : TextFieldColors

/** Contains the default values used by [TextField] and [OutlinedTextField]. */
@Immutable
object TextFieldDefaults {
    /**
     * The default min height applied to a [TextField] and [OutlinedTextField]. Note that you can
     * override it by applying Modifier.heightIn directly on a text field.
     */
    val MinHeight = 56.dp

    /**
     * The default min width applied to a [TextField] and [OutlinedTextField]. Note that you can
     * override it by applying Modifier.widthIn directly on a text field.
     */
    val MinWidth = 280.dp

    /**
     * The default opacity used for a [TextField]'s and [OutlinedTextField]'s leading and trailing
     * icons color.
     */
    const val IconOpacity = 0.54f

    /** The default shape used for a [TextField]'s background */
    val TextFieldShape: Shape
        @Composable
        @ReadOnlyComposable
        get() =
            MaterialTheme.shapes.small.copy(
                bottomEnd = ZeroCornerSize,
                bottomStart = ZeroCornerSize
            )

    /** The default shape used for a [OutlinedTextField]'s background and border */
    val OutlinedTextFieldShape: Shape
        @Composable @ReadOnlyComposable get() = MaterialTheme.shapes.small

    /**
     * The default thickness of the border in [OutlinedTextField] or indicator line in [TextField]
     * in unfocused state.
     */
    val UnfocusedBorderThickness = 1.dp

    /**
     * The default thickness of the border in [OutlinedTextField] or indicator line in [TextField]
     * in focused state.
     */
    val FocusedBorderThickness = 2.dp

    /** The default opacity used for a [TextField]'s background color. */
    const val BackgroundOpacity = 0.12f

    // Filled text field uses 42% opacity to meet the contrast requirements for accessibility
    // reasons
    /**
     * The default opacity used for a [TextField]'s indicator line color when text field is not
     * focused.
     */
    const val UnfocusedIndicatorLineOpacity = 0.42f

    /**
     * A modifier to draw a default bottom indicator line in [TextField]. You can use this modifier
     * if you build your custom text field using [TextFieldDecorationBox] whilst the [TextField]
     * applies it automatically.
     *
     * @param enabled whether the text field is enabled
     * @param isError whether the text field's current value is in error
     * @param interactionSource the [InteractionSource] of this text field. Helps to determine if
     *   the text field is in focus or not
     * @param colors [TextFieldColors] used to resolve colors of the text field
     * @param focusedIndicatorLineThickness thickness of the indicator line when text field is
     *   focused
     * @param unfocusedIndicatorLineThickness thickness of the indicator line when text field is not
     *   focused
     */
    @ExperimentalMaterialApi
    fun Modifier.indicatorLine(
        enabled: Boolean,
        isError: Boolean,
        interactionSource: InteractionSource,
        colors: TextFieldColors,
        focusedIndicatorLineThickness: Dp = FocusedBorderThickness,
        unfocusedIndicatorLineThickness: Dp = UnfocusedBorderThickness
    ) =
        composed(
            inspectorInfo =
                debugInspectorInfo {
                    name = "indicatorLine"
                    properties["enabled"] = enabled
                    properties["isError"] = isError
                    properties["interactionSource"] = interactionSource
                    properties["colors"] = colors
                    properties["focusedIndicatorLineThickness"] = focusedIndicatorLineThickness
                    properties["unfocusedIndicatorLineThickness"] = unfocusedIndicatorLineThickness
                }
        ) {
            val stroke =
                animateBorderStrokeAsState(
                    enabled,
                    isError,
                    interactionSource,
                    colors,
                    focusedIndicatorLineThickness,
                    unfocusedIndicatorLineThickness
                )
            Modifier.drawIndicatorLine(stroke.value)
        }

    /**
     * Composable that draws a default border stroke in [OutlinedTextField]. You can use it to draw
     * a border stroke in your custom text field based on [OutlinedTextFieldDecorationBox]. The
     * [OutlinedTextField] applies it automatically.
     *
     * @param enabled whether the text field is enabled
     * @param isError whether the text field's current value is in error
     * @param interactionSource the [InteractionSource] of this text field. Helps to determine if
     *   the text field is in focus or not
     * @param colors [TextFieldColors] used to resolve colors of the text field
     * @param focusedBorderThickness thickness of the [OutlinedTextField]'s border when it is in
     *   focused state
     * @param unfocusedBorderThickness thickness of the [OutlinedTextField]'s border when it is not
     *   in focused state
     */
    @ExperimentalMaterialApi
    @Composable
    fun BorderBox(
        enabled: Boolean,
        isError: Boolean,
        interactionSource: InteractionSource,
        colors: TextFieldColors,
        shape: Shape = OutlinedTextFieldShape,
        focusedBorderThickness: Dp = FocusedBorderThickness,
        unfocusedBorderThickness: Dp = UnfocusedBorderThickness
    ) {
        val borderStroke =
            animateBorderStrokeAsState(
                enabled,
                isError,
                interactionSource,
                colors,
                focusedBorderThickness,
                unfocusedBorderThickness
            )
        Box(Modifier.border(borderStroke.value, shape))
    }

    /**
     * Default content padding applied to [TextField] when there is a label.
     *
     * Note that when label is present, the "top" padding (unlike rest of the paddings) is a
     * distance between the label's last baseline and the top edge of the [TextField]. If the "top"
     * value is smaller than the last baseline of the label, then there will be no space between the
     * label and top edge of the [TextField].
     *
     * See [PaddingValues]
     */
    @ExperimentalMaterialApi
    fun textFieldWithLabelPadding(
        start: Dp = TextFieldPadding,
        end: Dp = TextFieldPadding,
        top: Dp = FirstBaselineOffset,
        bottom: Dp = TextFieldBottomPadding
    ): PaddingValues = PaddingValues(start, top, end, bottom)

    /**
     * Default content padding applied to [TextField] when the label is null. See [PaddingValues]
     * for more details.
     */
    @ExperimentalMaterialApi
    fun textFieldWithoutLabelPadding(
        start: Dp = TextFieldPadding,
        top: Dp = TextFieldPadding,
        end: Dp = TextFieldPadding,
        bottom: Dp = TextFieldPadding
    ): PaddingValues = PaddingValues(start, top, end, bottom)

    /**
     * Default content padding applied to [OutlinedTextField]. See [PaddingValues] for more details.
     */
    @ExperimentalMaterialApi
    fun outlinedTextFieldPadding(
        start: Dp = TextFieldPadding,
        top: Dp = TextFieldPadding,
        end: Dp = TextFieldPadding,
        bottom: Dp = TextFieldPadding
    ): PaddingValues = PaddingValues(start, top, end, bottom)

    /**
     * Creates a [TextFieldColors] that represents the default input text, background and content
     * (including label, placeholder, leading and trailing icons) colors used in a [TextField].
     */
    @Composable
    fun textFieldColors(
        textColor: Color = LocalContentColor.current.copy(LocalContentAlpha.current),
        disabledTextColor: Color = textColor.copy(ContentAlpha.disabled),
        backgroundColor: Color = MaterialTheme.colors.onSurface.copy(alpha = BackgroundOpacity),
        cursorColor: Color = MaterialTheme.colors.primary,
        errorCursorColor: Color = MaterialTheme.colors.error,
        focusedIndicatorColor: Color = MaterialTheme.colors.primary.copy(alpha = ContentAlpha.high),
        unfocusedIndicatorColor: Color =
            MaterialTheme.colors.onSurface.copy(alpha = UnfocusedIndicatorLineOpacity),
        disabledIndicatorColor: Color = unfocusedIndicatorColor.copy(alpha = ContentAlpha.disabled),
        errorIndicatorColor: Color = MaterialTheme.colors.error,
        leadingIconColor: Color = MaterialTheme.colors.onSurface.copy(alpha = IconOpacity),
        disabledLeadingIconColor: Color = leadingIconColor.copy(alpha = ContentAlpha.disabled),
        errorLeadingIconColor: Color = leadingIconColor,
        trailingIconColor: Color = MaterialTheme.colors.onSurface.copy(alpha = IconOpacity),
        disabledTrailingIconColor: Color = trailingIconColor.copy(alpha = ContentAlpha.disabled),
        errorTrailingIconColor: Color = MaterialTheme.colors.error,
        focusedLabelColor: Color = MaterialTheme.colors.primary.copy(alpha = ContentAlpha.high),
        unfocusedLabelColor: Color = MaterialTheme.colors.onSurface.copy(ContentAlpha.medium),
        disabledLabelColor: Color = unfocusedLabelColor.copy(ContentAlpha.disabled),
        errorLabelColor: Color = MaterialTheme.colors.error,
        placeholderColor: Color = MaterialTheme.colors.onSurface.copy(ContentAlpha.medium),
        disabledPlaceholderColor: Color = placeholderColor.copy(ContentAlpha.disabled)
    ): TextFieldColors =
        DefaultTextFieldColors(
            textColor = textColor,
            disabledTextColor = disabledTextColor,
            cursorColor = cursorColor,
            errorCursorColor = errorCursorColor,
            focusedIndicatorColor = focusedIndicatorColor,
            unfocusedIndicatorColor = unfocusedIndicatorColor,
            errorIndicatorColor = errorIndicatorColor,
            disabledIndicatorColor = disabledIndicatorColor,
            leadingIconColor = leadingIconColor,
            disabledLeadingIconColor = disabledLeadingIconColor,
            errorLeadingIconColor = errorLeadingIconColor,
            trailingIconColor = trailingIconColor,
            disabledTrailingIconColor = disabledTrailingIconColor,
            errorTrailingIconColor = errorTrailingIconColor,
            backgroundColor = backgroundColor,
            focusedLabelColor = focusedLabelColor,
            unfocusedLabelColor = unfocusedLabelColor,
            disabledLabelColor = disabledLabelColor,
            errorLabelColor = errorLabelColor,
            placeholderColor = placeholderColor,
            disabledPlaceholderColor = disabledPlaceholderColor
        )

    /**
     * Creates a [TextFieldColors] that represents the default input text, background and content
     * (including label, placeholder, leading and trailing icons) colors used in an
     * [OutlinedTextField].
     */
    @Composable
    fun outlinedTextFieldColors(
        textColor: Color = LocalContentColor.current.copy(LocalContentAlpha.current),
        disabledTextColor: Color = textColor.copy(ContentAlpha.disabled),
        backgroundColor: Color = Color.Transparent,
        cursorColor: Color = MaterialTheme.colors.primary,
        errorCursorColor: Color = MaterialTheme.colors.error,
        focusedBorderColor: Color = MaterialTheme.colors.primary.copy(alpha = ContentAlpha.high),
        unfocusedBorderColor: Color =
            MaterialTheme.colors.onSurface.copy(alpha = ContentAlpha.disabled),
        disabledBorderColor: Color = unfocusedBorderColor.copy(alpha = ContentAlpha.disabled),
        errorBorderColor: Color = MaterialTheme.colors.error,
        leadingIconColor: Color = MaterialTheme.colors.onSurface.copy(alpha = IconOpacity),
        disabledLeadingIconColor: Color = leadingIconColor.copy(alpha = ContentAlpha.disabled),
        errorLeadingIconColor: Color = leadingIconColor,
        trailingIconColor: Color = MaterialTheme.colors.onSurface.copy(alpha = IconOpacity),
        disabledTrailingIconColor: Color = trailingIconColor.copy(alpha = ContentAlpha.disabled),
        errorTrailingIconColor: Color = MaterialTheme.colors.error,
        focusedLabelColor: Color = MaterialTheme.colors.primary.copy(alpha = ContentAlpha.high),
        unfocusedLabelColor: Color = MaterialTheme.colors.onSurface.copy(ContentAlpha.medium),
        disabledLabelColor: Color = unfocusedLabelColor.copy(ContentAlpha.disabled),
        errorLabelColor: Color = MaterialTheme.colors.error,
        placeholderColor: Color = MaterialTheme.colors.onSurface.copy(ContentAlpha.medium),
        disabledPlaceholderColor: Color = placeholderColor.copy(ContentAlpha.disabled)
    ): TextFieldColors =
        DefaultTextFieldColors(
            textColor = textColor,
            disabledTextColor = disabledTextColor,
            cursorColor = cursorColor,
            errorCursorColor = errorCursorColor,
            focusedIndicatorColor = focusedBorderColor,
            unfocusedIndicatorColor = unfocusedBorderColor,
            errorIndicatorColor = errorBorderColor,
            disabledIndicatorColor = disabledBorderColor,
            leadingIconColor = leadingIconColor,
            disabledLeadingIconColor = disabledLeadingIconColor,
            errorLeadingIconColor = errorLeadingIconColor,
            trailingIconColor = trailingIconColor,
            disabledTrailingIconColor = disabledTrailingIconColor,
            errorTrailingIconColor = errorTrailingIconColor,
            backgroundColor = backgroundColor,
            focusedLabelColor = focusedLabelColor,
            unfocusedLabelColor = unfocusedLabelColor,
            disabledLabelColor = disabledLabelColor,
            errorLabelColor = errorLabelColor,
            placeholderColor = placeholderColor,
            disabledPlaceholderColor = disabledPlaceholderColor
        )

    /**
     * A decoration box which helps creating custom text fields based on <a
     * href="https://material.io/components/text-fields#filled-text-field" class="external"
     * target="_blank">Material Design filled text field</a>.
     *
     * If your text field requires customising elements that aren't exposed by [TextField], consider
     * using this decoration box to achieve the desired design.
     *
     * For example, if you need to create a dense text field, use [contentPadding] parameter to
     * decrease the paddings around the input field. If you need to customise the bottom indicator,
     * apply [indicatorLine] modifier to achieve that.
     *
     * See example of using [TextFieldDecorationBox] to build your own custom text field
     *
<<<<<<< HEAD
     * @sample androidx.compose.material.samples.CustomTextFieldBasedOnDecorationBox
     * C
     *
=======
     * @sample androidx.compose.material.samples.CustomTextFieldBasedOnDecorationBox C
>>>>>>> 3d4510a6
     * @param value the input [String] shown by the text field
     * @param innerTextField input text field that this decoration box wraps. You will pass here a
     *   framework-controlled composable parameter "innerTextField" from the decorationBox lambda of
     *   the [BasicTextField]
     * @param enabled controls the enabled state of the [TextField]. When `false`, visually text
     *   field will appear in the disabled UI state. You must also pass the same value to the
     *   [BasicTextField] for it to adjust the behavior accordingly making the text field
     *   non-editable, non-focusable and non-selectable
     * @param singleLine indicates if this is a single line or multi line text field. You must pass
     *   the same value as to [BasicTextField]
     * @param visualTransformation transforms the visual representation of the input [value]. You
     *   must pass the same value as to [BasicTextField]
     * @param interactionSource this is a read-only [InteractionSource] representing the stream of
     *   [Interaction]s for this text field. You first create and pass in your own remembered
     *   [MutableInteractionSource] to the [BasicTextField] for it to dispatch events. And then pass
     *   the same instance to this decoration box for it to observe [Interaction]s and customize the
     *   appearance / behavior in different [Interaction]s
     * @param isError indicates if the text field's current value is in error state. If set to true,
     *   the label, bottom indicator and trailing icon by default will be displayed in error color
     * @param label the optional label to be displayed inside the text field container. The default
     *   text style for internal [Text] is [Typography.caption] when the text field is in focus and
     *   [Typography.subtitle1] when the text field is not in focus
     * @param placeholder the optional placeholder to be displayed when the text field is in focus
     *   and the input text is empty. The default text style for internal [Text] is
     *   [Typography.subtitle1]
     * @param leadingIcon the optional leading icon to be displayed at the beginning of the text
     *   field container
     * @param trailingIcon the optional trailing icon to be displayed at the end of the text field
     *   container
     * @param shape the shape of the text field's container
     * @param colors [TextFieldColors] that will be used to resolve color of the text and content
     *   (including label, placeholder, leading and trailing icons, bottom indicator) for this text
     *   field in different states. See [TextFieldDefaults.textFieldColors]
     * @param contentPadding the spacing values to apply internally between the internals of text
     *   field and the decoration box container. You can use it to implement dense text fields or
     *   simply to control horizontal padding. See [TextFieldDefaults.textFieldWithLabelPadding] and
     *   [TextFieldDefaults.textFieldWithoutLabelPadding] Note that if there's a label in the text
     *   field, the [top][PaddingValues.calculateTopPadding] padding will mean the distance from
     *   label's [last baseline][LastBaseline] to the top edge of the container. All other paddings
     *   mean the distance from the corresponding edge of the container to the corresponding edge of
     *   the closest to it element
     */
    @Composable
    @ExperimentalMaterialApi
    fun TextFieldDecorationBox(
        value: String,
        innerTextField: @Composable () -> Unit,
        enabled: Boolean,
        singleLine: Boolean,
        visualTransformation: VisualTransformation,
        interactionSource: InteractionSource,
        isError: Boolean = false,
        label: @Composable (() -> Unit)? = null,
        placeholder: @Composable (() -> Unit)? = null,
        leadingIcon: @Composable (() -> Unit)? = null,
        trailingIcon: @Composable (() -> Unit)? = null,
        shape: Shape = TextFieldShape,
        colors: TextFieldColors = textFieldColors(),
        contentPadding: PaddingValues =
            if (label == null) {
                textFieldWithoutLabelPadding()
            } else {
                textFieldWithLabelPadding()
            }
    ) {
        CommonDecorationBox(
            type = TextFieldType.Filled,
            value = value,
            innerTextField = innerTextField,
            visualTransformation = visualTransformation,
            placeholder = placeholder,
            label = label,
            leadingIcon = leadingIcon,
            trailingIcon = trailingIcon,
            singleLine = singleLine,
            enabled = enabled,
            isError = isError,
            interactionSource = interactionSource,
            shape = shape,
            colors = colors,
            contentPadding = contentPadding,
            border = null,
        )
    }

    /**
     * A decoration box which helps creating custom text fields based on <a
     * href="https://material.io/components/text-fields#outlined-text-field" class="external"
     * target="_blank">Material Design outlined text field</a>.
     *
     * If your text field requires customising elements that aren't exposed by [OutlinedTextField],
     * consider using this decoration box to achieve the desired design.
     *
     * For example, if you need to create a dense outlined text field, use [contentPadding]
     * parameter to decrease the paddings around the input field. If you need to change the
     * thickness of the border, use [border] parameter to achieve that.
     *
     * Example of custom text field based on [OutlinedTextFieldDecorationBox]:
<<<<<<< HEAD
     *
     * @sample androidx.compose.material.samples.CustomOutlinedTextFieldBasedOnDecorationBox
=======
>>>>>>> 3d4510a6
     *
     * @sample androidx.compose.material.samples.CustomOutlinedTextFieldBasedOnDecorationBox
     * @param value the input [String] shown by the text field
     * @param innerTextField input text field that this decoration box wraps. You will pass here a
     *   framework-controlled composable parameter "innerTextField" from the decorationBox lambda of
     *   the [BasicTextField]
     * @param enabled controls the enabled state of the [OutlinedTextField]. When `false`, visually
     *   text field will appear in the disabled UI state. You must also pass the same value to the
     *   [BasicTextField] for it to adjust the behavior accordingly making the text field
     *   non-editable, non-focusable and non-selectable
     * @param singleLine indicates if this is a single line or multi line text field. You must pass
     *   the same value as to [BasicTextField]
     * @param visualTransformation transforms the visual representation of the input [value]. You
     *   must pass the same value as to [BasicTextField]
     * @param interactionSource this is a read-only [InteractionSource] representing the stream of
     *   [Interaction]s for this text field. You first create and pass in your own remembered
     *   [MutableInteractionSource] to the [BasicTextField] for it to dispatch events. And then pass
     *   the same instance to this decoration box for it to observe [Interaction]s and customize the
     *   appearance / behavior in different [Interaction]s.
     * @param isError indicates if the text field's current value is in error state. If set to true,
     *   the label, bottom indicator and trailing icon by default will be displayed in error color
     * @param label the optional label to be displayed inside the text field container. The default
     *   text style for internal [Text] is [Typography.caption] when the text field is in focus and
     *   [Typography.subtitle1] when the text field is not in focus
     * @param placeholder the optional placeholder to be displayed when the text field is in focus
     *   and the input text is empty. The default text style for internal [Text] is
     *   [Typography.subtitle1]
     * @param leadingIcon the optional leading icon to be displayed at the beginning of the text
     *   field container
     * @param trailingIcon the optional trailing icon to be displayed at the end of the text field
     *   container
     * @param shape the shape of the text field's container and border
     * @param colors [TextFieldColors] that will be used to resolve color of the text and content
     *   (including label, placeholder, leading and trailing icons, border) for this text field in
     *   different states. See [TextFieldDefaults.outlinedTextFieldColors]
     * @param border the border to be drawn around the text field. The cutout to fit the [label]
     *   will be automatically added by the framework. Note that by default the color of the border
     *   comes from the [colors].
     * @param contentPadding the spacing values to apply internally between the internals of text
     *   field and the decoration box container. You can use it to implement dense text fields or
     *   simply to control horizontal padding. See [TextFieldDefaults.outlinedTextFieldPadding]
     */
    @Composable
    @ExperimentalMaterialApi
    fun OutlinedTextFieldDecorationBox(
        value: String,
        innerTextField: @Composable () -> Unit,
        enabled: Boolean,
        singleLine: Boolean,
        visualTransformation: VisualTransformation,
        interactionSource: InteractionSource,
        isError: Boolean = false,
        label: @Composable (() -> Unit)? = null,
        placeholder: @Composable (() -> Unit)? = null,
        leadingIcon: @Composable (() -> Unit)? = null,
        trailingIcon: @Composable (() -> Unit)? = null,
        shape: Shape = OutlinedTextFieldShape,
        colors: TextFieldColors = outlinedTextFieldColors(),
        contentPadding: PaddingValues = outlinedTextFieldPadding(),
        border: @Composable () -> Unit = {
            BorderBox(enabled, isError, interactionSource, colors, shape)
        }
    ) {
        CommonDecorationBox(
            type = TextFieldType.Outlined,
            value = value,
            visualTransformation = visualTransformation,
            innerTextField = innerTextField,
            placeholder = placeholder,
            label = label,
            leadingIcon = leadingIcon,
            trailingIcon = trailingIcon,
            singleLine = singleLine,
            enabled = enabled,
            isError = isError,
            interactionSource = interactionSource,
            shape = shape,
            colors = colors,
            contentPadding = contentPadding,
            border = border,
        )
    }

    @Deprecated(
        level = DeprecationLevel.HIDDEN,
        message = "Maintained for binary compatibility. Use overload with `shape` parameter."
    )
    @Composable
    @ExperimentalMaterialApi
    fun TextFieldDecorationBox(
        value: String,
        innerTextField: @Composable () -> Unit,
        enabled: Boolean,
        singleLine: Boolean,
        visualTransformation: VisualTransformation,
        interactionSource: InteractionSource,
        isError: Boolean = false,
        label: @Composable (() -> Unit)? = null,
        placeholder: @Composable (() -> Unit)? = null,
        leadingIcon: @Composable (() -> Unit)? = null,
        trailingIcon: @Composable (() -> Unit)? = null,
        colors: TextFieldColors = textFieldColors(),
        contentPadding: PaddingValues =
            if (label == null) {
                textFieldWithoutLabelPadding()
            } else {
                textFieldWithLabelPadding()
            }
    ) =
        TextFieldDecorationBox(
            value = value,
            innerTextField = innerTextField,
            enabled = enabled,
            singleLine = singleLine,
            visualTransformation = visualTransformation,
            interactionSource = interactionSource,
            isError = isError,
            label = label,
            placeholder = placeholder,
            leadingIcon = leadingIcon,
            trailingIcon = trailingIcon,
            shape = TextFieldShape,
            colors = colors,
            contentPadding = contentPadding,
        )

    @Deprecated(
        level = DeprecationLevel.HIDDEN,
        message = "Maintained for binary compatibility. Use overload with `shape` parameter."
    )
    @Composable
    @ExperimentalMaterialApi
    fun OutlinedTextFieldDecorationBox(
        value: String,
        innerTextField: @Composable () -> Unit,
        enabled: Boolean,
        singleLine: Boolean,
        visualTransformation: VisualTransformation,
        interactionSource: InteractionSource,
        isError: Boolean = false,
        label: @Composable (() -> Unit)? = null,
        placeholder: @Composable (() -> Unit)? = null,
        leadingIcon: @Composable (() -> Unit)? = null,
        trailingIcon: @Composable (() -> Unit)? = null,
        colors: TextFieldColors = outlinedTextFieldColors(),
        contentPadding: PaddingValues = outlinedTextFieldPadding(),
        border: @Composable () -> Unit = { BorderBox(enabled, isError, interactionSource, colors) }
    ) =
        OutlinedTextFieldDecorationBox(
            value = value,
            innerTextField = innerTextField,
            enabled = enabled,
            singleLine = singleLine,
            visualTransformation = visualTransformation,
            interactionSource = interactionSource,
            isError = isError,
            label = label,
            placeholder = placeholder,
            leadingIcon = leadingIcon,
            trailingIcon = trailingIcon,
            shape = OutlinedTextFieldShape,
            colors = colors,
            contentPadding = contentPadding,
            border = border,
        )
}

@Immutable
private class DefaultTextFieldColors(
    private val textColor: Color,
    private val disabledTextColor: Color,
    private val cursorColor: Color,
    private val errorCursorColor: Color,
    private val focusedIndicatorColor: Color,
    private val unfocusedIndicatorColor: Color,
    private val errorIndicatorColor: Color,
    private val disabledIndicatorColor: Color,
    private val leadingIconColor: Color,
    private val disabledLeadingIconColor: Color,
    private val errorLeadingIconColor: Color,
    private val trailingIconColor: Color,
    private val disabledTrailingIconColor: Color,
    private val errorTrailingIconColor: Color,
    private val backgroundColor: Color,
    private val focusedLabelColor: Color,
    private val unfocusedLabelColor: Color,
    private val disabledLabelColor: Color,
    private val errorLabelColor: Color,
    private val placeholderColor: Color,
    private val disabledPlaceholderColor: Color
) : TextFieldColors {

    @Suppress("OVERRIDE_DEPRECATION")
    @Composable
    override fun leadingIconColor(enabled: Boolean, isError: Boolean): State<Color> {
        return rememberUpdatedState(
            when {
                !enabled -> disabledLeadingIconColor
                isError -> errorLeadingIconColor
                else -> leadingIconColor
            }
        )
    }

    @Composable
    override fun leadingIconColor(
        enabled: Boolean,
        isError: Boolean,
        interactionSource: InteractionSource,
    ): State<Color> {
        return rememberUpdatedState(
            when {
                !enabled -> disabledLeadingIconColor
                isError -> errorLeadingIconColor
                else -> leadingIconColor
            }
        )
    }

    @Suppress("OVERRIDE_DEPRECATION")
    @Composable
    override fun trailingIconColor(enabled: Boolean, isError: Boolean): State<Color> {
        return rememberUpdatedState(
            when {
                !enabled -> disabledTrailingIconColor
                isError -> errorTrailingIconColor
                else -> trailingIconColor
            }
        )
    }

    @Composable
    override fun trailingIconColor(
        enabled: Boolean,
        isError: Boolean,
        interactionSource: InteractionSource,
    ): State<Color> {
        return rememberUpdatedState(
            when {
                !enabled -> disabledTrailingIconColor
                isError -> errorTrailingIconColor
                else -> trailingIconColor
            }
        )
    }

    @Composable
    override fun indicatorColor(
        enabled: Boolean,
        isError: Boolean,
        interactionSource: InteractionSource
    ): State<Color> {
        val focused by interactionSource.collectIsFocusedAsState()

        val targetValue =
            when {
                !enabled -> disabledIndicatorColor
                isError -> errorIndicatorColor
                focused -> focusedIndicatorColor
                else -> unfocusedIndicatorColor
            }
        return if (enabled) {
            animateColorAsState(targetValue, tween(durationMillis = AnimationDuration))
        } else {
            rememberUpdatedState(targetValue)
        }
    }

    @Composable
    override fun backgroundColor(enabled: Boolean): State<Color> {
        return rememberUpdatedState(backgroundColor)
    }

    @Composable
    override fun placeholderColor(enabled: Boolean): State<Color> {
        return rememberUpdatedState(if (enabled) placeholderColor else disabledPlaceholderColor)
    }

    @Composable
    override fun labelColor(
        enabled: Boolean,
        error: Boolean,
        interactionSource: InteractionSource
    ): State<Color> {
        val focused by interactionSource.collectIsFocusedAsState()

        val targetValue =
            when {
                !enabled -> disabledLabelColor
                error -> errorLabelColor
                focused -> focusedLabelColor
                else -> unfocusedLabelColor
            }
        return rememberUpdatedState(targetValue)
    }

    @Composable
    override fun textColor(enabled: Boolean): State<Color> {
        return rememberUpdatedState(if (enabled) textColor else disabledTextColor)
    }

    @Composable
    override fun cursorColor(isError: Boolean): State<Color> {
        return rememberUpdatedState(if (isError) errorCursorColor else cursorColor)
    }

    override fun equals(other: Any?): Boolean {
        if (this === other) return true
        if (other == null || this::class != other::class) return false

        other as DefaultTextFieldColors

        if (textColor != other.textColor) return false
        if (disabledTextColor != other.disabledTextColor) return false
        if (cursorColor != other.cursorColor) return false
        if (errorCursorColor != other.errorCursorColor) return false
        if (focusedIndicatorColor != other.focusedIndicatorColor) return false
        if (unfocusedIndicatorColor != other.unfocusedIndicatorColor) return false
        if (errorIndicatorColor != other.errorIndicatorColor) return false
        if (disabledIndicatorColor != other.disabledIndicatorColor) return false
        if (leadingIconColor != other.leadingIconColor) return false
        if (disabledLeadingIconColor != other.disabledLeadingIconColor) return false
        if (errorLeadingIconColor != other.errorLeadingIconColor) return false
        if (trailingIconColor != other.trailingIconColor) return false
        if (disabledTrailingIconColor != other.disabledTrailingIconColor) return false
        if (errorTrailingIconColor != other.errorTrailingIconColor) return false
        if (backgroundColor != other.backgroundColor) return false
        if (focusedLabelColor != other.focusedLabelColor) return false
        if (unfocusedLabelColor != other.unfocusedLabelColor) return false
        if (disabledLabelColor != other.disabledLabelColor) return false
        if (errorLabelColor != other.errorLabelColor) return false
        if (placeholderColor != other.placeholderColor) return false
        if (disabledPlaceholderColor != other.disabledPlaceholderColor) return false

        return true
    }

    override fun hashCode(): Int {
        var result = textColor.hashCode()
        result = 31 * result + disabledTextColor.hashCode()
        result = 31 * result + cursorColor.hashCode()
        result = 31 * result + errorCursorColor.hashCode()
        result = 31 * result + focusedIndicatorColor.hashCode()
        result = 31 * result + unfocusedIndicatorColor.hashCode()
        result = 31 * result + errorIndicatorColor.hashCode()
        result = 31 * result + disabledIndicatorColor.hashCode()
        result = 31 * result + leadingIconColor.hashCode()
        result = 31 * result + disabledLeadingIconColor.hashCode()
        result = 31 * result + errorLeadingIconColor.hashCode()
        result = 31 * result + trailingIconColor.hashCode()
        result = 31 * result + disabledTrailingIconColor.hashCode()
        result = 31 * result + errorTrailingIconColor.hashCode()
        result = 31 * result + backgroundColor.hashCode()
        result = 31 * result + focusedLabelColor.hashCode()
        result = 31 * result + unfocusedLabelColor.hashCode()
        result = 31 * result + disabledLabelColor.hashCode()
        result = 31 * result + errorLabelColor.hashCode()
        result = 31 * result + placeholderColor.hashCode()
        result = 31 * result + disabledPlaceholderColor.hashCode()
        return result
    }
}

@Composable
private fun animateBorderStrokeAsState(
    enabled: Boolean,
    isError: Boolean,
    interactionSource: InteractionSource,
    colors: TextFieldColors,
    focusedBorderThickness: Dp,
    unfocusedBorderThickness: Dp
): State<BorderStroke> {
    val focused by interactionSource.collectIsFocusedAsState()
    val indicatorColor = colors.indicatorColor(enabled, isError, interactionSource)
    val targetThickness = if (focused) focusedBorderThickness else unfocusedBorderThickness
    val animatedThickness =
        if (enabled) {
            animateDpAsState(targetThickness, tween(durationMillis = AnimationDuration))
        } else {
            rememberUpdatedState(unfocusedBorderThickness)
        }
    return rememberUpdatedState(
        BorderStroke(animatedThickness.value, SolidColor(indicatorColor.value))
    )
}<|MERGE_RESOLUTION|>--- conflicted
+++ resolved
@@ -498,13 +498,7 @@
      *
      * See example of using [TextFieldDecorationBox] to build your own custom text field
      *
-<<<<<<< HEAD
-     * @sample androidx.compose.material.samples.CustomTextFieldBasedOnDecorationBox
-     * C
-     *
-=======
      * @sample androidx.compose.material.samples.CustomTextFieldBasedOnDecorationBox C
->>>>>>> 3d4510a6
      * @param value the input [String] shown by the text field
      * @param innerTextField input text field that this decoration box wraps. You will pass here a
      *   framework-controlled composable parameter "innerTextField" from the decorationBox lambda of
@@ -603,11 +597,6 @@
      * thickness of the border, use [border] parameter to achieve that.
      *
      * Example of custom text field based on [OutlinedTextFieldDecorationBox]:
-<<<<<<< HEAD
-     *
-     * @sample androidx.compose.material.samples.CustomOutlinedTextFieldBasedOnDecorationBox
-=======
->>>>>>> 3d4510a6
      *
      * @sample androidx.compose.material.samples.CustomOutlinedTextFieldBasedOnDecorationBox
      * @param value the input [String] shown by the text field
