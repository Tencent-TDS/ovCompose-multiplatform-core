/*
 * Copyright 2019 The Android Open Source Project
 *
 * Licensed under the Apache License, Version 2.0 (the "License");
 * you may not use this file except in compliance with the License.
 * You may obtain a copy of the License at
 *
 *      http://www.apache.org/licenses/LICENSE-2.0
 *
 * Unless required by applicable law or agreed to in writing, software
 * distributed under the License is distributed on an "AS IS" BASIS,
 * WITHOUT WARRANTIES OR CONDITIONS OF ANY KIND, either express or implied.
 * See the License for the specific language governing permissions and
 * limitations under the License.
 */

package androidx.compose.material

import androidx.compose.foundation.layout.Arrangement
import androidx.compose.foundation.layout.Box
import androidx.compose.foundation.layout.Column
import androidx.compose.foundation.layout.ColumnScope
import androidx.compose.foundation.layout.fillMaxWidth
import androidx.compose.foundation.layout.padding
import androidx.compose.runtime.Composable
import androidx.compose.runtime.CompositionLocalProvider
import androidx.compose.ui.Alignment
import androidx.compose.ui.Modifier
import androidx.compose.ui.graphics.Color
import androidx.compose.ui.graphics.Shape
import androidx.compose.ui.layout.AlignmentLine
import androidx.compose.ui.layout.FirstBaseline
import androidx.compose.ui.layout.LastBaseline
import androidx.compose.ui.layout.Layout
import androidx.compose.ui.layout.Placeable
import androidx.compose.ui.layout.layoutId
import androidx.compose.ui.unit.Constraints
import androidx.compose.ui.unit.Dp
import androidx.compose.ui.unit.dp
import androidx.compose.ui.unit.sp
import androidx.compose.ui.util.fastFirstOrNull
import androidx.compose.ui.util.fastForEach
import androidx.compose.ui.util.fastForEachIndexed
import androidx.compose.ui.window.Dialog
import androidx.compose.ui.window.DialogProperties
import kotlin.math.max

/**
 * <a href="https://material.io/components/dialogs#alert-dialog" class="external"
 * target="_blank">Material Design alert dialog</a>.
 *
 * Alert dialogs interrupt users with urgent information, details, or actions.
 *
 * ![Dialogs
 * image](https://developer.android.com/images/reference/androidx/compose/material/dialogs.png)
 *
 * The dialog will position its buttons based on the available space. By default it will try to
 * place them horizontally next to each other and fallback to horizontal placement if not enough
 * space is available. There is also another version of this composable that has a slot for buttons
 * to provide custom buttons layout.
 *
 * Sample of dialog:
<<<<<<< HEAD
 *
 * @sample androidx.compose.material.samples.AlertDialogSample
 *
=======
 *
 * @sample androidx.compose.material.samples.AlertDialogSample
>>>>>>> 3d4510a6
 * @param onDismissRequest Executes when the user tries to dismiss the Dialog by clicking outside or
 *   pressing the back button. This is not called when the dismiss button is clicked.
 * @param confirmButton A button which is meant to confirm a proposed action, thus resolving what
 *   triggered the dialog. The dialog does not set up any events for this button so they need to be
 *   set up by the caller.
 * @param modifier Modifier to be applied to the layout of the dialog.
 * @param dismissButton A button which is meant to dismiss the dialog. The dialog does not set up
 *   any events for this button so they need to be set up by the caller.
 * @param title The title of the Dialog which should specify the purpose of the Dialog. The title is
 *   not mandatory, because there may be sufficient information inside the [text]. Provided text
 *   style will be [Typography.subtitle1].
 * @param text The text which presents the details regarding the Dialog's purpose. Provided text
 *   style will be [Typography.body2].
 * @param shape Defines the Dialog's shape
 * @param backgroundColor The background color of the dialog.
 * @param contentColor The preferred content color provided by this dialog to its children.
 * @param properties Typically platform specific properties to further configure the dialog.
 */
@Composable
expect fun AlertDialog(
    onDismissRequest: () -> Unit,
    confirmButton: @Composable () -> Unit,
    modifier: Modifier = Modifier,
    dismissButton: @Composable (() -> Unit)? = null,
    title: @Composable (() -> Unit)? = null,
    text: @Composable (() -> Unit)? = null,
    shape: Shape = MaterialTheme.shapes.medium,
    backgroundColor: Color = MaterialTheme.colors.surface,
    contentColor: Color = contentColorFor(backgroundColor),
    properties: DialogProperties = DialogProperties()
)

/**
 * <a href="https://material.io/components/dialogs#alert-dialog" class="external"
 * target="_blank">Material Design alert dialog</a>.
 *
 * Alert dialogs interrupt users with urgent information, details, or actions.
 *
 * ![Dialogs
 * image](https://developer.android.com/images/reference/androidx/compose/material/dialogs.png)
 *
 * This function can be used to fully customize the button area, e.g. with:
 *
 * @sample androidx.compose.material.samples.CustomAlertDialogSample
<<<<<<< HEAD
 *
=======
>>>>>>> 3d4510a6
 * @param onDismissRequest Executes when the user tries to dismiss the Dialog by clicking outside or
 *   pressing the back button. This is not called when the dismiss button is clicked.
 * @param buttons Function that emits the layout with the buttons.
 * @param modifier Modifier to be applied to the layout of the dialog.
 * @param title The title of the Dialog which should specify the purpose of the Dialog. The title is
 *   not mandatory, because there may be sufficient information inside the [text]. Provided text
 *   style will be [Typography.subtitle1].
 * @param text The text which presents the details regarding the Dialog's purpose. Provided text
 *   style will be [Typography.body2].
 * @param shape Defines the Dialog's shape.
 * @param backgroundColor The background color of the dialog.
 * @param contentColor The preferred content color provided by this dialog to its children.
 * @param properties Typically platform specific properties to further configure the dialog.
 */
@Composable
expect fun AlertDialog(
    onDismissRequest: () -> Unit,
    buttons: @Composable () -> Unit,
    modifier: Modifier = Modifier,
    title: (@Composable () -> Unit)? = null,
    text: @Composable (() -> Unit)? = null,
    shape: Shape = MaterialTheme.shapes.medium,
    backgroundColor: Color = MaterialTheme.colors.surface,
    contentColor: Color = contentColorFor(backgroundColor),
    properties: DialogProperties = DialogProperties()
)

@Suppress("NOTHING_TO_INLINE")
@Composable
internal inline fun AlertDialogImpl(
    noinline onDismissRequest: () -> Unit,
    noinline confirmButton: @Composable () -> Unit,
    modifier: Modifier,
    noinline dismissButton: @Composable (() -> Unit)?,
    noinline title: @Composable (() -> Unit)?,
    noinline text: @Composable (() -> Unit)?,
    shape: Shape,
    backgroundColor: Color,
    contentColor: Color,
    properties: DialogProperties
): Unit =
    AlertDialog(
        onDismissRequest = onDismissRequest,
        buttons = {
            // TODO: move the modifiers to FlowRow when it supports a modifier parameter
            Box(Modifier.fillMaxWidth().padding(horizontal = 8.dp, vertical = 2.dp)) {
                AlertDialogFlowRow(mainAxisSpacing = 8.dp, crossAxisSpacing = 12.dp) {
                    dismissButton?.invoke()
                    confirmButton()
                }
            }
        },
        modifier = modifier,
        title = title,
        text = text,
        shape = shape,
        backgroundColor = backgroundColor,
        contentColor = contentColor,
        properties = properties
    )

@Suppress("NOTHING_TO_INLINE")
@Composable
internal inline fun AlertDialogImpl(
    noinline onDismissRequest: () -> Unit,
    noinline buttons: @Composable () -> Unit,
    modifier: Modifier,
    noinline title: (@Composable () -> Unit)?,
    noinline text: @Composable (() -> Unit)?,
    shape: Shape,
    backgroundColor: Color,
    contentColor: Color,
    properties: DialogProperties
): Unit =
    Dialog(onDismissRequest = onDismissRequest, properties = properties) {
        AlertDialogContent(
            buttons = buttons,
            modifier = modifier,
            title = title,
            text = text,
            shape = shape,
            backgroundColor = backgroundColor,
            contentColor = contentColor
        )
    }

@Composable
internal fun AlertDialogContent(
    buttons: @Composable () -> Unit,
    modifier: Modifier = Modifier,
    title: (@Composable () -> Unit)? = null,
    text: @Composable (() -> Unit)? = null,
    shape: Shape = MaterialTheme.shapes.medium,
    backgroundColor: Color = MaterialTheme.colors.surface,
    contentColor: Color = contentColorFor(backgroundColor),
) {
    Surface(
        modifier = modifier,
        shape = shape,
        color = backgroundColor,
        contentColor = contentColor
    ) {
        Column {
            AlertDialogBaselineLayout(
                title =
                    title?.let {
                        @Composable {
                            CompositionLocalProvider(LocalContentAlpha provides ContentAlpha.high) {
                                val textStyle = MaterialTheme.typography.subtitle1
                                ProvideTextStyle(textStyle, title)
                            }
                        }
                    },
                text =
                    text?.let {
                        @Composable {
                            CompositionLocalProvider(
                                LocalContentAlpha provides ContentAlpha.medium
                            ) {
                                val textStyle = MaterialTheme.typography.body2
                                ProvideTextStyle(textStyle, text)
                            }
                        }
                    }
            )
            buttons()
        }
    }
}

/**
 * Layout that will add spacing between the top of the layout and [title]'s first baseline, and
 * [title]'s last baseline and [text]'s first baseline.
 *
 * If [title] and/or [text] do not have any baselines, the spacing will just be applied from the
 * edge of their layouts instead as a best effort implementation.
 */
@Composable
internal fun ColumnScope.AlertDialogBaselineLayout(
    title: @Composable (() -> Unit)?,
    text: @Composable (() -> Unit)?
) {
    Layout(
        {
            title?.let { title ->
                Box(TitlePadding.layoutId("title").align(Alignment.Start)) { title() }
            }
            text?.let { text ->
                Box(TextPadding.layoutId("text").align(Alignment.Start)) { text() }
            }
        },
        Modifier.weight(1f, false)
    ) { measurables, constraints ->
        // Measure with loose constraints for height as we don't want the text to take up more
        // space than it needs
        val titlePlaceable =
            measurables
                .fastFirstOrNull { it.layoutId == "title" }
                ?.measure(constraints.copy(minHeight = 0))
        val textPlaceable =
            measurables
                .fastFirstOrNull { it.layoutId == "text" }
                ?.measure(constraints.copy(minHeight = 0))

        val layoutWidth = max(titlePlaceable?.width ?: 0, textPlaceable?.width ?: 0)

        val firstTitleBaseline =
            titlePlaceable?.get(FirstBaseline)?.let { baseline ->
                if (baseline == AlignmentLine.Unspecified) null else baseline
            } ?: 0
        val lastTitleBaseline =
            titlePlaceable?.get(LastBaseline)?.let { baseline ->
                if (baseline == AlignmentLine.Unspecified) null else baseline
            } ?: 0

        val titleOffset = TitleBaselineDistanceFromTop.roundToPx()

        // Place the title so that its first baseline is titleOffset from the top
        val titlePositionY = titleOffset - firstTitleBaseline

        val firstTextBaseline =
            textPlaceable?.get(FirstBaseline)?.let { baseline ->
                if (baseline == AlignmentLine.Unspecified) null else baseline
            } ?: 0

        val textOffset =
            if (titlePlaceable == null) {
                TextBaselineDistanceFromTop.roundToPx()
            } else {
                TextBaselineDistanceFromTitle.roundToPx()
            }

        // Combined height of title and spacing above
        val titleHeightWithSpacing = titlePlaceable?.let { it.height + titlePositionY } ?: 0

        // Align the bottom baseline of the text with the bottom baseline of the title, and then
        // add the offset
        val textPositionY =
            if (titlePlaceable == null) {
                // If there is no title, just place the text offset from the top of the dialog
                textOffset - firstTextBaseline
            } else {
                if (lastTitleBaseline == 0) {
                    // If `title` has no baseline, just place the text's baseline textOffset from
                    // the
                    // bottom of the title
                    titleHeightWithSpacing - firstTextBaseline + textOffset
                } else {
                    // Otherwise place the text's baseline textOffset from the title's last baseline
                    (titlePositionY + lastTitleBaseline) - firstTextBaseline + textOffset
                }
            }

        // Combined height of text and spacing above
        val textHeightWithSpacing =
            textPlaceable?.let {
                if (lastTitleBaseline == 0) {
                    textPlaceable.height + textOffset - firstTextBaseline
                } else {
                    textPlaceable.height + textOffset -
                        firstTextBaseline -
                        ((titlePlaceable?.height ?: 0) - lastTitleBaseline)
                }
            } ?: 0

        val layoutHeight = titleHeightWithSpacing + textHeightWithSpacing

        layout(layoutWidth, layoutHeight) {
            titlePlaceable?.place(0, titlePositionY)
            textPlaceable?.place(0, textPositionY)
        }
    }
}

/**
 * Simple clone of FlowRow that arranges its children in a horizontal flow with limited
 * customization.
 */
@Composable
internal fun AlertDialogFlowRow(
    mainAxisSpacing: Dp,
    crossAxisSpacing: Dp,
    content: @Composable () -> Unit
) {
    Layout(content) { measurables, constraints ->
        val sequences = mutableListOf<List<Placeable>>()
        val crossAxisSizes = mutableListOf<Int>()
        val crossAxisPositions = mutableListOf<Int>()

        var mainAxisSpace = 0
        var crossAxisSpace = 0

        val currentSequence = mutableListOf<Placeable>()
        var currentMainAxisSize = 0
        var currentCrossAxisSize = 0

        val childConstraints = Constraints(maxWidth = constraints.maxWidth)

        // Return whether the placeable can be added to the current sequence.
        fun canAddToCurrentSequence(placeable: Placeable) =
            currentSequence.isEmpty() ||
                currentMainAxisSize + mainAxisSpacing.roundToPx() + placeable.width <=
                    constraints.maxWidth

        // Store current sequence information and start a new sequence.
        fun startNewSequence() {
            if (sequences.isNotEmpty()) {
                crossAxisSpace += crossAxisSpacing.roundToPx()
            }
            // Ensures that confirming actions appear above dismissive actions.
            @Suppress("ListIterator") sequences.add(0, currentSequence.toList())
            crossAxisSizes += currentCrossAxisSize
            crossAxisPositions += crossAxisSpace

            crossAxisSpace += currentCrossAxisSize
            mainAxisSpace = max(mainAxisSpace, currentMainAxisSize)

            currentSequence.clear()
            currentMainAxisSize = 0
            currentCrossAxisSize = 0
        }

        measurables.fastForEach { measurable ->
            // Ask the child for its preferred size.
            val placeable = measurable.measure(childConstraints)

            // Start a new sequence if there is not enough space.
            if (!canAddToCurrentSequence(placeable)) startNewSequence()

            // Add the child to the current sequence.
            if (currentSequence.isNotEmpty()) {
                currentMainAxisSize += mainAxisSpacing.roundToPx()
            }
            currentSequence.add(placeable)
            currentMainAxisSize += placeable.width
            currentCrossAxisSize = max(currentCrossAxisSize, placeable.height)
        }

        if (currentSequence.isNotEmpty()) startNewSequence()

        val mainAxisLayoutSize =
            if (constraints.maxWidth != Constraints.Infinity) {
                constraints.maxWidth
            } else {
                max(mainAxisSpace, constraints.minWidth)
            }
        val crossAxisLayoutSize = max(crossAxisSpace, constraints.minHeight)

        val layoutWidth = mainAxisLayoutSize

        val layoutHeight = crossAxisLayoutSize

        layout(layoutWidth, layoutHeight) {
            sequences.fastForEachIndexed { i, placeables ->
                val childrenMainAxisSizes =
                    IntArray(placeables.size) { j ->
                        placeables[j].width +
                            if (j < placeables.lastIndex) mainAxisSpacing.roundToPx() else 0
                    }
                val arrangement = Arrangement.Bottom
                // TODO(soboleva): rtl support
                // Handle vertical direction
                val mainAxisPositions = IntArray(childrenMainAxisSizes.size)
                with(arrangement) {
                    arrange(mainAxisLayoutSize, childrenMainAxisSizes, mainAxisPositions)
                }
                placeables.fastForEachIndexed { j, placeable ->
                    placeable.place(x = mainAxisPositions[j], y = crossAxisPositions[i])
                }
            }
        }
    }
}

private val TitlePadding = Modifier.padding(start = 24.dp, end = 24.dp)
private val TextPadding = Modifier.padding(start = 24.dp, end = 24.dp, bottom = 28.dp)
// Baseline distance from the first line of the title to the top of the dialog
private val TitleBaselineDistanceFromTop = 40.sp
// Baseline distance from the first line of the text to the last line of the title
private val TextBaselineDistanceFromTitle = 36.sp
// For dialogs with no title, baseline distance from the first line of the text to the top of the
// dialog
private val TextBaselineDistanceFromTop = 38.sp<|MERGE_RESOLUTION|>--- conflicted
+++ resolved
@@ -60,14 +60,8 @@
  * to provide custom buttons layout.
  *
  * Sample of dialog:
-<<<<<<< HEAD
  *
  * @sample androidx.compose.material.samples.AlertDialogSample
- *
-=======
- *
- * @sample androidx.compose.material.samples.AlertDialogSample
->>>>>>> 3d4510a6
  * @param onDismissRequest Executes when the user tries to dismiss the Dialog by clicking outside or
  *   pressing the back button. This is not called when the dismiss button is clicked.
  * @param confirmButton A button which is meant to confirm a proposed action, thus resolving what
@@ -112,10 +106,6 @@
  * This function can be used to fully customize the button area, e.g. with:
  *
  * @sample androidx.compose.material.samples.CustomAlertDialogSample
-<<<<<<< HEAD
- *
-=======
->>>>>>> 3d4510a6
  * @param onDismissRequest Executes when the user tries to dismiss the Dialog by clicking outside or
  *   pressing the back button. This is not called when the dismiss button is clicked.
  * @param buttons Function that emits the layout with the buttons.
