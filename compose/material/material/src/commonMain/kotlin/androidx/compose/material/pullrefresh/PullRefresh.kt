/*
 * Copyright 2022 The Android Open Source Project
 *
 * Licensed under the Apache License, Version 2.0 (the "License");
 * you may not use this file except in compliance with the License.
 * You may obtain a copy of the License at
 *
 *      http://www.apache.org/licenses/LICENSE-2.0
 *
 * Unless required by applicable law or agreed to in writing, software
 * distributed under the License is distributed on an "AS IS" BASIS,
 * WITHOUT WARRANTIES OR CONDITIONS OF ANY KIND, either express or implied.
 * See the License for the specific language governing permissions and
 * limitations under the License.
 */

package androidx.compose.material.pullrefresh

import androidx.compose.material.ExperimentalMaterialApi
import androidx.compose.ui.Modifier
import androidx.compose.ui.geometry.Offset
import androidx.compose.ui.input.nestedscroll.NestedScrollConnection
import androidx.compose.ui.input.nestedscroll.NestedScrollSource
import androidx.compose.ui.input.nestedscroll.nestedScroll
import androidx.compose.ui.unit.Velocity

/**
 * A nested scroll modifier that provides scroll events to [state].
 *
 * Note that this modifier must be added above a scrolling container, such as a lazy column, in
 * order to receive scroll events. For example:
 *
 * @sample androidx.compose.material.samples.PullRefreshSample
<<<<<<< HEAD
 *
=======
>>>>>>> 3d4510a6
 * @param state The [PullRefreshState] associated with this pull-to-refresh component. The state
 *   will be updated by this modifier.
 * @param enabled If not enabled, all scroll delta and fling velocity will be ignored.
 */
// TODO(b/244423199): Move pullRefresh into its own material library similar to material-ripple.
@ExperimentalMaterialApi
fun Modifier.pullRefresh(state: PullRefreshState, enabled: Boolean = true) =
    pullRefresh(state::onPull, state::onRelease, enabled)

/**
 * A nested scroll modifier that provides [onPull] and [onRelease] callbacks to aid building custom
 * pull refresh components.
 *
 * Note that this modifier must be added above a scrolling container, such as a lazy column, in
 * order to receive scroll events. For example:
 *
 * @sample androidx.compose.material.samples.CustomPullRefreshSample
 * @param onPull Callback for dispatching vertical scroll delta, takes float pullDelta as argument.
 *   Positive delta (pulling down) is dispatched only if the child does not consume it (i.e. pulling
 *   down despite being at the top of a scrollable component), whereas negative delta (swiping up)
 *   is dispatched first (in case it is needed to push the indicator back up), and then the
 *   unconsumed delta is passed on to the child. The callback returns how much delta was consumed.
 * @param onRelease Callback for when drag is released, takes float flingVelocity as argument. The
 *   callback returns how much velocity was consumed - in most cases this should only consume
 *   velocity if pull refresh has been dragged already and the velocity is positive (the fling is
 *   downwards), as an upwards fling should typically still scroll a scrollable component beneath
 *   the pullRefresh. This is invoked before any remaining velocity is passed to the child.
 * @param enabled If not enabled, all scroll delta and fling velocity will be ignored and neither
 *   [onPull] nor [onRelease] will be invoked.
 */
@ExperimentalMaterialApi
fun Modifier.pullRefresh(
    onPull: (pullDelta: Float) -> Float,
    onRelease: suspend (flingVelocity: Float) -> Float,
    enabled: Boolean = true
) = nestedScroll(PullRefreshNestedScrollConnection(onPull, onRelease, enabled))

private class PullRefreshNestedScrollConnection(
    private val onPull: (pullDelta: Float) -> Float,
    private val onRelease: suspend (flingVelocity: Float) -> Float,
    private val enabled: Boolean
) : NestedScrollConnection {

    override fun onPreScroll(available: Offset, source: NestedScrollSource): Offset =
        when {
            !enabled -> Offset.Zero
            source == NestedScrollSource.UserInput && available.y < 0 ->
                Offset(0f, onPull(available.y)) // Swiping up
            else -> Offset.Zero
        }

    override fun onPostScroll(
        consumed: Offset,
        available: Offset,
        source: NestedScrollSource
    ): Offset =
        when {
            !enabled -> Offset.Zero
            source == NestedScrollSource.UserInput && available.y > 0 ->
                Offset(0f, onPull(available.y)) // Pulling down
            else -> Offset.Zero
        }

    override suspend fun onPreFling(available: Velocity): Velocity {
        return Velocity(0f, onRelease(available.y))
    }
}<|MERGE_RESOLUTION|>--- conflicted
+++ resolved
@@ -31,10 +31,6 @@
  * order to receive scroll events. For example:
  *
  * @sample androidx.compose.material.samples.PullRefreshSample
-<<<<<<< HEAD
- *
-=======
->>>>>>> 3d4510a6
  * @param state The [PullRefreshState] associated with this pull-to-refresh component. The state
  *   will be updated by this modifier.
  * @param enabled If not enabled, all scroll delta and fling velocity will be ignored.
