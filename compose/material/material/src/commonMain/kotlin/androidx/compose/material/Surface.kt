--- conflicted
+++ resolved
@@ -89,10 +89,7 @@
  * @param border Optional border to draw on top of the surface
  * @param elevation The size of the shadow below the surface. Note that It will not affect z index
  *   of the Surface. If you want to change the drawing order you can use `Modifier.zIndex`.
-<<<<<<< HEAD
-=======
  * @param content The content to be displayed on this Surface
->>>>>>> 3d4510a6
  */
 @Composable
 fun Surface(
@@ -194,10 +191,7 @@
  *   emitting [Interaction]s for this surface. You can use this to change the surface's appearance
  *   or preview the surface in different states. Note that if `null` is provided, interactions will
  *   still happen internally.
-<<<<<<< HEAD
-=======
  * @param content The content to be displayed on this Surface
->>>>>>> 3d4510a6
  */
 @ExperimentalMaterialApi
 @Composable
@@ -235,11 +229,7 @@
                     )
                     .clickable(
                         interactionSource = interactionSource,
-<<<<<<< HEAD
-                        indication = rippleOrFallbackImplementation(),
-=======
                         indication = ripple(),
->>>>>>> 3d4510a6
                         enabled = enabled,
                         onClick = onClick
                     ),
@@ -310,10 +300,7 @@
  *   emitting [Interaction]s for this surface. You can use this to change the surface's appearance
  *   or preview the surface in different states. Note that if `null` is provided, interactions will
  *   still happen internally.
-<<<<<<< HEAD
-=======
  * @param content The content to be displayed on this Surface
->>>>>>> 3d4510a6
  */
 @ExperimentalMaterialApi
 @Composable
@@ -353,11 +340,7 @@
                     .selectable(
                         selected = selected,
                         interactionSource = interactionSource,
-<<<<<<< HEAD
-                        indication = rippleOrFallbackImplementation(),
-=======
                         indication = ripple(),
->>>>>>> 3d4510a6
                         enabled = enabled,
                         onClick = onClick
                     ),
@@ -428,10 +411,7 @@
  *   emitting [Interaction]s for this surface. You can use this to change the surface's appearance
  *   or preview the surface in different states. Note that if `null` is provided, interactions will
  *   still happen internally.
-<<<<<<< HEAD
-=======
  * @param content The content to be displayed on this Surface
->>>>>>> 3d4510a6
  */
 @ExperimentalMaterialApi
 @Composable
@@ -471,11 +451,7 @@
                     .toggleable(
                         value = checked,
                         interactionSource = interactionSource,
-<<<<<<< HEAD
-                        indication = rippleOrFallbackImplementation(),
-=======
                         indication = ripple(),
->>>>>>> 3d4510a6
                         enabled = enabled,
                         onValueChange = onCheckedChange
                     ),
