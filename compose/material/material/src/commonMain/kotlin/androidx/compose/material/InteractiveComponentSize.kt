--- conflicted
+++ resolved
@@ -43,11 +43,7 @@
  *
  * This uses the Material recommended minimum size of 48.dp x 48.dp, which may not the same as the
  * system enforced minimum size. The minimum clickable / touch target size (48.dp by default) is
-<<<<<<< HEAD
- * controlled by the system via ViewConfiguration` and automatically expanded at the touch input
-=======
  * controlled by the system via [ViewConfiguration] and automatically expanded at the touch input
->>>>>>> 3d4510a6
  * layer.
  *
  * This modifier is not needed for touch target expansion to happen. It only affects layout, to make
