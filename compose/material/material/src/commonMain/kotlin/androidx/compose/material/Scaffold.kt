--- conflicted
+++ resolved
@@ -111,11 +111,7 @@
  *
  * Scaffold implements the basic Material Design visual layout structure.
  *
-<<<<<<< HEAD
- * This component provides API to put together several material components to construct your screen,
-=======
  * This component provides API to put together several Material components to construct your screen,
->>>>>>> 3d4510a6
  * by ensuring proper layout strategy for them and collecting necessary data so these components
  * will work together correctly.
  *
@@ -136,11 +132,7 @@
  * @sample androidx.compose.material.samples.ScaffoldWithBottomBarAndCutout
  *
  * To show a [Snackbar], use [SnackbarHostState.showSnackbar]. Scaffold state already have
-<<<<<<< HEAD
- * [ScaffoldState.snackbarHostState] when created
-=======
  * [ScaffoldState.snackbarHostState] when created.
->>>>>>> 3d4510a6
  *
  * @sample androidx.compose.material.samples.ScaffoldWithSimpleSnackbar
  * @param contentWindowInsets window insets to be passed to [content] slot via [PaddingValues]
@@ -178,15 +170,9 @@
  *   content color for [backgroundColor], or, if it is not a color from the theme, this will keep
  *   the same value set above this Surface.
  * @param content content of your screen. The lambda receives an [PaddingValues] that should be
-<<<<<<< HEAD
- *   applied to the content root via Modifier.padding to properly offset top and bottom bars. If
- *   you're using VerticalScroller, apply this modifier to the child of the scroller, and not on the
- *   scroller itself.
-=======
  *   applied to the content root via [Modifier.padding] and [Modifier.consumeWindowInsets] to
  *   properly offset top and bottom bars. If using [Modifier.verticalScroll], apply this modifier to
  *   the child of the scroll, and not on the scroll itself.
->>>>>>> 3d4510a6
  */
 @Composable
 fun Scaffold(
@@ -260,11 +246,7 @@
  *
  * Scaffold implements the basic Material Design visual layout structure.
  *
-<<<<<<< HEAD
- * This component provides API to put together several material components to construct your screen,
-=======
  * This component provides API to put together several Material components to construct your screen,
->>>>>>> 3d4510a6
  * by ensuring proper layout strategy for them and collecting necessary data so these components
  * will work together correctly.
  *
@@ -315,15 +297,9 @@
  *   content color for [backgroundColor], or, if it is not a color from the theme, this will keep
  *   the same value set above this Surface.
  * @param content content of your screen. The lambda receives an [PaddingValues] that should be
-<<<<<<< HEAD
- *   applied to the content root via Modifier.padding to properly offset top and bottom bars. If
- *   you're using VerticalScroller, apply this modifier to the child of the scroller, and not on the
- *   scroller itself.
-=======
  *   applied to the content root via [Modifier.padding] and [Modifier.consumeWindowInsets] to
  *   properly offset top and bottom bars. If using [Modifier.verticalScroll], apply this modifier to
  *   the child of the scroll, and not on the scroll itself.
->>>>>>> 3d4510a6
  */
 @Composable
 fun Scaffold(
@@ -522,7 +498,6 @@
                     }
                 }
             }
-<<<<<<< HEAD
 
         val snackbarOffsetFromBottom =
             if (snackbarHeight != 0) {
@@ -533,47 +508,7 @@
             } else {
                 0
             }
-=======
->>>>>>> 3d4510a6
-
-        val snackbarOffsetFromBottom =
-            if (snackbarHeight != 0) {
-                snackbarHeight +
-                    (fabOffsetFromBottom
-                        ?: bottomBarHeight
-                        ?: contentWindowInsets.getBottom(this@SubcomposeLayout))
-            } else {
-                0
-            }
-
-<<<<<<< HEAD
-        val bodyContentPlaceables =
-            subcompose(ScaffoldLayoutContent.MainContent) {
-                    val insets = contentWindowInsets.asPaddingValues(this@SubcomposeLayout)
-                    val innerPadding =
-                        PaddingValues(
-                            top =
-                                if (topBarPlaceables.isEmpty()) {
-                                    insets.calculateTopPadding()
-                                } else {
-                                    0.dp
-                                },
-                            bottom =
-                                if (bottomBarPlaceables.isEmpty() || bottomBarHeight == null) {
-                                    insets.calculateBottomPadding()
-                                } else {
-                                    bottomBarHeight.toDp()
-                                },
-                            start =
-                                insets.calculateStartPadding(
-                                    (this@SubcomposeLayout).layoutDirection
-                                ),
-                            end =
-                                insets.calculateEndPadding((this@SubcomposeLayout).layoutDirection)
-                        )
-                    content(innerPadding)
-                }
-=======
+
         // Update the backing state for the content padding before subcomposing the body
         val insets = contentWindowInsets.asPaddingValues(this)
         contentPadding.paddingHolder =
@@ -598,7 +533,6 @@
 
         val bodyContentPlaceables =
             subcompose(ScaffoldLayoutContent.MainContent) { content(contentPadding) }
->>>>>>> 3d4510a6
                 .fastMap { it.measure(looseConstraints.copy(maxHeight = bodyContentHeight)) }
 
         layout(layoutWidth, layoutHeight) {
