/*
 * Copyright 2021 The Android Open Source Project
 *
 * Licensed under the Apache License, Version 2.0 (the "License");
 * you may not use this file except in compliance with the License.
 * You may obtain a copy of the License at
 *
 *      http://www.apache.org/licenses/LICENSE-2.0
 *
 * Unless required by applicable law or agreed to in writing, software
 * distributed under the License is distributed on an "AS IS" BASIS,
 * WITHOUT WARRANTIES OR CONDITIONS OF ANY KIND, either express or implied.
 * See the License for the specific language governing permissions and
 * limitations under the License.
 */

package androidx.compose.material

import androidx.annotation.FloatRange
import androidx.compose.animation.core.FastOutSlowInEasing
import androidx.compose.animation.core.TweenSpec
import androidx.compose.animation.core.VectorizedAnimationSpec
import androidx.compose.animation.core.animateFloatAsState
import androidx.compose.foundation.interaction.Interaction
import androidx.compose.foundation.interaction.MutableInteractionSource
import androidx.compose.foundation.layout.Box
import androidx.compose.foundation.layout.Column
import androidx.compose.foundation.layout.ColumnScope
import androidx.compose.foundation.layout.Spacer
import androidx.compose.foundation.layout.WindowInsets
import androidx.compose.foundation.layout.WindowInsetsSides
import androidx.compose.foundation.layout.fillMaxHeight
import androidx.compose.foundation.layout.height
import androidx.compose.foundation.layout.only
import androidx.compose.foundation.layout.padding
import androidx.compose.foundation.layout.size
import androidx.compose.foundation.layout.windowInsetsPadding
import androidx.compose.foundation.selection.selectable
import androidx.compose.foundation.selection.selectableGroup
import androidx.compose.runtime.Composable
import androidx.compose.runtime.CompositionLocalProvider
import androidx.compose.runtime.getValue
import androidx.compose.ui.Alignment
import androidx.compose.ui.Modifier
import androidx.compose.ui.draw.alpha
import androidx.compose.ui.graphics.Color
import androidx.compose.ui.graphics.lerp
import androidx.compose.ui.layout.LastBaseline
import androidx.compose.ui.layout.Layout
import androidx.compose.ui.layout.MeasureResult
import androidx.compose.ui.layout.MeasureScope
import androidx.compose.ui.layout.Placeable
import androidx.compose.ui.layout.layoutId
import androidx.compose.ui.semantics.Role
import androidx.compose.ui.text.style.TextAlign
import androidx.compose.ui.unit.Constraints
import androidx.compose.ui.unit.Dp
import androidx.compose.ui.unit.dp
import androidx.compose.ui.util.fastFirst
import kotlin.math.max
import kotlin.math.roundToInt

/**
 * <a href="https://material.io/components/navigation-rail" class="external"
 * target="_blank">Material Design navigation rail</a>.
 *
 * A Navigation Rail is a side navigation component that allows movement between primary
 * destinations in an app. A navigation rail should be used to display three to seven app
 * destinations and, optionally, a [FloatingActionButton] or a logo inside [header]. Each
 * destination is typically represented by an icon and an optional text label.
 *
 * ![Navigation rail
 * image](https://developer.android.com/images/reference/androidx/compose/material/navigation-rail.png)
 *
 * This particular overload provides ability to specify [WindowInsets]. Recommended value can be
 * found in [NavigationRailDefaults.windowInsets].
 *
 * NavigationRail should contain multiple [NavigationRailItem]s, each representing a singular
 * destination.
 *
 * A simple example looks like:
 *
 * @sample androidx.compose.material.samples.NavigationRailSample
 *
 * See [NavigationRailItem] for configuration specific to each item, and not the overall
 * NavigationRail component.
 *
 * For more information, see [Navigation Rail](https://material.io/components/navigation-rail/)
 *
 * @param windowInsets a window insets that navigation rail will respect
 * @param modifier optional [Modifier] for this NavigationRail
 * @param backgroundColor The background color for this NavigationRail
 * @param contentColor The preferred content color provided by this NavigationRail to its children.
 *   Defaults to either the matching content color for [backgroundColor], or if [backgroundColor] is
 *   not a color from the theme, this will keep the same value set above this NavigationRail.
 * @param elevation elevation for this NavigationRail
 * @param header an optional header that may hold a [FloatingActionButton] or a logo
 * @param content destinations inside this NavigationRail, this should contain multiple
 *   [NavigationRailItem]s
 */
@Composable
fun NavigationRail(
    windowInsets: WindowInsets,
    modifier: Modifier = Modifier,
    backgroundColor: Color = MaterialTheme.colors.surface,
    contentColor: Color = contentColorFor(backgroundColor),
    elevation: Dp = NavigationRailDefaults.Elevation,
    header: @Composable (ColumnScope.() -> Unit)? = null,
    content: @Composable ColumnScope.() -> Unit
) {
    Surface(
        modifier = modifier,
        color = backgroundColor,
        contentColor = contentColor,
        elevation = elevation
    ) {
        Column(
            Modifier.fillMaxHeight()
                .windowInsetsPadding(windowInsets)
                .padding(vertical = NavigationRailPadding)
                .selectableGroup(),
            horizontalAlignment = Alignment.CenterHorizontally,
        ) {
            if (header != null) {
                header()
                Spacer(Modifier.height(HeaderPadding))
            }
            content()
        }
    }
}

/**
 * <a href="https://material.io/components/navigation-rail" class="external"
 * target="_blank">Material Design navigation rail</a>.
 *
 * A Navigation Rail is a side navigation component that allows movement between primary
 * destinations in an app. A navigation rail should be used to display three to seven app
 * destinations and, optionally, a [FloatingActionButton] or a logo inside [header]. Each
 * destination is typically represented by an icon and an optional text label.
 *
 * ![Navigation rail
 * image](https://developer.android.com/images/reference/androidx/compose/material/navigation-rail.png)
 *
 * NavigationRail should contain multiple [NavigationRailItem]s, each representing a singular
 * destination.
 *
 * A simple example looks like:
 *
 * @sample androidx.compose.material.samples.NavigationRailSample
 *
 * See [NavigationRailItem] for configuration specific to each item, and not the overall
 * NavigationRail component.
 *
 * For more information, see [Navigation Rail](https://material.io/components/navigation-rail/)
 *
 * @param modifier optional [Modifier] for this NavigationRail
 * @param backgroundColor The background color for this NavigationRail
 * @param contentColor The preferred content color provided by this NavigationRail to its children.
 *   Defaults to either the matching content color for [backgroundColor], or if [backgroundColor] is
 *   not a color from the theme, this will keep the same value set above this NavigationRail.
 * @param elevation elevation for this NavigationRail
 * @param header an optional header that may hold a [FloatingActionButton] or a logo
 * @param content destinations inside this NavigationRail, this should contain multiple
 *   [NavigationRailItem]s
 */
@Composable
fun NavigationRail(
    modifier: Modifier = Modifier,
    backgroundColor: Color = MaterialTheme.colors.surface,
    contentColor: Color = contentColorFor(backgroundColor),
    elevation: Dp = NavigationRailDefaults.Elevation,
    header: @Composable (ColumnScope.() -> Unit)? = null,
    content: @Composable ColumnScope.() -> Unit
) {
    NavigationRail(ZeroInsets, modifier, backgroundColor, contentColor, elevation, header, content)
}

/**
 * <a href="https://material.io/components/navigation-rail" class="external"
 * target="_blank">Material Design navigation rail</a> item.
 *
 * A NavigationRailItem always shows text labels (if it exists) when selected. Showing text labels
 * if not selected is controlled by [alwaysShowLabel].
 *
 * @param selected whether this item is selected (active)
 * @param onClick the callback to be invoked when this item is selected
 * @param icon icon for this item, typically this will be an [Icon]
 * @param modifier optional [Modifier] for this item
 * @param enabled controls the enabled state of this item. When `false`, this item will not be
 *   clickable and will appear disabled to accessibility services.
 * @param label optional text label for this item
 * @param alwaysShowLabel whether to always show the label for this item. If false, the label will
 *   only be shown when this item is selected.
 * @param interactionSource an optional hoisted [MutableInteractionSource] for observing and
 *   emitting [Interaction]s for this item. You can use this to change the item's appearance or
 *   preview the item in different states. Note that if `null` is provided, interactions will still
 *   happen internally.
 * @param selectedContentColor the color of the text label and icon when this item is selected, and
 *   the color of the ripple.
 * @param unselectedContentColor the color of the text label and icon when this item is not selected
 */
@Composable
fun NavigationRailItem(
    selected: Boolean,
    onClick: () -> Unit,
    icon: @Composable () -> Unit,
    modifier: Modifier = Modifier,
    enabled: Boolean = true,
    label: @Composable (() -> Unit)? = null,
    alwaysShowLabel: Boolean = true,
    interactionSource: MutableInteractionSource? = null,
    selectedContentColor: Color = MaterialTheme.colors.primary,
    unselectedContentColor: Color = LocalContentColor.current.copy(alpha = ContentAlpha.medium)
) {
    val styledLabel: @Composable (() -> Unit)? =
        label?.let {
            @Composable {
                val style = MaterialTheme.typography.caption.copy(textAlign = TextAlign.Center)
                ProvideTextStyle(style, content = label)
            }
        }
    // Default to compact size when the item has no label, or a regular size when it does.
    // Any size value that was set on the given Modifier will take precedence and allow custom
    // sizing.
    val itemSize = if (label == null) NavigationRailItemCompactSize else NavigationRailItemSize
    // The color of the Ripple should always the selected color, as we want to show the color
    // before the item is considered selected, and hence before the new contentColor is
    // provided by NavigationRailTransition.
<<<<<<< HEAD
    val ripple = rippleOrFallbackImplementation(bounded = false, color = selectedContentColor)
=======
    val ripple = ripple(bounded = false, color = selectedContentColor)
>>>>>>> 3d4510a6
    Box(
        modifier
            .selectable(
                selected = selected,
                onClick = onClick,
                enabled = enabled,
                role = Role.Tab,
                interactionSource = interactionSource,
                indication = ripple
            )
            .size(itemSize),
        contentAlignment = Alignment.Center
    ) {
        NavigationRailTransition(selectedContentColor, unselectedContentColor, selected) { progress
            ->
            val animationProgress = if (alwaysShowLabel) 1f else progress

            NavigationRailItemBaselineLayout(
                icon = icon,
                label = styledLabel,
                iconPositionAnimationProgress = animationProgress
            )
        }
    }
}

/** Contains default values used for [NavigationRail]. */
object NavigationRailDefaults {
    /** Default elevation used for [NavigationRail]. */
    val Elevation = 8.dp

    /** Recommended window insets for navigation rail. */
    val windowInsets: WindowInsets
        @Composable
        get() =
            WindowInsets.systemBarsForVisualComponents.only(
                WindowInsetsSides.Vertical + WindowInsetsSides.Start
            )
}

/**
 * Transition that animates [LocalContentColor] between [inactiveColor] and [activeColor], depending
 * on [selected]. This component also provides the animation fraction as a parameter to [content],
 * to allow animating the position of the icon and the scale of the label alongside this color
 * animation.
 *
 * @param activeColor [LocalContentColor] when this item is [selected]
 * @param inactiveColor [LocalContentColor] when this item is not [selected]
 * @param selected whether this item is selected
 * @param content the content of the [NavigationRailItem] to animate [LocalContentColor] for, where
 *   the animationProgress is the current progress of the animation from 0f to 1f.
 */
@Composable
private fun NavigationRailTransition(
    activeColor: Color,
    inactiveColor: Color,
    selected: Boolean,
    content: @Composable (animationProgress: Float) -> Unit
) {
    val animationProgress by
        animateFloatAsState(
            targetValue = if (selected) 1f else 0f,
            animationSpec = NavigationRailAnimationSpec
        )

    val color = lerp(inactiveColor, activeColor, animationProgress)

    CompositionLocalProvider(
        LocalContentColor provides color.copy(alpha = 1f),
        LocalContentAlpha provides color.alpha,
    ) {
        content(animationProgress)
    }
}

/**
 * Base layout for a [NavigationRailItem]
 *
 * @param icon icon for this item
 * @param label text label for this item
 * @param iconPositionAnimationProgress progress of the animation that controls icon position, where
 *   0 represents its unselected position and 1 represents its selected position. If both the [icon]
 *   and [label] should be shown at all times, this will always be 1, as the icon position should
 *   remain constant.
 */
@Composable
private fun NavigationRailItemBaselineLayout(
    icon: @Composable () -> Unit,
    label: @Composable (() -> Unit)?,
    @FloatRange(from = 0.0, to = 1.0) iconPositionAnimationProgress: Float
) {
    Layout({
        Box(Modifier.layoutId("icon")) { icon() }
        if (label != null) {
            Box(Modifier.layoutId("label").alpha(iconPositionAnimationProgress)) { label() }
        }
    }) { measurables, constraints ->
        val iconPlaceable = measurables.fastFirst { it.layoutId == "icon" }.measure(constraints)

        val labelPlaceable =
            label?.let {
                measurables
                    .fastFirst { it.layoutId == "label" }
                    .measure(
                        // Measure with loose constraints for height as we don't want the label to
                        // take up more
                        // space than it needs
                        constraints.copy(minHeight = 0)
                    )
            }

        // If there is no label, just place the icon.
        if (label == null) {
            placeIcon(iconPlaceable, constraints)
        } else {
            placeLabelAndIcon(
                labelPlaceable!!,
                iconPlaceable,
                constraints,
                iconPositionAnimationProgress
            )
        }
    }
}

/** Places the provided [iconPlaceable] in the vertical center of the provided [constraints] */
private fun MeasureScope.placeIcon(
    iconPlaceable: Placeable,
    constraints: Constraints
): MeasureResult {
    val iconX = max(0, (constraints.maxWidth - iconPlaceable.width) / 2)
    val iconY = max(0, (constraints.maxHeight - iconPlaceable.height) / 2)
    return layout(constraints.maxWidth, constraints.maxHeight) {
        iconPlaceable.placeRelative(iconX, iconY)
    }
}

/**
 * Places the provided [labelPlaceable] and [iconPlaceable] in the correct position, depending on
 * [iconPositionAnimationProgress].
 *
 * When [iconPositionAnimationProgress] is 0, [iconPlaceable] will be placed in the center, as with
 * [placeIcon], and [labelPlaceable] will not be shown.
 *
 * When [iconPositionAnimationProgress] is 1, [iconPlaceable] will be placed near the top of item,
 * and [labelPlaceable] will be placed at the bottom of the item, according to the spec.
 *
 * When [iconPositionAnimationProgress] is animating between these values, [iconPlaceable] will be
 * placed at an interpolated position between its centered position and final resting position.
 *
 * @param labelPlaceable text label placeable inside this item
 * @param iconPlaceable icon placeable inside this item
 * @param iconPositionAnimationProgress the progress of the icon position animation, where 0
 *   represents centered icon and no label, and 1 represents top aligned icon with label. Values
 *   between 0 and 1 interpolate the icon position so we can smoothly move the icon.
 */
private fun MeasureScope.placeLabelAndIcon(
    labelPlaceable: Placeable,
    iconPlaceable: Placeable,
    constraints: Constraints,
    @FloatRange(from = 0.0, to = 1.0) iconPositionAnimationProgress: Float
): MeasureResult {
    val baseline = labelPlaceable[LastBaseline]
    val labelBaselineOffset = ItemLabelBaselineBottomOffset.roundToPx()
    // Label should be [ItemLabelBaselineBottomOffset] from the bottom
    val labelY = constraints.maxHeight - baseline - labelBaselineOffset
    val labelX = (constraints.maxWidth - labelPlaceable.width) / 2

    // Icon should be [ItemIconTopOffset] from the top when selected
    val selectedIconY = ItemIconTopOffset.roundToPx()
    val unselectedIconY = (constraints.maxHeight - iconPlaceable.height) / 2
    val iconX = (constraints.maxWidth - iconPlaceable.width) / 2
    // How far the icon needs to move between unselected and selected states
    val iconDistance = unselectedIconY - selectedIconY

    // When selected the icon is above the unselected position, so we will animate moving
    // downwards from the selected state, so when progress is 1, the total distance is 0, and we
    // are at the selected state.
    val offset = (iconDistance * (1 - iconPositionAnimationProgress)).roundToInt()

    return layout(constraints.maxWidth, constraints.maxHeight) {
        if (iconPositionAnimationProgress != 0f) {
            labelPlaceable.placeRelative(labelX, labelY + offset)
        }
        iconPlaceable.placeRelative(iconX, selectedIconY + offset)
    }
}

/**
 * [VectorizedAnimationSpec] controlling the transition between unselected and selected
 * [NavigationRailItem]s.
 */
private val NavigationRailAnimationSpec =
    TweenSpec<Float>(durationMillis = 300, easing = FastOutSlowInEasing)

/** Size of a regular [NavigationRailItem]. */
private val NavigationRailItemSize = 72.dp

/** Size of a compact [NavigationRailItem]. */
private val NavigationRailItemCompactSize = 56.dp

/** Padding at the top and the bottom of the [NavigationRail] */
private val NavigationRailPadding = 8.dp

/**
 * Padding at the bottom of the [NavigationRail]'s header [Composable]. This padding will only be
 * added when the header is not null.
 */
private val HeaderPadding = 8.dp

/** The space between the text label's baseline and the bottom of the container. */
private val ItemLabelBaselineBottomOffset = 16.dp

/**
 * The space between the icon and the top of the container when an item contains a label and icon.
 */
private val ItemIconTopOffset = 14.dp

private val ZeroInsets = WindowInsets(0.dp)<|MERGE_RESOLUTION|>--- conflicted
+++ resolved
@@ -227,11 +227,7 @@
     // The color of the Ripple should always the selected color, as we want to show the color
     // before the item is considered selected, and hence before the new contentColor is
     // provided by NavigationRailTransition.
-<<<<<<< HEAD
-    val ripple = rippleOrFallbackImplementation(bounded = false, color = selectedContentColor)
-=======
     val ripple = ripple(bounded = false, color = selectedContentColor)
->>>>>>> 3d4510a6
     Box(
         modifier
             .selectable(
