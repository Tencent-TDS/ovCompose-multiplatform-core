/*
 * Copyright 2022 The Android Open Source Project
 *
 * Licensed under the Apache License, Version 2.0 (the "License");
 * you may not use this file except in compliance with the License.
 * You may obtain a copy of the License at
 *
 *      http://www.apache.org/licenses/LICENSE-2.0
 *
 * Unless required by applicable law or agreed to in writing, software
 * distributed under the License is distributed on an "AS IS" BASIS,
 * WITHOUT WARRANTIES OR CONDITIONS OF ANY KIND, either express or implied.
 * See the License for the specific language governing permissions and
 * limitations under the License.
 */

package androidx.compose.material

import androidx.annotation.FloatRange
import androidx.compose.animation.core.AnimationSpec
import androidx.compose.animation.core.SpringSpec
import androidx.compose.animation.core.animate
import androidx.compose.foundation.MutatePriority
import androidx.compose.foundation.gestures.DragScope
import androidx.compose.foundation.gestures.DraggableState
import androidx.compose.foundation.gestures.Orientation
import androidx.compose.foundation.gestures.draggable
import androidx.compose.foundation.interaction.MutableInteractionSource
import androidx.compose.foundation.layout.offset
import androidx.compose.material.internal.PlatformOptimizedCancellationException
import androidx.compose.runtime.Stable
import androidx.compose.runtime.derivedStateOf
import androidx.compose.runtime.getValue
import androidx.compose.runtime.mutableFloatStateOf
import androidx.compose.runtime.mutableStateOf
import androidx.compose.runtime.saveable.Saver
import androidx.compose.runtime.setValue
import androidx.compose.runtime.snapshotFlow
import androidx.compose.runtime.structuralEqualityPolicy
import androidx.compose.ui.Modifier
import androidx.compose.ui.layout.Measurable
import androidx.compose.ui.layout.MeasureResult
import androidx.compose.ui.layout.MeasureScope
import androidx.compose.ui.node.LayoutModifierNode
import androidx.compose.ui.node.ModifierNodeElement
import androidx.compose.ui.platform.InspectorInfo
import androidx.compose.ui.platform.debugInspectorInfo
import androidx.compose.ui.unit.Constraints
import androidx.compose.ui.unit.IntSize
import kotlin.math.abs
import kotlin.math.roundToInt
import kotlinx.coroutines.CancellationException
import kotlinx.coroutines.CoroutineStart
import kotlinx.coroutines.Job
import kotlinx.coroutines.cancel
import kotlinx.coroutines.coroutineScope
import kotlinx.coroutines.launch

/**
 * Structure that represents the anchors of a [AnchoredDraggableState].
 *
 * See the DraggableAnchors factory method to construct drag anchors using a default implementation.
 */
@ExperimentalMaterialApi
internal interface DraggableAnchors<T> {

    /**
     * Get the anchor position for an associated [value]
     *
     * @return The position of the anchor, or [Float.NaN] if the anchor does not exist
     */
    fun positionOf(value: T): Float

    /**
     * Whether there is an anchor position associated with the [value]
     *
     * @param value The value to look up
     * @return true if there is an anchor for this value, false if there is no anchor for this value
     */
    fun hasAnchorFor(value: T): Boolean

    /**
     * Find the closest anchor to the [position].
     *
     * @param position The position to start searching from
     * @return The closest anchor or null if the anchors are empty
     */
    fun closestAnchor(position: Float): T?

    /**
     * Find the closest anchor to the [position], in the specified direction.
     *
     * @param position The position to start searching from
     * @param searchUpwards Whether to search upwards from the current position or downwards
     * @return The closest anchor or null if the anchors are empty
     */
    fun closestAnchor(position: Float, searchUpwards: Boolean): T?

    /** The smallest anchor, or [Float.NEGATIVE_INFINITY] if the anchors are empty. */
    fun minAnchor(): Float

    /** The biggest anchor, or [Float.POSITIVE_INFINITY] if the anchors are empty. */
    fun maxAnchor(): Float

    /** The amount of anchors */
    val size: Int
}

/**
 * [DraggableAnchorsConfig] stores a mutable configuration anchors, comprised of values of [T] and
 * corresponding [Float] positions. This [DraggableAnchorsConfig] is used to construct an immutable
 * [DraggableAnchors] instance later on.
 */
@ExperimentalMaterialApi
internal class DraggableAnchorsConfig<T> {

    internal val anchors = mutableMapOf<T, Float>()

    /**
     * Set the anchor position for [this] anchor.
     *
     * @param position The anchor position.
     */
    @Suppress("BuilderSetStyle")
    infix fun T.at(position: Float) {
        anchors[this] = position
    }
}

/**
 * Create a new [DraggableAnchors] instance using a builder function.
 *
 * @param builder A function with a [DraggableAnchorsConfig] that offers APIs to configure anchors
 * @return A new [DraggableAnchors] instance with the anchor positions set by the `builder`
 *   function.
 */
@ExperimentalMaterialApi
internal fun <T : Any> DraggableAnchors(
    builder: DraggableAnchorsConfig<T>.() -> Unit
): DraggableAnchors<T> = MapDraggableAnchors(DraggableAnchorsConfig<T>().apply(builder).anchors)

/**
 * Enable drag gestures between a set of predefined values.
 *
 * When a drag is detected, the offset of the [AnchoredDraggableState] will be updated with the drag
 * delta. You should use this offset to move your content accordingly (see [Modifier.offset]). When
 * the drag ends, the offset will be animated to one of the anchors and when that anchor is reached,
 * the value of the [AnchoredDraggableState] will also be updated to the value corresponding to the
 * new anchor.
 *
 * Dragging is constrained between the minimum and maximum anchors.
 *
 * @param state The associated [AnchoredDraggableState].
 * @param orientation The orientation in which the [anchoredDraggable] can be dragged.
 * @param enabled Whether this [anchoredDraggable] is enabled and should react to the user's input.
 * @param reverseDirection Whether to reverse the direction of the drag, so a top to bottom drag
 *   will behave like bottom to top, and a left to right drag will behave like right to left.
 * @param interactionSource Optional [MutableInteractionSource] that will passed on to the internal
 *   [Modifier.draggable].
 * @param startDragImmediately when set to false, [draggable] will start dragging only when the
 *   gesture crosses the touchSlop. This is useful to prevent users from "catching" an animating
 *   widget when pressing on it. See [draggable] to learn more about startDragImmediately.
 */
@ExperimentalMaterialApi
internal fun <T> Modifier.anchoredDraggable(
    state: AnchoredDraggableState<T>,
    orientation: Orientation,
    enabled: Boolean = true,
    reverseDirection: Boolean = false,
    interactionSource: MutableInteractionSource? = null,
    startDragImmediately: Boolean = state.isAnimationRunning
) =
    draggable(
        state = state.draggableState,
        orientation = orientation,
        enabled = enabled,
        interactionSource = interactionSource,
        reverseDirection = reverseDirection,
        startDragImmediately = startDragImmediately,
        onDragStopped = { velocity -> launch { state.settle(velocity) } }
    )

/**
 * Scope used for suspending anchored drag blocks. Allows to set [AnchoredDraggableState.offset] to
 * a new value.
 *
 * @see [AnchoredDraggableState.anchoredDrag] to learn how to start the anchored drag and get the
 *   access to this scope.
 */
@ExperimentalMaterialApi
internal interface AnchoredDragScope {
    /**
     * Assign a new value for an offset value for [AnchoredDraggableState].
     *
     * @param newOffset new value for [AnchoredDraggableState.offset].
     * @param lastKnownVelocity last known velocity (if known)
     */
    fun dragTo(newOffset: Float, lastKnownVelocity: Float = 0f)
}

/**
 * State of the [anchoredDraggable] modifier. Use the constructor overload with anchors if the
 * anchors are defined in composition, or update the anchors using [updateAnchors].
 *
 * This contains necessary information about any ongoing drag or animation and provides methods to
 * change the state either immediately or by starting an animation.
 *
 * @param initialValue The initial value of the state.
 * @param positionalThreshold The positional threshold, in px, to be used when calculating the
 *   target state while a drag is in progress and when settling after the drag ends. This is the
 *   distance from the start of a transition. It will be, depending on the direction of the
 *   interaction, added or subtracted from/to the origin offset. It should always be a positive
 *   value.
 * @param velocityThreshold The velocity threshold (in px per second) that the end velocity has to
 *   exceed in order to animate to the next state, even if the [positionalThreshold] has not been
 *   reached.
 * @param animationSpec The default animation that will be used to animate to a new state.
 * @param confirmValueChange Optional callback invoked to confirm or veto a pending state change.
 */
@Stable
@ExperimentalMaterialApi
internal class AnchoredDraggableState<T>(
    initialValue: T,
    internal val positionalThreshold: (totalDistance: Float) -> Float,
    internal val velocityThreshold: () -> Float,
    val animationSpec: AnimationSpec<Float>,
    internal val confirmValueChange: (newValue: T) -> Boolean = { true }
) {

    /**
     * Construct an [AnchoredDraggableState] instance with anchors.
     *
     * @param initialValue The initial value of the state.
     * @param anchors The anchors of the state. Use [updateAnchors] to update the anchors later.
     * @param animationSpec The default animation that will be used to animate to a new state.
     * @param confirmValueChange Optional callback invoked to confirm or veto a pending state
     *   change.
     * @param positionalThreshold The positional threshold, in px, to be used when calculating the
     *   target state while a drag is in progress and when settling after the drag ends. This is the
     *   distance from the start of a transition. It will be, depending on the direction of the
     *   interaction, added or subtracted from/to the origin offset. It should always be a positive
     *   value.
     * @param velocityThreshold The velocity threshold (in px per second) that the end velocity has
     *   to exceed in order to animate to the next state, even if the [positionalThreshold] has not
     *   been reached.
     */
    @ExperimentalMaterialApi
    constructor(
        initialValue: T,
        anchors: DraggableAnchors<T>,
        positionalThreshold: (totalDistance: Float) -> Float,
        velocityThreshold: () -> Float,
        animationSpec: AnimationSpec<Float>,
        confirmValueChange: (newValue: T) -> Boolean = { true }
    ) : this(
        initialValue,
        positionalThreshold,
        velocityThreshold,
        animationSpec,
        confirmValueChange
    ) {
        this.anchors = anchors
        trySnapTo(initialValue)
    }

    private val dragMutex = InternalMutatorMutex()

    internal val draggableState =
        object : DraggableState {

            private val dragScope =
                object : DragScope {
                    override fun dragBy(pixels: Float) {
                        with(anchoredDragScope) { dragTo(newOffsetForDelta(pixels)) }
                    }
                }

            override suspend fun drag(
                dragPriority: MutatePriority,
                block: suspend DragScope.() -> Unit
            ) {
                this@AnchoredDraggableState.anchoredDrag(dragPriority) {
                    with(dragScope) { block() }
                }
            }

            override fun dispatchRawDelta(delta: Float) {
                this@AnchoredDraggableState.dispatchRawDelta(delta)
            }
        }

    /** The current value of the [AnchoredDraggableState]. */
    var currentValue: T by mutableStateOf(initialValue)
        private set

    /**
     * The target value. This is the closest value to the current offset, taking into account
     * positional thresholds. If no interactions like animations or drags are in progress, this will
     * be the current value.
     */
    val targetValue: T by derivedStateOf {
        dragTarget
            ?: run {
                val currentOffset = offset
                if (!currentOffset.isNaN()) {
                    computeTarget(currentOffset, currentValue, velocity = 0f)
                } else currentValue
            }
    }

    /**
     * The closest value in the swipe direction from the current offset, not considering thresholds.
     * If an [anchoredDrag] is in progress, this will be the target of that anchoredDrag (if
     * specified).
     */
    internal val closestValue: T by derivedStateOf {
        dragTarget
            ?: run {
                val currentOffset = offset
                if (!currentOffset.isNaN()) {
                    computeTargetWithoutThresholds(currentOffset, currentValue)
                } else currentValue
            }
    }

    /**
     * The current offset, or [Float.NaN] if it has not been initialized yet.
     *
     * The offset will be initialized when the anchors are first set through [updateAnchors].
     *
     * Strongly consider using [requireOffset] which will throw if the offset is read before it is
     * initialized. This helps catch issues early in your workflow.
     */
    var offset: Float by mutableFloatStateOf(Float.NaN)
        private set

    /**
     * Require the current offset.
     *
     * @throws IllegalStateException If the offset has not been initialized yet
     * @see offset
     */
    fun requireOffset(): Float {
        check(!offset.isNaN()) {
            "The offset was read before being initialized. Did you access the offset in a phase " +
                "before layout, like effects or composition?"
        }
        return offset
    }

    /** Whether an animation is currently in progress. */
    val isAnimationRunning: Boolean
        get() = dragTarget != null

    /**
     * The fraction of the progress going from [currentValue] to [closestValue], within [0f..1f]
     * bounds, or 1f if the [AnchoredDraggableState] is in a settled state.
     */
    @get:FloatRange(from = 0.0, to = 1.0)
    val progress: Float by
        derivedStateOf(structuralEqualityPolicy()) {
            val a = anchors.positionOf(currentValue)
            val b = anchors.positionOf(closestValue)
            val distance = abs(b - a)
            if (!distance.isNaN() && distance > 1e-6f) {
                val progress = (this.requireOffset() - a) / (b - a)
                // If we are very close to 0f or 1f, we round to the closest
                if (progress < 1e-6f) 0f else if (progress > 1 - 1e-6f) 1f else progress
            } else 1f
        }

    /**
     * The velocity of the last known animation. Gets reset to 0f when an animation completes
     * successfully, but does not get reset when an animation gets interrupted. You can use this
     * value to provide smooth reconciliation behavior when re-targeting an animation.
     */
    var lastVelocity: Float by mutableFloatStateOf(0f)
        private set

    private var dragTarget: T? by mutableStateOf(null)

    var anchors: DraggableAnchors<T> by mutableStateOf(emptyDraggableAnchors())
        private set

    /**
     * Update the anchors. If there is no ongoing [anchoredDrag] operation, snap to the [newTarget],
     * otherwise restart the ongoing [anchoredDrag] operation (e.g. an animation) with the new
     * anchors.
     *
     * <b>If your anchors depend on the size of the layout, updateAnchors should be called in the
     * layout (placement) phase, e.g. through Modifier.onSizeChanged.</b> This ensures that the
     * state is set up within the same frame. For static anchors, or anchors with different data
     * dependencies, [updateAnchors] is safe to be called from side effects or layout.
     *
     * @param newAnchors The new anchors.
     * @param newTarget The new target, by default the closest anchor or the current target if there
     *   are no anchors.
     */
    fun updateAnchors(
        newAnchors: DraggableAnchors<T>,
        newTarget: T =
            if (!offset.isNaN()) {
                newAnchors.closestAnchor(offset) ?: targetValue
            } else targetValue
    ) {
        if (anchors != newAnchors) {
            anchors = newAnchors
            // Attempt to snap. If nobody is holding the lock, we can immediately update the offset.
            // If anybody is holding the lock, we send a signal to restart the ongoing work with the
            // updated anchors.
            val snapSuccessful = trySnapTo(newTarget)
            if (!snapSuccessful) {
                dragTarget = newTarget
            }
        }
    }

    /**
     * Find the closest anchor, taking into account the [velocityThreshold] and
     * [positionalThreshold], and settle at it with an animation.
     *
     * If the [velocity] is lower than the [velocityThreshold], the closest anchor by distance and
     * [positionalThreshold] will be the target. If the [velocity] is higher than the
     * [velocityThreshold], the [positionalThreshold] will <b>not</b> be considered and the next
     * anchor in the direction indicated by the sign of the [velocity] will be the target.
     */
    suspend fun settle(velocity: Float) {
        val previousValue = this.currentValue
        val targetValue =
            computeTarget(
                offset = requireOffset(),
                currentValue = previousValue,
                velocity = velocity
            )
        if (confirmValueChange(targetValue)) {
            animateTo(targetValue, velocity)
        } else {
            // If the user vetoed the state change, rollback to the previous state.
            animateTo(previousValue, velocity)
        }
    }

    private fun computeTarget(offset: Float, currentValue: T, velocity: Float): T {
        val currentAnchors = anchors
        val currentAnchorPosition = currentAnchors.positionOf(currentValue)
        val velocityThresholdPx = velocityThreshold()
        return if (currentAnchorPosition == offset || currentAnchorPosition.isNaN()) {
            currentValue
        } else if (currentAnchorPosition < offset) {
            // Swiping from lower to upper (positive).
            if (velocity >= velocityThresholdPx) {
                currentAnchors.closestAnchor(offset, true)!!
            } else {
                val upper = currentAnchors.closestAnchor(offset, true)!!
                val distance = abs(currentAnchors.positionOf(upper) - currentAnchorPosition)
                val relativeThreshold = abs(positionalThreshold(distance))
                val absoluteThreshold = abs(currentAnchorPosition + relativeThreshold)
                if (offset < absoluteThreshold) currentValue else upper
            }
        } else {
            // Swiping from upper to lower (negative).
            if (velocity <= -velocityThresholdPx) {
                currentAnchors.closestAnchor(offset, false)!!
            } else {
                val lower = currentAnchors.closestAnchor(offset, false)!!
                val distance = abs(currentAnchorPosition - currentAnchors.positionOf(lower))
                val relativeThreshold = abs(positionalThreshold(distance))
                val absoluteThreshold = abs(currentAnchorPosition - relativeThreshold)
                if (offset < 0) {
                    // For negative offsets, larger absolute thresholds are closer to lower anchors
                    // than smaller ones.
                    if (abs(offset) < absoluteThreshold) currentValue else lower
                } else {
                    if (offset > absoluteThreshold) currentValue else lower
                }
            }
        }
    }

    private fun computeTargetWithoutThresholds(
        offset: Float,
        currentValue: T,
    ): T {
        val currentAnchors = anchors
        val currentAnchorPosition = currentAnchors.positionOf(currentValue)
        return if (currentAnchorPosition == offset || currentAnchorPosition.isNaN()) {
            currentValue
        } else if (currentAnchorPosition < offset) {
            currentAnchors.closestAnchor(offset, true) ?: currentValue
        } else {
            currentAnchors.closestAnchor(offset, false) ?: currentValue
        }
    }

    private val anchoredDragScope: AnchoredDragScope =
        object : AnchoredDragScope {
            override fun dragTo(newOffset: Float, lastKnownVelocity: Float) {
                offset = newOffset
                lastVelocity = lastKnownVelocity
            }
        }

    /**
     * Call this function to take control of drag logic and perform anchored drag with the latest
     * anchors.
     *
     * All actions that change the [offset] of this [AnchoredDraggableState] must be performed
     * within an [anchoredDrag] block (even if they don't call any other methods on this object) in
     * order to guarantee that mutual exclusion is enforced.
     *
     * If [anchoredDrag] is called from elsewhere with the [dragPriority] higher or equal to ongoing
     * drag, the ongoing drag will be cancelled.
     *
     * <b>If the [anchors] change while the [block] is being executed, it will be cancelled and
     * re-executed with the latest anchors and target.</b> This allows you to target the correct
     * state.
     *
     * @param dragPriority of the drag operation
     * @param block perform anchored drag given the current anchor provided
     */
    suspend fun anchoredDrag(
        dragPriority: MutatePriority = MutatePriority.Default,
        block: suspend AnchoredDragScope.(anchors: DraggableAnchors<T>) -> Unit
    ) {
        try {
            dragMutex.mutate(dragPriority) {
                restartable(inputs = { anchors }) { latestAnchors ->
                    anchoredDragScope.block(latestAnchors)
                }
            }
        } finally {
            val closest = anchors.closestAnchor(offset)
            if (
                closest != null &&
                    abs(offset - anchors.positionOf(closest)) <= 0.5f &&
                    confirmValueChange.invoke(closest)
            ) {
                currentValue = closest
            }
        }
    }

    /**
     * Call this function to take control of drag logic and perform anchored drag with the latest
     * anchors and target.
     *
     * All actions that change the [offset] of this [AnchoredDraggableState] must be performed
     * within an [anchoredDrag] block (even if they don't call any other methods on this object) in
     * order to guarantee that mutual exclusion is enforced.
     *
     * This overload allows the caller to hint the target value that this [anchoredDrag] is intended
     * to arrive to. This will set [AnchoredDraggableState.targetValue] to provided value so
     * consumers can reflect it in their UIs.
     *
     * <b>If the [anchors] or [AnchoredDraggableState.targetValue] change while the [block] is being
     * executed, it will be cancelled and re-executed with the latest anchors and target.</b> This
     * allows you to target the correct state.
     *
     * If [anchoredDrag] is called from elsewhere with the [dragPriority] higher or equal to ongoing
     * drag, the ongoing drag will be cancelled.
     *
     * @param targetValue hint the target value that this [anchoredDrag] is intended to arrive to
     * @param dragPriority of the drag operation
     * @param block perform anchored drag given the current anchor provided
     */
    suspend fun anchoredDrag(
        targetValue: T,
        dragPriority: MutatePriority = MutatePriority.Default,
        block: suspend AnchoredDragScope.(anchors: DraggableAnchors<T>, targetValue: T) -> Unit
    ) {
        if (anchors.hasAnchorFor(targetValue)) {
            try {
                dragMutex.mutate(dragPriority) {
                    dragTarget = targetValue
                    restartable(inputs = { anchors to this@AnchoredDraggableState.targetValue }) {
                        (latestAnchors, latestTarget) ->
                        anchoredDragScope.block(latestAnchors, latestTarget)
                    }
                }
            } finally {
                dragTarget = null
                val closest = anchors.closestAnchor(offset)
                if (
                    closest != null &&
                        abs(offset - anchors.positionOf(closest)) <= 0.5f &&
                        confirmValueChange.invoke(closest)
                ) {
                    currentValue = closest
                }
            }
        } else {
            // Todo: b/283467401, revisit this behavior
            currentValue = targetValue
        }
    }

    internal fun newOffsetForDelta(delta: Float) =
        ((if (offset.isNaN()) 0f else offset) + delta).coerceIn(
            anchors.minAnchor(),
            anchors.maxAnchor()
        )

    /**
     * Drag by the [delta], coerce it in the bounds and dispatch it to the [AnchoredDraggableState].
     *
     * @return The delta the consumed by the [AnchoredDraggableState]
     */
    fun dispatchRawDelta(delta: Float): Float {
        val newOffset = newOffsetForDelta(delta)
        val oldOffset = if (offset.isNaN()) 0f else offset
        offset = newOffset
        return newOffset - oldOffset
    }

    /**
     * Attempt to snap synchronously. Snapping can happen synchronously when there is no other drag
     * transaction like a drag or an animation is progress. If there is another interaction in
     * progress, the suspending [snapTo] overload needs to be used.
     *
     * @return true if the synchronous snap was successful, or false if we couldn't snap synchronous
     */
    private fun trySnapTo(targetValue: T): Boolean =
        dragMutex.tryMutate {
            with(anchoredDragScope) {
                val targetOffset = anchors.positionOf(targetValue)
                if (!targetOffset.isNaN()) {
                    dragTo(targetOffset)
                    dragTarget = null
                }
                currentValue = targetValue
            }
        }

    companion object {
        /** The default [Saver] implementation for [AnchoredDraggableState]. */
        @ExperimentalMaterialApi
        fun <T : Any> Saver(
            animationSpec: AnimationSpec<Float>,
            confirmValueChange: (T) -> Boolean,
            positionalThreshold: (distance: Float) -> Float,
            velocityThreshold: () -> Float,
        ) =
            Saver<AnchoredDraggableState<T>, T>(
                save = { it.currentValue },
                restore = {
                    AnchoredDraggableState(
                        initialValue = it,
                        animationSpec = animationSpec,
                        confirmValueChange = confirmValueChange,
                        positionalThreshold = positionalThreshold,
                        velocityThreshold = velocityThreshold
                    )
                }
            )
    }
}

/**
 * Snap to a [targetValue] without any animation. If the [targetValue] is not in the set of anchors,
 * the [AnchoredDraggableState.currentValue] will be updated to the [targetValue] without updating
 * the offset.
 *
 * @param targetValue The target value of the animation
 * @throws CancellationException if the interaction interrupted by another interaction like a
 *   gesture interaction or another programmatic interaction like a [animateTo] or [snapTo] call.
 */
@ExperimentalMaterialApi
internal suspend fun <T> AnchoredDraggableState<T>.snapTo(targetValue: T) {
    anchoredDrag(targetValue = targetValue) { anchors, latestTarget ->
        val targetOffset = anchors.positionOf(latestTarget)
        if (!targetOffset.isNaN()) dragTo(targetOffset)
    }
}

/**
 * Animate to a [targetValue]. If the [targetValue] is not in the set of anchors, the
 * [AnchoredDraggableState.currentValue] will be updated to the [targetValue] without updating the
 * offset.
 *
 * @param targetValue The target value of the animation
 * @param velocity The velocity the animation should start with
 * @throws CancellationException if the interaction interrupted by another interaction like a
 *   gesture interaction or another programmatic interaction like a [animateTo] or [snapTo] call.
 */
@ExperimentalMaterialApi
internal suspend fun <T> AnchoredDraggableState<T>.animateTo(
    targetValue: T,
    velocity: Float = this.lastVelocity,
) {
    anchoredDrag(targetValue = targetValue) { anchors, latestTarget ->
        val targetOffset = anchors.positionOf(latestTarget)
        if (!targetOffset.isNaN()) {
            var prev = if (offset.isNaN()) 0f else offset
            animate(prev, targetOffset, velocity, animationSpec) { value, velocity ->
                // Our onDrag coerces the value within the bounds, but an animation may
                // overshoot, for example a spring animation or an overshooting interpolator
                // We respect the user's intention and allow the overshoot, but still use
                // DraggableState's drag for its mutex.
                dragTo(value, velocity)
                prev = value
            }
        }
    }
}

/** Contains useful defaults for [anchoredDraggable] and [AnchoredDraggableState]. */
@Stable
@ExperimentalMaterialApi
internal object AnchoredDraggableDefaults {
    /** The default animation used by [AnchoredDraggableState]. */
    @get:ExperimentalMaterialApi
    @Suppress("OPT_IN_MARKER_ON_WRONG_TARGET")
    @ExperimentalMaterialApi
    val AnimationSpec = SpringSpec<Float>()
}

<<<<<<< HEAD
private class AnchoredDragFinishedSignal : PlatformOptimizedCancellationException()
=======
internal class AnchoredDragFinishedSignal :
    PlatformOptimizedCancellationException("Anchored drag finished")
>>>>>>> 7a145e05

private suspend fun <I> restartable(inputs: () -> I, block: suspend (I) -> Unit) {
    try {
        coroutineScope {
            var previousDrag: Job? = null
            snapshotFlow(inputs).collect { latestInputs ->
                previousDrag?.apply {
                    cancel(AnchoredDragFinishedSignal())
                    join()
                }
                previousDrag =
                    launch(start = CoroutineStart.UNDISPATCHED) {
                        block(latestInputs)
                        this@coroutineScope.cancel(AnchoredDragFinishedSignal())
                    }
            }
        }
    } catch (anchoredDragFinished: AnchoredDragFinishedSignal) {
        // Ignored
    }
}

private fun <T> emptyDraggableAnchors() = MapDraggableAnchors<T>(emptyMap())

@OptIn(ExperimentalMaterialApi::class)
private class MapDraggableAnchors<T>(private val anchors: Map<T, Float>) : DraggableAnchors<T> {

    override fun positionOf(value: T): Float = anchors[value] ?: Float.NaN

    override fun hasAnchorFor(value: T) = anchors.containsKey(value)

    override fun closestAnchor(position: Float): T? =
        anchors.minByOrNull { abs(position - it.value) }?.key

    override fun closestAnchor(position: Float, searchUpwards: Boolean): T? {
        return anchors
            .minByOrNull { (_, anchor) ->
                val delta = if (searchUpwards) anchor - position else position - anchor
                if (delta < 0) Float.POSITIVE_INFINITY else delta
            }
            ?.key
    }

    override fun minAnchor() = anchors.values.minOrNull() ?: Float.NaN

    override fun maxAnchor() = anchors.values.maxOrNull() ?: Float.NaN

    override val size: Int
        get() = anchors.size

    override fun equals(other: Any?): Boolean {
        if (this === other) return true
        if (other !is MapDraggableAnchors<*>) return false

        return anchors == other.anchors
    }

    override fun hashCode() = 31 * anchors.hashCode()

    override fun toString() = "MapDraggableAnchors($anchors)"
}

/**
 * This Modifier allows configuring an [AnchoredDraggableState]'s anchors based on this layout
 * node's size and offsetting it. It considers lookahead and reports the appropriate size and
 * measurement for the appropriate phase.
 *
 * @param state The state the anchors should be attached to
 * @param orientation The orientation the component should be offset in
 * @param anchors Lambda to calculate the anchors based on this layout's size and the incoming
 *   constraints. These can be useful to avoid subcomposition.
 */
@ExperimentalMaterialApi
internal fun <T> Modifier.draggableAnchors(
    state: AnchoredDraggableState<T>,
    orientation: Orientation,
    anchors: (size: IntSize, constraints: Constraints) -> Pair<DraggableAnchors<T>, T>,
) = this then DraggableAnchorsElement(state, anchors, orientation)

@OptIn(ExperimentalMaterialApi::class)
private class DraggableAnchorsElement<T>(
    private val state: AnchoredDraggableState<T>,
    private val anchors: (size: IntSize, constraints: Constraints) -> Pair<DraggableAnchors<T>, T>,
    private val orientation: Orientation
) : ModifierNodeElement<DraggableAnchorsNode<T>>() {

    override fun create() = DraggableAnchorsNode(state, anchors, orientation)

    override fun update(node: DraggableAnchorsNode<T>) {
        node.state = state
        node.anchors = anchors
        node.orientation = orientation
    }

    override fun equals(other: Any?): Boolean {
        if (this === other) return true

        if (other !is DraggableAnchorsElement<*>) return false

        if (state != other.state) return false
        if (anchors !== other.anchors) return false
        if (orientation != other.orientation) return false

        return true
    }

    override fun hashCode(): Int {
        var result = state.hashCode()
        result = 31 * result + anchors.hashCode()
        result = 31 * result + orientation.hashCode()
        return result
    }

    override fun InspectorInfo.inspectableProperties() {
        debugInspectorInfo {
            properties["state"] = state
            properties["anchors"] = anchors
            properties["orientation"] = orientation
        }
    }
}

@OptIn(ExperimentalMaterialApi::class)
private class DraggableAnchorsNode<T>(
    var state: AnchoredDraggableState<T>,
    var anchors: (size: IntSize, constraints: Constraints) -> Pair<DraggableAnchors<T>, T>,
    var orientation: Orientation
) : Modifier.Node(), LayoutModifierNode {
    private var didLookahead: Boolean = false

    override fun onDetach() {
        didLookahead = false
    }

    override fun MeasureScope.measure(
        measurable: Measurable,
        constraints: Constraints
    ): MeasureResult {
        val placeable = measurable.measure(constraints)
        // If we are in a lookahead pass, we only want to update the anchors here and not in
        // post-lookahead. If there is no lookahead happening (!isLookingAhead && !didLookahead),
        // update the anchors in the main pass.
        if (!isLookingAhead || !didLookahead) {
            val size = IntSize(placeable.width, placeable.height)
            val newAnchorResult = anchors(size, constraints)
            state.updateAnchors(newAnchorResult.first, newAnchorResult.second)
        }
        didLookahead = isLookingAhead || didLookahead
        return layout(placeable.width, placeable.height) {
            // In a lookahead pass, we use the position of the current target as this is where any
            // ongoing animations would move. If the component is in a settled state, lookahead
            // and post-lookahead will converge.
            val offset =
                if (isLookingAhead) {
                    state.anchors.positionOf(state.targetValue)
                } else state.requireOffset()
            val xOffset = if (orientation == Orientation.Horizontal) offset else 0f
            val yOffset = if (orientation == Orientation.Vertical) offset else 0f
            placeable.place(xOffset.roundToInt(), yOffset.roundToInt())
        }
    }
}<|MERGE_RESOLUTION|>--- conflicted
+++ resolved
@@ -714,12 +714,8 @@
     val AnimationSpec = SpringSpec<Float>()
 }
 
-<<<<<<< HEAD
-private class AnchoredDragFinishedSignal : PlatformOptimizedCancellationException()
-=======
 internal class AnchoredDragFinishedSignal :
     PlatformOptimizedCancellationException("Anchored drag finished")
->>>>>>> 7a145e05
 
 private suspend fun <I> restartable(inputs: () -> I, block: suspend (I) -> Unit) {
     try {
