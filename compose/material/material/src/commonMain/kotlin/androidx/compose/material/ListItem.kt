/*
 * Copyright 2019 The Android Open Source Project
 *
 * Licensed under the Apache License, Version 2.0 (the "License");
 * you may not use this file except in compliance with the License.
 * You may obtain a copy of the License at
 *
 *      http://www.apache.org/licenses/LICENSE-2.0
 *
 * Unless required by applicable law or agreed to in writing, software
 * distributed under the License is distributed on an "AS IS" BASIS,
 * WITHOUT WARRANTIES OR CONDITIONS OF ANY KIND, either express or implied.
 * See the License for the specific language governing permissions and
 * limitations under the License.
 */

package androidx.compose.material

import androidx.compose.foundation.layout.Box
import androidx.compose.foundation.layout.Row
import androidx.compose.foundation.layout.heightIn
import androidx.compose.foundation.layout.padding
import androidx.compose.foundation.layout.sizeIn
import androidx.compose.foundation.layout.widthIn
import androidx.compose.runtime.Composable
import androidx.compose.runtime.CompositionLocalProvider
import androidx.compose.ui.Alignment
import androidx.compose.ui.Modifier
import androidx.compose.ui.layout.AlignmentLine
import androidx.compose.ui.layout.FirstBaseline
import androidx.compose.ui.layout.LastBaseline
import androidx.compose.ui.layout.Layout
import androidx.compose.ui.semantics.semantics
import androidx.compose.ui.text.TextStyle
import androidx.compose.ui.text.style.LineHeightStyle
import androidx.compose.ui.unit.Constraints
import androidx.compose.ui.unit.Dp
import androidx.compose.ui.unit.IntSize
import androidx.compose.ui.unit.dp
import androidx.compose.ui.util.fastFold
import androidx.compose.ui.util.fastForEachIndexed
import androidx.compose.ui.util.fastMap
import kotlin.math.max

/**
 * <a href="https://material.io/components/lists" class="external" target="_blank">Material Design
 * list</a> item.
 *
 * Lists are continuous, vertical indexes of text or images.
 *
 * ![Lists
 * image](https://developer.android.com/images/reference/androidx/compose/material/lists.png)
 *
 * To make this [ListItem] clickable, use [Modifier.clickable]. To add a background to the
 * [ListItem], wrap it with a [Surface].
 *
 * This component can be used to achieve the list item templates existing in the spec. For example:
 * - one-line items
 *
 * @sample androidx.compose.material.samples.OneLineListItems
 * - two-line items
 *
 * @sample androidx.compose.material.samples.TwoLineListItems
 * - three-line items
 *
 * @sample androidx.compose.material.samples.ThreeLineListItems
 *
 * You can combine this component with a checkbox or switch as in the following examples:
<<<<<<< HEAD
 *
 * @sample androidx.compose.material.samples.ClickableListItems
=======
>>>>>>> 3d4510a6
 *
 * @sample androidx.compose.material.samples.ClickableListItems
 * @param modifier Modifier to be applied to the list item
 * @param icon The leading supporting visual of the list item
 * @param secondaryText The secondary text of the list item
 * @param singleLineSecondaryText Whether the secondary text is single line
 * @param overlineText The text displayed above the primary text
 * @param trailing The trailing meta text, icon, switch or checkbox
 * @param text The primary text of the list item
 */
@Composable
@ExperimentalMaterialApi
fun ListItem(
    modifier: Modifier = Modifier,
    icon: @Composable (() -> Unit)? = null,
    secondaryText: @Composable (() -> Unit)? = null,
    singleLineSecondaryText: Boolean = true,
    overlineText: @Composable (() -> Unit)? = null,
    trailing: @Composable (() -> Unit)? = null,
    text: @Composable () -> Unit
) {
    val typography = MaterialTheme.typography

    val styledText = applyTextStyle(typography.subtitle1, ContentAlpha.high, text)!!
    val styledSecondaryText = applyTextStyle(typography.body2, ContentAlpha.medium, secondaryText)
    val styledOverlineText = applyTextStyle(typography.overline, ContentAlpha.high, overlineText)
    val styledTrailing = applyTextStyle(typography.caption, ContentAlpha.high, trailing)

    val semanticsModifier = modifier.semantics(mergeDescendants = true) {}

    if (styledSecondaryText == null && styledOverlineText == null) {
        OneLine.ListItem(semanticsModifier, icon, styledText, styledTrailing)
    } else if (
        (styledOverlineText == null && singleLineSecondaryText) || styledSecondaryText == null
    ) {
        TwoLine.ListItem(
            semanticsModifier,
            icon,
            styledText,
            styledSecondaryText,
            styledOverlineText,
            styledTrailing
        )
    } else {
        ThreeLine.ListItem(
            semanticsModifier,
            icon,
            styledText,
            styledSecondaryText,
            styledOverlineText,
            styledTrailing
        )
    }
}

private object OneLine {
    // TODO(popam): support wide icons
    // TODO(popam): convert these to sp
    // List item related defaults.
    private val MinHeight = 48.dp
    private val MinHeightWithIcon = 56.dp

    // Icon related defaults.
    private val IconMinPaddedWidth = 40.dp
    private val IconLeftPadding = 16.dp
    private val IconVerticalPadding = 8.dp

    // Content related defaults.
    private val ContentLeftPadding = 16.dp
    private val ContentRightPadding = 16.dp

    // Trailing related defaults.
    private val TrailingRightPadding = 16.dp

    @Composable
    fun ListItem(
        modifier: Modifier = Modifier,
        icon: @Composable (() -> Unit)?,
        text: @Composable (() -> Unit),
        trailing: @Composable (() -> Unit)?
    ) {
        val minHeight = if (icon == null) MinHeight else MinHeightWithIcon
        Row(modifier.heightIn(min = minHeight)) {
            if (icon != null) {
                Box(
                    Modifier.align(Alignment.CenterVertically)
                        .widthIn(min = IconLeftPadding + IconMinPaddedWidth)
                        .padding(
                            start = IconLeftPadding,
                            top = IconVerticalPadding,
                            bottom = IconVerticalPadding
                        ),
                    contentAlignment = Alignment.CenterStart
                ) {
                    icon()
                }
            }
            Box(
                Modifier.weight(1f)
                    .align(Alignment.CenterVertically)
                    .padding(start = ContentLeftPadding, end = ContentRightPadding),
                contentAlignment = Alignment.CenterStart
            ) {
                text()
            }
            if (trailing != null) {
                Box(
                    Modifier.align(Alignment.CenterVertically).padding(end = TrailingRightPadding)
                ) {
                    trailing()
                }
            }
        }
    }
}

private object TwoLine {
    // List item related defaults.
    private val MinHeight = 64.dp
    private val MinHeightWithIcon = 72.dp

    // Icon related defaults.
    private val IconMinPaddedWidth = 40.dp
    private val IconLeftPadding = 16.dp
    private val IconVerticalPadding = 16.dp

    // Content related defaults.
    private val ContentLeftPadding = 16.dp
    private val ContentRightPadding = 16.dp
    private val OverlineBaselineOffset = 24.dp
    private val OverlineToPrimaryBaselineOffset = 20.dp
    private val PrimaryBaselineOffsetNoIcon = 28.dp
    private val PrimaryBaselineOffsetWithIcon = 32.dp
    private val PrimaryToSecondaryBaselineOffsetNoIcon = 20.dp
    private val PrimaryToSecondaryBaselineOffsetWithIcon = 20.dp

    // Trailing related defaults.
    private val TrailingRightPadding = 16.dp

    @Composable
    fun ListItem(
        modifier: Modifier = Modifier,
        icon: @Composable (() -> Unit)?,
        text: @Composable (() -> Unit),
        secondaryText: @Composable (() -> Unit)?,
        overlineText: @Composable (() -> Unit)?,
        trailing: @Composable (() -> Unit)?
    ) {
        val minHeight = if (icon == null) MinHeight else MinHeightWithIcon
        Row(modifier.heightIn(min = minHeight)) {
            val columnModifier =
                Modifier.weight(1f).padding(start = ContentLeftPadding, end = ContentRightPadding)

            if (icon != null) {
                Box(
                    Modifier.sizeIn(
                            minWidth = IconLeftPadding + IconMinPaddedWidth,
                            minHeight = minHeight
                        )
                        .padding(
                            start = IconLeftPadding,
                            top = IconVerticalPadding,
                            bottom = IconVerticalPadding
                        ),
                    contentAlignment = Alignment.TopStart
                ) {
                    icon()
                }
            }

            if (overlineText != null) {
                BaselinesOffsetColumn(
                    listOf(OverlineBaselineOffset, OverlineToPrimaryBaselineOffset),
                    columnModifier
                ) {
                    overlineText()
                    text()
                }
            } else {
                BaselinesOffsetColumn(
                    listOf(
                        if (icon != null) {
                            PrimaryBaselineOffsetWithIcon
                        } else {
                            PrimaryBaselineOffsetNoIcon
                        },
                        if (icon != null) {
                            PrimaryToSecondaryBaselineOffsetWithIcon
                        } else {
                            PrimaryToSecondaryBaselineOffsetNoIcon
                        }
                    ),
                    columnModifier
                ) {
                    text()
                    secondaryText!!()
                }
            }
            if (trailing != null) {
                OffsetToBaselineOrCenter(
                    if (icon != null) {
                        PrimaryBaselineOffsetWithIcon
                    } else {
                        PrimaryBaselineOffsetNoIcon
                    }
                ) {
                    Box(
                        // TODO(popam): find way to center and wrap content without minHeight
                        Modifier.heightIn(min = minHeight).padding(end = TrailingRightPadding),
                        contentAlignment = Alignment.Center
                    ) {
                        trailing()
                    }
                }
            }
        }
    }
}

private object ThreeLine {
    // List item related defaults.
    private val MinHeight = 88.dp

    // Icon related defaults.
    private val IconMinPaddedWidth = 40.dp
    private val IconLeftPadding = 16.dp
    private val IconThreeLineVerticalPadding = 16.dp

    // Content related defaults.
    private val ContentLeftPadding = 16.dp
    private val ContentRightPadding = 16.dp
    private val ThreeLineBaselineFirstOffset = 28.dp
    private val ThreeLineBaselineSecondOffset = 20.dp
    private val ThreeLineBaselineThirdOffset = 20.dp
    private val ThreeLineTrailingTopPadding = 16.dp

    // Trailing related defaults.
    private val TrailingRightPadding = 16.dp

    @Composable
    fun ListItem(
        modifier: Modifier = Modifier,
        icon: @Composable (() -> Unit)?,
        text: @Composable (() -> Unit),
        secondaryText: @Composable (() -> Unit),
        overlineText: @Composable (() -> Unit)?,
        trailing: @Composable (() -> Unit)?
    ) {
        Row(modifier.heightIn(min = MinHeight)) {
            if (icon != null) {
                val minSize = IconLeftPadding + IconMinPaddedWidth
                Box(
                    Modifier.sizeIn(minWidth = minSize, minHeight = minSize)
                        .padding(
                            start = IconLeftPadding,
                            top = IconThreeLineVerticalPadding,
                            bottom = IconThreeLineVerticalPadding
                        ),
                    contentAlignment = Alignment.CenterStart
                ) {
                    icon()
                }
            }
            BaselinesOffsetColumn(
                listOf(
                    ThreeLineBaselineFirstOffset,
                    ThreeLineBaselineSecondOffset,
                    ThreeLineBaselineThirdOffset
                ),
                Modifier.weight(1f).padding(start = ContentLeftPadding, end = ContentRightPadding)
            ) {
                if (overlineText != null) overlineText()
                text()
                secondaryText()
            }
            if (trailing != null) {
                OffsetToBaselineOrCenter(
                    ThreeLineBaselineFirstOffset - ThreeLineTrailingTopPadding,
                    Modifier.padding(top = ThreeLineTrailingTopPadding, end = TrailingRightPadding),
                    trailing
                )
            }
        }
    }
}

/**
 * Layout that expects [Text] children, and positions them with specific offsets between the top of
 * the layout and the first text, as well as the last baseline and first baseline for subsequent
 * pairs of texts.
 */
// TODO(popam): consider making this a layout composable in `foundation-layout`.
@Composable
private fun BaselinesOffsetColumn(
    offsets: List<Dp>,
    modifier: Modifier = Modifier,
    content: @Composable () -> Unit
) {
    Layout(content, modifier) { measurables, constraints ->
        val childConstraints = constraints.copy(minHeight = 0, maxHeight = Constraints.Infinity)
        val placeables = measurables.fastMap { it.measure(childConstraints) }

        val containerWidth =
            placeables.fastFold(0) { maxWidth, placeable -> max(maxWidth, placeable.width) }
<<<<<<< HEAD
        val y = Array(placeables.size) { 0 }
=======
        val y = IntArray(placeables.size)
>>>>>>> 3d4510a6
        var containerHeight = 0
        placeables.fastForEachIndexed { index, placeable ->
            val toPreviousBaseline =
                if (index > 0) {
                    placeables[index - 1].height - placeables[index - 1][LastBaseline]
                } else 0
            val topPadding =
                max(0, offsets[index].roundToPx() - placeable[FirstBaseline] - toPreviousBaseline)
            y[index] = topPadding + containerHeight
            containerHeight += topPadding + placeable.height
        }

        layout(containerWidth, containerHeight) {
            placeables.fastForEachIndexed { index, placeable ->
                placeable.placeRelative(0, y[index])
            }
        }
    }
}

/**
 * Layout that takes a child and adds the necessary padding such that the first baseline of the
 * child is at a specific offset from the top of the container. If the child does not have a first
 * baseline, the layout will match the minHeight constraint and will center the child.
 */
// TODO(popam): support fallback alignment in AlignmentLineOffset, and use that here.
@Composable
private fun OffsetToBaselineOrCenter(
    offset: Dp,
    modifier: Modifier = Modifier,
    content: @Composable () -> Unit
) {
    Layout(content, modifier) { measurables, constraints ->
        val placeable = measurables[0].measure(constraints.copy(minHeight = 0))
        val baseline = placeable[FirstBaseline]
        val y: Int
        val containerHeight: Int
        if (baseline != AlignmentLine.Unspecified) {
            y = offset.roundToPx() - baseline
            containerHeight = max(constraints.minHeight, y + placeable.height)
        } else {
            containerHeight = max(constraints.minHeight, placeable.height)
            y =
                Alignment.Center.align(
                        IntSize.Zero,
                        IntSize(0, containerHeight - placeable.height),
                        layoutDirection
                    )
                    .y
        }
        layout(placeable.width, containerHeight) { placeable.placeRelative(0, y) }
    }
}

private fun applyTextStyle(
    textStyle: TextStyle,
    contentAlpha: Float,
    icon: @Composable (() -> Unit)?
): @Composable (() -> Unit)? {
    if (icon == null) return null
    val lineHeightStyle =
        LineHeightStyle(
            alignment = LineHeightStyle.Alignment.Proportional,
            trim = LineHeightStyle.Trim.Both,
        )
    return {
        CompositionLocalProvider(LocalContentAlpha provides contentAlpha) {
            ProvideTextStyle(textStyle.copy(lineHeightStyle = lineHeightStyle), icon)
        }
    }
}<|MERGE_RESOLUTION|>--- conflicted
+++ resolved
@@ -66,11 +66,6 @@
  * @sample androidx.compose.material.samples.ThreeLineListItems
  *
  * You can combine this component with a checkbox or switch as in the following examples:
-<<<<<<< HEAD
- *
- * @sample androidx.compose.material.samples.ClickableListItems
-=======
->>>>>>> 3d4510a6
  *
  * @sample androidx.compose.material.samples.ClickableListItems
  * @param modifier Modifier to be applied to the list item
@@ -375,11 +370,7 @@
 
         val containerWidth =
             placeables.fastFold(0) { maxWidth, placeable -> max(maxWidth, placeable.width) }
-<<<<<<< HEAD
-        val y = Array(placeables.size) { 0 }
-=======
         val y = IntArray(placeables.size)
->>>>>>> 3d4510a6
         var containerHeight = 0
         placeables.fastForEachIndexed { index, placeable ->
             val toPreviousBaseline =
