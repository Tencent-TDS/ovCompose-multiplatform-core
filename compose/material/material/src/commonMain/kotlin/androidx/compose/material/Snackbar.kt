--- conflicted
+++ resolved
@@ -64,11 +64,6 @@
  *
  * If you want to customize appearance of the [Snackbar], you can pass your own version as a child
  * of the [SnackbarHost] to the [Scaffold]:
-<<<<<<< HEAD
- *
- * @sample androidx.compose.material.samples.ScaffoldWithCustomSnackbar
-=======
->>>>>>> 3d4510a6
  *
  * @sample androidx.compose.material.samples.ScaffoldWithCustomSnackbar
  * @param modifier modifiers for the Snackbar layout
@@ -145,11 +140,6 @@
  *
  * If you want to customize appearance of the [Snackbar], you can pass your own version as a child
  * of the [SnackbarHost] to the [Scaffold]:
-<<<<<<< HEAD
- *
- * @sample androidx.compose.material.samples.ScaffoldWithCustomSnackbar
-=======
->>>>>>> 3d4510a6
  *
  * @sample androidx.compose.material.samples.ScaffoldWithCustomSnackbar
  * @param snackbarData data about the current snackbar showing via [SnackbarHostState]
