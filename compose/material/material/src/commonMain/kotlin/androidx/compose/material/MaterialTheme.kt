/*
 * Copyright 2019 The Android Open Source Project
 *
 * Licensed under the Apache License, Version 2.0 (the "License");
 * you may not use this file except in compliance with the License.
 * You may obtain a copy of the License at
 *
 *      http://www.apache.org/licenses/LICENSE-2.0
 *
 * Unless required by applicable law or agreed to in writing, software
 * distributed under the License is distributed on an "AS IS" BASIS,
 * WITHOUT WARRANTIES OR CONDITIONS OF ANY KIND, either express or implied.
 * See the License for the specific language governing permissions and
 * limitations under the License.
 */

package androidx.compose.material

import androidx.compose.foundation.LocalIndication
import androidx.compose.foundation.text.selection.LocalTextSelectionColors
import androidx.compose.runtime.Composable
import androidx.compose.runtime.CompositionLocalProvider
import androidx.compose.runtime.ReadOnlyComposable
import androidx.compose.runtime.remember

/**
 * <a href="https://material.io/design/material-theming/overview.html" class="external"
 * target="_blank">Material Theming</a>.
 *
 * Material Theming refers to the customization of your Material Design app to better reflect your
 * product’s brand.
 *
 * Material components such as [Button] and [Checkbox] use values provided here when retrieving
 * default values.
 *
 * It defines colors as specified in the
 * [Material Color theme creation spec](https://material.io/design/color/the-color-system.html#color-theme-creation),
 * typography defined in the
 * [Material Type Scale spec](https://material.io/design/typography/the-type-system.html#type-scale),
 * and shapes defined in the
 * [Shape scheme](https://material.io/design/shape/applying-shape-to-ui.html#shape-scheme).
 *
 * All values may be set by providing this component with the [colors][Colors],
 * [typography][Typography], and [shapes][Shapes] attributes. Use this to configure the overall
 * theme of elements within this MaterialTheme.
 *
 * Any values that are not set will inherit the current value from the theme, falling back to the
 * defaults if there is no parent MaterialTheme. This allows using a MaterialTheme at the top of
 * your application, and then separate MaterialTheme(s) for different screens / parts of your UI,
 * overriding only the parts of the theme definition that need to change.
 *
 * @sample androidx.compose.material.samples.MaterialThemeSample
 * @param colors A complete definition of the Material Color theme for this hierarchy
 * @param typography A set of text styles to be used as this hierarchy's typography system
 * @param shapes A set of shapes to be used by the components in this hierarchy
 * @param content The content inheriting this theme
 */
@Composable
fun MaterialTheme(
    colors: Colors = MaterialTheme.colors,
    typography: Typography = MaterialTheme.typography,
    shapes: Shapes = MaterialTheme.shapes,
    content: @Composable () -> Unit
) {
    val rememberedColors =
        remember {
                // Explicitly creating a new object here so we don't mutate the initial [colors]
                // provided, and overwrite the values set in it.
                colors.copy()
            }
            .apply { updateColorsFrom(colors) }
<<<<<<< HEAD
    val rippleIndication = rippleOrFallbackImplementation()
=======
    val rippleIndication = ripple()
>>>>>>> 3d4510a6
    val selectionColors = rememberTextSelectionColors(rememberedColors)
    CompositionLocalProvider(
        LocalColors provides rememberedColors,
        LocalContentAlpha provides ContentAlpha.high,
        LocalIndication provides rippleIndication,
        LocalShapes provides shapes,
        LocalTextSelectionColors provides selectionColors,
        LocalTypography provides typography
    ) {
        ProvideTextStyle(value = typography.body1) { PlatformMaterialTheme(content) }
    }
}

@Composable internal expect fun PlatformMaterialTheme(content: @Composable () -> Unit)

/**
 * Contains functions to access the current theme values provided at the call site's position in the
 * hierarchy.
 */
object MaterialTheme {
    /**
     * Retrieves the current [Colors] at the call site's position in the hierarchy.
     *
     * @sample androidx.compose.material.samples.ThemeColorSample
     */
    val colors: Colors
        @Composable @ReadOnlyComposable get() = LocalColors.current

    /**
     * Retrieves the current [Typography] at the call site's position in the hierarchy.
     *
     * @sample androidx.compose.material.samples.ThemeTextStyleSample
     */
    val typography: Typography
        @Composable @ReadOnlyComposable get() = LocalTypography.current

    /** Retrieves the current [Shapes] at the call site's position in the hierarchy. */
    val shapes: Shapes
        @Composable @ReadOnlyComposable get() = LocalShapes.current
}<|MERGE_RESOLUTION|>--- conflicted
+++ resolved
@@ -69,11 +69,7 @@
                 colors.copy()
             }
             .apply { updateColorsFrom(colors) }
-<<<<<<< HEAD
-    val rippleIndication = rippleOrFallbackImplementation()
-=======
     val rippleIndication = ripple()
->>>>>>> 3d4510a6
     val selectionColors = rememberTextSelectionColors(rememberedColors)
     CompositionLocalProvider(
         LocalColors provides rememberedColors,
