--- conflicted
+++ resolved
@@ -42,7 +42,6 @@
 import androidx.compose.runtime.Immutable
 import androidx.compose.runtime.MutableState
 import androidx.compose.runtime.getValue
-import androidx.compose.runtime.remember
 import androidx.compose.ui.Alignment
 import androidx.compose.ui.Modifier
 import androidx.compose.ui.graphics.TransformOrigin
@@ -60,25 +59,15 @@
 import kotlin.math.max
 import kotlin.math.min
 
-<<<<<<< HEAD
-
-/**
- * <a href="https://material.io/components/menus#dropdown-menu" class="external" target="_blank">Material Design dropdown menu</a>.
-=======
 /**
  * <a href="https://material.io/components/menus#dropdown-menu" class="external"
  * target="_blank">Material Design dropdown menu</a>.
->>>>>>> f5541f29
  *
  * A dropdown menu is a compact way of displaying multiple choices. It appears upon interaction with
  * an element (such as an icon or button) or when users perform a specific action.
  *
-<<<<<<< HEAD
- * ![Menus image](https://developer.android.com/images/reference/androidx/compose/material/menus.png)
-=======
  * ![Menus
  * image](https://developer.android.com/images/reference/androidx/compose/material/menus.png)
->>>>>>> f5541f29
  *
  * A [DropdownMenu] behaves similarly to a [Popup], and will use the position of the parent layout
  * to position itself on screen. Commonly a [DropdownMenu] will be placed in a [Box] with a sibling
@@ -86,27 +75,6 @@
  * space in a layout, as the menu is displayed in a separate window, on top of other content.
  *
  * The [content] of a [DropdownMenu] will typically be [DropdownMenuItem]s, as well as custom
-<<<<<<< HEAD
- * content. Using [DropdownMenuItem]s will result in a menu that matches the Material
- * specification for menus. Also note that the [content] is placed inside a scrollable [Column],
- * so using a [LazyColumn] as the root layout inside [content] is unsupported.
- *
- * [onDismissRequest] will be called when the menu should close - for example when there is a
- * tap outside the menu, or when the back key is pressed.
- *
- * [DropdownMenu] changes its positioning depending on the available space, always trying to be
- * fully visible. It will try to expand horizontally, depending on layout direction, to the end of
- * its parent, then to the start of its parent, and then screen end-aligned. Vertically, it will
- * try to expand to the bottom of its parent, then from the top of its parent, and then screen
- * top-aligned. An [offset] can be provided to adjust the positioning of the menu for cases when
- * the layout bounds of its parent do not coincide with its visual bounds. Note the offset will
- * be applied in the direction in which the menu will decide to expand.
- *
- * Example usage:
- * @sample androidx.compose.material.samples.MenuSample
- *
- * Example usage with a [ScrollState] to control the menu items scroll position:
-=======
  * content. Using [DropdownMenuItem]s will result in a menu that matches the Material specification
  * for menus. Also note that the [content] is placed inside a scrollable [Column], so using a
  * [LazyColumn] as the root layout inside [content] is unsupported.
@@ -129,21 +97,14 @@
  *
  * Example usage with a [ScrollState] to control the menu items scroll position:
  *
->>>>>>> f5541f29
  * @sample androidx.compose.material.samples.MenuWithScrollStateSample
  *
  * @param expanded whether the menu is expanded or not
  * @param onDismissRequest called when the user requests to dismiss the menu, such as by tapping
-<<<<<<< HEAD
- * outside the menu's bounds
- * @param modifier [Modifier] to be applied to the menu's content
- * @param offset [DpOffset] to be added to the position of the menu
-=======
  *   outside the menu's bounds
  * @param modifier [Modifier] to be applied to the menu's content
  * @param offset [DpOffset] from the original position of the menu. The offset respects the
  *   [LayoutDirection], so the offset's x position will be added in LTR and subtracted in RTL.
->>>>>>> f5541f29
  * @param scrollState a [ScrollState] to used by the menu's content for items vertical scrolling
  * @param properties [PopupProperties] for further customization of this popup's behavior
  * @param content the content of this dropdown menu, typically a [DropdownMenuItem]
@@ -155,40 +116,20 @@
     modifier: Modifier = Modifier,
     offset: DpOffset = DpOffset(0.dp, 0.dp),
     scrollState: ScrollState = rememberScrollState(),
-<<<<<<< HEAD
-    properties: PopupProperties = PopupProperties(focusable = true),
-=======
     properties: PopupProperties = DefaultMenuProperties,
->>>>>>> f5541f29
     content: @Composable ColumnScope.() -> Unit
 )
 
 /**
-<<<<<<< HEAD
- * <a href="https://material.io/components/menus#dropdown-menu" class="external" target="_blank">Material Design dropdown menu</a> item.
- *
- *
- * Example usage:
-=======
  * <a href="https://material.io/components/menus#dropdown-menu" class="external"
  * target="_blank">Material Design dropdown menu</a> item.
  *
  * Example usage:
  *
->>>>>>> f5541f29
  * @sample androidx.compose.material.samples.MenuSample
  *
  * @param onClick Called when the menu item was clicked
  * @param modifier The modifier to be applied to the menu item
-<<<<<<< HEAD
- * @param enabled Controls the enabled state of the menu item - when `false`, the menu item
- * will not be clickable and [onClick] will not be invoked
- * @param contentPadding the padding applied to the content of this menu item
- * @param interactionSource the [MutableInteractionSource] representing the stream of
- * [Interaction]s for this DropdownMenuItem. You can create and pass in your own remembered
- * [MutableInteractionSource] if you want to observe [Interaction]s and customize the
- * appearance / behavior of this DropdownMenuItem in different [Interaction]s.
-=======
  * @param enabled Controls the enabled state of the menu item - when `false`, the menu item will not
  *   be clickable and [onClick] will not be invoked
  * @param contentPadding the padding applied to the content of this menu item
@@ -197,7 +138,6 @@
  *   appearance or preview the menu item in different states. Note that if `null` is provided,
  *   interactions will still happen internally.
  * @param content the content of this menu item
->>>>>>> f5541f29
  */
 @Composable
 expect fun DropdownMenuItem(
@@ -205,11 +145,7 @@
     modifier: Modifier = Modifier,
     enabled: Boolean = true,
     contentPadding: PaddingValues = MenuDefaults.DropdownMenuItemContentPadding,
-<<<<<<< HEAD
-    interactionSource: MutableInteractionSource = remember { MutableInteractionSource() },
-=======
     interactionSource: MutableInteractionSource? = null,
->>>>>>> f5541f29
     content: @Composable RowScope.() -> Unit
 )
 
