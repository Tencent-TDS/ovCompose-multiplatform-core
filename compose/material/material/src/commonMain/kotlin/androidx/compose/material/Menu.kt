/*
 * Copyright 2020 The Android Open Source Project
 *
 * Licensed under the Apache License, Version 2.0 (the "License");
 * you may not use this file except in compliance with the License.
 * You may obtain a copy of the License at
 *
 *      http://www.apache.org/licenses/LICENSE-2.0
 *
 * Unless required by applicable law or agreed to in writing, software
 * distributed under the License is distributed on an "AS IS" BASIS,
 * WITHOUT WARRANTIES OR CONDITIONS OF ANY KIND, either express or implied.
 * See the License for the specific language governing permissions and
 * limitations under the License.
 */

package androidx.compose.material

import androidx.compose.animation.core.LinearOutSlowInEasing
import androidx.compose.animation.core.MutableTransitionState
import androidx.compose.animation.core.animateFloat
import androidx.compose.animation.core.rememberTransition
import androidx.compose.animation.core.tween
import androidx.compose.foundation.ScrollState
import androidx.compose.foundation.clickable
import androidx.compose.foundation.interaction.Interaction
import androidx.compose.foundation.interaction.MutableInteractionSource
import androidx.compose.foundation.layout.Column
import androidx.compose.foundation.layout.ColumnScope
import androidx.compose.foundation.layout.IntrinsicSize
import androidx.compose.foundation.layout.PaddingValues
import androidx.compose.foundation.layout.Row
import androidx.compose.foundation.layout.RowScope
import androidx.compose.foundation.layout.fillMaxWidth
import androidx.compose.foundation.layout.padding
import androidx.compose.foundation.layout.sizeIn
import androidx.compose.foundation.layout.width
import androidx.compose.foundation.rememberScrollState
import androidx.compose.foundation.verticalScroll
import androidx.compose.runtime.Composable
import androidx.compose.runtime.CompositionLocalProvider
import androidx.compose.runtime.Immutable
import androidx.compose.runtime.MutableState
import androidx.compose.runtime.getValue
import androidx.compose.ui.Alignment
import androidx.compose.ui.Modifier
import androidx.compose.ui.graphics.TransformOrigin
import androidx.compose.ui.graphics.graphicsLayer
import androidx.compose.ui.unit.Density
import androidx.compose.ui.unit.DpOffset
import androidx.compose.ui.unit.IntOffset
import androidx.compose.ui.unit.IntRect
import androidx.compose.ui.unit.IntSize
import androidx.compose.ui.unit.LayoutDirection
import androidx.compose.ui.unit.dp
import androidx.compose.ui.window.Popup
import androidx.compose.ui.window.PopupPositionProvider
import androidx.compose.ui.window.PopupProperties
import kotlin.math.max
import kotlin.math.min

/**
 * <a href="https://material.io/components/menus#dropdown-menu" class="external"
 * target="_blank">Material Design dropdown menu</a>.
 *
 * A dropdown menu is a compact way of displaying multiple choices. It appears upon interaction with
 * an element (such as an icon or button) or when users perform a specific action.
 *
 * ![Menus
 * image](https://developer.android.com/images/reference/androidx/compose/material/menus.png)
 *
 * A [DropdownMenu] behaves similarly to a [Popup], and will use the position of the parent layout
 * to position itself on screen. Commonly a [DropdownMenu] will be placed in a [Box] with a sibling
 * that will be used as the 'anchor'. Note that a [DropdownMenu] by itself will not take up any
 * space in a layout, as the menu is displayed in a separate window, on top of other content.
 *
 * The [content] of a [DropdownMenu] will typically be [DropdownMenuItem]s, as well as custom
 * content. Using [DropdownMenuItem]s will result in a menu that matches the Material specification
 * for menus. Also note that the [content] is placed inside a scrollable [Column], so using a
 * [LazyColumn] as the root layout inside [content] is unsupported.
 *
 * [onDismissRequest] will be called when the menu should close - for example when there is a tap
 * outside the menu, or when the back key is pressed.
 *
 * [DropdownMenu] changes its positioning depending on the available space, always trying to be
 * fully visible. Depending on layout direction, first it will try to align its start to the start
 * of its parent, then its end to the end of its parent, and then to the edge of the window.
 * Vertically, it will try to align its top to the bottom of its parent, then its bottom to top of
 * its parent, and then to the edge of the window.
 *
 * An [offset] can be provided to adjust the positioning of the menu for cases when the layout
 * bounds of its parent do not coincide with its visual bounds.
 *
 * Example usage:
 *
 * @sample androidx.compose.material.samples.MenuSample
 *
 * Example usage with a [ScrollState] to control the menu items scroll position:
<<<<<<< HEAD
 *
 * @sample androidx.compose.material.samples.MenuWithScrollStateSample
=======
>>>>>>> 3d4510a6
 *
 * @sample androidx.compose.material.samples.MenuWithScrollStateSample
 * @param expanded whether the menu is expanded or not
 * @param onDismissRequest called when the user requests to dismiss the menu, such as by tapping
 *   outside the menu's bounds
 * @param modifier [Modifier] to be applied to the menu's content
 * @param offset [DpOffset] from the original position of the menu. The offset respects the
 *   [LayoutDirection], so the offset's x position will be added in LTR and subtracted in RTL.
 * @param scrollState a [ScrollState] to used by the menu's content for items vertical scrolling
 * @param properties [PopupProperties] for further customization of this popup's behavior
 * @param content the content of this dropdown menu, typically a [DropdownMenuItem]
 */
@Composable
expect fun DropdownMenu(
    expanded: Boolean,
    onDismissRequest: () -> Unit,
    modifier: Modifier = Modifier,
    offset: DpOffset = DpOffset(0.dp, 0.dp),
    scrollState: ScrollState = rememberScrollState(),
    properties: PopupProperties = DefaultMenuProperties,
    content: @Composable ColumnScope.() -> Unit
)

/**
 * <a href="https://material.io/components/menus#dropdown-menu" class="external"
 * target="_blank">Material Design dropdown menu</a> item.
 *
 * Example usage:
<<<<<<< HEAD
 *
 * @sample androidx.compose.material.samples.MenuSample
=======
>>>>>>> 3d4510a6
 *
 * @sample androidx.compose.material.samples.MenuSample
 * @param onClick Called when the menu item was clicked
 * @param modifier The modifier to be applied to the menu item
 * @param enabled Controls the enabled state of the menu item - when `false`, the menu item will not
 *   be clickable and [onClick] will not be invoked
 * @param contentPadding the padding applied to the content of this menu item
 * @param interactionSource an optional hoisted [MutableInteractionSource] for observing and
 *   emitting [Interaction]s for this menu item. You can use this to change the menu item's
 *   appearance or preview the menu item in different states. Note that if `null` is provided,
 *   interactions will still happen internally.
 * @param content the content of this menu item
 */
@Composable
expect fun DropdownMenuItem(
    onClick: () -> Unit,
    modifier: Modifier = Modifier,
    enabled: Boolean = true,
    contentPadding: PaddingValues = MenuDefaults.DropdownMenuItemContentPadding,
    interactionSource: MutableInteractionSource? = null,
    content: @Composable RowScope.() -> Unit
)

@Composable
internal fun DropdownMenuContent(
    expandedStates: MutableTransitionState<Boolean>,
    transformOriginState: MutableState<TransformOrigin>,
    scrollState: ScrollState,
    modifier: Modifier = Modifier,
    content: @Composable ColumnScope.() -> Unit
) {
    // Menu open/close animation.
    val transition = rememberTransition(expandedStates, "DropDownMenu")

    val scale by
        transition.animateFloat(
            transitionSpec = {
                if (false isTransitioningTo true) {
                    // Dismissed to expanded
                    tween(durationMillis = InTransitionDuration, easing = LinearOutSlowInEasing)
                } else {
                    // Expanded to dismissed.
                    tween(durationMillis = 1, delayMillis = OutTransitionDuration - 1)
                }
            }
        ) {
            if (it) {
                // Menu is expanded.
                1f
            } else {
                // Menu is dismissed.
                0.8f
            }
        }

    val alpha by
        transition.animateFloat(
            transitionSpec = {
                if (false isTransitioningTo true) {
                    // Dismissed to expanded
                    tween(durationMillis = 30)
                } else {
                    // Expanded to dismissed.
                    tween(durationMillis = OutTransitionDuration)
                }
            }
        ) {
            if (it) {
                // Menu is expanded.
                1f
            } else {
                // Menu is dismissed.
                0f
            }
        }
    Card(
        modifier =
            Modifier.graphicsLayer {
                scaleX = scale
                scaleY = scale
                this.alpha = alpha
                transformOrigin = transformOriginState.value
            },
        elevation = MenuElevation
    ) {
        Column(
            modifier =
                modifier
                    .padding(vertical = DropdownMenuVerticalPadding)
                    .width(IntrinsicSize.Max)
                    .verticalScroll(scrollState),
            content = content
        )
    }
}

@Composable
internal fun DropdownMenuItemContent(
    onClick: () -> Unit,
    modifier: Modifier = Modifier,
    enabled: Boolean = true,
    contentPadding: PaddingValues = MenuDefaults.DropdownMenuItemContentPadding,
    interactionSource: MutableInteractionSource? = null,
    content: @Composable RowScope.() -> Unit
) {
    // TODO(popam, b/156911853): investigate replacing this Row with ListItem
    Row(
        modifier =
            modifier
                .clickable(
                    enabled = enabled,
                    onClick = onClick,
                    interactionSource = interactionSource,
<<<<<<< HEAD
                    indication = rippleOrFallbackImplementation(true)
=======
                    indication = ripple(true)
>>>>>>> 3d4510a6
                )
                .fillMaxWidth()
                // Preferred min and max width used during the intrinsic measurement.
                .sizeIn(
                    minWidth = DropdownMenuItemDefaultMinWidth,
                    maxWidth = DropdownMenuItemDefaultMaxWidth,
                    minHeight = DropdownMenuItemDefaultMinHeight
                )
                .padding(contentPadding),
        verticalAlignment = Alignment.CenterVertically
    ) {
        val typography = MaterialTheme.typography
        ProvideTextStyle(typography.subtitle1) {
            val contentAlpha = if (enabled) ContentAlpha.high else ContentAlpha.disabled
            CompositionLocalProvider(LocalContentAlpha provides contentAlpha) { content() }
        }
    }
}

/** Contains default values used for [DropdownMenuItem]. */
object MenuDefaults {
    /** Default padding used for [DropdownMenuItem]. */
    val DropdownMenuItemContentPadding =
        PaddingValues(horizontal = DropdownMenuItemHorizontalPadding, vertical = 0.dp)
}

// TODO: Consider to move into public [MenuDefaults]
internal expect val DefaultMenuProperties: PopupProperties

// Size defaults.
private val MenuElevation = 8.dp
internal val MenuVerticalMargin = 48.dp
private val DropdownMenuItemHorizontalPadding = 16.dp
internal val DropdownMenuVerticalPadding = 8.dp
private val DropdownMenuItemDefaultMinWidth = 112.dp
private val DropdownMenuItemDefaultMaxWidth = 280.dp
private val DropdownMenuItemDefaultMinHeight = 48.dp

// Menu open/close animation.
internal const val InTransitionDuration = 120
internal const val OutTransitionDuration = 75

internal fun calculateTransformOrigin(parentBounds: IntRect, menuBounds: IntRect): TransformOrigin {
    val pivotX =
        when {
            menuBounds.left >= parentBounds.right -> 0f
            menuBounds.right <= parentBounds.left -> 1f
            menuBounds.width == 0 -> 0f
            else -> {
                val intersectionCenter =
                    (max(parentBounds.left, menuBounds.left) +
                        min(parentBounds.right, menuBounds.right)) / 2
                (intersectionCenter - menuBounds.left).toFloat() / menuBounds.width
            }
        }
    val pivotY =
        when {
            menuBounds.top >= parentBounds.bottom -> 0f
            menuBounds.bottom <= parentBounds.top -> 1f
            menuBounds.height == 0 -> 0f
            else -> {
                val intersectionCenter =
                    (max(parentBounds.top, menuBounds.top) +
                        min(parentBounds.bottom, menuBounds.bottom)) / 2
                (intersectionCenter - menuBounds.top).toFloat() / menuBounds.height
            }
        }
    return TransformOrigin(pivotX, pivotY)
}

// Menu positioning.

/** Calculates the position of a Material [DropdownMenu]. */
@Immutable
internal data class DropdownMenuPositionProvider(
    val contentOffset: DpOffset,
    val density: Density,
    val onPositionCalculated: (IntRect, IntRect) -> Unit = { _, _ -> }
) : PopupPositionProvider {
    override fun calculatePosition(
        anchorBounds: IntRect,
        windowSize: IntSize,
        layoutDirection: LayoutDirection,
        popupContentSize: IntSize
    ): IntOffset {
        // The min margin above and below the menu, relative to the screen.
        val verticalMargin = with(density) { MenuVerticalMargin.roundToPx() }
        // The content offset specified using the dropdown offset parameter.
        val contentOffsetX =
            with(density) {
                contentOffset.x.roundToPx() *
                    (if (layoutDirection == LayoutDirection.Ltr) 1 else -1)
            }
        val contentOffsetY = with(density) { contentOffset.y.roundToPx() }

        // Compute horizontal position.
        val leftToAnchorLeft = anchorBounds.left + contentOffsetX
        val rightToAnchorRight = anchorBounds.right - popupContentSize.width + contentOffsetX
        val rightToWindowRight = windowSize.width - popupContentSize.width
        val leftToWindowLeft = 0
        val x =
            if (layoutDirection == LayoutDirection.Ltr) {
                    sequenceOf(
                        leftToAnchorLeft,
                        rightToAnchorRight,
                        // If the anchor gets outside of the window on the left, we want to position
                        // toDisplayLeft for proximity to the anchor. Otherwise, toDisplayRight.
                        if (anchorBounds.left >= 0) rightToWindowRight else leftToWindowLeft
                    )
                } else {
                    sequenceOf(
                        rightToAnchorRight,
                        leftToAnchorLeft,
                        // If the anchor gets outside of the window on the right, we want to
                        // position
                        // toDisplayRight for proximity to the anchor. Otherwise, toDisplayLeft.
                        if (anchorBounds.right <= windowSize.width) leftToWindowLeft
                        else rightToWindowRight
                    )
                }
                .firstOrNull { it >= 0 && it + popupContentSize.width <= windowSize.width }
                ?: rightToAnchorRight

        // Compute vertical position.
        val topToAnchorBottom = maxOf(anchorBounds.bottom + contentOffsetY, verticalMargin)
        val bottomToAnchorTop = anchorBounds.top - popupContentSize.height + contentOffsetY
        val centerToAnchorTop = anchorBounds.top - popupContentSize.height / 2 + contentOffsetY
        val bottomToWindowBottom = windowSize.height - popupContentSize.height - verticalMargin
        val y =
            sequenceOf(
                    topToAnchorBottom,
                    bottomToAnchorTop,
                    centerToAnchorTop,
                    bottomToWindowBottom
                )
                .firstOrNull {
                    it >= verticalMargin &&
                        it + popupContentSize.height <= windowSize.height - verticalMargin
                } ?: bottomToAnchorTop

        onPositionCalculated(
            anchorBounds,
            IntRect(x, y, x + popupContentSize.width, y + popupContentSize.height)
        )
        return IntOffset(x, y)
    }
}<|MERGE_RESOLUTION|>--- conflicted
+++ resolved
@@ -96,11 +96,6 @@
  * @sample androidx.compose.material.samples.MenuSample
  *
  * Example usage with a [ScrollState] to control the menu items scroll position:
-<<<<<<< HEAD
- *
- * @sample androidx.compose.material.samples.MenuWithScrollStateSample
-=======
->>>>>>> 3d4510a6
  *
  * @sample androidx.compose.material.samples.MenuWithScrollStateSample
  * @param expanded whether the menu is expanded or not
@@ -129,11 +124,6 @@
  * target="_blank">Material Design dropdown menu</a> item.
  *
  * Example usage:
-<<<<<<< HEAD
- *
- * @sample androidx.compose.material.samples.MenuSample
-=======
->>>>>>> 3d4510a6
  *
  * @sample androidx.compose.material.samples.MenuSample
  * @param onClick Called when the menu item was clicked
@@ -247,11 +237,7 @@
                     enabled = enabled,
                     onClick = onClick,
                     interactionSource = interactionSource,
-<<<<<<< HEAD
-                    indication = rippleOrFallbackImplementation(true)
-=======
                     indication = ripple(true)
->>>>>>> 3d4510a6
                 )
                 .fillMaxWidth()
                 // Preferred min and max width used during the intrinsic measurement.
