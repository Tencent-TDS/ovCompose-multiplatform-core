--- conflicted
+++ resolved
@@ -79,11 +79,7 @@
 import kotlin.math.roundToInt
 
 /**
-<<<<<<< HEAD
- * <a href="https://material.io/components/text-fields#filled-text-field" class="external"
-=======
  * <a href="https://m2.material.io/components/text-fields#filled-text-field" class="external"
->>>>>>> 3d4510a6
  * target="_blank">Material Design filled text field</a>.
  *
  * Filled text fields have more visual emphasis than outlined text fields, making them stand out
@@ -267,14 +263,11 @@
  * Filled text fields have more visual emphasis than outlined text fields, making them stand out
  * when surrounded by other content and components.
  *
-<<<<<<< HEAD
-=======
  * ![Filled text field
  * image](https://developer.android.com/images/reference/androidx/compose/material/filled-text-field.png)
  *
  * If you are looking for an outlined version, see [OutlinedTextField].
  *
->>>>>>> 3d4510a6
  * If apart from input text change you also want to observe the cursor location, selection range, or
  * IME composition use the TextField overload with the [TextFieldValue] parameter instead.
  *
@@ -453,11 +446,7 @@
 }
 
 /**
-<<<<<<< HEAD
- * <a href="https://material.io/components/text-fields#filled-text-field" class="external"
-=======
  * <a href="https://m2.material.io/components/text-fields#filled-text-field" class="external"
->>>>>>> 3d4510a6
  * target="_blank">Material Design filled text field</a>.
  *
  * Filled text fields have more visual emphasis than outlined text fields, making them stand out
@@ -466,16 +455,8 @@
  * ![Filled text field
  * image](https://developer.android.com/images/reference/androidx/compose/material/filled-text-field.png)
  *
-<<<<<<< HEAD
- * If you are looking for an outlined version, see [OutlinedTextField].
- *
- * See example usage:
- *
- * @sample androidx.compose.material.samples.TextFieldSample
-=======
  * If you are looking for an outlined version, see [OutlinedTextField]. For a text field
  * specifically designed for passwords or other secure content, see [SecureTextField].
->>>>>>> 3d4510a6
  *
  * This overload provides access to the input text, cursor position, selection range and IME
  * composition. If you only want to observe an input text change, use the TextField overload with
@@ -933,11 +914,7 @@
                 .fastFirstOrNull { it.layoutId == LeadingId }
                 ?.let {
                     remainingWidth =
-<<<<<<< HEAD
-                        remainingWidth.substractConstraintSafely(
-=======
                         remainingWidth.subtractConstraintSafely(
->>>>>>> 3d4510a6
                             it.maxIntrinsicWidth(Constraints.Infinity)
                         )
                     intrinsicMeasurer(it, width)
@@ -947,11 +924,7 @@
                 .fastFirstOrNull { it.layoutId == TrailingId }
                 ?.let {
                     remainingWidth =
-<<<<<<< HEAD
-                        remainingWidth.substractConstraintSafely(
-=======
                         remainingWidth.subtractConstraintSafely(
->>>>>>> 3d4510a6
                             it.maxIntrinsicWidth(Constraints.Infinity)
                         )
                     intrinsicMeasurer(it, width)
@@ -1025,15 +998,8 @@
         } else {
             topPaddingValue + inputFieldHeight + bottomPaddingValue
         }
-<<<<<<< HEAD
-    return maxOf(
-        middleSectionHeight.roundToInt(),
-        max(leadingHeight, trailingHeight),
-        constraints.minHeight
-=======
     return constraints.constrainHeight(
         maxOf(middleSectionHeight.roundToInt(), leadingHeight, trailingHeight)
->>>>>>> 3d4510a6
     )
 }
 
