/*
 * Copyright 2020 The Android Open Source Project
 *
 * Licensed under the Apache License, Version 2.0 (the "License");
 * you may not use this file except in compliance with the License.
 * You may obtain a copy of the License at
 *
 *      http://www.apache.org/licenses/LICENSE-2.0
 *
 * Unless required by applicable law or agreed to in writing, software
 * distributed under the License is distributed on an "AS IS" BASIS,
 * WITHOUT WARRANTIES OR CONDITIONS OF ANY KIND, either express or implied.
 * See the License for the specific language governing permissions and
 * limitations under the License.
 */

package androidx.compose.material

import androidx.compose.runtime.LaunchedEffect
import androidx.compose.runtime.mutableStateOf
import androidx.compose.runtime.rememberCoroutineScope
import androidx.compose.ui.platform.AccessibilityManager
import androidx.compose.ui.semantics.LiveRegionMode
import androidx.compose.ui.semantics.SemanticsActions
import androidx.compose.ui.semantics.SemanticsProperties
import androidx.compose.ui.test.SemanticsMatcher
import androidx.compose.ui.test.assert
import androidx.compose.ui.test.junit4.createComposeRule
import androidx.compose.ui.test.onNodeWithText
import androidx.compose.ui.test.onParent
import androidx.compose.ui.test.performClick
import androidx.compose.ui.test.performSemanticsAction
import androidx.test.ext.junit.runners.AndroidJUnit4
import androidx.test.filters.LargeTest
import androidx.test.filters.MediumTest
import com.google.common.truth.Truth
import kotlinx.coroutines.CoroutineScope
import kotlinx.coroutines.SupervisorJob
import kotlinx.coroutines.delay
import kotlinx.coroutines.launch
import org.junit.Assert.assertEquals
import org.junit.Rule
import org.junit.Test
import org.junit.runner.RunWith
import org.mockito.AdditionalMatchers.not
import org.mockito.kotlin.any
import org.mockito.kotlin.doReturn
import org.mockito.kotlin.eq
import org.mockito.kotlin.mock

@MediumTest
@RunWith(AndroidJUnit4::class)
@LargeTest
class SnackbarHostTest {

    @get:Rule val rule = createComposeRule()

    @Test
    fun snackbarHost_observePushedData() {
        var resultedInvocation = ""
        val hostState = SnackbarHostState()
        lateinit var scope: CoroutineScope
        rule.setContent {
            scope = rememberCoroutineScope()
            SnackbarHost(hostState) { data ->
                LaunchedEffect(data) {
                    resultedInvocation += data.message
                    data.dismiss()
                }
            }
        }
        val job =
            scope.launch {
                hostState.showSnackbar("1")
                Truth.assertThat(resultedInvocation).isEqualTo("1")
                hostState.showSnackbar("2")
                Truth.assertThat(resultedInvocation).isEqualTo("12")
                hostState.showSnackbar("3")
                Truth.assertThat(resultedInvocation).isEqualTo("123")
            }

        rule.waitUntil { job.isCompleted }
    }

    @Test
    fun snackbarHost_fifoQueueContract() {
        var resultedInvocation = ""
        val hostState = SnackbarHostState()
        lateinit var scope: CoroutineScope
        rule.setContent {
            scope = rememberCoroutineScope()
            SnackbarHost(hostState) { data ->
                LaunchedEffect(data) {
                    resultedInvocation += data.message
                    launch {
                        delay(30L)
                        data.dismiss()
                    }
                }
            }
        }
        val parent = SupervisorJob()
        repeat(10) {
            scope.launch(parent) {
                delay(it * 10L)
                hostState.showSnackbar(it.toString())
            }
        }

        rule.waitUntil(timeoutMillis = 5_000) { parent.children.all { it.isCompleted } }
        Truth.assertThat(resultedInvocation).isEqualTo("0123456789")
    }

    @Test
    @LargeTest
    fun snackbarHost_returnedResult() {
        val hostState = SnackbarHostState()
        lateinit var scope: CoroutineScope
        rule.setContent {
            scope = rememberCoroutineScope()
            SnackbarHost(hostState) { data -> Snackbar(data) }
        }
        val job1 =
            scope.launch {
                val result = hostState.showSnackbar("1", actionLabel = "press")
                Truth.assertThat(result).isEqualTo(SnackbarResult.ActionPerformed)
            }
        rule.onNodeWithText("press").performClick()

        rule.waitUntil { job1.isCompleted }

        val job2 =
            scope.launch {
                val result = hostState.showSnackbar(message = "1", actionLabel = "do not press")
                Truth.assertThat(result).isEqualTo(SnackbarResult.Dismissed)
            }

        rule.mainClock.advanceTimeBy(5_000)
        rule.waitUntil { job2.isCompleted }
    }

    @Test
    fun snackbarHost_scopeLifecycleRespect() {
        val switchState = mutableStateOf(true)
        val hostState = SnackbarHostState()
        lateinit var scope: CoroutineScope
        rule.setContent {
            if (switchState.value) {
                scope = rememberCoroutineScope()
            }
            SnackbarHost(hostState) { data -> Snackbar(data) }
        }
        val job1 =
            scope.launch {
                hostState.showSnackbar("1")
                Truth.assertWithMessage("Result shouldn't happen due to cancellation").fail()
            }
        val job2 =
            scope.launch {
                delay(10)
                switchState.value = false
            }

        rule.waitUntil { job1.isCompleted && job2.isCompleted }
    }

    @Test
    fun snackbarHost_semantics() {
        val hostState = SnackbarHostState()
        lateinit var paneTitle: String
        lateinit var scope: CoroutineScope
        rule.setContent {
            scope = rememberCoroutineScope()
            SnackbarHost(hostState) { data -> Snackbar(data) }
<<<<<<< HEAD
=======
            paneTitle = getString(Strings.SnackbarPaneTitle)
>>>>>>> 3d4510a6
        }
        val job1 =
            scope.launch {
                val result = hostState.showSnackbar("1", actionLabel = "press")
                Truth.assertThat(result).isEqualTo(SnackbarResult.Dismissed)
            }
        rule
            .onNodeWithText("1")
            .onParent()
            .onParent()
            .assert(
                SemanticsMatcher.expectValue(SemanticsProperties.LiveRegion, LiveRegionMode.Polite)
            )
            .assert(SemanticsMatcher.expectValue(SemanticsProperties.PaneTitle, paneTitle))
            .assert(SemanticsMatcher.keyIsDefined(SemanticsActions.Dismiss))
            .performSemanticsAction(SemanticsActions.Dismiss)

        rule.waitUntil { job1.isCompleted }
    }

    @Test
    fun snackbarDuration_toMillis_nonNullAccessibilityManager() {
        val mockDurationControl = 10000L
        val mockDurationNonControl = 5000L
        val accessibilityManager: AccessibilityManager = mock {
            on {
                calculateRecommendedTimeoutMillis(eq(Long.MAX_VALUE), any(), any(), any())
            } doReturn Long.MAX_VALUE
            on {
                calculateRecommendedTimeoutMillis(not(eq(Long.MAX_VALUE)), any(), any(), eq(true))
            } doReturn mockDurationControl
            on {
                calculateRecommendedTimeoutMillis(not(eq(Long.MAX_VALUE)), any(), any(), eq(false))
            } doReturn mockDurationNonControl
        }
        assertEquals(
            Long.MAX_VALUE,
            SnackbarDuration.Indefinite.toMillis(true, accessibilityManager)
        )
        assertEquals(
            Long.MAX_VALUE,
            SnackbarDuration.Indefinite.toMillis(false, accessibilityManager)
        )
        assertEquals(
            mockDurationControl,
            SnackbarDuration.Long.toMillis(true, accessibilityManager)
        )
        assertEquals(
            mockDurationNonControl,
            SnackbarDuration.Long.toMillis(false, accessibilityManager)
        )
        assertEquals(
            mockDurationControl,
            SnackbarDuration.Short.toMillis(true, accessibilityManager)
        )
        assertEquals(
            mockDurationNonControl,
            SnackbarDuration.Short.toMillis(false, accessibilityManager)
        )
    }

    @Test
    fun snackbarDuration_toMillis_nullAccessibilityManager() {
        assertEquals(Long.MAX_VALUE, SnackbarDuration.Indefinite.toMillis(true, null))
        assertEquals(Long.MAX_VALUE, SnackbarDuration.Indefinite.toMillis(false, null))
        assertEquals(10000L, SnackbarDuration.Long.toMillis(true, null))
        assertEquals(10000L, SnackbarDuration.Long.toMillis(false, null))
        assertEquals(4000L, SnackbarDuration.Short.toMillis(true, null))
        assertEquals(4000L, SnackbarDuration.Short.toMillis(false, null))
    }
}<|MERGE_RESOLUTION|>--- conflicted
+++ resolved
@@ -172,10 +172,7 @@
         rule.setContent {
             scope = rememberCoroutineScope()
             SnackbarHost(hostState) { data -> Snackbar(data) }
-<<<<<<< HEAD
-=======
             paneTitle = getString(Strings.SnackbarPaneTitle)
->>>>>>> 3d4510a6
         }
         val job1 =
             scope.launch {
