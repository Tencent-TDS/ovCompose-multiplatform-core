--- conflicted
+++ resolved
@@ -67,21 +67,11 @@
 class TextFieldScreenshotTest {
     private val TextFieldTag = "TextField"
     private val longText =
-<<<<<<< HEAD
-        TextFieldValue(
-            "Lorem ipsum dolor sit amet, consectetur adipiscing elit, sed do " +
-                "eiusmod tempor incididunt ut labore et dolore magna aliqua. Ut enim ad minim veniam," +
-                " quis nostrud exercitation ullamco laboris nisi ut aliquip ex ea commodo consequat. " +
-                "Duis aute irure dolor in reprehenderit in voluptate velit esse cillum dolore eu " +
-                "fugiat nulla pariatur."
-        )
-=======
         "Lorem ipsum dolor sit amet, consectetur adipiscing elit, sed do " +
             "eiusmod tempor incididunt ut labore et dolore magna aliqua. Ut enim ad minim veniam," +
             " quis nostrud exercitation ullamco laboris nisi ut aliquip ex ea commodo consequat. " +
             "Duis aute irure dolor in reprehenderit in voluptate velit esse cillum dolore eu " +
             "fugiat nulla pariatur."
->>>>>>> 3d4510a6
 
     @get:Rule val rule = createComposeRule()
 
@@ -225,12 +215,7 @@
         rule.setMaterialContent {
             val text = "Text"
             TextField(
-<<<<<<< HEAD
-                value = TextFieldValue(text = text, selection = TextRange(text.length)),
-                onValueChange = {},
-=======
-                state = rememberTextFieldState(text, TextRange(text.length)),
->>>>>>> 3d4510a6
+                state = rememberTextFieldState(text, TextRange(text.length)),
                 modifier =
                     Modifier.requiredHeight(300.dp).requiredWidth(280.dp).testTag(TextFieldTag)
             )
@@ -398,14 +383,8 @@
     fun textField_disabled_notScrolled() {
         rule.setMaterialContent {
             TextField(
-<<<<<<< HEAD
-                value = longText,
-                onValueChange = {},
-                singleLine = true,
-=======
                 state = rememberTextFieldState(longText),
                 lineLimits = TextFieldLineLimits.SingleLine,
->>>>>>> 3d4510a6
                 modifier = Modifier.testTag(TextFieldTag).requiredWidth(300.dp),
                 enabled = false
             )
@@ -456,12 +435,7 @@
     fun textField_readOnly_scrolled() {
         rule.setMaterialContent {
             TextField(
-<<<<<<< HEAD
-                value = longText,
-                onValueChange = {},
-=======
                 state = rememberTextFieldState(longText),
->>>>>>> 3d4510a6
                 modifier = Modifier.testTag(TextFieldTag).requiredWidth(300.dp),
                 lineLimits = TextFieldLineLimits.SingleLine,
                 enabled = true,
@@ -488,11 +462,7 @@
                 modifier = Modifier.width(300.dp).testTag(TextFieldTag),
                 textStyle =
                     TextStyle(textAlign = TextAlign.Center, platformStyle = platformTextStyle),
-<<<<<<< HEAD
-                singleLine = true
-=======
                 lineLimits = TextFieldLineLimits.SingleLine
->>>>>>> 3d4510a6
             )
         }
 
