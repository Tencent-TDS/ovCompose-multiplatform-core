--- conflicted
+++ resolved
@@ -195,11 +195,7 @@
  * Immutable as we want to ensure that we always skip recomposition unless the CompositionLocal
  * value inside the function changes.
  */
-<<<<<<< HEAD
-@Immutable private class CompositionTracker(var compositions: Int = 0)
-=======
 @Immutable internal class CompositionTracker(var compositions: Int = 0)
->>>>>>> 3d4510a6
 
 private val LocalTestTheme =
     staticCompositionLocalOf<TestTheme> { error("CompositionLocal LocalTestThemem not present") }