--- conflicted
+++ resolved
@@ -115,14 +115,10 @@
     fun expandedBehaviour_dismissesOnBackPress() {
         rule.setMaterialContent {
             var expanded by remember { mutableStateOf(true) }
-<<<<<<< HEAD
-            ExposedDropdownMenuForTest(expanded = expanded, onExpandChange = { expanded = it })
-=======
-            ExposedDropdownMenuForTest(
-                expanded = expanded,
-                onExpandChange = { expanded = it },
-            )
->>>>>>> 3d4510a6
+            ExposedDropdownMenuForTest(
+                expanded = expanded,
+                onExpandChange = { expanded = it },
+            )
         }
 
         rule.onNodeWithTag(TFTag).assertIsDisplayed()
@@ -278,12 +274,7 @@
                                         Modifier
                                     }
                                 ),
-<<<<<<< HEAD
-                            value = selectedOptionText,
-                            onValueChange = { selectedOptionText = it },
-=======
                             state = textFieldState,
->>>>>>> 3d4510a6
                             label = { Text("Label") },
                             trailingIcon = { ExposedDropdownMenuDefaults.TrailingIcon(expanded) },
                             colors = ExposedDropdownMenuDefaults.textFieldColors()
@@ -387,14 +378,7 @@
                                             expanded = true,
                                             onExpandedChange = {}
                                         ) {
-<<<<<<< HEAD
-                                            TextField(
-                                                value = "Text",
-                                                onValueChange = {},
-                                            )
-=======
                                             TextField(state = rememberTextFieldState("Text"))
->>>>>>> 3d4510a6
                                             ExposedDropdownMenu(
                                                 expanded = true,
                                                 onDismissRequest = {},
@@ -432,12 +416,7 @@
                 ) {
                     val scrollState = rememberScrollState()
                     TextField(
-<<<<<<< HEAD
-                        value = "",
-                        onValueChange = {},
-=======
                         state = rememberTextFieldState(),
->>>>>>> 3d4510a6
                         label = { Text("Label") },
                     )
                     ExposedDropdownMenu(
