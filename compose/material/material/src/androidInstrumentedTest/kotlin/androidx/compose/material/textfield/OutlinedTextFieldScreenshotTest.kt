/*
 * Copyright 2020 The Android Open Source Project
 *
 * Licensed under the Apache License, Version 2.0 (the "License");
 * you may not use this file except in compliance with the License.
 * You may obtain a copy of the License at
 *
 *      http://www.apache.org/licenses/LICENSE-2.0
 *
 * Unless required by applicable law or agreed to in writing, software
 * distributed under the License is distributed on an "AS IS" BASIS,
 * WITHOUT WARRANTIES OR CONDITIONS OF ANY KIND, either express or implied.
 * See the License for the specific language governing permissions and
 * limitations under the License.
 */

package androidx.compose.material.textfield

import android.os.Build
import androidx.compose.foundation.layout.fillMaxWidth
import androidx.compose.foundation.layout.requiredHeight
import androidx.compose.foundation.layout.requiredWidth
import androidx.compose.foundation.layout.width
import androidx.compose.foundation.shape.CutCornerShape
import androidx.compose.foundation.text.input.TextFieldLineLimits
import androidx.compose.foundation.text.input.rememberTextFieldState
import androidx.compose.material.AnimationDuration
import androidx.compose.material.GOLDEN_MATERIAL
import androidx.compose.material.Icon
import androidx.compose.material.LocalContentColor
import androidx.compose.material.LocalTextStyle
import androidx.compose.material.OutlinedTextField
import androidx.compose.material.Text
import androidx.compose.material.icons.Icons
import androidx.compose.material.icons.filled.Call
import androidx.compose.material.icons.filled.Clear
import androidx.compose.material.setMaterialContent
import androidx.compose.runtime.CompositionLocalProvider
import androidx.compose.runtime.MutableState
import androidx.compose.runtime.mutableStateOf
import androidx.compose.runtime.remember
import androidx.compose.testutils.assertAgainstGolden
import androidx.compose.ui.ExperimentalComposeUiApi
import androidx.compose.ui.Modifier
import androidx.compose.ui.graphics.Color
import androidx.compose.ui.platform.InterceptPlatformTextInput
import androidx.compose.ui.platform.LocalLayoutDirection
import androidx.compose.ui.platform.PlatformTextInputInterceptor
import androidx.compose.ui.platform.testTag
import androidx.compose.ui.test.SemanticsNodeInteraction
import androidx.compose.ui.test.captureToImage
import androidx.compose.ui.test.junit4.createComposeRule
import androidx.compose.ui.test.onNodeWithTag
import androidx.compose.ui.test.performTouchInput
import androidx.compose.ui.test.swipeLeft
import androidx.compose.ui.text.TextRange
import androidx.compose.ui.text.style.TextAlign
import androidx.compose.ui.unit.LayoutDirection
import androidx.compose.ui.unit.dp
import androidx.test.ext.junit.runners.AndroidJUnit4
import androidx.test.filters.LargeTest
import androidx.test.filters.SdkSuppress
import androidx.test.screenshot.AndroidXScreenshotTestRule
import kotlinx.coroutines.awaitCancellation
import org.junit.Rule
import org.junit.Test
import org.junit.runner.RunWith

@LargeTest
@RunWith(AndroidJUnit4::class)
@SdkSuppress(minSdkVersion = Build.VERSION_CODES.O)
class OutlinedTextFieldScreenshotTest {
    private val TextFieldTag = "OutlinedTextField"

    private val longText =
<<<<<<< HEAD
        TextFieldValue(
            "Lorem ipsum dolor sit amet, consectetur adipiscing elit, sed do " +
                "eiusmod tempor incididunt ut labore et dolore magna aliqua. Ut enim ad minim veniam," +
                " quis nostrud exercitation ullamco laboris nisi ut aliquip ex ea commodo consequat. " +
                "Duis aute irure dolor in reprehenderit in voluptate velit esse cillum dolore eu " +
                "fugiat nulla pariatur."
        )
=======
        "Lorem ipsum dolor sit amet, consectetur adipiscing elit, sed do " +
            "eiusmod tempor incididunt ut labore et dolore magna aliqua. Ut enim ad minim veniam," +
            " quis nostrud exercitation ullamco laboris nisi ut aliquip ex ea commodo consequat. " +
            "Duis aute irure dolor in reprehenderit in voluptate velit esse cillum dolore eu " +
            "fugiat nulla pariatur."
>>>>>>> 3d4510a6

    @get:Rule val rule = createComposeRule()

    @get:Rule val screenshotRule = AndroidXScreenshotTestRule(GOLDEN_MATERIAL)

    @Test
    fun outlinedTextField_withInput() {
        rule.setMaterialContent {
            val text = "Text"
            OutlinedTextField(
                state = rememberTextFieldState(text, TextRange(text.length)),
                label = { Text("Label") },
                modifier = Modifier.testTag(TextFieldTag).requiredWidth(280.dp)
            )
        }

        assertAgainstGolden("outlined_textField_withInput")
    }

    @Test
    fun outlinedTextField_notFocused() {
        rule.setMaterialContent {
            OutlinedTextField(
                state = rememberTextFieldState(),
                label = { Text("Label") },
                modifier = Modifier.testTag(TextFieldTag).requiredWidth(280.dp)
            )
        }

        assertAgainstGolden("outlined_textField_not_focused")
    }

    @Test
    fun outlinedTextField_focused() {
        rule.setMaterialContent {
            OutlinedTextField(
                state = rememberTextFieldState(),
                label = { Text("Label") },
                modifier = Modifier.testTag(TextFieldTag).requiredWidth(280.dp)
            )
        }

        rule.onNodeWithTag(TextFieldTag).focus()

        assertAgainstGolden("outlined_textField_focused")
    }

    @Test
    fun outlinedTextField_focused_rtl() {
        rule.setMaterialContent {
            CompositionLocalProvider(LocalLayoutDirection provides LayoutDirection.Rtl) {
                OutlinedTextField(
                    state = rememberTextFieldState(),
                    label = { Text("Label") },
                    modifier = Modifier.testTag(TextFieldTag).requiredWidth(280.dp)
                )
            }
        }

        rule.onNodeWithTag(TextFieldTag).focus()

        assertAgainstGolden("outlined_textField_focused_rtl")
    }

    @OptIn(ExperimentalComposeUiApi::class)
    @Test
    fun outlinedTextField_error_focused() {
        // No-op interceptor to prevent interference from actual IME
        val inputInterceptor = PlatformTextInputInterceptor { _, _ -> awaitCancellation() }

        // stop animation of blinking cursor
        rule.mainClock.autoAdvance = false
        rule.setMaterialContent {
            val text = "Input"
            InterceptPlatformTextInput(inputInterceptor) {
                OutlinedTextField(
                    state = rememberTextFieldState(text, TextRange(text.length)),
                    label = { Text("Label") },
                    isError = true,
                    modifier = Modifier.testTag(TextFieldTag).requiredWidth(280.dp)
                )
            }
        }

        rule.onNodeWithTag(TextFieldTag).focus()
        rule.mainClock.advanceTimeBy(AnimationDuration.toLong())

        assertAgainstGolden("outlined_textField_focused_errorState")
    }

    @Test
    fun outlinedTextField_error_notFocused() {
        rule.setMaterialContent {
            OutlinedTextField(
                state = rememberTextFieldState(),
                label = { Text("Label") },
                isError = true,
                modifier = Modifier.testTag(TextFieldTag).requiredWidth(280.dp)
            )
        }

        assertAgainstGolden("outlined_textField_notFocused_errorState")
    }

    @Test
    fun outlinedTextField_textColor_fallbackToContentColor() {
        rule.setMaterialContent {
            CompositionLocalProvider(LocalContentColor provides Color.Magenta) {
                val text = "Hello, world!"
                OutlinedTextField(
                    state = rememberTextFieldState(text, TextRange(text.length)),
                    modifier = Modifier.testTag(TextFieldTag).requiredWidth(280.dp)
                )
            }
        }

        assertAgainstGolden("outlined_textField_textColor_defaultContentColor")
    }

    @Test
    fun outlinedTextField_multiLine_withLabel_textAlignedToTop() {
        rule.setMaterialContent {
            val text = "Text"
            OutlinedTextField(
                state = rememberTextFieldState(text, TextRange(text.length)),
                label = { Text("Label") },
                modifier =
                    Modifier.requiredHeight(300.dp).requiredWidth(280.dp).testTag(TextFieldTag)
            )
        }

        assertAgainstGolden("outlined_textField_multiLine_withLabel_textAlignedToTop")
    }

    @Test
    fun outlinedTextField_multiLine_withoutLabel_textAlignedToTop() {
        rule.setMaterialContent {
            val text = "Text"
            OutlinedTextField(
<<<<<<< HEAD
                value = TextFieldValue(text = text, selection = TextRange(text.length)),
                onValueChange = {},
=======
                state = rememberTextFieldState(text, TextRange(text.length)),
>>>>>>> 3d4510a6
                modifier =
                    Modifier.requiredHeight(300.dp).requiredWidth(280.dp).testTag(TextFieldTag)
            )
        }

        assertAgainstGolden("outlined_textField_multiLine_withoutLabel_textAlignedToTop")
    }

    @Test
    fun outlinedTextField_multiLine_withLabel_placeholderAlignedToTop() {
        rule.setMaterialContent {
            OutlinedTextField(
                state = rememberTextFieldState(),
                label = { Text("Label") },
                placeholder = { Text("placeholder") },
                modifier =
                    Modifier.requiredHeight(300.dp).requiredWidth(280.dp).testTag(TextFieldTag)
            )
        }

        rule.onNodeWithTag(TextFieldTag).focus()

        assertAgainstGolden("outlined_textField_multiLine_withLabel_placeholderAlignedToTop")
    }

    @Test
    fun outlinedTextField_multiLine_withoutLabel_placeholderAlignedToTop() {
        rule.setMaterialContent {
            OutlinedTextField(
                state = rememberTextFieldState(),
                placeholder = { Text("placeholder") },
                modifier =
                    Modifier.requiredHeight(300.dp).requiredWidth(280.dp).testTag(TextFieldTag)
            )
        }

        rule.onNodeWithTag(TextFieldTag).focus()

        assertAgainstGolden("outlined_textField_multiLine_withoutLabel_placeholderAlignedToTop")
    }

    @Test
    fun outlinedTextField_multiLine_labelAlignedToTop() {
        rule.setMaterialContent {
            OutlinedTextField(
                state = rememberTextFieldState(),
                label = { Text("Label") },
                modifier =
                    Modifier.requiredHeight(300.dp).requiredWidth(280.dp).testTag(TextFieldTag)
            )
        }

        assertAgainstGolden("outlined_textField_multiLine_labelAlignedToTop")
    }

    @Test
    fun outlinedTextField_singleLine_withLabel_textAlignedToTop() {
        rule.setMaterialContent {
            val text = "Text"
            OutlinedTextField(
                state = rememberTextFieldState(text, TextRange(text.length)),
                lineLimits = TextFieldLineLimits.SingleLine,
                label = { Text("Label") },
                modifier = Modifier.testTag(TextFieldTag).requiredWidth(280.dp)
            )
        }

        assertAgainstGolden("outlined_textField_singleLine_withLabel_textAlignedToTop")
    }

    @Test
    fun outlinedTextField_singleLine_withoutLabel_textCenteredVertically() {
        rule.setMaterialContent {
            val text = "Text"
            OutlinedTextField(
                state = rememberTextFieldState(text, TextRange(text.length)),
                lineLimits = TextFieldLineLimits.SingleLine,
                modifier = Modifier.testTag(TextFieldTag).requiredWidth(280.dp)
            )
        }

        assertAgainstGolden("outlined_textField_singleLine_withoutLabel_textCenteredVertically")
    }

    @Test
    fun outlinedTextField_singleLine_withLabel_placeholderAlignedToTop() {
        rule.setMaterialContent {
            OutlinedTextField(
                state = rememberTextFieldState(),
                placeholder = { Text("placeholder") },
                label = { Text("Label") },
                lineLimits = TextFieldLineLimits.SingleLine,
                modifier = Modifier.testTag(TextFieldTag).requiredWidth(280.dp)
            )
        }

        rule.onNodeWithTag(TextFieldTag).focus()

        assertAgainstGolden("outlined_textField_singleLine_withLabel_placeholderAlignedToTop")
    }

    @Test
    fun outlinedTextField_singleLine_withoutLabel_placeholderCenteredVertically() {
        rule.setMaterialContent {
            OutlinedTextField(
                state = rememberTextFieldState(),
                placeholder = { Text("placeholder") },
                lineLimits = TextFieldLineLimits.SingleLine,
                modifier = Modifier.testTag(TextFieldTag).requiredWidth(280.dp)
            )
        }

        rule.onNodeWithTag(TextFieldTag).focus()

        assertAgainstGolden(
            "outlined_textField_singleLine_withoutLabel_placeholderCenteredVertically"
        )
    }

    @Test
    fun outlinedTextField_singleLine_labelCenteredVertically() {
        rule.setMaterialContent {
            OutlinedTextField(
                state = rememberTextFieldState(),
                label = { Text("Label") },
                lineLimits = TextFieldLineLimits.SingleLine,
                modifier = Modifier.testTag(TextFieldTag).requiredWidth(280.dp)
            )
        }

        assertAgainstGolden("outlined_textField_singleLine_labelCenteredVetically")
    }

    @Test
    fun outlinedTextField_disabled() {
        rule.setMaterialContent {
            OutlinedTextField(
                state = rememberTextFieldState("Text"),
                lineLimits = TextFieldLineLimits.SingleLine,
                enabled = false,
                modifier = Modifier.testTag(TextFieldTag).requiredWidth(280.dp)
            )
        }

        assertAgainstGolden("outlinedTextField_disabled")
    }

    @Test
    fun outlinedTextField_disabled_notFocusable() {
        rule.setMaterialContent {
            OutlinedTextField(
                state = rememberTextFieldState("Text"),
                lineLimits = TextFieldLineLimits.SingleLine,
                enabled = false,
                modifier = Modifier.testTag(TextFieldTag).requiredWidth(280.dp)
            )
        }

        rule.onNodeWithTag(TextFieldTag).focus()

        assertAgainstGolden("outlinedTextField_disabled_notFocusable")
    }

    @Test
    fun outlinedTextField_disabled_notScrolled() {
        rule.setMaterialContent {
            OutlinedTextField(
<<<<<<< HEAD
                value = longText,
                onValueChange = {},
                singleLine = true,
=======
                state = rememberTextFieldState(longText),
                lineLimits = TextFieldLineLimits.SingleLine,
>>>>>>> 3d4510a6
                modifier = Modifier.testTag(TextFieldTag).requiredWidth(300.dp),
                enabled = false
            )
        }

        rule.mainClock.autoAdvance = false

        rule.onNodeWithTag(TextFieldTag).performTouchInput { swipeLeft() }

        // wait for swipe to finish
        rule.waitForIdle()
        rule.mainClock.advanceTimeBy(250)

        assertAgainstGolden("outlinedTextField_disabled_notScrolled")
    }

    @Test
    fun outlinedTextField_readOnly() {
        rule.setMaterialContent {
            OutlinedTextField(
                state = rememberTextFieldState("Text"),
                modifier = Modifier.testTag(TextFieldTag).requiredWidth(280.dp),
                enabled = true,
                readOnly = true
            )
        }

        assertAgainstGolden("outlinedTextField_readOnly")
    }

    @Test
    fun outlinedTextField_readOnly_focused() {
        rule.setMaterialContent {
            OutlinedTextField(
                state = rememberTextFieldState("Text"),
                modifier = Modifier.testTag(TextFieldTag).requiredWidth(280.dp),
                enabled = true,
                readOnly = true
            )
        }

        rule.onNodeWithTag(TextFieldTag).focus()

        assertAgainstGolden("outlinedTextField_readOnly_focused")
    }

    @Test
    fun outlinedTextField_readOnly_scrolled() {
        rule.setMaterialContent {
            OutlinedTextField(
<<<<<<< HEAD
                value = longText,
                onValueChange = {},
=======
                state = rememberTextFieldState(longText),
>>>>>>> 3d4510a6
                modifier = Modifier.testTag(TextFieldTag).requiredWidth(300.dp),
                lineLimits = TextFieldLineLimits.SingleLine,
                enabled = true,
                readOnly = true
            )
        }

        rule.mainClock.autoAdvance = false

        rule.onNodeWithTag(TextFieldTag).performTouchInput { swipeLeft() }

        // wait for swipe to finish
        rule.waitForIdle()
        rule.mainClock.advanceTimeBy(250)

        assertAgainstGolden("outlinedTextField_readOnly_scrolled")
    }

    @Test
    fun outlinedTextField_textCenterAligned() {
        rule.setMaterialContent {
            val text = "Hello world"
            OutlinedTextField(
                state = rememberTextFieldState(text, TextRange(text.length)),
                modifier = Modifier.width(300.dp).testTag(TextFieldTag),
                textStyle = LocalTextStyle.current.copy(textAlign = TextAlign.Center),
                lineLimits = TextFieldLineLimits.SingleLine
            )
        }

        assertAgainstGolden("outlinedTextField_textCenterAligned")
    }

    @Test
    fun outlinedTextField_textAlignedToEnd() {
        rule.setMaterialContent {
            val text = "Hello world"
            OutlinedTextField(
                state = rememberTextFieldState(text, TextRange(text.length)),
                modifier = Modifier.fillMaxWidth().testTag(TextFieldTag),
                textStyle = LocalTextStyle.current.copy(textAlign = TextAlign.End),
                lineLimits = TextFieldLineLimits.SingleLine
            )
        }

        assertAgainstGolden("outlinedTextField_textAlignedToEnd")
    }

    private fun SemanticsNodeInteraction.focus() {
        // split click into (down) and (move, up) to enforce a composition in between
        this.performTouchInput { down(center) }
            .performTouchInput {
                move()
                up()
            }
    }

    @Test
    fun outlinedTextField_customShape() {
        rule.setMaterialContent {
            OutlinedTextField(
                state = rememberTextFieldState(),
                label = { Text("Label") },
                modifier = Modifier.width(300.dp).testTag(TextFieldTag),
                lineLimits = TextFieldLineLimits.SingleLine,
                shape = CutCornerShape(10.dp)
            )
        }

        assertAgainstGolden("outlinedTextField_customShape")
    }

    @Test
    fun outlinedTextField_labelBecomesNull() {
        lateinit var makeLabelNull: MutableState<Boolean>
        rule.setMaterialContent {
            makeLabelNull = remember { mutableStateOf(false) }
            OutlinedTextField(
                state = rememberTextFieldState("Text"),
                modifier = Modifier.width(300.dp).testTag(TextFieldTag),
                label =
                    if (makeLabelNull.value) {
                        null
                    } else {
                        { Text("Label") }
                    },
            )
        }

        rule.onNodeWithTag(TextFieldTag).focus()
        rule.runOnIdle { makeLabelNull.value = true }

        assertAgainstGolden("outlinedTextField_labelBecomesNull")
    }

    @Test
    fun outlinedTextField_leadingTrailingIcons() {
        rule.setMaterialContent {
            OutlinedTextField(
                state = rememberTextFieldState(),
                label = { Text("Label") },
                modifier = Modifier.width(300.dp).testTag(TextFieldTag),
                leadingIcon = { Icon(Icons.Default.Call, null) },
                trailingIcon = { Icon(Icons.Default.Clear, null) }
            )
        }

        assertAgainstGolden("outlinedTextField_leadingTrailingIcons")
    }

    @Test
    fun outlinedTextField_leadingTrailingIcons_error() {
        rule.setMaterialContent {
            OutlinedTextField(
                state = rememberTextFieldState(),
                label = { Text("Label") },
                modifier = Modifier.width(300.dp).testTag(TextFieldTag),
                leadingIcon = { Icon(Icons.Default.Call, null) },
                trailingIcon = { Icon(Icons.Default.Clear, null) },
                isError = true
            )
        }

        assertAgainstGolden("outlinedTextField_leadingTrailingIcons_error")
    }

    private fun assertAgainstGolden(goldenIdentifier: String) {
        rule
            .onNodeWithTag(TextFieldTag)
            .captureToImage()
            .assertAgainstGolden(screenshotRule, goldenIdentifier)
    }
}<|MERGE_RESOLUTION|>--- conflicted
+++ resolved
@@ -73,21 +73,11 @@
     private val TextFieldTag = "OutlinedTextField"
 
     private val longText =
-<<<<<<< HEAD
-        TextFieldValue(
-            "Lorem ipsum dolor sit amet, consectetur adipiscing elit, sed do " +
-                "eiusmod tempor incididunt ut labore et dolore magna aliqua. Ut enim ad minim veniam," +
-                " quis nostrud exercitation ullamco laboris nisi ut aliquip ex ea commodo consequat. " +
-                "Duis aute irure dolor in reprehenderit in voluptate velit esse cillum dolore eu " +
-                "fugiat nulla pariatur."
-        )
-=======
         "Lorem ipsum dolor sit amet, consectetur adipiscing elit, sed do " +
             "eiusmod tempor incididunt ut labore et dolore magna aliqua. Ut enim ad minim veniam," +
             " quis nostrud exercitation ullamco laboris nisi ut aliquip ex ea commodo consequat. " +
             "Duis aute irure dolor in reprehenderit in voluptate velit esse cillum dolore eu " +
             "fugiat nulla pariatur."
->>>>>>> 3d4510a6
 
     @get:Rule val rule = createComposeRule()
 
@@ -227,12 +217,7 @@
         rule.setMaterialContent {
             val text = "Text"
             OutlinedTextField(
-<<<<<<< HEAD
-                value = TextFieldValue(text = text, selection = TextRange(text.length)),
-                onValueChange = {},
-=======
-                state = rememberTextFieldState(text, TextRange(text.length)),
->>>>>>> 3d4510a6
+                state = rememberTextFieldState(text, TextRange(text.length)),
                 modifier =
                     Modifier.requiredHeight(300.dp).requiredWidth(280.dp).testTag(TextFieldTag)
             )
@@ -400,14 +385,8 @@
     fun outlinedTextField_disabled_notScrolled() {
         rule.setMaterialContent {
             OutlinedTextField(
-<<<<<<< HEAD
-                value = longText,
-                onValueChange = {},
-                singleLine = true,
-=======
                 state = rememberTextFieldState(longText),
                 lineLimits = TextFieldLineLimits.SingleLine,
->>>>>>> 3d4510a6
                 modifier = Modifier.testTag(TextFieldTag).requiredWidth(300.dp),
                 enabled = false
             )
@@ -458,12 +437,7 @@
     fun outlinedTextField_readOnly_scrolled() {
         rule.setMaterialContent {
             OutlinedTextField(
-<<<<<<< HEAD
-                value = longText,
-                onValueChange = {},
-=======
                 state = rememberTextFieldState(longText),
->>>>>>> 3d4510a6
                 modifier = Modifier.testTag(TextFieldTag).requiredWidth(300.dp),
                 lineLimits = TextFieldLineLimits.SingleLine,
                 enabled = true,
