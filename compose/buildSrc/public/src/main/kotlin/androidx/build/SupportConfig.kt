--- conflicted
+++ resolved
@@ -24,12 +24,8 @@
 object SupportConfig {
     const val DEFAULT_MIN_SDK_VERSION = 14
     const val INSTRUMENTATION_RUNNER = "androidx.test.runner.AndroidJUnitRunner"
-<<<<<<< HEAD
-    const val BUILD_TOOLS_VERSION = "30.0.2"
-=======
-    private const val INTERNAL_BUILD_TOOLS_VERSION = "34.0.0-rc3"
-    private const val PUBLIC_BUILD_TOOLS_VERSION = "34.0.0-rc3"
->>>>>>> 61e71247
+    private const val INTERNAL_BUILD_TOOLS_VERSION = "30.0.2"
+    private const val PUBLIC_BUILD_TOOLS_VERSION = "30.0.2"
     const val NDK_VERSION = "23.1.7779620"
 
     /**
@@ -38,11 +34,7 @@
      * Either an integer value or a pre-release platform code, prefixed with "android-" (ex.
      * "android-28" or "android-Q") as you would see within the SDK's platforms directory.
      */
-<<<<<<< HEAD
     const val COMPILE_SDK_VERSION = "android-32"
-=======
-    const val COMPILE_SDK_VERSION = "android-33-ext5"
->>>>>>> 61e71247
 
     /**
      * The Android SDK version to use for targetSdkVersion meta-data.
@@ -55,10 +47,7 @@
      * order for tests to run on devices running released versions of the Android OS. If this is
      * set to a pre-release version, tests will only be able to run on pre-release devices.
      */
-<<<<<<< HEAD
     const val TARGET_SDK_VERSION = 32
-=======
-    const val TARGET_SDK_VERSION = 33
 
     /**
      * Returns the build tools version that should be used for the project.
@@ -73,7 +62,6 @@
             INTERNAL_BUILD_TOOLS_VERSION
         }
     }
->>>>>>> 61e71247
 }
 
 fun Project.getExternalProjectPath(): File {
