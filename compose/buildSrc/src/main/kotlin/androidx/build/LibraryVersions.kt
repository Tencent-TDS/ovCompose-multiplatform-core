--- conflicted
+++ resolved
@@ -92,11 +92,7 @@
     val SLIDINGPANELAYOUT = Version("1.1.0-alpha01")
     val SWIPE_REFRESH_LAYOUT = Version("1.1.0-alpha01")
     val TEXTCLASSIFIER = Version("1.0.0-alpha03")
-<<<<<<< HEAD
     val TRANSITION = Version("1.2.0-qpreview01")
-=======
-    val TRANSITION = Version("1.2.0-alpha01")
->>>>>>> 4904d7be
     val TVPROVIDER = Version("1.1.0-alpha01")
     val VECTORDRAWABLE = Version("1.1.0-alpha03")
     val VECTORDRAWABLE_ANIMATED = Version("1.1.0-alpha03")
