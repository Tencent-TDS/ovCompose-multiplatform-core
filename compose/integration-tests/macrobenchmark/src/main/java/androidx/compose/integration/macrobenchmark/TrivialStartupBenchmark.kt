/*
 * Copyright 2020 The Android Open Source Project
 *
 * Licensed under the Apache License, Version 2.0 (the "License");
 * you may not use this file except in compliance with the License.
 * You may obtain a copy of the License at
 *
 *      http://www.apache.org/licenses/LICENSE-2.0
 *
 * Unless required by applicable law or agreed to in writing, software
 * distributed under the License is distributed on an "AS IS" BASIS,
 * WITHOUT WARRANTIES OR CONDITIONS OF ANY KIND, either express or implied.
 * See the License for the specific language governing permissions and
 * limitations under the License.
 */

package androidx.compose.integration.macrobenchmark

import androidx.benchmark.macro.CompilationMode
import androidx.benchmark.macro.StartupMode
import androidx.benchmark.macro.junit4.MacrobenchmarkRule
import androidx.test.filters.LargeTest
import androidx.testutils.createStartupCompilationParams
import androidx.testutils.measureStartup
import org.junit.Rule
import org.junit.Test
import org.junit.runner.RunWith
import org.junit.runners.Parameterized

@LargeTest
@RunWith(Parameterized::class)
class TrivialStartupBenchmark(
    private val startupMode: StartupMode,
    private val compilationMode: CompilationMode
) {
    @get:Rule val benchmarkRule = MacrobenchmarkRule()

    @Test
    fun startup() =
        benchmarkRule.measureStartup(
            compilationMode = compilationMode,
            startupMode = startupMode,
<<<<<<< HEAD
            packageName = "androidx.compose.integration.macrobenchmark.target"
=======
            packageName = "androidx.compose.integration.macrobenchmark.target",
>>>>>>> 3d4510a6
        ) {
            action = "androidx.compose.integration.macrobenchmark.target.TRIVIAL_STARTUP_ACTIVITY"
        }

    companion object {
        @Parameterized.Parameters(name = "startup={0},compilation={1}")
        @JvmStatic
        fun parameters() = createStartupCompilationParams()
    }
}<|MERGE_RESOLUTION|>--- conflicted
+++ resolved
@@ -40,11 +40,7 @@
         benchmarkRule.measureStartup(
             compilationMode = compilationMode,
             startupMode = startupMode,
-<<<<<<< HEAD
-            packageName = "androidx.compose.integration.macrobenchmark.target"
-=======
             packageName = "androidx.compose.integration.macrobenchmark.target",
->>>>>>> 3d4510a6
         ) {
             action = "androidx.compose.integration.macrobenchmark.target.TRIVIAL_STARTUP_ACTIVITY"
         }
