--- conflicted
+++ resolved
@@ -42,20 +42,14 @@
     implementation(project(":compose:ui:ui-viewbinding"))
     implementation(project(":navigation:navigation-compose"))
     implementation("androidx.activity:activity-compose:1.3.1")
-    implementation("androidx.lifecycle:lifecycle-viewmodel-compose:2.5.0")
+    implementation(project(":lifecycle:lifecycle-viewmodel-compose"))
     // old version of common-java8 conflicts with newer version, because both have
     // DefaultLifecycleEventObserver.
     // Outside of androidx this is resolved via constraint added to lifecycle-common,
     // but it doesn't work in androidx.
     // See aosp/1804059
-<<<<<<< HEAD
-    implementation("androidx.lifecycle:lifecycle-common-java8:2.5.0")
-    implementation("androidx.lifecycle:lifecycle-viewmodel-savedstate:2.5.0")
-    implementation("androidx.savedstate:savedstate:1.2.0")
-=======
     implementation("androidx.lifecycle:lifecycle-common-java8:2.5.1")
     implementation("androidx.lifecycle:lifecycle-viewmodel-savedstate:2.5.1")
->>>>>>> fc31d051
     implementation(project(":paging:paging-compose"))
 
     implementation(libs.kotlinStdlib)
