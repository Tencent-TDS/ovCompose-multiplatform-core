/*
 * Copyright 2024 The Android Open Source Project
 *
 * Licensed under the Apache License, Version 2.0 (the "License");
 * you may not use this file except in compliance with the License.
 * You may obtain a copy of the License at
 *
 *      http://www.apache.org/licenses/LICENSE-2.0
 *
 * Unless required by applicable law or agreed to in writing, software
 * distributed under the License is distributed on an "AS IS" BASIS,
 * WITHOUT WARRANTIES OR CONDITIONS OF ANY KIND, either express or implied.
 * See the License for the specific language governing permissions and
 * limitations under the License.
 */

package androidx.compose.integration.demos

import android.graphics.Matrix
import android.graphics.Rect
import android.os.Build
import android.os.Bundle
import android.util.Log
import android.view.View
import android.view.ViewGroup
import android.view.accessibility.AccessibilityNodeInfo
import androidx.annotation.RequiresApi
import androidx.compose.animation.AnimatedVisibility
import androidx.compose.animation.core.animateFloatAsState
import androidx.compose.animation.expandVertically
import androidx.compose.animation.shrinkVertically
import androidx.compose.foundation.background
import androidx.compose.foundation.gestures.awaitEachGesture
import androidx.compose.foundation.gestures.awaitFirstDown
import androidx.compose.foundation.horizontalScroll
import androidx.compose.foundation.interaction.MutableInteractionSource
import androidx.compose.foundation.interaction.collectIsPressedAsState
import androidx.compose.foundation.isSystemInDarkTheme
import androidx.compose.foundation.layout.Arrangement.spacedBy
import androidx.compose.foundation.layout.Box
import androidx.compose.foundation.layout.Column
import androidx.compose.foundation.layout.Row
import androidx.compose.foundation.layout.RowScope
import androidx.compose.foundation.layout.fillMaxWidth
import androidx.compose.foundation.layout.height
import androidx.compose.foundation.layout.padding
import androidx.compose.foundation.layout.width
import androidx.compose.foundation.layout.wrapContentSize
import androidx.compose.foundation.rememberScrollState
import androidx.compose.foundation.selection.selectable
import androidx.compose.foundation.text.selection.SelectionContainer
import androidx.compose.foundation.verticalScroll
import androidx.compose.material.AlertDialog
import androidx.compose.material.Button
import androidx.compose.material.Divider
import androidx.compose.material.Icon
import androidx.compose.material.IconButton
import androidx.compose.material.MaterialTheme
import androidx.compose.material.Surface
import androidx.compose.material.Text
import androidx.compose.material.TopAppBar
import androidx.compose.material.darkColors
import androidx.compose.material.icons.Icons
import androidx.compose.material.icons.automirrored.filled.ArrowBack
import androidx.compose.material.icons.filled.ArrowDropDown
import androidx.compose.material.icons.filled.Info
import androidx.compose.material.lightColors
import androidx.compose.material.primarySurface
import androidx.compose.runtime.Composable
import androidx.compose.runtime.DisposableEffect
import androidx.compose.runtime.LaunchedEffect
import androidx.compose.runtime.collection.mutableVectorOf
import androidx.compose.runtime.derivedStateOf
import androidx.compose.runtime.getValue
import androidx.compose.runtime.mutableStateOf
import androidx.compose.runtime.remember
import androidx.compose.runtime.setValue
import androidx.compose.ui.Alignment
import androidx.compose.ui.Modifier
import androidx.compose.ui.draw.alpha
import androidx.compose.ui.draw.drawBehind
import androidx.compose.ui.geometry.Offset
import androidx.compose.ui.geometry.isSpecified
import androidx.compose.ui.graphics.ClipOp
import androidx.compose.ui.graphics.Color
import androidx.compose.ui.graphics.TransformOrigin
import androidx.compose.ui.graphics.drawscope.ContentDrawScope
import androidx.compose.ui.graphics.drawscope.Stroke
import androidx.compose.ui.graphics.drawscope.clipRect
import androidx.compose.ui.graphics.graphicsLayer
import androidx.compose.ui.graphics.toComposeIntRect
import androidx.compose.ui.input.pointer.PointerEventPass
import androidx.compose.ui.input.pointer.SuspendingPointerInputModifierNode
import androidx.compose.ui.input.pointer.changedToUp
import androidx.compose.ui.layout.Layout
import androidx.compose.ui.layout.LayoutCoordinates
import androidx.compose.ui.layout.layout
import androidx.compose.ui.node.DelegatingNode
import androidx.compose.ui.node.DrawModifierNode
import androidx.compose.ui.node.ModifierNodeElement
import androidx.compose.ui.node.RootForTest
import androidx.compose.ui.node.requireLayoutCoordinates
import androidx.compose.ui.platform.InspectorInfo
import androidx.compose.ui.platform.LocalView
import androidx.compose.ui.semantics.semantics
import androidx.compose.ui.semantics.testTag
import androidx.compose.ui.text.AnnotatedString
import androidx.compose.ui.text.LinkAnnotation
import androidx.compose.ui.text.SpanStyle
import androidx.compose.ui.text.TextStyle
import androidx.compose.ui.text.buildAnnotatedString
import androidx.compose.ui.text.font.FontFamily
import androidx.compose.ui.text.font.FontStyle
import androidx.compose.ui.text.font.FontWeight
import androidx.compose.ui.text.style.TextOverflow
import androidx.compose.ui.text.withLink
import androidx.compose.ui.text.withStyle
import androidx.compose.ui.unit.Density
import androidx.compose.ui.unit.Dp
import androidx.compose.ui.unit.IntOffset
import androidx.compose.ui.unit.IntRect
import androidx.compose.ui.unit.IntSize
import androidx.compose.ui.unit.LayoutDirection
import androidx.compose.ui.unit.dp
import androidx.compose.ui.unit.offset
import androidx.compose.ui.unit.round
import androidx.compose.ui.unit.toOffset
import androidx.compose.ui.unit.toSize
import androidx.compose.ui.util.fastFirstOrNull
import androidx.compose.ui.util.fastForEach
import androidx.compose.ui.util.fastForEachIndexed
import androidx.compose.ui.window.Dialog
import androidx.compose.ui.window.DialogProperties
import androidx.compose.ui.window.Popup
import androidx.compose.ui.window.PopupPositionProvider
import androidx.compose.ui.window.PopupProperties
import androidx.core.view.accessibility.AccessibilityNodeInfoCompat
import androidx.core.view.children
import kotlinx.coroutines.awaitCancellation
import kotlinx.coroutines.coroutineScope
import kotlinx.coroutines.launch

private const val InspectorButtonTestTag =
    "androidx.compose.foundation.demos.AccessibilityNodeInspectorButton"

/** The key used to read Compose testTag semantics properties from accessibility nodes' extras. */
private const val TestTagExtrasKey = "androidx.compose.ui.semantics.testTag"

private const val LogTag = "A11yNodeInspector"

private val UnsupportedMessage =
    "This tool is not supported on this device. AccessibilityNodeInfo objects are not readable " +
        "by code in the same process without an accessibility service before API 34.\n\n" +
        "This device is running API ${Build.VERSION.SDK_INT}."

private const val UsageMessage =
    "Drag anywhere to explore accessibility nodes.\n\n" +
        "Release to view the node's properties and print the information to logcat " +
        "(tagged \"$LogTag\").\n\n" +
        "Go back to close inspector."

/**
 * A composable that, when touched or dragged, will immediately show an overlay on the current
 * window that allows the user to interactively explore accessibility nodes and view their
 * properties.
 */
@Composable
fun AccessibilityNodeInspectorButton(
    modifier: Modifier = Modifier,
    content: @Composable () -> Unit
) {
    var active by remember { mutableStateOf(false) }
    val state = rememberAccessibilityNodeInspectorState()
    Box(
        propagateMinConstraints = true,
        modifier =
            modifier
                // This node needs to have the same gesture modifier as the dedicated inspector
                // overlay
                // since when the button is dragged initially, the pointer events will all still be
                // sent
                // to the button, and not the overlay, even though the overlay will immediately be
                // shown. Because node coordinates are all communicated in screen space, it doesn't
                // actually matter which window accepts the pointer events.
                .then(NodeSelectionGestureModifier(state, onDragStarted = { active = true }))
                // Tag the button so the inspector can detect when the button itself is selected and
                // show a help message.
                .semantics(mergeDescendants = true) { testTag = InspectorButtonTestTag }
    ) {
        content()

        if (active) {
            if (Build.VERSION.SDK_INT >= 34) {
                AccessibilityNodeInspector(state = state, onDismissRequest = { active = false })
            } else {
                AlertDialog(
                    onDismissRequest = { active = false },
                    title = { Text("Accessibility Node Inspector") },
                    text = { Text(UnsupportedMessage) },
                    buttons = {
                        Button(
                            onClick = { active = false },
                            modifier = Modifier.padding(16.dp).fillMaxWidth()
                        ) {
                            Text("DISMISS")
                        }
                    }
                )
            }
        }
    }
}

/**
 * Returns true if this [NodeInfo] or any of its ancestors represents an
 * [AccessibilityNodeInspectorButton].
 */
private val NodeInfo.isInspectorButton: Boolean
    get() {
        if (Build.VERSION.SDK_INT >= 26) {
            visitSelfAndAncestors {
                val testTag =
                    AccessibilityNodeInfoHelper.readExtraData(
                        it.nodeInfo.unwrap(),
                        TestTagExtrasKey
                    )
                if (testTag == InspectorButtonTestTag) {
                    return true
                }
            }
        }
        return false
    }

// region Selection UI

/** A popup that overlays another window and allows exploring its accessibility nodes by touch. */
@Composable
private fun AccessibilityNodeInspector(
    state: AccessibilityNodeInspectorState,
    onDismissRequest: () -> Unit,
) {
    if (state.isReady) {
        Popup(
            popupPositionProvider = state,
            properties =
                PopupProperties(
                    focusable = true,
                    excludeFromSystemGesture = false,
                ),
            onDismissRequest = onDismissRequest
        ) {
            Box(
                propagateMinConstraints = true,
                modifier =
                    Modifier.width { state.inspectorWindowSize.width }
                        .height { state.inspectorWindowSize.height }
            ) {
                // Selection UI and input handling.
                Box(
                    Modifier.then(NodeSelectionGestureModifier(state))
                        .then(DrawSelectionOverlayModifier(state))
                )

                state.nodeUnderInspection?.let {
                    if (it.isInspectorButton) {
                        // Don't use Surface here, it breaks touch input.
                        Text(
                            UsageMessage,
                            modifier =
                                Modifier.wrapContentSize()
                                    .padding(16.dp)
                                    .background(MaterialTheme.colors.surface)
                                    .padding(16.dp)
                        )
                    } else {
                        InspectorNodeDetailsDialog(
                            leafNode = it,
                            onNodeClick = state::inspectNode,
                            onBack = onDismissRequest,
                        )
                    }
                }
            }
        }
    }
}

/**
 * A modifier that draws the current selection of an [AccessibilityNodeInspectorState] in an
 * [AccessibilityNodeInspector].
 */
private data class DrawSelectionOverlayModifier(val state: AccessibilityNodeInspectorState) :
    ModifierNodeElement<DrawSelectionOverlayModifierNode>() {
    override fun create(): DrawSelectionOverlayModifierNode =
        DrawSelectionOverlayModifierNode(state)

    override fun update(node: DrawSelectionOverlayModifierNode) {
        check(node.state === state) { "Cannot change state" }
    }

    override fun InspectorInfo.inspectableProperties() {}
}

private class DrawSelectionOverlayModifierNode(val state: AccessibilityNodeInspectorState) :
    Modifier.Node(), DrawModifierNode {
    override fun ContentDrawScope.draw() {
        val coords = requireLayoutCoordinates()
        state.nodesUnderCursor.let { nodes ->
            if (nodes.isNotEmpty()) {
                val layerAlpha = 0.8f / nodes.size
                nodes.fastForEach { node ->
                    val bounds = coords.screenToLocal(node.boundsInScreen)
                    clipRect(
                        left = bounds.left.toFloat(),
                        top = bounds.top.toFloat(),
                        right = bounds.right.toFloat(),
                        bottom = bounds.bottom.toFloat(),
                        clipOp = ClipOp.Difference
                    ) {
                        drawRect(Color.Black.copy(alpha = layerAlpha))
                    }
                }
            }
        }

        state.highlightedNode?.let { node ->
            val lastBounds = coords.screenToLocal(node.boundsInScreen)
            drawRect(
                Color.Green,
                style = Stroke(1.dp.toPx()),
                topLeft = lastBounds.topLeft.toOffset(),
                size = lastBounds.size.toSize()
            )
        }

        state.selectionOffset
            .takeIf { it.isSpecified }
            ?.let { screenOffset ->
                val localOffset = coords.screenToLocal(screenOffset)
                drawLine(
                    Color.Red,
                    start = Offset(0f, localOffset.y),
                    end = Offset(size.width, localOffset.y)
                )
                drawLine(
                    Color.Red,
                    start = Offset(localOffset.x, 0f),
                    end = Offset(localOffset.x, size.height)
                )
            }
    }

    private fun LayoutCoordinates.screenToLocal(rect: IntRect): IntRect {
        return IntRect(
            topLeft = screenToLocal(rect.topLeft.toOffset()).round(),
            bottomRight = screenToLocal(rect.bottomRight.toOffset()).round(),
        )
    }
}

/**
 * A modifier that accepts pointer input to select accessibility nodes in an
 * [AccessibilityNodeInspectorState].
 */
private data class NodeSelectionGestureModifier(
    val state: AccessibilityNodeInspectorState,
    val onDragStarted: (() -> Unit)? = null,
) : ModifierNodeElement<NodeSelectionGestureModifierNode>() {
    override fun create(): NodeSelectionGestureModifierNode =
        NodeSelectionGestureModifierNode(state, onDragStarted)

    override fun update(node: NodeSelectionGestureModifierNode) {
        check(node.state === state) { "Cannot change state" }
        node.onDragStarted = onDragStarted
    }

    override fun InspectorInfo.inspectableProperties() {}
}

private class NodeSelectionGestureModifierNode(
    val state: AccessibilityNodeInspectorState,
    var onDragStarted: (() -> Unit)?,
) : DelegatingNode() {

    private val pass = PointerEventPass.Initial

    @Suppress("unused")
    private val inputNode =
        delegate(
            SuspendingPointerInputModifierNode {
                // Detect drag gestures but without slop.
                val layoutCoords = requireLayoutCoordinates()
                awaitEachGesture {
                    try {
                        val firstChange = awaitFirstDown(pass = pass)
                        state.setNodeCursor(firstChange.position, layoutCoords)
                        onDragStarted?.invoke()
                        firstChange.consume()

                        while (true) {
                            val event = awaitPointerEvent(pass = pass)
                            event.changes
                                .fastFirstOrNull { it.id == firstChange.id }
                                ?.let { change ->
                                    if (change.changedToUp()) {
                                        return@awaitEachGesture
                                    } else {
                                        state.setNodeCursor(change.position, layoutCoords)
                                    }
                                }
                        }
                    } finally {
                        state.inspectNodeUnderCursor()
                    }
                }
            }
        )
}

// endregion

// region Details UI

/**
 * A dialog that shows all the properties of [leafNode] and all its ancestors and allows exploring
 * them interactively.
 */
@Composable
private fun InspectorNodeDetailsDialog(
    leafNode: NodeInfo,
    onNodeClick: (NodeInfo) -> Unit,
    onBack: () -> Unit,
) {
    Dialog(
        properties = DialogProperties(usePlatformDefaultWidth = false),
        onDismissRequest = onBack
    ) {
        InspectorNodeDetails(leafNode = leafNode, onNodeClick = onNodeClick, onBack = onBack)
    }
}

@Composable
private fun InspectorNodeDetails(
    leafNode: NodeInfo,
    onNodeClick: (NodeInfo) -> Unit,
    onBack: () -> Unit
) {
    MaterialTheme(colors = if (isSystemInDarkTheme()) darkColors() else lightColors()) {
        val peekInteractionSource = remember { MutableInteractionSource() }
        val peeking by peekInteractionSource.collectIsPressedAsState()
        Surface(
            modifier = Modifier.padding(16.dp).alpha(if (peeking) 0f else 1f),
            elevation = 4.dp
        ) {
            Column {
                TopAppBar(
                    title = { NodeHeader(leafNode) },
                    navigationIcon = {
                        IconButton(onClick = onBack) {
                            Icon(Icons.AutoMirrored.Filled.ArrowBack, contentDescription = null)
                        }
                    },
                    actions = {
                        IconButton(onClick = {}, interactionSource = peekInteractionSource) {
                            Icon(Icons.Filled.Info, contentDescription = null)
                        }
                    }
                )

                NodeProperties(
                    node = leafNode,
                    onNodeClick = onNodeClick,
                    modifier = Modifier.verticalScroll(rememberScrollState())
                )
            }
        }
    }
}

private fun NodeInfo.selfAndAncestorsToList() =
    buildList { visitSelfAndAncestors(::add) }.asReversed()

@Composable
private fun NodeHeader(node: NodeInfo) {
    Column {
        val (nodeClassPackage, nodeClassName) = node.nodeInfo.parseClassPackageAndName()
        Text(nodeClassName, fontWeight = FontWeight.Medium)
        Text(
            nodeClassPackage,
            style = MaterialTheme.typography.caption,
            modifier = Modifier.alpha(0.5f),
            overflow = TextOverflow.Ellipsis,
            softWrap = false,
        )
    }
}

@Composable
private fun NodeProperties(node: NodeInfo, onNodeClick: (NodeInfo) -> Unit, modifier: Modifier) {
    SelectionContainer {
        Column(modifier = modifier) {
            NodeAncestorLinks(node, onNodeClick)

            val properties =
                node
                    .getProperties()
                    .mapValues { (_, v) ->
                        // Turn references to other nodes into links that actually open those nodes
                        // in the inspector.
                        if (v is AccessibilityNodeInfoCompat) {
                            nodeLinkRepresentation(
                                node = v,
                                onClick = { onNodeClick(v.toNodeInfo()) }
                            )
                        } else {
                            PropertyValueRepresentation(v)
                        }
                    }
                    .toList()
            KeyValueView(
                elements = properties,
                modifier = Modifier.padding(horizontal = 16.dp, vertical = 8.dp),
            )
        }
    }
}

@Composable
private fun NodeAncestorLinks(node: NodeInfo, onNodeClick: (NodeInfo) -> Unit) {
    val ancestors = remember(node) { node.selfAndAncestorsToList().dropLast(1) }
    if (ancestors.isNotEmpty()) {
        val ancestorLinks =
            remember(ancestors) {
                buildAnnotatedString {
                    ancestors.fastForEachIndexed { index, ancestorNode ->
                        withLink(
                            LinkAnnotation.Clickable("ancestor") { onNodeClick(ancestorNode) }
                        ) {
                            append(ancestorNode.nodeInfo.parseClassPackageAndName().second)
                        }

                        if (index < ancestors.size - 1) {
                            append(" > ")
                        }
                    }
                }
            }

        Surface(
            color = MaterialTheme.colors.primarySurface.copy(alpha = 0.5f),
            modifier = Modifier.fillMaxWidth(),
        ) {
            Text(ancestorLinks, modifier = Modifier.padding(horizontal = 16.dp, vertical = 8.dp))
        }
    }
}

private fun nodeLinkRepresentation(node: AccessibilityNodeInfoCompat, onClick: () -> Unit) =
    PropertyValueRepresentation(
        buildAnnotatedString {
            withLink(LinkAnnotation.Clickable("node") { onClick() }) { append(node.className) }
        }
    )

/**
 * Shows a table of keys and their values. Values are rendered using [PropertyValueRepresentation].
 */
@Composable
private fun KeyValueView(
    elements: List<Pair<String, PropertyValueRepresentation>>,
    modifier: Modifier = Modifier,
) {
    Column(modifier = modifier, verticalArrangement = spacedBy(8.dp)) {
        elements.forEach { (name, valueRepresentation) -> KeyValueRow(name, valueRepresentation) }
    }
}

/**
 * A row inside a [KeyValueView] that shows a single key and its value. The value will be shown
 * beside the row, if there's space, otherwise it will be placed below it.
 */
@Composable
private fun KeyValueRow(name: String, valueRepresentation: PropertyValueRepresentation) {
    KeyValueRowLayout(
        contentPadding = 8.dp,
        keyContent = {
            Text(
                name,
                fontWeight = FontWeight.Medium,
                style = MaterialTheme.typography.caption,
                modifier = Modifier.alpha(0.5f)
            )
        },
        valueContent = {
            if (valueRepresentation.customRenderer != null) {
                valueRepresentation.customRenderer.invoke()
            } else {
                Text(
                    valueRepresentation.text,
                    fontFamily = FontFamily.Monospace,
                    modifier = Modifier.horizontalScroll(rememberScrollState())
                )
            }
        }
    )
}

/**
 * Places [keyContent] and [valueContent] on the same line if they both fit with [contentPadding]
 * spacing, otherwise places [valueContent] below [keyContent] and indents it by [contentPadding].
 * If [valueContent] wraps and fills all available space, a thin line is drawn in the margin to help
 * visually track the nesting level.
 */
@Composable
private inline fun KeyValueRowLayout(
    contentPadding: Dp,
    keyContent: @Composable RowScope.() -> Unit,
    valueContent: @Composable RowScope.() -> Unit,
) {
    var nestingIndicator: Pair<Offset, Offset>? by remember { mutableStateOf(null) }

    Layout(
        modifier =
            Modifier.drawBehind {
                nestingIndicator?.let { (start, end) ->
                    drawLine(
                        start = start,
                        end = end,
                        color = Color.Gray,
                        alpha = 0.3f,
                        strokeWidth = 1.dp.toPx(),
                    )
                }
            },
        content = {
            Row(content = keyContent)
            Row(content = valueContent)
        },
        measurePolicy = { measurables, constraints ->
            val contentPaddingPx = contentPadding.roundToPx()
            val (keyMeasurable, valueMeasurable) = measurables
            val keyConstraints = constraints.copyMaxDimensions()
            // contentPadding will either act as the spacing between items if they fit on the same
            // line, or indent if content wraps, so inset the constraints either way.
            val valueConstraints =
<<<<<<< HEAD
                constraints.copy(minWidth = 0, minHeight = 0).offset(horizontal = -contentPaddingPx)
=======
                constraints.copyMaxDimensions().offset(horizontal = -contentPaddingPx)
>>>>>>> 3d4510a6
            val keyPlaceable = keyMeasurable.measure(keyConstraints)
            val valuePlaceable = valueMeasurable.measure(valueConstraints)
            val wrap =
                keyPlaceable.width + contentPaddingPx + valuePlaceable.width > constraints.maxWidth

            val totalWidth = constraints.maxWidth
            val totalHeight =
                if (wrap) {
                    keyPlaceable.height + valuePlaceable.height
                } else {
                    maxOf(keyPlaceable.height, valuePlaceable.height)
                }

            // Only draw the nesting indicator if the value filled its max width, which indicates it
            // will probably be taller, and harder to track the start edge visually.
            nestingIndicator =
                if (wrap && valuePlaceable.width == valueConstraints.maxWidth) {
                    Pair(
                        Offset(contentPaddingPx / 2f, keyPlaceable.height.toFloat()),
                        Offset(contentPaddingPx / 2f, totalHeight.toFloat())
                    )
                } else {
                    null
                }

            layout(totalWidth, totalHeight) {
                val valueX = totalWidth - valuePlaceable.width
                if (wrap) {
                    // Arrange vertically.
                    keyPlaceable.placeRelative(0, 0)
                    valuePlaceable.placeRelative(valueX, keyPlaceable.height)
                } else {
                    // Arrange horizontally.
                    val keyY =
                        Alignment.CenterVertically.align(
                            size = keyPlaceable.height,
                            space = totalHeight
                        )
                    keyPlaceable.placeRelative(0, keyY)

                    val valueY =
                        Alignment.CenterVertically.align(
                            size = valuePlaceable.height,
                            space = totalHeight
                        )
                    valuePlaceable.placeRelative(valueX, valueY)
                }
            }
        }
    )
}

/**
 * A representation of an arbitrary value as a potentially-styled [AnnotatedString], and optionally
 * also as a completely custom composable. To create an instance for standard types, call the
 * [PropertyValueRepresentation] function.
 */
private data class PropertyValueRepresentation(
    val text: AnnotatedString,
    val customRenderer: (@Composable () -> Unit)? = null
)

private val ValueTypeTextStyle = TextStyle(fontFamily = FontFamily.Monospace)

/**
 * Creates a [PropertyValueRepresentation] appropriate for certain well-known types. For other types
 * returns a representation that is just the result of the value's [toString].
 */
private fun PropertyValueRepresentation(value: Any?): PropertyValueRepresentation =
    when (value) {
        is CharSequence -> PropertyValueRepresentation(value.toFormattedDebugString())
        is Iterable<*> -> {
            val valueType = value.javaClass.canonicalName ?: value.javaClass.name
            // No isEmpty on iterable.
            if (!value.iterator().hasNext()) {
                PropertyValueRepresentation(AnnotatedString("$valueType()"))
            } else {
                PropertyValueRepresentation(AnnotatedString(value.toString())) {
                    Column {
                        Text(valueType, style = ValueTypeTextStyle)
                        KeyValueView(
                            value.mapIndexed { index, element ->
                                Pair("[$index]", PropertyValueRepresentation(element))
                            }
                        )
                    }
                }
            }
        }
        is Map<*, *> -> {
            val valueType = value.javaClass.canonicalName ?: value.javaClass.name
            if (value.isEmpty()) {
                PropertyValueRepresentation(AnnotatedString("$valueType()"))
            } else {
                PropertyValueRepresentation(AnnotatedString(value.toString())) {
                    Column {
                        Text(valueType, style = ValueTypeTextStyle)
                        KeyValueView(
                            value.entries.map { (key, value) ->
                                Pair(key.toString(), PropertyValueRepresentation(value))
                            }
                        )
                    }
                }
            }
        }
        is Bundle -> {
            if (value.isEmpty) {
                PropertyValueRepresentation(
                    AnnotatedString("empty Bundle", SpanStyle(fontStyle = FontStyle.Italic))
                )
            } else {
                PropertyValueRepresentation(AnnotatedString(value.toString())) {
                    KeyValueView(
                        value.keySet().map { key ->
                            @Suppress("DEPRECATION") val rawValue = value.get(key)
                            Pair(key, PropertyValueRepresentation(rawValue))
                        }
                    )
                }
            }
        }
        else -> PropertyValueRepresentation(AnnotatedString(value.toString()))
    }

/** Returns the package and simple name parts of a FQCN by splitting at the last '.' character. */
private fun AccessibilityNodeInfoCompat.parseClassPackageAndName(): Pair<String, String> {
    val separatorIndex = className.indexOfLast { it == '.' }
    return Pair(className.substring(0, separatorIndex), className.substring(separatorIndex + 1))
}

/**
 * A column of expandable headers. Only one header can be expanded at a time. To create an item call
 * [AccordionScope.item] in [content].
 */
@Composable
private fun Accordion(
    selectedIndex: Int,
    onSelectIndex: (Int) -> Unit,
    modifier: Modifier = Modifier,
    content: AccordionScope.() -> Unit
) {
    Column(modifier) {
        // Don't rebuild the items every time the selection changes.
        val items by remember(content) { derivedStateOf { buildAccordionItems(content) } }
        val isSelectedIndexValid = selectedIndex in items.indices
        items.fastForEachIndexed { index, item ->
            val isItemSelected = index == selectedIndex
            AccordionItemView(
                item = item,
                headerHeight = 40.dp,
                isExpanded = isItemSelected,
                shrinkHeader = !isItemSelected && isSelectedIndexValid,
                onHeaderClick = { onSelectIndex(if (selectedIndex == index) -1 else index) },
            )
            if (index < items.size - 1) {
                Divider()
            }
        }
    }
}

/**
 * An item header and optionally-visible content inside an [Accordion]. Only intended to be called
 * by [Accordion] itself.
 */
@Composable
private fun AccordionItemView(
    item: AccordionItem,
    headerHeight: Dp,
    isExpanded: Boolean,
    shrinkHeader: Boolean,
    onHeaderClick: () -> Unit
) {
    // Shrink collapsed headers to give more space to the expanded body.
    val headerScale by animateFloatAsState(if (shrinkHeader) 0.8f else 1f, label = "headerScale")
    Row(
        verticalAlignment = Alignment.CenterVertically,
        modifier =
            Modifier.height { (headerHeight * headerScale).roundToPx() }
                .fillMaxWidth()
                .selectable(selected = isExpanded, onClick = onHeaderClick)
                .graphicsLayer {
                    scaleX = headerScale
                    scaleY = headerScale
                    transformOrigin = TransformOrigin(0f, 0.5f)
                },
    ) {
        val iconRotation by
            animateFloatAsState(if (isExpanded) 0f else -90f, label = "iconRotation")
        Icon(
            Icons.Filled.ArrowDropDown,
            contentDescription = null,
            modifier = Modifier.graphicsLayer { rotationZ = iconRotation }
        )
        item.header()
    }
    AnimatedVisibility(
        visible = isExpanded,
        enter = expandVertically(expandFrom = Alignment.Top),
        exit = shrinkVertically(shrinkTowards = Alignment.Top),
    ) {
        item.content()
    }
}

private interface AccordionScope {
    /**
     * Creates an accordion item with a [header] that is always visible, and a [body] that is only
     * visible when the item is expanded.
     */
    fun item(header: @Composable () -> Unit, body: @Composable () -> Unit)
}

private data class AccordionItem(
    val header: @Composable () -> Unit,
    val content: @Composable () -> Unit
)

private fun buildAccordionItems(content: AccordionScope.() -> Unit): List<AccordionItem> {
    return buildList {
        content(
            object : AccordionScope {
                override fun item(header: @Composable () -> Unit, body: @Composable () -> Unit) {
                    add(AccordionItem(header, body))
                }
            }
        )
    }
}

/** Sets [key] to [value] in this map if [value] is not [unspecifiedValue] (null by default). */
private fun MutableMap<String, Any?>.setIfSpecified(
    key: String,
    value: Any?,
    unspecifiedValue: Any? = null
) {
    if (value != unspecifiedValue) {
        set(key, value)
    }
}

/** Sets [key] to [value] in this map if [value] is not [unspecifiedValue] (false by default). */
private fun MutableMap<String, Any?>.setIfSpecified(
    key: String,
    value: Boolean,
    unspecifiedValue: Boolean = false
) {
    if (value != unspecifiedValue) {
        set(key, value)
    }
}

/** Sets [key] to [value] in this map if [value] is not [unspecifiedValue] (0 by default). */
private fun MutableMap<String, Any?>.setIfSpecified(
    key: String,
    value: Int,
    unspecifiedValue: Int = 0
) {
    if (value != unspecifiedValue) {
        set(key, value)
    }
}

/**
 * Returns an [AnnotatedString] that makes this [CharSequence] value easier to read for debugging.
 * Wraps the value in stylized quote marks so empty strings are more clear, and replaces invisible
 * control characters (e.g. `'\n'`) with their stylized literal escape sequences.
 */
private fun CharSequence.toFormattedDebugString(): AnnotatedString = buildAnnotatedString {
    val quoteStyle = SpanStyle(color = Color.Gray, fontWeight = FontWeight.Bold)
    val specialStyle =
        SpanStyle(
            color = Color.Red,
            fontWeight = FontWeight.Bold,
        )

    withStyle(quoteStyle) { append('"') }

    this@toFormattedDebugString.forEach { c ->
        var formattedChar: String? = null
        when (c) {
            '\n' -> formattedChar = "\\n"
            '\r' -> formattedChar = "\\r"
            '\t' -> formattedChar = "\\t"
            '\b' -> formattedChar = "\\b"
        }
        if (formattedChar != null) {
            withStyle(specialStyle) { append(formattedChar) }
        } else {
            append(c)
        }
    }

    withStyle(quoteStyle) { append('"') }
}

// endregion

/** Like the standard [Modifier.width] modifier but the width is only calculated at measure time. */
private fun Modifier.width(calculateWidth: Density.() -> Int): Modifier =
    layout { measurable, constraints ->
        val calculatedWidth = calculateWidth()
        val childConstraints =
            constraints.copy(minWidth = calculatedWidth, maxWidth = calculatedWidth)
        val placeable = measurable.measure(childConstraints)
        layout(placeable.width, placeable.height) { placeable.place(0, 0) }
    }

/**
 * Like the standard [Modifier.height] modifier but the height is only calculated at measure time.
 */
private fun Modifier.height(calculateHeight: Density.() -> Int): Modifier =
    layout { measurable, constraints ->
        val calculatedHeight = calculateHeight()
        val childConstraints =
            constraints.copy(minHeight = calculatedHeight, maxHeight = calculatedHeight)
        val placeable = measurable.measure(childConstraints)
        layout(placeable.width, placeable.height) { placeable.place(0, 0) }
    }

// region Accessibility node access

/**
 * Creates and remembers an [AccessibilityNodeInspectorState] for inspecting the nodes in the window
 * hosting this composition.
 */
@Composable
private fun rememberAccessibilityNodeInspectorState(): AccessibilityNodeInspectorState {
    val hostView = LocalView.current
    val state = remember(hostView) { AccessibilityNodeInspectorState(hostView = hostView) }
    LaunchedEffect(state) { state.runWhileDisplayed() }

    DisposableEffect(hostView) {
        val testRoot = hostView as RootForTest
        onDispose { testRoot.forceAccessibilityForTesting(false) }
    }
    return state
}

/** State holder for an [AccessibilityNodeInspectorButton]. */
private class AccessibilityNodeInspectorState(private val hostView: View) :
    PopupPositionProvider, View.OnLayoutChangeListener {

    var inspectorWindowSize: IntSize by mutableStateOf(calculateInspectorWindowSize())
        private set

    private val service: InspectableTreeProvider =
        if (Build.VERSION.SDK_INT >= 34) {
            AccessibilityTreeInspectorApi34(hostView.rootView)
        } else {
            NoopTreeProvider
        }

    val isReady: Boolean by derivedStateOf {
        inspectorWindowSize.width > 0 && inspectorWindowSize.height > 0
    }

    var selectionOffset: Offset by mutableStateOf(Offset.Unspecified)
        private set

    /**
     * All the nodes that pass the hit test after a call to [setNodeCursor], or if a node is
     * programmatically selected via [inspectNode] then that node and all its ancestors.
     */
    var nodesUnderCursor: List<NodeInfo> by mutableStateOf(emptyList())
        private set

    /**
     * The node to highlight – during selection, this will be the node that will be opened in the
     * inspector when the gesture is finished.
     */
    var highlightedNode: NodeInfo? by mutableStateOf(null)
        private set

    /** If non-null, the node being shown in the inspector. */
    var nodeUnderInspection: NodeInfo? by mutableStateOf(null)
        private set

    /**
     * Temporarily select the node at [localOffset] in the window being inspected. This should be
     * called while the user is dragging.
     */
    fun setNodeCursor(localOffset: Offset, layoutCoordinates: LayoutCoordinates) {
        hideInspector()
        val screenOffset = layoutCoordinates.localToScreen(localOffset)
        selectionOffset = screenOffset
        nodesUnderCursor = service.findNodesAt(screenOffset)
        highlightedNode = nodesUnderCursor.lastOrNull()
    }

    /** Opens the node under the selection cursor in the inspector and dumps it to logcat. */
    fun inspectNodeUnderCursor() {
        selectionOffset = Offset.Unspecified
        nodeUnderInspection = highlightedNode?.also { it.dumpToLog(tag = LogTag) }
    }

    /**
     * Highlights the given node in the selection popup, dumps it to logcat, and opens it in the
     * inspector.
     */
    fun inspectNode(node: NodeInfo?) {
        highlightedNode = node
        nodesUnderCursor = node?.selfAndAncestorsToList() ?: emptyList()
        nodeUnderInspection = node
        node?.also { it.dumpToLog(tag = LogTag) }
    }

    /** Hides the inspector dialog to allow the user to select a different node. */
    fun hideInspector() {
        nodeUnderInspection = null
    }

    /** Runs any coroutine effects the state holder requires while it's connected to some UI. */
    suspend fun runWhileDisplayed() {
        service.initialize()

        coroutineScope {
            // Update the overlay window size when the target window is resized.
            launch {
                hostView.addOnLayoutChangeListener(this@AccessibilityNodeInspectorState)
                try {
                    awaitCancellation()
                } finally {
                    hostView.removeOnLayoutChangeListener(this@AccessibilityNodeInspectorState)
                }
            }
        }
    }

    override fun onLayoutChange(
        v: View?,
        left: Int,
        top: Int,
        right: Int,
        bottom: Int,
        oldLeft: Int,
        oldTop: Int,
        oldRight: Int,
        oldBottom: Int
    ) {
        inspectorWindowSize = calculateInspectorWindowSize()
    }

    override fun calculatePosition(
        anchorBounds: IntRect,
        windowSize: IntSize,
        layoutDirection: LayoutDirection,
        popupContentSize: IntSize
    ): IntOffset = IntOffset.Zero

    private fun calculateInspectorWindowSize(): IntSize {
        return Rect()
            .also { hostView.getWindowVisibleDisplayFrame(it) }
            .let { IntSize(it.width(), it.height()) }
    }
}

private data class NodeInfo(
    val nodeInfo: AccessibilityNodeInfoCompat,
    val boundsInScreen: IntRect,
)

/** Returns a map with all the inspectable properties of this [NodeInfo]. */
private fun NodeInfo.getProperties(): Map<String, Any?> = buildMap {
    val node = nodeInfo
    // Don't render className, it's in the title.
    setIfSpecified("packageName", node.packageName)
    setIfSpecified("boundsInScreen", Rect().also(node::getBoundsInScreen))
    setIfSpecified("boundsInWindow", Rect().also(node::getBoundsInWindow))
    setIfSpecified("viewIdResourceName", node.viewIdResourceName)
    setIfSpecified("uniqueId", node.uniqueId)
    setIfSpecified("text", node.text)
    setIfSpecified("textSelectionStart", node.textSelectionStart, unspecifiedValue = -1)
    setIfSpecified("textSelectionEnd", node.textSelectionEnd, unspecifiedValue = -1)
    setIfSpecified("contentDescription", node.contentDescription)
    setIfSpecified("collectionInfo", node.collectionInfo)
    setIfSpecified("collectionItemInfo", node.collectionItemInfo)
    setIfSpecified("containerTitle", node.containerTitle)
    setIfSpecified("childCount", node.childCount)
    setIfSpecified("drawingOrder", node.drawingOrder)
    setIfSpecified("error", node.error)
    setIfSpecified("hintText", node.hintText)
    setIfSpecified("inputType", node.inputType)
    setIfSpecified("isAccessibilityDataSensitive", node.isAccessibilityDataSensitive)
    setIfSpecified("isAccessibilityFocused", node.isAccessibilityFocused)
    setIfSpecified("isCheckable", node.isCheckable)
    setIfSpecified("isChecked", node.isChecked)
    setIfSpecified("isClickable", node.isClickable)
    setIfSpecified("isLongClickable", node.isLongClickable)
    setIfSpecified("isContextClickable", node.isContextClickable)
    setIfSpecified("isContentInvalid", node.isContentInvalid)
    setIfSpecified("isDismissable", node.isDismissable)
    setIfSpecified("isEditable", node.isEditable)
    setIfSpecified("isEnabled", node.isEnabled, unspecifiedValue = true)
    setIfSpecified("isFocusable", node.isFocusable)
    setIfSpecified("isFocused", node.isFocused)
    setIfSpecified("isGranularScrollingSupported", node.isGranularScrollingSupported)
    setIfSpecified("isHeading", node.isHeading)
    set("isImportantForAccessibility", node.isImportantForAccessibility)
    setIfSpecified("isMultiLine", node.isMultiLine)
    setIfSpecified("isPassword", node.isPassword)
    setIfSpecified("isScreenReaderFocusable", node.isScreenReaderFocusable)
    setIfSpecified("isScrollable", node.isScrollable)
    setIfSpecified("isSelected", node.isSelected)
    setIfSpecified("isShowingHintText", node.isShowingHintText)
    setIfSpecified("isTextEntryKey", node.isTextEntryKey)
    setIfSpecified("isTextSelectable", node.isTextSelectable)
    setIfSpecified("isVisibleToUser", node.isVisibleToUser, unspecifiedValue = true)
    setIfSpecified("labelFor", node.labelFor)
    setIfSpecified("labeledBy", node.labeledBy)
    setIfSpecified("liveRegion", node.liveRegion)
    setIfSpecified("maxTextLength", node.maxTextLength, unspecifiedValue = -1)
    setIfSpecified("movementGranularities", node.movementGranularities)
    setIfSpecified("paneTitle", node.paneTitle)
    setIfSpecified("rangeInfo", node.rangeInfo)
    setIfSpecified("roleDescription", node.roleDescription)
    setIfSpecified("stateDescription", node.stateDescription)
    setIfSpecified("tooltipText", node.tooltipText)
    setIfSpecified("touchDelegateInfo", node.touchDelegateInfo)
    setIfSpecified("windowId", node.windowId, unspecifiedValue = -1)
    setIfSpecified("canOpenPopup", node.canOpenPopup())
    setIfSpecified(
        "hasRequestInitialAccessibilityFocus",
        node.hasRequestInitialAccessibilityFocus()
    )
    setIfSpecified("extras", node.extrasWithoutExtraData)
    setIfSpecified("extraRenderingInfo", node.extraRenderingInfo)

    if (Build.VERSION.SDK_INT >= 26 && node.availableExtraData.isNotEmpty()) {
        val extraData = mutableMapOf<String, Any?>()
        node.availableExtraData.forEach { key ->
            extraData[key] = AccessibilityNodeInfoHelper.readExtraData(node.unwrap(), key)
        }
        setIfSpecified("extraData (from availableExtraData)", extraData)
    }

    setIfSpecified("traversalBefore", node.traversalBefore)
    setIfSpecified("traversalAfter", node.traversalAfter)
}

/**
 * Returns the extras bundle, but without any keys from
 * [AccessibilityNodeInfoCompat.getAvailableExtraData], since those are reported separately.
 */
private val AccessibilityNodeInfoCompat.extrasWithoutExtraData: Bundle
    get() {
        val extras = Bundle(extras)
        availableExtraData.forEach { extras.remove(it) }
        return extras
    }

/** Class verification helper for reading extras data from an [AccessibilityNodeInfo]. */
@RequiresApi(26)
private object AccessibilityNodeInfoHelper {
    fun readExtraData(node: AccessibilityNodeInfo, key: String): Any? {
        if (key in node.availableExtraData && node.refreshWithExtraData(key, Bundle())) {
            @Suppress("DEPRECATION") return node.extras.get(key)
        } else {
            return null
        }
    }
}

private interface InspectableTreeProvider {
    fun initialize() {}

    fun findNodesAt(screenOffset: Offset): List<NodeInfo>
}

private object NoopTreeProvider : InspectableTreeProvider {
    override fun findNodesAt(screenOffset: Offset): List<NodeInfo> = emptyList()
}

@RequiresApi(34)
private class AccessibilityTreeInspectorApi34(private val rootView: View) :
    InspectableTreeProvider {

    private val matrixCache = Matrix()

    override fun initialize() {
        // This will call setQueryableFromApp process, which enables accessibility on the platform,
        // which allows us to tell compose views to force accessibility support. This is required
        // for certain fields, such as traversal before/after, to be populated.
        rootView.createNodeInfo()
        rootView.visitViewAndChildren { view ->
            (view as? RootForTest)?.forceAccessibilityForTesting(true)
            true
        }
    }

    override fun findNodesAt(screenOffset: Offset): List<NodeInfo> {
        rootView.transformMatrixToLocal(matrixCache)

        val nodes = mutableListOf<NodeInfo>()
        val rootInfo = rootView.createNodeInfo()
        rootInfo.visitNodeAndChildren { node ->
            if (node.hitTest(screenOffset)) {
                nodes += node
                true
            } else {
                false
            }
        }
        return nodes
    }

    private fun NodeInfo.hitTest(screenOffset: Offset): Boolean {
        return boundsInScreen.contains(screenOffset.round())
    }

    private inline fun View.visitViewAndChildren(visitor: (View) -> Boolean) {
        val queue = mutableVectorOf(this)
        while (queue.isNotEmpty()) {
            val current = queue.removeAt(queue.lastIndex)
            val visitChildren = visitor(current)
            if (visitChildren && current is ViewGroup) {
                for (child in current.children) {
                    queue += child
                }
            }
        }
    }

    private inline fun NodeInfo.visitNodeAndChildren(visitor: (NodeInfo) -> Boolean) {
        val queue = mutableVectorOf(this)
        while (queue.isNotEmpty()) {
            val current = queue.removeAt(queue.lastIndex)
            val visitChildren = visitor(current)
            if (visitChildren) {
                for (i in 0 until current.nodeInfo.childCount) {
                    queue += current.nodeInfo.getChild(i).toNodeInfo()
                }
            }
        }
    }

    private fun View.createNodeInfo(): NodeInfo {
        val rawNodeInfo = createAccessibilityNodeInfo()
        val nodeInfoCompat = AccessibilityNodeInfoCompat.wrap(rawNodeInfo)
        rawNodeInfo.setQueryFromAppProcessEnabled(this, true)
        return nodeInfoCompat.toNodeInfo()
    }
}

private fun AccessibilityNodeInfoCompat.toNodeInfo(): NodeInfo =
    NodeInfo(
        nodeInfo = this,
        boundsInScreen = Rect().also(::getBoundsInScreen).toComposeIntRect(),
    )

private fun NodeInfo.dumpToLog(tag: String) {
    val indent = "  "
    var depth = 0
    visitSelfAndAncestors { node ->
        Log.d(tag, indent.repeat(depth) + node.nodeInfo.unwrap().toString())
        depth++
    }
}

private inline fun NodeInfo.visitSelfAndAncestors(block: (NodeInfo) -> Unit) {
    var node: NodeInfo? = this
    while (node != null) {
        block(node)
        node = node.parent
    }
}

private val NodeInfo.parent: NodeInfo?
    get() = nodeInfo.parent?.toNodeInfo()

// endregion<|MERGE_RESOLUTION|>--- conflicted
+++ resolved
@@ -644,11 +644,7 @@
             // contentPadding will either act as the spacing between items if they fit on the same
             // line, or indent if content wraps, so inset the constraints either way.
             val valueConstraints =
-<<<<<<< HEAD
-                constraints.copy(minWidth = 0, minHeight = 0).offset(horizontal = -contentPaddingPx)
-=======
                 constraints.copyMaxDimensions().offset(horizontal = -contentPaddingPx)
->>>>>>> 3d4510a6
             val keyPlaceable = keyMeasurable.measure(keyConstraints)
             val valuePlaceable = valueMeasurable.measure(valueConstraints)
             val wrap =
