/*
 * Copyright 2023 The Android Open Source Project
 *
 * Licensed under the Apache License, Version 2.0 (the "License");
 * you may not use this file except in compliance with the License.
 * You may obtain a copy of the License at
 *
 *      http://www.apache.org/licenses/LICENSE-2.0
 *
 * Unless required by applicable law or agreed to in writing, software
 * distributed under the License is distributed on an "AS IS" BASIS,
 * WITHOUT WARRANTIES OR CONDITIONS OF ANY KIND, either express or implied.
 * See the License for the specific language governing permissions and
 * limitations under the License.
 */

package androidx.compose.lint

import androidx.compose.lint.test.kotlinAndBytecodeStub
import com.android.tools.lint.checks.infrastructure.LintDetectorTest
import com.android.tools.lint.detector.api.Detector
import com.android.tools.lint.detector.api.Issue
import org.junit.Test
import org.junit.runner.RunWith
import org.junit.runners.Parameterized

@RunWith(Parameterized::class)
class PrimitiveInCollectionDetectorTest(parameters: Parameters) : LintDetectorTest() {

    private val type = parameters.type
    private val value = parameters.value
    private val longType = parameters.longType
    private val collectionType = parameters.collectionType

    override fun getDetector(): Detector = PrimitiveInCollectionDetector()

    override fun getIssues(): MutableList<Issue> =
        mutableListOf(PrimitiveInCollectionDetector.ISSUE)

    private val tild = "~".repeat(type.length)
    private val vtild = "~".repeat(value.length)

    @Test
    fun functionWithSetReturnType() {
        lint()
            .files(
                ContainsIntClass,
                SimpleValueClass.bytecode,
                kotlin(
                    """
                        package androidx.compose.lint

                        fun foo(): Set<$type>? = null
                        fun bar(): Set<String>? = null // no warning for this
                        """
                )
            )
            .run()
            .expect(
                """
src/androidx/compose/lint/test.kt:4: Error: return type Set<$longType> of foo: replace with ${collectionType}Set [PrimitiveInCollection]
                        fun foo(): Set<$type>? = null
                                   ~~~~$tild~~
1 errors, 0 warnings
            """
            )
    }

    @Test
    fun functionWithSetClassReturnType() {
        lint()
            .files(
                ContainsIntClass,
                SimpleValueClass.bytecode,
                kotlin(
                    """
                        package androidx.compose.lint

                        fun foo(): HashSet<$type>? = null
                        fun bar(): HashSet<String>? = null // no warning for this
                        """
                )
            )
            .run()
            .expect(
                """
src/androidx/compose/lint/test.kt:4: Error: return type HashSet<$longType> of foo: replace with ${collectionType}Set [PrimitiveInCollection]
                        fun foo(): HashSet<$type>? = null
                                   ~~~~~~~~$tild~~
1 errors, 0 warnings
            """
            )
    }

    @Test
    fun functionWithListReturnType() {
        lint()
            .files(
                ContainsIntClass,
                SimpleValueClass.bytecode,
                kotlin(
                    """
                        package androidx.compose.lint

                        fun foo(): List<$type>? = null
                        fun bar(): List<String>? = null // no warning for this
                        """
                )
            )
            .run()
            .expect(
                """
src/androidx/compose/lint/test.kt:4: Error: return type List<$longType> of foo: replace with ${collectionType}List [PrimitiveInCollection]
                        fun foo(): List<$type>? = null
                                   ~~~~$tild~~~
1 errors, 0 warnings
            """
            )
    }

    @Test
    fun functionWithListClassReturnType() {
        lint()
            .files(
                ContainsIntClass,
                SimpleValueClass.bytecode,
                kotlin(
                    """
                        package androidx.compose.lint

                        fun foo(): ArrayList<$type>? = null
                        fun bar(): ArrayList<String>? = null // no warning for this
                        """
                )
            )
            .run()
            .expect(
                """
src/androidx/compose/lint/test.kt:4: Error: return type ArrayList<$longType> of foo: replace with ${collectionType}List [PrimitiveInCollection]
                        fun foo(): ArrayList<$type>? = null
                                   ~~~~~~~~~~$tild~~
1 errors, 0 warnings
            """
            )
    }

    @Test
    fun functionWithMapReturnType() {
        lint()
            .files(
                ContainsIntClass,
                SimpleValueClass.bytecode,
                kotlin(
                    """
                        package androidx.compose.lint

                        fun foo(): Map<$type, Any>? = null
                        fun bar(): Map<String, Any>? = null // no warning for this
                        """
                )
            )
            .run()
            .expect(
                """
src/androidx/compose/lint/test.kt:4: Error: return type Map<$longType, Object> of foo: replace with ${collectionType}ObjectMap [PrimitiveInCollection]
                        fun foo(): Map<$type, Any>? = null
                                   ~~~~$tild~~~~~~~
1 errors, 0 warnings
            """
            )
    }

    @Test
    fun functionWithMapClassReturnType() {
        lint()
            .files(
                ContainsIntClass,
                SimpleValueClass.bytecode,
                kotlin(
                    """
                        package androidx.compose.lint

                        fun foo(): HashMap<$type, Any>? = null
                        fun bar(): HashMap<String, Any>? = null // no warning for this
                        """
                )
            )
            .run()
            .expect(
                """
src/androidx/compose/lint/test.kt:4: Error: return type HashMap<$longType, Object> of foo: replace with ${collectionType}ObjectMap [PrimitiveInCollection]
                        fun foo(): HashMap<$type, Any>? = null
                                   ~~~~~~~~$tild~~~~~~~
1 errors, 0 warnings
            """
            )
    }

    @Test
    fun variableSet() {
        lint()
            .files(
                ContainsIntClass,
                SimpleValueClass.bytecode,
                kotlin(
                    """
                        package androidx.compose.lint

                        fun foo() {
                            val s = mutableSetOf($value)
                            println(s)
                        }
                        fun bar() {
                             // no warning for this
                            val s = mutableSetOf("Hello", "World")
                            println(s)
                        }
                        """
                )
            )
            .run()
            .expect(
                """
src/androidx/compose/lint/test.kt:5: Error: variable s with type Set<$longType>: replace with ${collectionType}Set [PrimitiveInCollection]
                            val s = mutableSetOf($value)
                            ~~~~~~~~~~~~~~~~~~~~~$vtild~
1 errors, 0 warnings
            """
            )
    }

    @Test
    fun variableHashSet() {
        lint()
            .files(
                ContainsIntClass,
                SimpleValueClass.bytecode,
                kotlin(
                    """
                        package androidx.compose.lint

                        fun foo() {
                            val s = HashSet<$type>()
                            println(s)
                        }
                        fun bar() {
                             // no warning for this
                            val s = HashSet<String>()
                            println(s)
                        }
                        """
                )
            )
            .run()
            .expect(
                """
src/androidx/compose/lint/test.kt:5: Error: variable s with type HashSet<$longType>: replace with ${collectionType}Set [PrimitiveInCollection]
                            val s = HashSet<$type>()
                            ~~~~~~~~~~~~~~~~$tild~~~
1 errors, 0 warnings
            """
            )
    }

    @Test
    fun variableList() {
        lint()
            .files(
                ContainsIntClass,
                SimpleValueClass.bytecode,
                kotlin(
                    """
                        package androidx.compose.lint

                        fun foo() {
                            val s = mutableListOf($value)
                            println(s)
                        }
                        fun bar() {
                             // no warning for this
                            val s = mutableListOf("Hello", "World")
                            println(s)
                        }
                        """
                )
            )
            .run()
            .expect(
                """
src/androidx/compose/lint/test.kt:5: Error: variable s with type List<$longType>: replace with ${collectionType}List [PrimitiveInCollection]
                            val s = mutableListOf($value)
                            ~~~~~~~~~~~~~~~~~~~~~~$vtild~
1 errors, 0 warnings
            """
            )
    }

    @Test
    fun variableArrayList() {
        lint()
            .files(
                ContainsIntClass,
                SimpleValueClass.bytecode,
                kotlin(
                    """
                        package androidx.compose.lint

                        fun foo() {
                            val s = ArrayList<$type>()
                            println(s)
                        }
                        fun bar() {
                             // no warning for this
                            val s = ArrayList<String>()
                            println(s)
                        }
                        """
                )
            )
            .run()
            .expect(
                """
src/androidx/compose/lint/test.kt:5: Error: variable s with type ArrayList<$longType>: replace with ${collectionType}List [PrimitiveInCollection]
                            val s = ArrayList<$type>()
                            ~~~~~~~~~~~~~~~~~~$tild~~~
1 errors, 0 warnings
            """
            )
    }

    @Test
    fun variableHashMap() {
        lint()
            .files(
                ContainsIntClass,
                SimpleValueClass.bytecode,
                kotlin(
                    """
                        package androidx.compose.lint

                        fun foo() {
                            val s = mutableMapOf("Hello" to $value)
                            println(s)
                        }
                        fun bar() {
                             // no warning for this
                            val s = mutableMapOf("Hello" to "World")
                            println(s)
                        }
                        """
                )
            )
            .run()
            .expect(
                """
src/androidx/compose/lint/test.kt:5: Error: variable s with type Map<String, $longType>: replace with Object${collectionType}Map [PrimitiveInCollection]
                            val s = mutableMapOf("Hello" to $value)
                            ~~~~~~~~~~~~~~~~~~~~~~~~~~~~~~~~$vtild~
1 errors, 0 warnings
            """
            )
    }

    @Test
    fun variableMap() {
        lint()
            .files(
                ContainsIntClass,
                SimpleValueClass.bytecode,
                kotlin(
                    """
                        package androidx.compose.lint

                        fun foo() {
                            val s = HashMap<$type, String>()
                            println(s)
                        }
                        fun bar() {
                             // no warning for this
                            val s = HashMap<String, String>()
                            println(s)
                        }
                        """
                )
            )
            .run()
            .expect(
                """
src/androidx/compose/lint/test.kt:5: Error: variable s with type HashMap<$longType, String>: replace with ${collectionType}ObjectMap [PrimitiveInCollection]
                            val s = HashMap<$type, String>()
                            ~~~~~~~~~~~~~~~~$tild~~~~~~~~~~~
1 errors, 0 warnings
            """
            )
    }

    @Test
    fun variablePrimitivePrimitiveMap() {
        lint()
            .files(
                ContainsIntClass,
                SimpleValueClass.bytecode,
                kotlin(
                    """
                        package androidx.compose.lint

                        fun foo() {
                            val s = HashMap<$type, $type>()
                            println(s)
                        }
                        """
                )
            )
            .run()
            .expect(
                """
src/androidx/compose/lint/test.kt:5: Error: variable s with type HashMap<$longType, $longType>: replace with ${collectionType}${collectionType}Map [PrimitiveInCollection]
                            val s = HashMap<$type, $type>()
                            ~~~~~~~~~~~~~~~~$tild~~$tild~~~
1 errors, 0 warnings
            """
            )
    }

    @Test
    fun dataClassConstructor() {
        lint()
            .files(
                ContainsIntClass,
                SimpleValueClass.bytecode,
                kotlin(
                    """
                        package androidx.compose.lint

                        data class Foo(val foo: Set<$type>)
                        """
                )
            )
            .run()
            .expect(
                """
src/androidx/compose/lint/Foo.kt:4: Error: constructor Foo has parameter foo with type Set<$longType>: replace with ${collectionType}Set [PrimitiveInCollection]
                        data class Foo(val foo: Set<$type>)
                                                ~~~~$tild~
src/androidx/compose/lint/Foo.kt:4: Error: field foo with type Set<$longType>: replace with ${collectionType}Set [PrimitiveInCollection]
                        data class Foo(val foo: Set<$type>)
                                                ~~~~$tild~
src/androidx/compose/lint/Foo.kt:4: Error: return type Set<$longType> of getFoo: replace with ${collectionType}Set [PrimitiveInCollection]
                        data class Foo(val foo: Set<$type>)
                                                ~~~~$tild~
3 errors, 0 warnings
            """
            )
    }

    @Test
    fun hiddenVariableInDeconstruction() {
        // Regression test from b/328122546
        lint()
            .files(
                kotlin(
                    """
                        package androidx.compose.lint

                        fun foo(value: Any) {
                            val list = value as List<Any>
                            val (first, second, third) = (list as List<$type>)
                            println(first)
                            println(second)
                            println(third)
                        }
                """
                )
            )
            .run()
            .expectClean()
    }

    data class Parameters(
        val type: String,
        val value: String,
        val longType: String,
        val collectionType: String
    )

    companion object {
        @JvmStatic
        @Parameterized.Parameters(name = "{0}")
        fun initParameters() =
            listOf(
                Parameters("Char", "'a'", "Character", "Int"),
                Parameters("Byte", "0.toByte()", "Byte", "Int"),
                Parameters("UByte", "0u.toUByte()", "UByte", "Int"),
                Parameters("Short", "0.toShort()", "Short", "Int"),
                Parameters("UShort", "0u.toUShort()", "UShort", "Int"),
                Parameters("Int", "1", "Integer", "Int"),
                Parameters("UInt", "1u", "UInt", "Int"),
                Parameters("Long", "1L", "Long", "Long"),
                Parameters("ULong", "1uL", "ULong", "Long"),
                Parameters("Float", "1f", "Float", "Float"),
                Parameters("Double", "1.0", "Double", "Float"),
                Parameters("ContainsInt", "ContainsInt(0)", "ContainsInt", "Int"),
                Parameters(
                    "test.SimpleValueClass",
                    "test.SimpleValueClass(0)",
                    "SimpleValueClass",
                    "Int"
                )
            )

        val ContainsIntClass =
            kotlin(
                """
            package androidx.compose.lint

<<<<<<< HEAD
            @JvmInline value class ContainsInt(val value: Int)
=======
            @JvmInline value class ContainsInt(val value: Int) {
                 companion object {
                    val companionField = 0
                 }
            }
>>>>>>> 3d4510a6
            """
                    .trimIndent()
            )

        val SimpleValueClass =
            kotlinAndBytecodeStub(
                filename = "SimpleValueClass.kt",
                filepath = "test",
                checksum = 0x8b98db3a,
                source =
                    """
                package test

                @JvmInline
                value class SimpleValueClass(val value: Int)
            """
                        .trimIndent(),
                """
            META-INF/main.kotlin_module:
            H4sIAAAAAAAA/2NgYGBmYGBgBGJOBijgkucSTcxLKcrPTKnQS87PLcgvTtXL
            ycwrEWILSS0u8S5RYtBiAAC6aGYHOQAAAA==
            """,
                """
            test/SimpleValueClass.class:
            H4sIAAAAAAAA/31U31MbVRT+7s0m2Ww2sAktkAW1P7RN+NGkWGuVghS0djEU
            hRql+LKEHVhINpjdZPrIm/4FPviiow++8KAzCoydcRDf/Jscx3M3m4RZMs5k
            9t577vnO+c53zs3f//7+B4B7+ILhqme5XmHdrh1UrbJZbVpLVdN142AM2p7Z
            MgtV09kprG7tWRUvjgiDvGN5viNDJJc3GKKt9okZKuKQE+BIMEjeru0yjJT6
            xp9lSHn1da9hOzvT4o6I5Ix8qZexfUd+I2HbYtOubluNOAYZYg9tx/bmfSpl
            FWlkFGgYIlQ4Y85nOSfjKqHMgwPL2WaYzl3OeJlEkHBWxQhGRfwsw3g/thcd
            x4TjuHBc+n/HV4Xja6RrRw+GK7k+Sqi4jhvC9yaJazZ2iipSGFBI7Vsk5q7p
            7i7Vt61ATInoUWvSvSiG41k7QrUJStXxVjGFvIJJTKvIiR1HgSFpfdk0q24Q
            ajhnlMKDMJt/zqA0na36C99LxZuICfQ9Goe6t2s1GDKXUaR8O7Todr+gKu5i
            RsR5t11CWYEkuqlV6o7rNZoVr94IaMmd3Ay66EX/MRMj8VAEfETz2WJQL5RW
            JK45wxCl8IO74jND1Zb2617Vdgp7rVphuVUzHDpYxDzduVixPHPb9Eyy8Vor
            Qu+IiU9CfEBZ9sn+whYnSsC3KfCPZ4c3FD7KFa6dHSr045qscDlKa5LWGK0D
            tHL5/KuF0bPDGV5ki4OZmMZ1Xoyc/xCTZEmLLuuaTOfEjKwpujTKiuzJX9+0
            b5OauqxpKeFNNubbBgihaYNk07q2tJZZS3ejysREl+SYFj//mnFBlcqnAobC
            It7Z96gbYlwYBkukxtNmbctqPDO3qpZoc71iVstmwxbnwJha98zK/op5EJyV
            9XqzUbEe2+KQXWs6nl2zyrZr0+0jx6l7pmdTh6n7nBouWGTEXwntRAOjiJGl
            TKeCEJjW6MSvUI5ow/EZfWO+UcLnPsB3QJJ21BXxRgLw2+Qt7rIvoW2c4Epm
            +Bi6foxXtPwxrh3j9Z/9zL0gWbzhc2Di5QVBbgUMZMHgFLfDGLmbmN5TgLnZ
            Ya2f4s5RCBDtJpnqlhlKUgxjeknouQSYVapODJ0++Sf4t4hGjibPwI/x1pw+
            /p04Sm29NugbB0/8g4F2yGEyEiygIXb3SSpB4AHeCYKLvgivhCA0eYrZHqM2
            PBEwEjsfrnHx8gL4fABXJk4wNzH2G5Rf+vauHUvpxlL8IWAUc74r5rVAG66H
            VeHtkdGyeA8Lgfdt0kTcJV6Cb+gnWAz3K4ElH5QW/2DhfnWmjPWZrCzexweh
            +pL62PeISz9BivTEjpLYCxe1SuJxIHUSH/r1cTz33T/FJq27tHtCq0HQ5U1E
            DHxkoGRgBU9pi1UDH+OTTTAXa1jfxJAL1cUzF3H/O+8i7yLqIubigW+5T+/K
            xYyLKRc5F9d9Y8rFwH8DJohDBwgAAA==
            """
            )
    }
}<|MERGE_RESOLUTION|>--- conflicted
+++ resolved
@@ -513,15 +513,11 @@
                 """
             package androidx.compose.lint
 
-<<<<<<< HEAD
-            @JvmInline value class ContainsInt(val value: Int)
-=======
             @JvmInline value class ContainsInt(val value: Int) {
                  companion object {
                     val companionField = 0
                  }
             }
->>>>>>> 3d4510a6
             """
                     .trimIndent()
             )
