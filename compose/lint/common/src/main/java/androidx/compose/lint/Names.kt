--- conflicted
+++ resolved
@@ -126,11 +126,7 @@
         get() = pkg.segments.joinToString(".", postfix = ".") + nameSegments.joinToString(".")
 
     /**
-<<<<<<< HEAD
-     * The [ClassName] for use with kotlinx.metadata. Note that in kotlinx.metadata the actual type
-=======
      * The [ClassName] for use with kotlin.metadata. Note that in kotlin.metadata the actual type
->>>>>>> 3d4510a6
      * might be different from the underlying JVM type, for example: kotlin/Int -> java/lang/Integer
      */
     val kmClassName: ClassName
