/*
 * Copyright 2021 The Android Open Source Project
 *
 * Licensed under the Apache License, Version 2.0 (the "License");
 * you may not use this file except in compliance with the License.
 * You may obtain a copy of the License at
 *
 *      http://www.apache.org/licenses/LICENSE-2.0
 *
 * Unless required by applicable law or agreed to in writing, software
 * distributed under the License is distributed on an "AS IS" BASIS,
 * WITHOUT WARRANTIES OR CONDITIONS OF ANY KIND, either express or implied.
 * See the License for the specific language governing permissions and
 * limitations under the License.
 */

package androidx.compose.lint

import com.intellij.psi.PsiClass
import com.intellij.psi.PsiClassOwner
import com.intellij.psi.PsiMember
import com.intellij.psi.PsiMethod
import com.intellij.psi.PsiType
import com.intellij.psi.util.InheritanceUtil

/** Returns whether [this] has [packageName] as its package name. */
<<<<<<< HEAD
fun PsiMethod.isInPackageName(packageName: PackageName): Boolean {
    val actual = (containingFile as? PsiJavaFile)?.packageName
=======
fun PsiMember.isInPackageName(packageName: PackageName): Boolean {
    val actual = (containingFile as? PsiClassOwner)?.packageName
>>>>>>> 3d4510a6
    return packageName.javaPackageName == actual
}

/** Whether this [PsiMethod] returns Unit */
val PsiMethod.returnsUnit
    get() = returnType.isVoidOrUnit

/**
 * Whether this [PsiType] is `void` or [Unit]
 *
 * In Kotlin 1.6 some expressions now explicitly return [Unit] instead of just being [PsiType.VOID],
 * so this returns whether this type is either.
 */
val PsiType?.isVoidOrUnit
    get() = this == PsiType.VOID || this?.canonicalText == "kotlin.Unit"

/** @return whether [this] inherits from [name]. Returns `true` if [this] _is_ directly [name]. */
fun PsiType.inheritsFrom(name: Name) = InheritanceUtil.isInheritor(this, name.javaFqn)

/** @return whether [this] inherits from [name]. Returns `true` if [this] _is_ directly [name]. */
fun PsiClass.inheritsFrom(name: Name) = InheritanceUtil.isInheritor(this, name.javaFqn)<|MERGE_RESOLUTION|>--- conflicted
+++ resolved
@@ -24,13 +24,8 @@
 import com.intellij.psi.util.InheritanceUtil
 
 /** Returns whether [this] has [packageName] as its package name. */
-<<<<<<< HEAD
-fun PsiMethod.isInPackageName(packageName: PackageName): Boolean {
-    val actual = (containingFile as? PsiJavaFile)?.packageName
-=======
 fun PsiMember.isInPackageName(packageName: PackageName): Boolean {
     val actual = (containingFile as? PsiClassOwner)?.packageName
->>>>>>> 3d4510a6
     return packageName.javaPackageName == actual
 }
 
