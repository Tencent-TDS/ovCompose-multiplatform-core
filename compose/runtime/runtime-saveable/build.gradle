/*
 * Copyright 2020 The Android Open Source Project
 *
 * Licensed under the Apache License, Version 2.0 (the "License");
 * you may not use this file except in compliance with the License.
 * You may obtain a copy of the License at
 *
 *      http://www.apache.org/licenses/LICENSE-2.0
 *
 * Unless required by applicable law or agreed to in writing, software
 * distributed under the License is distributed on an "AS IS" BASIS,
 * WITHOUT WARRANTIES OR CONDITIONS OF ANY KIND, either express or implied.
 * See the License for the specific language governing permissions and
 * limitations under the License.
 */

/**
 * This file was created using the `create_project.py` script located in the
 * `<AndroidX root>/development/project-creator` directory.
 *
 * Please use that script when creating a new project, rather than copying an existing project and
 * modifying its settings.
 */

import androidx.build.KotlinTarget
import androidx.build.LibraryType
import androidx.build.PlatformIdentifier

plugins {
    id("AndroidXPlugin")
    id("AndroidXComposePlugin")
    id("com.android.library")
}

androidXMultiplatform {
    android()
    jvmStubs()
    linuxX64Stubs()

    defaultPlatform(PlatformIdentifier.ANDROID)

    sourceSets {
        commonMain {
            dependencies {
                implementation(libs.kotlinStdlib)
<<<<<<< HEAD
                implementation("androidx.collection:collection:1.4.0")
=======
                implementation("androidx.collection:collection:1.4.2")
>>>>>>> f83b2287
                api(project(":compose:runtime:runtime"))
            }
        }

        commonTest {
            dependencies {
            }
        }

        jvmMain {
            dependsOn(commonMain)
            dependencies {
            }
        }

        androidMain {
            dependsOn(jvmMain)
            dependencies {
                implementation(libs.kotlinStdlib)
                api("androidx.annotation:annotation:1.8.1")
            }
        }

        jvmStubsMain {
            dependsOn(jvmMain)
        }

        androidInstrumentedTest {
            dependsOn(commonTest)
            dependencies {
                implementation(project(":compose:ui:ui"))
                implementation(project(":compose:ui:ui-test-junit4"))
                implementation(project(":compose:test-utils"))
                implementation("androidx.fragment:fragment:1.3.0")
                implementation("androidx.activity:activity-compose:1.7.0")
                implementation(libs.testUiautomator)
                implementation(libs.testCore)
                implementation(libs.testRules)
                implementation(libs.testRunner)
                implementation(libs.espressoCore)
                implementation(libs.junit)
                implementation(libs.truth)
                implementation(libs.dexmakerMockito)
                implementation(libs.mockitoCore)
            }
        }

        androidUnitTest {
            dependsOn(commonTest)
            dependencies {
                implementation(libs.testRules)
                implementation(libs.testRunner)
                implementation(libs.junit)
                implementation(libs.truth)
            }
        }
    }
}

dependencies {
    lintPublish(project(":compose:runtime:runtime-saveable-lint"))
}

androidx {
    name = "Compose Saveable"
    type = LibraryType.PUBLISHED_LIBRARY_ONLY_USED_BY_KOTLIN_CONSUMERS
    inceptionYear = "2020"
    description = "Compose components that allow saving and restoring the local ui state"
    legacyDisableKotlinStrictApiMode = true
    samples(project(":compose:runtime:runtime-saveable:runtime-saveable-samples"))
    kotlinTarget = KotlinTarget.KOTLIN_1_9
}

android {
    compileSdk = 35
    namespace = "androidx.compose.runtime.saveable"
}<|MERGE_RESOLUTION|>--- conflicted
+++ resolved
@@ -43,11 +43,7 @@
         commonMain {
             dependencies {
                 implementation(libs.kotlinStdlib)
-<<<<<<< HEAD
-                implementation("androidx.collection:collection:1.4.0")
-=======
                 implementation("androidx.collection:collection:1.4.2")
->>>>>>> f83b2287
                 api(project(":compose:runtime:runtime"))
             }
         }
