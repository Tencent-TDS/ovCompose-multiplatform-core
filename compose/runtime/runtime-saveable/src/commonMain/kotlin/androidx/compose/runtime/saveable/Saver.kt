--- conflicted
+++ resolved
@@ -50,10 +50,6 @@
  * You can pass the implementations of this class as a parameter for [rememberSaveable].
  *
  * @sample androidx.compose.runtime.saveable.samples.CustomSaverSample
-<<<<<<< HEAD
- *
-=======
->>>>>>> 3d4510a6
  * @param save Defines how to convert the value into a saveable one. If null is returned the value
  *   will not be saved.
  * @param restore Defines how to convert the restored value back to the original Class. If null is
