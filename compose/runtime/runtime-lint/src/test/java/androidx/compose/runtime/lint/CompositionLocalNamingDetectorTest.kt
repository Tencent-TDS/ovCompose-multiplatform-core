/*
 * Copyright 2020 The Android Open Source Project
 *
 * Licensed under the Apache License, Version 2.0 (the "License");
 * you may not use this file except in compliance with the License.
 * You may obtain a copy of the License at
 *
 *      http://www.apache.org/licenses/LICENSE-2.0
 *
 * Unless required by applicable law or agreed to in writing, software
 * distributed under the License is distributed on an "AS IS" BASIS,
 * WITHOUT WARRANTIES OR CONDITIONS OF ANY KIND, either express or implied.
 * See the License for the specific language governing permissions and
 * limitations under the License.
 */

@file:Suppress("UnstableApiUsage")

package androidx.compose.runtime.lint

import androidx.compose.lint.test.Stubs
import com.android.tools.lint.checks.infrastructure.LintDetectorTest
import com.android.tools.lint.detector.api.Detector
import com.android.tools.lint.detector.api.Issue
import org.junit.Test
import org.junit.runner.RunWith
import org.junit.runners.JUnit4

@RunWith(JUnit4::class)

/** Test for [CompositionLocalNamingDetector]. */
class CompositionLocalNamingDetectorTest : LintDetectorTest() {
    override fun getDetector(): Detector = CompositionLocalNamingDetector()

    override fun getIssues(): MutableList<Issue> =
        mutableListOf(CompositionLocalNamingDetector.CompositionLocalNaming)

<<<<<<< HEAD
    // Simplified CompositionLocal.kt stubs
    private val compositionLocalStub =
        bytecodeStub(
            filename = "CompositionLocal.kt",
            filepath = "androidx/compose/runtime",
            checksum = 0xeda1836e,
            """
            package androidx.compose.runtime

            sealed class CompositionLocal<T> constructor(defaultFactory: (() -> T)? = null)

            abstract class ProvidableCompositionLocal<T> internal constructor(
                defaultFactory: (() -> T)?
            ) : CompositionLocal<T>(defaultFactory)

            internal class DynamicProvidableCompositionLocal<T> constructor(
                defaultFactory: (() -> T)?
            ) : ProvidableCompositionLocal<T>(defaultFactory)

            internal class StaticProvidableCompositionLocal<T>(
                defaultFactory: (() -> T)?
            ) : ProvidableCompositionLocal<T>(defaultFactory)

            fun <T> compositionLocalOf(
                defaultFactory: (() -> T)? = null
            ): ProvidableCompositionLocal<T> = DynamicProvidableCompositionLocal(defaultFactory)

            fun <T> staticCompositionLocalOf(
                defaultFactory: (() -> T)? = null
            ): ProvidableCompositionLocal<T> = StaticProvidableCompositionLocal(defaultFactory)
        """,
            """
        META-INF/main.kotlin_module:
        H4sIAAAAAAAA/2NgYGBmYGBgBGJOBijg0uOSSMxLKcrPTKnQS87PLcgvTtUr
        Ks0rycxNFRJyBgtklmTm5/nkJyfmeJdwqXHJ4FKvl5afL8QWklpc4l2ixKDF
        AAAiXiK7cAAAAA==
        """,
            """
        androidx/compose/runtime/CompositionLocal.class:
        H4sIAAAAAAAA/5VTS08TURT+7nT6YOQxFMWCqCCofShTiRoUQlQMSZMiCk03
        LMxlZsBL2xkyc9vgxjT+C7f+A1YkLkzD0h9lPHdalKCksjmv+51zvjPnzI+f
        374DeAyLIcc9J/CFc2jZfuPAD10raHpSNFxrNfKFFL5X9m1eT4IxZJcrz8v7
        vMWtOvf2rI2dfdeWSyt/hxjM87EkdIbEsvCEXGGYzZZrvqwLz9pvNazdpmer
        TqG11rOKS7kq0euHWi5UKksrETaWzVUHkcCAgTgMBl1+ECFDofzfIxLrYcfd
        5c26XOO29IOPDNP9aDJs9h2ldBYgPOkGHq9br7utVgkrg6bqt86DmhtE07zr
        W/SyNdW3GTWgIa2spLKuMozN2X+w7xsRmGH+csUZRk8T1l3JHS45xbRGK0Z3
        xpQYUAIMrEbxQ6G8IlnOI4aNTnvc0DKa0WkbmklC6Z6b0VJPM512Xk912iZb
        0Iraq4mUnjZTmhmbNNJ6WlvstDOsqJ98TWhm/OQzYwlVdoE6VZhqmD4ldnZj
        Ty6+ibeB3xIO36m7/7iOsfOx+ZqkQ1v1HZdhpCw8902zseMGFZWveitMlQdC
        +b3gwJbY87hsBmQPbUlu19b5Qe/N2PKbge2uCeVMbHYpVUUo6PWl5/mSR0eg
        z9Du4uqDIkYWLZNklrxnNLBGOp4/xpUjMjTkSCYoDOjIkxzvAjCIoahAHMMY
        ofdChE6Z9IvCJF+VK1J5nfTIlP7pC+KsnC+wY4x1Cz+IurPU2Q5R9mgve5FA
        as+JfOEY146i9SsG093obwaJHgNljeN6lNVlE8PDSN/HPOkXhMkQ34ltxEqY
        LOFGCVO4SSZulXAb09tgIWZwZxvJEEMhZkPMhRgOcTdUkXu/AG89zFz4BAAA
        """,
            """
        androidx/compose/runtime/CompositionLocalKt.class:
        H4sIAAAAAAAA/51UW08TQRT+ZntfCpSiUIoXhKpclC0gqLSSGAyxoVwiDcbw
        NN0uZHrZJbvbBl4Mf8N/4ZtGE9Nnf5TxzLZELZSavpw5M+eb73x7zpn9+evb
        DwDP8IJhgZsl2xKlM023aqeWY2h23XRFzdA2vb1whWXmLZ1Xt90QGEOszBtc
        q3LzRNsrlg2dTn0Mcb0DvXfM8H42X7HcqjC1cqOmHddNXYYdbavtpTNz+a7p
        922rIUq8WDU6hWQYzrKF9XynkMxGr3zZhUIhs9Ff1qx3lWEmb9knWtlwizYX
        RM5N03J5K9Gu5e7Wq1Jg6iYUQWQGgq13FfLm3OQ1oXfXE4LKEMwKU7gbpKp3
        qQ+jiGJQxQCGGFb6qEAIMYahknHM61V3i+uuZZ8zTPVKzJC8OhypNg1Duafy
        3NVO9zc3UQQQVKFgjCHhyHbonRg5ti+7ch94d26q0ISKpKzvVDf6yw+PItHS
        cpdh5LICO4bLS9zlVDOl1vDRG2XSRKQBA6tIR6HgmZBemrzSEkOpeRFTmxeq
        klBUJax4a/MimYqRCcf9ceWtkmbT/jDBlOVYWIn5kmrrOMHSfsIF/gMmcy0z
        rPb5YlmBfhKX3/n3cIx2ghcrNBX+TatkMAznhWns1mtFwy5IYskhMYfcFnLf
        PowciBOTu3Wb/Ml3LTk5syEcQeHXf54evcvO6D63ec1wDfsf2CB1Wq/s8NN2
        AvXAqtu6sSXkZqLNcXiFH0vUUL9sFtkJOW20arRbg4/6B0S/Y+DD/BcMNzHy
        WfYSabJBL3aLbhOihUMco7Que5gQVtqosPfbBkJUUESAWISu3Sa/lUSBHIvB
        Sf/HTwiw7fmvGG9lWSVLCsJeuiEPFSfCUSKMk9DEdUKTUujkNUIT/Qm9c6PQ
        e12FjhHhOBGOUXjNAy3iOa2viO0+1XjqCL4cHuQwncMMUjk8xKMcHmP2CMzB
        HOaPEHQQcLDg4ImDuIOnDhK/AezqFjcEBwAA
        """,
            """
        androidx/compose/runtime/DynamicProvidableCompositionLocal.class:
        H4sIAAAAAAAA/51SXU8TQRQ9sy0tXaGUIljwAxQ0AolbUBNDaxPFEJpUJNLw
        wtN0d6jT7s6a3dkG3vpb/Ac+mfhgGh/9UcY7bYloQkh4mXvumXPP3Lkzv35/
        /wHgBZ4w7HDlRaH0zhw3DD6HsXCiRGkZCOfdueKBdA+jsCc93vLF7lAgtQxV
        I3S5nwVjOKw2dxod3uOOz1Xb+dDqCFdXao0rba/2qzablVqF4fkNarNIM2Sq
        UkldY1h92uiG2pfK6fQC5zRRrhHGzt4YlSvrxwzr16mqm8OOjHatEUZtpyN0
        K+KSNFypUPOR/iDxfdNTZQoZZG1MwGZI608yZqhePYhr50ujyHvilCe+3uOu
        DqNzhpXrLsYweyF5LzT3uObEWUEvRS/OzJIzCxhYl/gzabIyIW+LYX/QL9pW
        ybIH/X/D5KBfGvQ30hQLbHuymC5a+6xsvZ0v5gupJdvkr0jCyumfXzJWYcL4
        bdMRTYaXN/kK1HLx4hqX7zb3v/BZV9Osd0NPMMw0pBIHSdASUdOYGg+jOeaR
        NPmYzB3JtuI6iQivfRy1Ulc9GUvaPuQRD4QW0Zu/D8xgH4VJ5Io9aeoXxzXH
        o4pLQmzBotcfj9d8BqSwTFmNeItiZmPzG259JWRhhVZ7yE6ZH4OHhBZGKmKm
        hy4Z5DFDTo+GFZNYpZg11jkCqTGdwtowPsBjiq9pt0CGsydI1VGsY66O25gn
        iIU67qB0AhZjEUsnyMSYjnE3xr0Y+Rj3Y2T/AJbWL04aBAAA
        """,
            """
        androidx/compose/runtime/ProvidableCompositionLocal.class:
        H4sIAAAAAAAA/41SXU9TQRA9e1vacsVSikLBLxBEgcRbURNjK0YxjTUFURpe
        eNr2Lrjt7V6zd2+Db/0t/gOfTHwwjY/+KONsWyKSEHjZmT1z5szszP7+8+Mn
        gCe4z/CYK1+H0j/2mmHncxgJT8fKyI7wdnXYlT5vBGJrEJFGhqoWNnmQBmOo
        lOvPay3e5V7A1ZH3vtESTVParJ2rd1alXK+XNksMq5fOSCPJkCpLJc0mw9KD
        Wjs0gVReq9vxDmPVtMTIq4y8Yml1n9QvYpXXB31Y7nIt1EdeS5iG5pI4XKnQ
        8CF/Jw4COwtq+MOFhU/HpTJCKx54b8QhjwOzRVSj46YJ9TbXbaGp9ARScF2M
        4QpD0nySEcPT8wd5/mKouaw/LFPhtsIXhoWLmmWYOqFsC8N9bjhhTqeboD/C
        7DFuDzCwNuHH0t6K5PmPGN71e3nXKThuv/e/yawU+r21ZKbfy7GNTD6Zd96y
        ovN6loB8NpeYdy30rN8rsGLy19eUkxuzihtUpM6wfvlfRK3mT9o//abps8SH
        bUPD3Qp9wTBZk0rsxJ2G0HU7R6thOftcS3sfgeN78khxE2vylz8OG6iqrowk
        hXe55h1Bu33175cwuHthrJuiIm3+3Chnf5hxiphchEPrHo2Vtp9GAgt0e0nW
        IZteW2ffMfGNXAeLdLoDOEPUFO6SNzOk4SqyA5k0JpEjqaVBRgbLFrPa4+Qk
        RnAC9wb2DlbIvqDoFHWRP0CiiukqrlVxHTPkYraKAuYOwCLM48YBUhGyEW5G
        uBVhMsLtCOm/jQDw8EUEAAA=
        """,
            """
        androidx/compose/runtime/StaticProvidableCompositionLocal.class:
        H4sIAAAAAAAA/51SXW8SQRQ9s1A+1pZSaiutH60WjW0Tl1ZNVJBEmzQlwUqE
        8MLTsDvFgWXX7M6S+sZv8R/4ZOKDIT76o4x3gMZqQpr0Ze65Z849c+fO/Pr9
        /QeAZ3jE8JJ7TuBL59yy/cEnPxRWEHlKDoTVUFxJux74Q+nwjiuOJvtSSd+r
        +TZ3k2AM9XLzVa3Hh9xyude13nd6wlalSm2u63y/crNZqpQYnl6jNok4Q6Is
        PakqDDuPa31fudKzesOBdRZ5thaG1vEMFUu7LYbdq1Tl/UlHWluo+UHX6gnV
        CbgkDfc8X49H608j19U9lRaRQNLEAkyGuPooQ4bS/EFcNV6aRMYRZzxy1TG3
        lR98Zti+6l4MKxeSd0JxhytOnDEYxui9mV7SegED6xN/LnVWJOQcMJyMRznT
        yBvmePRvSI1H+fFoL04xyw5TuXjOOGFF4+1aLpONbZo6f0ESVoz//JIwsgva
        75COaDI8v85PoJZzF9e4fLfV/4VP+opGfeQ7gmG5Jj1xGg06ImhqU+2hNS0e
        SJ3PyHRDdj2uooBw4cO0lao3lKGk7ToP+EAoEbz5+74MZsOPAlscS12/Matp
        TSsuCXEAgx5/Nl79FxDDFmUV4g2Kib39b7jxlZCBbVrNCZulmgzuE1qfqrCI
        pYlLgvhlcnowqUhhh2JSW6cJxGZ0DIVJvIeHFF/TrjZcaSNWRa6K1SpuYo0g
        1qu4hXwbLMQGNttIhFgKcTvEnRCZEHdDJP8AhWEFiBgEAAA=
        """
        )

=======
>>>>>>> 3d4510a6
    @Test
    fun noLocalPrefix() {
        lint()
            .files(
                kotlin(
                    """
                package androidx.compose.runtime.foo

                import androidx.compose.runtime.*

                val FooCompositionLocal = compositionLocalOf { 5 }

                object Test {
                    val BarCompositionLocal: CompositionLocal<String?> = staticCompositionLocalOf {
                        null
                    }
                }

                class Test2 {
                    companion object {
                        val BazCompositionLocal: ProvidableCompositionLocal<Int> =
                            compositionLocalOf()
                    }
                }
            """
                ),
<<<<<<< HEAD
                compositionLocalStub
=======
                Stubs.CompositionLocal
>>>>>>> 3d4510a6
            )
            .run()
            .expect(
                """
src/androidx/compose/runtime/foo/Test.kt:6: Warning: CompositionLocal properties should be prefixed with Local [CompositionLocalNaming]
                val FooCompositionLocal = compositionLocalOf { 5 }
                    ~~~~~~~~~~~~~~~~~~~
src/androidx/compose/runtime/foo/Test.kt:9: Warning: CompositionLocal properties should be prefixed with Local [CompositionLocalNaming]
                    val BarCompositionLocal: CompositionLocal<String?> = staticCompositionLocalOf {
                        ~~~~~~~~~~~~~~~~~~~
src/androidx/compose/runtime/foo/Test.kt:16: Warning: CompositionLocal properties should be prefixed with Local [CompositionLocalNaming]
                        val BazCompositionLocal: ProvidableCompositionLocal<Int> =
                            ~~~~~~~~~~~~~~~~~~~
0 errors, 3 warnings
            """
            )
    }

    @Test
    fun prefixedWithLocal() {
        lint()
            .files(
                kotlin(
                    """
                package androidx.compose.runtime.foo

                import androidx.compose.runtime.*

                val LocalFoo = compositionLocalOf { 5 }

                object Test {
                    val LocalBar: CompositionLocal<String?> = staticCompositionLocalOf { null }
                }

                class Test2 {
                    companion object {
                        val LocalBaz: ProvidableCompositionLocal<Int> = compositionLocalOf()
                    }
                }
            """
                ),
<<<<<<< HEAD
                compositionLocalStub
=======
                Stubs.CompositionLocal
>>>>>>> 3d4510a6
            )
            .run()
            .expectClean()
    }
}<|MERGE_RESOLUTION|>--- conflicted
+++ resolved
@@ -35,135 +35,6 @@
     override fun getIssues(): MutableList<Issue> =
         mutableListOf(CompositionLocalNamingDetector.CompositionLocalNaming)
 
-<<<<<<< HEAD
-    // Simplified CompositionLocal.kt stubs
-    private val compositionLocalStub =
-        bytecodeStub(
-            filename = "CompositionLocal.kt",
-            filepath = "androidx/compose/runtime",
-            checksum = 0xeda1836e,
-            """
-            package androidx.compose.runtime
-
-            sealed class CompositionLocal<T> constructor(defaultFactory: (() -> T)? = null)
-
-            abstract class ProvidableCompositionLocal<T> internal constructor(
-                defaultFactory: (() -> T)?
-            ) : CompositionLocal<T>(defaultFactory)
-
-            internal class DynamicProvidableCompositionLocal<T> constructor(
-                defaultFactory: (() -> T)?
-            ) : ProvidableCompositionLocal<T>(defaultFactory)
-
-            internal class StaticProvidableCompositionLocal<T>(
-                defaultFactory: (() -> T)?
-            ) : ProvidableCompositionLocal<T>(defaultFactory)
-
-            fun <T> compositionLocalOf(
-                defaultFactory: (() -> T)? = null
-            ): ProvidableCompositionLocal<T> = DynamicProvidableCompositionLocal(defaultFactory)
-
-            fun <T> staticCompositionLocalOf(
-                defaultFactory: (() -> T)? = null
-            ): ProvidableCompositionLocal<T> = StaticProvidableCompositionLocal(defaultFactory)
-        """,
-            """
-        META-INF/main.kotlin_module:
-        H4sIAAAAAAAA/2NgYGBmYGBgBGJOBijg0uOSSMxLKcrPTKnQS87PLcgvTtUr
-        Ks0rycxNFRJyBgtklmTm5/nkJyfmeJdwqXHJ4FKvl5afL8QWklpc4l2ixKDF
-        AAAiXiK7cAAAAA==
-        """,
-            """
-        androidx/compose/runtime/CompositionLocal.class:
-        H4sIAAAAAAAA/5VTS08TURT+7nT6YOQxFMWCqCCofShTiRoUQlQMSZMiCk03
-        LMxlZsBL2xkyc9vgxjT+C7f+A1YkLkzD0h9lPHdalKCksjmv+51zvjPnzI+f
-        374DeAyLIcc9J/CFc2jZfuPAD10raHpSNFxrNfKFFL5X9m1eT4IxZJcrz8v7
-        vMWtOvf2rI2dfdeWSyt/hxjM87EkdIbEsvCEXGGYzZZrvqwLz9pvNazdpmer
-        TqG11rOKS7kq0euHWi5UKksrETaWzVUHkcCAgTgMBl1+ECFDofzfIxLrYcfd
-        5c26XOO29IOPDNP9aDJs9h2ldBYgPOkGHq9br7utVgkrg6bqt86DmhtE07zr
-        W/SyNdW3GTWgIa2spLKuMozN2X+w7xsRmGH+csUZRk8T1l3JHS45xbRGK0Z3
-        xpQYUAIMrEbxQ6G8IlnOI4aNTnvc0DKa0WkbmklC6Z6b0VJPM512Xk912iZb
-        0Iraq4mUnjZTmhmbNNJ6WlvstDOsqJ98TWhm/OQzYwlVdoE6VZhqmD4ldnZj
-        Ty6+ibeB3xIO36m7/7iOsfOx+ZqkQ1v1HZdhpCw8902zseMGFZWveitMlQdC
-        +b3gwJbY87hsBmQPbUlu19b5Qe/N2PKbge2uCeVMbHYpVUUo6PWl5/mSR0eg
-        z9Du4uqDIkYWLZNklrxnNLBGOp4/xpUjMjTkSCYoDOjIkxzvAjCIoahAHMMY
-        ofdChE6Z9IvCJF+VK1J5nfTIlP7pC+KsnC+wY4x1Cz+IurPU2Q5R9mgve5FA
-        as+JfOEY146i9SsG093obwaJHgNljeN6lNVlE8PDSN/HPOkXhMkQ34ltxEqY
-        LOFGCVO4SSZulXAb09tgIWZwZxvJEEMhZkPMhRgOcTdUkXu/AG89zFz4BAAA
-        """,
-            """
-        androidx/compose/runtime/CompositionLocalKt.class:
-        H4sIAAAAAAAA/51UW08TQRT+ZntfCpSiUIoXhKpclC0gqLSSGAyxoVwiDcbw
-        NN0uZHrZJbvbBl4Mf8N/4ZtGE9Nnf5TxzLZELZSavpw5M+eb73x7zpn9+evb
-        DwDP8IJhgZsl2xKlM023aqeWY2h23XRFzdA2vb1whWXmLZ1Xt90QGEOszBtc
-        q3LzRNsrlg2dTn0Mcb0DvXfM8H42X7HcqjC1cqOmHddNXYYdbavtpTNz+a7p
-        922rIUq8WDU6hWQYzrKF9XynkMxGr3zZhUIhs9Ff1qx3lWEmb9knWtlwizYX
-        RM5N03J5K9Gu5e7Wq1Jg6iYUQWQGgq13FfLm3OQ1oXfXE4LKEMwKU7gbpKp3
-        qQ+jiGJQxQCGGFb6qEAIMYahknHM61V3i+uuZZ8zTPVKzJC8OhypNg1Duafy
-        3NVO9zc3UQQQVKFgjCHhyHbonRg5ti+7ch94d26q0ISKpKzvVDf6yw+PItHS
-        cpdh5LICO4bLS9zlVDOl1vDRG2XSRKQBA6tIR6HgmZBemrzSEkOpeRFTmxeq
-        klBUJax4a/MimYqRCcf9ceWtkmbT/jDBlOVYWIn5kmrrOMHSfsIF/gMmcy0z
-        rPb5YlmBfhKX3/n3cIx2ghcrNBX+TatkMAznhWns1mtFwy5IYskhMYfcFnLf
-        PowciBOTu3Wb/Ml3LTk5syEcQeHXf54evcvO6D63ec1wDfsf2CB1Wq/s8NN2
-        AvXAqtu6sSXkZqLNcXiFH0vUUL9sFtkJOW20arRbg4/6B0S/Y+DD/BcMNzHy
-        WfYSabJBL3aLbhOihUMco7Que5gQVtqosPfbBkJUUESAWISu3Sa/lUSBHIvB
-        Sf/HTwiw7fmvGG9lWSVLCsJeuiEPFSfCUSKMk9DEdUKTUujkNUIT/Qm9c6PQ
-        e12FjhHhOBGOUXjNAy3iOa2viO0+1XjqCL4cHuQwncMMUjk8xKMcHmP2CMzB
-        HOaPEHQQcLDg4ImDuIOnDhK/AezqFjcEBwAA
-        """,
-            """
-        androidx/compose/runtime/DynamicProvidableCompositionLocal.class:
-        H4sIAAAAAAAA/51SXU8TQRQ9sy0tXaGUIljwAxQ0AolbUBNDaxPFEJpUJNLw
-        wtN0d6jT7s6a3dkG3vpb/Ac+mfhgGh/9UcY7bYloQkh4mXvumXPP3Lkzv35/
-        /wHgBZ4w7HDlRaH0zhw3DD6HsXCiRGkZCOfdueKBdA+jsCc93vLF7lAgtQxV
-        I3S5nwVjOKw2dxod3uOOz1Xb+dDqCFdXao0rba/2qzablVqF4fkNarNIM2Sq
-        UkldY1h92uiG2pfK6fQC5zRRrhHGzt4YlSvrxwzr16mqm8OOjHatEUZtpyN0
-        K+KSNFypUPOR/iDxfdNTZQoZZG1MwGZI608yZqhePYhr50ujyHvilCe+3uOu
-        DqNzhpXrLsYweyF5LzT3uObEWUEvRS/OzJIzCxhYl/gzabIyIW+LYX/QL9pW
-        ybIH/X/D5KBfGvQ30hQLbHuymC5a+6xsvZ0v5gupJdvkr0jCyumfXzJWYcL4
-        bdMRTYaXN/kK1HLx4hqX7zb3v/BZV9Osd0NPMMw0pBIHSdASUdOYGg+jOeaR
-        NPmYzB3JtuI6iQivfRy1Ulc9GUvaPuQRD4QW0Zu/D8xgH4VJ5Io9aeoXxzXH
-        o4pLQmzBotcfj9d8BqSwTFmNeItiZmPzG259JWRhhVZ7yE6ZH4OHhBZGKmKm
-        hy4Z5DFDTo+GFZNYpZg11jkCqTGdwtowPsBjiq9pt0CGsydI1VGsY66O25gn
-        iIU67qB0AhZjEUsnyMSYjnE3xr0Y+Rj3Y2T/AJbWL04aBAAA
-        """,
-            """
-        androidx/compose/runtime/ProvidableCompositionLocal.class:
-        H4sIAAAAAAAA/41SXU9TQRA9e1vacsVSikLBLxBEgcRbURNjK0YxjTUFURpe
-        eNr2Lrjt7V6zd2+Db/0t/gOfTHwwjY/+KONsWyKSEHjZmT1z5szszP7+8+Mn
-        gCe4z/CYK1+H0j/2mmHncxgJT8fKyI7wdnXYlT5vBGJrEJFGhqoWNnmQBmOo
-        lOvPay3e5V7A1ZH3vtESTVParJ2rd1alXK+XNksMq5fOSCPJkCpLJc0mw9KD
-        Wjs0gVReq9vxDmPVtMTIq4y8Yml1n9QvYpXXB31Y7nIt1EdeS5iG5pI4XKnQ
-        8CF/Jw4COwtq+MOFhU/HpTJCKx54b8QhjwOzRVSj46YJ9TbXbaGp9ARScF2M
-        4QpD0nySEcPT8wd5/mKouaw/LFPhtsIXhoWLmmWYOqFsC8N9bjhhTqeboD/C
-        7DFuDzCwNuHH0t6K5PmPGN71e3nXKThuv/e/yawU+r21ZKbfy7GNTD6Zd96y
-        ovN6loB8NpeYdy30rN8rsGLy19eUkxuzihtUpM6wfvlfRK3mT9o//abps8SH
-        bUPD3Qp9wTBZk0rsxJ2G0HU7R6thOftcS3sfgeN78khxE2vylz8OG6iqrowk
-        hXe55h1Bu33175cwuHthrJuiIm3+3Chnf5hxiphchEPrHo2Vtp9GAgt0e0nW
-        IZteW2ffMfGNXAeLdLoDOEPUFO6SNzOk4SqyA5k0JpEjqaVBRgbLFrPa4+Qk
-        RnAC9wb2DlbIvqDoFHWRP0CiiukqrlVxHTPkYraKAuYOwCLM48YBUhGyEW5G
-        uBVhMsLtCOm/jQDw8EUEAAA=
-        """,
-            """
-        androidx/compose/runtime/StaticProvidableCompositionLocal.class:
-        H4sIAAAAAAAA/51SXW8SQRQ9s1A+1pZSaiutH60WjW0Tl1ZNVJBEmzQlwUqE
-        8MLTsDvFgWXX7M6S+sZv8R/4ZOKDIT76o4x3gMZqQpr0Ze65Z849c+fO/Pr9
-        /QeAZ3jE8JJ7TuBL59yy/cEnPxRWEHlKDoTVUFxJux74Q+nwjiuOJvtSSd+r
-        +TZ3k2AM9XLzVa3Hh9xyude13nd6wlalSm2u63y/crNZqpQYnl6jNok4Q6Is
-        PakqDDuPa31fudKzesOBdRZ5thaG1vEMFUu7LYbdq1Tl/UlHWluo+UHX6gnV
-        CbgkDfc8X49H608j19U9lRaRQNLEAkyGuPooQ4bS/EFcNV6aRMYRZzxy1TG3
-        lR98Zti+6l4MKxeSd0JxhytOnDEYxui9mV7SegED6xN/LnVWJOQcMJyMRznT
-        yBvmePRvSI1H+fFoL04xyw5TuXjOOGFF4+1aLpONbZo6f0ESVoz//JIwsgva
-        75COaDI8v85PoJZzF9e4fLfV/4VP+opGfeQ7gmG5Jj1xGg06ImhqU+2hNS0e
-        SJ3PyHRDdj2uooBw4cO0lao3lKGk7ToP+EAoEbz5+74MZsOPAlscS12/Matp
-        TSsuCXEAgx5/Nl79FxDDFmUV4g2Kib39b7jxlZCBbVrNCZulmgzuE1qfqrCI
-        pYlLgvhlcnowqUhhh2JSW6cJxGZ0DIVJvIeHFF/TrjZcaSNWRa6K1SpuYo0g
-        1qu4hXwbLMQGNttIhFgKcTvEnRCZEHdDJP8AhWEFiBgEAAA=
-        """
-        )
-
-=======
->>>>>>> 3d4510a6
     @Test
     fun noLocalPrefix() {
         lint()
@@ -190,11 +61,7 @@
                 }
             """
                 ),
-<<<<<<< HEAD
-                compositionLocalStub
-=======
                 Stubs.CompositionLocal
->>>>>>> 3d4510a6
             )
             .run()
             .expect(
@@ -236,11 +103,7 @@
                 }
             """
                 ),
-<<<<<<< HEAD
-                compositionLocalStub
-=======
                 Stubs.CompositionLocal
->>>>>>> 3d4510a6
             )
             .run()
             .expectClean()
