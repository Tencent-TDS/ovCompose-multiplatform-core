/*
 * Copyright 2021 The Android Open Source Project
 *
 * Licensed under the Apache License, Version 2.0 (the "License");
 * you may not use this file except in compliance with the License.
 * You may obtain a copy of the License at
 *
 *      http://www.apache.org/licenses/LICENSE-2.0
 *
 * Unless required by applicable law or agreed to in writing, software
 * distributed under the License is distributed on an "AS IS" BASIS,
 * WITHOUT WARRANTIES OR CONDITIONS OF ANY KIND, either express or implied.
 * See the License for the specific language governing permissions and
 * limitations under the License.
 */

@file:Suppress("UnstableApiUsage")

package androidx.compose.runtime.lint

import androidx.compose.lint.test.Stubs
import androidx.compose.lint.test.kotlinAndBytecodeStub
import com.android.tools.lint.checks.infrastructure.LintDetectorTest
import com.android.tools.lint.checks.infrastructure.TestMode
import com.android.tools.lint.detector.api.Detector
import com.android.tools.lint.detector.api.Issue
import org.junit.Test
import org.junit.runner.RunWith
import org.junit.runners.JUnit4

@RunWith(JUnit4::class)

/** Test for [MutableCollectionMutableStateDetector]. */
class MutableCollectionMutableStateDetectorTest : LintDetectorTest() {
    override fun getDetector(): Detector = MutableCollectionMutableStateDetector()

    override fun getIssues(): MutableList<Issue> =
        mutableListOf(MutableCollectionMutableStateDetector.MutableCollectionMutableState)

    /**
     * Extensions / subclasses around Kotlin mutable collections, both in source and compiled form.
     */
    private val KotlinMutableCollectionExtensions =
        kotlinAndBytecodeStub(
            filename = "MutableCollectionExtensions.kt",
            filepath = "stubs",
            checksum = 0xb32e2e72,
            """
            package stubs

            fun mutableList(): MutableList<Int> = mutableListOf()
            val MutableList: MutableList<Int> = mutableListOf()
            object MutableListObject : MutableList<Int> by mutableListOf()
            class MutableListSubclass : MutableList<Int> by mutableListOf()

            fun mutableSet(): MutableSet<Int> = mutableSetOf()
            val MutableSet: MutableSet<Int> = mutableSetOf()
            object MutableSetObject : MutableSet<Int> by mutableSetOf()
            class MutableSetSubclass : MutableSet<Int> by mutableSetOf()

            fun mutableMap(): MutableMap<Int, Int> = mutableMapOf()
            val MutableMap: MutableMap<Int, Int> = mutableMapOf()
            object MutableMapObject : MutableMap<Int, Int> by mutableMapOf()
            class MutableMapSubclass : MutableMap<Int, Int> by mutableMapOf()

            fun mutableCollection(): MutableCollection<Int> = mutableListOf()
            val MutableCollection: MutableCollection<Int> = mutableListOf()
            object MutableCollectionObject : MutableCollection<Int> by mutableListOf()
            class MutableCollectionSubclass : MutableCollection<Int> by mutableListOf()
        """,
            """
        META-INF/main.kotlin_module:
        H4sIAAAAAAAA/2NgYGBmYGBgBGJOBijg0uaSSMxLKcrPTKnQS87PLcgvTtUr
        Ks0rycxNFeIPzkssKM7ILwkuSSxJ9S7hUuNiLS4pTSoWkvUtLUlMykl1zs/J
        SU0uyczPc60oSc0rBjKKger4uFhKUotLhNhCgKR3iRKDFgMAINgad30AAAA=
        """,
            """
        stubs/MutableCollectionExtensionsKt.class:
        H4sIAAAAAAAA/52W224aRxjH/wMLCwuGBWM7Jond4HOcZMk5rl23rps0NOA0
        cRSp8tVir+jasETMYqV3fpY+QVtfVGqlCvWyr9B3qfrNerXLjqFKiszOzHf4
        z+/bOZi//vntDwAPsM+wwN1+kxuNvms229Zut922Dl276zx971oOpw5/4apg
        DPqxeWoabdNpGS+bxxSkIs6Q6Vwk1m3uMhRX1+peWN+124awbTKsXDJu1UOt
        muNaLau3uU2RC/Vur2UcW26zZ9oON0zH6bqmoOHGXtfd67fbFDUZiu30euYP
        QlFFmiG5ZTu2u80QX117m0UGWQ0aJhhy0elV5MnWstzGMHsmMtLlOrIoYjKN
        GEoMml/0vkWRhUh5ZCLEZdk2ruKZ4VmcE+voucm/p3gVsxrKgn0ioqPiGplC
        dI9AGx7kJZgs5vGJ4L4RcjfMdzI3mQhnQ7aN4v6YUkhCxbKGFakUz74WKcWD
        0oYHeYkvi1u4LUq5Q/QdecMyXInQhx6Cuz3GNW5dSqOCVdwnT0g8PHdhhG16
        NE0Wj/BYlPGEIbV12PY37dIHHpLFD9tZj//3Qq5/1Jsq1E+6LtVgNCzXPDJd
        k2yxzmmc7hcmHmnxAAM7EZ0YOd/bolel3tFdhr8HZ8va4EyL6fP0TWmxVJza
        G3675LcL1CbLWb1QThWVYqwaqzIaFYNRslzUJ8u5i5Fv0yiiFETkKjP64CxM
        //PHZIrmLSupuK6QLxFqhS5VT1Wu62lZOAzI6FnKnQhnCV15XRcl3mOi+rn/
        uF/vnNCxTe/bLcd0+z2L4errvuPaHavmnNrcpqyd8B5kUHa7R5Y4HLZj7fU7
        Tav3RijT2dnv9nuH1jNbDGZ9jbeXFHCXtp5CK6DQBUN3Go0aYmWwiT1qk0Sb
        orYs7o3AtyX56CAGvs8kH+3uwLcd8aUxiwSN4nhJoxXyi0/md2jf/YrcAPpP
        3lb5lp6a51SoVXwpNSI1i0IgdI1s4qP8gqlQIelZE2OypzFzGaNMGFcHuC5j
        pKlN+0JXJKG5QGgIoyJjaGOyF7B4GWOFMFYHuClj5KjN+UJLktB6IDSEYcgY
        +THZVdoUF9k3fYxcuCgDPJBJJjFB3wute5LWw0BriGRDJimNzE7hU2SpL7Lb
        PsmTkOQcU+EinaMSvqpzGBHgc2z8HMxY8bQTxJ4gbo0WTPxvzdMby9NrL9Hv
        oBLN9crjqeM1tceU+TlFf3GAeA07NXxZwy6+quEpntXwNZ4fgHHU8M0Bpjge
        cbzw/h7S4eIoev0CR5Ljltdf51jkmPf6cxwzHFWOBKffXpj+F3+GwS2MCQAA
        """,
            """
        stubs/MutableCollectionObject.class:
        H4sIAAAAAAAA/6VWW1cTVxT+zoQkQzLKEAzXilpRA2kJotUWkIKINRpACaUq
        tnYIIw5MJnZmQtXe6M3erw8+9LHPPtTVFrGu1UXtW39UV/eZGRIIA9J2rWTO
        mb3P/vZ9n/nr799+B3AU3zPstuzitJUaKdrKtK4OFXRdzdlawRibnqNNGIwh
        n5lTFpSUrhizKZfc61KKtqanyiJ9a86lDVudVc3e/t7MfMHWNSM1t5BPaUQ1
        DUVP5RVzXjWt1LkNensZ5Ep1YVQx7PJTGUaIofPfaQhDZAj1aYZm9zMEEu2T
        EiKIRhCExFBXVjNomsqtjGaR/p0R1HDuzjLXZdQySG1tM6quziq2erWLrM+s
        P9MroQ67qiEgzlBlX9cshj2ZLaNOMQjPqnZWu606BqZJ0KIXCS1ojiKGp4is
        zMwQOZFuv8xQuyHwYewlkAVFL6pj1xjq6ZxPdiQ8jf0R7EMbQzyxMc3tlyW0
        4iBXeYjgyMu8atgMjCwKkQGDus7QlPCthl5uWMqf15f0LRUusT9TMGdTc6o9
        bSqaYaUUwyjYCheyUqMFe7So6xQe0TPFEpFiaPUrAII1CUDLWWEcJvdy19Xc
        vIdwXjGVvEoHGQ75uL2GkuUgs728Ro7gaATdeE5CEs/wkBynuPq7zhDM6api
        SuhBlB/lJucKhs1dknDCDSlVX3SV6ESycxvR8kzsd3Iz4BpyknKjWcP5G/Yt
        p16IcwrDnHOa9Grkp2IXTF4F7WsUpD062Zb0Zfj3s4QzSHPsc1QDppovLKgc
        2ecsT2fbVumkTPDyJ8gRNyLnqf98gBiqXUUUJQlZ1+kJh8qD51AnXeorEprQ
        HKFuu7RukIwW89O8K6Z4QAx7kjeGhFf50St4jVf5Hi70OkNsY7B5xhx2jls6
        ynfkc9guOBOCIZGY8ukdHxrD3r6JHp9sJqYmJkiCHlQ6CkcVMcdwwK+wy4Ux
        4RoQBtVO/yZduE3LJMzCiCCPAqXA1/J4wt+j5Gbtv4kWi2uhGSL25XRnBvNw
        0mgV06PZicHRoWEJN9HI5yVF9kDFMPUvSRqAq7fMCFXEjGIrRBPyCwG65Rh/
        VPMHaHDNE/2mxt9oVAszhxk7vrLYGREahYgg76G/GBHEIK1RWgO0tkZWFmkh
        tlhFaztfxT/vCI0ri91irComdAld7GRYFB7/GBLkwNlaOdwsdIndIbmaVuHM
        47vsbIMccWiSHG1elZEcTrW8gzg7nX2tXFMhGSBJeVPJWs5x9jVyrMStc+Tq
        5V2VVjj2xQmxfhPEBrnBnzMek6s4ysXHd4OEEmquEoNyiIevm/Ggtm64xoZv
        2iqNXmryznlKdct40bC1vJo2FjRLo5OD5SlAXZzVZg3FLprUU1VDhRlaajKa
        obotO8GReVcWcoo+qZgaf/eIbZW4pbm+TsGOrK3k5keUG55YJFsomjn1tMZf
        mjyMyQ2W4TDVYJD+YfBqbOJlSd5+RrUTorUTkGP8aqf950QT8Ba9CfxTgihf
        EGUQAdoBdR0PsKPjEWouPYC8gtivqL/vCHxJT179QJw+L+L4inaSK4IGUsaD
        S9PMg0vw+uUSHb+g/iF2M9xzTpSlIiUpGmee1DHC5xp2cqmWZRx4iISwRrLe
        5XqSfNeODkcT3XLkAMd4wcOoTca6lnGMIyUf4vmNMLUlmFqkSGw1Ms/ia1rD
        zA0bPXtKQarwqo/h/qZendjKqxe359XAE7wa2r5Xg5Ve0aXr79VLW+WKrlPP
        ogqpDMNPm0i5BpxdW4z0pLuJqBzpiOdb1PPqwkavoiWvohScceKVvBlzjmaf
        EKmX/0ekJp+AffE/Y1/g38heFlJePIMdS7h8r9RyIYe4tt2CLrY8yL92PeEB
        zzCpI7mCK0u4ugTFH8O1TyrZJ1E8p4l/gX/oeWjjHlo8+Qf2/YBg4F4ZdobD
        BvCN82TVm+DHS/jxEv5ICX/Mw4+tw9+3hGvbAo+VwGMeOKOr+rpXTcc98Jpk
        bJ7naAXh5DJulIvTBakpgdRgDm+UMqQ5YKZn6UEvKSKHWUaxssRFD0XEQmlI
        NDj4VKmPINAQffNn3L7vEAKeigC+ddZP8R2tFom9TUl9ZwqBNN5N4700FvE+
        bfFBGh/ioykwCx/jzhQaLf77xPlFLbRYaLLQbKHVobRbSFpIOfse53nCwoCF
        UxbOOK8jFkYtZC1M/gPQMrgUVA8AAA==
        """,
            """
        stubs/MutableCollectionSubclass.class:
        H4sIAAAAAAAA/6VWW1cTVxT+TkLuI5kECbcWpaIG0hJAqy0gBW81GkAJpSq2
        dghjHJhM7MyEqr3R+/3Vhz722Ye6VovYrtVFfeyP6uo+k2ECyURou1Yy58ze
        Z3/7vs/89fdvfwA4jh8YDhhmedFIT5VNaVGVz5RUVc6bSknLlRfzqmQYATCG
        YnZZWpXSqqQV0jOLy3RitEIpm4qargqNbTuX0Uy5IOuj46PZlZKpKlp6ebWY
        Voiqa5KaLkr6iqwb6Ut1mkcZxFp1ATQx7HdTGYCfYeDfaQggyOAfUzTFHGfw
        JvvmBYQRCcMHgaGlqmZS16V7WcUg/c1hRDm3ucqtMGIMQm/vkqzKBcmUbw6S
        9dmdZ0YFtGB/CB60MjSZtxWDoSe7S9wpCoGCbOaU+7JlYoZEDXoR0IXOCOJ4
        jsjS0hKRk5m+6wyxutAHcJBAViW1LM/cYkjQOZf8CHgBh8LoQS9Da7I+0X3X
        BXTjCFd5lODIz6KsmQyMLPKTAZOqytCRdK2HUW5Y2p03lnItFi5xKFvSC+ll
        2VzUJUUz0pKmlUyJCxnp6ZI5XVZVCk/QNsUIIs3Q7VYCBKsTgJKnMh4i9/K3
        5fyKjXBZ0qWiTAcZjrq4vY2S4yCFUV4lx3A8jGG8LCCFF3lITlJc3V1n8OVV
        WdIFjCDCj3KT8yXN5C4JOFUJKdVfZItoRXJgD9GyTRy3cjNRMeQ05UYxzhXv
        mPeseiHOWZzjnPOkVyE/JbOk8yro26YgY9PJtpQrw72jBVxAhmNfohrQ5WJp
        VebILmd5OnuflU7KBG8AgpyqROQydaALEEOoooiiJCBXcXrOovLgWdT5CvVN
        AR3oDFO/XdsxSqbLxUXeFQs8IJo5zxtDwFv86A28zav8ABd6hyFeH2yeMYud
        55ZO8x35HDBL1oxgSCYXXHrHhcZwcGxuxCWbyYW5OZKgB5WOxFGDWGY47FbY
        1cKYqxgQANXOeIMu3KNlAgrQwiiiRClwtbw16e5RqlH7N9BicC00Qw7XTEr3
        aqPZtnWFTFGylyRTIpqnuOqlS4zxR4g/QDNpheh3Ff5Gc9izNMTY0ObaQNjT
        7gl7xAP0D4Y9QR+tEVq9tHaHN9doIXawidY+vrZvrg0H401xz6BnkJ32Pf3J
        7xG9F2NioNMzGBz2iyFaPReePmAX28SwRRPESOeWhGBxQuI+4jRb+5gYrZH0
        kqTYUDLGOdY+KsYdbosllxD311ph2ddKiIkGiG1imztnNi42cZSrTx9wL/2d
        TUGf6OeBG2Y8nN11t9O5u6ZM85Q6d2CF8hfKKQVNMss6tULTmdISLdGsosmV
        TpvjsryZSnlJnZd0hb/bxN7ZsmYqRTmjrSqGQiRnHE9WpwNDV+2xHdx9OVPK
        r0xJd2zQcK5U1vPyeYW/dNii83WCGKLm9dE/gBCYGOe3M3n7OVWNB6s0QBj/
        GqDnF0SZhJd2QEv/Y+zr/x3Ra48hbiL+KxKPLIEv6cmnAZCgL4QEvqKdUBFB
        G9qtuqRxZMMleZVyif5fkHiC5xkeWieqUmFHiuaRLXWC8LmGZi7VtYHDT5D0
        bJNMVLi2JN/1od/SRNcUOcAxXrUxYqn44AZOcKTUE7xSDxNzYGJIk9hWZF7C
        17QGOOqAJTLiBKnGqzGGRw29OvUsr17bm1cTu3h1Zu9eTdZ6Rbemu1evPytX
        dB/aFtVIZRl+biBVMeAivqHV7+iny4WoHOmY7VvE9upKvVcRx6sIBWeWeI43
        M9bR3C6ReuN/RGp+F+yr/xn7Cv/ItbOQtuPp61/H9YdOy/kt4vZ281WwxUn+
        uWoLT9iGCf2pTdxYx811SO4YFfsExz6B4rlI/Cv8S81Gm7XRWlN/oudH+LwP
        q7BLHNaLb60nCzXAb3XwWx38KQd/xsaP78DvWcetPYHHHfC4Dc7orr1tV9NJ
        Gzyaiq/wHG0ikNrAnWpxVkCiDkgUy3jXyZBigem2pUfspAQ5zAbKtSUetFG8
        trQX31nrZ/ieVoPOvEf5ursAbwb3Mrifwfv4gLb4MIOP8PECmIE1fLKAdoP/
        PrV+EQNdBjoMdBrotih9BlIG0tZ+xHqeMjBh4KyBC9brlIFpAzkD8/8AHPTg
        +vQOAAA=
        """,
            """
        stubs/MutableListObject.class:
        H4sIAAAAAAAA/6VYiXsT1xH/7cqWZGmN1wLfxIZg4kMEGZKSBjs0DhAiMCZg
        1yW4NFnLi1lbB9WuXJM2LU3apOl90pbeaXrTFprE4NCmDumZHn9Sv868fV5L
        8q7xR77P3n2aN/Ob38ybN+9J7/7vzbcAPIj/KmixndKUnTpecoyprDli2c6J
        qVkz40SgKDBGZo15I5U18jMpVzzoSkqOlU2x8lCZRjrvmDNmcfDA4Mhcwcla
        +dTsfC5lkbSYN7KpnFGcM4t26liZr0EFerWLCGoUbKp0E0FYQe9GUSOIKggP
        WXnLOaAg1Ns3oSGGeAy10BRsXoUeLhaNi67FphgaeFbr7p42s+aM4ZhPDxC7
        qngHNTQiUQcVmxXUOOctW0HbSEAOKbrIjOmMWc+agkaaTGz6oKENrXFE0E5i
        Y3qaxL3pvjMKGtckM4JOApk3siXzxDkFzaTnk3EN27A9hi7cq6Cpd+2i9Z3R
        sBXd7HInwVF8OTPvKFCIUW1vOt03IaB9DCfYsJ8Nk6Rq5afNBUotcR7OZhW0
        r9iI/BwsZLNkZBXygxzMQMDkUNK3Zthkx0ihOJOaNZ2pomHl7ZSRzxccg43s
        1GjBGS1ls5TTqORvR7FXQadfVRBskQCsjB3Bg5STzHkzMycRnjSKRs4kRQU9
        Prkqk4wxyIxIwj48FMP78H4Nu5HidOynjPnHTgXRG5yVlP9cYFLY4SPs8AOU
        /0zWNIoahhFnyWOUikwh73CqNBxy1/ewgviKUKzR7g04lKG7/o64/qg0QlS8
        XFAVNSd1NRzDCOsdp4ISdcH1yXWcDqjBtIYTOMkmp9jEPpy74FwU+4KcjuOD
        PEN1GLVoaQynUOSS7CvjnpZySnDSd8K/F2k4jacYe5IykzVsJ+2S1XDWZfMR
        2vRZ2rNpz297BfxI2dwgL2DQZJD/Z2Cwn4yCDi+VfsgDwbPB0CZDz9CeLJq5
        wrzJSfPR5crrXm9z0b7g3kWQlltHVDmbfYAU1LmOqLY0FNxSuUCrJqUOA4i6
        sIUq16FQLbmq87TgNldVC7cdXwc9vo3IrwIX8CxjfpzKyS5Ncb4UbFnFXW3a
        Cvp8xEFJfQ6fZNhLFMC5YiGXdptexCmIkYYWtMboAPhMxdk1WspNcbt+kSs4
        70xwx9bwOVZ9CS9zF72Hjb6gIOEXylb08fSXeR8Lxa/yBtvOo6/zvnmSR9/k
        mhWjy5zmWR59R0PR1bvCB8DLPCFUfsD5ucijHwny4qyjQ7R30ie7PjIF24bG
        9/s0id7J8XGyoAd1JINRo3iVEu/XZSL4uYKdfh16VWfcpRbBLxUcCOicG+Ss
        4Sf4dQy/wm+oen1jaur1jzUZ1LIDvPyevVyjtR7KZMU9gxNN14doenRsfHj0
        4GENr6OZ7wlvUAI2VHh0/K/cm47Tvpk2HINkam4+RHc1hR91/AAd23MkX7D4
        E11R1Ok9ippevrQvpraqMVXfTv/RmBqtpXc8tnyJXiSOhujdSW+a0vvozapJ
        esei77yoti5f2htN1CTUAXVAeSwSVW+/Elb10NFGPdKuDkT3hvU6eqtP3L6s
        HG0TshjJ4iyrmOvSNanvzml6ffsK7iah0SI11s7U6Q2MK8aNul7lN0SWjQGW
        zXpCMomvaAv+mwlnyxqOdXoT44hxg97sYbUIL4166xqLBr3N02qXUZRJyvwy
        l47qjAkuW8nmnkD+nVX8Fcm/Re8KsOnUt5XblGdK2G6ntbjXs1FofofU617x
        cSqh1/D49O3LtWQTbq+J1uphLii6VlGZdcoL7ep2OLzgmHSrohNj9xz12o5T
        pbxj5cx0ft6yLdIcXj1SqHmOWTN5wykV6VCqOViYplfDiJU33U45zsjcDAsZ
        IzthFC3+LIXd1bjela3CQf2YY2TmjhsXpFlsrFAqZszHLf7QJjEm1jDDHtqV
        tfQfAe/PNt6oFO1faTeF6b0H0BN8yafx30im4ga66UlfIEjyd5IMI0QjYHP/
        DdT330LDUzegLyPyBrZcFwb/oCf3AwZsoP9/0khzTdBEzji5dIhIuF7e0WzR
        /zq2LKFDwVWhsWoV86zoFJFW+wifPWxiq46b2LGE+9Qyy2Z3VlryqEd6oqOm
        LBBuIg0CY6sA2RXCdQ9kmzvtgTTgfgHCI4ZTaUz3YdJiuEMSLrEr8cBNPCxA
        dy1hMFRGy0VMeIgJDzGBvRgiRDfnA3iXG54qDPeIJ92DpaOHZeyNSc9RcgmP
        rg2/0fPTKNBXVvSAQI8oHvawt7hVq3FQKUtH9WocWm81Ht/Yahy5Q1RHNx7V
        E9VR0QWCxGv5LWFUxTK6rq3Dz12Wsk1BT7qGBMc7trF46aLvn+kPrVf3dIWX
        Waqy+rCCawFWblLOVMVwdr0Ynt5YDHSh92czfSc2U1Vs6P4ukR6QbOJyhc6r
        qF6euEclLpfHBT1XBUo3Q7nsFaBUTLm18ZWD9iBPc14RzQnVwh0K9KPvoUCL
        gQXq3FWBlu7A9WPvgStdpiVXr8+Vtc1PhCr5rtfn3M5ZyZy+c0jmByS65qIv
        4dMhVONqHq6G5yWuhhcErkv/UxX4J/kHJ1n2KVmytf2L+OxVrJxXYSEsP6tq
        XSf6MP90JI0flWnV+pPLeGkRn1/EF/0x3OyWE+3Bl6AItH6JdkyGWt/fsWsF
        7ivXfeHcuOs9uHovn/UCWKUYD3k0T0maTcm30XUFtaGrq3y/xnxD+Jd4KnUB
        xJs8T00e8WMYkfj7JX64v2MR37i2TgLCHk5YMj7Jv4IE8FTLeH7r7ngS9tkN
        4X/7rvEtL88nJH6iIs9di/juhsDLt8cq+Ep/fkSC13GSv7eI769XaHUeVJ2b
        Z1ovy1uvCqgf0oZdb8n8oBbw7Do1+2N/uDvXrELfJF+RXeUhybEhmfgZd6xl
        /CJ5E1erW2D5ZexV/NbrVz8VYL+TLO+TmzzKMDdxvfpUikqUKP7g3XxaBD6d
        A7eg0o32tdeweF0IQtJFCP8W77/gP/S+QmY3qUksTSKUxptp3Erjj/gTDfFW
        Gn/G8iQUG2/j9iR22mi28Y74i9tos9Fio9XGViHpEc/7bey2sVeMh20csnHE
        xjEb222csDFu47SYOmvjGTGwbMzaKNgo2ijZWLBx0cZzNp638cL/AWVqBCvg
        GAAA
        """,
            """
        stubs/MutableListSubclass.class:
        H4sIAAAAAAAA/6VYi3sTxxH/nWTrecZnGb+JDcHEDxFkSEoaTGgcIETYQMCu
        S3BpcpYPc7YeVHtyDW1amrRN0/eTtvSdpm/aQpsYnLSpQ9/9o/p1Zm99luST
        8Ue+z75bzc785jezs7Mr/fd/b70D4FH8R0OHcErTInWi5JjTWWvMFs54aTqT
        NYUIQ9Ngjs2ZC2Yqa+ZnU6em56yMM+xKSo6dTbH6wTKNdN6xZq3i8KHhsfmC
        k7XzqbmFXMomaTFvZlM5szhvFUVqtMzbsAaj2kUYdRq2VLoJI6Shf7OoYUQ0
        hA7aeds5pCHYPzCpI4Z4DPXQNTSvQY8Ui+Zl12JLDI08q/f2zlhZa9Z0rOeH
        iF1VvMM6mpCIIoBmDXXORVto6BqrmUWKLzxrOeP2FUsSSZORoA86OtAeRxid
        JDZnZkjcnx44p6FpXTrD6CaQBTNbsk5d0NBKej4517EdO2LowYMaWvrXL9vA
        OR3b0MsudxEcRZiz8o4GjRjV96fTA5MS2sdwkg0H2TBJqnZ+xlqk5BLnkWxW
        Q+eqjczQ4UI2S0Z2IT/MwQzVmDyY9K0aNtk5VijOpuYsZ7po2nmRMvP5gmOy
        kUidLDgnS9ks5TSi+IsI9mno9qsLgi0SgJ2hSn6UcpK5aGXmFcKzZtHMWaSo
        oc8nV2WScQaZlUnYj8dieB/er2MPUpyOA5Qx/9hpX/XXzkrKf65mUtjhE+zw
        A5T/TNYyizpGEGfJU5SKTCHvcKp0HHHX96iG+KpQrtGeTThUobv+jrn+qDSC
        VLxcUBU1p3R1jGKM9U5QQcm64PrkOk7XqMG0jlM4zSZn2EQczV1yLst9QU4n
        8EGeoTqM2LQ0plMockkOlHFPKzklOOk74d+NdJzFc4w9RZmhXemkXbI6zrts
        PkLbPku7Nu357ayAHyubG+YFrDVZy/8LMNlPhnqFl0o/5KHas7WhLYaepT1Z
        tHKFBYuT5qPLlde70eaifcHdiyBtt46ocpp9gDREXUdUWzoKbqlcolVTUocB
        ZF0Iqcp1KFVLruoCLbjgqmrjtuProM+3EflV4CKuMObHqZxEaZrzpWHrGu5a
        29Yw4COuldQX8UmGvUoBXCgWcmm36YWdghzpaEN7jI6Az1ScXidLuWlu15/j
        Cs47k9yxdXyeVV/Bq9xFH2CjL2pI+IWyDQM8/RXex1Lxa7zBdvDoG7xvnuXR
        t7hm5egap3mOR9/VUXT1rvMB8CpPSJUfcn4u8+jHkrw87egY7Z/yya6PTMP2
        gxMHfJpE/9TEBFnQgzqSyagRvE6J9+syYfxCwy6/Dr2mM+FSC+NXGg7V6Jyb
        5Kzjp/hNDL/Gb6l6fWNq6fePNVmrZdfw8gf2cpNi21RN0cm+eik6QVtixnRM
        kgVyC0G6imn8iPIDdCLPk3zR5k90/wjM7NUCh1eu7o8F2gOxgLGD/iOxQKSe
        3vHYylV6kTgSpHc3vWnKGKA3qybpHWtfubovkqhLBIYCQ9pT9XdfCwWM4PEm
        I9wZGIrsCxlRegeeuXtNO94hZTGSxVlWMddj6ErfndONhs5V1C1So01prJ+J
        Go2MK8dNhlHlN0iWTTUsW42EYhJf1Zb8mwln6zqOUaOFceS40Wj1sNqklyaj
        fZ1Fo9HhaXWqKMokZX6ZS1d1xiSXbWTzQE3+3VX8NcW/zeipYdNtbC+3Kc+U
        tN1Ba/GgZ6PR/E6l17vq40zCqOPx2bvXeL1DnXWReiPEpUR3JSqwbnVPXavx
        o4uORVclOgb2zFMDjY7bs3nTKRXpLKk7XJihV+OYnbfcBjfBttzDChkzO2kW
        bf6shL1nSnnHzlnp/IItbBJ5N62RtaOGDsFqtYrZhnHHzMyfMC8p0Nh4oVTM
        WE/b/KFDmU6uM8ReanT19B9GFJqR4Hs6RbtC+yiAP2Injek7AD3fJckIgjQC
        mgdvo2HwbTQ+dxvGCsJvYustaXCXntw5QXCN9P83GumuCVrQKncqnQIKrp/3
        LVsMvoGty+jScENqrFnFPCs6BpTVfsJnD1vYqusOdi7joUCZZas7qyx51Kc8
        0VlRFgi3ikaJsU2C7A7ilgey3Z32QBrxsAThEcMFaEwXWtJiuCMKLrE78cgd
        PC5Bdy9jOFhGy0VMeIgJDzGBfThIiG7Oh/B3bmsBabhXPukiqxw9rmJvSnqO
        kst4cn34TZ6fJom+uqKHJHpY87BHvMWtWo3DWlk6qlfjyEar8fTmVuPYPaI6
        vvmonqmOim4AJF7PbxknOc89Nzfg5y7LP2gc8vDoHlE73vHNxUs3df9Mf2ij
        uqc7uMpSldWHNdysYeUm5VxVDOc3iuH5zcVAN3J/NjP3YjNdxYYu4ArpEcUm
        rlboYgDVyxP3qMTV8rigF6pA6Wqnlr0ClIoptz6+ctA+5GnOK6J5qVq4R4F+
        9D0UaLFmgTr3VaCle3D92HvgSrdhxdXrc2Vt8xPBSr4b9Tm3c1Yypy8Nivkh
        ha676Mv4dBDVuLqHq+MlhavjZYnr0v9UBf5p/sVIlX1KlWz94BI+ewOr51VI
        CsvPqnrXiTHCv/0o4ydVWvXB5ApeWcIXlvAlfww3u+VE+/BlOloZbVChjapQ
        Gwa7dq/CffWWL5wbd4MH1+Dls0ECByjGIx7NM4pmS/Jd9FxHffDGGt+vM98g
        /imfWrQG8RbPU4tHfBRjCv+Awg8Ndi3hmzc3SEDIwwkpxqf5Z4waPANlPL99
        fzwJ+/ym8L9z3/i2l+dTCj9RkeeeJXxvU+Dl22MNfLU/P6HAo5zk7y/hBxsV
        WtSDirp5pvWyvfWqgPoRbdiNlswPahFXNqjZn/jD3btmNfoq+JrqKo8pjo3J
        xM+5Y63gl8k7uFHdAssvY6/jd16/+pkE+71i+ZDa5BGGuYNb1adSRKEElXUQ
        /5Lvv+Lf9L5OOn+i/f/GFIJpvJnGUhq3cYeGWE7jLbw9BU3gz/jLFHYJtAq8
        I//iAh0CbQLtAtukpE8+HxbYI7BPjkcEjggcExgV2CFwSmBC4KycOi/wghzY
        AnMCBYGiQElgUeCywIsCLwm8/H/95bQCgBgAAA==
        """,
            """
        stubs/MutableMapObject.class:
        H4sIAAAAAAAA/7VW61cb1xH/3ZWQhFjsRbxk2QEnlmMBiYWp6ziF0gIhtgzG
        Brk0sUvTRazxotXK1V1RO325r/SRPvJo3Tb91s/+gE9bJ27O6aHut/5RPZ3Z
        XYQkFqJyTs+R9s6dO/ObuTN35t5//+fv/wBwHn8S6JNOdVVmr1YdfdUyrup3
        r61uGAUnCiFQmd/QN/WspdvrWY897nGqjmllSXaiTiBnO8a6URkPYE2OzxfL
        jmXa2Y3NUtYkbsXWrWxJrxSNiszO7RofF9CabUYRFuhssBtFROBMi5hRxAQi
        E6ZtOpMCoczQsoo4OuJogyrQvws8b9pFY+2yLu+4WkfiOMoSajq9ZljGuu4Y
        b40KHG0MwbiKLiTaoaBbIOzcMaVAcj44qLS7+LrhzNpOxTRIriszVAeWN1jg
        ejNvotFemrXvtxz4SYI8NV+urGc3DGe1opu2zOq2XXZ0xywTvVB2FqqWRVIx
        g4HJoIrjSHYgihMCUXJ3zrhPvr64j19N9ijSRcNDOemhPO+h5M23DTf6OQqT
        pImK00izwIsC7SSwrFtVDkqywdBM2bIocuQrQb+8z9K+rmy6mCpGMMSWXhJo
        K1iGXlFxFh3MyQp0FMq2w3GhfZJrmdzQTcrMHsAoPkcbcQGv3aayIbkAqyo+
        jwtxqqxXBHoze8tn6KaKc3iVTX+BolFkk4Ii0rnjhBsFFZOezJfIYdckyVKI
        BNIHpZLyyMdtnJMVYHovS8U0XmM7s7Q1U86W7jr33RyRl5dwmVfIt9DdKlnu
        z+QCdyxwMcBYi+bncJWNLFCqyMiUZQkkMk31NbQsMNHEnBgJ8CSIN+mqh29X
        yqUY8gIDQT0jx/VoS7Mgo/gK5a1wxygU/cK4rlf0kkGC1G8O3meeQdbHubt8
        FW/EsYw3VVzHIm/wFm2wYpTKm5TaFS/kX1fRj2Sc+sY3VAx41KqKU0gztaYi
        gyGmbjd0xIVqaZXP4h2qV/LfPy0brGSiyGdrjJVKFMegeE96y3c58ReY2mdb
        wUd7DvOsU+U9uNrfIi8mCpbbWXlOzTKWW8jfmFqYmVXxbfRxW/yOwCuHvDWo
        DncujquGo6/pjk48pbQZottL8KedP6AaKhL/nskzatHK2jkhPth+cDGuJJW4
        op2mfyyuxJg+Rf8zRNNcG6QxRKMS335AQwdN4zSmaRr71ztKcvvB2JFEOKGM
        Kt53VExHY8qzP0cULXSlXUuklNHuy88eiitdWg/RvWMRrY9Gxef1+7xkjZfU
        jqXCSTGq1EmGXLwU4R1neVfupHaiUa4exZV/7sqgNsD2x3q0wZSWiMREnZ8n
        fWvP77HmaaeW0lo41ZPQEo37i4y2vfHsYRvJRFLhWFSLLSW19lTMX61fi9Na
        Qutg1DquqnWSxpGaxtG6NU3r4syMCc5X1Ni5A8NF93rpDrjkovgV9T+XpMr1
        L9Pdrj97zzGoaqn1nS1Sgzq+VLUds2Tk7E1TmiQ5tdsb6YbJm+u27lQr1ErD
        M+U1gy9y0za8grrByFwz5YJuLesVk+c+M92MW2sJDQY6845eKJLvvpqas22j
        MmPpUvI24/lytVIwXjd57ZgPubzHUSpghd4lCjUIrp1jXEQUrvfpXEdoTAFa
        gt8bRH9APAXfIxmFnzPE+ZA4UwgRBXQPf4zO4U9x9M2PoW0j+jf0PHYVfktf
        rlVCoueNht8RpXoq6CVjnB1qTATDcBmuLdYY/it6nuI5gS1XYlcr7mt57hyr
        d5W+A/shvfBZSINNSNQY/S02IZ0ReLQPkuAmGmz/5c+yP9xk/2wtxE1I1G8e
        72uf+rGvdYEwOepHWOv4J7j4FONKned93qqvydQEvuhamjwI48sHY0z5GNOu
        LmO86mN07WK8rmAb57eaYLpqMF2+KzsBmXEl6YEQHJArByWE7hDfkUuUGO7X
        vTuOnHCduRZqdOakJ1Rzptd3hinendLkFt24fsZrOx1J3PgEN9nMyFN8TalL
        196d5utqawkPaYyK2hlYOSiKbx0iiov81PYhs34U24afQN+q1WrEZdbXaVtT
        xS3ySzsApNA6yCCBnK4VWD2I8agFkEV+YAd4sN66B8MEQg9j34MlP7y9I//E
        +Y/QFno0PLIN8wmsJ7DZoxB+735F+x50L+6NB6ZM64v8qG4B/5v/M/4U42uL
        /JjeB19s7eLLrcP6Pw3n/4evTfFr3Mdf9Guzewf2pR30zeCUelXaXQPt9p1m
        isOjUHhWWgrPvUOHZ6Wl8BwWP4b7tRug35UBOj6FQvfr23/Bdx+7jDD+AO52
        Ar+mG/w3kXb/dIfwR3d8Dx/R+D6tf5/O/4NbCOXwgxx+mMOP8GMi8ZMc3sFP
        b0FI/Aw/v4UXJPokfuH+OiTe3aH7JZISv5QYkDgtcUoiLTHiLmUkhiTOuvQ5
        9zshMSkxJTEtcUHiksScxLzEdYm8K7DyXx6SSY0REgAA
        """,
            """
        stubs/MutableMapSubclass.class:
        H4sIAAAAAAAA/7VW63Mb1RX/3ZWsl9fxWn4pSrADUYhsQ+S4aQjYGOw0JIqd
        hy1qIMHAWt44a61WQXflJpSW8OgDSh9Amw/92M/5YGbaQGCGMfnIH8X0nN21
        LMmSUT3TGenes+ee8zuPe8+594cfv/kOwCncE0hIp7IiM5cqjr5iGZf0W7nK
        St7SpQxDCJTn1/UNPWPp9lrmysq6kXcmPU7FMa0MSU/VCGRtx1gzypNNWNOT
        84WSY5l2Zn2jmDGJW7Z1K1PUywWjLDNzO+YnBbRGm2EEBbrq7IYREjjeJmYY
        EYHQlGmbzrRAID2ypCKGzhg6oAoM7gDPm3bBWL2gy5uu1oEYullCTaVWDctY
        0x3jzXGB7voUTKroQTwKBb0CQeemKQWS863SSvHF1gznnO2UTYMke9IjNXA5
        wyGBq428qXqLKda+03bqpwny6HypvJZZN5yVsm7aMqPbdsnRHbNE9OWSc7li
        WSQVMRiYDKo4hEQnwjgsECZ354w75OuTLfxqsEe5LhgeyhEP5XEPJWe+Y7j5
        z1KiJH2oOIYUCzwpECWBJd2qcFISdYbOliyLTgH5StBPt1hq6cqGi6liDCNs
        6SmBjrxl6GUVJ9DJnIxAZ75kO5wXipNcS2dHrtHO7AIM42cUiAt45YbAAMk1
        sari5zgdo+p6RqA/vbuARq6pOIln2fRzlI0CmxSUka5tJ9wsqJj2ZF4gh12T
        JEspEkjttZW0j3zgJnmzmpjezVIxi1+wnXMUminPFW85d9w9Ii/P4wKvkG+B
        WxWyPJjONo1Y4EwTY22an8MlNnKZtoqMzFiWQDzdUGEjSwJTDcypsSaeNONN
        u+rBG+VSMYKcwFCzrpHlerSlmae+90vat/xNI1/wC+OqXtaLBglSx9k7zhyD
        rE1yf3kFr8awhNdUXMUCB3idAiwbxdIGbe2yl/I3VAwiEaPO8ZaKIY9aUXEU
        KaZWVaQxwtSNup54uVJc4bN4k+qV/PdPyzormSjw2ZpgpSLlsVm+p73lW7zx
        p5lqEVbzoz2HedapcAyu9q8EntnnlUAltn0rXDIcfVV3dOIpxY0AXU6ChygP
        oPIoEP+2yV/Uf5XVk0J8unX3TExJKDFFO0b/SEyJMH2U/seJpm9tmOYAzUps
        6y5NnfQZozlFn4mtuxMH4sG4Mq5447iY7Xj0r5CiBS5GtXhSGe+98OieuNij
        9RHdPxHSBmhWfN6gz0tUeQntYDKYEONKjWTAxUsS3iGWd+WOaIfr5WpRXPnH
        Lg5rQ2x/ok8bTmrxUETUeHnEt/b4LmuednIxpQWTfXEtXh9daLzj1Uf3OMJQ
        MhgJa5HFhBZNRvzV2rUYrcW1Tkat4apaF2kcqGp016xpWg/vyYTgnQob2xdb
        sODeGb1Nbq4w/khNzSWpHP07cqeVn7vtGFSK1M9OFKjrRHPmmq07lTJ1wODZ
        0qrBN7BpG14dvMy6fNRLed1a0ssmf/vMQ4sV2zGLRtbeMKVJrJmdVkl9tHG1
        Wud1Yl05R88XyHcfVM3atlE+y3c5hxnLlSrlvPGSyWsHfcilXeaoKhV6bihU
        9VEILc5PBkrXp3SiFdxBgmh6kdD4Z+LMIEAU0Dv6FbpGv0X3a19B20L4P+j7
        0lX4C41cfCCYbvr/lSjVU0E/Btyaoc5CMAyX5gpijdF/o+8hHhPYdCV2tGK+
        lufOQfyN5hCtJF25oVZIT/wU0nADEnU2P8QGpOMC91sgCe6Cze0//VP2Rxvs
        n6imuAGJusqXLe1TQ/W1ThMmZ/0Aax36GmceYlKp8XzAW/U1mZrC866l6b0w
        XtwbY8bHmHV1GeNZH6NnB+MlBVs4tdkA01OF6fFd2U7IWVeSbvjmCbm414bQ
        JeA7cp42hrty/7Yjh11nrgTqnTniCVWd6fedYYqjUxrcoivT3/FqpGPxl7/G
        NTYz9hCvKzXbtTvSXE1tLeIzmsOiegaW98rim/vI4gK/lX3IjJ/FjtEH0Der
        tRpymbV12tFQcQv8VG4Ckm8fZJhAjlULrBbEuN8GyAK/kJt4sNa+B6MEQi9b
        34NFP739Y9/j1D/REbg/OrYF8wGsB7DZowA+d0cR3YXu5b3+wJRofYFfxW3g
        v/0/488wvrbAr+EW+GJzB19u7tf/WTj/P3xthp/TPv6CX5u927BPbaNvNN9S
        r0p7q6C9vtNMcXoUSs9yW+m5ve/0LLeVnv3iB/EFuJEJfEwX8SehqH9wA/i7
        O/8J/6D5M1p/h472r68jkMW7Wfwmi9/iPSJxN4v38cF1CIkP8dF1PCExIPE7
        99cp8fttelAiIfEHiSGJYxJHJVISY+5SWmJE4oRLn3THKYlpiRmJWYnTEucl
        5iTmJa5K5FyB5f8CUiecwrERAAA=
        """,
            """
        stubs/MutableSetObject.class:
        H4sIAAAAAAAA/6VX61cTRxT/zQaSJVnMEt5o0VbUQCpBtL5CqUixRl5CUqrQ
        1i7JGhaSjd3dULUv+rLv5wc/9GM/+6Getoj1nB5qv/WP6umd3XV5LcppzyEz
        s3fm/ube371zZ/j7n9//AHAMPzA0mVZl1kyOVixltqhmVGt8dl7NWSEwhisj
        88qikiwqeiHpiFOOpGJpxSSt7Vu3IK1bakE1Uv2pkYWyVdT05PxiKamR1NCV
        YrKkGAuqYSaH13ZKMcibNwihiqF2wyYhBBkO7RAzBJEh2KfpmtXPEIh3TkkI
        IxJGNSSG5jXgEU1fUPPnFXPO1toVRpSvkDo68mpRLSiWeqWHIbrR35SEOsRq
        IKCeocqa00yGlhF/Bsm7UEG1MtpN1TYkTRomfUhoRUsEIbSRWMnnSRxPd04z
        1G3hMoR2AllUihV1/CqFitb5EC5hH54OYy+eYWiMbw1Z57SEPejgWx4gOPKu
        pOoWAyOLgmTAQLHI0Bpf5+lguVgkTa2sp7hhSf+5voRv9LnG/pGyUUjOq9as
        oWi6mVR0vWwpXMlMjpWtsUqxSPSIrimmiMMM7X4RJliDALScGUKS3MvNqbkF
        F+GiYigllRZSdvi4vU6S4SCFFM+FI+gNowdHJXSii1PyHPHq7zpDda6oKoaE
        k4jwpafI5FxZt7hLElIOpX0MkUdCm8nuHbDlmthvx6bfMeQMxUYzh0rXrBt2
        vtDMWQzymRdpX438VKyywbOgc90GaVdO1iZ8J/yPqIRzeIlj8xww1FJ5UeXI
        Pmt5ODseF06KBM97ghx2GBljqPcBYqhxNiKWJEw4Tk/aUk6eLc060pclNKMl
        TMfslQ0lYqxSmuWn4jInRLem+MGQMMOXTuNVnuVPcaXXGWJbyeYRs6cVbukI
        H+WIcqs8YBgKUR6Pz/icHR8Zw76+7GmfaMZnslnSoIZSR+GoIuYYGvzSIYR5
        hgN+Kb+2JuuYFgJlVf8253OHNktQoYdRQpmC4+tTY9zf18R2hWGbXUy+C1UX
        sS9XtKswJ5oKq5gey2QHxgaHJFxHEy+hN3hi7eA6ocr46EYZpVTJK5ZCMqG0
        GKA7jPGmhjegirZA8usa/6LaLeSPMHZidak7LLQIYUHeTz8xLIjV1EeoD1Df
        Hl5doo6mxSrqO3kv/nVLaFld6hVjVTGhR+hhZ0Oi8PCnoCAHLtTJoTahR+wN
        yjXUC+cf3mYXmuWwLZPkSNsjHcmeqZFraWaXPa6To5s0A6Qpb6tZx2fscVSO
        ebP1tl6T3LDZCtu+RkJs2gaxWW72n5mMyVUc5dLD29WEEmyrEqvlIKevl3FS
        292LbS32Q9ctlWoynf7uBYr07smKbmklNa0vaqZGKwfWygMd74xW0BWrYlCB
        qRos51V+qWq66pzlLEfmx7WcU4pTiqHxb1fYsRnXK/gbNqjNWEpuYVS55qqF
        M+WKkVPPafyj1cWY2mIZ3QQCPQoEKjc8GVt5VpK3n1PuBKl/FpBj/LKn8Rck
        E/A26qmltwRJviTJAAI0Auq77qG26wGil+9BXkXoNzTctRW+opYnP0glSr+v
        aSQ5KmikzTi5VOZcuDjPX67R9Ssa7mM3wx17xZpW2NOiOudqHSd8vsMurrV7
        Bfvv46CwTrPJmXU1+eiQuxNdf+QAxzjlYtQlYt0rOMaREvdxfCtMnQdTh8M4
        4TGTwDfUh5hDG7UnPZI2eXWa4e62XqUe59XzO/Oq/wleDezcqxc2e0W3sb9X
        Q4+LFd2zrkWbtC4w/LyNlmPA+fXJSC1dWiTlSEdd3yKuV+NbvYp4XkWInIs0
        53kzai+deAJTmf/BVPYJ2FP/GXuCP57dKCRdPqu7lnHpjnfkgrZw/XGrdrDl
        Af4MdpXPuIZJXYlVTC/jtWVc8cdw7JM8+yTi8w2bwJSHNumiNSb+xN4fUR24
        swY7y2ED+NZuWc02+I0efqOHP+zhj7v4sQ34e5eR3xF4zAOPueCMbuqrbjad
        cMGjiZjGY7SKhcQKrq0lpwMS9UCimMObXoQKNpjhWnrQDYrIYVZQ2Zzioosi
        YtErEs02Ppn8AAIV0bd+wc27tiDgbhHAd3b/Gb6n3iS1dyio784gkMZ7abyf
        xhI+oCE+TOMjfDwDZuIT3KKHoUn/3+JT+y9iotVEs8mFe2zJIROdJg7b45N2
        mzLRb+KsiXP257CJERMTJrL/AgVNgdYyDwAA
        """,
            """
        stubs/MutableSetSubclass.class:
        H4sIAAAAAAAA/6VWW3PTRhT+Vo7vCpGde6CBlgBOXOIQKDenKYFCMbmRxE1p
        0pYqtnAUyzKV5BToLb3fX3noY595KDNtCO1MJ+WxP6rTs7IiJ44MmXbG1q7O
        2e/bc9uz+vuf3/8EcAo/MnSZVmXJTE1WLHlJU+YUa66ylNNk0wyCMdycWJFX
        5ZQm64XU9NKKkrPSVUnFUrUUrR7ZtiCjW0pBMdKj6Yli2dJUPbWyWkqpJDV0
        WUuVZKOoGGZqvLZXmkGq3yCIJobmHZsEEWA4tkfOIEIMgRFVV61RBl+if15E
        BNEI/BAZOmvEE6peVPJXZXPZRu2LoIWvEPv68oqmFGRLuTnE0LLT37SIGOJh
        CGhlaLKWVZOhZ6JRDMm/YIFe1XuKbUqGMCa9iOhGVxRB9JBYzudJnMj0LzDE
        dkUziF4iWZW1ijJ9i6GD1nmEXMQhPB/BQbzA0J7YnbT+BREH0Me3PEJ05F9J
        0S0GRhYFyIAxTWPoTmzz9VJZ0wiplvU0NyzlrRtJeuafIw5PlI1CakWxlgxZ
        1c2UrOtlS+YgMzVVtqYqmkbhCTmmmCEcZ+j1yjHRGkSg5qgkU+ReblnJFR2G
        67IhlxRaSPXh4fY2yRwnKaR5NZzAcARDOCmiHwM8JC9RXL1dZ/DnNEU2RJxF
        lC89RybnyrrFXRKRroZ0hCG6JbQjObiHaDkmjtq5Ga0acoFyo5qXS7etu3a9
        kOYiLnHNq7SvSn7KVtngVdC/bYOMIydrk54K70Mq4gpe49y8BgylVF5VOLPH
        Wp7OvqelkzLBK58ox6sRmWJo9SBiCFc3oiiJmKk6PWtLefBsabYqfV1EJ7oi
        dNDe2NEkpiqlJX4q3uQB0a15fjBELPKlC3iLV/lzHPQOQ3x3sHnGbLXMLZ3g
        sxyF3CqPGYZMIU8kFj3OjoeM4dBI9rxHNhOL2Swh6EGlI3PWEJYZ2rzKIYgV
        hiNeJV9bk62aFgRV1WiD87lHm0Uo0CMooUzJ8fSpPeHta7JRY2iwi8l3sXjN
        7OGuoKa3dV1MUhXkZUsmmVBa9dEVxfgjzB+gZlUk+R2Vv1FjFvInGDuxuTYY
        EbqEiCAdpn8oIoT8NEZp9NHYG9lco4HUoSYa+/nYtbk2HIo3xYUhYYhd9D/5
        OSBIvmsxKdgjDIWGA1KYRuHqk/vsWqcUsWWiFO3ZQoi2Jiw1k2afPY9JLXVI
        HyGlhsgY19jzFinualttXIfUVm+FbV87MXY0YOyUOr01s3GpibPceHKfexno
        aQr5pQAP3DDj4ex17qtaQi/fsRRqtHSkB4uUvvCcWtBlq2JQX2i6VM4r/DZU
        daV6BLMcy09ZOSdr87Kh8ndH2Ddb0S21pGT0VdVUSeT26bFa22DYX79sh7Z5
        zpJzxUn5tkMamStXjJxyReUv3Q50fheQ2rtAd71APSQMJsX5fU3efkFVI2DV
        ntPnAD2/JMkYfDQDWgceoXngD7S8+QjSJoK/oe2hDfiKnrxNACL/PMDX9syG
        oB0ddl1Sn3LoErxKOWLgV7Q9xn6GB/aKGirioqhROajTxM932MdR+zdw+DGO
        CtuQHVWtg+SzY85OdH+RA5zjnMMRS8YHN3CKMyUf4/RumphLE8NxnHEjk8Q3
        NAY564s25KwbpDqvzjM8bOhV+mlevbw3r0af4dXY3r16pd4ruk69vbr8tFzR
        RelYVIe6xvBLA1TVgKv4lsaAuz/dOiTlTCcd36KOV9O7vYq6XkUpONdJ53oz
        aS+deUak5v5HpLLP4J7/z9wz/OvXyULKiad/YB03HrhHLmALtx83f5VbGuPf
        sQ74gmOYOJDcxMI63l7HTW+ODucIb9knUjzftQOYdtlmHbb25F84+BP8vgc1
        2iVO68N39pOFG/C3u/ztLv+4yz/t8Md38B9cR35P5HGXPO6QM7pqbznVdMYh
        b0nGVZ6jTRSTG7hdK84qSYtL0oJlvOdmqGCTGY6lR52khDjNBir1JR5yWHwO
        2ofv7fFz/ECjSWvep3zdWYQvg7sZ3MvgA3xIU3yUwcf4ZBHMxBo+pY82Ex0m
        PrN/URPdJjpNLjxgS46Z6Ddx3J6ftZ9pE6MmLpq4Yr+Om5gwMWMi+y/NlFaM
        0g4AAA==
        """
        )

    /**
     * Extensions / subclasses around Kotlin immutable collections, both in source and compiled
     * form.
     */
    private val KotlinImmutableCollectionExtensions =
        kotlinAndBytecodeStub(
            filename = "ImmutableCollectionExtensions.kt",
            filepath = "stubs",
            checksum = 0x366b10e3,
            """
            package stubs

            fun list(): List<Int> = listOf()
            val List: List<Int> = listOf()
            object ListObject : List<Int> by listOf()
            class ListSubclass : List<Int> by listOf()

            fun set(): Set<Int> = setOf()
            val Set: Set<Int> = setOf()
            object SetObject : Set<Int> by setOf()
            class SetSubclass : Set<Int> by setOf()

            fun map(): Map<Int, Int> = mapOf()
            val Map: Map<Int, Int> = mapOf()
            object MapObject : Map<Int, Int> by mapOf()
            class MapSubclass : Map<Int, Int> by mapOf()

            fun collection(): Collection<Int> = listOf()
            val Collection: Collection<Int> = listOf()
            object CollectionObject : Collection<Int> by listOf()
            class CollectionSubclass : Collection<Int> by listOf()
        """,
            """
        META-INF/main.kotlin_module:
        H4sIAAAAAAAA/y2KuwrCQBBFR3yAUyhsZSdYSYT8hFhIyvgDm2TAhd2dkLkL
        +Xy38MI5nOIS0ZaINpUj/ccPvvg8LRqmtR01zWrSLiUjJHHnPvvZvooeHtKB
        77w3lMHc9Z1SgR+iPDVGGRE0v1ZIthpWnyfeQQzu8KnucKOGfhfuUbR/AAAA
        """,
            """
        stubs/CollectionObject.class:
        H4sIAAAAAAAA/61WW1cTVxT+zoQkwxAhRLlbGitqIEoQrVZBWqRYg1wUkKrU
        2iEZwsBkJp2ZULQ3e7P3PvrQ1ac++6CrrWJdq6X2rT+qq/tMxiEmg8tlXSs5
        58yes7+9z7cvZ/759/c/ABzGDwzNll1csFIjhqYpGVs19KmFZVqEwRiWxpfl
        VTmlyXouVRIPlCRFW9XKVAbL9qV1W8kp5sDQwPiKYWuqnlpezadUkpq6rKXy
        srmimFbqzIRcKCjZCedxgCFaaSmMGoYdftbCCDF0PzV4GCJDaFDVVXuIIZDo
        notAQp2EICIMcRcn48GXc2GdIT/qGWqVfMG+Oq5aNkMs0V1GApcNRBBFo4QG
        xBgiXV1ZRVNysq1c6aNzVe/dgaZaCGhmqLGXVIuhddw/BkRLOKfYM+o1xXE8
        zVD/OFoYOwnFog0RdKKjDi/gRQYxY+i2rOoEXZNId19iaKyKTxi7CX1V1orK
        1CJlAe3zCWIEe7BXQhf2MTQlqrOh+1IEu9DN7fYQHJ07r+jEESNX6x55Maxp
        DG0J38wZ4N71+r8bTFYbHHIUdo8bZi61rNgLJjeQknXdsOVS8CYNe7KoacSd
        6Lpjiehn6PRLGDqnSQBqxgrjMB0xs6RkVlyEs7Ip5xXayLDP5+hlkhkOkhvg
        iXUERyW8jFci6EWK03KcuPU/OfGlWqM8r5zgEpMnMMRVXiXXVbIr24bJI1Oe
        bmlXTtpJ3xf+pRjBME5y7NfJlpzN0pE2t53XrWKhYJi2kp0qcBTybnQtoxRK
        xfYGwyFPHletOHEd9zTii4YZNxU5e8DQtavxzTISka7ImTKaJJyRcBrjVJjk
        jZMgqadIgs0D8SwIZjRFJoZCppI3VqlEYtVRotItvXVsiKV1mhJ+V7m5xaLu
        GEudNZWsmqHSdQwcffKewQNbuiYUqPQ7n2zBcY0XCLkWQTs6JGoKlx7rhJPF
        /AIv1bd4Ruj2HK/WCN7mWy/jCi+9l7iSTKlkG8OmKVMqJRLzPnXqI6PeNzh7
        3KfEEvOzs6RBA3Esc1QRxNgevwLaDNRsyYEwlhiGtij2p/QsggyWJahYYdju
        63lTwv9Eya26zBZWDG6lQOwOZjTnguB00q0gpidnZocnR0YjsNHGu3WRCKho
        5f6lRs320cU3QeHNyrZMMiG/GqAbl/Ghlg+gJknHE9ZU/kTZImQPMvy0cX2n
        JLQKkhDtpL8oCWKQ5jp3Toh/3xBaN673i7GamNAn9LGTYVF4+HNIiAbGGqPh
        dqFP7A9Fa2kWTj+8GRhriUqOLBKta/d06A0bq41G+Btn3RDd5r2t53rTsWgN
        x7jw8GaQ0EPtNWIwGuI+UiMlz+PpfL5oywuassnx6JqtUCelFty7QjdAx3RR
        t9W8ktZXVUulncObPZoyf0bN6bJdNKlqa0aMLE0N46qulBJ+liPzcjYysjYn
        myp/doVdlbhem37MwLYZW86s0GeAqybNGEUzo5xS+UObizFX5RkOUqiD9A+D
        B72NR5/O+wWFKETzQSAa4/c3rW+QTMB72E4jfU6Q5EuSHKcnogiRnnvY1rOO
        7b+h5Y6z8ysaeXaBtEX6f813lfailaxwXqkJuDgJnh9co+dXtNxHnOGWs2NT
        S/K0qAu4WkcIn1uo51od60jcR1Io02wuvXU1+Wo/DjiW6LZCwME45mI0JmOH
        1nGMIyXvY6AaptGDaUQ/Bj1K+vANzWFW4otGutb8T/Xak05FF5brUYXWKMPt
        LbRKDoyUx4vGUx4//YTIXZce4PTF2Ng9TPxZcSjJO5TkcTNJ3AjPoF9OyhSt
        znpZkiActgVOJQ/n0P2M3k873s88B+/7aDWL88+E8yYueDhztLr4XPw5xz93
        XV5Sbn4Ee+5i/pZXbCFHWF5oQRfuHP9mdZWn3XRvSv6Frh8RDNzqSW7g8l28
        cxcLHCyAb52R1VahNrvl/MjJphLp0WFKuf8XtAyyLklHXf8akrEcL8cNhJPr
        0G5XgDR4IA1YRN5jSnHAdNeZvS5TIodZx7uVdSS6KCJML1dbHHyg7gGEi/dg
        /YLVO44g4JoI4Dtn/hzf08yDvUZMX51HII1rabyfxgf4kJb4KI2PcX0ezMIn
        +HQeDRbaLHzm/OosdFpot9BhYZcj2W+h10K/hRMWhknyH/VQQCa0DgAA
        """,
            """
        stubs/CollectionSubclass.class:
        H4sIAAAAAAAA/61WW3PTVhD+jhzbsiISx5CQC01NCeDEEIdAoeA0baChOOQC
        SUiBlFLFVhwlsuRKchrojd7bP8BDH/vMA51pIbQzbcpjf1Sne2ShGFthGMqM
        rXO0Z/fbb/fsnqN//v39TwAn8CNDp+1UluzMOVPX1byjmcZcZSmvK7YdBWNY
        mVxV1pWMrhjFzMzSKmlkq5KKo+k1RiM1ejnDUYuqlR3NTq6Zjq4ZmdX1UkYj
        qWUoeqakWGuqZWcuTinlslqYcl+zDPF6T1E0MewJ8hZFhKH/ucGjEBkiI5qh
        OaMMoVT/ggwJzRLCkBmSHk7eh6/Nhn2ReLQwxNRS2bk1qdkOQyLVX5MELsvK
        iKNNQisSDHJfX0HV1aLiqDeHKK5G3T1oj0FAB0OTs6LZDN2TO+0CJSZaVJ05
        7bbqUs8xtDyNF8U+wrFJQUYveprxCl5lEPOm4SiaQeBNqVz/dYa2hh2K4gCh
        ryt6RZ1ZZuggvYBtlHEQhyT04TBDe6qxHvqvy9iPfu53gOAo8pJqUJYYUW1+
        wmJM1xm6UoG1k+XsBoPXRtKNDkddgwOTplXMrKrOksUdZBTDMB2lun3TpjNd
        0XXKnejRsUUMM/QGlQzFaRGAlqeKP0Eh5lfU/JqHcEmxlJJKigyHA0Kvkcxx
        kGKWl9ZJnJLwOt6QMYgMT8sZym1w5JQvzR7nleVuLmXyTYxyk7eIukZ+Fce0
        +M7UFlzOk5N1OnAhuBlljOEsx36HfCmFAoW0rXbFsCvlsmk5amGmzFGI3fhG
        Xi1X2+1dhuO+PKnZScp10rdILptW0lKVwlHT0G8ltxtJRK6uZmrSJOGihAuY
        pNYkNm6BZJ6jCLYD4lUQzuuqQhmKWGrJXKcWSTTuEjVvddX1IVbnOSr4/bXu
        liuG6yxzyVILWp6a13Vw6tk6I0d3pCaUqfl7n+3BpcYbhKjJ6EaPRMfC9afO
        wulKaYm36vu8IgxngXerjA+46g3c5K33GjdSqJQcc8yyFCqlVGoxoE8DZHT6
        jcyfCWix1OL8PFnQg3KscFQRlLGDQQ20vVHzVQJRrDCM7tDsz8lMRh6rEjSs
        MewOZN6eCo4ovdMps4MXk3spU2x153RwF9E5+uRWm6KdKyiOQjKhtB6iC5Xx
        R4w/QOcfMRc2NP5GhSAUjjHc3bqzTxI6BUmI99JflAQxTGOzN6Y6t+4Mi4mm
        hDAkDLGz4cc/R4R4aKItHu0WhsThSDxGo3Dh8d3QxN645MrkeHO3b0ErbCIW
        l/mKO2+N7/JXW7jdbCLexDGuPr7L0SPdTWI4HuHs6HQkzslcqVRxlCVd3U7c
        +Iaj0vFI5+rgGh3rsTmtaChOxaJmazpnFmhondQMtVqn89yWd6GZV/QFxdL4
        uyfsm60YjlZSc8a6Zmsk8k/Xse2zm6GnXu2p1V1zjpJfo9vdA5XmzIqVV89r
        /KXLM11oMMQx6pEw/aOIgcUT/AqmeO/Q5giwkKA5fRHQ80uSnCEZpQPywEPs
        GtjE7t+w9xdX8yt68m4DOiDS/2uuVdVFJ7rcfacu9nBSvAq4xcCv2PsISYZ7
        rsa2leRbURt7VicJn3to4VY9m0g9QlqoseyornqWfHYER11PdN0g5GKc9jDa
        0onjmzjNkdKPkG2EafNh2jCMET8lQ/iGxihHPeaa0L0UHNXbz4qKbhyPUZ3V
        OMP9HayqBM7hWxojvv/zfn6GCZFTl/7AhWuJiYeY+qsuKMkPSvJzM025EV7A
        vjYpMzS75FdJinDYDjj1ebiM/hdkP+uyn3sJ7IdoNo8rL4TzHq76OAs0u/ZS
        +Fzm36teXjJefYQHHmDxnt9sEVdY22hhD+4y/+j0jGe9cm9P/42+nxAO3RtI
        b+HGA3z4AEscLITv3CeLNaBWSbb7JNurSY+PUcn9v03Lo+Al6ZTHrzWdKPJ2
        3EI0vQn9fh1Iqw/SimWU/EypLpjhkTnkZUrkMJv4qL6PRA8l5FmH8L07foEf
        aOT7aFMSnUWEcqjksJ7Dx9igKW7lcBufLILZ+BSfLaLVRpeNz91fs41eG902
        emzsdyVHbAzaGLbxpo0xkvwHiMP5IlQOAAA=
        """,
            """
        stubs/ImmutableCollectionExtensionsKt.class:
        H4sIAAAAAAAA/51VW1PbRhg9a/kiK8IWtnOxIYkxhEATEJA0aQolTWmSqjGk
        LZ288CSDxiOQZca7ZtI3fkt/QVteOn3oMH3sX+h/6fRbWZGMsDtJbGt3v9s5
        Zy9a//3vH38CeIjvGe5w0W9x0+p0+sJuec5W1/OcfeF2/edvheNzGvBXIgfG
        YBzaJ7bp2X7bfN06pKQcFIa053LBUFpYbAbxvnA9s0m+dYa7l5wbzRjE8oXT
        dnrrm5Q52+z22uahI1o92/W5aft+V9hSBjd3umKn73mUVT/qCs/1zf1IJDdj
        wYHOPEPe6RyLnySbjivIatCgM+TajmgGUtODzkjq1VGEkUcKkwwKdyhl8oL+
        XUfOaT7pGzel6gixlB6ovMagBirJoeMGKhquo8qQJZG7klkJ2mKCXcc0bkqF
        tyijYx8nFW7bx0T8JOkbpfADRBNCIHr2nWhy6LiDGQ1zmB+I3pZilKAtJgTp
        WMQnUvQ9Bi3GZbhxQWe8jyRjaUxo3FpXRiXnsMIwQeK2hki1YePaaH4dD/BQ
        Kv6UZryxT+vhik2a3sLiG3ph3vNEz73fKXn80Vt174NWaLIZ7uy2I+wDW9jk
        S3VOFLoHmGzysgEDO5KDFAXfunJES5g6WGX45/x0Xjs/1VLGLXpULaUq1NfD
        fi7sG9Rna7oxWVNL6VJqJbXCyCpFVrZWMsq1wsAKfRplVKKMQuO6cX4al//1
        c1Yl3lpaVYw0xTIxVhzKGWrjppFPAscJVwydaidiljhUNAw5xTUmZ1//33tw
        +Yjeyfyu2/Zt0e85DFM/9H3hdhzLP3G5S1XP4muL7pmt7oEj3wfXd3b6nZbT
        +1Ei0xnc7fZ7+84LVxrVEOPNJQSs0hFM0x6kUZNXE1mv5N7gCZrUZ0mvSn1N
        XgpR7PNEjN69KLaeiNEpj2IbF2J5VJEhS8E2WXXyyk/6d0z8EpySHWo1qpLa
        FHoGGLkLGFUUIoTpdwi/oRQjZANvZkx1GZXL/LUkf55y8iHC1QTCVIQwxH87
        ya+Nqa5j5jL/3SR/gXIKIUIjgbAQIQzx30/yF8dUL2E5rJ4Nq3O0/udYTUoo
        U1E5BDETIGsRyJCER0kJlZHVKh7jMxrL6u/C6mmScIYSbcQZbtNynOH+QNQZ
        Hv0aoTaC+gwxy0Ok0QbRXzBNVH5LxEZ/eMT2OuD8lrCBQ6r8grI396BYeGrh
        SwvP8JWFLXxt4Tle7IFxvMQ3e7jK8YDDCn5rHMscxWBc4MhyLAbjBY4Zjulg
        PMVR4VjiyHDUOcr/AfU3caL+CAAA
        """,
            """
        stubs/ListObject.class:
        H4sIAAAAAAAA/61Y+18U1xX/zizsLssqCwoIWN0aEheILmqaNC5FiSXNImIU
        QqO2NcPugAOzs9uZWYrpI6aPJH2mTVvbpu/03dpWm0Qh9tNa+1v/qH56zp3L
        7LI7q5T40b33zrn3fM/znns+/Oe/7/0DwGP4u4KE45bnnPSk4bin5xb1nBuB
        omBuclFb1tKmZi2kPXLGo5RdwxSHR6pOZC1XX9DtzGhmcqnomoaVXlwupA2i
        2pZmpguavaTbTvrkKa1U0vOnxGeGRNfKiKBJwfaNciIIKxjYNGwEUQXhEcMy
        3FEFodTAbBwxtMbQjLiCpMTJFU2T5BlFy0mfqKxPkrTtClr0Qsm9zMIVdKQG
        agzPxJFAewxt6FAQ7+/P66a+oLn6xWGyqP7sTnS2QEWXgib3kuEQ4mStx8kV
        kQXdnTZe1IXKWTrr0Eccu9HXigg+oCCaK1quZlgE0JTKDpxX0F7n/wg+SEjL
        mlnWT88r6KJzAUGK4yH0x7APDyvoTNXHeeB8HHuxn+WmCI6sK+gWeUIhtVrX
        tRgzTQU9qSpzK27MsHYHg/dGhuoFjgqGhyaL9kJ6UXfnbBaQ1iyr6GpeiKaK
        7lTZNMlPUamOEwW5e09QWpCdNgEYOSeCw2Ri7pKeW5IIz2q2VtDpoIL9AaZX
        UaYZZCHD6fMYPhTDETwex6M4wG75MPk22HIKHwWS/brB9RI+jgxGGOAjCpoN
        K6+vkH/FzOHisGYbhCQbx3E8xawnmMUZ5wQVuULBGsfTvPMx8o5Bpmlu0ebg
        V+dtVtJJwaHAjeDbHEcWE4w9SaE3NcfNesrGMeVpc5pugEl5nPXl9tbdlyrZ
        6YabjeSfwVmWM6Ogz3dpEPJw493G0LMM/Tw51CnPebd9Zypbh0PoAwHkRrDn
        cYFhP0llZN4uFrIyzG5RrkJaPk/ZV2F+znLKpVLRdvX86RKrTIk0vpLTS7yI
        YE7BEZ+eNJwkXYukz5GcL9pJW9fyB4qWeTlZqWtR5GtyqSqjY5iPIYcFSkO2
        bJYqJmkl7nRvKtv4Ug832NxwqyvOYJb0JurARo7mnKlrlElhWy8Ul3UumHUX
        gpzr7QqdY7ZeMrWc9/FwtcD5siXEkZM1+7LnRsoXtvjo/c8Fh5iZ1RJVn333
        FyT05IIpVAs5XBu6K8m0AZmLPsW0rqwWSlpF63Tw3siBhqp2BYPF0Yu+GD1M
        X9jwDk+VC3P8kFzhYmK5s/yWxPFFPvoyvsQPQ5KZvsKlrJ9Xr3JlGuPVV7kq
        iNXXxdsTUMZmuewGbQRFmK7MmG1rVOZSqQsBPAE0euBHZo4GvDCpCzMzxEED
        5ZfGqFG8Qdc9KDUj+B5lUdDLUjkz46kWwVUFow1ewU3qHMfr+GEMP8CPFOwI
        tKkzFWzrUKPnt4GUn7KUn1FgR3Km6I84VtQURbNT0zNjUyfG43gLPdys/Ioc
        sKlyR13Iesd3ivI8r7ka0dTCcojaS4WHFh5A3cMS0VcM/qKro+YPKcrxO1eG
        Y+ouNaYmkvSLxtRoM82tNIdo3kNzmOYUzXxmkOnRf7+i7rpz5XC0o6lDHVaH
        laciUfXuW2E1EZpoT0R61eHo4XCihWb1mbtXQxPdiZigxROtves8cdpRJroS
        2/gUnd6+flrgtBFOQu6s4ygTLYl2xhHrtkSHj7VDSGlP7KzjaEt0+qe6BKW7
        mlIlV5nYm+j2dxTa2SXRetZPnO1INPH6+btXm0nLcG9TtDkRZj9Sh0PeTWYL
        hbKrzZl6JQ/GV1yd2iDqnw4uUVXpO1u2XKOgZ61lwzHo5FilwaIyNW0sWJpb
        tqneNp0o5mlqmzQs3asHM4zMhbiY08xZzTb4WxL7a3H9HmuDgG3TrpZbok5d
        ssWmi2U7pz9t8EePxJit0wyHKB2b6RcBJ2YPZyjZ+zalUZjmNJDo4Bab1u8Q
        TcVv0E8jdfxEeZcoR+mLXIT44C1sG1zFjnfRfUOcvEkj3wBGitLvFp/yzmIX
        SWG/Uo2UOCnOYeYYfAfda9ij4Jo4UeGK+VxUJCXX44TPErYzV98qHlnDgFrF
        2eXtSk5eDWJISKJWEyGB8aTEaB/qOLSKJxhpaA1P1sO0+zDtGCbD111yEKs0
        RxTPXzRmhI/q9VvDqIo72Hf9HvodE/pV+Z9GegAa2/vRzdlLTWywp5+5l6ep
        PZVequE6peB6Ay7PKSdrbJi6lw3Pbs4GalaDtXnuftpM12hDvalEOiK1aZUR
        OqeiNjytviqtMjwe6MdrQKkzlaCjNIfEpWDQ3Wv4VKgKNent+ahxXBSovHqB
        VqrE/0QNvuan/WFCYM1it5E716HfwqV/1ugc89Fjvvs0GJJ/ROoXxO9pV81/
        TGrnIfF1X8SSTPCtIg2LwuHZaQrEAxLx/7Ot+h4WaGX5hSlFOEoDnNo0L2L/
        Fj1bEp799APQ/qDQY2xLegi/JsaIf2Tr/PTPhrMlO8pY9u1wafWZB+SPFVx+
        QBn7Ij67Rcs+72v0OSobu/0HKy1LUPPgTbx0DesvXlgQq1+7Zgl3hv/qI5nP
        yqrTOfQv7HsTzaFrg0N38PJNfPkmXmGwENbEqLTUoXpKdvpKdnppSOHP+OE/
        KvHDg3038dr1QO265Nu8jhOWbjvDfwppoKdapefXtqYn4U9tCv8bW/aD9n6u
        s+D/5vtOuxJUQlrBtx4EEq1fx7dlAj8hfdY21PFd7lfu4PtDq3iz9tVq8+Ha
        8AZ+7GfxdwTYT6Raj8gsjjLMKn5e+4xGJUoUv/Ara7fAp9fwNtRzt/DLt/Hr
        G4IQkiJCeE/Mf8NtmvkK/5Zuwe/odczi91n8IYs/4k+0xLUs/oy/XIDi4K+4
        fgG9Dnoc3BD/Wx3sdpjS52CvoAw6eNTBsFhnHBxz0O/guINxB1lBnHJwRizO
        O7jo4IX/Af1E8byHFwAA
        """,
            """
        stubs/ListSubclass.class:
        H4sIAAAAAAAA/61Y+3cbRxX+ZmU9LCuxrMR2bIdEpG4jW02kJKWllnHqBpfK
        cZwmdk0bA+laWjtrr1Zid2Wc8kp5tTwLBQKUd3lDgACtY8M5YPIjfxSHO7Pj
        lSytEuPmJNqdvTP3u999zJ05/s9///5PAI/hDkPCdqoLdmZKt52Z6kLBUG07
        DMawMLWsrqoZQzWXMhcXlrWCk3MlVUc3xPLRuhV509GWNCs3lptaKTuGbmaW
        V0sZnaSWqRqZkmqtaJadOX9BrVS04gXxmWOIN9oIo41h/047YYQYhnYNG0aE
        ITSqm7ozxhBIDc3FEEVHFEHEGJISp1A2DLKnl007c642Pk/W9jO0a6WKc50b
        pwClhhocz8UQR1cUnUgwxAYHi5qhLamOdjVLHjWvPYjudijoYWhzruk2w8Gp
        5phTMMJLmjOjv6wJ0nlabdNHDIcx0IEw3sMQKZRNR9VNgmhL5YeuMHQ1ZSCM
        9xLSqmpUtYuLDD20zidNMTyEwSiO4WGG7lRzpoeuxHAUx7ndFMGRfyXNpFgw
        otWxzWLcMBj6UnUO1wKZ4+xO+s+NppsNjgmFh6bK1lJmWXMWLG4go5pm2VHd
        JE2XnemqYVCcIpKOHQEF/IhfYZCfFgHoBarl0+Ri4ZpWWJEIz6mWWtJoIcNx
        H9frJDMcZCnHC+gxvC+KM3g8hkdxgofl/RRbf88pfZRIHtcdoZfwMeQwygE+
        wBDUzaK2RvEVb54untZ8i5TkY3gKT3PVc1zFnuAlKmqFkjWBZ/jMhyg6Ormm
        OmWLJ7++cvNSTgTTvhP++zmGPCY59hSlnirVybtkY5h22VykPWBQJec9u/1N
        O6bOdqblZCv7l3CZ25llGPBC6oecbT3bGnqOQ79AAbWrC+5+P5jKN+EQ+pCP
        uBXsFcxz2I9SI1m0yqW8TLNTlqOAWixS9dWUnzftaqVSthyteLHCKVMhTawV
        tAofhLHAcMaTJ3U7Sdsi6WkkF8tW0tLU4omyaVxP1jpbBMWGWqqr6CgWoyhg
        icqQezZHPZNYiT3dn8q33tTZFpM7dnUtGFwls4s+sFMjWDA0lSopZGml8ip1
        xETzhqDgurOCc9TSKoZacD8erje4WDWFOQqyal13w0j1wj0euf86/xRzZaVC
        3efY/Q0JnrxhCmoBm/eG3lox7UDmTZ9y2tRWSxW1xjrjPzd6oiXVHn+wGPox
        EKWj6TM7TuLpammBHyQ3eDMxnTl+lsTwOb70FXyeHwxJrvRF3soG+ehV3pnG
        +ejLvCuI0VfF2ePTxuZ42/Wb8MswbZlxy1KpzaVS8z46PjI64kdnR3xOmNT8
        7Cxp0IPqS+WoEbxB292vNMP4DlWR38lSWzPrUgvjJsNYi1Nwl5xjeB3fj+J7
        +AHDAV+fulP+vqZbHb8trPyYW/kJ+barTkYXjO3r3AUq4aLqqCRTSqsBuj0y
        /mjnD9DFYIXkazr/ol2hFE8xNrJ1IxtVDilRJZ6kXySqRIL07qB3gN5H6B2i
        d4refM0wlx/aunE6kmhLKFkly54O3n0rpMQDk13xcL+SjZwOxdvprTx792Zg
        sjceFbJYvKN/WyNGM2yyJ76Pr6LV+7dXC5xOwonLmW0cNtke7+I4YtwZT3hY
        B4SVrvjBJo3OeLe3qkdIeusldXbZ5NF4rzfDaOaQROvbXnE5EW/j4xfu3uTe
        hvrbIsF4iEeQri0U12S+VKo66oKh1ZI7seZodLehS9HJFWoV7TP6kqk6VYva
        ZNu5cpFenVO6qbnbeJbr8v5ZLqjGnGrp/FsKBy9XTUcvaXlzVbd1EnlXo/Ha
        xYtO3cZlO2b3zThqYYUu4BI0OlOuWgXtGZ1/9EnVuSZFnKImEaRfGO1g8QS/
        JZO/f6ICUvAzup4yfmmn559JMkIyCgdiw3ewb3gDB95B71/Eytv05O0GhBOh
        H5fG3LU4hD5Rm9TkJE6KVyrXGH4bvZs4wnBLrKhpRT0t6nJS63HC5xb2c62B
        DTyyiSGlTrPHnZWafDSMtLBEd0UEBMaTEqMrnTi1gSc4UnoTTzbDdHkwXciS
        49shOYm/cic5akaoUO8lcTO/TYwp2MKx2/fgd1bw+xuNQx4edfDW/n5wd/7S
        LdQ/0s/eK9J0v5RRatC6wHC7hZYblPMNPkzfy4fnducD3Tb92Tx/PzYzDWzo
        cimRzkg2HTJDLypoTE+HR6VDpscF/XADKF0tJegYvQNiU3DQw5v4WKAONenO
        eagxXBWofPQSjRSJ/5EGfNUr+9OEwJlF/4HCiwntDq79q4Fz1EOPeuFToUv9
        UcnPT99lV69/VrJzkfh2X8aKLPC9ImVF43D9NATiCYn4//lWvw9LNDK9xpQi
        HNYCp7HMyzi+x8hWRGQ//gDYnxQ8xvfEQ8Q1Pk76o3vXp38W7D35UcWq54dD
        o088oHis4foDqtiX8ck9evZpj9GnqG0c9g6sjGxBweF1fPYWtk+8kBDWn3ZB
        CXeJ/9lGKl+WXac7/W8cexPBwK3h9BZeWccX1vElDhbA2+LJ2ptQXZLdHslu
        twwp/Tkv/SMSPzQ8sI7Xbvuyc3FCHk5Ihu0S/1tGC55KHc+v7I0n4U/vCv9r
        e46D+m62s9D/+rsuuwoUQlrDNx4EEo1fxzdlAT8hY9aZTnyb31e28N30Bt5s
        PLU6PbhOvIEfelX8LQH2I0nrEVnFEQ6zgZ82HqMRiRKQ2gG8I95/xDq9+e78
        ORX4W3Tw5fGLPH6Zx6/waxriN3n8Fr+bB7Pxe/xhHv02+mzcEv87bBy2uWTA
        xlEhGbbxqI2sGOdsnLUxaOMpGxM28kI4beOSGFyxcdXGS/8DOjz+UycXAAA=
        """,
            """
        stubs/MapObject.class:
        H4sIAAAAAAAA/7VY+1cbxxX+ZiUkIYS9yObdJNihRoCxMHGd2FJpgWJHNmAD
        Do5xE2cRC1m02lV3V9SkTeM+8uj77abpO323bktOWztpzmld97f+UT29M7tI
        QkggMDlH2p29c+e739y5c+fu/vd///gngFP4C8NB28kv2PFJJXdpYUVNO0Ew
        BmdiRVlV4rpiLMddccKV5B1N57rJEoWU4ajLqpWoIBpOTGRMR9eM+MpqNq6R
        1DIUPZ5VrIxq2fGLhJRTFyfFY4JBLrcahJ+hcZPlIAIMvTWjBhFiCCQ1Q3OG
        GXyx3rkIwmgIow4RhnYPJ23qOpnTTEN4wr5Ilg8whNRszlkjAUNTrHezBxIR
        yGgK4yCiDJHu7kVVV5cVR70xSD7donoYzfWQ0MLgd17UbMKbKPM7TT+8rDrj
        hmNpql1ucFblCpfLZcnNhrr56LWa12aYIB+fMK3l+IrqLFiKRrNXDMN0FNcT
        U6Yzldf1BHcEByaDETyKzgYE8RhDkOheVNeI67EqvMrs0UJkVBflcRel20WZ
        1V5SxeKkyD82PUQQQw9X6GWoJ4U5Rc9zp7RtMjRWWDWCHqjSVZXKqsCM4ASO
        c0txhoa0aTjcCzQrIhJL9c7TOmwZHsQTRFsMv7TE0EJ6FWxE8BGcDtMee5Kh
        ObZ1P/XOR3ASZ7jpszT3DDfJaP6NGyTEnCMYdnU+xlAnTJIuOYShe7uFo1VT
        FnQ1wZemgumtoghG8QluZ5ymptnjPO7FihDL83ia9xC3urSuKhZDT3H8M4ad
        z+VMy1EXL+VUSxAYv5lWc7wRxATDEwV5l2Z3EcmuwoiuJdPqslRlccA09LWu
        4i4MYarMa7O0LYzlhLt9L4cxiWlimjazubxDPjkfqxr0Ih6W8oYAjo9q57xm
        otKqMby6e6TkQIUhlWT9FWOxMg8pR4nkUJWukwyP7TA7ykKed1JLIws2bWCG
        8VrntoOPzN3iVPTQbrzxyLYs6eQozPWypbqTrcuq1jKFxnx1sg8fLW/uC/gH
        FEBDtIPJKQytsVTFHEVZkPpHdJ0hGis7s3rnGJJlwmQl+1U40XD/kmVmKa2S
        jWIMJmr0WBW+lpo1V2lVe3bIa8Uh0a2KlYdXytGUYyw1pytpteiN2tZ682QI
        KOwBCXcfje0UbuS/F3ZQetiwoVzagc4w1SV0Ih9xW6sRHEMPb92MoB/Heeul
        TZXZVD67wA/Bz1JZQLWXd0x9jg96Ga/wQ22ID/o8P7pE64v8cDnNW6+WpaCt
        peVOO6+wgGM14myPcrWmMNgLv6dqC7BKJ3EGOnfWVxnO7IJeedyGkmldVL0c
        i0rdUGpq9srI1Nh4BN9COy9Gv83w5B6rel6/eqXzpOooi4qj8IyTXfXRawXj
        l3p+AZU0GZLf1PgTnWfS4knGWu7fOh6W2qSwJHfTPxSWQrx9lP7HqE3P8qN0
        99G9ge6B0H9ek9ru3xo6EPVHpUHJvQ6y0WBIevB2QJJ9F5rkaIc0eGgoIB+m
        u/T0g9uMZM2erKUga5NbO/xtbFAq0fQJjLYL9XI71+d6M92yv+NwVI5uthgY
        rHv2we060g90+ENBOTTTJtd3hLze0r4w9UXlBm6hRBqRG2nEgcKIgyV9stzE
        vUMZm3wWVDdeAvwZUV8fqlDlB/E2nXGiydCVymbzDi/5ioXv+E1HNWxeD57I
        UN7tnMkbjpZVU8aqZmukOVIsGKnIntWWDcXJW5Tn/GPmospfYjRDdTf7FY7M
        M6mZVvQ5xdL4sydsnHWUdIZoec+RlGGo1piu2DafQXjWzFtp9ZzG+9o9DnNb
        GFDWkOiVTKI6k4dmO49R8sRvKGwCdH8EkKP8JYravyWZhO/SG4LE3+RI8juS
        nKUnch4ifffQ2PcuDv0dre8Izd/Tle8BgkCI/n/gWq4u2sgK9zilQfgETozH
        LB/R9ze0vocuhnWhURwV9ka5PD5UypGuR6ohfXgnpKNlSJSGvbmVIfUx3KmC
        xHjKrmx/cCf7A2X2KY979k9TL/ffAY7U+S6eeg8JqYRDi9vrofFWEh8V1oe3
        w/j49hgjHsaoGMsxzngYTUWMcxLu49R6GUxTAabJo7IxtTGhSW80lV17YTvX
        XiwEW4xcLPrex+S16KV7mPlX1VGzuOLRT9IoX5VRXW5PgXcYc7jqIT2La4Tg
        LtIzJJvH9YdGfK6A+EmSPb/vHG/gBQ/xHI3yV0Hsc3uqIF4VaxnGAmH7PGyF
        etNY9NZhd2zdSOAtHlo8XahY8lgOkbZUBanF41FEerEkES1TS8PKnhiVz5bx
        s99D2h2jJLIikjMw9uibbME3WcHERM5D2o8VvCp2jLlvfvoUrD2t3BzF0sbK
        2ZjmX7M8nLiXCer67iK/jo2TIyCEpadGXVn+n+YfsyqAfLp2kKMEEiuk+1KQ
        tTs1gEzzb1gVGHymdgYDBHKSEqzLYMZLtM39/8apt1Dnu9PXfx8v38Wtu/gC
        Z+TDH8WV1W9Bd33eXPB5sxdb0/xLVg34X9o1Po9YJk/zL1hV8Nl6Ef+19b3y
        Hy3szQ8AXx6hk+L1Pe6Ojb0rsjAhzeONh0Z6TiA9v2+cbuDLe8wnRaRs6YlA
        mGl8ZT+yHSFpe0QqY0dImUIUnvWiJNDXfxdfq7wX3WgIFBADhWgw8fV99FdW
        +Mvcn1lSGf2NQi3UKmwADe9DunYP3/wrvvOOEPhFKRUmtV9SVf+rQL2Xanz4
        k7j/Gn+m+xr1f4+S0fevw5fC7RR+kMKb+CE18VYKP8KPr4PZ+Al+eh0dNtpt
        /Ez8Gmz8fKNN8k4bv7BxxEbMxjEbPTZOiK5+G8fp3UK0kzaGbYzYGLVx2sb5
        /wNOKu12BRsAAA==
        """,
            """
        stubs/MapSubclass.class:
        H4sIAAAAAAAA/7VY+1cbxxX+ZiUkIWR7kQ3m0STYoSDAWJi4TmyptECxIxts
        AwlOcBNnEYuyaLWr7q6oSZvWbZP0/W7dNH2n7x7/QM9pnaQ9p3X9Y/+ont6Z
        XSQhViAwOUfanb1z73e/uXPnzuz+93//+BeAs/gLQ6vtlJbs5IxSnC8tZXXF
        tsNgDM70qrKmJHXFyCWvLa2qWSflSkqOpnPtdJVCxnDUnGqlfERjqem86eia
        kVxdKyQ1klqGoicLipVXLTt5hZCK6vKMeEwxyLVewwgyHNriOYwQw0DDqGFE
        GEJpzdCcMYZAYmAhhihaomhCjKHTw8mauk7uNNMQsbCvkOfDDBG1UHTWSUCB
        SgxsjUAqBhmtURxBnCHW27us6mpOcdRbIwxHtqkeQ1szJLQzBJ1XNZvh6PS2
        yFMAojnVmTIcS1PtWpfzqkMK12tl6a2uern1esOzM0aQT06bVi65qjpLlqLR
        +BXDMB3FjcVV07la0vUUDwUHJocxPI7uFoTxBEOY6F5R14lrXx1eNf5oKvKq
        i/Kki9Lrosxrr6liejIUIZseYkignysMMDSTwoKil3hQOrY4mizPG0EP1+mq
        S2VNYMZwGqe4pyRDS9Y0HB4FGhURSWQGFmketpmH8RTRFubXVhjaSc/HRwwf
        w7korbOnGdoS21fUwGIMZ3Ceu75AY89zl4zGf2iThBhzDGOuzicYmoRL0qWA
        MPTuNHE0a8qSrqb41Pi43i6KYQKf4n6maGiaPcUzX8wIsbyEZ3kPcWvK6qpi
        MfRX7J837FKxaFqOunytqFqCwNTtrFrkjTCmGZ4qy3s0u4dI9pQtelZMq8dS
        leVh09DXeyrrMIKrNVGbp2Vh5FLuAr4exQxmiWnWLBRLDsXkUqJu0ot8WCkZ
        Ajg5oV30mim/WWN4c+9I6WEfEz/ZkG8u+vOQiiO8Tvh3nWF4YpfRUR3yopNZ
        GV+yaQEzTDU6tl1iZO4VxzdCe4nGYzuypL2jPNbrluoOtqmgWjlKjcX6ZB89
        W94+EPAPKYFGaQVTUBiOJzK+NYqqIPWP6zpDPFGzaw0sMKRrhGk//3U4kXlw
        xTILVFbJRyUHUw1GrA5fSy2YazSr/bvUtYpJfLuiv7lfjaYaY6lFXcmqlWg0
        NtdbB0NAUQ9IhPtkYrd0o/i9sovSo6YN1dIudEfpZEI78gm3tRZDH/p563YM
        QzjFW69tOZtdLRWW+Cb4eToW0OnL26a+wI1exxf5pjbKjb7Ety7R+grfXM7x
        1ps1JWj74XK3lVeewMkGcXZGudFQGuyH3zONJZjfTpyHzoP1TYbze6BXm7dP
        7/PITieezVP7jOooy4qj8GJSWAvQWwPjl2Z+AZ1W8iS/rfEn2qqk5TOMyQ/u
        nIpKHVJUknvpH4lKEd4+Sf8+atOz/DjdA3RvoXuo48Gd0cPxYFwakdzrCJto
        evhuSJIDl1vleJc0cnQ0JB+ju/Tsw7uMZG2erL0s65CPdwU72IhUpRkQGB2X
        m+VOrs/15nrlYNexuBzf6i800vTCw7vcZ6grGAnLkbkOubkr4vVW90WpLy63
        cA9V0ph8iCwOly2OVPXJciuPC5VhilZY3TzZB/Pi0HzU5+gexi9o4xJNhp5M
        oVBy+Dmucpqduu2ohs0PeafzVEyb57WcoTgli8pTcNJcVvnbh2ao7hp9jtvy
        AmhmFX1BsTT+7Am750qGoxXUjLGm2RqJxivnRzqEzjtKNk+0PO1YxjBUa5K/
        p/ARROfNkpVVL2q8r9NDWtiGQ6VAojctiQ6PzWBynL8HUSR+Qwkj4Tvopza9
        jNH1XZJcIBkFCrHB93Bo8H0c/TuO/1Vo/paufEEArYjQ/3dcy9VFBzpFLlId
        Q0DgJHhmcovBv+H4B+hh2BAaFauoZ+Xy+Ah+T/cQ9Twm9E7UQ/robkgna5D6
        xAh9kAYZ7tVBYrzm+vsf2c3/cI1/KsSe/3PUy+N3mCN1v49nPkBKquLQ7vZ6
        aLyVxseF97GdMD65M8a4hzEhbDnGeQ+jtYJxUcIDnN2ogWktw7R6VDaHNik0
        6ZXEP7SXdwrtlXKyJSjEou+fmHkxfu09zP27rtU8nvPop8kqUMeqx+0p845i
        ATc8pBfwIiG4k/Q8yRZx85ERXyojfppkLx84x1t4xUO8SFbBOoiDbk8dxBti
        LqNYIuyAh61QbxbL3jzsja2bCbzFU4uXCxUrHstR0pbqILV7PCpIr1YVohy1
        NKzui1HtaBnfvD2kvTFKoyAyOQ9jn7EplGNTEExMFD2kg5jBG2LFmAcWp8/A
        2tfMLVAubc6cjVn+OcrDSXqVoGnwPkob2Nw5QkJYvWs01dT/Wf41ygfks42D
        nCSQRLncV4Os32sAZJZ/hPJh8LnGGQwTyBkqsC6DOa/Qtg39B2ffQVPg3uDQ
        A7x+H3fu48ucUQB/EFfWvA3djXlbOeZtXm7N8k9RDeC/sWd8nrFMnuWfoOrg
        s40K/lsb++U/UV6bHwK+PE47xVf3uTo2166owoS0iK89MtJLAunlA+N0C1/f
        Zz2pIBWqdwTCzOIbB1HtCEnbJ1INO0LKl7PwgpclocGh+/iW/1p0syFURgyV
        s8HEtw8wXgURL/NgRkk+/yieGH5Jh/NfhZq9KhLAn8T91/gz3dep/7tUZ753
        E4EMvp/BDzL4IX5ETfw4g7v4yU0wG2/jpzfRZaPTxjvi12LjZ5ttknfb+LmN
        EzYSNvps9Ns4LbqGbJyiVwTRTtsYszFuY8LGORuX/g8xSG5wpRoAAA==
        """,
            """
        stubs/SetObject.class:
        H4sIAAAAAAAA/61WbVcTRxR+ZkOyy7JIiCICVlNFDUQJotVqKBYp1iAvSpCq
        2NolWXFhs5vubij21b7Z9g/4oR97+tEPetoq1nNaar/1R/X0zmZdQhJ6ONZz
        yMzsnXufe+8z987w9z+//Q7gOL5naHHc0ryTymru1PyilnNFMAZ1fFFdVlOG
        ai6kyuJ0WVJydYPrDlYoZExXW9Ds9FB6fMlyDd1MLS4XUjpJbVM1UgXVXtJs
        J3VhQi0WtfyE95lmiFa7ENHA0LzBjYgIQ8+WUUVIDJFB3dTdIYZQomdWgYwm
        GWEoDB0+Ts4yDHKnW6aXtnOB3GxjkLRC0b1NAobWRM/GdNMKomiV0YIYg9Ld
        ndcMbUF1tRv9RGCN6g60NULAToYG95buEN54FcmUvriguVn9I82LM0OqDn0o
        2I2uJoh4heLJWaar6ibZNyQyPdcIpoZzEa8S0rJqlLSpmww7Sa/OwSjYj24Z
        +3CAoS1Re7Q91xTsxSHuN0FwlFtBM4kGRmE1PY9i2DCIwkRFsiMBj2keXV/9
        vcFkrcMhz2D/uGUvpBY1d97mDlKqaVquWj6XScudLBlGmh9LORxHApG9p14t
        UJ42Aeg5R8QApZi7peWWfISLqq0WNFJkOFQn9QpJloMspHnNHMdrMo7hhILD
        OMJpeZ24rZ858aU7o7xyvIMkJtMY5CZvUOg6+VVdy+YnU1lRGV9O1sm6G/Xb
        S8EZvMmxz5IvNZ+nlNbVLptOqVi0bFfLTxU5CkU3upLTinwhYpThWCCP606c
        uI4HFvGblh23NTV/xDKN2/H1DpHwdlXNVNAkIyPjHMao5ygar0BSWyiC9YR4
        FYRzhqYSQxFbK1jL1A6x2lNiaCzvej5ozSuS1go60SVTq2U3XCeTpcI8743L
        /AhMd5a3h4J3uOosrvBaj3Mjci661rBtq3R2icRcncaoI2OID86crlPTibmZ
        GbKggZJSOaqEGww76vEhQmU4UK+W13VmyqGJyDEMbdJ3W4xZwXVoMvKgO2J7
        3ZzaEvVzTW7W8Jt4WeReloj3wZzhXcOcaLp7pcxkdmZ4cmRUgYUOfjsWGbq3
        8qbw29MnaoLOPa+6KsmEwnKIXjDGh0Y+gK4r8ius6PyLbgohf5Thp7U73bKw
        S5CF6D76SbIghWluojlE8x6a+V5C+uuusGvtzoAUa4gJ/UI/OytKwrMfI0I0
        NNYaFTuFfmkgEm2kWTj/7F5orD0qezIl2tT53EahHTbWGG3mO966Jbot2G3h
        dtOxaAPHuPLsXpjQI50NUjga4bHStUUZxDOFQslV5w1tnerRFVeju40uxb4l
        upO7pkumqxe0jLmsOzppDq/fmtQaWX3BVN2STX3UMGLlNf486aZW7ogZjswb
        zMqpxqxq6/zbF3ZX4wYX5wYHzVlXzS3Rm+ubyVmrZOe0czr/6PAxZmsiw1E6
        8TD9RPCz7+BFQPneoaOK0JwCojH+bNL6C5IJsBGjkd5uknxJktP0RRRB6X2M
        5t5VbP8V7Q89za9o5EUG0pXo9zXXKutiF3nhvNIt4eMkeJ1wi95f0P4Eexju
        exrrVnJgRdeEb3WC8LmHbdyqaxUHn6BHqLDcWd71LfmqF0nPE70fCHkYp3yM
        1mTs6CpOcqTkE5yqhWkNYFrRT4k/p6QP39AssjJfNNJDUz+rof/Kip4QP6Iq
        qxGGB5tYlQMYrjwvGt8K+BkgRB66/BTnrsbOP8aFP6qSkoOk5ICbceJGeAH7
        SlImaDUZVEmCcNgmONU8TOHQC0Z/0Yv+0kuIvo9W0y8F5xL/x9HPJ+Wfa7j3
        EWbuB00S8YSVDRL24S7x//5842m/TNuSf2LfDwiH7vcm1zD7CFcfYY6DhXDX
        G1ljDWo5yLYgyLYyWdFhKpX/R/Z1vOuTdNKPryUZe5+30Rrmk6tYeFAF0hKA
        tOAGbgVMveeB6X4wB32mJA6zCqO6/iUfRUIhqLF2D59Sfgrh6mOYP+ODh54g
        5LsI4Vtv/hzf0TxHZg4x7c4hlEEpg+UMPsQKLXE7g4/wMSk4+ASfziHqoMPB
        Z95fk4PdDjoddDnY60l6HRx20O+t0w7O0OJfSxUks8cNAAA=
        """,
            """
        stubs/SetSubclass.class:
        H4sIAAAAAAAA/61WW3PTVhD+jhzfFIUohgBJKLgQwIkhDoFCwWlooKE45AJx
        SIHQUsUWRoksuZKchl7p5Tfw0Ic+9JkHOtNCaGfalMf+qE73yIrs2EonQ5mx
        dI727H67+53dc/z3P7/9AeAMvmfosp3qkp3Jq06+ulTQFduOgjEoU8vKqpLR
        FaOUmV1aVgtOtiapOprOtUcbFHKGo5ZUKzuWnVoxHV0zMsur5YxGUstQ9ExZ
        sVZUy85cm1YqFbU47X5mGeRmF1G0MXRscRNFhGFgx6hRxBgio5qhOWMModTA
        ggQR7SLCkBh6PJyCqevkTjMNN3H7GrnZxRBTyxXnIQmIldTA1nSzEmR0iehE
        gkHq7y+qulpSHPXeMENni+oedMchYC9Dm/NAsxl2T7XQTARES/Spfaa6keZI
        2aYPCQfQ144o3qCICqbhKJpBCG2p3MAdCqyF9SjeJKRVRa+qs/cZ9pJewNZI
        OIJ+EYdxlKE71bq5A3ckHMJx7jdFcJRdWTWICEZhtW9GMa7rRGKqId3LPpNZ
        Ht1Q8NpoutXhmGtwZMq0Spll1VmyuIOMYhimo9R2ZsZ0Zqq6nuUbUwvHjoHo
        PhhUDZSnRQBagcp3hFIsPFALKx7CdcVSyiopMhwPSL1BkucgpSyvmjN4S8Rp
        nJVwAic5LW8Tt8GZE1+aPcFrx91IYjKLUW7yDoWukV/FMS2+M401lfPkZJ0O
        XAhuMAkX8S7HvkS+lGKRUqqr3TTsaqViWo5anK1wFIpuYq2gVvgkigmG0748
        qdlJ4jrpWyTvm1bSUpXiSdPQHybrPRLD+00100CTiJyIK5ikrqNo3ALJ7KAI
        6gnxKggXdFUhhiKWWjZXqR0SrbvEEK+tuj5oziuS5hJ60SdSs+W3HCgz1fIS
        742bfAsMZ4G3h4QPuOoCbvFaT3Ijch51zHHLUmjvUqnFgMYIkDEkR+cvBNR0
        anF+nizoRUkpHDWGewx7gviIQmE4GlTLdZ35WmhRFBjGtum7HcYs4S5UEUXQ
        GbE7MKfuVHCu6e0afhsvy9zLCkP/Ti4MOtE274xp2tKi4igkE8qrIbqgGH/F
        +Qt0EhGksKbxLzoEhOIphh83HvWLwn5BFOTD9MREIRamsZ3GEI0HaeRrqf0b
        j0ZiibaEMCwMs0vhlz9FBDk02SVHe4Xh2EhEjtMoXH35ODS5TxZdmSS3925a
        SLTCJuNyB19x553yLn+1k9vNJeQ2jnHr5WOOHulti4XlCI+SziKKPZkrl6uO
        sqSrdf4m1hyVDiw66YZW6KCN57WSoThVi8q/7bJZVPm9ohlqrZDnuS3vC7Og
        6AuKpfFvT9g/VzUcrazmjFXN1kjkn3fj9dOUoa9ZbctqR95RCit0lXqgYt6s
        WgX1isY/ejzThRZDnKImCtMTRRxMTvCbj/L9nDZJQBldNKfrl95fkOQCyYgO
        SIPP0TG4jt2/Yt/PruaX9ObtSGuI0fOVO3N1sR897v5Tm3s4KV4N3GLwF+x7
        gYMMT1yNupXoW1Gfe1ZnCZ972MWt+tZx7AUGhAbLvbVVz5LPBpF2PdEFgJCL
        cd7D6EonTq3jHEdKv8D5VpguH6YLw5T4JiVD+JrGKEfNuCZ0UwRnNfZfWdEd
        4EXUZHWZ4ek2VrUAxvGIxojv/z2fnxFC5KGLv+PK7cTV57j2Z1NSop+U6HMz
        RdwIr2DfSMo0zWb8KkkRDtsGp5mHWRx/xeivu9HfeA3RD9Fs7rXg3OD//Lx8
        Mt6+hgefYf6J3yQRrynqZIQ9uBv875tnPOeVaXf6Lxz+AeHQk8H0Bhae4fYz
        LHKwEL5x3yzegloLstsPsrtGljxOpfL/yL6LDz2SznnxdaYTH/M22sBSeh2l
        p00gnT5IJ+7hgc/URy6Y5gVzzGMqxmHWoTfXf8xDCXnWIXzrjp/hOxoXSccg
        Es1FhHKo5PBJDhZsmsLJoYpVUrDxKdYWIdvosfHQ/bXbOGCj10afjUOuZNDG
        CRvD7jxr4yJN/gX455r+Zw0AAA==
        """
        )
<<<<<<< HEAD
=======

    private val GuavaImmutableCollectionStub =
        bytecode(
            "libs/guava.jar",
            java(
                """
package com.google.common.collect;

import java.io.Serializable;
import java.util.AbstractCollection;

public abstract class ImmutableCollection<E> extends AbstractCollection<E> implements Serializable {

}
        """
            ),
            0x28f48214,
            """
com/google/common/collect/ImmutableCollection.class:
H4sIAAAAAAAA/31QwUrEMBB92e22WldXwYMHPXhTQXO3pbAsKwjFPXTxntZQ
sqQJ1MSDf+VJ8OAH+FHiNB68LBKYN5OZN294X98fnwDmOEoxwjhBNMUEMcPp
RrwI7p3SfF4/u140bmG1lo1T1jDEuTLKFQzji8vHBDsM143teGttqyWntLOG
IBD4fdd5J2ot/zYkSBmOg4ayvJK9Elq9DjMM0cI+EcxKZeSD72rZr38bu5Vq
jXC+p3yVL2/LwNfCtHxVb2hxVpT/nZ2vl1mRldtUM4a0sr5v5J0apE623Hwz
EKNzJOQUHUO2MXrkFsU9qs5CDUyu3sHeQntKMQ6fA2mfcIQDzAIe/gDETvg4
fAEAAA==
"""
        )

    private val GuavaImmutableSetStub =
        bytecode(
            "libs/guava.jar",
            java(
                """
package com.google.common.collect;

import java.util.Set;

public abstract class ImmutableSet<E> extends ImmutableCollection<E> implements Set<E> {
    public static <E> ImmutableSet<E> of(E e1) { throw new IllegalStateException("Not implemented"); }
}
        """
            ),
            0x65a21f52,
            """
com/google/common/collect/ImmutableSet.class:
H4sIAAAAAAAA/42SS0vDQBSFz/SVNrbWVusT8bGQVtDsbShIqVgodZEiuBHS
dAxTkkwpE/FvuSoo6N4fJd6kSOtjkcXMvXM5853LzP34fHkDcIk9HSmkNWSK
yCLHcOZI33CldD1uUOrLgILncUcZXd8PlT30eHteEDJgyJkiEKrFkK43bjXk
GQ7G9qNteHbgGl3SubZnKVvxzpPDJ9GdPHSGcl+qQ+FPPO7zQPGRDg3FqIUS
Q63eWyAsNRWB24zYZYaTBN1ZXGmoMJRiSKiEZ1CJIdOWI07OPRHwfugP+XQQ
yRlS8oHBXDa9GY4J2Wz0ktk1GQqWcANbhVPiXZudi7+wVn3QSUw0Sdsi7P3/
qCSUxSfNYb0fz/FtoFsynDr8SkQPUVlu4TzSZ46wSvPBsEbDEkWaEdqrdNqn
yChmT2dgz5QwrNOei4s5FLCBGl2JpMdIx1X9FdpdtTDDyvsvvYbN2GCL1jzb
xk4cd78A40f24qoCAAA=
"""
        )
>>>>>>> 3d4510a6

    @Test
    fun mutableCollection_stdlib() {
        lint()
            .files(
                kotlin(
                    """
                package test

                import androidx.compose.runtime.*

                val list = mutableListOf(1)
                val set = mutableSetOf(1)
                val map = mutableMapOf(1 to 1)
                val collection: MutableCollection<Int> = list

                val listFunction = mutableStateOf(mutableListOf(1))
                val listProperty = mutableStateOf(list)

                val setFunction = mutableStateOf(mutableSetOf(1))
                val setProperty = mutableStateOf(set)

                val mapFunction = mutableStateOf(mutableMapOf(1 to 1))
                val mapProperty = mutableStateOf(map)

                val collectionProperty = mutableStateOf(collection)

                fun test(
                    listParam: MutableList<Int>,
                    setParam: MutableSet<Int>,
                    mapParam: MutableMap<Int, Int>,
                    collectionParam: MutableCollection<Int>
                ) {
                    val listParameter = mutableStateOf(listParam)
                    val setParameter = mutableStateOf(setParam)
                    val mapParameter = mutableStateOf(mapParam)
                    val collectionProperty = mutableStateOf(collectionParam)
                }
            """
                ),
                Stubs.SnapshotState,
                Stubs.StateFactoryMarker
            )
            .skipTestModes(TestMode.TYPE_ALIAS)
            .run()
            .expect(
                """
                    src/test/test.kt:11: Warning: Creating a MutableState object with a mutable collection type [MutableCollectionMutableState]
                val listFunction = mutableStateOf(mutableListOf(1))
                                   ~~~~~~~~~~~~~~
src/test/test.kt:12: Warning: Creating a MutableState object with a mutable collection type [MutableCollectionMutableState]
                val listProperty = mutableStateOf(list)
                                   ~~~~~~~~~~~~~~
src/test/test.kt:14: Warning: Creating a MutableState object with a mutable collection type [MutableCollectionMutableState]
                val setFunction = mutableStateOf(mutableSetOf(1))
                                  ~~~~~~~~~~~~~~
src/test/test.kt:15: Warning: Creating a MutableState object with a mutable collection type [MutableCollectionMutableState]
                val setProperty = mutableStateOf(set)
                                  ~~~~~~~~~~~~~~
src/test/test.kt:17: Warning: Creating a MutableState object with a mutable collection type [MutableCollectionMutableState]
                val mapFunction = mutableStateOf(mutableMapOf(1 to 1))
                                  ~~~~~~~~~~~~~~
src/test/test.kt:18: Warning: Creating a MutableState object with a mutable collection type [MutableCollectionMutableState]
                val mapProperty = mutableStateOf(map)
                                  ~~~~~~~~~~~~~~
src/test/test.kt:20: Warning: Creating a MutableState object with a mutable collection type [MutableCollectionMutableState]
                val collectionProperty = mutableStateOf(collection)
                                         ~~~~~~~~~~~~~~
src/test/test.kt:28: Warning: Creating a MutableState object with a mutable collection type [MutableCollectionMutableState]
                    val listParameter = mutableStateOf(listParam)
                                        ~~~~~~~~~~~~~~
src/test/test.kt:29: Warning: Creating a MutableState object with a mutable collection type [MutableCollectionMutableState]
                    val setParameter = mutableStateOf(setParam)
                                       ~~~~~~~~~~~~~~
src/test/test.kt:30: Warning: Creating a MutableState object with a mutable collection type [MutableCollectionMutableState]
                    val mapParameter = mutableStateOf(mapParam)
                                       ~~~~~~~~~~~~~~
src/test/test.kt:31: Warning: Creating a MutableState object with a mutable collection type [MutableCollectionMutableState]
                    val collectionProperty = mutableStateOf(collectionParam)
                                             ~~~~~~~~~~~~~~
0 errors, 11 warnings
            """
            )
    }

    @Test
    fun mutableCollection_stdlib_explicitExpressionType_noErrors() {
        lint()
            .files(
                kotlin(
                    """
                package test

                import androidx.compose.runtime.*

                val list = mutableListOf(1)
                val set = mutableSetOf(1)
                val map = mutableMapOf(1 to 1)
                val collection: MutableCollection<Int> = list

                val listFunction = mutableStateOf<List<Int>>(mutableListOf(1))
                val listProperty = mutableStateOf<List<Int>>(list)

                val setFunction = mutableStateOf<Set<Int>>(mutableSetOf(1))
                val setProperty = mutableStateOf<Set<Int>>(set)

                val mapFunction = mutableStateOf<Map<Int, Int>>(mutableMapOf(1 to 1))
                val mapProperty = mutableStateOf<Map<Int, Int>>(map)

                val collectionProperty = mutableStateOf<Collection<Int>>(collection)

                fun test(
                    listParam: MutableList<Int>,
                    setParam: MutableSet<Int>,
                    mapParam: MutableMap<Int, Int>,
                    collectionParam: MutableCollection<Int>
                ) {
                    val listParameter = mutableStateOf<List<Int>>(listParam)
                    val setParameter = mutableStateOf<Set<Int>>(setParam)
                    val mapParameter = mutableStateOf<Map<Int, Int>>(mapParam)
                    val collectionProperty = mutableStateOf<Collection<Int>>(collectionParam)
                }
            """
                ),
                Stubs.SnapshotState,
                Stubs.StateFactoryMarker
            )
            .skipTestModes(TestMode.TYPE_ALIAS)
            .run()
            .expectClean()
    }

    @Test
    fun mutableCollection_stdlib_explicitPropertyType_noErrors() {
        lint()
            .files(
                kotlin(
                    """
                package test

                import androidx.compose.runtime.*

                val list = mutableListOf(1)
                val set = mutableSetOf(1)
                val map = mutableMapOf(1 to 1)
                val collection: MutableCollection<Int> = list

                val listFunction: MutableState<List<Int>> = mutableStateOf(mutableListOf(1))
                val listProperty: MutableState<List<Int>> = mutableStateOf(list)

                val setFunction: MutableState<Set<Int>> = mutableStateOf(mutableSetOf(1))
                val setProperty: MutableState<Set<Int>> = mutableStateOf(set)

                val mapFunction: MutableState<Map<Int, Int>> = mutableStateOf(mutableMapOf(1 to 1))
                val mapProperty: MutableState<Map<Int, Int>> = mutableStateOf(map)

                val collectionProperty: MutableState<Collection<Int>> = mutableStateOf(collection)

                fun test(
                    listParam: MutableList<Int>,
                    setParam: MutableSet<Int>,
                    mapParam: MutableMap<Int, Int>,
                    collectionParam: MutableCollection<Int>
                ) {
                    val listParameter: MutableState<List<Int>> = mutableStateOf(listParam)
                    val setParameter: MutableState<Set<Int>> = mutableStateOf(setParam)
                    val mapParameter: MutableState<Map<Int, Int>> = mutableStateOf(mapParam)
                    val collectionProperty: MutableState<Collection<Int>> = mutableStateOf(collectionParam)
                }
            """
                ),
                Stubs.SnapshotState,
                Stubs.StateFactoryMarker
            )
            .skipTestModes(TestMode.TYPE_ALIAS)
            .run()
            .expectClean()
    }

    @Test
    fun mutableCollection_java() {
        lint()
            .files(
                kotlin(
                    """
                package test

                import androidx.compose.runtime.*

                val list = java.util.ArrayList<Int>()
                val set = java.util.HashSet<Int>()
                val linkedSet = java.util.LinkedHashSet<Int>()
                val map = java.util.HashMap<Int, Int>()
                val linkedMap = java.util.LinkedHashMap<Int, Int>()
                val collection: java.util.Collection<Int> = list as java.util.Collection<Int>

                val listFunction = mutableStateOf(java.util.ArrayList<Int>())
                val listProperty = mutableStateOf(list)

                val setFunction = mutableStateOf(java.util.HashSet<Int>())
                val setProperty = mutableStateOf(set)

                val linkedSetFunction = mutableStateOf(java.util.LinkedHashSet<Int>())
                val linkedSetProperty = mutableStateOf(linkedSet)

                val mapFunction = mutableStateOf(java.util.HashMap<Int, Int>())
                val mapProperty = mutableStateOf(map)

                val linkedMapFunction = mutableStateOf(java.util.LinkedHashMap<Int, Int>())
                val linkedMapProperty = mutableStateOf(linkedMap)

                val collectionProperty = mutableStateOf(collection)

                fun test(
                    listParam: java.util.ArrayList<Int>,
                    setParam: java.util.HashSet<Int>,
                    linkedSetParam: java.util.LinkedHashSet<Int>,
                    mapParam: java.util.HashMap<Int, Int>,
                    linkedMapParam: java.util.LinkedHashMap<Int, Int>,
                    collectionParam: java.util.Collection<Int>
                ) {
                    val listParameter = mutableStateOf(listParam)
                    val setParameter = mutableStateOf(setParam)
                    val linkedSetParameter = mutableStateOf(linkedSetParam)
                    val mapParameter = mutableStateOf(mapParam)
                    val linkedMapParameter = mutableStateOf(linkedMapParam)
                    val collectionProperty = mutableStateOf(collectionParam)
                }
            """
                ),
                Stubs.SnapshotState,
                Stubs.StateFactoryMarker
            )
            .skipTestModes(TestMode.TYPE_ALIAS)
            .run()
            .expect(
                """
src/test/test.kt:13: Warning: Creating a MutableState object with a mutable collection type [MutableCollectionMutableState]
                val listFunction = mutableStateOf(java.util.ArrayList<Int>())
                                   ~~~~~~~~~~~~~~
src/test/test.kt:14: Warning: Creating a MutableState object with a mutable collection type [MutableCollectionMutableState]
                val listProperty = mutableStateOf(list)
                                   ~~~~~~~~~~~~~~
src/test/test.kt:16: Warning: Creating a MutableState object with a mutable collection type [MutableCollectionMutableState]
                val setFunction = mutableStateOf(java.util.HashSet<Int>())
                                  ~~~~~~~~~~~~~~
src/test/test.kt:17: Warning: Creating a MutableState object with a mutable collection type [MutableCollectionMutableState]
                val setProperty = mutableStateOf(set)
                                  ~~~~~~~~~~~~~~
src/test/test.kt:19: Warning: Creating a MutableState object with a mutable collection type [MutableCollectionMutableState]
                val linkedSetFunction = mutableStateOf(java.util.LinkedHashSet<Int>())
                                        ~~~~~~~~~~~~~~
src/test/test.kt:20: Warning: Creating a MutableState object with a mutable collection type [MutableCollectionMutableState]
                val linkedSetProperty = mutableStateOf(linkedSet)
                                        ~~~~~~~~~~~~~~
src/test/test.kt:22: Warning: Creating a MutableState object with a mutable collection type [MutableCollectionMutableState]
                val mapFunction = mutableStateOf(java.util.HashMap<Int, Int>())
                                  ~~~~~~~~~~~~~~
src/test/test.kt:23: Warning: Creating a MutableState object with a mutable collection type [MutableCollectionMutableState]
                val mapProperty = mutableStateOf(map)
                                  ~~~~~~~~~~~~~~
src/test/test.kt:25: Warning: Creating a MutableState object with a mutable collection type [MutableCollectionMutableState]
                val linkedMapFunction = mutableStateOf(java.util.LinkedHashMap<Int, Int>())
                                        ~~~~~~~~~~~~~~
src/test/test.kt:26: Warning: Creating a MutableState object with a mutable collection type [MutableCollectionMutableState]
                val linkedMapProperty = mutableStateOf(linkedMap)
                                        ~~~~~~~~~~~~~~
src/test/test.kt:28: Warning: Creating a MutableState object with a mutable collection type [MutableCollectionMutableState]
                val collectionProperty = mutableStateOf(collection)
                                         ~~~~~~~~~~~~~~
src/test/test.kt:38: Warning: Creating a MutableState object with a mutable collection type [MutableCollectionMutableState]
                    val listParameter = mutableStateOf(listParam)
                                        ~~~~~~~~~~~~~~
src/test/test.kt:39: Warning: Creating a MutableState object with a mutable collection type [MutableCollectionMutableState]
                    val setParameter = mutableStateOf(setParam)
                                       ~~~~~~~~~~~~~~
src/test/test.kt:40: Warning: Creating a MutableState object with a mutable collection type [MutableCollectionMutableState]
                    val linkedSetParameter = mutableStateOf(linkedSetParam)
                                             ~~~~~~~~~~~~~~
src/test/test.kt:41: Warning: Creating a MutableState object with a mutable collection type [MutableCollectionMutableState]
                    val mapParameter = mutableStateOf(mapParam)
                                       ~~~~~~~~~~~~~~
src/test/test.kt:42: Warning: Creating a MutableState object with a mutable collection type [MutableCollectionMutableState]
                    val linkedMapParameter = mutableStateOf(linkedMapParam)
                                             ~~~~~~~~~~~~~~
src/test/test.kt:43: Warning: Creating a MutableState object with a mutable collection type [MutableCollectionMutableState]
                    val collectionProperty = mutableStateOf(collectionParam)
                                             ~~~~~~~~~~~~~~
0 errors, 17 warnings
            """
            )
    }

    /**
     * Tests for Kotlin collection types that are actually just aliases for the java classes on JVM
     */
    @Test
    fun mutableCollection_kotlinTypeAliases() {
        lint()
            .files(
                kotlin(
                    """
                package test

                import androidx.compose.runtime.*

                val list = kotlin.collections.ArrayList<Int>()
                val set = kotlin.collections.HashSet<Int>()
                val linkedSet = kotlin.collections.LinkedHashSet<Int>()
                val map = kotlin.collections.HashMap<Int, Int>()
                val linkedMap = kotlin.collections.LinkedHashMap<Int, Int>()

                val listFunction = mutableStateOf(kotlin.collections.ArrayList<Int>())
                val listProperty = mutableStateOf(list)

                val setFunction = mutableStateOf(kotlin.collections.HashSet<Int>())
                val setProperty = mutableStateOf(set)

                val linkedSetFunction = mutableStateOf(kotlin.collections.LinkedHashSet<Int>())
                val linkedSetProperty = mutableStateOf(linkedSet)

                val mapFunction = mutableStateOf(kotlin.collections.HashMap<Int, Int>())
                val mapProperty = mutableStateOf(map)

                val linkedMapFunction = mutableStateOf(kotlin.collections.LinkedHashMap<Int, Int>())
                val linkedMapProperty = mutableStateOf(linkedMap)

                fun test(
                    listParam: kotlin.collections.ArrayList<Int>,
                    setParam: kotlin.collections.HashSet<Int>,
                    linkedSetParam: kotlin.collections.LinkedHashSet<Int>,
                    mapParam: kotlin.collections.HashMap<Int, Int>,
                    linkedMapParam: kotlin.collections.LinkedHashMap<Int, Int>,
                ) {
                    val listParameter = mutableStateOf(listParam)
                    val setParameter = mutableStateOf(setParam)
                    val linkedSetParameter = mutableStateOf(linkedSetParam)
                    val mapParameter = mutableStateOf(mapParam)
                    val linkedMapParameter = mutableStateOf(linkedMapParam)
                }
            """
                ),
                Stubs.SnapshotState,
                Stubs.StateFactoryMarker
            )
            .skipTestModes(TestMode.TYPE_ALIAS)
            .run()
            .expect(
                """
                    src/test/test.kt:12: Warning: Creating a MutableState object with a mutable collection type [MutableCollectionMutableState]
                val listFunction = mutableStateOf(kotlin.collections.ArrayList<Int>())
                                   ~~~~~~~~~~~~~~
src/test/test.kt:13: Warning: Creating a MutableState object with a mutable collection type [MutableCollectionMutableState]
                val listProperty = mutableStateOf(list)
                                   ~~~~~~~~~~~~~~
src/test/test.kt:15: Warning: Creating a MutableState object with a mutable collection type [MutableCollectionMutableState]
                val setFunction = mutableStateOf(kotlin.collections.HashSet<Int>())
                                  ~~~~~~~~~~~~~~
src/test/test.kt:16: Warning: Creating a MutableState object with a mutable collection type [MutableCollectionMutableState]
                val setProperty = mutableStateOf(set)
                                  ~~~~~~~~~~~~~~
src/test/test.kt:18: Warning: Creating a MutableState object with a mutable collection type [MutableCollectionMutableState]
                val linkedSetFunction = mutableStateOf(kotlin.collections.LinkedHashSet<Int>())
                                        ~~~~~~~~~~~~~~
src/test/test.kt:19: Warning: Creating a MutableState object with a mutable collection type [MutableCollectionMutableState]
                val linkedSetProperty = mutableStateOf(linkedSet)
                                        ~~~~~~~~~~~~~~
src/test/test.kt:21: Warning: Creating a MutableState object with a mutable collection type [MutableCollectionMutableState]
                val mapFunction = mutableStateOf(kotlin.collections.HashMap<Int, Int>())
                                  ~~~~~~~~~~~~~~
src/test/test.kt:22: Warning: Creating a MutableState object with a mutable collection type [MutableCollectionMutableState]
                val mapProperty = mutableStateOf(map)
                                  ~~~~~~~~~~~~~~
src/test/test.kt:24: Warning: Creating a MutableState object with a mutable collection type [MutableCollectionMutableState]
                val linkedMapFunction = mutableStateOf(kotlin.collections.LinkedHashMap<Int, Int>())
                                        ~~~~~~~~~~~~~~
src/test/test.kt:25: Warning: Creating a MutableState object with a mutable collection type [MutableCollectionMutableState]
                val linkedMapProperty = mutableStateOf(linkedMap)
                                        ~~~~~~~~~~~~~~
src/test/test.kt:34: Warning: Creating a MutableState object with a mutable collection type [MutableCollectionMutableState]
                    val listParameter = mutableStateOf(listParam)
                                        ~~~~~~~~~~~~~~
src/test/test.kt:35: Warning: Creating a MutableState object with a mutable collection type [MutableCollectionMutableState]
                    val setParameter = mutableStateOf(setParam)
                                       ~~~~~~~~~~~~~~
src/test/test.kt:36: Warning: Creating a MutableState object with a mutable collection type [MutableCollectionMutableState]
                    val linkedSetParameter = mutableStateOf(linkedSetParam)
                                             ~~~~~~~~~~~~~~
src/test/test.kt:37: Warning: Creating a MutableState object with a mutable collection type [MutableCollectionMutableState]
                    val mapParameter = mutableStateOf(mapParam)
                                       ~~~~~~~~~~~~~~
src/test/test.kt:38: Warning: Creating a MutableState object with a mutable collection type [MutableCollectionMutableState]
                    val linkedMapParameter = mutableStateOf(linkedMapParam)
                                             ~~~~~~~~~~~~~~
0 errors, 15 warnings
            """
            )
    }

    @Test
    fun mutableCollection_sourceExtensions() {
        lint()
            .files(
                kotlin(
                    """
                package test

                import androidx.compose.runtime.*
                import stubs.*

                val listFunction = mutableStateOf(mutableList())
                val listProperty = mutableStateOf(MutableList)
                val listObjectImplementation = mutableStateOf(MutableListObject)
                val listSubclass = mutableStateOf(MutableListSubclass())

                val setFunction = mutableStateOf(mutableSet())
                val setProperty = mutableStateOf(MutableSet)
                val setObjectImplementation = mutableStateOf(MutableSetObject)
                val setSubclass = mutableStateOf(MutableSetSubclass())

                val mapFunction = mutableStateOf(mutableMap())
                val mapProperty = mutableStateOf(MutableMap)
                val mapObjectImplementation = mutableStateOf(MutableMapObject)
                val mapSubclass = mutableStateOf(MutableMapSubclass())

                val collectionFunction = mutableStateOf(mutableCollection())
                val collectionProperty = mutableStateOf(MutableCollection)
                val collectionObjectImplementation = mutableStateOf(MutableCollectionObject)
                val collectionSubclass = mutableStateOf(MutableCollectionSubclass())
            """
                ),
                Stubs.SnapshotState,
                Stubs.StateFactoryMarker,
                KotlinMutableCollectionExtensions.kotlin
            )
            .skipTestModes(TestMode.TYPE_ALIAS)
            .run()
            .expect(
                """
                    src/test/test.kt:7: Warning: Creating a MutableState object with a mutable collection type [MutableCollectionMutableState]
                val listFunction = mutableStateOf(mutableList())
                                   ~~~~~~~~~~~~~~
src/test/test.kt:8: Warning: Creating a MutableState object with a mutable collection type [MutableCollectionMutableState]
                val listProperty = mutableStateOf(MutableList)
                                   ~~~~~~~~~~~~~~
src/test/test.kt:9: Warning: Creating a MutableState object with a mutable collection type [MutableCollectionMutableState]
                val listObjectImplementation = mutableStateOf(MutableListObject)
                                               ~~~~~~~~~~~~~~
src/test/test.kt:10: Warning: Creating a MutableState object with a mutable collection type [MutableCollectionMutableState]
                val listSubclass = mutableStateOf(MutableListSubclass())
                                   ~~~~~~~~~~~~~~
src/test/test.kt:12: Warning: Creating a MutableState object with a mutable collection type [MutableCollectionMutableState]
                val setFunction = mutableStateOf(mutableSet())
                                  ~~~~~~~~~~~~~~
src/test/test.kt:13: Warning: Creating a MutableState object with a mutable collection type [MutableCollectionMutableState]
                val setProperty = mutableStateOf(MutableSet)
                                  ~~~~~~~~~~~~~~
src/test/test.kt:14: Warning: Creating a MutableState object with a mutable collection type [MutableCollectionMutableState]
                val setObjectImplementation = mutableStateOf(MutableSetObject)
                                              ~~~~~~~~~~~~~~
src/test/test.kt:15: Warning: Creating a MutableState object with a mutable collection type [MutableCollectionMutableState]
                val setSubclass = mutableStateOf(MutableSetSubclass())
                                  ~~~~~~~~~~~~~~
src/test/test.kt:17: Warning: Creating a MutableState object with a mutable collection type [MutableCollectionMutableState]
                val mapFunction = mutableStateOf(mutableMap())
                                  ~~~~~~~~~~~~~~
src/test/test.kt:18: Warning: Creating a MutableState object with a mutable collection type [MutableCollectionMutableState]
                val mapProperty = mutableStateOf(MutableMap)
                                  ~~~~~~~~~~~~~~
src/test/test.kt:19: Warning: Creating a MutableState object with a mutable collection type [MutableCollectionMutableState]
                val mapObjectImplementation = mutableStateOf(MutableMapObject)
                                              ~~~~~~~~~~~~~~
src/test/test.kt:20: Warning: Creating a MutableState object with a mutable collection type [MutableCollectionMutableState]
                val mapSubclass = mutableStateOf(MutableMapSubclass())
                                  ~~~~~~~~~~~~~~
src/test/test.kt:22: Warning: Creating a MutableState object with a mutable collection type [MutableCollectionMutableState]
                val collectionFunction = mutableStateOf(mutableCollection())
                                         ~~~~~~~~~~~~~~
src/test/test.kt:23: Warning: Creating a MutableState object with a mutable collection type [MutableCollectionMutableState]
                val collectionProperty = mutableStateOf(MutableCollection)
                                         ~~~~~~~~~~~~~~
src/test/test.kt:24: Warning: Creating a MutableState object with a mutable collection type [MutableCollectionMutableState]
                val collectionObjectImplementation = mutableStateOf(MutableCollectionObject)
                                                     ~~~~~~~~~~~~~~
src/test/test.kt:25: Warning: Creating a MutableState object with a mutable collection type [MutableCollectionMutableState]
                val collectionSubclass = mutableStateOf(MutableCollectionSubclass())
                                         ~~~~~~~~~~~~~~
0 errors, 16 warnings
            """
            )
    }

    @Test
    fun mutableCollection_compiledExtensions() {
        lint()
            .files(
                kotlin(
                    """
                package test

                import androidx.compose.runtime.*
                import stubs.*

                val listFunction = mutableStateOf(mutableList())
                val listProperty = mutableStateOf(MutableList)
                val listObjectImplementation = mutableStateOf(MutableListObject)
                val listSubclass = mutableStateOf(MutableListSubclass())

                val setFunction = mutableStateOf(mutableSet())
                val setProperty = mutableStateOf(MutableSet)
                val setObjectImplementation = mutableStateOf(MutableSetObject)
                val setSubclass = mutableStateOf(MutableSetSubclass())

                val mapFunction = mutableStateOf(mutableMap())
                val mapProperty = mutableStateOf(MutableMap)
                val mapObjectImplementation = mutableStateOf(MutableMapObject)
                val mapSubclass = mutableStateOf(MutableMapSubclass())

                val collectionFunction = mutableStateOf(mutableCollection())
                val collectionProperty = mutableStateOf(MutableCollection)
                val collectionObjectImplementation = mutableStateOf(MutableCollectionObject)
                val collectionSubclass = mutableStateOf(MutableCollectionSubclass())
            """
                ),
                Stubs.SnapshotState,
                Stubs.StateFactoryMarker,
                Stubs.Composable,
                KotlinMutableCollectionExtensions.bytecode
            )
            .skipTestModes(TestMode.TYPE_ALIAS)
            .run()
            .expect(
                """
                    src/test/test.kt:7: Warning: Creating a MutableState object with a mutable collection type [MutableCollectionMutableState]
                val listFunction = mutableStateOf(mutableList())
                                   ~~~~~~~~~~~~~~
src/test/test.kt:8: Warning: Creating a MutableState object with a mutable collection type [MutableCollectionMutableState]
                val listProperty = mutableStateOf(MutableList)
                                   ~~~~~~~~~~~~~~
src/test/test.kt:9: Warning: Creating a MutableState object with a mutable collection type [MutableCollectionMutableState]
                val listObjectImplementation = mutableStateOf(MutableListObject)
                                               ~~~~~~~~~~~~~~
src/test/test.kt:10: Warning: Creating a MutableState object with a mutable collection type [MutableCollectionMutableState]
                val listSubclass = mutableStateOf(MutableListSubclass())
                                   ~~~~~~~~~~~~~~
src/test/test.kt:12: Warning: Creating a MutableState object with a mutable collection type [MutableCollectionMutableState]
                val setFunction = mutableStateOf(mutableSet())
                                  ~~~~~~~~~~~~~~
src/test/test.kt:13: Warning: Creating a MutableState object with a mutable collection type [MutableCollectionMutableState]
                val setProperty = mutableStateOf(MutableSet)
                                  ~~~~~~~~~~~~~~
src/test/test.kt:14: Warning: Creating a MutableState object with a mutable collection type [MutableCollectionMutableState]
                val setObjectImplementation = mutableStateOf(MutableSetObject)
                                              ~~~~~~~~~~~~~~
src/test/test.kt:15: Warning: Creating a MutableState object with a mutable collection type [MutableCollectionMutableState]
                val setSubclass = mutableStateOf(MutableSetSubclass())
                                  ~~~~~~~~~~~~~~
src/test/test.kt:17: Warning: Creating a MutableState object with a mutable collection type [MutableCollectionMutableState]
                val mapFunction = mutableStateOf(mutableMap())
                                  ~~~~~~~~~~~~~~
src/test/test.kt:18: Warning: Creating a MutableState object with a mutable collection type [MutableCollectionMutableState]
                val mapProperty = mutableStateOf(MutableMap)
                                  ~~~~~~~~~~~~~~
src/test/test.kt:19: Warning: Creating a MutableState object with a mutable collection type [MutableCollectionMutableState]
                val mapObjectImplementation = mutableStateOf(MutableMapObject)
                                              ~~~~~~~~~~~~~~
src/test/test.kt:20: Warning: Creating a MutableState object with a mutable collection type [MutableCollectionMutableState]
                val mapSubclass = mutableStateOf(MutableMapSubclass())
                                  ~~~~~~~~~~~~~~
src/test/test.kt:22: Warning: Creating a MutableState object with a mutable collection type [MutableCollectionMutableState]
                val collectionFunction = mutableStateOf(mutableCollection())
                                         ~~~~~~~~~~~~~~
src/test/test.kt:23: Warning: Creating a MutableState object with a mutable collection type [MutableCollectionMutableState]
                val collectionProperty = mutableStateOf(MutableCollection)
                                         ~~~~~~~~~~~~~~
src/test/test.kt:24: Warning: Creating a MutableState object with a mutable collection type [MutableCollectionMutableState]
                val collectionObjectImplementation = mutableStateOf(MutableCollectionObject)
                                                     ~~~~~~~~~~~~~~
src/test/test.kt:25: Warning: Creating a MutableState object with a mutable collection type [MutableCollectionMutableState]
                val collectionSubclass = mutableStateOf(MutableCollectionSubclass())
                                         ~~~~~~~~~~~~~~
0 errors, 16 warnings
            """
            )
    }

    @Test
    fun immutableCollection_stdlib_noErrors() {
        lint()
            .files(
                kotlin(
                    """
                package test

                import androidx.compose.runtime.*

                val list = listOf(1)
                val set = setOf(1)
                val map = mapOf(1 to 1)
                val collection: Collection<Int> = list

                val listFunction = mutableStateOf(listOf(1))
                val listProperty = mutableStateOf(list)

                val setFunction = mutableStateOf(setOf(1))
                val setProperty = mutableStateOf(set)

                val mapFunction = mutableStateOf(mapOf(1 to 1))
                val mapProperty = mutableStateOf(map)

                val collectionProperty = mutableStateOf(collection)

                fun test(
                    listParam: List<Int>,
                    setParam: Set<Int>,
                    mapParam: Map<Int, Int>,
                    collectionParam: Collection<Int>
                ) {
                    val listParameter = mutableStateOf(listParam)
                    val setParameter = mutableStateOf(setParam)
                    val mapParameter = mutableStateOf(mapParam)
                    val collectionProperty = mutableStateOf(collectionParam)
                }
            """
                ),
                Stubs.SnapshotState,
                Stubs.StateFactoryMarker
            )
            .skipTestModes(TestMode.TYPE_ALIAS)
            .run()
            .expectClean()
    }

    @Test
    fun immutableCollection_sourceExtensions_noErrors() {
        lint()
            .files(
                kotlin(
                    """
                package test

                import androidx.compose.runtime.*
                import stubs.*

                val listFunction = mutableStateOf(list())
                val listProperty = mutableStateOf(List)
                val listObjectImplementation = mutableStateOf(ListObject)
                val listSubclass = mutableStateOf(ListSubclass())

                val setFunction = mutableStateOf(set())
                val setProperty = mutableStateOf(Set)
                val setObjectImplementation = mutableStateOf(SetObject)
                val setSubclass = mutableStateOf(SetSubclass())

                val mapFunction = mutableStateOf(map())
                val mapProperty = mutableStateOf(Map)
                val mapObjectImplementation = mutableStateOf(MapObject)
                val mapSubclass = mutableStateOf(MapSubclass())

                val collectionFunction = mutableStateOf(collection())
                val collectionProperty = mutableStateOf(Collection)
                val collectionObjectImplementation = mutableStateOf(CollectionObject)
                val collectionSubclass = mutableStateOf(CollectionSubclass())
            """
                ),
                Stubs.SnapshotState,
                Stubs.StateFactoryMarker,
                KotlinImmutableCollectionExtensions.kotlin
            )
            .skipTestModes(TestMode.TYPE_ALIAS)
            .run()
            .expectClean()
    }

    @Test
    fun immutableCollection_compiledExtensions_noErrors() {
        lint()
            .files(
                kotlin(
                    """
                package test

                import androidx.compose.runtime.*
                import stubs.*

                val listFunction = mutableStateOf(list())
                val listProperty = mutableStateOf(List)
                val listObjectImplementation = mutableStateOf(ListObject)
                val listSubclass = mutableStateOf(ListSubclass())

                val setFunction = mutableStateOf(set())
                val setProperty = mutableStateOf(Set)
                val setObjectImplementation = mutableStateOf(SetObject)
                val setSubclass = mutableStateOf(SetSubclass())

                val mapFunction = mutableStateOf(map())
                val mapProperty = mutableStateOf(Map)
                val mapObjectImplementation = mutableStateOf(MapObject)
                val mapSubclass = mutableStateOf(MapSubclass())

                val collectionFunction = mutableStateOf(collection())
                val collectionProperty = mutableStateOf(Collection)
                val collectionObjectImplementation = mutableStateOf(CollectionObject)
                val collectionSubclass = mutableStateOf(CollectionSubclass())
            """
                ),
                Stubs.SnapshotState,
                Stubs.StateFactoryMarker,
                Stubs.Composable,
                KotlinImmutableCollectionExtensions.bytecode
            )
            .skipTestModes(TestMode.TYPE_ALIAS)
            .run()
            .expectClean()
    }
<<<<<<< HEAD
=======

    @Test
    fun guavaImmutableCollections_noErrors() {
        lint()
            .files(
                kotlin(
                    """
                package test

                import androidx.compose.runtime.*
                import com.google.common.collect.*

                val set = ImmutableSet.of(1)
                val collection: ImmutableCollection<Int> = ImmutableSet.of(1)

                val collectionProperty = mutableStateOf(collection)
                val setFunction = mutableStateOf(ImmutableSet.of(1))
                val setProperty = mutableStateOf(set)

                object ImmutableCollectionObject : ImmutableCollection<Int>() {
                    override val size: Int
                        get() = TODO("Not yet implemented")

                    override fun iterator(): MutableIterator<Int> {
                        TODO("Not yet implemented")
                    }
                }

                class ImmutableCollectionSubclass() : ImmutableCollection<Int>() {
                    override val size: Int
                        get() = TODO("Not yet implemented")

                    override fun iterator(): MutableIterator<Int> {
                        TODO("Not yet implemented")
                    }
                }

                val subclass = ImmutableCollectionSubclass()

                val objectProperty = mutableStateOf(ImmutableCollectionObject)
                val subclassConstructor = mutableStateOf(ImmutableCollectionSubclass())
                val subclassProperty = mutableStateOf(subclass)
            """
                ),
                Stubs.SnapshotState,
                Stubs.StateFactoryMarker,
                Stubs.Composable,
                GuavaImmutableCollectionStub,
                GuavaImmutableSetStub
            )
            .skipTestModes(TestMode.TYPE_ALIAS)
            .run()
            .expectClean()
    }
>>>>>>> 3d4510a6
}<|MERGE_RESOLUTION|>--- conflicted
+++ resolved
@@ -874,8 +874,6 @@
         CRvD7jxr4yJN/gX455r+Zw0AAA==
         """
         )
-<<<<<<< HEAD
-=======
 
     private val GuavaImmutableCollectionStub =
         bytecode(
@@ -933,7 +931,6 @@
 xk4cd78A40f24qoCAAA=
 """
         )
->>>>>>> 3d4510a6
 
     @Test
     fun mutableCollection_stdlib() {
@@ -1649,8 +1646,6 @@
             .run()
             .expectClean()
     }
-<<<<<<< HEAD
-=======
 
     @Test
     fun guavaImmutableCollections_noErrors() {
@@ -1705,5 +1700,4 @@
             .run()
             .expectClean()
     }
->>>>>>> 3d4510a6
 }