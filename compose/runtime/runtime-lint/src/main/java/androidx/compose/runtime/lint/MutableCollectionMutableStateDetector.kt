--- conflicted
+++ resolved
@@ -123,11 +123,8 @@
             "kotlin.collections.Map",
         )
 
-<<<<<<< HEAD
-=======
     val guavaImmutableTypePrefix = "com.google.common.collect.Immutable"
 
->>>>>>> 3d4510a6
     val kotlinMutableTypes =
         listOf("kotlin.collections.MutableCollection", "kotlin.collections.MutableMap")
 
