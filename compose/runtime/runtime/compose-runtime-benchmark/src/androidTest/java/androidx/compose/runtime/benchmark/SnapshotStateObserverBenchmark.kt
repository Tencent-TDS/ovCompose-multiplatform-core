/*
 * Copyright 2020 The Android Open Source Project
 *
 * Licensed under the Apache License, Version 2.0 (the "License");
 * you may not use this file except in compliance with the License.
 * You may obtain a copy of the License at
 *
 *      http://www.apache.org/licenses/LICENSE-2.0
 *
 * Unless required by applicable law or agreed to in writing, software
 * distributed under the License is distributed on an "AS IS" BASIS,
 * WITHOUT WARRANTIES OR CONDITIONS OF ANY KIND, either express or implied.
 * See the License for the specific language governing permissions and
 * limitations under the License.
 */

package androidx.compose.runtime.benchmark

import android.os.Build
import android.os.Handler
import android.os.Looper
import androidx.benchmark.junit4.measureRepeatedOnMainThread
import androidx.compose.runtime.MutableState
import androidx.compose.runtime.derivedStateOf
import androidx.compose.runtime.mutableStateOf
import androidx.compose.runtime.snapshots.Snapshot
import androidx.compose.runtime.snapshots.SnapshotStateObserver
import androidx.test.ext.junit.runners.AndroidJUnit4
import androidx.test.filters.LargeTest
import kotlin.math.pow
import kotlin.math.roundToInt
import kotlin.random.Random
import org.junit.After
import org.junit.Assume.assumeTrue
import org.junit.Before
import org.junit.Test
import org.junit.runner.RunWith

@LargeTest
@RunWith(AndroidJUnit4::class)
class SnapshotStateObserverBenchmark : ComposeBenchmarkBase() {
    companion object {
        private const val ScopeCount = 1000
        private const val StateCount = 1000
    }

    private val doNothing: (Any) -> Unit = { _ -> }

    private lateinit var stateObserver: SnapshotStateObserver
    private val models: List<MutableState<Int>> = List(StateCount) { mutableStateOf(0) }
    private val nodes: List<Any> = List(ScopeCount) { it }
    private lateinit var random: Random

    @Before
    fun setup() {
        random = Random(0)
        runOnUiThread {
            val handler = Handler(Looper.getMainLooper())
            stateObserver = SnapshotStateObserver { command ->
                if (Looper.myLooper() !== handler.looper) {
                    handler.post(command)
                } else {
                    command()
                }
            }
        }
        stateObserver.start()
        setupObservations()
        Snapshot.sendApplyNotifications()
    }

    @After
    fun teardown() {
        runOnUiThread { stateObserver.stop() }
    }

    @Test
    fun modelObservation() {
        assumeTrue(Build.VERSION.SDK_INT != 29)
<<<<<<< HEAD
        runOnUiThread {
            benchmarkRule.measureRepeated {
                runWithTimingDisabled {
                    nodes.forEach { node -> stateObserver.clear(node) }
                    random = Random(0)
                }
                setupObservations()
=======
        benchmarkRule.measureRepeatedOnMainThread {
            runWithTimingDisabled {
                nodes.forEach { node -> stateObserver.clear(node) }
                random = Random(0)
>>>>>>> 3d4510a6
            }
            setupObservations()
        }
    }

    @Test
    fun nestedModelObservation() {
        assumeTrue(Build.VERSION.SDK_INT != 29)
<<<<<<< HEAD
        runOnUiThread {
            val list = mutableListOf<Any>()
            repeat(10) { list += nodes[random.nextInt(ScopeCount)] }
            benchmarkRule.measureRepeated {
                runWithTimingDisabled {
                    random = Random(0)
                    nodes.forEach { node -> stateObserver.clear(node) }
                }
                stateObserver.observeReads(nodes[0], doNothing) {
                    list.forEach { node -> observeForNode(node) }
                }
=======
        val list = mutableListOf<Any>()
        repeat(10) { list += nodes[random.nextInt(ScopeCount)] }
        benchmarkRule.measureRepeatedOnMainThread {
            runWithTimingDisabled {
                random = Random(0)
                nodes.forEach { node -> stateObserver.clear(node) }
            }
            stateObserver.observeReads(nodes[0], doNothing) {
                list.forEach { node -> observeForNode(node) }
>>>>>>> 3d4510a6
            }
        }
    }

    @Test
    fun derivedStateObservation() {
        val node = Any()
        val states = models.take(3)
        val derivedState = derivedStateOf { states[0].value + states[1].value + states[2].value }
        runOnUiThread {
            stateObserver.observeReads(node, doNothing) {
                // read derived state a few times
                repeat(10) { derivedState.value }
            }
        }
        benchmarkRule.measureRepeatedOnMainThread {
            stateObserver.observeReads(node, doNothing) {
                // read derived state a few times
                repeat(10) { derivedState.value }
            }

<<<<<<< HEAD
            benchmarkRule.measureRepeated {
                stateObserver.observeReads(node, doNothing) {
                    // read derived state a few times
                    repeat(10) { derivedState.value }
                }

                runWithTimingDisabled {
                    states.forEach { it.value += 1 }
                    Snapshot.sendApplyNotifications()
                }
=======
            runWithTimingDisabled {
                states.forEach { it.value += 1 }
                Snapshot.sendApplyNotifications()
>>>>>>> 3d4510a6
            }
        }
    }

    @Test
    fun deeplyNestedModelObservations() {
        assumeTrue(Build.VERSION.SDK_INT != 29)
<<<<<<< HEAD
        runOnUiThread {
            val list = mutableListOf<Any>()
            repeat(100) { list += nodes[random.nextInt(ScopeCount)] }
=======
        val list = mutableListOf<Any>()
        repeat(100) { list += nodes[random.nextInt(ScopeCount)] }
>>>>>>> 3d4510a6

        fun observeRecursive(index: Int) {
            if (index == 100) return
            val node = list[index]
            stateObserver.observeReads(node, doNothing) {
                observeForNode(node)
                observeRecursive(index + 1)
            }
        }

<<<<<<< HEAD
            benchmarkRule.measureRepeated {
                runWithTimingDisabled {
                    random = Random(0)
                    nodes.forEach { node -> stateObserver.clear(node) }
                }
                observeRecursive(0)
=======
        benchmarkRule.measureRepeatedOnMainThread {
            runWithTimingDisabled {
                random = Random(0)
                nodes.forEach { node -> stateObserver.clear(node) }
>>>>>>> 3d4510a6
            }
            observeRecursive(0)
        }
    }

    @Test
    fun modelClear() {
        assumeTrue(Build.VERSION.SDK_INT != 29)
<<<<<<< HEAD
        runOnUiThread {
            val nodeSet = hashSetOf<Any>()
            nodeSet.addAll(nodes)

            benchmarkRule.measureRepeated {
                stateObserver.clearIf { node -> node in nodeSet }
                random = Random(0)
                runWithTimingDisabled { setupObservations() }
            }
=======
        val nodeSet = hashSetOf<Any>()
        nodeSet.addAll(nodes)
        benchmarkRule.measureRepeatedOnMainThread {
            stateObserver.clearIf { node -> node in nodeSet }
            random = Random(0)
            runWithTimingDisabled { setupObservations() }
>>>>>>> 3d4510a6
        }
    }

    @Test
    fun modelIncrementalClear() {
        assumeTrue(Build.VERSION.SDK_INT != 29)
<<<<<<< HEAD
        runOnUiThread {
            benchmarkRule.measureRepeated {
                for (i in 0 until nodes.size) {
                    stateObserver.clearIf { node -> (node as Int) < i }
                }
                runWithTimingDisabled { setupObservations() }
            }
=======
        benchmarkRule.measureRepeatedOnMainThread {
            repeat(nodes.size) { i -> stateObserver.clearIf { node -> (node as Int) < i } }
            runWithTimingDisabled { setupObservations() }
>>>>>>> 3d4510a6
        }
    }

    @Test
    fun notifyChanges() {
        assumeTrue(Build.VERSION.SDK_INT != 29)
<<<<<<< HEAD
        runOnUiThread {
            val states = mutableSetOf<Int>()
            repeat(50) { states += random.nextInt(StateCount) }
            val snapshot: Snapshot = Snapshot.current
            benchmarkRule.measureRepeated {
                random = Random(0)
                stateObserver.notifyChanges(states, snapshot)
                runWithTimingDisabled {
                    stateObserver.clear()
                    setupObservations()
                }
            }
        }
    }

    private fun runOnUiThread(block: () -> Unit) = activityRule.runOnUiThread(block)
=======
        val states = mutableSetOf<Int>()
        repeat(50) { states += random.nextInt(StateCount) }
        val snapshot: Snapshot = Snapshot.current
        benchmarkRule.measureRepeatedOnMainThread {
            random = Random(0)
            stateObserver.notifyChanges(states, snapshot)
            runWithTimingDisabled {
                stateObserver.clear()
                setupObservations()
            }
        }
    }

    private fun runOnUiThread(block: () -> Unit) = activityScenario.onActivity { block() }
>>>>>>> 3d4510a6

    private fun setupObservations() = nodes.forEach { observeForNode(it) }

    private fun observeForNode(node: Any) {
        stateObserver.observeReads(node, doNothing) {
            // we want between 0-10, with the cluster near 0, but some outliers
            val numObservations = (10.0.pow(random.nextDouble(2.0)) / 10).roundToInt()
            repeat(numObservations) {
                // just access the value
                models[random.nextInt(StateCount)].value
            }
        }
    }
}<|MERGE_RESOLUTION|>--- conflicted
+++ resolved
@@ -77,20 +77,10 @@
     @Test
     fun modelObservation() {
         assumeTrue(Build.VERSION.SDK_INT != 29)
-<<<<<<< HEAD
-        runOnUiThread {
-            benchmarkRule.measureRepeated {
-                runWithTimingDisabled {
-                    nodes.forEach { node -> stateObserver.clear(node) }
-                    random = Random(0)
-                }
-                setupObservations()
-=======
         benchmarkRule.measureRepeatedOnMainThread {
             runWithTimingDisabled {
                 nodes.forEach { node -> stateObserver.clear(node) }
                 random = Random(0)
->>>>>>> 3d4510a6
             }
             setupObservations()
         }
@@ -99,19 +89,6 @@
     @Test
     fun nestedModelObservation() {
         assumeTrue(Build.VERSION.SDK_INT != 29)
-<<<<<<< HEAD
-        runOnUiThread {
-            val list = mutableListOf<Any>()
-            repeat(10) { list += nodes[random.nextInt(ScopeCount)] }
-            benchmarkRule.measureRepeated {
-                runWithTimingDisabled {
-                    random = Random(0)
-                    nodes.forEach { node -> stateObserver.clear(node) }
-                }
-                stateObserver.observeReads(nodes[0], doNothing) {
-                    list.forEach { node -> observeForNode(node) }
-                }
-=======
         val list = mutableListOf<Any>()
         repeat(10) { list += nodes[random.nextInt(ScopeCount)] }
         benchmarkRule.measureRepeatedOnMainThread {
@@ -121,7 +98,6 @@
             }
             stateObserver.observeReads(nodes[0], doNothing) {
                 list.forEach { node -> observeForNode(node) }
->>>>>>> 3d4510a6
             }
         }
     }
@@ -143,22 +119,9 @@
                 repeat(10) { derivedState.value }
             }
 
-<<<<<<< HEAD
-            benchmarkRule.measureRepeated {
-                stateObserver.observeReads(node, doNothing) {
-                    // read derived state a few times
-                    repeat(10) { derivedState.value }
-                }
-
-                runWithTimingDisabled {
-                    states.forEach { it.value += 1 }
-                    Snapshot.sendApplyNotifications()
-                }
-=======
             runWithTimingDisabled {
                 states.forEach { it.value += 1 }
                 Snapshot.sendApplyNotifications()
->>>>>>> 3d4510a6
             }
         }
     }
@@ -166,14 +129,8 @@
     @Test
     fun deeplyNestedModelObservations() {
         assumeTrue(Build.VERSION.SDK_INT != 29)
-<<<<<<< HEAD
-        runOnUiThread {
-            val list = mutableListOf<Any>()
-            repeat(100) { list += nodes[random.nextInt(ScopeCount)] }
-=======
         val list = mutableListOf<Any>()
         repeat(100) { list += nodes[random.nextInt(ScopeCount)] }
->>>>>>> 3d4510a6
 
         fun observeRecursive(index: Int) {
             if (index == 100) return
@@ -184,19 +141,10 @@
             }
         }
 
-<<<<<<< HEAD
-            benchmarkRule.measureRepeated {
-                runWithTimingDisabled {
-                    random = Random(0)
-                    nodes.forEach { node -> stateObserver.clear(node) }
-                }
-                observeRecursive(0)
-=======
         benchmarkRule.measureRepeatedOnMainThread {
             runWithTimingDisabled {
                 random = Random(0)
                 nodes.forEach { node -> stateObserver.clear(node) }
->>>>>>> 3d4510a6
             }
             observeRecursive(0)
         }
@@ -205,67 +153,27 @@
     @Test
     fun modelClear() {
         assumeTrue(Build.VERSION.SDK_INT != 29)
-<<<<<<< HEAD
-        runOnUiThread {
-            val nodeSet = hashSetOf<Any>()
-            nodeSet.addAll(nodes)
-
-            benchmarkRule.measureRepeated {
-                stateObserver.clearIf { node -> node in nodeSet }
-                random = Random(0)
-                runWithTimingDisabled { setupObservations() }
-            }
-=======
         val nodeSet = hashSetOf<Any>()
         nodeSet.addAll(nodes)
         benchmarkRule.measureRepeatedOnMainThread {
             stateObserver.clearIf { node -> node in nodeSet }
             random = Random(0)
             runWithTimingDisabled { setupObservations() }
->>>>>>> 3d4510a6
         }
     }
 
     @Test
     fun modelIncrementalClear() {
         assumeTrue(Build.VERSION.SDK_INT != 29)
-<<<<<<< HEAD
-        runOnUiThread {
-            benchmarkRule.measureRepeated {
-                for (i in 0 until nodes.size) {
-                    stateObserver.clearIf { node -> (node as Int) < i }
-                }
-                runWithTimingDisabled { setupObservations() }
-            }
-=======
         benchmarkRule.measureRepeatedOnMainThread {
             repeat(nodes.size) { i -> stateObserver.clearIf { node -> (node as Int) < i } }
             runWithTimingDisabled { setupObservations() }
->>>>>>> 3d4510a6
         }
     }
 
     @Test
     fun notifyChanges() {
         assumeTrue(Build.VERSION.SDK_INT != 29)
-<<<<<<< HEAD
-        runOnUiThread {
-            val states = mutableSetOf<Int>()
-            repeat(50) { states += random.nextInt(StateCount) }
-            val snapshot: Snapshot = Snapshot.current
-            benchmarkRule.measureRepeated {
-                random = Random(0)
-                stateObserver.notifyChanges(states, snapshot)
-                runWithTimingDisabled {
-                    stateObserver.clear()
-                    setupObservations()
-                }
-            }
-        }
-    }
-
-    private fun runOnUiThread(block: () -> Unit) = activityRule.runOnUiThread(block)
-=======
         val states = mutableSetOf<Int>()
         repeat(50) { states += random.nextInt(StateCount) }
         val snapshot: Snapshot = Snapshot.current
@@ -280,7 +188,6 @@
     }
 
     private fun runOnUiThread(block: () -> Unit) = activityScenario.onActivity { block() }
->>>>>>> 3d4510a6
 
     private fun setupObservations() = nodes.forEach { observeForNode(it) }
 
