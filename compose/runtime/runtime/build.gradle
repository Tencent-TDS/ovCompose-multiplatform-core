/*
 * Copyright 2019 The Android Open Source Project
 *
 * Licensed under the Apache License, Version 2.0 (the "License");
 * you may not use this file except in compliance with the License.
 * You may obtain a copy of the License at
 *
 *      http://www.apache.org/licenses/LICENSE-2.0
 *
 * Unless required by applicable law or agreed to in writing, software
 * distributed under the License is distributed on an "AS IS" BASIS,
 * WITHOUT WARRANTIES OR CONDITIONS OF ANY KIND, either express or implied.
 * See the License for the specific language governing permissions and
 * limitations under the License.
 */

import androidx.build.AndroidXComposePlugin
import androidx.build.LibraryType
import org.jetbrains.kotlin.gradle.tasks.KotlinCompile

plugins {
    id("AndroidXPlugin")
    id("AndroidXComposePlugin")
    id("com.android.library")
}

AndroidXComposePlugin.applyAndConfigureKotlinPlugin(project)

dependencies {

    if(!AndroidXComposePlugin.isMultiplatformEnabled(project)) {
        /*
         * When updating dependencies, make sure to make the an an analogous update in the
         * corresponding block below
         */

        api(libs.kotlinCoroutinesAndroid)

        implementation("androidx.annotation:annotation:1.1.0")
        implementation(libs.kotlinStdlib)
        implementation(libs.atomicFu)

        testImplementation(libs.kotlinTestJunit)
        testImplementation(libs.junit)
        testImplementation(libs.robolectric)
        testImplementation(libs.kotlinCoroutinesTest)

        androidTestImplementation(libs.kotlinTestJunit)
        androidTestImplementation(libs.testExtJunit)
        androidTestImplementation(libs.testRules)
        androidTestImplementation(libs.testRunner)
        androidTestImplementation(libs.junit)
        androidTestImplementation(libs.truth)

        lintChecks(projectOrArtifact(":compose:runtime:runtime-lint"))
        lintPublish(projectOrArtifact(":compose:runtime:runtime-lint"))

        samples(projectOrArtifact(":compose:runtime:runtime:runtime-samples"))
    }
}

if(AndroidXComposePlugin.isMultiplatformEnabled(project)) {
    androidXComposeMultiplatform {
        android()
        desktop()
        js()
        wasm()
        darwin()
    }

    kotlin {
        // Not all modules can have these targets, so declare them here instead of androidXComposeMultiplatform.
        // We can support the kotlin-native targets supported by kotlin coroutines:
        // https://github.com/Kotlin/kotlinx.coroutines/blob/master/gradle/compile-native-multiplatform.gradle
        watchosArm64()
        watchosArm32()
        watchosX86()
        watchosX64()
        watchosSimulatorArm64()
        tvosArm64()
        tvosX64()
        tvosSimulatorArm64()
        mingwX64()
        linuxX64()

        targets.js {
            nodejs {
                testTask {
                    useMocha {
                        timeout = 8000
                    }
                }
            }
            browser() {
                testTask {
                    testLogging.showStandardStreams = true
                    useKarma {
                        useChromeHeadless()
                        useFirefox()
                    }
                }
            }
        }

        targets.wasm {
            nodejs()
        }

        /*
         * When updating dependencies, make sure to make the an an analogous update in the
         * corresponding block above
         */
        sourceSets {
            commonMain.dependencies {
                implementation(libs.kotlinStdlibCommon)
                implementation(libs.kotlinCoroutinesCore)
                implementation(libs.atomicFu)
            }
            jvmMain.dependencies {
                implementation(libs.kotlinStdlib)
                api(libs.kotlinCoroutinesCore)
            }
            androidMain {
                dependencies {
                    api(libs.kotlinCoroutinesAndroid)
                    api("androidx.annotation:annotation:1.1.0")
                }
            }

            commonTest.dependencies {
                implementation kotlin("test")
                implementation(libs.kotlinCoroutinesTest)
            }

            androidAndroidTest {
                dependsOn(jvmTest)
                dependencies {
                    implementation(libs.testExtJunit)
                    implementation(libs.testRules)
                    implementation(libs.testRunner)
                    implementation(libs.truth)
                    implementation(libs.kotlinCoroutinesTest)
                }
            }

            jsMain {
                dependencies {
                    implementation(libs.kotlinStdlibJs)
                }
            }

            wasmMain {
                dependencies {
                    implementation(libs.create("kotlinStdlibWasm"))
                }
            }

            jsNativeMain.dependsOn(commonMain)
            jsMain {
                dependsOn(jsNativeMain)
                dependencies {
                    implementation(kotlin("stdlib-js"))
                }
            }

            wasmMain {
                dependsOn(jsNativeMain)
                dependencies {
                    implementation(kotlin("stdlib-wasm"))
                }
            }

            nativeMain.dependsOn(jsNativeMain)

            linuxX64Main.dependsOn(nativeMain)
            linuxX64Test.dependsOn(nativeTest)
            mingwX64Main.dependsOn(nativeMain)
            mingwX64Test.dependsOn(nativeTest)

            def darwinMain = sourceSets.getByName("darwinMain")
            def darwinTest = sourceSets.getByName("darwinTest")

            def watchOsMain = sourceSets.create("watchOsMain")
            def watchOsTest = sourceSets.create("watchOsTest")
            watchOsMain.dependsOn(darwinMain)
            watchOsTest.dependsOn(darwinTest)

            watchosArm64Main.dependsOn(watchOsMain)
            watchosArm64Test.dependsOn(watchOsTest)
            watchosArm32Main.dependsOn(watchOsMain)
            watchosArm32Test.dependsOn(watchOsTest)
            watchosX86Main.dependsOn(watchOsMain)
            watchosX86Test.dependsOn(watchOsTest)
            watchosX64Main.dependsOn(watchOsMain)
            watchosX64Test.dependsOn(watchOsTest)
            watchosSimulatorArm64Main.dependsOn(watchOsMain)
            watchosSimulatorArm64Test.dependsOn(watchOsTest)

            def tvOsMain = sourceSets.create("tvOsMain")
            def tvOsTest = sourceSets.create("tvOsTest")
            tvOsMain.dependsOn(darwinMain)
            tvOsTest.dependsOn(darwinTest)

            tvosArm64Main.dependsOn(tvOsMain)
            tvosArm64Test.dependsOn(tvOsTest)
            tvosX64Main.dependsOn(tvOsMain)
            tvosX64Test.dependsOn(tvOsTest)
            tvosSimulatorArm64Main.dependsOn(tvOsMain)
            tvosSimulatorArm64Test.dependsOn(tvOsTest)

            jvmTest.dependencies {
                implementation(libs.kotlinTestJunit)
                implementation(libs.kotlinCoroutinesTest)
            }
            jsTest {
                dependencies {
                    implementation(libs.kotlinTestJs)
                }
            }
            wasmTest {
                dependencies {
                    //implementation(libs.kotlinTestJs)
                    implementation(libs.create("kotlinTestWasm"))
                }
            }
            nativeTest {
                kotlin.srcDir("src/nativeTest/kotlin")
            }
        }
    }
    dependencies {
        samples(projectOrArtifact(":compose:runtime:runtime:runtime-samples"))
    }
}

android {
    defaultConfig {
        consumerProguardFiles 'proguard-rules.pro'
    }
    namespace "androidx.compose.runtime"
}

androidx {
    name = "Compose Runtime"
    type = LibraryType.PUBLISHED_LIBRARY
    inceptionYear = "2019"
    description = "Tree composition support for code generated by the Compose compiler plugin and corresponding public API"
    legacyDisableKotlinStrictApiMode = true
}

// Workaround for older Node JS not available for macOS M1 machines.
afterEvaluate {
<<<<<<< HEAD
//    rootProject.plugins.withType(org.jetbrains.kotlin.gradle.targets.js.nodejs.NodeJsRootPlugin) {
//        rootProject.extensions.getByType(org.jetbrains.kotlin.gradle.targets.js.nodejs.NodeJsRootExtension).nodeVersion = "16.0.0"
//   }
=======
    rootProject.plugins.withType(org.jetbrains.kotlin.gradle.targets.js.nodejs.NodeJsRootPlugin) {
        rootProject.extensions.getByType(org.jetbrains.kotlin.gradle.targets.js.nodejs.NodeJsRootExtension).nodeVersion = "16.0.0"
    }
>>>>>>> 4633bf1d
}<|MERGE_RESOLUTION|>--- conflicted
+++ resolved
@@ -250,13 +250,7 @@
 
 // Workaround for older Node JS not available for macOS M1 machines.
 afterEvaluate {
-<<<<<<< HEAD
 //    rootProject.plugins.withType(org.jetbrains.kotlin.gradle.targets.js.nodejs.NodeJsRootPlugin) {
 //        rootProject.extensions.getByType(org.jetbrains.kotlin.gradle.targets.js.nodejs.NodeJsRootExtension).nodeVersion = "16.0.0"
 //   }
-=======
-    rootProject.plugins.withType(org.jetbrains.kotlin.gradle.targets.js.nodejs.NodeJsRootPlugin) {
-        rootProject.extensions.getByType(org.jetbrains.kotlin.gradle.targets.js.nodejs.NodeJsRootExtension).nodeVersion = "16.0.0"
-    }
->>>>>>> 4633bf1d
 }