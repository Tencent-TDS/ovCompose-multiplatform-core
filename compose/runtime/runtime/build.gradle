--- conflicted
+++ resolved
@@ -116,12 +116,7 @@
             commonMain.dependencies {
                 implementation(libs.kotlinStdlibCommon)
                 implementation(libs.kotlinCoroutinesCore)
-<<<<<<< HEAD
-                implementation(project(":annotation:annotation"))
-=======
-                implementation(libs.atomicFu)
                 implementation("org.jetbrains.compose.annotation-internal:annotation:1.7.1")
->>>>>>> 92105b81
                 implementation(project(":collection:collection"))
             }
             jvmMain.dependencies {
