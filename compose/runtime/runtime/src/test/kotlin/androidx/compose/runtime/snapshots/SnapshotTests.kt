--- conflicted
+++ resolved
@@ -724,8 +724,6 @@
         assertEquals(0, state.value)
     }
 
-<<<<<<< HEAD
-=======
     // Regression test for b/199921314
     // This test lifted directly from the bug reported by chrnie@foxmail.com, modified and formatted
     // to avoid lint warnings.
@@ -800,7 +798,6 @@
         }
     }
 
->>>>>>> 5d42ef8c
     private var count = 0
 
     @BeforeTest
