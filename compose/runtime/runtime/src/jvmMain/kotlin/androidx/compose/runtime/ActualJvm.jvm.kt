/*
 * Copyright 2019 The Android Open Source Project
 *
 * Licensed under the Apache License, Version 2.0 (the "License");
 * you may not use this file except in compliance with the License.
 * You may obtain a copy of the License at
 *
 *      http://www.apache.org/licenses/LICENSE-2.0
 *
 * Unless required by applicable law or agreed to in writing, software
 * distributed under the License is distributed on an "AS IS" BASIS,
 * WITHOUT WARRANTIES OR CONDITIONS OF ANY KIND, either express or implied.
 * See the License for the specific language governing permissions and
 * limitations under the License.
 */

package androidx.compose.runtime

<<<<<<< HEAD
import androidx.compose.runtime.internal.ThreadMap
import androidx.compose.runtime.internal.emptyThreadMap
=======
import androidx.compose.runtime.snapshots.Snapshot
import androidx.compose.runtime.snapshots.SnapshotContextElement
import kotlin.coroutines.CoroutineContext
import kotlinx.coroutines.CancellationException
import kotlinx.coroutines.ThreadContextElement
>>>>>>> f9297d52

@InternalComposeApi
actual fun identityHashCode(instance: Any?): Int = System.identityHashCode(instance)

actual typealias TestOnly = org.jetbrains.annotations.TestOnly

internal actual fun invokeComposable(composer: Composer, composable: @Composable () -> Unit) {
    @Suppress("UNCHECKED_CAST")
    val realFn = composable as Function2<Composer, Int, Unit>
    realFn(composer, 1)
}

internal actual fun <T> invokeComposableForResult(
    composer: Composer,
    composable: @Composable () -> T
): T {
    @Suppress("UNCHECKED_CAST")
    val realFn = composable as Function2<Composer, Int, T>
    return realFn(composer, 1)
}

<<<<<<< HEAD
internal actual class AtomicInt actual constructor(value: Int) {
    val delegate = java.util.concurrent.atomic.AtomicInteger(value)
    actual fun get(): Int = delegate.get()
    actual fun set(value: Int) = delegate.set(value)
    actual fun add(amount: Int): Int = delegate.addAndGet(amount)
}

internal actual fun ensureMutable(it: Any) { /* NOTHING */ }
=======
actual annotation class CompositionContextLocal {}
>>>>>>> f9297d52

internal actual class WeakReference<T : Any> actual constructor(reference: T) :
    java.lang.ref.WeakReference<T>(reference)

/**
 * Implementation of [SnapshotContextElement] that enters a single given snapshot when updating
 * the thread context of a resumed coroutine.
 */
@ExperimentalComposeApi
internal actual class SnapshotContextElementImpl actual constructor(
    private val snapshot: Snapshot
) : SnapshotContextElement, ThreadContextElement<Snapshot?> {
    override val key: CoroutineContext.Key<*>
        get() = SnapshotContextElement

    override fun updateThreadContext(context: CoroutineContext): Snapshot? =
        snapshot.unsafeEnter()

    override fun restoreThreadContext(context: CoroutineContext, oldState: Snapshot?) {
        snapshot.unsafeLeave(oldState)
    }
}

internal actual fun currentThreadId(): Long = Thread.currentThread().id

internal actual fun currentThreadName(): String = Thread.currentThread().name

internal actual abstract class PlatformOptimizedCancellationException actual constructor(
    message: String?
) : CancellationException(message) {

    override fun fillInStackTrace(): Throwable {
        // Avoid null.clone() on Android <= 6.0 when accessing stackTrace
        stackTrace = emptyArray()
        return this
    }

}<|MERGE_RESOLUTION|>--- conflicted
+++ resolved
@@ -16,16 +16,11 @@
 
 package androidx.compose.runtime
 
-<<<<<<< HEAD
-import androidx.compose.runtime.internal.ThreadMap
-import androidx.compose.runtime.internal.emptyThreadMap
-=======
 import androidx.compose.runtime.snapshots.Snapshot
 import androidx.compose.runtime.snapshots.SnapshotContextElement
 import kotlin.coroutines.CoroutineContext
 import kotlinx.coroutines.CancellationException
 import kotlinx.coroutines.ThreadContextElement
->>>>>>> f9297d52
 
 @InternalComposeApi
 actual fun identityHashCode(instance: Any?): Int = System.identityHashCode(instance)
@@ -47,18 +42,7 @@
     return realFn(composer, 1)
 }
 
-<<<<<<< HEAD
-internal actual class AtomicInt actual constructor(value: Int) {
-    val delegate = java.util.concurrent.atomic.AtomicInteger(value)
-    actual fun get(): Int = delegate.get()
-    actual fun set(value: Int) = delegate.set(value)
-    actual fun add(amount: Int): Int = delegate.addAndGet(amount)
-}
-
-internal actual fun ensureMutable(it: Any) { /* NOTHING */ }
-=======
 actual annotation class CompositionContextLocal {}
->>>>>>> f9297d52
 
 internal actual class WeakReference<T : Any> actual constructor(reference: T) :
     java.lang.ref.WeakReference<T>(reference)
