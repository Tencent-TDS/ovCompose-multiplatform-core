--- conflicted
+++ resolved
@@ -1506,21 +1506,12 @@
                     val remembered = count++ == 0
                     assertTrue(remembered && expectedRemember, "No remember expected")
                 }
-<<<<<<< HEAD
 
                 override fun onForgotten() {
                     val forgotten = --count == 0
                     assertTrue(forgotten && expectedForget, "No forget expected")
                 }
 
-=======
-
-                override fun onForgotten() {
-                    val forgotten = --count == 0
-                    assertTrue(forgotten && expectedForget, "No forget expected")
-                }
-
->>>>>>> 3d4510a6
                 override fun onAbandoned() {
                     assertEquals(0, count, "onAbandon called after onRemember")
                 }
@@ -1658,19 +1649,11 @@
         val rememberObject2 =
             object : RememberObserver {
                 var count = 0
-<<<<<<< HEAD
 
                 override fun onRemembered() {
                     count++
                 }
 
-=======
-
-                override fun onRemembered() {
-                    count++
-                }
-
->>>>>>> 3d4510a6
                 override fun onForgotten() {
                     count--
                 }
@@ -1723,24 +1706,6 @@
     }
 
     @Test
-<<<<<<< HEAD
-    fun testRemember_RememberForgetOrder() = compositionTest {
-        var order = 0
-        val objects = mutableListOf<Any>()
-        val newRememberObject = { name: String ->
-            object : RememberObserver, Counted, Ordered, Named {
-                    override var name = name
-                    override var count = 0
-                    override var rememberOrder = -1
-                    override var forgetOrder = -1
-
-                    override fun onRemembered() {
-                        assertEquals(-1, rememberOrder, "Only one call to onRemembered expected")
-                        rememberOrder = order++
-                        count++
-                    }
-
-=======
     fun testRemember_forget_forgetAfterPredecessorReplaced() = compositionTest {
         val rememberObject =
             object : RememberObserver {
@@ -1992,7 +1957,6 @@
                         count++
                     }
 
->>>>>>> 3d4510a6
                     override fun onForgotten() {
                         assertEquals(-1, forgetOrder, "Only one call to onForgotten expected")
                         forgetOrder = order++
@@ -2004,8 +1968,6 @@
                     }
                 }
                 .also { objects.add(it) }
-<<<<<<< HEAD
-=======
         }
 
         @Suppress("UNUSED_PARAMETER") fun used(v: Any) {}
@@ -2109,7 +2071,6 @@
                     }
                 }
                 .also { objects.add(it) }
->>>>>>> 3d4510a6
         }
 
         @Composable
@@ -2524,13 +2485,9 @@
                 .also { objects.add(it) }
         }
 
-<<<<<<< HEAD
-        @Composable @NonRestartableComposable fun NoChildren() {}
-=======
         @Suppress("UNUSED_PARAMETER") fun used(v: Any) {}
         var a by mutableIntStateOf(0)
         var b by mutableIntStateOf(0)
->>>>>>> 3d4510a6
 
         @Composable
         fun Test() {
@@ -2538,16 +2495,12 @@
             use(remember(b) { newRememberObject("B$b") })
         }
 
-<<<<<<< HEAD
-        compose { Composition() }
-=======
         var include by mutableStateOf(true)
         compose {
             if (include) {
                 Test()
             }
         }
->>>>>>> 3d4510a6
 
         a++
         advance()
@@ -2558,22 +2511,10 @@
         include = false
         advance()
 
-<<<<<<< HEAD
-        val nameAndDataInForgetOrder =
-            objects
-                .mapNotNull { item -> (item as? Ordered)?.takeIf { it.forgetOrder >= 0 } }
-                .sortedBy { it.forgetOrder }
-                .joinToString {
-                    val named = it as Named
-                    val withData = it as WithData
-                    "${named.name}:${withData.data}"
-                }
-=======
         assertTrue(
             objects.mapNotNull { it as? Counted }.map { it.count == 0 }.all { it },
             "All object should have left"
         )
->>>>>>> 3d4510a6
 
         assertArrayEquals(
             "Expected enter order",
@@ -4500,11 +4441,6 @@
         }
     }
 
-<<<<<<< HEAD
-    // TODO reenable in https://youtrack.jetbrains.com/issue/COMPOSE-1504/Compose-1.7.-Enable-Strong-Skipping-mode-for-the-sources
-    @Ignore
-=======
->>>>>>> 3d4510a6
     @Test
     fun composableWithUnstableParameters_skipped() = compositionTest {
         val consumer = UnstableCompConsumer()
