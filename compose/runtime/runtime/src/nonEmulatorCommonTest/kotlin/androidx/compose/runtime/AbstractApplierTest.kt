/*
 * Copyright 2020 The Android Open Source Project
 *
 * Licensed under the Apache License, Version 2.0 (the "License");
 * you may not use this file except in compliance with the License.
 * You may obtain a copy of the License at
 *
 *      http://www.apache.org/licenses/LICENSE-2.0
 *
 * Unless required by applicable law or agreed to in writing, software
 * distributed under the License is distributed on an "AS IS" BASIS,
 * WITHOUT WARRANTIES OR CONDITIONS OF ANY KIND, either express or implied.
 * See the License for the specific language governing permissions and
 * limitations under the License.
 */

package androidx.compose.runtime

import kotlin.test.Test
import kotlin.test.assertEquals
import kotlin.test.assertSame
import kotlin.test.fail

class AbstractApplierTest {
    private val root = Node("Root")
    private val applier = NodeApplier(root)

    @Test
    fun upFromRootThrows() {
        try {
            applier.up()
            fail()
<<<<<<< HEAD
        } catch (_: IllegalStateException) {}
=======
        } catch (_: IndexOutOfBoundsException) {}
>>>>>>> 3d4510a6
    }

    @Test
    fun downGoesDown() {
        val one = Node("one")
        applier.insertTopDown(0, one)
        applier.down(one)
        assertSame(one, applier.current)

        val two = Node("two")
        applier.insertTopDown(0, two)
        applier.down(two)
        assertSame(two, applier.current)
    }

    @Test
    fun upGoesUp() {
        val one = Node("one")
        applier.insertTopDown(0, one)
        applier.down(one)
        val two = Node("two")
        applier.insertTopDown(0, two)
        applier.down(two)

        applier.up()
        assertSame(one, applier.current)
        applier.up()
        assertSame(root, applier.current)
    }

    @Test
    fun clearClearsAndPointsToRoot() {
        val child = Node("child")
        applier.insertTopDown(0, child)
        applier.down(child)

        applier.clear()
        assertSame(root, applier.current)
        assertEquals(emptyList<Node>(), root.children)
    }

    @Test
    fun removeSingle() {
        // Note: NodeApplier delegates to AbstractApplier's MutableList.remove
        // helper which is what is being tested here.
        val one = Node("one")
        val two = Node("two")
        val three = Node("three")
        val four = Node("four")
        applier.insertTopDown(0, one)
        applier.insertTopDown(1, two)
        applier.insertTopDown(2, three)
        applier.insertTopDown(3, four)

        applier.remove(1, 1) // Middle
        assertEquals(listOf(one, three, four), root.children)
        applier.remove(2, 1) // End
        assertEquals(listOf(one, three), root.children)
        applier.remove(0, 1) // Start
        assertEquals(listOf(three), root.children)
    }

    @Test
    fun removeMultiple() {
        // Note: NodeApplier delegates to AbstractApplier's MutableList.remove
        // helper which is what is being tested here.
        val one = Node("one")
        val two = Node("two")
        val three = Node("three")
        val four = Node("four")
        val five = Node("five")
        val six = Node("six")
        val seven = Node("seven")
        applier.insertTopDown(0, one)
        applier.insertTopDown(1, two)
        applier.insertTopDown(2, three)
        applier.insertTopDown(3, four)
        applier.insertTopDown(4, five)
        applier.insertTopDown(5, six)
        applier.insertTopDown(6, seven)

        applier.remove(2, 2) // Middle
        assertEquals(listOf(one, two, five, six, seven), root.children)
        applier.remove(3, 2) // End
        assertEquals(listOf(one, two, five), root.children)
        applier.remove(0, 2) // Start
        assertEquals(listOf(five), root.children)
    }

    @Test
    fun moveSingleHigher() {
        // Note: NodeApplier delegates to AbstractApplier's MutableList.move
        // helper which is what is being tested here.
        val one = Node("one")
        val two = Node("two")
        val three = Node("three")
        applier.insertTopDown(0, one)
        applier.insertTopDown(1, two)
        applier.insertTopDown(2, three)

        applier.move(0, 3, 1)
        assertEquals(listOf(two, three, one), root.children)

        // Do adjacent moves as this is currently specialized to do a swap.
        applier.move(0, 1, 1)
        assertEquals(listOf(three, two, one), root.children)
        applier.move(1, 2, 1)
        assertEquals(listOf(three, one, two), root.children)
    }

    @Test
    fun moveSingleLower() {
        // Note: NodeApplier delegates to AbstractApplier's MutableList.move
        // helper which is what is being tested here.
        val one = Node("one")
        val two = Node("two")
        val three = Node("three")
        applier.insertTopDown(0, one)
        applier.insertTopDown(1, two)
        applier.insertTopDown(2, three)

        applier.move(2, 0, 1)
        assertEquals(listOf(three, one, two), root.children)

        // Do adjacent moves as this is currently specialized to do a swap.
        applier.move(1, 2, 1)
        assertEquals(listOf(three, two, one), root.children)
        applier.move(0, 1, 1)
        assertEquals(listOf(two, three, one), root.children)
    }

    @Test
    fun moveMultipleHigher() {
        // Note: NodeApplier delegates to AbstractApplier's MutableList.move
        // helper which is what is being tested here.
        val one = Node("one")
        val two = Node("two")
        val three = Node("three")
        val four = Node("four")
        applier.insertTopDown(0, one)
        applier.insertTopDown(1, two)
        applier.insertTopDown(2, three)
        applier.insertTopDown(3, four)

        applier.move(0, 4, 2)
        assertEquals(listOf(three, four, one, two), root.children)
    }

    @Test
    fun moveMultipleLower() {
        // Note: NodeApplier delegates to AbstractApplier's MutableList.move
        // helper which is what is being tested here.
        val one = Node("one")
        val two = Node("two")
        val three = Node("three")
        val four = Node("four")
        applier.insertTopDown(0, one)
        applier.insertTopDown(1, two)
        applier.insertTopDown(2, three)
        applier.insertTopDown(3, four)

        applier.move(2, 0, 2)
        assertEquals(listOf(three, four, one, two), root.children)
    }
}

private class Node(val name: String) {
    val children = mutableListOf<Node>()

    override fun toString() = name + children.joinToString(",", "(", ")")
}

private class NodeApplier(root: Node) : AbstractApplier<Node>(root) {
    override fun insertTopDown(index: Int, instance: Node) {
        current.children.add(index, instance)
    }

    override fun insertBottomUp(index: Int, instance: Node) {}

    override fun remove(index: Int, count: Int) {
        current.children.remove(index, count)
    }

    override fun move(from: Int, to: Int, count: Int) {
        current.children.move(from, to, count)
    }

    override fun onClear() {
        current.children.clear()
    }
}<|MERGE_RESOLUTION|>--- conflicted
+++ resolved
@@ -30,11 +30,7 @@
         try {
             applier.up()
             fail()
-<<<<<<< HEAD
-        } catch (_: IllegalStateException) {}
-=======
         } catch (_: IndexOutOfBoundsException) {}
->>>>>>> 3d4510a6
     }
 
     @Test
