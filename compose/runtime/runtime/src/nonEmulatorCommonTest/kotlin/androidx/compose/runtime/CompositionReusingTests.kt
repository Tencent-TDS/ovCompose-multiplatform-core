--- conflicted
+++ resolved
@@ -341,7 +341,6 @@
                 var currentlyRemembered = false
 
                 override fun toString(): String = "Test"
-<<<<<<< HEAD
 
                 override fun onRemembered() {
                     currentlyRemembered = true
@@ -351,17 +350,6 @@
                     currentlyRemembered = false
                 }
 
-=======
-
-                override fun onRemembered() {
-                    currentlyRemembered = true
-                }
-
-                override fun onForgotten() {
-                    currentlyRemembered = false
-                }
-
->>>>>>> 3d4510a6
                 override fun onAbandoned() {
                     currentlyRemembered = false
                 }
@@ -901,13 +889,6 @@
     it.name == "text" && it.text?.contains(contains) == true
 }
 
-<<<<<<< HEAD
-private fun View.findTextWith(contains: String) = find {
-    it.name == "text" && it.text?.contains(contains) == true
-}
-
-=======
->>>>>>> 3d4510a6
 private fun CompositionTestScope.findTextWith(contains: String) = root.findTextWith(contains)
 
 private fun View.find(predicate: (view: View) -> Boolean): View? {
