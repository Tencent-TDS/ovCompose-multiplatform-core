/*
 * Copyright 2022 The Android Open Source Project
 *
 * Licensed under the Apache License, Version 2.0 (the "License");
 * you may not use this file except in compliance with the License.
 * You may obtain a copy of the License at
 *
 *      http://www.apache.org/licenses/LICENSE-2.0
 *
 * Unless required by applicable law or agreed to in writing, software
 * distributed under the License is distributed on an "AS IS" BASIS,
 * WITHOUT WARRANTIES OR CONDITIONS OF ANY KIND, either express or implied.
 * See the License for the specific language governing permissions and
 * limitations under the License.
 */

@file:Suppress("RemoveEmptyClassBody")

package androidx.compose.runtime

import androidx.compose.runtime.mock.CompositionTestScope
import androidx.compose.runtime.mock.View
import androidx.compose.runtime.mock.compositionTest
import androidx.compose.runtime.tooling.CompositionData
import androidx.compose.runtime.tooling.CompositionGroup
import kotlin.jvm.JvmInline
<<<<<<< HEAD
=======
import kotlin.test.Ignore
>>>>>>> f56f6e79
import kotlin.test.Test

class GroupSizeValidationTests {

    @Test
    fun spacerLike() = compositionTest {
        slotExpect(
            name = "SpacerLike",
            noMoreGroupsThan = 3,
            noMoreSlotsThan = 10,
        ) {
            SpacerLike(Modifier)
        }
    }

    @Test
    fun columnLikeSize() = compositionTest {
        slotExpect(
            name = "ColumnLike",
            noMoreGroupsThan = 3,
            noMoreSlotsThan = 9,
        ) {
            ColumnLike {}
        }
    }

    @Test
    @Ignore // TODO: https://youtrack.jetbrains.com/issue/CMP-7397/Investigate-failing-compose-runtime-tests-when-running-with-LV-K2
    fun textLikeSize() = compositionTest {
        slotExpect(name = "TextLike", noMoreGroupsThan = 4, noMoreSlotsThan = 4) { TextLike("") }
    }

    @Test
    @Ignore // TODO: https://youtrack.jetbrains.com/issue/CMP-7397/Investigate-failing-compose-runtime-tests-when-running-with-LV-K2
    fun basicTextLikeSize() = compositionTest {
        slotExpect(name = "TextLike", noMoreGroupsThan = 5, noMoreSlotsThan = 13) {
            BasicTextLike("")
        }
    }

    @Test
    @Ignore // TODO: https://youtrack.jetbrains.com/issue/CMP-7397/Investigate-failing-compose-runtime-tests-when-running-with-LV-K2
    fun checkboxLike() = compositionTest {
        slotExpect(name = "CheckboxLike", noMoreGroupsThan = 8, noMoreSlotsThan = 17) {
            CheckboxLike(checked = false, onCheckedChange = {})
        }
    }
}

// The following are a sketch of how compose ui uses composition to produce some important
// composable functions. These are derived from the implementation as of May 2023.

// The slot usage should be validated against the actual usage in GroupSizeTests in the
// integration-tests periodically to avoid these skewing too far.

@Stable
private fun interface MeasurePolicy {
    fun measure()
}

private val LocalDensity = staticCompositionLocalOf { 0 }
private val LocalLayoutDirection = staticCompositionLocalOf { 0 }
private val LocalViewConfiguration = staticCompositionLocalOf { 0 }

private object ViewHelper {
    val Constructor = ::View
    val SetCompositeKeyHash: View.(Int) -> Unit = { attributes["compositeKeyHash"] = it }
    val SetModifier: View.(Modifier) -> Unit = { attributes["modifier"] = it }
    val SetMeasurePolicy: View.(MeasurePolicy) -> Unit = { attributes["measurePolicy"] = it }
    val SetDensity: View.(Int) -> Unit = { attributes["density"] = it }
    val SetLayoutDirection: View.(Int) -> Unit = { attributes["layoutDirection"] = it }
    val SetViewConfiguration: View.(Int) -> Unit = { attributes["viewConfiguration"] = it }
}

@Composable
private inline fun LayoutLike(
    content: @Composable () -> Unit,
    modifier: Modifier = Modifier,
    measurePolicy: MeasurePolicy
) {
    val compositeKeyHash = currentCompositeKeyHash
    val density = LocalDensity.current
    val layoutDirection = LocalLayoutDirection.current
    val viewConfiguration = LocalViewConfiguration.current
    ReusableComposeNode<View, Applier<Any>>(
        factory = ViewHelper.Constructor,
        update = {
            set(compositeKeyHash, ViewHelper.SetCompositeKeyHash)
            set(modifier, ViewHelper.SetModifier)
            set(measurePolicy, ViewHelper.SetMeasurePolicy)
            set(density, ViewHelper.SetDensity)
            set(layoutDirection, ViewHelper.SetLayoutDirection)
            set(viewConfiguration, ViewHelper.SetViewConfiguration)
        },
        content = content
    )
}

@Composable
@NonRestartableComposable
private fun LayoutLike(modifier: Modifier, measurePolicy: MeasurePolicy) {
    val compositeKeyHash = currentCompositeKeyHash
    val density = LocalDensity.current
    val layoutDirection = LocalLayoutDirection.current
    val viewConfiguration = LocalViewConfiguration.current
    ReusableComposeNode<View, Applier<Any>>(
        factory = ViewHelper.Constructor,
        update = {
            set(compositeKeyHash, ViewHelper.SetCompositeKeyHash)
            set(modifier, ViewHelper.SetModifier)
            set(measurePolicy, ViewHelper.SetMeasurePolicy)
            set(density, ViewHelper.SetDensity)
            set(layoutDirection, ViewHelper.SetLayoutDirection)
            set(viewConfiguration, ViewHelper.SetViewConfiguration)
        }
    )
}

@Stable
private interface Modifier {
    companion object : Modifier
}

@Immutable
private object Arrangement {
    @Stable interface Vertical

    @Stable val Top = object : Vertical {}
}

@Immutable
private object Alignment {
    @Stable interface Horizontal

    @Stable val Start = object : Horizontal {}
}

private object SpacerMeasurePolicy : MeasurePolicy {
    override fun measure() {}
}

@Composable
private fun SpacerLike(modifier: Modifier) {
    LayoutLike(measurePolicy = SpacerMeasurePolicy, modifier = modifier)
}

@Immutable private interface ColumnScope

private object ColumnScopeInstance : ColumnScope

// A stable version of Column used for group size tests
@Composable
private inline fun ColumnLike(
    modifier: Modifier = Modifier,
    verticalArrangement: Arrangement.Vertical = Arrangement.Top,
    horizontalAlignment: Alignment.Horizontal = Alignment.Start,
    content: @Composable ColumnScope.() -> Unit
) {
    val measurePolicy = columnMeasurePolicy(verticalArrangement, horizontalAlignment)
    LayoutLike(
        content = { ColumnScopeInstance.content() },
        measurePolicy = measurePolicy,
        modifier = modifier
    )
}

private object DefaultColumnRowMeasurePolicy : MeasurePolicy {
    override fun measure() {}
}

@Composable
private fun columnMeasurePolicy(
    verticalArrangement: Arrangement.Vertical,
    horizontalAlignment: Alignment.Horizontal
) =
    if (verticalArrangement == Arrangement.Top && horizontalAlignment == Alignment.Start) {
        DefaultColumnRowMeasurePolicy
    } else {
        remember(verticalArrangement, horizontalAlignment) { DefaultColumnRowMeasurePolicy }
    }

@Immutable
@JvmInline
private value class Color(val value: ULong) {

    @Stable
    @Suppress("UNUSED_PARAMETER")
    fun copy(alpha: Float = 0f, red: Float = 0f, green: Float = 0f, blue: Float = 0f): Color = this

    companion object {
        @Stable val Unspecified = Color(0u)
    }
}

private val Color.isSpecified: Boolean
    get() = this != Color.Unspecified

private inline fun Color.takeOrElse(block: () -> Color): Color = if (isSpecified) this else block()

@Immutable
@JvmInline
private value class TextUnit(val packedValue: Long) {
    companion object {
        @Stable val Unspecified = TextUnit(0)
    }
}

@JvmInline value class FontStyle(val value: Int)

@Immutable @Suppress("unused") private class FontWeight(val weight: Int)

@Immutable
@Suppress("UNUSED_PARAMETER")
private sealed class FontFamily(canLoadSynchronously: Boolean) {
    @Stable
    interface Resolver {
        companion object {
            val Default = object : Resolver {}
        }
    }
}

private val LocalFontFamilyResolver = staticCompositionLocalOf { FontFamily.Resolver.Default }

@Immutable @Suppress("unused") private class TextDecoration(val mask: Int)

@JvmInline @Suppress("unused") private value class TextAlign(val value: Int)

@JvmInline
private value class TextOverflow(val value: Int) {
    companion object {
        @Stable val Clip = TextOverflow(1)
    }
}

private class TextLayoutResult

@Immutable
@Suppress("unused")
private class TextStyle(
    val color: Color = Color.Unspecified,
    val fontSize: TextUnit = TextUnit.Unspecified,
    val fontWeight: FontWeight? = null,
    val textAlign: TextAlign? = null,
    val lineHeight: TextUnit = TextUnit.Unspecified,
    val fontFamily: FontFamily? = null,
    val textDecoration: TextDecoration? = null,
    val fontStyle: FontStyle? = null,
    val letterSpacing: TextUnit = TextUnit.Unspecified
) {
    @Stable
    @Suppress("UNUSED_PARAMETER")
    fun merge2(
        color: Color,
        fontSize: TextUnit,
        fontWeight: FontWeight?,
        textAlign: TextAlign?,
        lineHeight: TextUnit,
        fontFamily: FontFamily?,
        textDecoration: TextDecoration?,
        fontStyle: FontStyle?,
        letterSpacing: TextUnit
    ): TextStyle {
        return this
    }

    companion object {
        val Default = TextStyle()
    }
}

private interface SelectionRegistrar {
    fun nextSelectableId(): Long

    companion object {
        const val InvalidSelectableId = 0L
    }
}

private object DefaultSelectionRegister : SelectionRegistrar {
    override fun nextSelectableId() = 0L
}

private val DefaultTextStyle = TextStyle()
private val LocalTextStyle = staticCompositionLocalOf { DefaultTextStyle }
private val LocalContentColor = staticCompositionLocalOf { Color.Unspecified }
private val LocalContentAlpha = staticCompositionLocalOf { 1f }
private val LocalSelectionRegistrar =
    staticCompositionLocalOf<SelectionRegistrar?> { DefaultSelectionRegister }

@Composable
private fun TextLike(
    text: String,
    modifier: Modifier = Modifier,
    color: Color = Color.Unspecified,
    fontSize: TextUnit = TextUnit.Unspecified,
    fontStyle: FontStyle? = null,
    fontWeight: FontWeight? = null,
    fontFamily: FontFamily? = null,
    letterSpacing: TextUnit = TextUnit.Unspecified,
    textDecoration: TextDecoration? = null,
    textAlign: TextAlign? = null,
    lineHeight: TextUnit = TextUnit.Unspecified,
    overflow: TextOverflow = TextOverflow.Clip,
    softWrap: Boolean = true,
    maxLines: Int = Int.MAX_VALUE,
    minLines: Int = 1,
    onTextLayout: (TextLayoutResult) -> Unit = {},
    style: TextStyle = LocalTextStyle.current
) {
    val localColor = LocalContentColor.current
    val localAlpha = LocalContentAlpha.current
    val textColor = color.takeOrElse { style.color.takeOrElse { localColor.copy(localAlpha) } }

    val mergedStyle =
        style.merge2(
            color = textColor,
            fontSize = fontSize,
            fontWeight = fontWeight,
            textAlign = textAlign,
            lineHeight = lineHeight,
            fontFamily = fontFamily,
            textDecoration = textDecoration,
            fontStyle = fontStyle,
            letterSpacing = letterSpacing
        )
    EmptyBasicTextLikeComposable(
        text = text,
        modifier = modifier,
        style = mergedStyle,
        onTextLayout = onTextLayout,
        overflow = overflow,
        softWrap = softWrap,
        maxLines = maxLines,
        minLines = minLines
    )
}

/** This composable adds no internal overhead, to isolate material text details */
@Suppress("UNUSED_PARAMETER")
@Composable
private fun EmptyBasicTextLikeComposable(
    text: String,
    modifier: Modifier = Modifier,
    style: TextStyle = TextStyle.Default,
    onTextLayout: (TextLayoutResult) -> Unit = {},
    overflow: TextOverflow = TextOverflow.Clip,
    softWrap: Boolean = true,
    maxLines: Int = Int.MAX_VALUE,
    minLines: Int = 1
) = Unit

private fun CompositionTestScope.slotExpect(
    name: String,
    noMoreGroupsThan: Int,
    noMoreSlotsThan: Int,
    content: @Composable () -> Unit
) {
    var compositionData: CompositionData? = null
    compose {
        compositionData = currentComposer.compositionData
        currentComposer.disableSourceInformation()
        Marker { content() }
    }

    val group = findMarkerGroup(compositionData!!)
    val receivedGroups = group.groupSize
    val receivedSlots = group.slotsSize

    if (receivedGroups > noMoreGroupsThan || receivedSlots > noMoreSlotsThan) {
        error(
            "Expected $noMoreGroupsThan groups and $noMoreSlotsThan slots " +
                "but received $receivedGroups and $receivedSlots\n"
        )
    }
    if (receivedSlots < noMoreSlotsThan || receivedGroups < noMoreGroupsThan) {
        println(
            "WARNING: Improvement detected. Update test GroupSizeTests.$name to " +
                "$receivedGroups groups and $receivedSlots slots"
        )
    }
}

@Suppress("unused") private class AnnotatedString(val text: String)

@Suppress("unused")
private class TextState(val textDelegate: TextDelegate, val selectionId: Long) {
    var selectionBackgroundColor: Color = Color.Unspecified
    var onTextLayout: (TextLayoutResult) -> Unit = {}
}

@Suppress("unused")
private class TextDelegate(
    val text: AnnotatedString,
    val style: TextStyle,
    val maxLines: Int = Int.MAX_VALUE,
    val minLines: Int = 1,
    val softWrap: Boolean = true,
    val overflow: TextOverflow = TextOverflow.Clip,
    val density: Int,
    val fontFamilyResolver: FontFamily.Resolver
)

@Suppress("UNUSED_PARAMETER")
private fun updateTextDelegate(
    current: TextDelegate,
    text: String,
    style: TextStyle,
    density: Int,
    fontFamilyResolver: FontFamily.Resolver,
    softWrap: Boolean = true,
    overflow: TextOverflow = TextOverflow.Clip,
    maxLines: Int = Int.MAX_VALUE,
    minLines: Int = 1,
): TextDelegate = current

@Suppress("UNUSED_PARAMETER")
private class TextController(val state: TextState) {
    val measurePolicy: MeasurePolicy = DefaultColumnRowMeasurePolicy

    fun setTextDelegate(updateTextDelegate: TextDelegate) {}

    fun update(selectionRegistrar: SelectionRegistrar?) {}
}

@Immutable
@Suppress("unused")
private class TextSelectionColors(val handleColor: Color, val backgroundColor: Color) {
    companion object {
        val Default = TextSelectionColors(Color.Unspecified, Color.Unspecified)
    }
}

private val LocalTextSelectionColors = staticCompositionLocalOf { TextSelectionColors.Default }

@Composable
private fun BasicTextLike(
    text: String,
    modifier: Modifier = Modifier,
    style: TextStyle = TextStyle.Default,
    onTextLayout: (TextLayoutResult) -> Unit = {},
    overflow: TextOverflow = TextOverflow.Clip,
    softWrap: Boolean = true,
    maxLines: Int = Int.MAX_VALUE,
    minLines: Int = 1
) {
    // selection registrar, if no SelectionContainer is added ambient value will be null
    val selectionRegistrar = LocalSelectionRegistrar.current
    val density = LocalDensity.current
    val fontFamilyResolver = LocalFontFamilyResolver.current

    // The ID used to identify this CoreText. If this CoreText is removed from the composition
    // tree and then added back, this ID should stay the same.
    // Notice that we need to update selectable ID when the input text or selectionRegistrar has
    // been updated.
    // When text is updated, the selection on this CoreText becomes invalid. It can be treated
    // as a brand new CoreText.
    // When SelectionRegistrar is updated, CoreText have to request a new ID to avoid ID collision.

    // NOTE(text-perf-review): potential bug. selectableId is regenerated here whenever text
    // changes, but it is only saved in the initial creation of TextState.
    val selectableId =
        if (selectionRegistrar == null) {
            SelectionRegistrar.InvalidSelectableId
        } else {
            remember(text, selectionRegistrar) { selectionRegistrar.nextSelectableId() }
        }

    val controller = remember {
        TextController(
            TextState(
                TextDelegate(
                    text = AnnotatedString(text),
                    style = style,
                    density = density,
                    softWrap = softWrap,
                    fontFamilyResolver = fontFamilyResolver,
                    overflow = overflow,
                    maxLines = maxLines,
                    minLines = minLines,
                ),
                selectableId
            )
        )
    }
    val state = controller.state
    if (!currentComposer.inserting) {
        controller.setTextDelegate(
            updateTextDelegate(
                current = state.textDelegate,
                text = text,
                style = style,
                density = density,
                softWrap = softWrap,
                fontFamilyResolver = fontFamilyResolver,
                overflow = overflow,
                maxLines = maxLines,
                minLines = minLines,
            )
        )
    }
    state.onTextLayout = onTextLayout
    controller.update(selectionRegistrar)
    if (selectionRegistrar != null) {
        state.selectionBackgroundColor = LocalTextSelectionColors.current.backgroundColor
    }

    LayoutLike(modifier = modifier, measurePolicy = controller.measurePolicy)
}

// Unlike this above, this one is much more speculative as it removes the materialized modifiers
// and interactions and focus just on the wrapper pattern used by Checkbox

@Composable
private fun CheckboxLike(
    checked: Boolean,
    onCheckedChange: ((Boolean) -> Unit)?,
    modifier: Modifier = Modifier,
    enabled: Boolean = true
) {
    TriStateCheckboxLike(
        state = ToggleableState(checked),
        onClick =
            if (onCheckedChange != null) {
                { onCheckedChange(!checked) }
            } else null,
        enabled = enabled,
        modifier = modifier
    )
}

@Suppress("unused")
private enum class ToggleableState {
    On,
    Off,
    Indeterminate
}

private fun ToggleableState(value: Boolean) = if (value) ToggleableState.On else ToggleableState.Off

@Suppress("UNUSED_PARAMETER")
@Composable
private fun TriStateCheckboxLike(
    state: ToggleableState,
    onClick: (() -> Unit)?,
    modifier: Modifier = Modifier,
    enabled: Boolean = true
) {
    CheckboxImplLike(enabled = enabled, value = state, modifier = modifier)
}

@Suppress("UNUSED_EXPRESSION")
@Composable
private fun CheckboxImplLike(enabled: Boolean, value: ToggleableState, modifier: Modifier) {
    CanvasLike(modifier) {
        enabled
        value
    }
}

private interface DrawScope

@Suppress("UNUSED_PARAMETER")
@Composable
private fun CanvasLike(modifier: Modifier, onDraw: DrawScope.() -> Unit) = SpacerLike(modifier)

// Utility functions for the tests

@Composable
@ExplicitGroupsComposable
private inline fun Marker(content: @Composable () -> Unit) {
    currentComposer.startReplaceGroup(MarkerGroup)
    content()
    currentComposer.endReplaceGroup()
}

// left unused for debugging. This is useful for debugging differences in the slot table
@Suppress("unused")
private fun CompositionGroup.asString(): String {
    fun stringOf(group: CompositionGroup, indent: String): String =
        "$indent ${group.key} ${group.groupSize}:${group.slotsSize}:\n${
            group.compositionGroups.joinToString("") {
                stringOf(it, "$indent  ")
            }}"
    return stringOf(this, "")
}

@Suppress("ConstPropertyName") private const val MarkerGroup = -340126117

private fun findMarkerGroup(compositionData: CompositionData): CompositionGroup {
    fun findGroup(groups: Iterable<CompositionGroup>, key: Int): CompositionGroup? {
        for (group in groups) {
            if (group.key == key) return group
            findGroup(group.compositionGroups, key)?.let {
                return it
            }
        }
        return null
    }

    return findGroup(compositionData.compositionGroups, MarkerGroup)
        ?.compositionGroups
        ?.firstOrNull()
        ?: error("Could not find marker:\n${compositionData.compositionGroups.first().asString()}")
}<|MERGE_RESOLUTION|>--- conflicted
+++ resolved
@@ -24,12 +24,14 @@
 import androidx.compose.runtime.tooling.CompositionData
 import androidx.compose.runtime.tooling.CompositionGroup
 import kotlin.jvm.JvmInline
-<<<<<<< HEAD
-=======
 import kotlin.test.Ignore
->>>>>>> f56f6e79
 import kotlin.test.Test
-
+import kotlinx.test.IgnoreJsTarget
+
+
+@IgnoreJsTarget
+// TODO (o.k.): figure out. Can fail on js because we have some extra logic there which leads to
+// more groups than these tests expect. The behaviour of the composition is still correct (?).
 class GroupSizeValidationTests {
 
     @Test
