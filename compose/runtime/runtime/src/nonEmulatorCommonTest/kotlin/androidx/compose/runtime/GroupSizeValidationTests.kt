/*
 * Copyright 2022 The Android Open Source Project
 *
 * Licensed under the Apache License, Version 2.0 (the "License");
 * you may not use this file except in compliance with the License.
 * You may obtain a copy of the License at
 *
 *      http://www.apache.org/licenses/LICENSE-2.0
 *
 * Unless required by applicable law or agreed to in writing, software
 * distributed under the License is distributed on an "AS IS" BASIS,
 * WITHOUT WARRANTIES OR CONDITIONS OF ANY KIND, either express or implied.
 * See the License for the specific language governing permissions and
 * limitations under the License.
 */

@file:Suppress("RemoveEmptyClassBody")

package androidx.compose.runtime

import androidx.compose.runtime.mock.CompositionTestScope
import androidx.compose.runtime.mock.View
import androidx.compose.runtime.mock.compositionTest
import androidx.compose.runtime.tooling.CompositionData
import androidx.compose.runtime.tooling.CompositionGroup
import kotlin.jvm.JvmInline
<<<<<<< HEAD

=======
>>>>>>> c80a82c4
import kotlin.test.Test
import kotlinx.test.IgnoreJsTarget


@IgnoreJsTarget
// TODO (o.k.): figure out. Can fail on js because we have some extra logic there which leads to
// more groups than these tests expect. The behaviour of the composition is still correct (?).
class GroupSizeValidationTests {

    @Test
    fun spacerLike() = compositionTest {
        slotExpect(
            name = "SpacerLike",
            noMoreGroupsThan = 3,
            noMoreSlotsThan = 10,
        ) {
            SpacerLike(Modifier)
        }
    }

    @Test
    fun columnLikeSize() = compositionTest {
        slotExpect(
            name = "ColumnLike",
            noMoreGroupsThan = 3,
            noMoreSlotsThan = 9,
        ) {
            ColumnLike {}
        }
    }

    @Test
    fun textLikeSize() = compositionTest {
        slotExpect(name = "TextLike", noMoreGroupsThan = 4, noMoreSlotsThan = 4) { TextLike("") }
    }

    @Test
    fun basicTextLikeSize() = compositionTest {
        slotExpect(name = "TextLike", noMoreGroupsThan = 5, noMoreSlotsThan = 13) {
            BasicTextLike("")
        }
    }

    @Test
    fun checkboxLike() = compositionTest {
        slotExpect(name = "CheckboxLike", noMoreGroupsThan = 8, noMoreSlotsThan = 17) {
            CheckboxLike(checked = false, onCheckedChange = {})
        }
    }
}

// The following are a sketch of how compose ui uses composition to produce some important
// composable functions. These are derived from the implementation as of May 2023.

// The slot usage should be validated against the actual usage in GroupSizeTests in the
// integration-tests periodically to avoid these skewing too far.

@Stable
private fun interface MeasurePolicy {
    fun measure()
}

private val LocalDensity = staticCompositionLocalOf { 0 }
private val LocalLayoutDirection = staticCompositionLocalOf { 0 }
private val LocalViewConfiguration = staticCompositionLocalOf { 0 }

private object ViewHelper {
    val Constructor = ::View
    val SetCompositeKeyHash: View.(Int) -> Unit = { attributes["compositeKeyHash"] = it }
    val SetModifier: View.(Modifier) -> Unit = { attributes["modifier"] = it }
    val SetMeasurePolicy: View.(MeasurePolicy) -> Unit = { attributes["measurePolicy"] = it }
    val SetDensity: View.(Int) -> Unit = { attributes["density"] = it }
    val SetLayoutDirection: View.(Int) -> Unit = { attributes["layoutDirection"] = it }
    val SetViewConfiguration: View.(Int) -> Unit = { attributes["viewConfiguration"] = it }
}

@Composable
private inline fun LayoutLike(
    content: @Composable () -> Unit,
    modifier: Modifier = Modifier,
    measurePolicy: MeasurePolicy
) {
    val compositeKeyHash = currentCompositeKeyHash
    val density = LocalDensity.current
    val layoutDirection = LocalLayoutDirection.current
    val viewConfiguration = LocalViewConfiguration.current
    ReusableComposeNode<View, Applier<Any>>(
        factory = ViewHelper.Constructor,
        update = {
            set(compositeKeyHash, ViewHelper.SetCompositeKeyHash)
            set(modifier, ViewHelper.SetModifier)
            set(measurePolicy, ViewHelper.SetMeasurePolicy)
            set(density, ViewHelper.SetDensity)
            set(layoutDirection, ViewHelper.SetLayoutDirection)
            set(viewConfiguration, ViewHelper.SetViewConfiguration)
        },
        content = content
    )
}

@Composable
@NonRestartableComposable
private fun LayoutLike(modifier: Modifier, measurePolicy: MeasurePolicy) {
    val compositeKeyHash = currentCompositeKeyHash
    val density = LocalDensity.current
    val layoutDirection = LocalLayoutDirection.current
    val viewConfiguration = LocalViewConfiguration.current
    ReusableComposeNode<View, Applier<Any>>(
        factory = ViewHelper.Constructor,
        update = {
            set(compositeKeyHash, ViewHelper.SetCompositeKeyHash)
            set(modifier, ViewHelper.SetModifier)
            set(measurePolicy, ViewHelper.SetMeasurePolicy)
            set(density, ViewHelper.SetDensity)
            set(layoutDirection, ViewHelper.SetLayoutDirection)
            set(viewConfiguration, ViewHelper.SetViewConfiguration)
        }
    )
}

@Stable
private interface Modifier {
    companion object : Modifier
}

@Immutable
private object Arrangement {
    @Stable interface Vertical

    @Stable val Top = object : Vertical {}
}

@Immutable
private object Alignment {
    @Stable interface Horizontal

    @Stable val Start = object : Horizontal {}
}

private object SpacerMeasurePolicy : MeasurePolicy {
    override fun measure() {}
}

@Composable
private fun SpacerLike(modifier: Modifier) {
    LayoutLike(measurePolicy = SpacerMeasurePolicy, modifier = modifier)
}

@Immutable private interface ColumnScope

private object ColumnScopeInstance : ColumnScope

// A stable version of Column used for group size tests
@Composable
private inline fun ColumnLike(
    modifier: Modifier = Modifier,
    verticalArrangement: Arrangement.Vertical = Arrangement.Top,
    horizontalAlignment: Alignment.Horizontal = Alignment.Start,
    content: @Composable ColumnScope.() -> Unit
) {
    val measurePolicy = columnMeasurePolicy(verticalArrangement, horizontalAlignment)
    LayoutLike(
        content = { ColumnScopeInstance.content() },
        measurePolicy = measurePolicy,
        modifier = modifier
    )
}

private object DefaultColumnRowMeasurePolicy : MeasurePolicy {
    override fun measure() {}
}

@Composable
private fun columnMeasurePolicy(
    verticalArrangement: Arrangement.Vertical,
    horizontalAlignment: Alignment.Horizontal
) =
    if (verticalArrangement == Arrangement.Top && horizontalAlignment == Alignment.Start) {
        DefaultColumnRowMeasurePolicy
    } else {
        remember(verticalArrangement, horizontalAlignment) { DefaultColumnRowMeasurePolicy }
    }

@Immutable
@JvmInline
private value class Color(val value: ULong) {

    @Stable
    @Suppress("UNUSED_PARAMETER")
    fun copy(alpha: Float = 0f, red: Float = 0f, green: Float = 0f, blue: Float = 0f): Color = this

    companion object {
        @Stable val Unspecified = Color(0u)
    }
}

private val Color.isSpecified: Boolean
    get() = this != Color.Unspecified

private inline fun Color.takeOrElse(block: () -> Color): Color = if (isSpecified) this else block()

@Immutable
@JvmInline
private value class TextUnit(val packedValue: Long) {
    companion object {
        @Stable val Unspecified = TextUnit(0)
    }
}

@JvmInline value class FontStyle(val value: Int)

@Immutable @Suppress("unused") private class FontWeight(val weight: Int)

@Immutable
@Suppress("UNUSED_PARAMETER")
private sealed class FontFamily(canLoadSynchronously: Boolean) {
    @Stable
    interface Resolver {
        companion object {
            val Default = object : Resolver {}
        }
    }
}

private val LocalFontFamilyResolver = staticCompositionLocalOf { FontFamily.Resolver.Default }

@Immutable @Suppress("unused") private class TextDecoration(val mask: Int)

@JvmInline @Suppress("unused") private value class TextAlign(val value: Int)

@JvmInline
private value class TextOverflow(val value: Int) {
    companion object {
        @Stable val Clip = TextOverflow(1)
    }
}

private class TextLayoutResult

@Immutable
@Suppress("unused")
private class TextStyle(
    val color: Color = Color.Unspecified,
    val fontSize: TextUnit = TextUnit.Unspecified,
    val fontWeight: FontWeight? = null,
    val textAlign: TextAlign? = null,
    val lineHeight: TextUnit = TextUnit.Unspecified,
    val fontFamily: FontFamily? = null,
    val textDecoration: TextDecoration? = null,
    val fontStyle: FontStyle? = null,
    val letterSpacing: TextUnit = TextUnit.Unspecified
) {
    @Stable
    @Suppress("UNUSED_PARAMETER")
    fun merge2(
        color: Color,
        fontSize: TextUnit,
        fontWeight: FontWeight?,
        textAlign: TextAlign?,
        lineHeight: TextUnit,
        fontFamily: FontFamily?,
        textDecoration: TextDecoration?,
        fontStyle: FontStyle?,
        letterSpacing: TextUnit
    ): TextStyle {
        return this
    }

    companion object {
        val Default = TextStyle()
    }
}

private interface SelectionRegistrar {
    fun nextSelectableId(): Long

    companion object {
        const val InvalidSelectableId = 0L
    }
}

private object DefaultSelectionRegister : SelectionRegistrar {
    override fun nextSelectableId() = 0L
}

private val DefaultTextStyle = TextStyle()
private val LocalTextStyle = staticCompositionLocalOf { DefaultTextStyle }
private val LocalContentColor = staticCompositionLocalOf { Color.Unspecified }
private val LocalContentAlpha = staticCompositionLocalOf { 1f }
private val LocalSelectionRegistrar =
    staticCompositionLocalOf<SelectionRegistrar?> { DefaultSelectionRegister }

@Composable
private fun TextLike(
    text: String,
    modifier: Modifier = Modifier,
    color: Color = Color.Unspecified,
    fontSize: TextUnit = TextUnit.Unspecified,
    fontStyle: FontStyle? = null,
    fontWeight: FontWeight? = null,
    fontFamily: FontFamily? = null,
    letterSpacing: TextUnit = TextUnit.Unspecified,
    textDecoration: TextDecoration? = null,
    textAlign: TextAlign? = null,
    lineHeight: TextUnit = TextUnit.Unspecified,
    overflow: TextOverflow = TextOverflow.Clip,
    softWrap: Boolean = true,
    maxLines: Int = Int.MAX_VALUE,
    minLines: Int = 1,
    onTextLayout: (TextLayoutResult) -> Unit = {},
    style: TextStyle = LocalTextStyle.current
) {
    val localColor = LocalContentColor.current
    val localAlpha = LocalContentAlpha.current
    val textColor = color.takeOrElse { style.color.takeOrElse { localColor.copy(localAlpha) } }

    val mergedStyle =
        style.merge2(
            color = textColor,
            fontSize = fontSize,
            fontWeight = fontWeight,
            textAlign = textAlign,
            lineHeight = lineHeight,
            fontFamily = fontFamily,
            textDecoration = textDecoration,
            fontStyle = fontStyle,
            letterSpacing = letterSpacing
        )
    EmptyBasicTextLikeComposable(
        text = text,
        modifier = modifier,
        style = mergedStyle,
        onTextLayout = onTextLayout,
        overflow = overflow,
        softWrap = softWrap,
        maxLines = maxLines,
        minLines = minLines
    )
}

/** This composable adds no internal overhead, to isolate material text details */
@Suppress("UNUSED_PARAMETER")
@Composable
private fun EmptyBasicTextLikeComposable(
    text: String,
    modifier: Modifier = Modifier,
    style: TextStyle = TextStyle.Default,
    onTextLayout: (TextLayoutResult) -> Unit = {},
    overflow: TextOverflow = TextOverflow.Clip,
    softWrap: Boolean = true,
    maxLines: Int = Int.MAX_VALUE,
    minLines: Int = 1
) = Unit

private fun CompositionTestScope.slotExpect(
    name: String,
    noMoreGroupsThan: Int,
    noMoreSlotsThan: Int,
    content: @Composable () -> Unit
) {
    var compositionData: CompositionData? = null
    compose {
        compositionData = currentComposer.compositionData
        currentComposer.disableSourceInformation()
        Marker { content() }
    }

    val group = findMarkerGroup(compositionData!!)
    val receivedGroups = group.groupSize
    val receivedSlots = group.slotsSize

    if (receivedGroups > noMoreGroupsThan || receivedSlots > noMoreSlotsThan) {
        error(
            "Expected $noMoreGroupsThan groups and $noMoreSlotsThan slots " +
                "but received $receivedGroups and $receivedSlots\n"
        )
    }
    if (receivedSlots < noMoreSlotsThan || receivedGroups < noMoreGroupsThan) {
        println(
            "WARNING: Improvement detected. Update test GroupSizeTests.$name to " +
                "$receivedGroups groups and $receivedSlots slots"
        )
    }
}

@Suppress("unused") private class AnnotatedString(val text: String)

@Suppress("unused")
private class TextState(val textDelegate: TextDelegate, val selectionId: Long) {
    var selectionBackgroundColor: Color = Color.Unspecified
    var onTextLayout: (TextLayoutResult) -> Unit = {}
}

@Suppress("unused")
private class TextDelegate(
    val text: AnnotatedString,
    val style: TextStyle,
    val maxLines: Int = Int.MAX_VALUE,
    val minLines: Int = 1,
    val softWrap: Boolean = true,
    val overflow: TextOverflow = TextOverflow.Clip,
    val density: Int,
    val fontFamilyResolver: FontFamily.Resolver
)

@Suppress("UNUSED_PARAMETER")
private fun updateTextDelegate(
    current: TextDelegate,
    text: String,
    style: TextStyle,
    density: Int,
    fontFamilyResolver: FontFamily.Resolver,
    softWrap: Boolean = true,
    overflow: TextOverflow = TextOverflow.Clip,
    maxLines: Int = Int.MAX_VALUE,
    minLines: Int = 1,
): TextDelegate = current

@Suppress("UNUSED_PARAMETER")
private class TextController(val state: TextState) {
    val measurePolicy: MeasurePolicy = DefaultColumnRowMeasurePolicy

    fun setTextDelegate(updateTextDelegate: TextDelegate) {}

    fun update(selectionRegistrar: SelectionRegistrar?) {}
}

@Immutable
@Suppress("unused")
private class TextSelectionColors(val handleColor: Color, val backgroundColor: Color) {
    companion object {
        val Default = TextSelectionColors(Color.Unspecified, Color.Unspecified)
    }
}

private val LocalTextSelectionColors = staticCompositionLocalOf { TextSelectionColors.Default }

@Composable
private fun BasicTextLike(
    text: String,
    modifier: Modifier = Modifier,
    style: TextStyle = TextStyle.Default,
    onTextLayout: (TextLayoutResult) -> Unit = {},
    overflow: TextOverflow = TextOverflow.Clip,
    softWrap: Boolean = true,
    maxLines: Int = Int.MAX_VALUE,
    minLines: Int = 1
) {
    // selection registrar, if no SelectionContainer is added ambient value will be null
    val selectionRegistrar = LocalSelectionRegistrar.current
    val density = LocalDensity.current
    val fontFamilyResolver = LocalFontFamilyResolver.current

    // The ID used to identify this CoreText. If this CoreText is removed from the composition
    // tree and then added back, this ID should stay the same.
    // Notice that we need to update selectable ID when the input text or selectionRegistrar has
    // been updated.
    // When text is updated, the selection on this CoreText becomes invalid. It can be treated
    // as a brand new CoreText.
    // When SelectionRegistrar is updated, CoreText have to request a new ID to avoid ID collision.

    // NOTE(text-perf-review): potential bug. selectableId is regenerated here whenever text
    // changes, but it is only saved in the initial creation of TextState.
    val selectableId =
        if (selectionRegistrar == null) {
            SelectionRegistrar.InvalidSelectableId
        } else {
            remember(text, selectionRegistrar) { selectionRegistrar.nextSelectableId() }
        }

    val controller = remember {
        TextController(
            TextState(
                TextDelegate(
                    text = AnnotatedString(text),
                    style = style,
                    density = density,
                    softWrap = softWrap,
                    fontFamilyResolver = fontFamilyResolver,
                    overflow = overflow,
                    maxLines = maxLines,
                    minLines = minLines,
                ),
                selectableId
            )
        )
    }
    val state = controller.state
    if (!currentComposer.inserting) {
        controller.setTextDelegate(
            updateTextDelegate(
                current = state.textDelegate,
                text = text,
                style = style,
                density = density,
                softWrap = softWrap,
                fontFamilyResolver = fontFamilyResolver,
                overflow = overflow,
                maxLines = maxLines,
                minLines = minLines,
            )
        )
    }
    state.onTextLayout = onTextLayout
    controller.update(selectionRegistrar)
    if (selectionRegistrar != null) {
        state.selectionBackgroundColor = LocalTextSelectionColors.current.backgroundColor
    }

    LayoutLike(modifier = modifier, measurePolicy = controller.measurePolicy)
}

// Unlike this above, this one is much more speculative as it removes the materialized modifiers
// and interactions and focus just on the wrapper pattern used by Checkbox

@Composable
private fun CheckboxLike(
    checked: Boolean,
    onCheckedChange: ((Boolean) -> Unit)?,
    modifier: Modifier = Modifier,
    enabled: Boolean = true
) {
    TriStateCheckboxLike(
        state = ToggleableState(checked),
        onClick =
            if (onCheckedChange != null) {
                { onCheckedChange(!checked) }
            } else null,
        enabled = enabled,
        modifier = modifier
    )
}

@Suppress("unused")
private enum class ToggleableState {
    On,
    Off,
    Indeterminate
}

private fun ToggleableState(value: Boolean) = if (value) ToggleableState.On else ToggleableState.Off

@Suppress("UNUSED_PARAMETER")
@Composable
private fun TriStateCheckboxLike(
    state: ToggleableState,
    onClick: (() -> Unit)?,
    modifier: Modifier = Modifier,
    enabled: Boolean = true
) {
    CheckboxImplLike(enabled = enabled, value = state, modifier = modifier)
}

@Suppress("UNUSED_EXPRESSION")
@Composable
private fun CheckboxImplLike(enabled: Boolean, value: ToggleableState, modifier: Modifier) {
    CanvasLike(modifier) {
        enabled
        value
    }
}

private interface DrawScope

@Suppress("UNUSED_PARAMETER")
@Composable
private fun CanvasLike(modifier: Modifier, onDraw: DrawScope.() -> Unit) = SpacerLike(modifier)

// Utility functions for the tests

@Composable
@ExplicitGroupsComposable
private inline fun Marker(content: @Composable () -> Unit) {
    currentComposer.startReplaceGroup(MarkerGroup)
    content()
    currentComposer.endReplaceGroup()
}

// left unused for debugging. This is useful for debugging differences in the slot table
@Suppress("unused")
private fun CompositionGroup.asString(): String {
    fun stringOf(group: CompositionGroup, indent: String): String =
        "$indent ${group.key} ${group.groupSize}:${group.slotsSize}:\n${
            group.compositionGroups.joinToString("") {
                stringOf(it, "$indent  ")
            }}"
    return stringOf(this, "")
}

@Suppress("ConstPropertyName") private const val MarkerGroup = -340126117

private fun findMarkerGroup(compositionData: CompositionData): CompositionGroup {
    fun findGroup(groups: Iterable<CompositionGroup>, key: Int): CompositionGroup? {
        for (group in groups) {
            if (group.key == key) return group
            findGroup(group.compositionGroups, key)?.let {
                return it
            }
        }
        return null
    }

    return findGroup(compositionData.compositionGroups, MarkerGroup)
        ?.compositionGroups
        ?.firstOrNull()
        ?: error("Could not find marker:\n${compositionData.compositionGroups.first().asString()}")
}<|MERGE_RESOLUTION|>--- conflicted
+++ resolved
@@ -24,17 +24,8 @@
 import androidx.compose.runtime.tooling.CompositionData
 import androidx.compose.runtime.tooling.CompositionGroup
 import kotlin.jvm.JvmInline
-<<<<<<< HEAD
-
-=======
->>>>>>> c80a82c4
 import kotlin.test.Test
-import kotlinx.test.IgnoreJsTarget
-
-
-@IgnoreJsTarget
-// TODO (o.k.): figure out. Can fail on js because we have some extra logic there which leads to
-// more groups than these tests expect. The behaviour of the composition is still correct (?).
+
 class GroupSizeValidationTests {
 
     @Test
