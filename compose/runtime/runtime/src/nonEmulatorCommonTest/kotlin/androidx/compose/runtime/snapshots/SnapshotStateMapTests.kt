/*
 * Copyright 2020 The Android Open Source Project
 *
 * Licensed under the Apache License, Version 2.0 (the "License");
 * you may not use this file except in compliance with the License.
 * You may obtain a copy of the License at
 *
 *      http://www.apache.org/licenses/LICENSE-2.0
 *
 * Unless required by applicable law or agreed to in writing, software
 * distributed under the License is distributed on an "AS IS" BASIS,
 * WITHOUT WARRANTIES OR CONDITIONS OF ANY KIND, either express or implied.
 * See the License for the specific language governing permissions and
 * limitations under the License.
 */

@file:Suppress("ConvertArgumentToSet")

package androidx.compose.runtime.snapshots

import androidx.compose.runtime.mutableStateMapOf
import androidx.compose.runtime.runTest
import kotlin.test.Ignore
import kotlin.test.Test
import kotlin.test.assertEquals
import kotlin.test.assertFailsWith
import kotlin.test.assertFalse
import kotlin.test.assertTrue
import kotlin.time.Duration.Companion.seconds
import kotlinx.coroutines.Dispatchers
import kotlinx.coroutines.ExperimentalCoroutinesApi
import kotlinx.coroutines.channels.Channel
import kotlinx.coroutines.channels.consumeEach
import kotlinx.coroutines.coroutineScope
import kotlinx.coroutines.launch
import kotlinx.coroutines.test.runTest
import kotlinx.test.IgnoreJsTarget
import kotlinx.test.IgnoreJsAndNative

class SnapshotStateMapTests {
    @Test
    fun canCreateAnMapEmpty() {
        mutableStateMapOf<Int, Float>()
    }

    @Test
    fun canCreateAnInitializedMap() {
        mutableStateMapOf(1 to 1f, 2 to 2f, 3 to 3f)
    }

    @Test
    fun validateSize() {
        validateRead { map, normalMap -> assertEquals(normalMap.size, map.size) }
    }

    @Test
    fun validateContainsKey() {
        validateRead { map, normalMap ->
            for (value in listOf(1, 2, 3, 100, 200)) {
                assertEquals(normalMap.containsKey(value), map.containsKey(value))
            }
        }
    }

    @Test
    fun validate_containsValue() {
        validateRead { map, normalMap ->
            for (value in listOf(1f, 2f, 3f, 100f, 200f)) {
                assertEquals(normalMap.containsValue(value), map.containsValue(value))
            }
        }
    }

    @Test
    fun validateGet() {
        validateRead { map, normalMap ->
            for (entry in normalMap) {
                assertEquals(entry.value, map[entry.key])
            }
            assertEquals(normalMap[100], map[100])
        }
    }

    @Test
    fun validateIsEmpty() {
        validateRead { map, normalMap -> assertEquals(normalMap.isEmpty(), map.isEmpty()) }
        validateRead(mutableStateMapOf()) { map, normalMap ->
            assertEquals(normalMap.isEmpty(), map.isEmpty())
        }
    }

    @Test
    fun verifyMutableMapEntriesAdd() {
        assertFailsWith(UnsupportedOperationException::class) {
            val map = defaultMap().toMutableMap()
            val entriesToAdd = mutableMapOf(100 to 100f)
            map.entries.add(entriesToAdd.entries.first())
        }
    }

    @Test
    fun validateEntriesAdd() {
        assertFailsWith(UnsupportedOperationException::class) {
            val map = defaultMap()
            val entriesToAdd = mutableMapOf(100 to 100f)
            map.entries.add(entriesToAdd.entries.first())
        }
    }

    @Test
    fun verifyMutableMapEntriesAddAll() {
        assertFailsWith(UnsupportedOperationException::class) {
            val map = defaultMap().toMutableMap()
            val entriesToAdd = mutableMapOf(100 to 100f, 200 to 200f)
            map.entries.addAll(entriesToAdd.entries)
        }
    }

    @Test
    fun validateEntriesAddAll() {
        assertFailsWith(UnsupportedOperationException::class) {
            val map = defaultMap()
            val entriesToAdd = mutableMapOf(100 to 100f, 200 to 200f)
            map.entries.addAll(entriesToAdd.entries)
        }
    }

    @Test
    fun validateEntriesSize() {
        validateRead { map, normalMap -> assertEquals(normalMap.entries.size, map.entries.size) }
    }

    @Test
    fun validateEntriesClear() {
        validateWrite { map -> map.entries.clear() }
    }

    @Test
    @IgnoreJsAndNative
    // Ignored on js and native:
    // test passes if the order is changed to
    // assertEquals(entries.first, entries.second)
    fun validateEntriesIterator() {
        validateRead { map, normalMap ->
            for (entries in map.entries.zip(normalMap.entries)) {
                assertEquals(entries.second, entries.first)
            }
        }
    }

    @Test
    fun validateEntriesIteratorRemove() {
        validateWrite { map ->
            val iterator = map.entries.iterator()
            iterator.next()
            iterator.remove()
            iterator.next()
            iterator.next()
            iterator.remove()
        }
    }

    @Test
    fun validateEntriesContains() {
        validateRead { map, normalMap ->
            val one = map.entries.first()
            val normalOne = normalMap.entries.first()
            assertEquals(normalMap.entries.contains(normalOne), map.entries.contains(one))
            assertEquals(normalMap.entries.contains(one), map.entries.contains(normalOne))
            val independent =
                object : MutableMap.MutableEntry<Int, Float> {
                    override val key = 1
                    override var value = 1f

                    override fun setValue(newValue: Float) = error("not supported")
                }
            assertEquals(normalMap.entries.contains(independent), map.entries.contains(independent))
        }
    }

    @Test
    fun validateEntriesContainsAll() {
        validateRead { map, normalMap ->
            val normalOne = normalMap.entries.first()
            val normalTwo = normalMap.entries.drop(1).first()
            val one = map.entries.first()
            val two = map.entries.drop(1).first()
            assertEquals(
                normalMap.entries.containsAll(listOf(normalOne, normalTwo)),
                map.entries.containsAll(listOf(one, two))
            )
            assertEquals(
                normalMap.entries.containsAll(listOf(one, two)),
                map.entries.containsAll(listOf(normalOne, normalTwo))
            )
            val independentOne =
                object : MutableMap.MutableEntry<Int, Float> {
                    override val key = 1
                    override var value = 1f

                    override fun setValue(newValue: Float) = error("not supported")
                }
            val independentTwo =
                object : MutableMap.MutableEntry<Int, Float> {
                    override val key = 1
                    override var value = 1f

                    override fun setValue(newValue: Float) = error("not supported")
                }
            assertEquals(
                normalMap.entries.containsAll(listOf(independentOne, independentTwo)),
                map.entries.containsAll(listOf(independentOne, independentTwo))
            )
        }
    }

    @Test
    fun validateEntriesRemove() {
        validateWrite { map -> map.entries.remove(map.entries.first()) }
    }

    @Test
    @Ignore // TODO: https://youtrack.jetbrains.com/issue/CMP-7397/Investigate-failing-compose-runtime-tests-when-running-with-LV-K2
    fun validateEntriesRemoveAll() {
        validateWrite { map -> map.entries.removeAll(map.entries.filter { it.key % 2 == 0 }) }
    }

    @Test
    @Ignore // TODO: https://youtrack.jetbrains.com/issue/CMP-7397/Investigate-failing-compose-runtime-tests-when-running-with-LV-K2
    fun validateEntriesRetainAll() {
        validateWrite { map -> map.entries.retainAll(map.entries.filter { it.key % 2 == 0 }) }
    }

    @Test
    fun validateKeysSize() {
        validateRead { map, normalMap -> assertEquals(normalMap.keys.size, map.keys.size) }
    }

    @Test
    fun validateKeysClear() {
        validateWrite { map -> map.keys.clear() }
    }

    @Test
    fun validateKeysIsEmpty() {
        validateRead { map, normalMap ->
            assertEquals(normalMap.keys.isEmpty(), map.keys.isEmpty())
        }

        validateRead(mutableStateMapOf()) { map, normalMap ->
            assertEquals(normalMap.keys.isEmpty(), map.keys.isEmpty())
        }
    }

    @Test
    fun verifyMutableMapKeysAdd() {
        assertFailsWith(UnsupportedOperationException::class) {
            val map = mutableMapOf<Int, Float>()
            map.keys.add(1)
        }
    }

    @Test
    fun validateKeysAdd() {
        assertFailsWith(UnsupportedOperationException::class) {
            val map = mutableStateMapOf<Int, Float>()
            map.keys.add(1)
        }
    }

    @Test
    fun verifyMutableMapKeysAddAll() {
        assertFailsWith(UnsupportedOperationException::class) {
            val map = mutableMapOf<Int, Float>()
            map.keys.addAll(listOf(1, 2))
        }
    }

    @Test
    fun validateKeysAddAll() {
        assertFailsWith(UnsupportedOperationException::class) {
            val map = mutableStateMapOf<Int, Float>()
            map.keys.addAll(listOf(1, 2))
        }
    }

    @Test
    fun validateKeysIterator() {
        validateRead { map, normalMap ->
            map.keys.zip(normalMap.keys).forEach { assertEquals(it.second, it.first) }
        }
    }

    @Test
    fun validateKeysRemove() {
        validateWrite { map ->
            map.keys.remove(1)
            map.keys.remove(10)
        }
    }

    @Test
    fun validateKeysRemoveAll() {
        validateWrite { map -> map.keys.removeAll(map.keys.filter { it % 2 == 0 }) }
    }

    @Test
    fun validateKeysRetainAll() {
        validateWrite { map -> map.keys.retainAll(map.keys.filter { it % 2 == 0 }) }
    }

    @Test
    fun validateKeysContains() {
        validateRead { map, normalMap ->
            assertEquals(normalMap.keys.contains(1), map.keys.contains(1))
            assertEquals(normalMap.keys.contains(100), map.keys.contains(100))
        }
    }

    @Test
    fun validateKeysContainsAll() {
        validateRead { map, normalMap ->
            val l1 = listOf(1, 2, 3)
            val l2 = listOf(1, 2, 3, 100)
            assertEquals(normalMap.keys.containsAll(l1), map.keys.containsAll(l1))
            assertEquals(normalMap.keys.containsAll(l2), map.keys.containsAll(l2))
        }
    }

    @Test
    fun validateValuesSize() {
        validateRead { map, normalMap -> assertEquals(normalMap.values.size, map.values.size) }
    }

    @Test
    fun validateValuesClear() {
        validateWrite { map -> map.values.clear() }
    }

    @Test
    fun validateValuesIsEmpty() {
        validateRead { map, normalMap ->
            assertEquals(normalMap.values.isEmpty(), map.values.isEmpty())
        }

        validateRead(mutableStateMapOf()) { map, normalMap ->
            assertEquals(normalMap.values.isEmpty(), map.values.isEmpty())
        }
    }

    @Test
    fun verifyMutableMapValuesAdd() {
        assertFailsWith(UnsupportedOperationException::class) {
            val map = mutableMapOf<Int, Float>()
            map.values.add(1f)
        }
    }

    @Test
    fun validateValuesAdd() {
        assertFailsWith(UnsupportedOperationException::class) {
            val map = mutableStateMapOf<Int, Float>()
            map.values.add(1f)
        }
    }

    @Test
    fun verifyMutableMapValuesAddAll() {
        assertFailsWith(UnsupportedOperationException::class) {
            val map = mutableMapOf<Int, Float>()
            map.values.addAll(listOf(1f, 2f))
        }
    }

    @Test
    fun validateValuesAddAll() {
        assertFailsWith(UnsupportedOperationException::class) {
            val map = mutableStateMapOf<Int, Float>()
            map.values.addAll(listOf(1f, 2f))
        }
    }

    @Test
    fun validateValuesIterator() {
        validateRead { map, normalMap ->
            map.values.zip(normalMap.values).forEach { assertEquals(it.second, it.first) }
        }
    }

    @Test @IgnoreJsAndNative
    // Ignored for native:
    // SnapshotStateMap removes a correct element (same as on jvm and js) - entry(key=1,value=1f)
    // The test fails because MutableMap (normalMap) removes entry(key=1, value=5f)
    // due to an entry search by value starting from the end of an array (in native HashMap impl).
    fun validateValuesRemove() {
        validateWrite { map ->
            map.values.remove(1f)
            map.values.remove(10f)
        }
    }

    @Test
    fun validateValuesRemoveAll() {
        validateWrite { map -> map.values.removeAll(map.values.filter { it > 2f }) }
    }

    @Test
    fun validateValuesRetainAll() {
        validateWrite { map -> map.values.retainAll(map.values.filter { it > 2f }) }
    }

    @Test
    fun validateValuesContains() {
        validateRead { map, normalMap ->
            assertEquals(normalMap.values.contains(1f), map.values.contains(1f))
            assertEquals(normalMap.values.contains(100f), map.values.contains(100f))
        }
    }

    @Test
    fun validateValuesContainsAll() {
        validateRead { map, normalMap ->
            val l1 = listOf(1f, 2f, 3f)
            val l2 = listOf(1f, 2f, 3f, 100f)
            assertEquals(normalMap.values.containsAll(l1), map.values.containsAll(l1))
            assertEquals(normalMap.values.containsAll(l2), map.values.containsAll(l2))
        }
    }

    @Test
    fun validateClear() {
        validateWrite { map -> map.clear() }
    }

    @Test
    fun validatePut() {
        validateWrite { map ->
            assertEquals(null, map.put(10, 10f))
            assertEquals(1f, map.put(1, 100f))
        }
    }

    @Test
    fun validatePutAll() {
        validateWrite { map -> map.putAll(listOf(1 to 20f, 100 to 100f)) }
    }

    @Test
    fun validateRemove() {
        validateWrite { map ->
            assertEquals(1f, map.remove(1))
            assertEquals(null, map.remove(100))
        }
    }

    @Test
    fun validateMapsCanBeSnapshot() {
        val map = defaultMap()
        val snapshot = Snapshot.takeSnapshot()
        try {
            map[100] = 100f
            assertTrue(map.contains(100))
            snapshot.enter { assertFalse(map.contains(100)) }
        } finally {
            snapshot.dispose()
        }
    }

    @Test
    fun currentValueOfTheMap() {
        val map = mutableStateMapOf<Int, String>()
        val maps = mutableListOf<Map<Int, String>>()
        repeat(100) {
            Snapshot.withMutableSnapshot {
                map[it] = it.toString()
                maps.add(map.toMap())
            }
        }
        repeat(100) { index ->
            val current = maps[index]
            assertEquals(index + 1, current.size)
            repeat(index) { assertEquals(current[it], it.toString()) }
        }
    }

    @Test
    @IgnoreJsTarget
    @OptIn(ExperimentalCoroutinesApi::class)
    fun concurrentModificationInGlobal_put_new() = runTest {
        repeat(100) {
            val map = mutableStateMapOf<Int, String>()
            coroutineScope {
                repeat(100) { launch(Dispatchers.Default) { map[it] = it.toString() } }
            }

            repeat(100) { assertEquals(map[it], it.toString()) }
        }
    }

    @Test
    @IgnoreJsTarget
    @OptIn(ExperimentalCoroutinesApi::class)
    fun concurrentModificationInGlobal_put_replace() = runTest {
        repeat(100) {
            val map = mutableStateMapOf(*Array(100) { it to "default" })
            coroutineScope {
                repeat(100) { launch(Dispatchers.Default) { map[it] = it.toString() } }
            }

            repeat(100) { assertEquals(map[it], it.toString()) }
        }
    }

    @Test
    fun modificationAcrossSnapshots() {
        val map = mutableStateMapOf<Int, Int>()
        repeat(100) { Snapshot.withMutableSnapshot { map[it] = it } }
        repeat(100) { assertEquals(it, map[it]) }
    }

    @Test
    @OptIn(ExperimentalCoroutinesApi::class)
    @IgnoreJsTarget // Not relevant in a single threaded environment
<<<<<<< HEAD
    fun concurrentMixingWriteApply_set() = runTest(timeoutMs = 30_000) {
        repeat(10) {
            val maps = Array(100) { mutableStateMapOf<Int, Int>() }.toList()
            val channel = Channel<Unit>(Channel.CONFLATED)
            coroutineScope {
                // Launch mutator
                launch(Dispatchers.Default) {
                    repeat(100) { index ->
                        maps.fastForEach { map -> map[index] = index }
=======
    fun concurrentMixingWriteApply_set() =
        runTest(timeout = 30.seconds) {
            repeat(10) {
                val maps = Array(100) { mutableStateMapOf<Int, Int>() }.toList()
                val channel = Channel<Unit>(Channel.CONFLATED)
                coroutineScope {
                    // Launch mutator
                    launch(Dispatchers.Default) {
                        repeat(100) { index ->
                            maps.fastForEach { map -> map[index] = index }
>>>>>>> 3d4510a6

                            // Simulate the write observer
                            channel.trySend(Unit)
                        }
                        channel.close()
                    }

<<<<<<< HEAD
                // Simulate the global snapshot manager
                launch(Dispatchers.Default) {
                    channel.consumeEach { Snapshot.notifyObjectsInitialized() }
=======
                    // Simulate the global snapshot manager
                    launch(Dispatchers.Default) {
                        channel.consumeEach { Snapshot.notifyObjectsInitialized() }
                    }
>>>>>>> 3d4510a6
                }
            }
            // Should only get here if the above doesn't deadlock.
        }

    @Test
    @OptIn(ExperimentalCoroutinesApi::class)
    @IgnoreJsTarget // Not relevant in a single threaded environment
    fun concurrentMixingWriteApply_clear() =
        runTest(timeout = 30.seconds) {
            repeat(10) {
                val maps = Array(100) { mutableStateMapOf<Int, Int>() }.toList()
                val channel = Channel<Unit>(Channel.CONFLATED)
                coroutineScope {
                    // Launch mutator
                    launch(Dispatchers.Default) {
                        repeat(100) {
                            maps.fastForEach { map ->
                                repeat(10) { index -> map[index] = index }
                                map.clear()
                            }

                            // Simulate the write observer
                            channel.trySend(Unit)
                        }
                        channel.close()
                    }

<<<<<<< HEAD
                // Simulate the global snapshot manager
                launch(Dispatchers.Default) {
                    channel.consumeEach { Snapshot.notifyObjectsInitialized() }
=======
                    // Simulate the global snapshot manager
                    launch(Dispatchers.Default) {
                        channel.consumeEach { Snapshot.notifyObjectsInitialized() }
                    }
>>>>>>> 3d4510a6
                }
            }
            // Should only get here if the above doesn't deadlock.
        }

    @Test
    fun toStringOfSnapshotStateMapDoesNotTriggerReadObserver() {
        val state = mutableStateMapOf(0 to 0)
        val normalReads = readsOf { state.readable }
        assertEquals(1, normalReads)
        val toStringReads = readsOf { state.toString() }
        assertEquals(0, toStringReads)
    }

    @Test
    fun testValueOfStateMapToString() {
        val state = mutableStateMapOf(0 to 0, 1 to 1)
        assertEquals("SnapshotStateMap(value={0=0, 1=1})@${state.hashCode()}", state.toString())
    }

    private fun validateRead(
        initialMap: MutableMap<Int, Float> = defaultMap(),
        block: (Map<Int, Float>, Map<Int, Float>) -> Unit
    ) {
        validateMaps(initialMap) { map, normalMap -> block(map, normalMap) }
    }

    private fun validateWrite(
        initialMap: MutableMap<Int, Float> = defaultMap(),
        block: (MutableMap<Int, Float>) -> Unit
    ) {
        validateMaps(initialMap) { map, normalMap ->
            block(normalMap)
            block(map)
            expected(normalMap, map)
        }
    }

    private fun validateMaps(
        map: MutableMap<Int, Float> = defaultMap(),
        block: (MutableMap<Int, Float>, MutableMap<Int, Float>) -> Unit
    ) {
        val normalMap = map.toMutableMap()
        block(map, normalMap)
    }

    private fun <K, V> expected(normalMap: Map<K, V>, map: Map<K, V>) {
        assertEquals(normalMap.size, map.size)
        for (entry in normalMap.entries) {
            assertEquals(map[entry.key], entry.value)
        }
    }

    private fun defaultMap() =
        mutableStateMapOf(1 to 1f, 2 to 2f, 3 to 3f, 4 to 4f, 5 to 1f, 6 to 2f, 7 to 3f, 8 to 4f)
}<|MERGE_RESOLUTION|>--- conflicted
+++ resolved
@@ -521,17 +521,6 @@
     @Test
     @OptIn(ExperimentalCoroutinesApi::class)
     @IgnoreJsTarget // Not relevant in a single threaded environment
-<<<<<<< HEAD
-    fun concurrentMixingWriteApply_set() = runTest(timeoutMs = 30_000) {
-        repeat(10) {
-            val maps = Array(100) { mutableStateMapOf<Int, Int>() }.toList()
-            val channel = Channel<Unit>(Channel.CONFLATED)
-            coroutineScope {
-                // Launch mutator
-                launch(Dispatchers.Default) {
-                    repeat(100) { index ->
-                        maps.fastForEach { map -> map[index] = index }
-=======
     fun concurrentMixingWriteApply_set() =
         runTest(timeout = 30.seconds) {
             repeat(10) {
@@ -542,7 +531,6 @@
                     launch(Dispatchers.Default) {
                         repeat(100) { index ->
                             maps.fastForEach { map -> map[index] = index }
->>>>>>> 3d4510a6
 
                             // Simulate the write observer
                             channel.trySend(Unit)
@@ -550,16 +538,10 @@
                         channel.close()
                     }
 
-<<<<<<< HEAD
-                // Simulate the global snapshot manager
-                launch(Dispatchers.Default) {
-                    channel.consumeEach { Snapshot.notifyObjectsInitialized() }
-=======
                     // Simulate the global snapshot manager
                     launch(Dispatchers.Default) {
                         channel.consumeEach { Snapshot.notifyObjectsInitialized() }
                     }
->>>>>>> 3d4510a6
                 }
             }
             // Should only get here if the above doesn't deadlock.
@@ -588,16 +570,10 @@
                         channel.close()
                     }
 
-<<<<<<< HEAD
-                // Simulate the global snapshot manager
-                launch(Dispatchers.Default) {
-                    channel.consumeEach { Snapshot.notifyObjectsInitialized() }
-=======
                     // Simulate the global snapshot manager
                     launch(Dispatchers.Default) {
                         channel.consumeEach { Snapshot.notifyObjectsInitialized() }
                     }
->>>>>>> 3d4510a6
                 }
             }
             // Should only get here if the above doesn't deadlock.
