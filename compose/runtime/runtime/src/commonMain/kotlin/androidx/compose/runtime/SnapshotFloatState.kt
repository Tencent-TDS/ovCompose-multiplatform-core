/*
 * Copyright 2023 The Android Open Source Project
 *
 * Licensed under the Apache License, Version 2.0 (the "License");
 * you may not use this file except in compliance with the License.
 * You may obtain a copy of the License at
 *
 *      http://www.apache.org/licenses/LICENSE-2.0
 *
 * Unless required by applicable law or agreed to in writing, software
 * distributed under the License is distributed on an "AS IS" BASIS,
 * WITHOUT WARRANTIES OR CONDITIONS OF ANY KIND, either express or implied.
 * See the License for the specific language governing permissions and
 * limitations under the License.
 */

@file:JvmName("PrimitiveSnapshotStateKt")
@file:JvmMultifileClass

package androidx.compose.runtime

import androidx.compose.runtime.internal.JvmDefaultWithCompatibility
import androidx.compose.runtime.internal.equalsWithNanFix
import androidx.compose.runtime.snapshots.AutoboxingStateValueProperty
import androidx.compose.runtime.snapshots.GlobalSnapshot
import androidx.compose.runtime.snapshots.Snapshot
import androidx.compose.runtime.snapshots.SnapshotId
import androidx.compose.runtime.snapshots.SnapshotMutableState
import androidx.compose.runtime.snapshots.StateFactoryMarker
import androidx.compose.runtime.snapshots.StateObjectImpl
import androidx.compose.runtime.snapshots.StateRecord
import androidx.compose.runtime.snapshots.currentSnapshot
import androidx.compose.runtime.snapshots.overwritable
import androidx.compose.runtime.snapshots.readable
import androidx.compose.runtime.snapshots.toSnapshotId
import androidx.compose.runtime.snapshots.withCurrent
import kotlin.jvm.JvmMultifileClass
import kotlin.jvm.JvmName
import kotlin.reflect.KProperty

/**
 * Return a new [MutableFloatState] initialized with the passed in [value]
 *
 * The MutableFloatState class is a single value holder whose reads and writes are observed by
 * Compose. Additionally, writes to it are transacted as part of the [Snapshot] system. On the JVM,
 * values are stored in memory as the primitive `float` type, avoiding the autoboxing that occurs
 * when using `MutableState<Float>`.
 *
 * @param value the initial value for the [MutableFloatState]
 * @see FloatState
 * @see MutableFloatState
 * @see mutableStateOf
 * @see mutableIntStateOf
 * @see mutableLongStateOf
 * @see mutableDoubleStateOf
 */
@StateFactoryMarker
fun mutableFloatStateOf(value: Float): MutableFloatState = createSnapshotMutableFloatState(value)

/**
 * A value holder where reads to the [floatValue] property during the execution of a [Composable]
 * function cause the current [RecomposeScope] to subscribe to changes of that value.
 *
 * @see MutableFloatState
 * @see mutableDoubleStateOf
 */
@Stable
@JvmDefaultWithCompatibility
interface FloatState : State<Float> {
    @get:AutoboxingStateValueProperty("floatValue")
    override val value: Float
        @Suppress("AutoBoxing") get() = floatValue

    val floatValue: Float
}

/** Permits property delegation of `val`s using `by` for [FloatState]. */
@Suppress("NOTHING_TO_INLINE")
inline operator fun FloatState.getValue(thisObj: Any?, property: KProperty<*>): Float = floatValue

/**
 * A value holder where reads to the [floatValue] property during the execution of a [Composable]
 * function cause the current [RecomposeScope] to subscribe to changes of that value. When the
 * [floatValue] property is written to and changed, a recomposition of any subscribed
 * [RecomposeScope]s will be scheduled. If [floatValue] is written to with the same value, no
 * recompositions will be scheduled.
 *
 * @see [FloatState]
 * @see [mutableDoubleStateOf]
 */
@Stable
@JvmDefaultWithCompatibility
interface MutableFloatState : FloatState, MutableState<Float> {
    @get:AutoboxingStateValueProperty("floatValue")
    @set:AutoboxingStateValueProperty("floatValue")
    override var value: Float
        @Suppress("AutoBoxing") get() = floatValue
        set(value) {
            floatValue = value
        }

    override var floatValue: Float
}

/** Permits property delegation of `var`s using `by` for [MutableFloatState]. */
@Suppress("NOTHING_TO_INLINE")
inline operator fun MutableFloatState.setValue(
    thisObj: Any?,
    property: KProperty<*>,
    value: Float
) {
    this.floatValue = value
}

internal expect fun createSnapshotMutableFloatState(value: Float): MutableFloatState

/**
 * A single value holder whose reads and writes are observed by Compose.
 *
 * Additionally, writes to it are transacted as part of the [Snapshot] system.
 *
 * @param value the wrapped value
 * @see [mutableDoubleStateOf]
 */
internal open class SnapshotMutableFloatStateImpl(value: Float) :
    StateObjectImpl(), MutableFloatState, SnapshotMutableState<Float> {

    private var next =
<<<<<<< HEAD
        FloatStateStateRecord(value).also {
            if (Snapshot.isInSnapshot) {
                it.next =
                    FloatStateStateRecord(value).also { next ->
                        next.snapshotId = Snapshot.PreexistingSnapshotId
                    }
=======
        currentSnapshot().let { snapshot ->
            FloatStateStateRecord(snapshot.snapshotId, value).also {
                if (snapshot !is GlobalSnapshot) {
                    it.next =
                        FloatStateStateRecord(Snapshot.PreexistingSnapshotId.toSnapshotId(), value)
                }
>>>>>>> 3d4510a6
            }
        }

    override val firstStateRecord: StateRecord
        get() = next

    override var floatValue: Float
        get() = next.readable(this).value
        set(value) =
            next.withCurrent {
                if (!it.value.equalsWithNanFix(value)) {
                    next.overwritable(this, it) { this.value = value }
                }
            }

    // Arbitrary policies are not allowed. The underlying `==` implementation
    // for primitive types corresponds to structural equality
    override val policy: SnapshotMutationPolicy<Float>
        get() = structuralEqualityPolicy()

    override fun component1(): Float = floatValue

    override fun component2(): (Float) -> Unit = { floatValue = it }

    override fun prependStateRecord(value: StateRecord) {
        next = value as FloatStateStateRecord
    }

    override fun mergeRecords(
        previous: StateRecord,
        current: StateRecord,
        applied: StateRecord
    ): StateRecord? {
        val currentRecord = current as FloatStateStateRecord
        val appliedRecord = applied as FloatStateStateRecord
        return if (currentRecord.value.equalsWithNanFix(appliedRecord.value)) {
            current
        } else {
            null
        }
    }

    override fun toString(): String =
        next.withCurrent { "MutableFloatState(value=${it.value})@${hashCode()}" }

<<<<<<< HEAD
    private class FloatStateStateRecord(var value: Float) : StateRecord() {
=======
    private class FloatStateStateRecord(snapshotId: SnapshotId, var value: Float) :
        StateRecord(snapshotId) {
>>>>>>> 3d4510a6
        override fun assign(value: StateRecord) {
            this.value = (value as FloatStateStateRecord).value
        }

        override fun create(): StateRecord = create(currentSnapshot().snapshotId)

        override fun create(snapshotId: SnapshotId): StateRecord =
            FloatStateStateRecord(snapshotId, value)
    }
}<|MERGE_RESOLUTION|>--- conflicted
+++ resolved
@@ -126,21 +126,12 @@
     StateObjectImpl(), MutableFloatState, SnapshotMutableState<Float> {
 
     private var next =
-<<<<<<< HEAD
-        FloatStateStateRecord(value).also {
-            if (Snapshot.isInSnapshot) {
-                it.next =
-                    FloatStateStateRecord(value).also { next ->
-                        next.snapshotId = Snapshot.PreexistingSnapshotId
-                    }
-=======
         currentSnapshot().let { snapshot ->
             FloatStateStateRecord(snapshot.snapshotId, value).also {
                 if (snapshot !is GlobalSnapshot) {
                     it.next =
                         FloatStateStateRecord(Snapshot.PreexistingSnapshotId.toSnapshotId(), value)
                 }
->>>>>>> 3d4510a6
             }
         }
 
@@ -186,12 +177,8 @@
     override fun toString(): String =
         next.withCurrent { "MutableFloatState(value=${it.value})@${hashCode()}" }
 
-<<<<<<< HEAD
-    private class FloatStateStateRecord(var value: Float) : StateRecord() {
-=======
     private class FloatStateStateRecord(snapshotId: SnapshotId, var value: Float) :
         StateRecord(snapshotId) {
->>>>>>> 3d4510a6
         override fun assign(value: StateRecord) {
             this.value = (value as FloatStateStateRecord).value
         }
