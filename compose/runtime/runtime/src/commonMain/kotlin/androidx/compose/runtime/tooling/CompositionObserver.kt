--- conflicted
+++ resolved
@@ -24,16 +24,12 @@
 import androidx.compose.runtime.Recomposer
 import androidx.compose.runtime.getCompositionService
 
-<<<<<<< HEAD
-/** Observe when the composition begins and ends. */
-=======
 /**
  * Observe when new compositions are added to a recomposer. This, combined with,
  * [CompositionObserver], allows observing when any composition is being performed.
  *
  * This observer is registered with a [Recomposer] by calling [Recomposer.observe].
  */
->>>>>>> 3d4510a6
 @ExperimentalComposeRuntimeApi
 @Suppress("CallbackName")
 interface CompositionRegistrationObserver {
@@ -123,8 +119,6 @@
 }
 
 /**
-<<<<<<< HEAD
-=======
  * Register an observer to be notified when a composition is added to or removed from the given
  * [Recomposer]. When this method is called, the observer will be notified of all currently
  * registered compositions per the documentation in
@@ -140,7 +134,6 @@
 }
 
 /**
->>>>>>> 3d4510a6
  * Observe the composition. Calling this twice on the same composition will implicitly dispose the
  * previous observer. the [CompositionObserver] will be called for this composition and all
  * sub-composition, transitively, for which this composition is a context. If, however, [observe] is
