--- conflicted
+++ resolved
@@ -30,12 +30,8 @@
 @OptIn(ExperimentalContracts::class)
 class MutableVector<T>
 @PublishedApi
-<<<<<<< HEAD
-internal constructor(@PublishedApi internal var content: Array<T?>, size: Int) : RandomAccess {
-=======
 internal constructor(@PublishedApi @JvmField internal var content: Array<T?>, size: Int) :
     RandomAccess {
->>>>>>> 3d4510a6
     /** Stores allocated [MutableList] representation of this vector. */
     private var list: MutableList<T>? = null
 
@@ -49,16 +45,11 @@
 
     /** Returns an [IntRange] of the valid indices for this [MutableVector]. */
     inline val indices: IntRange
-<<<<<<< HEAD
-        get() = 0..size - 1
-
-=======
         get() = 0 until size
 
     // Added for compatibility with `content` previously defined without @JvmField
     @PublishedApi internal fun getContent() = content
 
->>>>>>> 3d4510a6
     /** Adds [element] to the [MutableVector] and returns `true`. */
     fun add(element: T): Boolean {
         ensureCapacity(size + 1)
@@ -158,14 +149,6 @@
      * [MutableVector] was changed.
      */
     fun addAll(@Suppress("ArrayReturn") elements: Array<T>): Boolean {
-<<<<<<< HEAD
-        if (elements.isEmpty()) {
-            return false
-        }
-        ensureCapacity(size + elements.size)
-        elements.copyInto(destination = content, destinationOffset = size)
-        size += elements.size
-=======
         val elementsSize = elements.size
         if (elementsSize == 0) {
             return false
@@ -173,7 +156,6 @@
         ensureCapacity(size + elementsSize)
         elements.fastCopyInto(destination = content, destinationOffset = size, 0, elementsSize)
         size += elementsSize
->>>>>>> 3d4510a6
         return true
     }
 
@@ -195,11 +177,7 @@
             )
         }
         elements.forEachIndexed { i, item -> content[index + i] = item }
-<<<<<<< HEAD
-        size += elements.size
-=======
         size += elementsSize
->>>>>>> 3d4510a6
         return true
     }
 
@@ -307,17 +285,9 @@
     }
 
     /** Ensures that there is enough space to store [capacity] elements in the [MutableVector]. */
-<<<<<<< HEAD
-    fun ensureCapacity(capacity: Int) {
-        val oldContent = content
-        if (oldContent.size < capacity) {
-            val newSize = max(capacity, oldContent.size * 2)
-            content = oldContent.copyOf(newSize)
-=======
     inline fun ensureCapacity(capacity: Int) {
         if (content.size < capacity) {
             resizeStorage(capacity)
->>>>>>> 3d4510a6
         }
     }
 
@@ -357,8 +327,6 @@
         throwNoSuchElementException("MutableVector contains no element matching the predicate.")
     }
 
-<<<<<<< HEAD
-=======
     @PublishedApi
     internal inline fun throwNoSuchElementException(): Nothing =
         throwNoSuchElementException("MutableVector is empty.")
@@ -368,7 +336,6 @@
         throw NoSuchElementException(message)
     }
 
->>>>>>> 3d4510a6
     /** Returns the first element in the [MutableVector] or `null` if it [isEmpty]. */
     inline fun firstOrNull() = if (isEmpty()) null else get(0)
 
@@ -546,17 +513,10 @@
     }
 
     /** Returns `true` if the [MutableVector] has no elements in it or `false` otherwise. */
-<<<<<<< HEAD
-    fun isEmpty(): Boolean = size == 0
-
-    /** Returns `true` if there are elements in the [MutableVector] or `false` if it is empty. */
-    fun isNotEmpty(): Boolean = size != 0
-=======
     inline fun isEmpty(): Boolean = size == 0
 
     /** Returns `true` if there are elements in the [MutableVector] or `false` if it is empty. */
     inline fun isNotEmpty(): Boolean = size != 0
->>>>>>> 3d4510a6
 
     /**
      * Returns the last element in the [MutableVector] or throws a [NoSuchElementException] if it
@@ -833,14 +793,6 @@
         return sum
     }
 
-<<<<<<< HEAD
-    @PublishedApi
-    internal fun throwNoSuchElementException(): Nothing {
-        throw NoSuchElementException("MutableVector contains no element matching the predicate.")
-    }
-
-=======
->>>>>>> 3d4510a6
     private class VectorListIterator<T>(private val list: MutableList<T>, private var index: Int) :
         MutableListIterator<T> {
 
@@ -1089,13 +1041,7 @@
 internal fun List<*>.checkIndex(index: Int) {
     val size = size
     if (index < 0 || index >= size) {
-<<<<<<< HEAD
-        throw IndexOutOfBoundsException(
-            "Index $index is out of bounds. " + "The list has $size elements."
-        )
-=======
         throwListIndexOutOfBoundsException(index, size)
->>>>>>> 3d4510a6
     }
 }
 
@@ -1105,14 +1051,7 @@
 
 internal fun List<*>.checkSubIndex(fromIndex: Int, toIndex: Int) {
     if (fromIndex > toIndex) {
-<<<<<<< HEAD
-        throw IllegalArgumentException(
-            "Indices are out of order. fromIndex ($fromIndex) is " +
-                "greater than toIndex ($toIndex)."
-        )
-=======
         throwReversedIndicesException(fromIndex, toIndex)
->>>>>>> 3d4510a6
     }
     if (fromIndex < 0) {
         throwNegativeIndexException(fromIndex)
