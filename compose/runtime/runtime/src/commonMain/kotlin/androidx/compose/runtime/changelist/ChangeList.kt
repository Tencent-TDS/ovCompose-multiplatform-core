--- conflicted
+++ resolved
@@ -87,10 +87,6 @@
         rememberManager: RememberManager
     ) = operations.executeAndFlushAllPendingOperations(applier, slots, rememberManager)
 
-<<<<<<< HEAD
-    fun pushRemember(value: RememberObserver) {
-        operations.push(Remember) { setObject(Remember.Value, value) }
-=======
     fun pushRemember(value: RememberObserverHolder) {
         operations.push(Remember) { setObject(Remember.Value, value) }
     }
@@ -105,7 +101,6 @@
 
     fun pushEndResumingScope(scope: RecomposeScopeImpl) {
         operations.push(EndResumingScope) { setObject(EndResumingScope.Scope, scope) }
->>>>>>> 3d4510a6
     }
 
     fun pushUpdateValue(value: Any?, groupSlotIndex: Int) {
@@ -206,13 +201,8 @@
 
     fun <T, V> pushUpdateNode(value: V, block: T.(V) -> Unit) {
         operations.push(UpdateNode) {
-<<<<<<< HEAD
-            setObject(UpdateNode.Value, value)
-            @Suppress("UNCHECKED_CAST") setObject(UpdateNode.Block, block as (Any?.(Any?) -> Unit))
-=======
             @Suppress("UNCHECKED_CAST")
             setObjects(UpdateNode.Value, value, UpdateNode.Block, block as (Any?.(Any?) -> Unit))
->>>>>>> 3d4510a6
         }
     }
 
