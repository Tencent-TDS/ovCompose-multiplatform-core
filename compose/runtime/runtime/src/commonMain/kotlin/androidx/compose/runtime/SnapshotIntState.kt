/*
 * Copyright 2023 The Android Open Source Project
 *
 * Licensed under the Apache License, Version 2.0 (the "License");
 * you may not use this file except in compliance with the License.
 * You may obtain a copy of the License at
 *
 *      http://www.apache.org/licenses/LICENSE-2.0
 *
 * Unless required by applicable law or agreed to in writing, software
 * distributed under the License is distributed on an "AS IS" BASIS,
 * WITHOUT WARRANTIES OR CONDITIONS OF ANY KIND, either express or implied.
 * See the License for the specific language governing permissions and
 * limitations under the License.
 */

@file:JvmName("SnapshotIntStateKt")
@file:JvmMultifileClass

package androidx.compose.runtime

import androidx.compose.runtime.internal.JvmDefaultWithCompatibility
import androidx.compose.runtime.snapshots.AutoboxingStateValueProperty
import androidx.compose.runtime.snapshots.GlobalSnapshot
import androidx.compose.runtime.snapshots.Snapshot
import androidx.compose.runtime.snapshots.SnapshotId
import androidx.compose.runtime.snapshots.SnapshotMutableState
import androidx.compose.runtime.snapshots.StateFactoryMarker
import androidx.compose.runtime.snapshots.StateObjectImpl
import androidx.compose.runtime.snapshots.StateRecord
import androidx.compose.runtime.snapshots.currentSnapshot
import androidx.compose.runtime.snapshots.overwritable
import androidx.compose.runtime.snapshots.readable
import androidx.compose.runtime.snapshots.toSnapshotId
import androidx.compose.runtime.snapshots.withCurrent
import kotlin.jvm.JvmMultifileClass
import kotlin.jvm.JvmName
import kotlin.reflect.KProperty

/**
 * Return a new [MutableIntState] initialized with the passed in [value]
 *
 * The MutableIntState class is a single value holder whose reads and writes are observed by
 * Compose. Additionally, writes to it are transacted as part of the [Snapshot] system. On the JVM,
 * values are stored in memory as the primitive `int` type, avoiding the autoboxing that occurs when
 * using `MutableState<Int>`.
 *
 * @param value the initial value for the [MutableIntState]
 * @see IntState
 * @see MutableIntState
 * @see mutableStateOf
 * @see mutableLongStateOf
 * @see mutableFloatStateOf
 * @see mutableDoubleStateOf
 */
@StateFactoryMarker
fun mutableIntStateOf(value: Int): MutableIntState = createSnapshotMutableIntState(value)

/**
 * A value holder where reads to the [intValue] property during the execution of a [Composable]
 * function cause the current [RecomposeScope] to subscribe to changes of that value.
 *
 * @see MutableIntState
 * @see mutableDoubleStateOf
 */
@Stable
@JvmDefaultWithCompatibility
interface IntState : State<Int> {
    @get:AutoboxingStateValueProperty("intValue")
    override val value: Int
        @Suppress("AutoBoxing") get() = intValue

    val intValue: Int
}

/** Permits property delegation of `val`s using `by` for [IntState]. */
@Suppress("NOTHING_TO_INLINE")
inline operator fun IntState.getValue(thisObj: Any?, property: KProperty<*>): Int = intValue

/**
 * A value holder where reads to the [intValue] property during the execution of a [Composable]
 * function cause the current [RecomposeScope] to subscribe to changes of that value. When the
 * [intValue] property is written to and changed, a recomposition of any subscribed
 * [RecomposeScope]s will be scheduled. If [intValue] is written to with the same value, no
 * recompositions will be scheduled.
 *
 * @see [IntState]
 * @see [mutableDoubleStateOf]
 */
@Stable
@JvmDefaultWithCompatibility
interface MutableIntState : IntState, MutableState<Int> {
    @get:AutoboxingStateValueProperty("intValue")
    @set:AutoboxingStateValueProperty("intValue")
    override var value: Int
        @Suppress("AutoBoxing") get() = intValue
        set(value) {
            intValue = value
        }

    override var intValue: Int
}

/** Permits property delegation of `var`s using `by` for [MutableIntState]. */
@Suppress("NOTHING_TO_INLINE")
inline operator fun MutableIntState.setValue(thisObj: Any?, property: KProperty<*>, value: Int) {
    intValue = value
}

/**
 * Returns a platform-specific implementation of [MutableIntState] based on
 * [SnapshotMutableStateImpl].
 */
internal expect fun createSnapshotMutableIntState(value: Int): MutableIntState

/**
 * A single value holder whose reads and writes are observed by Compose.
 *
 * Additionally, writes to it are transacted as part of the [Snapshot] system.
 *
 * @param value the wrapped value
 * @see [mutableDoubleStateOf]
 */
internal open class SnapshotMutableIntStateImpl(value: Int) :
    StateObjectImpl(), MutableIntState, SnapshotMutableState<Int> {

    private var next =
<<<<<<< HEAD
        IntStateStateRecord(value).also {
            if (Snapshot.isInSnapshot) {
                it.next =
                    IntStateStateRecord(value).also { next ->
                        next.snapshotId = Snapshot.PreexistingSnapshotId
                    }
=======
        currentSnapshot().let { snapshot ->
            IntStateStateRecord(snapshot.snapshotId, value).also {
                if (snapshot !is GlobalSnapshot) {
                    it.next =
                        IntStateStateRecord(Snapshot.PreexistingSnapshotId.toSnapshotId(), value)
                }
>>>>>>> 3d4510a6
            }
        }

    override val firstStateRecord: StateRecord
        get() = next

    override var intValue: Int
        get() = next.readable(this).value
        set(value) =
            next.withCurrent {
                if (it.value != value) {
                    next.overwritable(this, it) { this.value = value }
                }
            }

    // Arbitrary policies are not allowed. The underlying `==` implementation
    // for primitive types corresponds to structural equality
    override val policy: SnapshotMutationPolicy<Int>
        get() = structuralEqualityPolicy()

    override fun component1(): Int = intValue

    override fun component2(): (Int) -> Unit = { intValue = it }

    override fun prependStateRecord(value: StateRecord) {
        next = value as IntStateStateRecord
    }

    override fun mergeRecords(
        previous: StateRecord,
        current: StateRecord,
        applied: StateRecord
    ): StateRecord? {
        val currentRecord = current as IntStateStateRecord
        val appliedRecord = applied as IntStateStateRecord
        return if (currentRecord.value == appliedRecord.value) {
            current
        } else {
            null
        }
    }

    override fun toString(): String =
        next.withCurrent { "MutableIntState(value=${it.value})@${hashCode()}" }

    @InternalComposeApi
    val debuggerDisplayValue: Int
        @JvmName("getDebuggerDisplayValue") get() = next.withCurrent { it.value }

<<<<<<< HEAD
    private class IntStateStateRecord(var value: Int) : StateRecord() {
=======
    private class IntStateStateRecord(snapshotId: SnapshotId, var value: Int) :
        StateRecord(snapshotId) {
>>>>>>> 3d4510a6
        override fun assign(value: StateRecord) {
            this.value = (value as IntStateStateRecord).value
        }

        override fun create(): StateRecord = create(currentSnapshot().snapshotId)

        override fun create(snapshotId: SnapshotId): StateRecord =
            IntStateStateRecord(snapshotId, value)
    }
}<|MERGE_RESOLUTION|>--- conflicted
+++ resolved
@@ -125,21 +125,12 @@
     StateObjectImpl(), MutableIntState, SnapshotMutableState<Int> {
 
     private var next =
-<<<<<<< HEAD
-        IntStateStateRecord(value).also {
-            if (Snapshot.isInSnapshot) {
-                it.next =
-                    IntStateStateRecord(value).also { next ->
-                        next.snapshotId = Snapshot.PreexistingSnapshotId
-                    }
-=======
         currentSnapshot().let { snapshot ->
             IntStateStateRecord(snapshot.snapshotId, value).also {
                 if (snapshot !is GlobalSnapshot) {
                     it.next =
                         IntStateStateRecord(Snapshot.PreexistingSnapshotId.toSnapshotId(), value)
                 }
->>>>>>> 3d4510a6
             }
         }
 
@@ -189,12 +180,8 @@
     val debuggerDisplayValue: Int
         @JvmName("getDebuggerDisplayValue") get() = next.withCurrent { it.value }
 
-<<<<<<< HEAD
-    private class IntStateStateRecord(var value: Int) : StateRecord() {
-=======
     private class IntStateStateRecord(snapshotId: SnapshotId, var value: Int) :
         StateRecord(snapshotId) {
->>>>>>> 3d4510a6
         override fun assign(value: StateRecord) {
             this.value = (value as IntStateStateRecord).value
         }
