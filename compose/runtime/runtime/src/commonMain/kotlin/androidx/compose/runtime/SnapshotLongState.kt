/*
 * Copyright 2023 The Android Open Source Project
 *
 * Licensed under the Apache License, Version 2.0 (the "License");
 * you may not use this file except in compliance with the License.
 * You may obtain a copy of the License at
 *
 *      http://www.apache.org/licenses/LICENSE-2.0
 *
 * Unless required by applicable law or agreed to in writing, software
 * distributed under the License is distributed on an "AS IS" BASIS,
 * WITHOUT WARRANTIES OR CONDITIONS OF ANY KIND, either express or implied.
 * See the License for the specific language governing permissions and
 * limitations under the License.
 */

@file:JvmName("SnapshotLongStateKt")
@file:JvmMultifileClass

package androidx.compose.runtime

import androidx.compose.runtime.internal.JvmDefaultWithCompatibility
import androidx.compose.runtime.snapshots.AutoboxingStateValueProperty
import androidx.compose.runtime.snapshots.GlobalSnapshot
import androidx.compose.runtime.snapshots.Snapshot
import androidx.compose.runtime.snapshots.SnapshotId
import androidx.compose.runtime.snapshots.SnapshotMutableState
import androidx.compose.runtime.snapshots.StateFactoryMarker
import androidx.compose.runtime.snapshots.StateObjectImpl
import androidx.compose.runtime.snapshots.StateRecord
import androidx.compose.runtime.snapshots.currentSnapshot
import androidx.compose.runtime.snapshots.overwritable
import androidx.compose.runtime.snapshots.readable
import androidx.compose.runtime.snapshots.toSnapshotId
import androidx.compose.runtime.snapshots.withCurrent
import kotlin.jvm.JvmMultifileClass
import kotlin.jvm.JvmName
import kotlin.reflect.KProperty

/**
 * Return a new [MutableLongState] initialized with the passed in [value]
 *
 * The MutableLongState class is a single value holder whose reads and writes are observed by
 * Compose. Additionally, writes to it are transacted as part of the [Snapshot] system. On the JVM,
 * values are stored in memory as the primitive `long` type, avoiding the autoboxing that occurs
 * when using `MutableState<Long>`.
 *
 * @param value the initial value for the [MutableLongState]
 * @see LongState
 * @see MutableLongState
 * @see mutableStateOf
 * @see mutableIntStateOf
 * @see mutableFloatStateOf
 * @see mutableDoubleStateOf
 */
@StateFactoryMarker
fun mutableLongStateOf(value: Long): MutableLongState = createSnapshotMutableLongState(value)

/**
 * A value holder where reads to the [longValue] property during the execution of a [Composable]
 * function cause the current [RecomposeScope] to subscribe to changes of that value.
 *
 * @see MutableLongState
 * @see mutableDoubleStateOf
 */
@Stable
@JvmDefaultWithCompatibility
interface LongState : State<Long> {
    @get:AutoboxingStateValueProperty("longValue")
    override val value: Long
        @Suppress("AutoBoxing") get() = longValue

    val longValue: Long
}

/** Permits property delegation of `val`s using `by` for [LongState]. */
@Suppress("NOTHING_TO_INLINE")
inline operator fun LongState.getValue(thisObj: Any?, property: KProperty<*>): Long = longValue

/**
 * A value holder where reads to the [longValue] property during the execution of a [Composable]
 * function cause the current [RecomposeScope] to subscribe to changes of that value. When the
 * [longValue] property is written to and changed, a recomposition of any subscribed
 * [RecomposeScope]s will be scheduled. If [longValue] is written to with the same value, no
 * recompositions will be scheduled.
 *
 * @see [LongState]
 * @see [mutableDoubleStateOf]
 */
@Stable
@JvmDefaultWithCompatibility
interface MutableLongState : LongState, MutableState<Long> {
    @get:AutoboxingStateValueProperty("longValue")
    @set:AutoboxingStateValueProperty("longValue")
    override var value: Long
        @Suppress("AutoBoxing") get() = longValue
        set(value) {
            longValue = value
        }

    override var longValue: Long
}

/** Permits property delegation of `var`s using `by` for [MutableLongState]. */
@Suppress("NOTHING_TO_INLINE")
inline operator fun MutableLongState.setValue(thisObj: Any?, property: KProperty<*>, value: Long) {
    longValue = value
}

internal expect fun createSnapshotMutableLongState(value: Long): MutableLongState

/**
 * A single value holder whose reads and writes are observed by Compose.
 *
 * Additionally, writes to it are transacted as part of the [Snapshot] system.
 *
 * @param value the wrapped value
 * @see [mutableDoubleStateOf]
 */
internal open class SnapshotMutableLongStateImpl(value: Long) :
    StateObjectImpl(), MutableLongState, SnapshotMutableState<Long> {

    private var next =
<<<<<<< HEAD
        LongStateStateRecord(value).also {
            if (Snapshot.isInSnapshot) {
                it.next =
                    LongStateStateRecord(value).also { next ->
                        next.snapshotId = Snapshot.PreexistingSnapshotId
                    }
=======
        currentSnapshot().let { snapshot ->
            LongStateStateRecord(snapshot.snapshotId, value).also {
                if (snapshot !is GlobalSnapshot) {
                    it.next =
                        LongStateStateRecord(Snapshot.PreexistingSnapshotId.toSnapshotId(), value)
                }
>>>>>>> 3d4510a6
            }
        }

    override val firstStateRecord: StateRecord
        get() = next

    override var longValue: Long
        get() = next.readable(this).value
        set(value) =
            next.withCurrent {
                if (it.value != value) {
                    next.overwritable(this, it) { this.value = value }
                }
            }

    // Arbitrary policies are not allowed. The underlying `==` implementation
    // for primitive types corresponds to structural equality
    override val policy: SnapshotMutationPolicy<Long>
        get() = structuralEqualityPolicy()

    override fun component1(): Long = longValue

    override fun component2(): (Long) -> Unit = { longValue = it }

    override fun prependStateRecord(value: StateRecord) {
        next = value as LongStateStateRecord
    }

    override fun mergeRecords(
        previous: StateRecord,
        current: StateRecord,
        applied: StateRecord
    ): StateRecord? {
        val currentRecord = current as LongStateStateRecord
        val appliedRecord = applied as LongStateStateRecord
        return if (currentRecord.value == appliedRecord.value) {
            current
        } else {
            null
        }
    }

    override fun toString(): String =
        next.withCurrent { "MutableLongState(value=${it.value})@${hashCode()}" }

<<<<<<< HEAD
    private class LongStateStateRecord(var value: Long) : StateRecord() {
=======
    private class LongStateStateRecord(snapshotId: SnapshotId, var value: Long) :
        StateRecord(snapshotId) {
>>>>>>> 3d4510a6
        override fun assign(value: StateRecord) {
            this.value = (value as LongStateStateRecord).value
        }

        override fun create(): StateRecord = create(currentSnapshot().snapshotId)

        override fun create(snapshotId: SnapshotId): StateRecord =
            LongStateStateRecord(snapshotId, value)
    }
}<|MERGE_RESOLUTION|>--- conflicted
+++ resolved
@@ -121,21 +121,12 @@
     StateObjectImpl(), MutableLongState, SnapshotMutableState<Long> {
 
     private var next =
-<<<<<<< HEAD
-        LongStateStateRecord(value).also {
-            if (Snapshot.isInSnapshot) {
-                it.next =
-                    LongStateStateRecord(value).also { next ->
-                        next.snapshotId = Snapshot.PreexistingSnapshotId
-                    }
-=======
         currentSnapshot().let { snapshot ->
             LongStateStateRecord(snapshot.snapshotId, value).also {
                 if (snapshot !is GlobalSnapshot) {
                     it.next =
                         LongStateStateRecord(Snapshot.PreexistingSnapshotId.toSnapshotId(), value)
                 }
->>>>>>> 3d4510a6
             }
         }
 
@@ -181,12 +172,8 @@
     override fun toString(): String =
         next.withCurrent { "MutableLongState(value=${it.value})@${hashCode()}" }
 
-<<<<<<< HEAD
-    private class LongStateStateRecord(var value: Long) : StateRecord() {
-=======
     private class LongStateStateRecord(snapshotId: SnapshotId, var value: Long) :
         StateRecord(snapshotId) {
->>>>>>> 3d4510a6
         override fun assign(value: StateRecord) {
             this.value = (value as LongStateStateRecord).value
         }
