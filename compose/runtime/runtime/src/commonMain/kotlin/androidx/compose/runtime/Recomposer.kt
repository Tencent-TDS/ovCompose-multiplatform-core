/*
 * Copyright 2020 The Android Open Source Project
 *
 * Licensed under the Apache License, Version 2.0 (the "License");
 * you may not use this file except in compliance with the License.
 * You may obtain a copy of the License at
 *
 *      http://www.apache.org/licenses/LICENSE-2.0
 *
 * Unless required by applicable law or agreed to in writing, software
 * distributed under the License is distributed on an "AS IS" BASIS,
 * WITHOUT WARRANTIES OR CONDITIONS OF ANY KIND, either express or implied.
 * See the License for the specific language governing permissions and
 * limitations under the License.
 */

package androidx.compose.runtime

import androidx.compose.runtime.collection.IdentityArraySet
import androidx.compose.runtime.collection.fastForEach
import androidx.compose.runtime.external.kotlinx.collections.immutable.persistentSetOf
import androidx.compose.runtime.snapshots.MutableSnapshot
import androidx.compose.runtime.snapshots.ReaderKind
import androidx.compose.runtime.snapshots.Snapshot
import androidx.compose.runtime.snapshots.SnapshotApplyResult
import androidx.compose.runtime.snapshots.StateObjectImpl
import androidx.compose.runtime.snapshots.fastAny
import androidx.compose.runtime.snapshots.fastForEach
import androidx.compose.runtime.snapshots.fastGroupBy
import androidx.compose.runtime.snapshots.fastMap
import androidx.compose.runtime.snapshots.fastMapNotNull
import androidx.compose.runtime.tooling.CompositionData
import kotlin.coroutines.Continuation
import kotlin.coroutines.CoroutineContext
import kotlin.coroutines.EmptyCoroutineContext
import kotlin.coroutines.coroutineContext
import kotlin.coroutines.resume
import kotlinx.coroutines.CancellableContinuation
import kotlinx.coroutines.CancellationException
import kotlinx.coroutines.CoroutineScope
import kotlinx.coroutines.Job
import kotlinx.coroutines.cancel
import kotlinx.coroutines.cancelAndJoin
import kotlinx.coroutines.coroutineScope
import kotlinx.coroutines.flow.Flow
import kotlinx.coroutines.flow.MutableStateFlow
import kotlinx.coroutines.flow.StateFlow
import kotlinx.coroutines.flow.collect
import kotlinx.coroutines.flow.first
import kotlinx.coroutines.flow.takeWhile
import kotlinx.coroutines.job
import kotlinx.coroutines.launch
import kotlinx.coroutines.suspendCancellableCoroutine
import kotlinx.coroutines.withContext

// TODO: Can we use rootKey for this since all compositions will have an eventual Recomposer parent?
private const val RecomposerCompoundHashKey = 1000

/**
 * Runs [block] with a new, active [Recomposer] applying changes in the calling [CoroutineContext].
 * The [Recomposer] will be [closed][Recomposer.close] after [block] returns.
 * [withRunningRecomposer] will return once the [Recomposer] is [Recomposer.State.ShutDown]
 * and all child jobs launched by [block] have [joined][Job.join].
 */
suspend fun <R> withRunningRecomposer(
    block: suspend CoroutineScope.(recomposer: Recomposer) -> R
): R = coroutineScope {
    val recomposer = Recomposer(coroutineContext)
    // Will be cancelled when recomposerJob cancels
    launch { recomposer.runRecomposeAndApplyChanges() }
    block(recomposer).also {
        recomposer.close()
        recomposer.join()
    }
}

/**
 * Read-only information about a [Recomposer]. Used when code should only monitor the activity of
 * a [Recomposer], and not attempt to alter its state or create new compositions from it.
 */
interface RecomposerInfo {
    /**
     * The current [State] of the [Recomposer]. See each [State] value for its meaning.
     */
    // TODO: Mirror the currentState/StateFlow API change here once we can safely add
    // default interface methods. https://youtrack.jetbrains.com/issue/KT-47000
    val state: Flow<Recomposer.State>

    /**
     * `true` if the [Recomposer] has been assigned work to do and it is currently performing
     * that work or awaiting an opportunity to do so.
     */
    val hasPendingWork: Boolean

    /**
     * The running count of the number of times the [Recomposer] awoke and applied changes to
     * one or more [Composer]s. This count is unaffected if the composer awakes and recomposed but
     * composition did not produce changes to apply.
     */
    val changeCount: Long
}

/**
 * Read only information about [Recomposer] error state.
 */
@InternalComposeApi
internal interface RecomposerErrorInfo {
    /**
     * Exception which forced recomposition to halt.
     */
    val cause: Exception

    /**
     * Whether composition can recover from the error by itself.
     * If the error is not recoverable, recomposer will not react to invalidate calls
     * until state is reloaded.
     */
    val recoverable: Boolean
}

/**
 * The scheduler for performing recomposition and applying updates to one or more [Composition]s.
 */
// RedundantVisibilityModifier suppressed because metalava picks up internal function overrides
// if 'internal' is not explicitly specified - b/171342041
// NotCloseable suppressed because this is Kotlin-only common code; [Auto]Closeable not available.
@Suppress("RedundantVisibilityModifier", "NotCloseable")
@OptIn(InternalComposeApi::class)
class Recomposer(
    effectCoroutineContext: CoroutineContext
) : CompositionContext() {
    /**
     * This is a running count of the number of times the recomposer awoke and applied changes to
     * one or more composers. This count is unaffected if the composer awakes and recomposed but
     * composition did not produce changes to apply.
     */
    var changeCount = 0L
        private set

    private val broadcastFrameClock = BroadcastFrameClock {
        synchronized(stateLock) {
            deriveStateLocked().also {
                if (_state.value <= State.ShuttingDown) throw CancellationException(
                    "Recomposer shutdown; frame clock awaiter will never resume",
                    closeCause
                )
            }
        }?.resume(Unit)
    }

    /**
     * Valid operational states of a [Recomposer].
     */
    enum class State {
        /**
         * [cancel] was called on the [Recomposer] and all cleanup work has completed.
         * The [Recomposer] is no longer available for use.
         */
        ShutDown,

        /**
         * [cancel] was called on the [Recomposer] and it is no longer available for use.
         * Cleanup work has not yet been fully completed and composition effect coroutines may
         * still be running.
         */
        ShuttingDown,

        /**
         * The [Recomposer] is not tracking invalidations for known composers and it will not
         * recompose them in response to changes. Call [runRecomposeAndApplyChanges] to await and
         * perform work. This is the initial state of a newly constructed [Recomposer].
         */
        Inactive,

        /**
         * The [Recomposer] is [Inactive] but at least one effect associated with a managed
         * composition is awaiting a frame. This frame will not be produced until the [Recomposer]
         * is [running][runRecomposeAndApplyChanges].
         */
        InactivePendingWork,

        /**
         * The [Recomposer] is tracking composition and snapshot invalidations but there is
         * currently no work to do.
         */
        Idle,

        /**
         * The [Recomposer] has been notified of pending work it must perform and is either
         * actively performing it or awaiting the appropriate opportunity to perform it.
         * This work may include invalidated composers that must be recomposed, snapshot state
         * changes that must be presented to known composers to check for invalidated
         * compositions, or coroutines awaiting a frame using the Recomposer's
         * [MonotonicFrameClock].
         */
        PendingWork
    }

    private val stateLock = createSynchronizedObject()

    // Begin properties guarded by stateLock
    private var runnerJob: Job? = null
    private var closeCause: Throwable? = null
<<<<<<< HEAD
    private val knownCompositions = mutableListOf<ControlledComposition>()
    private var snapshotInvalidations = mutableSetOf<Any>()
=======
    private val _knownCompositions = mutableListOf<ControlledComposition>()
    private var _knownCompositionsCache: List<ControlledComposition>? = null
    private val knownCompositions get() = _knownCompositionsCache ?: run {
        val compositions = _knownCompositions
        val newCache = if (compositions.isEmpty()) emptyList() else ArrayList(compositions)
        _knownCompositionsCache = newCache
        newCache
    }
    private var snapshotInvalidations = IdentityArraySet<Any>()
>>>>>>> fdff00cc
    private val compositionInvalidations = mutableListOf<ControlledComposition>()
    private val compositionsAwaitingApply = mutableListOf<ControlledComposition>()
    private val compositionValuesAwaitingInsert = mutableListOf<MovableContentStateReference>()
    private val compositionValuesRemoved =
        mutableMapOf<MovableContent<Any?>, MutableList<MovableContentStateReference>>()
    private val compositionValueStatesAvailable =
        mutableMapOf<MovableContentStateReference, MovableContentState>()
    private var failedCompositions: MutableList<ControlledComposition>? = null
    private var compositionsRemoved: MutableSet<ControlledComposition>? = null
    private var workContinuation: CancellableContinuation<Unit>? = null
    private var concurrentCompositionsOutstanding = 0
    private var isClosed: Boolean = false
    private var errorState: RecomposerErrorState? = null
    // End properties guarded by stateLock

    private val _state = MutableStateFlow(State.Inactive)

    /**
     * A [Job] used as a parent of any effects created by this [Recomposer]'s compositions.
     * Its cleanup is used to advance to [State.ShuttingDown] or [State.ShutDown].
     *
     * Initialized after other state above, since it is possible for [Job.invokeOnCompletion]
     * to run synchronously during construction if the [Recomposer] is constructed with
     * a completed or cancelled [Job].
     */
    private val effectJob = Job(effectCoroutineContext[Job]).apply {
        invokeOnCompletion { throwable ->
            // Since the running recompose job is operating in a disjoint job if present,
            // kick it out and make sure no new ones start if we have one.
            val cancellation = CancellationException("Recomposer effect job completed", throwable)

            var continuationToResume: CancellableContinuation<Unit>? = null
            synchronized(stateLock) {
                val runnerJob = runnerJob
                if (runnerJob != null) {
                    _state.value = State.ShuttingDown
                    // If the recomposer is closed we will let the runnerJob return from
                    // runRecomposeAndApplyChanges normally and consider ourselves shut down
                    // immediately.
                    if (!isClosed) {
                        // This is the job hosting frameContinuation; no need to resume it otherwise
                        runnerJob.cancel(cancellation)
                    } else if (workContinuation != null) {
                        continuationToResume = workContinuation
                    }
                    workContinuation = null
                    runnerJob.invokeOnCompletion { runnerJobCause ->
                        synchronized(stateLock) {
                            closeCause = throwable?.apply {
                                runnerJobCause
                                    ?.takeIf { it !is CancellationException }
                                    ?.let { addSuppressed(it) }
                            }
                            _state.value = State.ShutDown
                        }
                    }
                } else {
                    closeCause = cancellation
                    _state.value = State.ShutDown
                }
            }
            continuationToResume?.resume(Unit)
        }
    }

    /**
     * The [effectCoroutineContext] is derived from the parameter of the same name.
     */
    internal override val effectCoroutineContext: CoroutineContext =
        effectCoroutineContext + broadcastFrameClock + effectJob

    internal override val recomposeCoroutineContext: CoroutineContext
        get() = EmptyCoroutineContext

    /**
     * Determine the new value of [_state]. Call only while locked on [stateLock].
     * If it returns a continuation, that continuation should be resumed after releasing the lock.
     */
    private fun deriveStateLocked(): CancellableContinuation<Unit>? {
        if (_state.value <= State.ShuttingDown) {
<<<<<<< HEAD
            knownCompositions.clear()
            snapshotInvalidations = mutableSetOf()
=======
            clearKnownCompositionsLocked()
            snapshotInvalidations = IdentityArraySet()
>>>>>>> fdff00cc
            compositionInvalidations.clear()
            compositionsAwaitingApply.clear()
            compositionValuesAwaitingInsert.clear()
            failedCompositions = null
            workContinuation?.cancel()
            workContinuation = null
            errorState = null
            return null
        }

        val newState = when {
            errorState != null -> {
                State.Inactive
            }
            runnerJob == null -> {
                snapshotInvalidations = mutableSetOf()
                compositionInvalidations.clear()
                if (broadcastFrameClock.hasAwaiters) State.InactivePendingWork else State.Inactive
            }
            compositionInvalidations.isNotEmpty() ||
                snapshotInvalidations.isNotEmpty() ||
                compositionsAwaitingApply.isNotEmpty() ||
                compositionValuesAwaitingInsert.isNotEmpty() ||
                concurrentCompositionsOutstanding > 0 ||
                broadcastFrameClock.hasAwaiters -> State.PendingWork
            else -> State.Idle
        }

        _state.value = newState
        return if (newState == State.PendingWork) {
            workContinuation.also {
                workContinuation = null
            }
        } else null
    }

    /**
     * `true` if there is still work to do for an active caller of [runRecomposeAndApplyChanges]
     */
    private val shouldKeepRecomposing: Boolean
        get() = synchronized(stateLock) { !isClosed } ||
            effectJob.children.any { it.isActive }

    /**
     * The current [State] of this [Recomposer]. See each [State] value for its meaning.
     */
    @Deprecated("Replaced by currentState as a StateFlow", ReplaceWith("currentState"))
    public val state: Flow<State>
        get() = currentState

    /**
     * The current [State] of this [Recomposer], available synchronously.
     */
    public val currentState: StateFlow<State>
        get() = _state

    // A separate private object to avoid the temptation of casting a RecomposerInfo
    // to a Recomposer if Recomposer itself were to implement RecomposerInfo.
    private inner class RecomposerInfoImpl : RecomposerInfo {
        override val state: Flow<State>
            get() = this@Recomposer.currentState
        override val hasPendingWork: Boolean
            get() = this@Recomposer.hasPendingWork
        override val changeCount: Long
            get() = this@Recomposer.changeCount
        val currentError: RecomposerErrorInfo?
            get() = synchronized(stateLock) {
                this@Recomposer.errorState
            }

        fun invalidateGroupsWithKey(key: Int) {
            val compositions: List<ControlledComposition> = synchronized(stateLock) {
                knownCompositions
            }
            compositions
                .fastMapNotNull { it as? CompositionImpl }
                .fastForEach { it.invalidateGroupsWithKey(key) }
        }
        fun saveStateAndDisposeForHotReload(): List<HotReloadable> {
            val compositions: List<ControlledComposition> = synchronized(stateLock) {
                knownCompositions
            }
            return compositions
                .fastMapNotNull { it as? CompositionImpl }
                .fastMap { HotReloadable(it).apply { clearContent() } }
        }

        fun resetErrorState(): RecomposerErrorState? =
            this@Recomposer.resetErrorState()

        fun retryFailedCompositions() =
            this@Recomposer.retryFailedCompositions()
    }

    private class HotReloadable(
        private val composition: CompositionImpl
    ) {
        private var composable: @Composable () -> Unit = composition.composable
        fun clearContent() {
            if (composition.isRoot) {
                composition.setContent { }
            }
        }

        fun resetContent() {
            composition.composable = composable
        }

        fun recompose() {
            if (composition.isRoot) {
                composition.setContent(composable)
            }
        }
    }

    private class RecomposerErrorState(
        override val recoverable: Boolean,
        override val cause: Exception
    ) : RecomposerErrorInfo

    private val recomposerInfo = RecomposerInfoImpl()

    /**
     * Obtain a read-only [RecomposerInfo] for this [Recomposer].
     */
    fun asRecomposerInfo(): RecomposerInfo = recomposerInfo

<<<<<<< HEAD
    private fun recordComposerModificationsLocked() {
        val changes = snapshotInvalidations
        if (changes.isNotEmpty()) {
=======
    /**
     * Propagate all invalidations from `snapshotInvalidations` to all the known
     * compositions.
     *
     * @return `true` if the frame has work to do (e.g. [hasFrameWorkLocked])
     */
    private fun recordComposerModifications(): Boolean {
        val changes = synchronized(stateLock) {
            if (snapshotInvalidations.isEmpty()) return hasFrameWorkLocked
            snapshotInvalidations.also { snapshotInvalidations = IdentityArraySet() }
        }
        val compositions = synchronized(stateLock) {
            knownCompositions
        }
        var complete = false
        try {
>>>>>>> fdff00cc
            run {
                knownCompositions.fastForEach { composition ->
                    composition.recordModificationsOf(changes)

                    // Avoid using knownCompositions if recording modification detected a
                    // shutdown of the recomposer.
                    if (_state.value <= State.ShuttingDown) return@run
                }
            }
            snapshotInvalidations = mutableSetOf()
            if (deriveStateLocked() != null) {
                error("called outside of runRecomposeAndApplyChanges")
            }
        }
    }

    private inline fun recordComposerModificationsLocked(
        onEachInvalidComposition: (ControlledComposition) -> Unit
    ) {
        val changes = snapshotInvalidations
        if (changes.isNotEmpty()) {
            knownCompositions.fastForEach { composition ->
                composition.recordModificationsOf(changes)
            }
            snapshotInvalidations = mutableSetOf()
        }
        compositionInvalidations.fastForEach(onEachInvalidComposition)
        compositionInvalidations.clear()
        if (deriveStateLocked() != null) {
            error("called outside of runRecomposeAndApplyChanges")
        }
    }

    private fun registerRunnerJob(callingJob: Job) {
        synchronized(stateLock) {
            closeCause?.let { throw it }
            if (_state.value <= State.ShuttingDown) error("Recomposer shut down")
            if (runnerJob != null) error("Recomposer already running")
            runnerJob = callingJob
            deriveStateLocked()
        }
    }

    /**
     * Await the invalidation of any associated [Composer]s, recompose them, and apply their
     * changes to their associated [Composition]s if recomposition is successful.
     *
     * While [runRecomposeAndApplyChanges] is running, [awaitIdle] will suspend until there are no
     * more invalid composers awaiting recomposition.
     *
     * This method will not return unless the [Recomposer] is [close]d and all effects in managed
     * compositions complete.
     * Unhandled failure exceptions from child coroutines will be thrown by this method.
     */
    suspend fun runRecomposeAndApplyChanges() = recompositionRunner { parentFrameClock ->
        val toRecompose = mutableListOf<ControlledComposition>()
        val toInsert = mutableListOf<MovableContentStateReference>()
        val toApply = mutableListOf<ControlledComposition>()
        val toLateApply = mutableSetOf<ControlledComposition>()
        val toComplete = mutableSetOf<ControlledComposition>()
        val modifiedValues = IdentityArraySet<Any>()
        val alreadyComposed = IdentityArraySet<ControlledComposition>()

        fun clearRecompositionState() {
            toRecompose.clear()
            toInsert.clear()
            toApply.clear()
            toLateApply.clear()
            toComplete.clear()
            modifiedValues.clear()
            alreadyComposed.clear()
        }

        fun fillToInsert() {
            toInsert.clear()
            synchronized(stateLock) {
                compositionValuesAwaitingInsert.fastForEach { toInsert += it }
                compositionValuesAwaitingInsert.clear()
            }
        }

        while (shouldKeepRecomposing) {
            awaitWorkAvailable()

            // Don't await a new frame if we don't have frame-scoped work
            if (
                synchronized(stateLock) {
                    if (!hasFrameWorkLocked) {
                        recordComposerModificationsLocked()
                        !hasFrameWorkLocked
                    } else false
                }
            ) continue

            // Align work with the next frame to coalesce changes.
            // Note: it is possible to resume from the above with no recompositions pending,
            // instead someone might be awaiting our frame clock dispatch below.
            // We use the cached frame clock from above not just so that we don't locate it
            // each time, but because we've installed the broadcastFrameClock as the scope
            // clock above for user code to locate.
            parentFrameClock.withFrameNanos { frameTime ->
                // Dispatch MonotonicFrameClock frames first; this may produce new
                // composer invalidations that we must handle during the same frame.
                if (broadcastFrameClock.hasAwaiters) {
                    trace("Recomposer:animation") {
                        // Propagate the frame time to anyone who is awaiting from the
                        // recomposer clock.
                        broadcastFrameClock.sendFrame(frameTime)

                        // Ensure any global changes are observed
                        Snapshot.sendApplyNotifications()
                    }
                }

                trace("Recomposer:recompose") {
                    // Drain any composer invalidations from snapshot changes and record
                    // composers to work on
                    synchronized(stateLock) {
<<<<<<< HEAD
                        recordComposerModificationsLocked()

                        compositionInvalidations.fastForEach { toRecompose += it }
=======
                        compositionInvalidations.fastForEach {
                            toRecompose += it
                        }
>>>>>>> fdff00cc
                        compositionInvalidations.clear()
                    }

                    // Perform recomposition for any invalidated composers
                    modifiedValues.clear()
                    alreadyComposed.clear()
                    while (toRecompose.isNotEmpty() || toInsert.isNotEmpty()) {
                        try {
                            toRecompose.fastForEach { composition ->
                                alreadyComposed.add(composition)
                                performRecompose(composition, modifiedValues)?.let {
                                    toApply += it
                                }
                            }
                        } catch (e: Exception) {
                            processCompositionError(e, recoverable = true)
                            clearRecompositionState()
                            return@withFrameNanos
                        } finally {
                            toRecompose.clear()
                        }

                        // Find any trailing recompositions that need to be composed because
                        // of a value change by a composition. This can happen, for example, if
                        // a CompositionLocal changes in a parent and was read in a child
                        // composition that was otherwise valid.
                        if (modifiedValues.isNotEmpty()) {
                            synchronized(stateLock) {
                                knownCompositions.fastForEach { value ->
                                    if (
                                        value !in alreadyComposed &&
                                        value.observesAnyOf(modifiedValues)
                                    ) {
                                        toRecompose += value
                                    }
                                }
                            }
                        }

                        if (toRecompose.isEmpty()) {
                            try {
                                fillToInsert()
                                while (toInsert.isNotEmpty()) {
                                    toLateApply += performInsertValues(toInsert, modifiedValues)
                                    fillToInsert()
                                }
                            } catch (e: Exception) {
                                processCompositionError(e, recoverable = true)
                                clearRecompositionState()
                                return@withFrameNanos
                            }
                        }
                    }

                    if (toApply.isNotEmpty()) {
                        changeCount++

                        // Perform apply changes
                        try {
                            // We could do toComplete += toApply but doing it like below
                            // avoids unnecessary allocations since toApply is a mutable list
                            // toComplete += toApply
                            toApply.fastForEach { composition ->
                                toComplete.add(composition)
                            }
                            toApply.fastForEach { composition ->
                                composition.applyChanges()
                            }
                        } catch (e: Exception) {
                            processCompositionError(e)
                            clearRecompositionState()
                            return@withFrameNanos
                        } finally {
                            toApply.clear()
                        }
                    }

                    if (toLateApply.isNotEmpty()) {
                        try {
                            toComplete += toLateApply
                            toLateApply.forEach { composition ->
                                composition.applyLateChanges()
                            }
                        } catch (e: Exception) {
                            processCompositionError(e)
                            clearRecompositionState()
                            return@withFrameNanos
                        } finally {
                            toLateApply.clear()
                        }
                    }

                    if (toComplete.isNotEmpty()) {
                        try {
                            toComplete.forEach { composition ->
                                composition.changesApplied()
                            }
                        } catch (e: Exception) {
                            processCompositionError(e)
                            clearRecompositionState()
                            return@withFrameNanos
                        } finally {
                            toComplete.clear()
                        }
                    }

                    synchronized(stateLock) {
                        deriveStateLocked()
                    }

                    // Ensure any state objects that were written during apply changes, e.g. nodes
                    // with state-backed properties, get sent apply notifications to invalidate
                    // anything observing the nodes. Call this method instead of
                    // sendApplyNotifications to ensure that objects that were _created_ in this
                    // snapshot are also considered changed after this point.
                    Snapshot.notifyObjectsInitialized()
                    alreadyComposed.clear()
                    modifiedValues.clear()
                    compositionsRemoved = null
                }
            }

            discardUnusedValues()
        }
    }

    private fun processCompositionError(
        e: Exception,
        failedInitialComposition: ControlledComposition? = null,
        recoverable: Boolean = false,
    ) {
        if (_hotReloadEnabled.get() && e !is ComposeRuntimeError) {
            synchronized(stateLock) {
                logError("Error was captured in composition while live edit was enabled.", e)

                compositionsAwaitingApply.clear()
                compositionInvalidations.clear()
                snapshotInvalidations = mutableSetOf()

                compositionValuesAwaitingInsert.clear()
                compositionValuesRemoved.clear()
                compositionValueStatesAvailable.clear()

                errorState = RecomposerErrorState(
                    recoverable = recoverable,
                    cause = e
                )

                if (failedInitialComposition != null) {
                    val failedCompositions = failedCompositions
                        ?: mutableListOf<ControlledComposition>().also {
                            failedCompositions = it
                        }

                    if (failedInitialComposition !in failedCompositions) {
                        failedCompositions += failedInitialComposition
                    }
                    removeKnownCompositionLocked(failedInitialComposition)
                }

                deriveStateLocked()
            }
        } else {
            // withFrameNanos uses `runCatching` to ensure that crashes are not propagated to
            // AndroidUiDispatcher. This means that errors that happen during recomposition might
            // be delayed by a frame and swallowed if composed into inconsistent state caused by
            // the error.
            // Common case is subcomposition: if measure occurs after recomposition has thrown,
            // composeInitial will throw because of corrupted composition while original exception
            // won't be recorded.
            synchronized(stateLock) {
                val errorState = errorState
                if (errorState == null) {
                    // Record exception if current error state is empty.
                    this.errorState = RecomposerErrorState(recoverable = false, e)
                } else {
                    // Re-throw original cause if we recorded it previously.
                    throw errorState.cause
                }
            }

            throw e
        }
    }

    private fun clearKnownCompositionsLocked() {
        _knownCompositions.clear()
        _knownCompositionsCache = emptyList()
    }

    private fun removeKnownCompositionLocked(composition: ControlledComposition) {
        _knownCompositions -= composition
        _knownCompositionsCache = null
    }

    private fun addKnownCompositionLocked(composition: ControlledComposition) {
        _knownCompositions += composition
        _knownCompositionsCache = null
    }

    private fun resetErrorState(): RecomposerErrorState? {
        val errorState = synchronized(stateLock) {
            val error = errorState
            if (error != null) {
                errorState = null
                deriveStateLocked()
            }
            error
        }
        return errorState
    }

    private fun retryFailedCompositions() {
        synchronized(stateLock) {
            val failedCompositions = failedCompositions ?: return

            while (failedCompositions.isNotEmpty()) {
                val composition = failedCompositions.removeLast()
                if (composition !is CompositionImpl) continue

                composition.invalidateAll()
                composition.setContent(composition.composable)

                if (errorState != null) break
            }
        }
    }

    /**
     * Await the invalidation of any associated [Composer]s, recompose them, and apply their
     * changes to their associated [Composition]s if recomposition is successful.
     *
     * While [runRecomposeConcurrentlyAndApplyChanges] is running, [awaitIdle] will suspend until
     * there are no more invalid composers awaiting recomposition.
     *
     * Recomposition of invalidated composers will occur in [recomposeCoroutineContext].
     * [recomposeCoroutineContext] must not contain a [Job].
     *
     * This method will not return unless the [Recomposer] is [close]d and all effects in managed
     * compositions complete.
     * Unhandled failure exceptions from child coroutines will be thrown by this method.
     */
    @ExperimentalComposeApi
    suspend fun runRecomposeConcurrentlyAndApplyChanges(
        recomposeCoroutineContext: CoroutineContext
    ) = recompositionRunner { parentFrameClock ->
        require(recomposeCoroutineContext[Job] == null) {
            "recomposeCoroutineContext may not contain a Job; found " +
                recomposeCoroutineContext[Job]
        }
        val recomposeCoroutineScope = CoroutineScope(
            coroutineContext + recomposeCoroutineContext + Job(coroutineContext.job)
        )
        val frameSignal = ProduceFrameSignal()
        val frameLoop = launch { runFrameLoop(parentFrameClock, frameSignal) }
        while (shouldKeepRecomposing) {
            awaitWorkAvailable()

            // Don't await a new frame if we don't have frame-scoped work
            synchronized(stateLock) {
                recordComposerModificationsLocked { composition ->
                    concurrentCompositionsOutstanding++
                    recomposeCoroutineScope.launch(composition.recomposeCoroutineContext) {
                        val changedComposition = performRecompose(composition, null)
                        synchronized(stateLock) {
                            changedComposition?.let { compositionsAwaitingApply += it }
                            concurrentCompositionsOutstanding--
                            deriveStateLocked()
                        }?.resume(Unit)
                    }
                }
                if (hasConcurrentFrameWorkLocked) {
                    frameSignal.requestFrameLocked()
                } else null
            }?.resume(Unit)
        }
        recomposeCoroutineScope.coroutineContext.job.cancelAndJoin()
        frameLoop.cancelAndJoin()
    }

    private suspend fun runFrameLoop(
        parentFrameClock: MonotonicFrameClock,
        frameSignal: ProduceFrameSignal
    ) {
        val toRecompose = mutableListOf<ControlledComposition>()
        val toApply = mutableListOf<ControlledComposition>()
        while (true) {
            frameSignal.awaitFrameRequest(stateLock)
            // Align applying changes to the frame.
            // Note: it is possible to resume from the above with no recompositions pending,
            // instead someone might be awaiting our frame clock dispatch below.
            // We use the cached frame clock from above not just so that we don't locate it
            // each time, but because we've installed the broadcastFrameClock as the scope
            // clock above for user code to locate.
            parentFrameClock.withFrameNanos { frameTime ->
                // Dispatch MonotonicFrameClock frames first; this may produce new
                // composer invalidations that we must handle during the same frame.
                if (broadcastFrameClock.hasAwaiters) {
                    trace("Recomposer:animation") {
                        // Propagate the frame time to anyone who is awaiting from the
                        // recomposer clock.
                        broadcastFrameClock.sendFrame(frameTime)

                        // Ensure any global changes are observed
                        Snapshot.sendApplyNotifications()
                    }
                }

                trace("Recomposer:recompose") {
                    // Drain any composer invalidations from snapshot changes and record
                    // composers to work on.
                    // We'll do these synchronously to make the current frame.
                    synchronized(stateLock) {
                        recordComposerModificationsLocked()

                        compositionsAwaitingApply.fastForEach { toApply += it }
                        compositionsAwaitingApply.clear()
                        compositionInvalidations.fastForEach { toRecompose += it }
                        compositionInvalidations.clear()
                        frameSignal.takeFrameRequestLocked()
                    }

                    // Perform recomposition for any invalidated composers
                    val modifiedValues = IdentityArraySet<Any>()
                    try {
                        toRecompose.fastForEach { composer ->
                            performRecompose(composer, modifiedValues)?.let {
                                toApply += it
                            }
                        }
                    } finally {
                        toRecompose.clear()
                    }

                    // Perform any value inserts

                    if (toApply.isNotEmpty()) changeCount++

                    // Perform apply changes
                    try {
                        toApply.fastForEach { composition ->
                            composition.applyChanges()
                        }
                    } finally {
                        toApply.clear()
                    }

                    synchronized(stateLock) {
                        deriveStateLocked()
                    }
                }
            }
        }
    }

    private val hasSchedulingWork: Boolean
        get() = synchronized(stateLock) {
            snapshotInvalidations.isNotEmpty() ||
                compositionInvalidations.isNotEmpty() ||
                broadcastFrameClock.hasAwaiters
        }

    private suspend fun awaitWorkAvailable() {
        if (!hasSchedulingWork) {
            suspendCancellableCoroutine<Unit> { co ->
                synchronized(stateLock) {
                    if (hasSchedulingWork) {
                        co.resume(Unit)
                    } else {
                        workContinuation = co
                    }
                }
            }
        }
    }

    @OptIn(ExperimentalComposeApi::class)
    private suspend fun recompositionRunner(
        block: suspend CoroutineScope.(parentFrameClock: MonotonicFrameClock) -> Unit
    ) {
        val parentFrameClock = coroutineContext.monotonicFrameClock
        withContext(broadcastFrameClock) {
            // Enforce mutual exclusion of callers; register self as current runner
            val callingJob = coroutineContext.job
            registerRunnerJob(callingJob)

            // Observe snapshot changes and propagate them to known composers only from
            // this caller's dispatcher, never working with the same composer in parallel.
            // unregisterApplyObserver is called as part of the big finally below
            val unregisterApplyObserver = Snapshot.registerApplyObserver { changed, _ ->
                synchronized(stateLock) {
                    if (_state.value >= State.Idle) {
                        changed.fastForEach {
                            if (
                                it is StateObjectImpl &&
                                    !it.isReadIn(ReaderKind.Composition)
                            ) {
                                // continue if we know that state is never read in composition
                                return@fastForEach
                            }
                            snapshotInvalidations.add(it)
                        }
                        deriveStateLocked()
                    } else null
                }?.resume(Unit)
            }

            addRunning(recomposerInfo)

            try {
                // Invalidate all registered composers when we start since we weren't observing
                // snapshot changes on their behalf. Assume anything could have changed.
                synchronized(stateLock) {
<<<<<<< HEAD
                    knownCompositions.fastForEach { it.invalidateAll() }
                    // Don't need to deriveStateLocked here; invalidate will do it if needed.
                }
=======
                    knownCompositions
                }.fastForEach { it.invalidateAll() }
>>>>>>> fdff00cc

                coroutineScope {
                    block(parentFrameClock)
                }
            } finally {
                unregisterApplyObserver.dispose()
                synchronized(stateLock) {
                    if (runnerJob === callingJob) {
                        runnerJob = null
                    }
                    deriveStateLocked()
                }
                removeRunning(recomposerInfo)
            }
        }
    }

    /**
     * Permanently shut down this [Recomposer] for future use. [currentState] will immediately
     * reflect [State.ShuttingDown] (or a lower state) before this call returns.
     * All ongoing recompositions will stop, new composer invalidations with this [Recomposer] at
     * the root will no longer occur, and any [LaunchedEffect]s currently running in compositions
     * managed by this [Recomposer] will be cancelled. Any [rememberCoroutineScope] scopes from
     * compositions managed by this [Recomposer] will also be cancelled. See [join] to await the
     * completion of all of these outstanding tasks.
     */
    fun cancel() {
        // Move to State.ShuttingDown immediately rather than waiting for effectJob to join
        // if we're cancelling to shut down the Recomposer. This permits other client code
        // to use `state.first { it < State.Idle }` or similar to reliably and immediately detect
        // that the recomposer can no longer be used.
        // It looks like a CAS loop would be more appropriate here, but other occurrences
        // of taking stateLock assume that the state cannot change without holding it.
        synchronized(stateLock) {
            if (_state.value >= State.Idle) {
                _state.value = State.ShuttingDown
            }
        }
        effectJob.cancel()
    }

    /**
     * Close this [Recomposer]. Once all effects launched by managed compositions complete,
     * any active call to [runRecomposeAndApplyChanges] will return normally and this [Recomposer]
     * will be [State.ShutDown]. See [join] to await the completion of all of these outstanding
     * tasks.
     */
    fun close() {
        if (effectJob.complete()) {
            synchronized(stateLock) {
                isClosed = true
            }
        }
    }

    /**
     * Await the completion of a [cancel] operation.
     */
    suspend fun join() {
        currentState.first { it == State.ShutDown }
    }

    internal override fun composeInitial(
        composition: ControlledComposition,
        content: @Composable () -> Unit
    ) {
        val composerWasComposing = composition.isComposing
        try {
            composing(composition, null) {
                composition.composeContent(content)
            }
        } catch (e: Exception) {
            processCompositionError(e, composition, recoverable = true)
            return
        }

        // TODO(b/143755743)
        if (!composerWasComposing) {
            Snapshot.notifyObjectsInitialized()
        }

        synchronized(stateLock) {
            if (_state.value > State.ShuttingDown) {
                if (composition !in knownCompositions) {
                    addKnownCompositionLocked(composition)
                }
            }
        }

        try {
            performInitialMovableContentInserts(composition)
        } catch (e: Exception) {
            processCompositionError(e, composition, recoverable = true)
            return
        }

        try {
            composition.applyChanges()
            composition.applyLateChanges()
        } catch (e: Exception) {
            processCompositionError(e)
            return
        }

        if (!composerWasComposing) {
            // Ensure that any state objects created during applyChanges are seen as changed
            // if modified after this call.
            Snapshot.notifyObjectsInitialized()
        }
    }

    private fun performInitialMovableContentInserts(composition: ControlledComposition) {
        synchronized(stateLock) {
            if (!compositionValuesAwaitingInsert.fastAny { it.composition == composition }) return
        }
        val toInsert = mutableListOf<MovableContentStateReference>()
        fun fillToInsert() {
            toInsert.clear()
            synchronized(stateLock) {
                val iterator = compositionValuesAwaitingInsert.iterator()
                while (iterator.hasNext()) {
                    val value = iterator.next()
                    if (value.composition == composition) {
                        toInsert.add(value)
                        iterator.remove()
                    }
                }
            }
        }
        fillToInsert()
        while (toInsert.isNotEmpty()) {
            performInsertValues(toInsert, null)
            fillToInsert()
        }
    }

    private fun performRecompose(
        composition: ControlledComposition,
        modifiedValues: IdentityArraySet<Any>?
    ): ControlledComposition? {
        if (composition.isComposing ||
            composition.isDisposed ||
            compositionsRemoved?.contains(composition) == true) return null

        return if (
            composing(composition, modifiedValues) {
                if (modifiedValues?.isNotEmpty() == true) {
                    // Record write performed by a previous composition as if they happened during
                    // composition.
                    composition.prepareCompose {
                        modifiedValues.fastForEach { composition.recordWriteOf(it) }
                    }
                }
                composition.recompose()
            }
        ) composition else null
    }

    private fun performInsertValues(
        references: List<MovableContentStateReference>,
        modifiedValues: IdentityArraySet<Any>?
    ): List<ControlledComposition> {
        val tasks = references.fastGroupBy { it.composition }
        for ((composition, refs) in tasks) {
            runtimeCheck(!composition.isComposing)
            composing(composition, modifiedValues) {
                // Map insert movable content to movable content states that have been released
                // during `performRecompose`.
                val pairs = synchronized(stateLock) {
                    refs.fastMap { reference ->
                        reference to
                            compositionValuesRemoved.removeLastMultiValue(reference.content)
                    }
                }
                composition.insertMovableContent(pairs)
            }
        }
        return tasks.keys.toList()
    }

    private fun discardUnusedValues() {
        val unusedValues = synchronized(stateLock) {
            if (compositionValuesRemoved.isNotEmpty()) {
                val references = compositionValuesRemoved.values.flatten()
                compositionValuesRemoved.clear()
                val unusedValues = references.fastMap {
                    it to compositionValueStatesAvailable[it]
                }
                compositionValueStatesAvailable.clear()
                unusedValues
            } else emptyList()
        }
        unusedValues.fastForEach { (reference, state) ->
            if (state != null) {
                reference.composition.disposeUnusedMovableContent(state)
            }
        }
    }

    private fun readObserverOf(composition: ControlledComposition): (Any) -> Unit {
        return { value -> composition.recordReadOf(value) }
    }

    private fun writeObserverOf(
        composition: ControlledComposition,
        modifiedValues: IdentityArraySet<Any>?
    ): (Any) -> Unit {
        return { value ->
            composition.recordWriteOf(value)
            modifiedValues?.add(value)
        }
    }

    private inline fun <T> composing(
        composition: ControlledComposition,
        modifiedValues: IdentityArraySet<Any>?,
        block: () -> T
    ): T {
        val snapshot = Snapshot.takeMutableSnapshot(
            readObserverOf(composition), writeObserverOf(composition, modifiedValues)
        )
        try {
            return snapshot.enter(block)
        } finally {
            applyAndCheck(snapshot)
        }
    }

    private fun applyAndCheck(snapshot: MutableSnapshot) {
        try {
            val applyResult = snapshot.apply()
            if (applyResult is SnapshotApplyResult.Failure) {
                error(
                    "Unsupported concurrent change during composition. A state object was " +
                        "modified by composition as well as being modified outside composition."
                )
                // TODO(chuckj): Consider lifting this restriction by forcing a recompose
            }
        } finally {
            snapshot.dispose()
        }
    }

    /**
     * `true` if this [Recomposer] has any pending work scheduled, regardless of whether or not
     * it is currently [running][runRecomposeAndApplyChanges].
     */
    val hasPendingWork: Boolean
        get() = synchronized(stateLock) {
            snapshotInvalidations.isNotEmpty() ||
                compositionInvalidations.isNotEmpty() ||
                concurrentCompositionsOutstanding > 0 ||
                compositionsAwaitingApply.isNotEmpty() ||
                broadcastFrameClock.hasAwaiters
        }

    private val hasFrameWorkLocked: Boolean
        get() = compositionInvalidations.isNotEmpty() || broadcastFrameClock.hasAwaiters

    private val hasConcurrentFrameWorkLocked: Boolean
        get() = compositionsAwaitingApply.isNotEmpty() || broadcastFrameClock.hasAwaiters

    /**
     * Suspends until the currently pending recomposition frame is complete.
     * Any recomposition for this recomposer triggered by actions before this call begins
     * will be complete and applied (if recomposition was successful) when this call returns.
     *
     * If [runRecomposeAndApplyChanges] is not currently running the [Recomposer] is considered idle
     * and this method will not suspend.
     */
    suspend fun awaitIdle() {
        currentState.takeWhile { it > State.Idle }.collect()
    }

<<<<<<< HEAD
=======
    /**
     * Pause broadcasting the frame clock while recomposing. This effectively pauses animations,
     * or any other use of the [withFrameNanos], while the frame clock is paused.
     *
     * [pauseCompositionFrameClock] should be called when the recomposer is not being displayed for
     * some reason such as not being the current activity in Android, for example.
     *
     * Calls to [pauseCompositionFrameClock] are thread-safe and idempotent (calling it when the
     * frame clock is already paused is a no-op).
     */
    fun pauseCompositionFrameClock() {
        synchronized(stateLock) {
            frameClockPaused = true
        }
    }

    /**
     * Resume broadcasting the frame clock after is has been paused. Pending calls to
     * [withFrameNanos] will start receiving frame clock broadcasts at the beginning of the frame
     * and a frame will be requested if there are pending calls to [withFrameNanos] if a frame
     * has not already been scheduled.
     *
     * Calls to [resumeCompositionFrameClock] are thread-safe and idempotent (calling it when the
     * frame clock is running is a no-op).
     */
    fun resumeCompositionFrameClock() {
        synchronized(stateLock) {
            if (frameClockPaused) {
                frameClockPaused = false
                deriveStateLocked()
            } else null
        }?.resume(Unit)
    }

>>>>>>> fdff00cc
    // Recomposer always starts with a constant compound hash
    internal override val compoundHashKey: Int
        get() = RecomposerCompoundHashKey

    // Collecting parameter happens at the level of a composer; starts as false
    internal override val collectingParameterInformation: Boolean
        get() = false

    internal override val collectingSourceInformation: Boolean
        get() = false

    internal override fun recordInspectionTable(table: MutableSet<CompositionData>) {
        // TODO: The root recomposer might be a better place to set up inspection
        // than the current configuration with an CompositionLocal
    }

    internal override fun registerComposition(composition: ControlledComposition) {
        // Do nothing.
    }

    internal override fun unregisterComposition(composition: ControlledComposition) {
        synchronized(stateLock) {
            removeKnownCompositionLocked(composition)
            compositionInvalidations -= composition
            compositionsAwaitingApply -= composition
        }
    }

    internal override fun invalidate(composition: ControlledComposition) {
        synchronized(stateLock) {
            if (composition !in compositionInvalidations) {
                compositionInvalidations += composition
                deriveStateLocked()
            } else null
        }?.resume(Unit)
    }

    internal override fun invalidateScope(scope: RecomposeScopeImpl) {
        synchronized(stateLock) {
            snapshotInvalidations.add(scope)
            deriveStateLocked()
        }?.resume(Unit)
    }

    internal override fun insertMovableContent(reference: MovableContentStateReference) {
        synchronized(stateLock) {
            compositionValuesAwaitingInsert += reference
            deriveStateLocked()
        }?.resume(Unit)
    }

    internal override fun deletedMovableContent(reference: MovableContentStateReference) {
        synchronized(stateLock) {
            compositionValuesRemoved.addMultiValue(reference.content, reference)
        }
    }

    internal override fun movableContentStateReleased(
        reference: MovableContentStateReference,
        data: MovableContentState
    ) {
        synchronized(stateLock) {
            compositionValueStatesAvailable[reference] = data
        }
    }

    internal override fun reportRemovedComposition(composition: ControlledComposition) {
        synchronized(stateLock) {
            val compositionsRemoved = compositionsRemoved
                ?: mutableSetOf<ControlledComposition>().also {
                    compositionsRemoved = it
                }
            compositionsRemoved.add(composition)
        }
    }

    override fun movableContentStateResolve(
        reference: MovableContentStateReference
    ): MovableContentState? =
        synchronized(stateLock) {
            compositionValueStatesAvailable.remove(reference)
        }

    /**
     * hack: the companion object is thread local in Kotlin/Native to avoid freezing
     * [_runningRecomposers] with the current memory model. As a side effect,
     * recomposers are now forced to be single threaded in Kotlin/Native targets.
     *
     * This annotation WILL BE REMOVED with the new memory model of Kotlin/Native.
     */
    @Suppress("OPTIONAL_DECLARATION_USAGE_IN_NON_COMMON_SOURCE")
    @kotlin.native.concurrent.ThreadLocal
    companion object {

        private val _runningRecomposers = MutableStateFlow(persistentSetOf<RecomposerInfoImpl>())

        private val _hotReloadEnabled = AtomicReference(false)

        /**
         * An observable [Set] of [RecomposerInfo]s for currently
         * [running][runRecomposeAndApplyChanges] [Recomposer]s.
         * Emitted sets are immutable.
         */
        val runningRecomposers: StateFlow<Set<RecomposerInfo>>
            get() = _runningRecomposers

        internal fun setHotReloadEnabled(value: Boolean) {
            _hotReloadEnabled.set(value)
        }

        private fun addRunning(info: RecomposerInfoImpl) {
            while (true) {
                val old = _runningRecomposers.value
                val new = old.add(info)
                if (old === new || _runningRecomposers.compareAndSet(old, new)) break
            }
        }

        private fun removeRunning(info: RecomposerInfoImpl) {
            while (true) {
                val old = _runningRecomposers.value
                val new = old.remove(info)
                if (old === new || _runningRecomposers.compareAndSet(old, new)) break
            }
        }

        internal fun saveStateAndDisposeForHotReload(): Any {
            // NOTE: when we move composition/recomposition onto multiple threads, we will want
            // to ensure that we pause recompositions before this call.
            _hotReloadEnabled.set(true)
            return _runningRecomposers.value.flatMap { it.saveStateAndDisposeForHotReload() }
        }

        internal fun loadStateAndComposeForHotReload(token: Any) {
            // NOTE: when we move composition/recomposition onto multiple threads, we will want
            // to ensure that we pause recompositions before this call.
            _hotReloadEnabled.set(true)

            _runningRecomposers.value.forEach {
                it.resetErrorState()
            }

            @Suppress("UNCHECKED_CAST")
            val holders = token as List<HotReloadable>
            holders.fastForEach { it.resetContent() }
            holders.fastForEach { it.recompose() }

            _runningRecomposers.value.forEach {
                it.retryFailedCompositions()
            }
        }

        internal fun invalidateGroupsWithKey(key: Int) {
            _hotReloadEnabled.set(true)
            _runningRecomposers.value.forEach {
                if (it.currentError?.recoverable == false) {
                    return@forEach
                }

                it.resetErrorState()

                it.invalidateGroupsWithKey(key)

                it.retryFailedCompositions()
            }
        }

        internal fun getCurrentErrors(): List<RecomposerErrorInfo> =
            _runningRecomposers.value.mapNotNull {
                it.currentError
            }

        internal fun clearErrors() {
            _runningRecomposers.value.mapNotNull {
                it.resetErrorState()
            }
        }
    }
}

/**
 * Sentinel used by [ProduceFrameSignal]
 */
private val ProduceAnotherFrame = Any()
private val FramePending = Any()

/**
 * Multiple producer, single consumer conflated signal that tells concurrent composition when it
 * should try to produce another frame. This class is intended to be used along with a lock shared
 * between producers and consumer.
 */
private class ProduceFrameSignal {
    private var pendingFrameContinuation: Any? = null

    /**
     * Suspend until a frame is requested. After this method returns the signal is in a
     * [FramePending] state which must be acknowledged by a call to [takeFrameRequestLocked]
     * once all data that will be used to produce the frame has been claimed.
     */
    suspend fun awaitFrameRequest(lock: SynchronizedObject) {
        synchronized(lock) {
            if (pendingFrameContinuation === ProduceAnotherFrame) {
                pendingFrameContinuation = FramePending
                return
            }
        }
        suspendCancellableCoroutine<Unit> { co ->
            synchronized(lock) {
                if (pendingFrameContinuation === ProduceAnotherFrame) {
                    pendingFrameContinuation = FramePending
                    co
                } else {
                    pendingFrameContinuation = co
                    null
                }
            }?.resume(Unit)
        }
    }

    /**
     * Signal from the frame request consumer that the frame is beginning with data that was
     * available up until this point. (Synchronizing access to that data is up to the caller.)
     */
    fun takeFrameRequestLocked() {
        check(pendingFrameContinuation === FramePending) { "frame not pending" }
        pendingFrameContinuation = null
    }

    fun requestFrameLocked(): Continuation<Unit>? = when (val co = pendingFrameContinuation) {
        is Continuation<*> -> {
            pendingFrameContinuation = FramePending
            @Suppress("UNCHECKED_CAST")
            co as Continuation<Unit>
        }
        ProduceAnotherFrame, FramePending -> null
        null -> {
            pendingFrameContinuation = ProduceAnotherFrame
            null
        }
        else -> error("invalid pendingFrameContinuation $co")
    }
}

// Allow treating a mutable map of shape MutableMap<K, MutableMap<V>> as a multi-value map
internal fun <K, V> MutableMap<K, MutableList<V>>.addMultiValue(key: K, value: V) =
    getOrPut(key) { mutableListOf() }.add(value)

internal fun <K, V> MutableMap<K, MutableList<V>>.removeLastMultiValue(key: K): V? =
    get(key)?.let { list ->
        list.removeFirst().also {
            if (list.isEmpty())
                remove(key)
        }
    }<|MERGE_RESOLUTION|>--- conflicted
+++ resolved
@@ -201,10 +201,6 @@
     // Begin properties guarded by stateLock
     private var runnerJob: Job? = null
     private var closeCause: Throwable? = null
-<<<<<<< HEAD
-    private val knownCompositions = mutableListOf<ControlledComposition>()
-    private var snapshotInvalidations = mutableSetOf<Any>()
-=======
     private val _knownCompositions = mutableListOf<ControlledComposition>()
     private var _knownCompositionsCache: List<ControlledComposition>? = null
     private val knownCompositions get() = _knownCompositionsCache ?: run {
@@ -214,7 +210,6 @@
         newCache
     }
     private var snapshotInvalidations = IdentityArraySet<Any>()
->>>>>>> fdff00cc
     private val compositionInvalidations = mutableListOf<ControlledComposition>()
     private val compositionsAwaitingApply = mutableListOf<ControlledComposition>()
     private val compositionValuesAwaitingInsert = mutableListOf<MovableContentStateReference>()
@@ -228,6 +223,7 @@
     private var concurrentCompositionsOutstanding = 0
     private var isClosed: Boolean = false
     private var errorState: RecomposerErrorState? = null
+    private var frameClockPaused: Boolean = false
     // End properties guarded by stateLock
 
     private val _state = MutableStateFlow(State.Inactive)
@@ -283,25 +279,25 @@
     /**
      * The [effectCoroutineContext] is derived from the parameter of the same name.
      */
-    internal override val effectCoroutineContext: CoroutineContext =
+    override val effectCoroutineContext: CoroutineContext =
         effectCoroutineContext + broadcastFrameClock + effectJob
 
     internal override val recomposeCoroutineContext: CoroutineContext
         get() = EmptyCoroutineContext
 
+    private val hasBroadcastFrameClockAwaitersLocked: Boolean get() =
+        !frameClockPaused && broadcastFrameClock.hasAwaiters
+
+    private val hasBroadcastFrameClockAwaiters: Boolean get() =
+        synchronized(stateLock) { hasBroadcastFrameClockAwaitersLocked }
     /**
      * Determine the new value of [_state]. Call only while locked on [stateLock].
      * If it returns a continuation, that continuation should be resumed after releasing the lock.
      */
     private fun deriveStateLocked(): CancellableContinuation<Unit>? {
         if (_state.value <= State.ShuttingDown) {
-<<<<<<< HEAD
-            knownCompositions.clear()
-            snapshotInvalidations = mutableSetOf()
-=======
             clearKnownCompositionsLocked()
             snapshotInvalidations = IdentityArraySet()
->>>>>>> fdff00cc
             compositionInvalidations.clear()
             compositionsAwaitingApply.clear()
             compositionValuesAwaitingInsert.clear()
@@ -317,16 +313,17 @@
                 State.Inactive
             }
             runnerJob == null -> {
-                snapshotInvalidations = mutableSetOf()
+                snapshotInvalidations = IdentityArraySet()
                 compositionInvalidations.clear()
-                if (broadcastFrameClock.hasAwaiters) State.InactivePendingWork else State.Inactive
+                if (hasBroadcastFrameClockAwaitersLocked) State.InactivePendingWork
+                else State.Inactive
             }
             compositionInvalidations.isNotEmpty() ||
                 snapshotInvalidations.isNotEmpty() ||
                 compositionsAwaitingApply.isNotEmpty() ||
                 compositionValuesAwaitingInsert.isNotEmpty() ||
                 concurrentCompositionsOutstanding > 0 ||
-                broadcastFrameClock.hasAwaiters -> State.PendingWork
+                hasBroadcastFrameClockAwaitersLocked -> State.PendingWork
             else -> State.Idle
         }
 
@@ -429,11 +426,6 @@
      */
     fun asRecomposerInfo(): RecomposerInfo = recomposerInfo
 
-<<<<<<< HEAD
-    private fun recordComposerModificationsLocked() {
-        val changes = snapshotInvalidations
-        if (changes.isNotEmpty()) {
-=======
     /**
      * Propagate all invalidations from `snapshotInvalidations` to all the known
      * compositions.
@@ -450,24 +442,36 @@
         }
         var complete = false
         try {
->>>>>>> fdff00cc
             run {
-                knownCompositions.fastForEach { composition ->
+                compositions.fastForEach { composition ->
                     composition.recordModificationsOf(changes)
 
-                    // Avoid using knownCompositions if recording modification detected a
-                    // shutdown of the recomposer.
+                    // Stop dispatching if the recomposer if we detect the recomposer
+                    // is shutdown.
                     if (_state.value <= State.ShuttingDown) return@run
                 }
             }
-            snapshotInvalidations = mutableSetOf()
+            snapshotInvalidations = IdentityArraySet()
+            complete = true
+        } finally {
+            if (!complete) {
+                // If the previous loop was not complete, we have not sent all of theses
+                // changes to all the composers so try again after the exception that caused
+                // the early exit is handled and we can then retry sending the changes.
+                synchronized(stateLock) {
+                    snapshotInvalidations.addAll(changes)
+                }
+            }
+        }
+        return synchronized(stateLock) {
             if (deriveStateLocked() != null) {
                 error("called outside of runRecomposeAndApplyChanges")
             }
-        }
-    }
-
-    private inline fun recordComposerModificationsLocked(
+            hasFrameWorkLocked
+        }
+    }
+
+    private inline fun recordComposerModifications(
         onEachInvalidComposition: (ControlledComposition) -> Unit
     ) {
         val changes = snapshotInvalidations
@@ -475,7 +479,7 @@
             knownCompositions.fastForEach { composition ->
                 composition.recordModificationsOf(changes)
             }
-            snapshotInvalidations = mutableSetOf()
+            snapshotInvalidations = IdentityArraySet()
         }
         compositionInvalidations.fastForEach(onEachInvalidComposition)
         compositionInvalidations.clear()
@@ -536,14 +540,7 @@
             awaitWorkAvailable()
 
             // Don't await a new frame if we don't have frame-scoped work
-            if (
-                synchronized(stateLock) {
-                    if (!hasFrameWorkLocked) {
-                        recordComposerModificationsLocked()
-                        !hasFrameWorkLocked
-                    } else false
-                }
-            ) continue
+            if (!recordComposerModifications()) continue
 
             // Align work with the next frame to coalesce changes.
             // Note: it is possible to resume from the above with no recompositions pending,
@@ -554,7 +551,7 @@
             parentFrameClock.withFrameNanos { frameTime ->
                 // Dispatch MonotonicFrameClock frames first; this may produce new
                 // composer invalidations that we must handle during the same frame.
-                if (broadcastFrameClock.hasAwaiters) {
+                if (hasBroadcastFrameClockAwaiters) {
                     trace("Recomposer:animation") {
                         // Propagate the frame time to anyone who is awaiting from the
                         // recomposer clock.
@@ -568,16 +565,11 @@
                 trace("Recomposer:recompose") {
                     // Drain any composer invalidations from snapshot changes and record
                     // composers to work on
+                    recordComposerModifications()
                     synchronized(stateLock) {
-<<<<<<< HEAD
-                        recordComposerModificationsLocked()
-
-                        compositionInvalidations.fastForEach { toRecompose += it }
-=======
                         compositionInvalidations.fastForEach {
                             toRecompose += it
                         }
->>>>>>> fdff00cc
                         compositionInvalidations.clear()
                     }
 
@@ -715,7 +707,7 @@
 
                 compositionsAwaitingApply.clear()
                 compositionInvalidations.clear()
-                snapshotInvalidations = mutableSetOf()
+                snapshotInvalidations = IdentityArraySet()
 
                 compositionValuesAwaitingInsert.clear()
                 compositionValuesRemoved.clear()
@@ -791,17 +783,28 @@
     }
 
     private fun retryFailedCompositions() {
-        synchronized(stateLock) {
-            val failedCompositions = failedCompositions ?: return
-
-            while (failedCompositions.isNotEmpty()) {
-                val composition = failedCompositions.removeLast()
+        val compositionsToRetry = synchronized(stateLock) {
+            failedCompositions.also { failedCompositions = null }
+        } ?: return
+        try {
+            while (compositionsToRetry.isNotEmpty()) {
+                val composition = compositionsToRetry.removeLast()
                 if (composition !is CompositionImpl) continue
 
                 composition.invalidateAll()
                 composition.setContent(composition.composable)
 
                 if (errorState != null) break
+            }
+        } finally {
+            if (compositionsToRetry.isNotEmpty()) {
+                // If we did not complete the last list then add the remaining compositions back
+                // into the failedCompositions list
+                synchronized(stateLock) {
+                    failedCompositions =
+                        failedCompositions?.also { it.addAll(compositionsToRetry) }
+                            ?: compositionsToRetry
+                }
             }
         }
     }
@@ -837,21 +840,21 @@
             awaitWorkAvailable()
 
             // Don't await a new frame if we don't have frame-scoped work
+            recordComposerModifications { composition ->
+                synchronized(stateLock) {
+                    concurrentCompositionsOutstanding++
+                }
+                recomposeCoroutineScope.launch(composition.recomposeCoroutineContext) {
+                    val changedComposition = performRecompose(composition, null)
+                    synchronized(stateLock) {
+                        changedComposition?.let { compositionsAwaitingApply += it }
+                        concurrentCompositionsOutstanding--
+                        deriveStateLocked()
+                    }?.resume(Unit)
+                }
+            }
             synchronized(stateLock) {
-                recordComposerModificationsLocked { composition ->
-                    concurrentCompositionsOutstanding++
-                    recomposeCoroutineScope.launch(composition.recomposeCoroutineContext) {
-                        val changedComposition = performRecompose(composition, null)
-                        synchronized(stateLock) {
-                            changedComposition?.let { compositionsAwaitingApply += it }
-                            concurrentCompositionsOutstanding--
-                            deriveStateLocked()
-                        }?.resume(Unit)
-                    }
-                }
-                if (hasConcurrentFrameWorkLocked) {
-                    frameSignal.requestFrameLocked()
-                } else null
+                if (hasConcurrentFrameWorkLocked) frameSignal.requestFrameLocked() else null
             }?.resume(Unit)
         }
         recomposeCoroutineScope.coroutineContext.job.cancelAndJoin()
@@ -875,7 +878,7 @@
             parentFrameClock.withFrameNanos { frameTime ->
                 // Dispatch MonotonicFrameClock frames first; this may produce new
                 // composer invalidations that we must handle during the same frame.
-                if (broadcastFrameClock.hasAwaiters) {
+                if (hasBroadcastFrameClockAwaiters) {
                     trace("Recomposer:animation") {
                         // Propagate the frame time to anyone who is awaiting from the
                         // recomposer clock.
@@ -890,9 +893,8 @@
                     // Drain any composer invalidations from snapshot changes and record
                     // composers to work on.
                     // We'll do these synchronously to make the current frame.
+                    recordComposerModifications()
                     synchronized(stateLock) {
-                        recordComposerModificationsLocked()
-
                         compositionsAwaitingApply.fastForEach { toApply += it }
                         compositionsAwaitingApply.clear()
                         compositionInvalidations.fastForEach { toRecompose += it }
@@ -937,19 +939,23 @@
         get() = synchronized(stateLock) {
             snapshotInvalidations.isNotEmpty() ||
                 compositionInvalidations.isNotEmpty() ||
-                broadcastFrameClock.hasAwaiters
+                hasBroadcastFrameClockAwaitersLocked
         }
 
     private suspend fun awaitWorkAvailable() {
         if (!hasSchedulingWork) {
+            // NOTE: Do not remove the `<Unit>` from the next line even if the IDE reports it as
+            // redundant. Removing this causes the Kotlin compiler to crash without reporting
+            // an error message
             suspendCancellableCoroutine<Unit> { co ->
                 synchronized(stateLock) {
                     if (hasSchedulingWork) {
-                        co.resume(Unit)
+                        co
                     } else {
                         workContinuation = co
-                    }
-                }
+                        null
+                    }
+                }?.resume(Unit)
             }
         }
     }
@@ -991,14 +997,8 @@
                 // Invalidate all registered composers when we start since we weren't observing
                 // snapshot changes on their behalf. Assume anything could have changed.
                 synchronized(stateLock) {
-<<<<<<< HEAD
-                    knownCompositions.fastForEach { it.invalidateAll() }
-                    // Don't need to deriveStateLocked here; invalidate will do it if needed.
-                }
-=======
                     knownCompositions
                 }.fastForEach { it.invalidateAll() }
->>>>>>> fdff00cc
 
                 coroutineScope {
                     block(parentFrameClock)
@@ -1252,14 +1252,14 @@
                 compositionInvalidations.isNotEmpty() ||
                 concurrentCompositionsOutstanding > 0 ||
                 compositionsAwaitingApply.isNotEmpty() ||
-                broadcastFrameClock.hasAwaiters
+                hasBroadcastFrameClockAwaitersLocked
         }
 
     private val hasFrameWorkLocked: Boolean
-        get() = compositionInvalidations.isNotEmpty() || broadcastFrameClock.hasAwaiters
+        get() = compositionInvalidations.isNotEmpty() || hasBroadcastFrameClockAwaitersLocked
 
     private val hasConcurrentFrameWorkLocked: Boolean
-        get() = compositionsAwaitingApply.isNotEmpty() || broadcastFrameClock.hasAwaiters
+        get() = compositionsAwaitingApply.isNotEmpty() || hasBroadcastFrameClockAwaitersLocked
 
     /**
      * Suspends until the currently pending recomposition frame is complete.
@@ -1273,8 +1273,6 @@
         currentState.takeWhile { it > State.Idle }.collect()
     }
 
-<<<<<<< HEAD
-=======
     /**
      * Pause broadcasting the frame clock while recomposing. This effectively pauses animations,
      * or any other use of the [withFrameNanos], while the frame clock is paused.
@@ -1309,7 +1307,6 @@
         }?.resume(Unit)
     }
 
->>>>>>> fdff00cc
     // Recomposer always starts with a constant compound hash
     internal override val compoundHashKey: Int
         get() = RecomposerCompoundHashKey
