--- conflicted
+++ resolved
@@ -34,13 +34,8 @@
  */
 @OptIn(InternalComposeApi::class)
 fun movableContentOf(content: @Composable () -> Unit): @Composable () -> Unit {
-<<<<<<< HEAD
-    val movableContent = MovableContent<Unit>({ content() })
-    return { currentComposer.insertMovableContent(movableContent, Unit) }
-=======
     val movableContent = MovableContent<Nothing?>({ content() })
     return { currentComposer.insertMovableContent(movableContent, null) }
->>>>>>> 3d4510a6
 }
 
 /**
@@ -108,17 +103,10 @@
     content: @Composable (P1, P2, P3) -> Unit
 ): @Composable (P1, P2, P3) -> Unit {
     val movableContent =
-<<<<<<< HEAD
-        MovableContent<Pair<Pair<P1, P2>, P3>> {
-            content(it.first.first, it.first.second, it.second)
-        }
-    return { p1, p2, p3 -> currentComposer.insertMovableContent(movableContent, (p1 to p2) to p3) }
-=======
         MovableContent<Triple<P1, P2, P3>> { content(it.first, it.second, it.third) }
     return { p1, p2, p3 ->
         currentComposer.insertMovableContent(movableContent, Triple(p1, p2, p3))
     }
->>>>>>> 3d4510a6
 }
 
 /**
@@ -142,14 +130,9 @@
     content: @Composable (P1, P2, P3, P4) -> Unit
 ): @Composable (P1, P2, P3, P4) -> Unit {
     val movableContent =
-<<<<<<< HEAD
-        MovableContent<Pair<Pair<P1, P2>, Pair<P3, P4>>> {
-            content(it.first.first, it.first.second, it.second.first, it.second.second)
-=======
         MovableContent<Array<Any?>> { (p1, p2, p3, p4) ->
             @Suppress("UNCHECKED_CAST") // Types are guaranteed below.
             content(p1 as P1, p2 as P2, p3 as P3, p4 as P4)
->>>>>>> 3d4510a6
         }
     return { p1, p2, p3, p4 ->
         currentComposer.insertMovableContent(movableContent, arrayOf(p1, p2, p3, p4))
@@ -222,14 +205,8 @@
 fun <R, P1, P2> movableContentWithReceiverOf(
     content: @Composable R.(P1, P2) -> Unit
 ): @Composable R.(P1, P2) -> Unit {
-<<<<<<< HEAD
-    val movableContent =
-        MovableContent<Pair<Pair<R, P1>, P2>> { it.first.first.content(it.first.second, it.second) }
-    return { p1, p2 -> currentComposer.insertMovableContent(movableContent, (this to p1) to p2) }
-=======
     val movableContent = MovableContent<Triple<R, P1, P2>> { it.first.content(it.second, it.third) }
     return { p1, p2 -> currentComposer.insertMovableContent(movableContent, Triple(this, p1, p2)) }
->>>>>>> 3d4510a6
 }
 
 /**
@@ -253,14 +230,9 @@
     content: @Composable R.(P1, P2, P3) -> Unit
 ): @Composable R.(P1, P2, P3) -> Unit {
     val movableContent =
-<<<<<<< HEAD
-        MovableContent<Pair<Pair<R, P1>, Pair<P2, P3>>> {
-            it.first.first.content(it.first.second, it.second.first, it.second.second)
-=======
         MovableContent<Array<Any?>> { (r, p1, p2, p3) ->
             @Suppress("UNCHECKED_CAST") // Types are guaranteed below.
             (r as R).content(p1 as P1, p2 as P2, p3 as P3)
->>>>>>> 3d4510a6
         }
     return { p1, p2, p3 ->
         currentComposer.insertMovableContent(movableContent, arrayOf(this, p1, p2, p3))
