--- conflicted
+++ resolved
@@ -19,10 +19,7 @@
 package androidx.compose.runtime
 
 import androidx.collection.MutableScatterSet
-<<<<<<< HEAD
-=======
 import androidx.compose.runtime.collection.fastAny
->>>>>>> c29f7383
 import androidx.compose.runtime.snapshots.ReaderKind
 import androidx.compose.runtime.snapshots.Snapshot
 import androidx.compose.runtime.snapshots.StateObjectImpl
@@ -129,11 +126,7 @@
     // Register the apply observer before running for the first time
     // so that we don't miss updates.
     val unregisterApplyObserver = Snapshot.registerApplyObserver { changed, _ ->
-<<<<<<< HEAD
-        val maybeObserved = changed.any {
-=======
         val maybeObserved = changed.fastAny {
->>>>>>> c29f7383
             it !is StateObjectImpl || it.isReadIn(ReaderKind.SnapshotFlow)
         }
 
