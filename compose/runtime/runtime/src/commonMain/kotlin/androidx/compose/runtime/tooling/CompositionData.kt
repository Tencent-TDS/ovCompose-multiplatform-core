/*
 * Copyright 2021 The Android Open Source Project
 *
 * Licensed under the Apache License, Version 2.0 (the "License");
 * you may not use this file except in compliance with the License.
 * You may obtain a copy of the License at
 *
 *      http://www.apache.org/licenses/LICENSE-2.0
 *
 * Unless required by applicable law or agreed to in writing, software
 * distributed under the License is distributed on an "AS IS" BASIS,
 * WITHOUT WARRANTIES OR CONDITIONS OF ANY KIND, either express or implied.
 * See the License for the specific language governing permissions and
 * limitations under the License.
 */

package androidx.compose.runtime.tooling

import androidx.compose.runtime.CompositionContext
import androidx.compose.runtime.internal.JvmDefaultWithCompatibility
import androidx.compose.runtime.rememberCompositionContext

/**
 * A [CompositionData] is the data tracked by the composer during composition.
 *
 * This interface is not intended to be used directly and is provided to allow the tools API to have
 * access to data tracked during composition. The tools API should be used instead which provides a
 * more usable interpretation of the slot table.
 */
interface CompositionData {
    /**
     * Iterate the composition data in the group. The composition data is structured as a tree of
     * values that corresponds to the call graph of the functions that produced the tree.
     * Interspersed are groups that represents the nodes themselves.
     */
    val compositionGroups: Iterable<CompositionGroup>

    /**
     * Returns true if no composition data has been collected. This occurs when the first
     * composition into this composition data has not completed yet or, if it is a group, it doesn't
     * contain any child groups.
     */
    val isEmpty: Boolean

    /**
     * Find a sub-group by identity. Returns `null` if the group is not found or the implementation
     * of this interface does not support finding groups by their identity. In other words, a `null`
     * result from this method should not be interpreted as the identity is not a group in the
     * composition data.
     */
    fun find(identityToFind: Any): CompositionGroup? = null
}

/**
 * [CompositionGroup] is a group of data slots tracked independently by composition. These groups
 * correspond to flow control branches (such as if statements and function calls) as well as
 * emitting of a node to the tree.
 *
 * This interface is not intended to be used directly and is provided to allow the tools API to have
 * access to data tracked during composition. The tools API should be used instead which provides a
 * more usable interpretation of the slot table.
 */
@JvmDefaultWithCompatibility
interface CompositionGroup : CompositionData {
    /**
     * A value used to identify the group within its siblings and is typically a compiler generated
     * integer but can be an object if the [key] composable is used.
     */
    val key: Any

    /**
     * Information recorded by the compiler to help tooling identify the source that generated the
     * group. The format of this string is internal and is interpreted by the tools API which
     * translates this information into source file name and offsets.
     */
    val sourceInfo: String?

    /**
     * If the group represents a node this returns a non-null value which is the node that was
     * emitted for the group.
     */
    val node: Any?

    /**
     * The data stored in the slot table for this group. This information includes the values stored
     * for parameters that are checked for change, any value passed as a parameter for
     * [androidx.compose.runtime.remember] and the last value returned by
     * [androidx.compose.runtime.remember], etc.
     */
    val data: Iterable<Any?>

    /** A value that identifies a Group independently of movement caused by recompositions. */
    val identity: Any?
        get() = null
<<<<<<< HEAD

    /** The total number of groups, including itself, that this group contains. */
    val groupSize: Int
        get() = 0

    val slotsSize: Int
        get() = 0
}
=======

    /** The total number of groups, including itself, that this group contains. */
    val groupSize: Int
        get() = 0

    val slotsSize: Int
        get() = 0
}

/**
 * [CompositionInstance] provides information about the composition of which a [CompositionData] is
 * part.
 */
interface CompositionInstance {
    /**
     * The parent composition instance, if the instance is part of a sub-composition. If this is the
     * root of a composition (such as the content of a ComposeView), then [parent] will be `null`.
     */
    val parent: CompositionInstance?

    /** The [CompositionData] for the instance */
    val data: CompositionData

    /**
     * Find the [CompositionGroup] that contains the [CompositionContext] created by a call to
     * [rememberCompositionContext] that is the parent context for this composition. If this is the
     * root of the composition (e.g. [parent] is `null`) then this method also returns `null`.
     */
    fun findContextGroup(): CompositionGroup?
}

/**
 * Find the [CompositionInstance] associated with the root [CompositionData]. This is only valid for
 * instances of [CompositionData] that are recorded in a [LocalInspectionTables] table directly.
 *
 * Even though [CompositionGroup]s implement the [CompositionData] interface, only the root
 * [CompositionData] has an associated [CompositionInstance]. All [CompositionGroup] instances will
 * return `null`.
 */
fun CompositionData.findCompositionInstance(): CompositionInstance? = this as? CompositionInstance
>>>>>>> 3d4510a6
<|MERGE_RESOLUTION|>--- conflicted
+++ resolved
@@ -92,16 +92,6 @@
     /** A value that identifies a Group independently of movement caused by recompositions. */
     val identity: Any?
         get() = null
-<<<<<<< HEAD
-
-    /** The total number of groups, including itself, that this group contains. */
-    val groupSize: Int
-        get() = 0
-
-    val slotsSize: Int
-        get() = 0
-}
-=======
 
     /** The total number of groups, including itself, that this group contains. */
     val groupSize: Int
@@ -141,5 +131,4 @@
  * [CompositionData] has an associated [CompositionInstance]. All [CompositionGroup] instances will
  * return `null`.
  */
-fun CompositionData.findCompositionInstance(): CompositionInstance? = this as? CompositionInstance
->>>>>>> 3d4510a6
+fun CompositionData.findCompositionInstance(): CompositionInstance? = this as? CompositionInstance