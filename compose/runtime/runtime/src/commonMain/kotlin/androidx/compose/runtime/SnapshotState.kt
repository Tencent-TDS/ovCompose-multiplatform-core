--- conflicted
+++ resolved
@@ -47,11 +47,8 @@
  * @param value the initial value for the [MutableState]
  * @param policy a policy to controls how changes are handled in mutable snapshots.
  * @sample androidx.compose.runtime.samples.SimpleStateSample
- *
  * @sample androidx.compose.runtime.samples.DestructuredStateSample
- *
  * @sample androidx.compose.runtime.samples.observeUserSample
- *
  * @sample androidx.compose.runtime.samples.stateSample
  * @see State
  * @see MutableState
@@ -147,20 +144,11 @@
             }
 
     private var next: StateStateRecord<T> =
-<<<<<<< HEAD
-        StateStateRecord(value).also {
-            if (Snapshot.isInSnapshot) {
-                it.next =
-                    StateStateRecord(value).also { next ->
-                        next.snapshotId = Snapshot.PreexistingSnapshotId
-                    }
-=======
         currentSnapshot().let { snapshot ->
             StateStateRecord(snapshot.snapshotId, value).also {
                 if (snapshot !is GlobalSnapshot) {
                     it.next = StateStateRecord(Snapshot.PreexistingSnapshotId.toSnapshotId(), value)
                 }
->>>>>>> 3d4510a6
             }
         }
 
@@ -186,11 +174,7 @@
             val merged =
                 policy.merge(previousRecord.value, currentRecord.value, appliedRecord.value)
             if (merged != null) {
-<<<<<<< HEAD
-                appliedRecord.create().also { (it as StateStateRecord<T>).value = merged }
-=======
                 appliedRecord.create(appliedRecord.snapshotId).also { it.value = merged }
->>>>>>> 3d4510a6
             } else {
                 null
             }
@@ -301,10 +285,6 @@
  * Create a instance of [MutableSet]<T> that is observable and can be snapshot.
  *
  * @sample androidx.compose.runtime.samples.stateListSample
-<<<<<<< HEAD
- *
-=======
->>>>>>> 3d4510a6
  * @see mutableStateOf
  * @see mutableSetOf
  * @see MutableSet
