/*
 * Copyright 2023 The Android Open Source Project
 *
 * Licensed under the Apache License, Version 2.0 (the "License");
 * you may not use this file except in compliance with the License.
 * You may obtain a copy of the License at
 *
 *      http://www.apache.org/licenses/LICENSE-2.0
 *
 * Unless required by applicable law or agreed to in writing, software
 * distributed under the License is distributed on an "AS IS" BASIS,
 * WITHOUT WARRANTIES OR CONDITIONS OF ANY KIND, either express or implied.
 * See the License for the specific language governing permissions and
 * limitations under the License.
 */

@file:OptIn(InternalComposeApi::class)

package androidx.compose.runtime

import androidx.annotation.RestrictTo
import androidx.annotation.RestrictTo.Scope.LIBRARY_GROUP

/**
 * Apply Code Changes will invoke the two functions before and after a code swap.
 *
 * This forces the whole view hierarchy to be redrawn to invoke any code change that was introduce
 * in the code swap.
 *
 * All these are private as within JVMTI / JNI accessibility is mostly a formality.
 */
private class HotReloader {
    companion object {
        // Called before Dex Code Swap
        @Suppress("UNUSED_PARAMETER")
        private fun saveStateAndDispose(context: Any): Any {
            return Recomposer.saveStateAndDisposeForHotReload()
        }

        // Called after Dex Code Swap
        private fun loadStateAndCompose(token: Any) {
            Recomposer.loadStateAndComposeForHotReload(token)
        }

        @TestOnly
        internal fun simulateHotReload(context: Any) {
            loadStateAndCompose(saveStateAndDispose(context))
        }

        @TestOnly
        internal fun invalidateGroupsWithKey(key: Int) {
            return Recomposer.invalidateGroupsWithKey(key)
        }

        @TestOnly
        internal fun getCurrentErrors(): List<RecomposerErrorInfo> {
            return Recomposer.getCurrentErrors()
        }

        @TestOnly
        internal fun clearErrors() {
            return Recomposer.clearErrors()
        }
    }
}

/**
 * Simulates hot reload of all current compositions by disposing all composed content and restarting
 * compositions. Calling this method switches recomposer into hot reload mode. Test-only API, not
 * for use in production.
 *
 * @param context context for disposal.
 */
@TestOnly fun simulateHotReload(context: Any) = HotReloader.simulateHotReload(context)

/**
 * Invalidates composed groups with the given key. Calling this method switches recomposer into hot
 * reload mode. Test-only API, not for use in production.
 *
 * @param key group key to invalidate.
 */
@TestOnly fun invalidateGroupsWithKey(key: Int) = HotReloader.invalidateGroupsWithKey(key)
<<<<<<< HEAD
=======

/**
 * Get list of errors captured in composition. This list is only available when recomposer is in hot
 * reload mode. Test-only API, not for use in production.
 *
 * @return pair of error and whether the error is recoverable.
 */
@Deprecated(
    "currentCompositionErrors only reports errors that extend from Exception. This method is " +
        "unsupported outside of Compose runtime tests. Internally, getCurrentCompositionErrors " +
        "should be used instead."
)
@TestOnly
fun currentCompositionErrors(): List<Pair<Exception, Boolean>> =
    getCurrentCompositionErrors().mapNotNull { (cause, recoverable) ->
        (cause as? Exception ?: return@mapNotNull null) to recoverable
    }
>>>>>>> 3d4510a6

/**
 * Get list of errors captured in composition. This list is only available when recomposer is in hot
 * reload mode. Test-only API, not for use in production.
 *
 * @return pair of error and whether the error is recoverable.
 */
// suppressing for test-only api
@Suppress("ListIterator")
@RestrictTo(LIBRARY_GROUP)
@TestOnly
<<<<<<< HEAD
fun currentCompositionErrors(): List<Pair<Exception, Boolean>> =
=======
fun getCurrentCompositionErrors(): List<Pair<Throwable, Boolean>> =
>>>>>>> 3d4510a6
    HotReloader.getCurrentErrors().map { it.cause to it.recoverable }

/**
 * Clears current composition errors in hot reload mode. Test-only API, not for use in production.
 */
@TestOnly fun clearCompositionErrors() = HotReloader.clearErrors()<|MERGE_RESOLUTION|>--- conflicted
+++ resolved
@@ -80,8 +80,6 @@
  * @param key group key to invalidate.
  */
 @TestOnly fun invalidateGroupsWithKey(key: Int) = HotReloader.invalidateGroupsWithKey(key)
-<<<<<<< HEAD
-=======
 
 /**
  * Get list of errors captured in composition. This list is only available when recomposer is in hot
@@ -99,7 +97,6 @@
     getCurrentCompositionErrors().mapNotNull { (cause, recoverable) ->
         (cause as? Exception ?: return@mapNotNull null) to recoverable
     }
->>>>>>> 3d4510a6
 
 /**
  * Get list of errors captured in composition. This list is only available when recomposer is in hot
@@ -111,11 +108,7 @@
 @Suppress("ListIterator")
 @RestrictTo(LIBRARY_GROUP)
 @TestOnly
-<<<<<<< HEAD
-fun currentCompositionErrors(): List<Pair<Exception, Boolean>> =
-=======
 fun getCurrentCompositionErrors(): List<Pair<Throwable, Boolean>> =
->>>>>>> 3d4510a6
     HotReloader.getCurrentErrors().map { it.cause to it.recoverable }
 
 /**
