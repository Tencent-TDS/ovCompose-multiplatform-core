/*
 * Copyright 2019 The Android Open Source Project
 *
 * Licensed under the Apache License, Version 2.0 (the "License");
 * you may not use this file except in compliance with the License.
 * You may obtain a copy of the License at
 *
 *      http://www.apache.org/licenses/LICENSE-2.0
 *
 * Unless required by applicable law or agreed to in writing, software
 * distributed under the License is distributed on an "AS IS" BASIS,
 * WITHOUT WARRANTIES OR CONDITIONS OF ANY KIND, either express or implied.
 * See the License for the specific language governing permissions and
 * limitations under the License.
 */

package androidx.compose.runtime

import androidx.compose.runtime.internal.JvmDefaultWithCompatibility

/**
 * An Applier is responsible for applying the tree-based operations that get emitted during a
 * composition. Every [Composer] has an [Applier] which it uses to emit a [ComposeNode].
 *
 * A custom [Applier] implementation will be needed in order to utilize Compose to build and
 * maintain a tree of a novel type.
 *
 * @sample androidx.compose.runtime.samples.CustomTreeComposition
 * @see AbstractApplier
 * @see Composition
 * @see Composer
 * @see ComposeNode
 */
@JvmDefaultWithCompatibility
interface Applier<N> {
    /**
     * The node that operations will be applied on at any given time. It is expected that the value
     * of this property will change as [down] and [up] are called.
     */
    val current: N

    /**
     * Called when the [Composer] is about to begin applying changes using this applier.
     * [onEndChanges] will be called when changes are complete.
     */
    fun onBeginChanges() {}

    /**
     * Called when the [Composer] is finished applying changes using this applier. A call to
     * [onBeginChanges] will always precede a call to [onEndChanges].
     */
    fun onEndChanges() {}

    /**
     * Indicates that the applier is getting traversed "down" the tree. When this gets called,
     * [node] is expected to be a child of [current], and after this operation, [node] is expected
     * to be the new [current].
     */
    fun down(node: N)

    /**
     * Indicates that the applier is getting traversed "up" the tree. After this operation
     * completes, the [current] should return the "parent" of the [current] node at the beginning of
     * this operation.
     */
    fun up()

    /**
     * Indicates that [instance] should be inserted as a child to [current] at [index]. An applier
     * should insert the node into the tree either in [insertTopDown] or [insertBottomUp], not both.
     *
     * The [insertTopDown] method is called before the children of [instance] have been created and
     * inserted into it. [insertBottomUp] is called after all children have been created and
     * inserted.
     *
     * Some trees are faster to build top-down, in which case the [insertTopDown] method should be
     * used to insert the [instance]. Other trees are faster to build bottom-up in which case
     * [insertBottomUp] should be used.
     *
     * To give example of building a tree top-down vs. bottom-up consider the following tree,
     * ```
     *      R
     *      |
     *      B
     *     / \
     *    A   C
     *  ```
     *
     * where the node `B` is being inserted into the tree at `R`. Top-down building of the tree
     * first inserts `B` into `R`, then inserts `A` into `B` followed by inserting `C` into B`. For
     * example,
     *
     *  ```
     *      1           2           3
     *      R           R           R
     *      |           |           |
     *      B           B           B
     *                 /           / \
     *                A           A   C
     * ```
     *
     * A bottom-up building of the tree starts with inserting `A` and `C` into `B` then inserts `B`
     * tree into `R`.
     *
     * ```
     *    1           2           3
     *    B           B           R
     *    |          / \          |
     *    A         A   C         B
     *                           / \
     *                          A   C
     * ```
     *
     * To see how building top-down vs. bottom-up can differ significantly in performance consider a
     * tree where whenever a child is added to the tree all parent nodes, up to the root, are
     * notified of the new child entering the tree. If the tree is built top-down,
     * 1. `R` is notified of `B` entering.
     * 2. `B` is notified of `A` entering, `R` is notified of `A` entering.
     * 3. `B` is notified of `C` entering, `R` is notified of `C` entering.
<<<<<<< HEAD
     *
     * for a total of 5 notifications. The number of notifications grows exponentially with the
     * number of inserts.
     *
     * For bottom-up, the notifications are,
     * 1. `B` is notified `A` entering.
     * 2. `B` is notified `C` entering.
     * 3. `R` is notified `B` entering.
     *
     * The notifications are linear to the number of nodes inserted.
     *
     * If, on the other hand, all children are notified when the parent enters a tree, then the
     * notifications are, for top-down,
     * 1. `B` is notified it is entering `R`.
     * 2. `A` is notified it is entering `B`.
     * 3. `C` is notified it is entering `B`.
     *
     * which is linear to the number of nodes inserted.
     *
     * For bottom-up, the notifications look like,
     * 1. `A` is notified it is entering `B`.
     * 2. `C` is notified it is entering `B`.
     * 3. `B` is notified it is entering `R`, `A` is notified it is entering `R`, `C` is notified it
     *    is entering `R`.
     *
=======
     *
     * for a total of 5 notifications. The number of notifications grows exponentially with the
     * number of inserts.
     *
     * For bottom-up, the notifications are,
     * 1. `B` is notified `A` entering.
     * 2. `B` is notified `C` entering.
     * 3. `R` is notified `B` entering.
     *
     * The notifications are linear to the number of nodes inserted.
     *
     * If, on the other hand, all children are notified when the parent enters a tree, then the
     * notifications are, for top-down,
     * 1. `B` is notified it is entering `R`.
     * 2. `A` is notified it is entering `B`.
     * 3. `C` is notified it is entering `B`.
     *
     * which is linear to the number of nodes inserted.
     *
     * For bottom-up, the notifications look like,
     * 1. `A` is notified it is entering `B`.
     * 2. `C` is notified it is entering `B`.
     * 3. `B` is notified it is entering `R`, `A` is notified it is entering `R`, `C` is notified it
     *    is entering `R`.
     *
>>>>>>> 3d4510a6
     *    which exponential to the number of nodes inserted.
     */
    fun insertTopDown(index: Int, instance: N)

    /**
     * Indicates that [instance] should be inserted as a child of [current] at [index]. An applier
     * should insert the node into the tree either in [insertTopDown] or [insertBottomUp], not both.
     * See the description of [insertTopDown] to which describes when to implement [insertTopDown]
     * and when to use [insertBottomUp].
     */
    fun insertBottomUp(index: Int, instance: N)

    /**
     * Indicates that the children of [current] from [index] to [index] + [count] should be removed.
     */
    fun remove(index: Int, count: Int)

    /**
     * Indicates that [count] children of [current] should be moved from index [from] to index [to].
     *
     * The [to] index is relative to the position before the change, so, for example, to move an
     * element at position 1 to after the element at position 2, [from] should be `1` and [to]
     * should be `3`. If the elements were A B C D E, calling `move(1, 3, 1)` would result in the
     * elements being reordered to A C B D E.
     */
    fun move(from: Int, to: Int, count: Int)

    /**
     * Move to the root and remove all nodes from the root, preparing both this [Applier] and its
     * root to be used as the target of a new composition in the future.
     */
    fun clear()

    /** Apply a change to the current node. */
    fun apply(block: N.(Any?) -> Unit, value: Any?) {
        current.block(value)
    }

    /** Notify [current] is is being reused in reusable content. */
    fun reuse() {
        (current as? ComposeNodeLifecycleCallback)?.onReuse()
    }
}

/**
 * An abstract [Applier] implementation.
 *
 * @sample androidx.compose.runtime.samples.CustomTreeComposition
 * @see Applier
 * @see Composition
 * @see Composer
 * @see ComposeNode
 */
abstract class AbstractApplier<T>(val root: T) : Applier<T> {
    private val stack = Stack<T>()

    override var current: T = root
        protected set

    override fun down(node: T) {
        stack.push(current)
        current = node
    }

    override fun up() {
        current = stack.pop()
    }

    final override fun clear() {
        stack.clear()
        current = root
        onClear()
    }

    /** Called to perform clearing of the [root] when [clear] is called. */
    protected abstract fun onClear()

    protected fun MutableList<T>.remove(index: Int, count: Int) {
        if (count == 1) {
            removeAt(index)
        } else {
            subList(index, index + count).clear()
        }
    }

    protected fun MutableList<T>.move(from: Int, to: Int, count: Int) {
        val dest = if (from > to) to else to - count
        if (count == 1) {
            if (from == to + 1 || from == to - 1) {
                // Adjacent elements, perform swap to avoid backing array manipulations.
                val fromEl = get(from)
                val toEl = set(to, fromEl)
                set(from, toEl)
            } else {
                val fromEl = removeAt(from)
                add(dest, fromEl)
            }
        } else {
            val subView = subList(from, from + count)
            val subCopy = subView.toMutableList()
            subView.clear()
            addAll(dest, subCopy)
        }
    }
}

internal class OffsetApplier<N>(private val applier: Applier<N>, private val offset: Int) :
    Applier<N> {
    private var nesting = 0
    override val current: N
        get() = applier.current

    override fun down(node: N) {
        nesting++
        applier.down(node)
    }

    override fun up() {
        runtimeCheck(nesting > 0) { "OffsetApplier up called with no corresponding down" }
        nesting--
        applier.up()
    }

    override fun insertTopDown(index: Int, instance: N) {
        applier.insertTopDown(index + if (nesting == 0) offset else 0, instance)
    }

    override fun insertBottomUp(index: Int, instance: N) {
        applier.insertBottomUp(index + if (nesting == 0) offset else 0, instance)
    }

    override fun remove(index: Int, count: Int) {
        applier.remove(index + if (nesting == 0) offset else 0, count)
    }

    override fun move(from: Int, to: Int, count: Int) {
        val effectiveOffset = if (nesting == 0) offset else 0
        applier.move(from + effectiveOffset, to + effectiveOffset, count)
    }

    override fun clear() {
        composeImmediateRuntimeError("Clear is not valid on OffsetApplier")
    }
}<|MERGE_RESOLUTION|>--- conflicted
+++ resolved
@@ -117,7 +117,6 @@
      * 1. `R` is notified of `B` entering.
      * 2. `B` is notified of `A` entering, `R` is notified of `A` entering.
      * 3. `B` is notified of `C` entering, `R` is notified of `C` entering.
-<<<<<<< HEAD
      *
      * for a total of 5 notifications. The number of notifications grows exponentially with the
      * number of inserts.
@@ -143,33 +142,6 @@
      * 3. `B` is notified it is entering `R`, `A` is notified it is entering `R`, `C` is notified it
      *    is entering `R`.
      *
-=======
-     *
-     * for a total of 5 notifications. The number of notifications grows exponentially with the
-     * number of inserts.
-     *
-     * For bottom-up, the notifications are,
-     * 1. `B` is notified `A` entering.
-     * 2. `B` is notified `C` entering.
-     * 3. `R` is notified `B` entering.
-     *
-     * The notifications are linear to the number of nodes inserted.
-     *
-     * If, on the other hand, all children are notified when the parent enters a tree, then the
-     * notifications are, for top-down,
-     * 1. `B` is notified it is entering `R`.
-     * 2. `A` is notified it is entering `B`.
-     * 3. `C` is notified it is entering `B`.
-     *
-     * which is linear to the number of nodes inserted.
-     *
-     * For bottom-up, the notifications look like,
-     * 1. `A` is notified it is entering `B`.
-     * 2. `C` is notified it is entering `B`.
-     * 3. `B` is notified it is entering `R`, `A` is notified it is entering `R`, `C` is notified it
-     *    is entering `R`.
-     *
->>>>>>> 3d4510a6
      *    which exponential to the number of nodes inserted.
      */
     fun insertTopDown(index: Int, instance: N)
