--- conflicted
+++ resolved
@@ -188,15 +188,13 @@
         }
     }
 
-<<<<<<< HEAD
-    private val applyMapsLock = createSynchronizedObject()
-=======
     private inline fun removeScopeMapIf(block: (ObservedScopeMap) -> Boolean) {
         synchronized(observedScopeMaps) {
             observedScopeMaps.removeIf(block)
         }
     }
->>>>>>> 9ce75ea1
+
+    private val applyMapsLock = createSynchronizedObject()
 
     /**
      * Method to call when unsubscribing from the apply observer.
