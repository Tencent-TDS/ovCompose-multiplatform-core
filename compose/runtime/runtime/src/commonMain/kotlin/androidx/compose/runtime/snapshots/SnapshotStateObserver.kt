--- conflicted
+++ resolved
@@ -19,6 +19,7 @@
 import androidx.collection.MutableObjectIntMap
 import androidx.collection.MutableScatterMap
 import androidx.collection.MutableScatterSet
+import androidx.compose.runtime.AtomicReference
 import androidx.compose.runtime.DerivedState
 import androidx.compose.runtime.DerivedStateObserver
 import androidx.compose.runtime.SynchronizedObject
@@ -27,9 +28,8 @@
 import androidx.compose.runtime.collection.fastForEach
 import androidx.compose.runtime.collection.mutableVectorOf
 import androidx.compose.runtime.composeRuntimeError
-import androidx.compose.runtime.internal.AtomicReference
-import androidx.compose.runtime.internal.currentThreadId
-import androidx.compose.runtime.internal.currentThreadName
+import androidx.compose.runtime.currentThreadId
+import androidx.compose.runtime.currentThreadName
 import androidx.compose.runtime.observeDerivedStateRecalculations
 import androidx.compose.runtime.requirePrecondition
 import androidx.compose.runtime.structuralEqualityPolicy
@@ -77,7 +77,8 @@
     /**
      * Send any pending notifications. Uses [onChangedExecutor] to schedule this work.
      *
-     * This method should only be called if, and only if, a call to `drainChanges()` returns `true`.
+     * This method should only be called if, and only if, a call to `drainChanges()` returns
+     * `true`.
      */
     private fun sendNotifications() {
         onChangedExecutor {
@@ -107,26 +108,27 @@
      * the queue, the set itself is the atomic reference. If the queue is empty the reference is
      * null. Only if there are more than one set added to the queue is an allocation required, then
      * the atomic reference is a list containing all the sets in the queue. Given the size of the
-     * queue, the type of object referenced is, 0 -> null 1 -> Set<Any?> 2 or more ->
-     * List<Set<Any?>>
+     * queue, the type of object referenced is,
+     *   0 -> null
+     *   1 -> Set<Any?>
+     *   2 or more -> List<Set<Any?>>
      */
     private fun addChanges(set: Set<Any>) {
         while (true) {
             val old = pendingChanges.get()
-            val new =
-                when (old) {
-                    null -> set
-                    is Set<*> -> listOf(old, set)
-                    is List<*> -> old + listOf(set)
-                    else -> report()
-                }
+            val new = when (old) {
+                null -> set
+                is Set<*> -> listOf(old, set)
+                is List<*> -> old + listOf(set)
+                else -> report()
+            }
             if (pendingChanges.compareAndSet(old, new)) break
         }
     }
 
     /**
-     * Remove a set of changes from the change queue. See [addChanges] for a description of how this
-     * queue works.
+     * Remove a set of changes from the change queue. See [addChanges] for a description of how
+     * this queue works.
      */
     @Suppress("UNCHECKED_CAST")
     private fun removeChanges(): Set<Any>? {
@@ -142,12 +144,11 @@
                 }
                 is List<*> -> {
                     result = old[0] as Set<Any>?
-                    new =
-                        when {
-                            old.size == 2 -> old[1]
-                            old.size > 2 -> old.subList(1, old.size)
-                            else -> null
-                        }
+                    new = when {
+                        old.size == 2 -> old[1]
+                        old.size > 2 -> old.subList(1, old.size)
+                        else -> null
+                    }
                 }
                 else -> report()
             }
@@ -159,10 +160,14 @@
 
     private fun report(): Nothing = composeRuntimeError("Unexpected notification")
 
-    /** The observer used by this [SnapshotStateObserver] during [observeReads]. */
+    /**
+     * The observer used by this [SnapshotStateObserver] during [observeReads].
+     */
     private val readObserver: (Any) -> Unit = { state ->
         if (!isPaused) {
-            synchronized(observedScopeMapsLock) { currentMap!!.recordRead(state) }
+            synchronized(observedScopeMapsLock) {
+                currentMap!!.recordRead(state)
+            }
         }
     }
 
@@ -172,35 +177,34 @@
      * The list only grows.
      */
     private val observedScopeMaps = mutableVectorOf<ObservedScopeMap>()
+
+    /**
+     * Helper for synchronized iteration over [observedScopeMaps]. All observed reads should
+     * happen on the same thread, but snapshots can be applied on a different thread, requiring
+     * synchronization.
+     */
+    private inline fun forEachScopeMap(block: (ObservedScopeMap) -> Unit) {
+        synchronized(observedScopeMapsLock) {
+            observedScopeMaps.forEach(block)
+        }
+    }
+
+    private inline fun removeScopeMapIf(block: (ObservedScopeMap) -> Boolean) {
+        synchronized(observedScopeMapsLock) {
+            observedScopeMaps.removeIf(block)
+        }
+    }
+
     private val observedScopeMapsLock = SynchronizedObject()
 
     /**
-     * Helper for synchronized iteration over [observedScopeMaps]. All observed reads should happen
-     * on the same thread, but snapshots can be applied on a different thread, requiring
-     * synchronization.
-     */
-    private inline fun forEachScopeMap(block: (ObservedScopeMap) -> Unit) {
-        synchronized(observedScopeMapsLock) { observedScopeMaps.forEach(block) }
-    }
-
-    private inline fun removeScopeMapIf(block: (ObservedScopeMap) -> Boolean) {
-        synchronized(observedScopeMapsLock) { observedScopeMaps.removeIf(block) }
-    }
-
-<<<<<<< HEAD
-    /** Method to call when unsubscribing from the apply observer. */
-=======
-    private val observedScopeMapsLock = SynchronizedObject()
-
-    /**
      * Method to call when unsubscribing from the apply observer.
      */
->>>>>>> 9a170158
     private var applyUnsubscribe: ObserverHandle? = null
 
     /**
-     * `true` when [withNoObservations] is called and read observations should not be considered
-     * invalidations for the current scope.
+     * `true` when [withNoObservations] is called and read observations should not
+     * be considered invalidations for the current scope.
      */
     private var isPaused = false
 
@@ -209,25 +213,30 @@
      */
     private var currentMap: ObservedScopeMap? = null
 
-    /** Thread id that has set the [currentMap] */
+    /**
+     * Thread id that has set the [currentMap]
+     */
     private var currentMapThreadId = -1L
 
     /**
      * Executes [block], observing state object reads during its execution.
      *
-     * The [scope] and [onValueChangedForScope] are associated with any values that are read so that
-     * when those values change, [onValueChangedForScope] will be called with the [scope] parameter.
+     * The [scope] and [onValueChangedForScope] are associated with any values that are read so
+     * that when those values change, [onValueChangedForScope] will be called with the [scope]
+     * parameter.
      *
      * Observation can be paused with [Snapshot.withoutReadObservation].
      *
      * @param scope value associated with the observed scope.
-     * @param onValueChangedForScope is called with the [scope] when value read within [block] has
-     *   been changed. For repeated observations, it is more performant to pass the same instance of
-     *   the callback, as [observedScopeMaps] grows with each new callback instance.
+     * @param onValueChangedForScope is called with the [scope] when value read within [block]
+     * has been changed. For repeated observations, it is more performant to pass the same instance
+     * of the callback, as [observedScopeMaps] grows with each new callback instance.
      * @param block to observe reads within.
      */
     fun <T : Any> observeReads(scope: T, onValueChangedForScope: (T) -> Unit, block: () -> Unit) {
-        val scopeMap = synchronized(observedScopeMapsLock) { ensureMap(onValueChangedForScope) }
+        val scopeMap = synchronized(observedScopeMapsLock) {
+            ensureMap(onValueChangedForScope)
+        }
 
         val oldPaused = isPaused
         val oldMap = currentMap
@@ -290,8 +299,8 @@
     }
 
     /**
-     * Remove observations using [predicate] to identify scopes to be removed. This is used when a
-     * scope is no longer in the hierarchy and should not receive any callbacks.
+     * Remove observations using [predicate] to identify scopes to be removed. This is
+     * used when a scope is no longer in the hierarchy and should not receive any callbacks.
      */
     fun clearIf(predicate: (scope: Any) -> Boolean) {
         removeScopeMapIf { scopeMap ->
@@ -300,12 +309,16 @@
         }
     }
 
-    /** Starts watching for state commits. */
+    /**
+     * Starts watching for state commits.
+     */
     fun start() {
         applyUnsubscribe = Snapshot.registerApplyObserver(applyObserver)
     }
 
-    /** Stops watching for state commits. */
+    /**
+     * Stops watching for state commits.
+     */
     fun stop() {
         applyUnsubscribe?.dispose()
     }
@@ -319,14 +332,18 @@
         applyObserver(changes, snapshot)
     }
 
-    /** Remove all observations. */
+    /**
+     * Remove all observations.
+     */
     fun clear() {
-        forEachScopeMap { scopeMap -> scopeMap.clear() }
-    }
-
-    /**
-     * Returns the [ObservedScopeMap] within [observedScopeMaps] associated with [onChanged] or a
-     * newly- inserted one if it doesn't exist.
+        forEachScopeMap { scopeMap ->
+            scopeMap.clear()
+        }
+    }
+
+    /**
+     * Returns the [ObservedScopeMap] within [observedScopeMaps] associated with [onChanged] or a newly-
+     * inserted one if it doesn't exist.
      *
      * Must be called inside a synchronized block.
      */
@@ -341,15 +358,19 @@
         return scopeMap
     }
 
-    /** Connects observed values to scopes for each [onChanged] callback. */
+    /**
+     * Connects observed values to scopes for each [onChanged] callback.
+     */
     @Suppress("UNCHECKED_CAST")
     private class ObservedScopeMap(val onChanged: (Any) -> Unit) {
-        /** Currently observed scope. */
+        /**
+         * Currently observed scope.
+         */
         private var currentScope: Any? = null
 
         /**
-         * key: State reads observed in current scope. value: [currentToken] at the time the read
-         * was observed in.
+         * key: State reads observed in current scope.
+         * value: [currentToken] at the time the read was observed in.
          */
         private var currentScopeReads: MutableObjectIntMap<Any>? = null
 
@@ -359,44 +380,58 @@
          */
         private var currentToken: Int = -1
 
-        /** Values that have been read during the scope's [SnapshotStateObserver.observeReads]. */
+        /**
+         * Values that have been read during the scope's [SnapshotStateObserver.observeReads].
+         */
         private val valueToScopes = ScopeMap<Any, Any>()
 
-        /** Reverse index (scope -> values) for faster scope invalidation. */
+        /**
+         * Reverse index (scope -> values) for faster scope invalidation.
+         */
         private val scopeToValues: MutableScatterMap<Any, MutableObjectIntMap<Any>> =
             MutableScatterMap()
 
-        /** Scopes that were invalidated during previous apply step. */
+        /**
+         * Scopes that were invalidated during previous apply step.
+         */
         private val invalidated = MutableScatterSet<Any>()
 
-        /** Reusable vector for re-recording states inside [recordInvalidation] */
+        /**
+         * Reusable vector for re-recording states inside [recordInvalidation]
+         */
         private val statesToReread = mutableVectorOf<DerivedState<*>>()
 
         // derived state handling
 
-        /** Observer for derived state recalculation */
-        val derivedStateObserver =
-            object : DerivedStateObserver {
-                override fun start(derivedState: DerivedState<*>) {
-                    deriveStateScopeCount++
-                }
-
-                override fun done(derivedState: DerivedState<*>) {
-                    deriveStateScopeCount--
-                }
-            }
-
-        /**
-         * Counter for skipping reads inside derived states. If count is > 0, read happens inside a
-         * derived state. Reads for derived states are captured separately through
+        /**
+         * Observer for derived state recalculation
+         */
+        val derivedStateObserver = object : DerivedStateObserver {
+            override fun start(derivedState: DerivedState<*>) {
+                deriveStateScopeCount++
+            }
+
+            override fun done(derivedState: DerivedState<*>) {
+                deriveStateScopeCount--
+            }
+        }
+
+        /**
+         * Counter for skipping reads inside derived states. If count is > 0, read happens inside
+         * a derived state.
+         * Reads for derived states are captured separately through
          * [DerivedState.Record.dependencies].
          */
         private var deriveStateScopeCount = 0
 
-        /** Invalidation index from state objects to derived states reading them. */
+        /**
+         * Invalidation index from state objects to derived states reading them.
+         */
         private val dependencyToDerivedStates = ScopeMap<Any, DerivedState<*>>()
 
-        /** Last derived state value recorded during read. */
+        /**
+         * Last derived state value recorded during read.
+         */
         private val recordedDerivedStateValues = HashMap<DerivedState<*>, Any?>()
 
         fun recordRead(value: Any) {
@@ -405,16 +440,16 @@
                 value = value,
                 currentToken = currentToken,
                 currentScope = scope,
-                recordedValues =
-                    currentScopeReads
-                        ?: MutableObjectIntMap<Any>().also {
-                            currentScopeReads = it
-                            scopeToValues[scope] = it
-                        }
+                recordedValues = currentScopeReads ?: MutableObjectIntMap<Any>().also {
+                    currentScopeReads = it
+                    scopeToValues[scope] = it
+                }
             )
         }
 
-        /** Record that [value] was read in [currentScope]. */
+        /**
+         * Record that [value] was read in [currentScope].
+         */
         private fun recordRead(
             value: Any,
             currentToken: Int,
@@ -452,7 +487,9 @@
             }
         }
 
-        /** Setup new scope for state read observation, observe them, and cleanup afterwards */
+        /**
+         * Setup new scope for state read observation, observe them, and cleanup afterwards
+         */
         fun observe(scope: Any, readObserver: (Any) -> Unit, block: () -> Unit) {
             val previousScope = currentScope
             val previousReads = currentScopeReads
@@ -486,24 +523,33 @@
             }
         }
 
-        /** Clear observations for [scope]. */
+        /**
+         * Clear observations for [scope].
+         */
         fun clearScopeObservations(scope: Any) {
             val recordedValues = scopeToValues.remove(scope) ?: return
-            recordedValues.forEach { value, _ -> removeObservation(scope, value) }
-        }
-
-        /** Remove observations in scopes matching [predicate]. */
+            recordedValues.forEach { value, _ ->
+                removeObservation(scope, value)
+            }
+        }
+
+        /**
+         * Remove observations in scopes matching [predicate].
+         */
         fun removeScopeIf(predicate: (scope: Any) -> Boolean) {
             scopeToValues.removeIf { scope, valueSet ->
                 predicate(scope).also { willRemove ->
                     if (willRemove) {
-                        valueSet.forEach { value, _ -> removeObservation(scope, value) }
+                        valueSet.forEach { value, _ ->
+                            removeObservation(scope, value)
+                        }
                     }
                 }
             }
         }
 
-        fun hasScopeObservations(): Boolean = scopeToValues.isNotEmpty()
+        fun hasScopeObservations(): Boolean =
+            scopeToValues.isNotEmpty()
 
         private fun removeObservation(scope: Any, value: Any) {
             valueToScopes.remove(value, scope)
@@ -513,7 +559,9 @@
             }
         }
 
-        /** Clear all observations. */
+        /**
+         * Clear all observations.
+         */
         fun clear() {
             valueToScopes.clear()
             scopeToValues.clear()
@@ -523,7 +571,6 @@
 
         /**
          * Record scope invalidation for given set of values.
-         *
          * @return whether any scopes observe changed values
          */
         fun recordInvalidation(changes: Set<Any>): Boolean {
@@ -535,7 +582,9 @@
             val invalidated = invalidated
 
             changes.fastForEach { value ->
-                if (value is StateObjectImpl && !value.isReadIn(ReaderKind.SnapshotStateObserver)) {
+                if (value is StateObjectImpl &&
+                    !value.isReadIn(ReaderKind.SnapshotStateObserver)
+                ) {
                     return@fastForEach
                 }
 
@@ -547,8 +596,7 @@
                         val policy = derivedState.policy ?: structuralEqualityPolicy()
 
                         // Invalidate only if currentValue is different than observed on read
-                        if (
-                            !policy.equivalent(
+                        if (!policy.equivalent(
                                 derivedState.currentRecord.currentValue,
                                 previousValue
                             )
@@ -571,7 +619,9 @@
             }
 
             if (statesToReread.isNotEmpty()) {
-                statesToReread.forEach { rereadDerivedState(it) }
+                statesToReread.forEach {
+                    rereadDerivedState(it)
+                }
                 statesToReread.clear()
             }
 
@@ -587,14 +637,16 @@
                     value = derivedState,
                     currentToken = token,
                     currentScope = scope,
-                    recordedValues =
-                        scopeToValues[scope]
-                            ?: MutableObjectIntMap<Any>().also { scopeToValues[scope] = it }
+                    recordedValues = scopeToValues[scope] ?: MutableObjectIntMap<Any>().also {
+                        scopeToValues[scope] = it
+                    }
                 )
             }
         }
 
-        /** Call [onChanged] for previously invalidated scopes. */
+        /**
+         * Call [onChanged] for previously invalidated scopes.
+         */
         fun notifyInvalidatedScopes() {
             val invalidated = invalidated
             invalidated.forEach(onChanged)
