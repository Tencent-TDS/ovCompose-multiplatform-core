--- conflicted
+++ resolved
@@ -188,15 +188,13 @@
         }
     }
 
-<<<<<<< HEAD
+    private inline fun removeScopeMapIf(block: (ObservedScopeMap) -> Boolean) {
+        synchronized(applyMapsLock) {
+            observedScopeMaps.removeIf(block)
+        }
+    }
+
     private val applyMapsLock = createSynchronizedObject()
-=======
-    private inline fun removeScopeMapIf(block: (ObservedScopeMap) -> Boolean) {
-        synchronized(observedScopeMaps) {
-            observedScopeMaps.removeIf(block)
-        }
-    }
->>>>>>> 3053cc79
 
     /**
      * Method to call when unsubscribing from the apply observer.
