--- conflicted
+++ resolved
@@ -19,11 +19,7 @@
 /** A container of parameters assigned to the arguments of an [Operation]. */
 internal interface OperationArgContainer {
     /** Returns the assigned value of [parameter] for the current operation. */
-<<<<<<< HEAD
-    fun getInt(parameter: Operation.IntParameter): Int
-=======
     fun getInt(parameter: Int): Int
->>>>>>> 3d4510a6
 
     /** Returns the assigned value of [parameter] for the current operation. */
     fun <T> getObject(parameter: Operation.ObjectParameter<T>): T
