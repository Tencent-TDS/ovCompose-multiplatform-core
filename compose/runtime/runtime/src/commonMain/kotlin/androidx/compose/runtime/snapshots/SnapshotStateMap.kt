/*
 * Copyright 2020 The Android Open Source Project
 *
 * Licensed under the Apache License, Version 2.0 (the "License");
 * you may not use this file except in compliance with the License.
 * You may obtain a copy of the License at
 *
 *      http://www.apache.org/licenses/LICENSE-2.0
 *
 * Unless required by applicable law or agreed to in writing, software
 * distributed under the License is distributed on an "AS IS" BASIS,
 * WITHOUT WARRANTIES OR CONDITIONS OF ANY KIND, either express or implied.
 * See the License for the specific language governing permissions and
 * limitations under the License.
 */

package androidx.compose.runtime.snapshots

import androidx.compose.runtime.Stable
import androidx.compose.runtime.external.kotlinx.collections.immutable.PersistentMap
import androidx.compose.runtime.external.kotlinx.collections.immutable.persistentHashMapOf
import androidx.compose.runtime.platform.makeSynchronizedObject
import androidx.compose.runtime.platform.synchronized
import kotlin.jvm.JvmName

/**
 * An implementation of [MutableMap] that can be observed and snapshot. This is the result type
 * created by [androidx.compose.runtime.mutableStateMapOf].
 *
 * This class closely implements the same semantics as [HashMap].
 *
 * @see androidx.compose.runtime.mutableStateMapOf
 */
@Stable
class SnapshotStateMap<K, V> : StateObject, MutableMap<K, V> {
    override var firstStateRecord: StateRecord =
        persistentHashMapOf<K, V>().let { map ->
<<<<<<< HEAD
            StateMapStateRecord(map).also {
                if (Snapshot.isInSnapshot) {
                    it.next =
                        StateMapStateRecord(map).also { next ->
                            next.snapshotId = Snapshot.PreexistingSnapshotId
                        }
=======
            val snapshot = currentSnapshot()
            StateMapStateRecord(snapshot.snapshotId, map).also {
                if (snapshot !is GlobalSnapshot) {
                    it.next =
                        StateMapStateRecord(Snapshot.PreexistingSnapshotId.toSnapshotId(), map)
>>>>>>> 3d4510a6
                }
            }
        }
        private set

    override fun prependStateRecord(value: StateRecord) {
        @Suppress("UNCHECKED_CAST")
        firstStateRecord = value as StateMapStateRecord<K, V>
    }

    /**
     * Returns an immutable map containing all key-value pairs from the original map.
     *
     * The content of the map returned will not change even if the content of the map is changed in
     * the same snapshot. It also will be the same instance until the content is changed. It is not,
     * however, guaranteed to be the same instance for the same content as adding and removing the
     * same item from the this map might produce a different instance with the same content.
     *
     * This operation is O(1) and does not involve a physically copying the map. It instead returns
     * the underlying immutable map used internally to store the content of the map.
     *
     * It is recommended to use [toMap] when using returning the value of this map from
     * [androidx.compose.runtime.snapshotFlow].
     */
    fun toMap(): Map<K, V> = readable.map

    override val size
        get() = readable.map.size

    override fun containsKey(key: K) = readable.map.containsKey(key)

    override fun containsValue(value: V) = readable.map.containsValue(value)

    override fun get(key: K) = readable.map[key]

    override fun isEmpty() = readable.map.isEmpty()

    override val entries: MutableSet<MutableMap.MutableEntry<K, V>> = SnapshotMapEntrySet(this)
    override val keys: MutableSet<K> = SnapshotMapKeySet(this)
    override val values: MutableCollection<V> = SnapshotMapValueSet(this)

    @Suppress("UNCHECKED_CAST")
    override fun toString(): String =
        (firstStateRecord as StateMapStateRecord<K, V>).withCurrent {
            "SnapshotStateMap(value=${it.map})@${hashCode()}"
        }

    override fun clear() = update { persistentHashMapOf() }

    override fun put(key: K, value: V): V? = mutate { it.put(key, value) }

    override fun putAll(from: Map<out K, V>) = mutate { it.putAll(from) }

    override fun remove(key: K): V? = mutate { it.remove(key) }

    internal val modification
        get() = readable.modification

    internal fun removeValue(value: V) =
        entries
            .firstOrNull { it.value == value }
            ?.let {
                remove(it.key)
                true
            } == true

    @Suppress("UNCHECKED_CAST")
    internal val readable: StateMapStateRecord<K, V>
        get() = (firstStateRecord as StateMapStateRecord<K, V>).readable(this)

    internal inline fun removeIf(predicate: (MutableMap.MutableEntry<K, V>) -> Boolean): Boolean {
        var removed = false
        mutate {
            for (entry in this.entries) {
                if (predicate(entry)) {
                    it.remove(entry.key)
                    removed = true
                }
            }
        }
        return removed
    }

    internal inline fun any(predicate: (Map.Entry<K, V>) -> Boolean): Boolean {
        for (entry in readable.map.entries) {
            if (predicate(entry)) return true
        }
        return false
    }

    internal inline fun all(predicate: (Map.Entry<K, V>) -> Boolean): Boolean {
        for (entry in readable.map.entries) {
            if (!predicate(entry)) return false
        }
        return true
    }

    /**
     * An internal function used by the debugger to display the value of the current value of the
     * mutable state object without triggering read observers.
     */
    @Suppress("unused")
    internal val debuggerDisplayValue: Map<K, V>
        @JvmName("getDebuggerDisplayValue") get() = withCurrent { map }

    private inline fun <R> withCurrent(block: StateMapStateRecord<K, V>.() -> R): R =
        @Suppress("UNCHECKED_CAST")
        (firstStateRecord as StateMapStateRecord<K, V>).withCurrent(block)

    private inline fun <R> writable(block: StateMapStateRecord<K, V>.() -> R): R =
        @Suppress("UNCHECKED_CAST")
        (firstStateRecord as StateMapStateRecord<K, V>).writable(this, block)

    private inline fun <R> mutate(block: (MutableMap<K, V>) -> R): R {
        var result: R
        while (true) {
            var oldMap: PersistentMap<K, V>? = null
            var currentModification = 0
            synchronized(sync) {
                val current = withCurrent { this }
                oldMap = current.map
                currentModification = current.modification
            }
            val builder = oldMap!!.builder()
            result = block(builder)
            val newMap = builder.build()
<<<<<<< HEAD
            if (
                newMap == oldMap ||
                    writable {
                        synchronized(sync) {
                            if (modification == currentModification) {
                                map = newMap
                                modification++
                                true
                            } else false
                        }
                    }
            )
                break
=======
            if (newMap == oldMap || writable { attemptUpdate(currentModification, newMap) }) break
>>>>>>> 3d4510a6
        }
        return result
    }

<<<<<<< HEAD
    private inline fun update(block: (PersistentMap<K, V>) -> PersistentMap<K, V>) = withCurrent {
        val newMap = block(map)
        if (newMap !== map)
            writable {
                synchronized(sync) {
                    map = newMap
                    modification++
                }
            }
    }

    /** Implementation class of [SnapshotStateMap]. Do not use. */
    internal class StateMapStateRecord<K, V>
    internal constructor(internal var map: PersistentMap<K, V>) : StateRecord() {
=======
    private fun StateMapStateRecord<K, V>.attemptUpdate(
        currentModification: Int,
        newMap: PersistentMap<K, V>
    ) =
        synchronized(sync) {
            if (modification == currentModification) {
                map = newMap
                modification++
                true
            } else false
        }

    private inline fun update(block: (PersistentMap<K, V>) -> PersistentMap<K, V>) = withCurrent {
        val newMap = block(map)
        if (newMap !== map) writable { commitUpdate(newMap) }
    }

    // NOTE: do not inline this method to avoid class verification failures, see b/369909868
    private fun StateMapStateRecord<K, V>.commitUpdate(newMap: PersistentMap<K, V>) =
        synchronized(sync) {
            map = newMap
            modification++
        }

    /** Implementation class of [SnapshotStateMap]. Do not use. */
    internal class StateMapStateRecord<K, V>
    internal constructor(snapshotId: SnapshotId, internal var map: PersistentMap<K, V>) :
        StateRecord(snapshotId) {
>>>>>>> 3d4510a6
        internal var modification = 0

        override fun assign(value: StateRecord) {
            @Suppress("UNCHECKED_CAST") val other = (value as StateMapStateRecord<K, V>)
            synchronized(sync) {
                map = other.map
                modification = other.modification
            }
        }

        override fun create(): StateRecord = StateMapStateRecord(currentSnapshot().snapshotId, map)

        override fun create(snapshotId: SnapshotId): StateRecord =
            StateMapStateRecord(snapshotId, map)
    }
}

private abstract class SnapshotMapSet<K, V, E>(val map: SnapshotStateMap<K, V>) : MutableSet<E> {
    override val size: Int
        get() = map.size

    override fun clear() = map.clear()

    override fun isEmpty() = map.isEmpty()
}

private class SnapshotMapEntrySet<K, V>(map: SnapshotStateMap<K, V>) :
    SnapshotMapSet<K, V, MutableMap.MutableEntry<K, V>>(map) {
    override fun add(element: MutableMap.MutableEntry<K, V>) = unsupported()

    override fun addAll(elements: Collection<MutableMap.MutableEntry<K, V>>) = unsupported()

    override fun iterator(): MutableIterator<MutableMap.MutableEntry<K, V>> =
        StateMapMutableEntriesIterator(map, map.readable.map.entries.iterator())

    override fun remove(element: MutableMap.MutableEntry<K, V>) = map.remove(element.key) != null

    override fun removeAll(elements: Collection<MutableMap.MutableEntry<K, V>>): Boolean {
        var removed = false
        for (element in elements) {
            removed = map.remove(element.key) != null || removed
        }
        return removed
    }

    override fun retainAll(elements: Collection<MutableMap.MutableEntry<K, V>>): Boolean {
        val entries = elements.associate { it.key to it.value }
        return map.removeIf { !entries.containsKey(it.key) || entries[it.key] != it.value }
    }

    override fun contains(element: MutableMap.MutableEntry<K, V>): Boolean {
        return map[element.key] == element.value
    }

    override fun containsAll(elements: Collection<MutableMap.MutableEntry<K, V>>): Boolean {
        return elements.all { contains(it) }
    }
}

private class SnapshotMapKeySet<K, V>(map: SnapshotStateMap<K, V>) : SnapshotMapSet<K, V, K>(map) {
    override fun add(element: K) = unsupported()

    override fun addAll(elements: Collection<K>) = unsupported()

    override fun iterator() = StateMapMutableKeysIterator(map, map.readable.map.entries.iterator())

    override fun remove(element: K): Boolean = map.remove(element) != null

    override fun removeAll(elements: Collection<K>): Boolean {
        var removed = false
        elements.forEach { removed = map.remove(it) != null || removed }
        return removed
    }

    override fun retainAll(elements: Collection<K>): Boolean {
        val set = elements.toSet()
        return map.removeIf { it.key !in set }
    }

    override fun contains(element: K) = map.contains(element)

    override fun containsAll(elements: Collection<K>): Boolean = elements.all { map.contains(it) }
}

private class SnapshotMapValueSet<K, V>(map: SnapshotStateMap<K, V>) :
    SnapshotMapSet<K, V, V>(map) {
    override fun add(element: V) = unsupported()

    override fun addAll(elements: Collection<V>) = unsupported()

    override fun iterator() =
        StateMapMutableValuesIterator(map, map.readable.map.entries.iterator())

    override fun remove(element: V): Boolean = map.removeValue(element)

    override fun removeAll(elements: Collection<V>): Boolean {
        val set = elements.toSet()
        return map.removeIf { it.value in set }
    }

    override fun retainAll(elements: Collection<V>): Boolean {
        val set = elements.toSet()
        return map.removeIf { it.value !in set }
    }

    override fun contains(element: V) = map.containsValue(element)

    override fun containsAll(elements: Collection<V>): Boolean {
        return elements.all { map.containsValue(it) }
    }
}

/**
 * This lock is used to ensure that the value of modification and the map in the state record, when
 * used together, are atomically read and written.
 *
 * A global sync object is used to avoid having to allocate a sync object and initialize a monitor
 * for each instance the map. This avoids additional allocations but introduces some contention
 * between maps. As there is already contention on the global snapshot lock to write so the
 * additional contention introduced by this lock is nominal.
 *
 * In code the requires this lock and calls `writable` (or other operation that acquires the
 * snapshot global lock), this lock *MUST* be acquired last to avoid deadlocks. In other words, the
 * lock must be taken in the `writable` lambda, if `writable` is used.
 */
private val sync = makeSynchronizedObject()

private abstract class StateMapMutableIterator<K, V>(
    val map: SnapshotStateMap<K, V>,
    val iterator: Iterator<Map.Entry<K, V>>
) {
    protected var modification = map.modification
    protected var current: Map.Entry<K, V>? = null
    protected var next: Map.Entry<K, V>? = null

    init {
        advance()
    }

    fun remove() = modify {
        val value = current

        if (value != null) {
            map.remove(value.key)
            current = null
        } else {
            throw IllegalStateException()
        }
    }

    fun hasNext() = next != null

    protected fun advance() {
        current = next
        next = if (iterator.hasNext()) iterator.next() else null
    }

    protected inline fun <T> modify(block: () -> T): T {
        if (map.modification != modification) {
            throw ConcurrentModificationException()
        }
        return block().also { modification = map.modification }
    }
}

private class StateMapMutableEntriesIterator<K, V>(
    map: SnapshotStateMap<K, V>,
    iterator: Iterator<Map.Entry<K, V>>
) : StateMapMutableIterator<K, V>(map, iterator), MutableIterator<MutableMap.MutableEntry<K, V>> {
    override fun next(): MutableMap.MutableEntry<K, V> {
        advance()
        if (current != null) {
            return object : MutableMap.MutableEntry<K, V> {
                override val key = current!!.key
                override var value = current!!.value

                override fun setValue(newValue: V): V = modify {
                    val result = value
                    map[key] = newValue
                    value = newValue
                    return result
                }
            }
        } else {
            throw IllegalStateException()
        }
    }
}

private class StateMapMutableKeysIterator<K, V>(
    map: SnapshotStateMap<K, V>,
    iterator: Iterator<Map.Entry<K, V>>
) : StateMapMutableIterator<K, V>(map, iterator), MutableIterator<K> {
    override fun next(): K {
        val result = next ?: throw IllegalStateException()
        advance()
        return result.key
    }
}

private class StateMapMutableValuesIterator<K, V>(
    map: SnapshotStateMap<K, V>,
    iterator: Iterator<Map.Entry<K, V>>
) : StateMapMutableIterator<K, V>(map, iterator), MutableIterator<V> {
    override fun next(): V {
        val result = next ?: throw IllegalStateException()
        advance()
        return result.value
    }
}

internal fun unsupported(): Nothing {
    throw UnsupportedOperationException()
}<|MERGE_RESOLUTION|>--- conflicted
+++ resolved
@@ -35,20 +35,11 @@
 class SnapshotStateMap<K, V> : StateObject, MutableMap<K, V> {
     override var firstStateRecord: StateRecord =
         persistentHashMapOf<K, V>().let { map ->
-<<<<<<< HEAD
-            StateMapStateRecord(map).also {
-                if (Snapshot.isInSnapshot) {
-                    it.next =
-                        StateMapStateRecord(map).also { next ->
-                            next.snapshotId = Snapshot.PreexistingSnapshotId
-                        }
-=======
             val snapshot = currentSnapshot()
             StateMapStateRecord(snapshot.snapshotId, map).also {
                 if (snapshot !is GlobalSnapshot) {
                     it.next =
                         StateMapStateRecord(Snapshot.PreexistingSnapshotId.toSnapshotId(), map)
->>>>>>> 3d4510a6
                 }
             }
         }
@@ -175,43 +166,11 @@
             val builder = oldMap!!.builder()
             result = block(builder)
             val newMap = builder.build()
-<<<<<<< HEAD
-            if (
-                newMap == oldMap ||
-                    writable {
-                        synchronized(sync) {
-                            if (modification == currentModification) {
-                                map = newMap
-                                modification++
-                                true
-                            } else false
-                        }
-                    }
-            )
-                break
-=======
             if (newMap == oldMap || writable { attemptUpdate(currentModification, newMap) }) break
->>>>>>> 3d4510a6
         }
         return result
     }
 
-<<<<<<< HEAD
-    private inline fun update(block: (PersistentMap<K, V>) -> PersistentMap<K, V>) = withCurrent {
-        val newMap = block(map)
-        if (newMap !== map)
-            writable {
-                synchronized(sync) {
-                    map = newMap
-                    modification++
-                }
-            }
-    }
-
-    /** Implementation class of [SnapshotStateMap]. Do not use. */
-    internal class StateMapStateRecord<K, V>
-    internal constructor(internal var map: PersistentMap<K, V>) : StateRecord() {
-=======
     private fun StateMapStateRecord<K, V>.attemptUpdate(
         currentModification: Int,
         newMap: PersistentMap<K, V>
@@ -240,7 +199,6 @@
     internal class StateMapStateRecord<K, V>
     internal constructor(snapshotId: SnapshotId, internal var map: PersistentMap<K, V>) :
         StateRecord(snapshotId) {
->>>>>>> 3d4510a6
         internal var modification = 0
 
         override fun assign(value: StateRecord) {
