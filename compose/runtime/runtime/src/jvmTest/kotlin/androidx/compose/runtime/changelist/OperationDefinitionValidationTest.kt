--- conflicted
+++ resolved
@@ -96,11 +96,7 @@
         val duplicateIntOffsets =
             intParams
                 .groupBy(
-<<<<<<< HEAD
-                    keySelector = { (_, param) -> param.offset },
-=======
                     keySelector = { (_, param) -> param },
->>>>>>> 3d4510a6
                     valueTransform = { (name, _) -> name }
                 )
                 .filterValues { it.size != 1 }
@@ -143,13 +139,8 @@
         val outOfRangeInts =
             intParams.mapNotNull { (name, param) ->
                 name
-<<<<<<< HEAD
-                    .takeIf { param.offset < 0 || param.offset >= intParams.size }
-                    ?.let { paramName -> "$paramName (offset = ${param.offset})" }
-=======
                     .takeIf { param < 0 || param >= intParams.size }
                     ?.let { paramName -> "$paramName (offset = ${param})" }
->>>>>>> 3d4510a6
             }
         if (outOfRangeInts.isNotEmpty()) {
             errors +=
