/*
 * Copyright 2021 The Android Open Source Project
 *
 * Licensed under the Apache License, Version 2.0 (the "License");
 * you may not use this file except in compliance with the License.
 * You may obtain a copy of the License at
 *
 *      http://www.apache.org/licenses/LICENSE-2.0
 *
 * Unless required by applicable law or agreed to in writing, software
 * distributed under the License is distributed on an "AS IS" BASIS,
 * WITHOUT WARRANTIES OR CONDITIONS OF ANY KIND, either express or implied.
 * See the License for the specific language governing permissions and
 * limitations under the License.
 */

package androidx.compose.runtime

import androidx.compose.runtime.mock.Text
import androidx.compose.runtime.mock.View
import androidx.compose.runtime.mock.ViewApplier
import androidx.compose.runtime.mock.compositionTest
import org.junit.After
import org.junit.Assert
import org.junit.Before
import org.junit.Test

class LiveEditTests {

    @Before
    fun setUp() {
        Recomposer.setHotReloadEnabled(true)
    }

    @After
    fun tearDown() {
        clearCompositionErrors()
        Recomposer.setHotReloadEnabled(false)
    }

    @Test
    fun testRestartableFunctionPreservesParentAndSiblingState() =
        liveEditTest(collectSourceInformation = SourceInfo.Collect) {
            EnsureStatePreservedAndNotRecomposed("a")
            RestartGroup {
                Text("Hello World")
                EnsureStatePreservedButRecomposed("b")
                Target("c")
            }
        }

<<<<<<< HEAD
    // TODO: This should pass but doesn't. Need to investigate why.
    @Ignore
=======
    @Test
>>>>>>> 3d4510a6
    fun testNonRestartableTargetAtRootScope() = liveEditTest { Target("b", restartable = false) }

    @Test
    fun testTargetSiblings() = liveEditTest {
        Target("a")
        Target("b")
    }

    @Test
    fun testMultipleFunctionPreservesParentAndSiblingState() =
        liveEditTest(collectSourceInformation = SourceInfo.Collect) {
            EnsureStatePreservedButRecomposed("a")
            Target("b")
            RestartGroup {
                Text("Hello World")
                EnsureStatePreservedButRecomposed("c")
                Target("d")
                Target("e")
            }
            Target("f")
        }

    @Test
    fun testChildGroupStateIsDestroyed() =
        liveEditTest(collectSourceInformation = SourceInfo.Collect) {
            EnsureStatePreservedAndNotRecomposed("a")
            RestartGroup {
                Text("Hello World")
                EnsureStatePreservedButRecomposed("b")
                Target("c") {
                    Text("Hello World")
                    EnsureStateLost("d")
                }
            }
        }

    @Test
    fun testTargetWithinTarget() =
        liveEditTest(collectSourceInformation = SourceInfo.Collect) {
            EnsureStatePreservedAndNotRecomposed("a")
            RestartGroup {
                Text("Hello World")
                EnsureStatePreservedButRecomposed("b")
                Target("c") {
                    Text("Hello World")
                    EnsureStateLost("d")
                    RestartGroup { MarkAsTarget() }
                }
            }
        }

    @Test
    fun testNonRestartableFunctionPreservesParentAndSiblingState() =
        liveEditTest(collectSourceInformation = SourceInfo.None) {
            EnsureStatePreservedAndNotRecomposed("a")
            RestartGroup {
                Text("Hello World")
                EnsureStatePreservedButRecomposed("b")
                Target("c", restartable = false)
            }
        }

    @Test
    fun testMultipleNonRestartableFunctionPreservesParentAndSiblingState() =
        liveEditTest(collectSourceInformation = SourceInfo.None) {
            RestartGroup {
                EnsureStatePreservedButRecomposed("a")
                Target("b", restartable = false)
                RestartGroup {
                    Text("Hello World")
                    EnsureStatePreservedButRecomposed("c")
                    Target("d", restartable = false)
                    Target("e", restartable = false)
                }
                Target("f", restartable = false)
            }
        }

    @Test
    fun testLambda() = liveEditTest {
        RestartGroup {
            MarkAsTarget()
            EnsureStateLost("a")
            Text("Hello World")
        }
    }

    @Test
    fun testInlineComposableLambda() =
        liveEditTest(collectSourceInformation = SourceInfo.None) {
            RestartGroup {
                InlineTarget("a")
                EnsureStatePreservedButRecomposed("b")
                Text("Hello World")
            }
        }

    @Test
    fun testThrowing_initialComposition() = liveEditTest {
        RestartGroup {
            MarkAsTarget()
            // Fail once per each reload
            expectError("throwInCompose", 2)
            // Composed once - failed once
            Expect("throw", compose = 2, onRememberd = 0, onForgotten = 0, onAbandoned = 2)
            error("throwInCompose")
        }
    }

    @Test
    fun testThrowing_recomposition() {
        var recomposeCount = 0
        liveEditTest(
            reloadCount = 2,
            collectSourceInformation = SourceInfo.None,
        ) {
            RestartGroup {
                MarkAsTarget()

                // only failed on 2nd recomposition
                expectError("throwInCompose", 1)
                // Composed 3 times, failed once
                Expect("throw", compose = 3, onRememberd = 2, onForgotten = 1, onAbandoned = 1)

                recomposeCount++
                if (recomposeCount == 2) {
                    error("throwInCompose")
                }
            }
        }
    }

    @Test
    fun testThrowing_initialComposition_sideEffect() {
        liveEditTest {
            RestartGroup {
                MarkAsTarget()

                // The error is not recoverable, so reload doesn't fix the error
                expectError("throwInEffect", 1)

                // Composition happens as usual
                Expect(
                    "a",
                    compose = 1,
                    onRememberd = 1,
                    onForgotten = 0,
                    onAbandoned = 0,
                )

                SideEffect { error("throwInEffect") }
            }
        }
    }

    @Test
    fun testThrowing_recomposition_sideEffect() {
        var recomposeCount = 0
        liveEditTest(collectSourceInformation = SourceInfo.None) {
            RestartGroup {
                MarkAsTarget()

                // The error is not recoverable, so reload doesn't fix the error
                expectError("throwInEffect", 1)

                // Composition happens as usual
                Expect(
                    "a",
                    compose = 2,
                    onRememberd = 2,
                    onForgotten = 1,
                    onAbandoned = 0,
                )

                recomposeCount++

                SideEffect {
                    if (recomposeCount == 2) {
                        error("throwInEffect")
                    }
                }
            }
        }
    }

    @Test
    fun testThrowing_initialComposition_remembered() {
        liveEditTest {
            RestartGroup {
                MarkAsTarget()

                // The error is not recoverable, so reload doesn't fix the error
                expectError("throwOnRemember", 1)

                // remembers as usual
                Expect(
                    "a",
                    compose = 1,
                    onRememberd = 1,
                    onForgotten = 0,
                    onAbandoned = 0,
                )

                remember {
                    object : RememberObserver {
                        override fun onRemembered() {
                            error("throwOnRemember")
                        }

                        override fun onForgotten() {}

                        override fun onAbandoned() {}
                    }
                }

                // The rest of remembers fail
                Expect(
                    "b",
                    compose = 1,
                    onRememberd = 0,
                    onForgotten = 0,
                    onAbandoned = 1,
                )
            }
        }
    }

    @Test
    fun testThrowing_recomposition_remembered() {
        var recomposeCount = 0
        liveEditTest(
            collectSourceInformation = SourceInfo.None,
        ) {
            RestartGroup {
                MarkAsTarget()

                // The error is not recoverable, so reload doesn't fix the error
                expectError("throwOnRemember", 1)

                recomposeCount++

                // remembers as usual
                Expect(
                    "a",
                    compose = 2,
                    onRememberd = 2,
                    onForgotten = 1,
                    onAbandoned = 0,
                )

                remember {
                    object : RememberObserver {
                        override fun onRemembered() {
                            if (recomposeCount == 2) {
                                error("throwOnRemember")
                            }
                        }

                        override fun onForgotten() {}

                        override fun onAbandoned() {}
                    }
                }

                // The rest of remembers fail
                Expect(
                    "b",
                    compose = 2,
                    onRememberd = 1,
                    // todo: ensure forgotten is not dispatched for abandons?
                    onForgotten = 1,
                    onAbandoned = 1,
                )
            }
        }
    }

    @Test
    fun testThrowing_invalidationsCarriedAfterCrash() {
        var recomposeCount = 0
        val state = mutableStateOf(0)
        liveEditTest(
            reloadCount = 2,
            collectSourceInformation = SourceInfo.None,
        ) {
            RestartGroup {
                RestartGroup {
                    MarkAsTarget()

                    // Only error the first time
                    expectError("throwInComposition", 1)

                    if (recomposeCount == 0) {
                        // invalidate sibling group below in first composition
                        state.value += 1
                    }

                    if (recomposeCount++ == 1) {
                        // crash after first reload
                        error("throwInComposition")
                    }
                }
            }

            RestartGroup {
                // read state
                state.value

                // composed initially + invalidated by crashed composition
                Expect("state", compose = 2, onRememberd = 1, onForgotten = 0, onAbandoned = 0)
            }
        }
    }

    @Test
    fun testThrowing_movableContent() {
        liveEditTest {
            RestartGroup {
                MarkAsTarget()

                expectError("throwInMovableContent", 2)

                val content = remember { movableContentOf { error("throwInMovableContent") } }

                content()
            }
        }
    }

    @Test
    fun testThrowing_movableContent_recomposition() {
        var recomposeCount = 0
        liveEditTest(
            reloadCount = 2,
            collectSourceInformation = SourceInfo.None,
        ) {
            RestartGroup {
                MarkAsTarget()

                expectError("throwInMovableContent", 1)

                val content = remember {
                    movableContentOf {
                        Expect(
                            "movable",
                            compose = 3,
                            onRememberd = 2,
                            onForgotten = 1,
                            onAbandoned = 1
                        )

                        if (recomposeCount == 1) {
                            error("throwInMovableContent")
                        }
                    }
                }

                content()

                recomposeCount++
            }
        }
    }

    @Test
    fun testThrowing_movableContent_throwAfterMove() {
        var recomposeCount = 0
        liveEditTest(
            reloadCount = 2,
            collectSourceInformation = SourceInfo.None,
        ) {
            expectError("throwInMovableContent", 1)

            val content = remember {
                movableContentOf {
                    recomposeCount++
                    Expect(
                        "movable",
                        compose = 2,
                        onRememberd = 1,
                        onForgotten = 0,
                        onAbandoned = 1
                    )

                    if (recomposeCount == 1) {
                        error("throwInMovableContent")
                    }
                }
            }

            RestartGroup {
                MarkAsTarget()

                if (recomposeCount == 0) {
                    content()
                }
            }

            RestartGroup {
                MarkAsTarget()

                if (recomposeCount > 0) {
                    content()
                }
            }
        }
    }

    @Test
    fun testThrowing_inSubcomposition() {
        /*
         * This test verifies that crashing one subcomposition does not affect future invalidation
         * of others.
         * We reload two times, invalidating main composition and each subcomposition scopes.
         * Second subcomposition crashes on reload (recomposeCount == 2), resulting in unapplied
         * changes. After we reload, we should successfully compose all compositions, as applied
         * changes were cleared after recompose loop has exited prematurely.
         */

        var recomposeCount = 0
        val content: @Composable LiveEditTestScope.() -> Unit =
            @Composable {
                MarkAsTarget()
                remember { Any() }
            }
        val crashyContent: @Composable LiveEditTestScope.() -> Unit =
            @Composable {
                MarkAsTarget()
                remember { Any() }
                if (recomposeCount == 2) {
                    throw IllegalArgumentException("throwInSubcompose")
                }
            }

        liveEditTest(reloadCount = 2, collectSourceInformation = SourceInfo.None) {
            expectError("throwInSubcompose", 1)

            RestartGroup {
                MarkAsTarget()
                recomposeCount++
            }

            Subcompose { content() }
            Subcompose { crashyContent() }
        }
    }
}

@Composable
@NonRestartableComposable
fun LiveEditTestScope.EnsureStatePreservedButRecomposed(ref: String) {
    Expect(
        ref,
        compose = 2,
        onRememberd = 1,
        onForgotten = 0,
        onAbandoned = 0,
    )
}

@Composable
@NonRestartableComposable
fun LiveEditTestScope.EnsureStatePreservedAndNotRecomposed(ref: String) {
    Expect(
        ref,
        compose = 1,
        onRememberd = 1,
        onForgotten = 0,
        onAbandoned = 0,
    )
}

@Composable
@NonRestartableComposable
fun LiveEditTestScope.EnsureStateLost(ref: String) {
    Expect(
        ref,
        compose = 2,
        onRememberd = 2,
        onForgotten = 1,
        onAbandoned = 0,
    )
}

@Composable
@NonRestartableComposable
fun LiveEditTestScope.Expect(
    ref: String,
    compose: Int,
    onRememberd: Int,
    onForgotten: Int,
    onAbandoned: Int,
) {
    log(ref, "compose")
    remember {
        object : RememberObserver {
            override fun onRemembered() {
                log(ref, "onRemembered")
            }

            override fun onForgotten() {
                log(ref, "onForgotten")
            }

            override fun onAbandoned() {
                log(ref, "onAbandoned")
            }
        }
    }
    expectLogCount(ref, "compose", compose)
    expectLogCount(ref, "onRemembered", onRememberd)
    expectLogCount(ref, "onForgotten", onForgotten)
    expectLogCount(ref, "onAbandoned", onAbandoned)
}

@Composable
fun LiveEditTestScope.Target(
    ref: String,
    restartable: Boolean = true,
    content: @Composable () -> Unit = {}
) {
    if (restartable) currentRecomposeScope
    MarkAsTarget()
    Expect(
        ref,
        compose = 2,
        onRememberd = 2,
        onForgotten = 1,
        onAbandoned = 0,
    )
    content()
}

@Composable
fun LiveEditTestScope.InlineTarget(ref: String, content: @Composable () -> Unit = {}) {
    MarkAsTarget()
    Expect(
        ref,
        compose = 2,
        onRememberd = 2,
        onForgotten = 1,
        onAbandoned = 0,
    )
    content()
}

@Composable
fun LiveEditTestScope.Subcompose(content: @Composable () -> Unit): Composition {
    val context = rememberCompositionContext()
    return remember(context) {
        Composition(ViewApplier(View()), context).apply { setContent(content) }
    }
}

@Composable
@ExplicitGroupsComposable
fun LiveEditTestScope.MarkAsTarget() {
    addTargetKey((currentComposer as ComposerImpl).parentKey())
}

enum class SourceInfo {
    None,
    Collect,
    Both,
}

@OptIn(InternalComposeApi::class)
fun liveEditTest(
    reloadCount: Int = 1,
    collectSourceInformation: SourceInfo = SourceInfo.Both,
    fn: @Composable LiveEditTestScope.() -> Unit,
) {
    if (
        collectSourceInformation == SourceInfo.Both ||
            collectSourceInformation == SourceInfo.Collect
    ) {
        compositionTest {
            with(LiveEditTestScope()) {
                addCheck { (composition as? ControlledComposition)?.verifyConsistent() }

                recordErrors {
                    compose {
                        currentComposer.collectParameterInformation()
                        fn(this)
                    }
                }

                repeat(reloadCount) {
                    invalidateTargets()
                    recordErrors { advance() }
                }

                runChecks()
            }
        }
    }

    if (
        collectSourceInformation == SourceInfo.Both || collectSourceInformation == SourceInfo.None
    ) {
        compositionTest {
            with(LiveEditTestScope()) {
                addCheck { (composition as? ControlledComposition)?.verifyConsistent() }

                recordErrors { compose { fn(this) } }

                repeat(reloadCount) {
                    invalidateTargets()
                    recordErrors { advance() }
                }

                runChecks()
            }
        }
    }
}

@OptIn(InternalComposeApi::class)
private inline fun LiveEditTestScope.recordErrors(block: () -> Unit) {
    try {
        block()
    } catch (e: ComposeRuntimeError) {
        throw e
    } catch (e: Exception) {
        addError(e)
    }
<<<<<<< HEAD
    currentCompositionErrors().forEach { addError(it.first) }
=======
    getCurrentCompositionErrors().forEach { addError(it.first) }
>>>>>>> 3d4510a6
}

@Stable
class LiveEditTestScope {
    private val targetKeys = mutableSetOf<Int>()
    private val checks = mutableListOf<() -> Unit>()
    private val errors = mutableSetOf<Throwable>()
    private val logs = mutableListOf<Pair<String, String>>()

    fun invalidateTargets() {
        for (key in targetKeys) {
            invalidateGroupsWithKey(key)
        }
    }

    fun runChecks() {
        for (check in checks) {
            check()
        }
    }

    fun addTargetKey(key: Int) {
        targetKeys.add(key)
    }

    fun log(ref: String, msg: String) {
        logs.add(ref to msg)
    }

    fun addError(e: Throwable) {
        errors.add(e)
    }

    fun addCheck(check: () -> Unit) {
        checks.add(check)
    }

    fun expectLogCount(ref: String, msg: String, expected: Int) {
        addCheck {
            val logs = logs.filter { it.first == ref }.map { it.second }.toList()
            val actual = logs.count { m -> m == msg }
            Assert.assertEquals("Ref '$ref' had an unexpected # of '$msg' logs", expected, actual)
        }
    }

    fun expectError(message: String, count: Int) {
        addCheck {
            val errors = errors.filter { it.message == message }
            Assert.assertEquals("Got ${errors.size} errors with $message", count, errors.size)
        }
    }
}<|MERGE_RESOLUTION|>--- conflicted
+++ resolved
@@ -49,12 +49,7 @@
             }
         }
 
-<<<<<<< HEAD
-    // TODO: This should pass but doesn't. Need to investigate why.
-    @Ignore
-=======
-    @Test
->>>>>>> 3d4510a6
+    @Test
     fun testNonRestartableTargetAtRootScope() = liveEditTest { Target("b", restartable = false) }
 
     @Test
@@ -681,11 +676,7 @@
     } catch (e: Exception) {
         addError(e)
     }
-<<<<<<< HEAD
-    currentCompositionErrors().forEach { addError(it.first) }
-=======
     getCurrentCompositionErrors().forEach { addError(it.first) }
->>>>>>> 3d4510a6
 }
 
 @Stable
