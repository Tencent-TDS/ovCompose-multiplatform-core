/*
 * Copyright 2022 The Android Open Source Project
 *
 * Licensed under the Apache License, Version 2.0 (the "License");
 * you may not use this file except in compliance with the License.
 * You may obtain a copy of the License at
 *
 *      http://www.apache.org/licenses/LICENSE-2.0
 *
 * Unless required by applicable law or agreed to in writing, software
 * distributed under the License is distributed on an "AS IS" BASIS,
 * WITHOUT WARRANTIES OR CONDITIONS OF ANY KIND, either express or implied.
 * See the License for the specific language governing permissions and
 * limitations under the License.
 */

package androidx.compose.runtime.snapshots

<<<<<<< HEAD
=======
import androidx.compose.runtime.derivedStateOf
import androidx.compose.runtime.getValue
>>>>>>> 3d4510a6
import androidx.compose.runtime.internal.AtomicInt
import androidx.compose.runtime.internal.AtomicReference
import androidx.compose.runtime.mutableStateOf
import java.util.concurrent.atomic.AtomicBoolean
import kotlin.concurrent.thread
import kotlin.random.Random
import kotlin.test.Test
import kotlin.test.assertNull

class SnapshotTestsJvm {

    @Test
    fun testMultiThreadedReadingAndWritingOfGlobalScope() {
        val running = AtomicBoolean(true)
        val reads = AtomicInt(0)
        val writes = AtomicInt(0)
        val lowNumberSeen = AtomicInt(0)
        val exception = AtomicReference<Throwable?>(null)
        try {
            val state = mutableStateOf(0)
            Snapshot.notifyObjectsInitialized()

            // Create 100 reader threads of state
            repeat(100) {
                thread {
                    try {
                        while (running.get()) {
                            reads.postIncrement()
                            if (state.value < 1000) lowNumberSeen.postIncrement()
                        }
                    } catch (e: Throwable) {
                        exception.set(e)
                        running.set(false)
                    }
                }
            }

            // Create 10 writer threads
            repeat(10) {
                thread {
                    while (running.get()) {
                        writes.postIncrement()
                        state.value = Random.nextInt(10000)
                        Snapshot.sendApplyNotifications()
                    }
                }
            }

            while (running.get() && writes.get() < 10000) {
                Thread.sleep(0)
            }
        } finally {
            running.set(false)
        }

        exception.get()?.let { throw it }
        assertNull(exception.get())
    }
<<<<<<< HEAD
=======

    @Test
    fun listWriteRace() {
        val iterations = 1000000
        val list = SnapshotStateList<Int>().apply { add(0) }
        val max by derivedStateOf { list.max() }
        var exception: Throwable? = null

        Snapshot.notifyObjectsInitialized()
        Snapshot.sendApplyNotifications()

        val mutator =
            thread(name = "mutator") {
                var counter = 0
                while (counter < iterations) {
                    Snapshot.withMutableSnapshot { list[0] = counter++ }
                }
            }

        val reader =
            thread(name = "reader") {
                var counter = 0
                while (exception == null && counter < iterations) {
                    try {
                        // !!! ISE thrown from this derivedStateOf read.
                        @Suppress("UNUSED_EXPRESSION") max
                        counter++
                    } catch (e: Throwable) {
                        exception = e
                    }
                }
            }
        mutator.join()
        reader.join()

        exception?.let { throw it }
    }
>>>>>>> 3d4510a6
}

private fun AtomicInt.postIncrement(): Int = add(1) - 1<|MERGE_RESOLUTION|>--- conflicted
+++ resolved
@@ -16,11 +16,8 @@
 
 package androidx.compose.runtime.snapshots
 
-<<<<<<< HEAD
-=======
 import androidx.compose.runtime.derivedStateOf
 import androidx.compose.runtime.getValue
->>>>>>> 3d4510a6
 import androidx.compose.runtime.internal.AtomicInt
 import androidx.compose.runtime.internal.AtomicReference
 import androidx.compose.runtime.mutableStateOf
@@ -79,8 +76,6 @@
         exception.get()?.let { throw it }
         assertNull(exception.get())
     }
-<<<<<<< HEAD
-=======
 
     @Test
     fun listWriteRace() {
@@ -118,7 +113,6 @@
 
         exception?.let { throw it }
     }
->>>>>>> 3d4510a6
 }
 
 private fun AtomicInt.postIncrement(): Int = add(1) - 1