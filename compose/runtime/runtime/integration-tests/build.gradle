/*
 * Copyright 2020 The Android Open Source Project
 *
 * Licensed under the Apache License, Version 2.0 (the "License");
 * you may not use this file except in compliance with the License.
 * You may obtain a copy of the License at
 *
 *      http://www.apache.org/licenses/LICENSE-2.0
 *
 * Unless required by applicable law or agreed to in writing, software
 * distributed under the License is distributed on an "AS IS" BASIS,
 * WITHOUT WARRANTIES OR CONDITIONS OF ANY KIND, either express or implied.
 * See the License for the specific language governing permissions and
 * limitations under the License.
 */

/**
 * This file was created using the `create_project.py` script located in the
 * `<AndroidX root>/development/project-creator` directory.
 *
 * Please use that script when creating a new project, rather than copying an existing project and
 * modifying its settings.
 */
import org.jetbrains.kotlin.gradle.tasks.KotlinCompile

plugins {
    id("AndroidXPlugin")
    id("AndroidXComposePlugin")
}

androidXMultiplatform {
<<<<<<< HEAD
    android()
=======
    androidLibrary {
        namespace = "androidx.compose.runtime.integrationtests"
        withAndroidTestOnDeviceBuilder {
            it.compilationName = "instrumentedTest"
            it.defaultSourceSetName = "androidInstrumentedTest"
            it.sourceSetTreeName = "test"
        }
        withAndroidTestOnJvmBuilder {
            it.defaultSourceSetName = "androidUnitTest"
        }

        compileSdk = 35
        aarMetadata.minCompileSdk = 35
    }
>>>>>>> f83b2287

    sourceSets {
        commonMain {
            dependencies {
                implementation(libs.kotlinStdlibCommon)
                implementation(libs.kotlinCoroutinesCore)
                implementation(project(":compose:ui:ui"))
            }
        }

        commonTest {
            dependencies {
                implementation(kotlin("test-junit"))
            }
        }

        jvmMain {
            dependsOn(commonMain)
            dependencies {
                implementation(libs.kotlinStdlib)
                api(libs.kotlinCoroutinesCore)
            }
        }

        androidMain {
            dependsOn(jvmMain)
            dependencies {
                api(libs.kotlinCoroutinesAndroid)
                api("androidx.annotation:annotation:1.8.1")

                implementation("androidx.core:core-ktx:1.1.0")
            }
        }

        jvmTest {
            dependsOn(commonTest)
            dependencies {
            }
        }

        androidInstrumentedTest {
            dependsOn(jvmTest)
            dependencies {
                implementation(project(":compose:ui:ui"))
                implementation(project(":compose:material:material"))
                implementation(project(":compose:ui:ui-test-junit4"))
                implementation(project(":compose:test-utils"))
                implementation(project(":activity:activity-compose"))
                implementation(libs.testExtJunit)
                implementation(libs.testRules)
                implementation(libs.testRunner)
                implementation(libs.truth)
            }
        }

        androidUnitTest {
            dependsOn(jvmTest)
        }
    }
}


tasks.withType(KotlinCompile).configureEach {
    kotlinOptions {
        incremental = false
        freeCompilerArgs += [
            "-Xcontext-receivers",
        ]
    }
}

public File findFile() {
    project.file("src/androidInstrumentedTest/kotlin/androidx/compose/runtime/GroupSizeTests.kt")
}

class UpdateExpectedGroupSizes extends DefaultTask {
    @Internal
    File source

    @Internal
    String sizes

    @TaskAction
    def exec() {
        def newExpected = sizes.split(",")
        if (newExpected.length != 3) {
            if (newExpected.length < 3)
                parameterError("Not enough parameters")
            parameterError("Too many parameters")
        }
        if (!newExpected[1].isInteger()) {
            parameterError("Groups field is not an integer")
        }
        if (!newExpected[1].isInteger()) {
            parameterError("Slots field is not an integer")
        }
        def testName = newExpected[0]
        def newGroups = newExpected[1] as Integer
        def newSlots = newExpected[2] as Integer

        def lines = source.readLines()
        def modified = false

        def namePattern = "\"$testName\""
        for (int i = 0; i < lines.size(); i++) {
            String line = lines[i]
            if (line.contains(namePattern)) {
                def newGroupsIndex = lines[i + 1].indexOf("noMoreGroupsThan")
                if (newGroupsIndex < 0) error("Group line not found for test $namePattern")
                lines[i + 1] = lines[i + 1].replaceFirst(/[0-9]+/, "$newGroups")
                def newSlotsIndex = lines[i + 2].indexOf("noMoreSlotsThan")
                if (newSlotsIndex < 0) error("Group line not found for test $namePattern")
                lines[i + 2] = lines[i + 2].replaceFirst(/[0-9]+/, "$newSlots")
                modified = true
            }
        }
        if (!modified) error("Could not find test $namePattern")

        // Update the file
        def writer = source.newWriter()
        lines.forEach {line ->
            writer.write("$line\n")
        }
        writer.close()
    }

    def parameterError(String message) {
        error("$message, expected newExpectedGroups to look like " +
                "<testsName>,<newGroups>,<newSlots>")
    }

    def error(String message) {
        throw new GradleException(message)
    }
}

afterEvaluate {
    tasks.register("updateExpectedGroupSizes", UpdateExpectedGroupSizes) { task ->
        task.source = findFile()
        task.sizes = project.findProperty("compose.newExpectedSizes")
    }
}<|MERGE_RESOLUTION|>--- conflicted
+++ resolved
@@ -29,9 +29,6 @@
 }
 
 androidXMultiplatform {
-<<<<<<< HEAD
-    android()
-=======
     androidLibrary {
         namespace = "androidx.compose.runtime.integrationtests"
         withAndroidTestOnDeviceBuilder {
@@ -46,7 +43,6 @@
         compileSdk = 35
         aarMetadata.minCompileSdk = 35
     }
->>>>>>> f83b2287
 
     sourceSets {
         commonMain {
