/*
 * Copyright 2020 The Android Open Source Project
 *
 * Licensed under the Apache License, Version 2.0 (the "License");
 * you may not use this file except in compliance with the License.
 * You may obtain a copy of the License at
 *
 *      http://www.apache.org/licenses/LICENSE-2.0
 *
 * Unless required by applicable law or agreed to in writing, software
 * distributed under the License is distributed on an "AS IS" BASIS,
 * WITHOUT WARRANTIES OR CONDITIONS OF ANY KIND, either express or implied.
 * See the License for the specific language governing permissions and
 * limitations under the License.
 */

package androidx.compose.runtime

import android.view.View
import android.widget.TextView
import androidx.compose.runtime.snapshots.Snapshot
import androidx.compose.ui.test.ExperimentalTestApi
import androidx.compose.ui.test.TestMonotonicFrameClock
import androidx.test.ext.junit.runners.AndroidJUnit4
import androidx.test.filters.MediumTest
import junit.framework.TestCase.assertEquals
import junit.framework.TestCase.assertFalse
import junit.framework.TestCase.assertNotSame
import junit.framework.TestCase.assertTrue
import kotlinx.coroutines.ExperimentalCoroutinesApi
import kotlinx.coroutines.cancelAndJoin
import kotlinx.coroutines.launch
import kotlinx.coroutines.suspendCancellableCoroutine
import kotlinx.coroutines.test.UnconfinedTestDispatcher
import kotlinx.coroutines.test.runTest
import org.junit.Rule
import org.junit.Test
import org.junit.runner.RunWith

@MediumTest
@RunWith(AndroidJUnit4::class)
class RecomposerTests : BaseComposeTest() {

    @get:Rule override val activityRule = makeTestActivityRule()

    @Test
    fun testNativeViewWithAttributes() {
        compose { TextView(id = 456, text = "some text") }
            .then { activity ->
                assertEquals(1, activity.root.childCount)

                val tv = activity.findViewById(456) as TextView
                assertEquals("some text", tv.text)

                assertEquals(tv, activity.root.traversal().first { it is TextView })
            }
    }

    @Test
    fun testSlotKeyChangeCausesRecreate() {
        var i = 1
        var tv1: TextView? = null
        val trigger = Trigger()
        compose {
                trigger.subscribe()
                // this should cause the textview to get recreated on every compose
                i++

                key(i) { TextView(id = 456, text = "some text") }
            }
            .then { activity ->
                tv1 = activity.findViewById(456) as TextView
                trigger.recompose()
            }
            .then { activity ->
                assertEquals("Compose got called twice", 3, i)

                val tv2 = activity.findViewById(456) as TextView

                assertFalse("The text views should be different instances", tv1 === tv2)

                assertEquals(
                    "The unused child got removed from the view hierarchy",
                    1,
                    activity.root.childCount
                )
            }
    }

    // components for testing recompose behavior above
    sealed class ClickAction {
        object Recompose : ClickAction()

        class PerformOnView(val action: (View) -> Unit) : ClickAction()
    }

    @Composable
    fun RecomposeTestComponentsB(counter: Counter, listener: ClickAction, id: Int = 0) {
        counter.inc("$id")

        val scope = currentRecomposeScope

        TextView(
            id = id,
            onClickListener = {
                @Suppress("DEPRECATION")
                when (listener) {
                    is ClickAction.Recompose -> scope.invalidate()
                    is ClickAction.PerformOnView -> listener.action.invoke(it)
                }
            }
        )
    }

    @Test
    fun testFrameTransition() {
<<<<<<< HEAD
        var snapshotId: Int? = null
        compose { snapshotId = Snapshot.current.id }
            .then { assertNotSame(snapshotId, Snapshot.current.id) }
=======
        var snapshotId: Long? = null
        compose { snapshotId = Snapshot.current.snapshotId }
            .then { assertNotSame(snapshotId, Snapshot.current.snapshotId) }
>>>>>>> 3d4510a6
    }

    @Test
    @OptIn(ExperimentalCoroutinesApi::class, ExperimentalTestApi::class)
    fun runningRecomposerFlow() =
        runTest(UnconfinedTestDispatcher()) {
            lateinit var recomposer: RecomposerInfo
            val recomposerJob =
                launch(TestMonotonicFrameClock(this)) {
                    withRunningRecomposer {
                        recomposer = it.asRecomposerInfo()
                        suspendCancellableCoroutine<Unit> {}
                    }
                }
            val afterLaunch = Recomposer.runningRecomposers.value
            assertTrue("recomposer in running list", recomposer in afterLaunch)
            recomposerJob.cancelAndJoin()
            val afterCancel = Recomposer.runningRecomposers.value
            assertFalse("recomposer no longer in running list", recomposer in afterCancel)
        }
}

class Counter {
    private var counts = mutableMapOf<String, Int>()

    fun inc(key: String) = counts.getOrPut(key, { 0 }).let { counts[key] = it + 1 }

    operator fun get(key: String) = counts[key] ?: 0
}

private class Trigger {
    val count = mutableStateOf(0)

    fun subscribe() {
        count.value
    }

    fun recompose() {
        count.value += 1
    }
}<|MERGE_RESOLUTION|>--- conflicted
+++ resolved
@@ -114,15 +114,9 @@
 
     @Test
     fun testFrameTransition() {
-<<<<<<< HEAD
-        var snapshotId: Int? = null
-        compose { snapshotId = Snapshot.current.id }
-            .then { assertNotSame(snapshotId, Snapshot.current.id) }
-=======
         var snapshotId: Long? = null
         compose { snapshotId = Snapshot.current.snapshotId }
             .then { assertNotSame(snapshotId, Snapshot.current.snapshotId) }
->>>>>>> 3d4510a6
     }
 
     @Test
