/*
 * Copyright 2020 The Android Open Source Project
 *
 * Licensed under the Apache License, Version 2.0 (the "License");
 * you may not use this file except in compliance with the License.
 * You may obtain a copy of the License at
 *
 *      http://www.apache.org/licenses/LICENSE-2.0
 *
 * Unless required by applicable law or agreed to in writing, software
 * distributed under the License is distributed on an "AS IS" BASIS,
 * WITHOUT WARRANTIES OR CONDITIONS OF ANY KIND, either express or implied.
 * See the License for the specific language governing permissions and
 * limitations under the License.
 */

package androidx.compose.testutils

import android.graphics.Bitmap
import androidx.annotation.VisibleForTesting
import androidx.compose.ui.geometry.Offset
import androidx.compose.ui.geometry.Rect
import androidx.compose.ui.geometry.Size
import androidx.compose.ui.graphics.Canvas
import androidx.compose.ui.graphics.Color
import androidx.compose.ui.graphics.ImageBitmap
import androidx.compose.ui.graphics.Path
import androidx.compose.ui.graphics.PixelMap
import androidx.compose.ui.graphics.RectangleShape
import androidx.compose.ui.graphics.Shape
import androidx.compose.ui.graphics.addOutline
import androidx.compose.ui.graphics.asAndroidPath
import androidx.compose.ui.graphics.asComposePath
import androidx.compose.ui.graphics.toPixelMap
import androidx.compose.ui.unit.Density
import androidx.compose.ui.unit.Dp
import androidx.compose.ui.unit.IntOffset
import androidx.compose.ui.unit.IntSize
import androidx.compose.ui.unit.LayoutDirection
import androidx.compose.ui.unit.dp
import kotlin.math.abs
import kotlin.math.max
import kotlin.math.min
import kotlin.math.roundToInt

/**
 * A helper function to run asserts on [Bitmap].
 *
 * @param expectedSize The expected size of the bitmap. Leave null to skip the check.
 * @param expectedColorProvider Returns the expected color for the provided pixel position. The
 *   returned color is then asserted as the expected one on the given bitmap.
 * @throws AssertionError if size or colors don't match.
 */
fun ImageBitmap.assertPixels(
    expectedSize: IntSize? = null,
    expectedColorProvider: (pos: IntOffset) -> Color?
) {
    if (expectedSize != null) {
        if (width != expectedSize.width || height != expectedSize.height) {
            throw AssertionError(
                "Bitmap size is wrong! Expected '$expectedSize' but got " + "'$width x $height'"
            )
        }
    }

    val pixel = toPixelMap()
    for (y in 0 until height) {
        for (x in 0 until width) {
            val pxPos = IntOffset(x, y)
            val expectedClr = expectedColorProvider(pxPos)
            if (expectedClr != null) {
                pixel.assertPixelColor(expectedClr, x, y)
            }
        }
    }
}

/** Asserts that the color at a specific pixel in the bitmap at ([x], [y]) is [expected]. */
fun PixelMap.assertPixelColor(
    expected: Color,
    x: Int,
    y: Int,
    error: (Color) -> String = { color -> "Pixel($x, $y) expected to be $expected, but was $color" }
) {
    val actual = this[x, y]
    assert(abs(expected.red - actual.red) < 0.02f) { error(actual) }
    assert(abs(expected.green - actual.green) < 0.02f) { error(actual) }
    assert(abs(expected.blue - actual.blue) < 0.02f) { error(actual) }
    assert(abs(expected.alpha - actual.alpha) < 0.02f) { error(actual) }
}

/**
 * Asserts that the expected color is present in this bitmap.
 *
 * @throws AssertionError if the expected color is not present.
 */
fun ImageBitmap.assertContainsColor(expectedColor: Color): ImageBitmap {
    if (!containsColor(expectedColor)) {
        throw AssertionError("The given color $expectedColor was not found in the bitmap.")
    }
    return this
}

fun ImageBitmap.assertDoesNotContainColor(unexpectedColor: Color): ImageBitmap {
    if (containsColor(unexpectedColor)) {
        throw AssertionError("The given color $unexpectedColor was found in the bitmap.")
    }
    return this
}

private fun ImageBitmap.containsColor(expectedColor: Color): Boolean {
    val pixels = this.toPixelMap()
    for (y in 0 until height) {
        for (x in 0 until width) {
            val color = pixels[x, y]
            if (color == expectedColor) {
                return true
            }
        }
    }
    return false
}

/**
<<<<<<< HEAD
 * Tests to see if the given point is within the path. (That is, whether the point would be in the
 * visible portion of the path if the path was used with [Canvas.clipPath].)
=======
 * Asserts that the given [shape] is drawn in the bitmap in the color [shapeColor] on a background
 * of [backgroundColor].
>>>>>>> 3d4510a6
 *
 * The whole background of the bitmap should be filled with the [backgroundColor]. The [shape]'s
 * size is that of the bitmap, minus the [horizontalPadding] and [verticalPadding] on all sides. The
 * shape must be aligned in the center.
 *
 * To avoid the pixels on the edge of a shape, where anti-aliasing means the pixel is neither the
 * shape color nor the background color, a gap size can be given with [antiAliasingGap]. Pixels that
 * are close to the border of the shape are not checked. A larger [antiAliasingGap] means more
 * pixels are left unchecked, and a gap of 0 pixels means all pixels are tested.
 *
 * @param density current [Density] or the screen
 * @param shape the [Shape] of the foreground
 * @param shapeColor the color of the foreground shape
 * @param backgroundColor the color of the background shape
 * @param antiAliasingGap The size of the border area from the shape outline to leave it untested as
 *   it is likely anti-aliased. Only works for convex shapes. The default is 1 pixel
 */
fun ImageBitmap.assertShape(
    density: Density,
    horizontalPadding: Dp,
    verticalPadding: Dp,
    backgroundColor: Color,
    shapeColor: Color,
    shape: Shape = RectangleShape,
    antiAliasingGap: Float = with(density) { 1.dp.toPx() }
) =
    assertShape(
        density = density,
        shape = shape,
        shapeColor = shapeColor,
        backgroundColor = backgroundColor,
        backgroundShape = RectangleShape,
        shapeSize =
            Size(
                width - with(density) { horizontalPadding.toPx() * 2 },
                height - with(density) { verticalPadding.toPx() * 2 }
            ),
        antiAliasingGap = antiAliasingGap
    )

/**
<<<<<<< HEAD
 * Asserts that the given [shape] is drawn within the bitmap with the size the dimensions
 * [shapeSizeX] x [shapeSizeY], centered at ([centerX], [centerY]) with the color [shapeColor]. The
 * bitmap area examined is [sizeX] x [sizeY], centered at ([centerX], [centerY]) and everything
 * outside the shape is expected to be color [backgroundColor].
 *
 * @param density current [Density] or the screen
 * @param shape defines the [Shape]
 * @param shapeColor the color of the shape
 * @param backgroundColor the color of the background
 * @param backgroundShape defines the [Shape] of the background
 * @param sizeX width of the area filled with the [backgroundShape]
 * @param sizeY height of the area filled with the [backgroundShape]
 * @param shapeSizeX width of the area filled with the [shape]
 * @param shapeSizeY height of the area filled with the [shape]
 * @param centerX the X position of the center of the [shape] inside the [sizeX]
 * @param centerY the Y position of the center of the [shape] inside the [sizeY]
 * @param shapeOverlapPixelCount The size of the border area from the shape outline to leave it
 *   untested as it is likely anti-aliased. The default is 1 pixel
=======
 * Asserts that the given [shape] and [backgroundShape] are drawn in the bitmap according to the
 * given parameters.
 *
 * The [shape]'s bounding box should have size [shapeSize] and be centered at [shapeCenter]. The
 * [backgroundShape]'s bounding box should have size [backgroundSize] and be centered at
 * [backgroundCenter].
 *
 * Pixels that are outside the background area are not checked. Pixels that are outside the [shape]
 * and inside the [backgroundShape] must be [backgroundColor]. Pixels that are inside the [shape]
 * must be [shapeColor].
 *
 * If [backgroundColor] is `null`, only pixels inside the [shape] are checked.
 *
 * Because pixels on the edge of a shape are anti-aliased, pixels that are close the shape's edges
 * are not checked. Use [antiAliasingGap] to ignore more (or less) pixels around the shape's edges.
 * A larger [antiAliasingGap] means more pixels are left unchecked, and a gap of 0 pixels means all
 * pixels are tested.
>>>>>>> 3d4510a6
 */
// TODO (mount, malkov) : to investigate why it flakes when shape is not rect
fun ImageBitmap.assertShape(
    density: Density,
    shape: Shape,
    shapeColor: Color,
    shapeSize: Size = Size(width.toFloat(), height.toFloat()),
    shapeCenter: Offset = Offset(width / 2f, height / 2f),
    backgroundShape: Shape = RectangleShape,
    backgroundColor: Color?,
    backgroundSize: Size = Size(width.toFloat(), height.toFloat()),
    backgroundCenter: Offset = Offset(width / 2f, height / 2f),
    antiAliasingGap: Float = with(density) { 1.dp.toPx() }
) {
    val pixels = toPixelMap()
<<<<<<< HEAD
    Assert.assertTrue(centerX + sizeX / 2 <= width)
    Assert.assertTrue(centerX - sizeX / 2 >= 0.0f)
    Assert.assertTrue(centerY + sizeY / 2 <= height)
    Assert.assertTrue(centerY - sizeY / 2 >= 0.0f)
    val outline = shape.createOutline(Size(shapeSizeX, shapeSizeY), LayoutDirection.Ltr, density)
    val path = Path()
    path.addOutline(outline)
    val shapeOffset = Offset((centerX - shapeSizeX / 2f), (centerY - shapeSizeY / 2f))
    val backgroundPath = Path()
    backgroundPath.addOutline(
        backgroundShape.createOutline(Size(sizeX, sizeY), LayoutDirection.Ltr, density)
    )
    for (y in centerY - sizeY / 2 until centerY + sizeY / 2) {
        for (x in centerX - sizeX / 2 until centerX + sizeX / 2) {
            val point = Offset(x.toFloat(), y.toFloat())
            if (
                !backgroundPath.contains(
                    pixelFartherFromCenter(point, sizeX, sizeY, shapeOverlapPixelCount)
                )
=======

    // the bounding box of the foreground shape in the bitmap
    val shapeBounds =
        Rect(
            left = shapeCenter.x - shapeSize.width / 2f,
            top = shapeCenter.y - shapeSize.height / 2f,
            right = shapeCenter.x + shapeSize.width / 2f,
            bottom = shapeCenter.y + shapeSize.height / 2f,
        )
    // the bounding box of the background shape in the bitmap
    val backgroundBounds =
        Rect(
            left = backgroundCenter.x - backgroundSize.width / 2f,
            top = backgroundCenter.y - backgroundSize.height / 2f,
            right = backgroundCenter.x + backgroundSize.width / 2f,
            bottom = backgroundCenter.y + backgroundSize.height / 2f,
        )

    // Convert the shapes into a paths
    val foregroundPath = shape.asPath(shapeBounds, density)
    val backgroundPath = backgroundShape.asPath(backgroundBounds, density)

    forEachPixelIn(shapeBounds, backgroundBounds, antiAliasingGap) { x, y, inFgBounds, inBgBounds ->
        if (inFgBounds && !inBgBounds) {
            // Only consider the foreground shape
            if (foregroundPath.contains(x, y, shapeCenter, antiAliasingGap)) {
                pixels.assertPixelColor(shapeColor, x, y)
            }
        } else if (inBgBounds && !inFgBounds) {
            // Only consider the background shape, if there is one
            if (
                backgroundColor != null &&
                    backgroundPath.contains(x, y, backgroundCenter, antiAliasingGap)
>>>>>>> 3d4510a6
            ) {
                pixels.assertPixelColor(backgroundColor, x, y)
            }
<<<<<<< HEAD
            val offset = point - shapeOffset
            val isInside =
                path.contains(
                    pixelFartherFromCenter(offset, shapeSizeX, shapeSizeY, shapeOverlapPixelCount)
                )
            val isOutside =
                !path.contains(
                    pixelCloserToCenter(offset, shapeSizeX, shapeSizeY, shapeOverlapPixelCount)
                )
            if (isInside) {
=======
        } else if (inFgBounds /* && inBgBounds */) {
            // Need to consider both the foreground and background (if there is one)
            if (foregroundPath.contains(x, y, shapeCenter, antiAliasingGap)) {
>>>>>>> 3d4510a6
                pixels.assertPixelColor(shapeColor, x, y)
            } else if (
                backgroundColor != null &&
                    foregroundPath.notContains(x, y, shapeCenter, antiAliasingGap) &&
                    backgroundPath.contains(x, y, backgroundCenter, antiAliasingGap)
            ) {
                pixels.assertPixelColor(backgroundColor, x, y)
            }
        }
    }
}

<<<<<<< HEAD
/**
 * Asserts that the bitmap is fully occupied by the given [shape] with the color [shapeColor]
 * without [horizontalPadding] and [verticalPadding] from the sides. The padded area is expected to
 * have [backgroundColor].
 *
 * @param density current [Density] or the screen
 * @param horizontalPadding the symmetrical padding to be applied from both left and right sides
 * @param verticalPadding the symmetrical padding to be applied from both top and bottom sides
 * @param backgroundColor the color of the background
 * @param shapeColor the color of the shape
 * @param shape defines the [Shape]
 * @param shapeOverlapPixelCount The size of the border area from the shape outline to leave it
 *   untested as it is likely anti-aliased. The default is 1 pixel
 */
fun ImageBitmap.assertShape(
    density: Density,
    horizontalPadding: Dp,
    verticalPadding: Dp,
    backgroundColor: Color,
    shapeColor: Color,
    shape: Shape = RectangleShape,
    shapeOverlapPixelCount: Float = 1.0f
=======
private fun ImageBitmap.forEachPixelIn(
    shapeBounds: Rect,
    backgroundBounds: Rect,
    margin: Float,
    block: (x: Int, y: Int, inShapeBounds: Boolean, inBackgroundBounds: Boolean) -> Unit
>>>>>>> 3d4510a6
) {
    // Iterate over all pixels in the background. Usually that's all we have to do.
    for (y in rowIndices(backgroundBounds)) {
        for (x in columnIndices(backgroundBounds)) {
            block.invoke(x, y, shapeBounds.contains(x, y, margin), true)
        }
    }
    // While checking the background area, we potentially checked a lot of foreground area at the
    // same time. Try to avoid checking pixels again.
    val shapeBoundsToCheck = shapeBounds.subtract(backgroundBounds)
    for (y in rowIndices(shapeBoundsToCheck)) {
        for (x in columnIndices(shapeBoundsToCheck)) {
            // Anything contained in the background is already checked
            if (!backgroundBounds.contains(x, y, margin)) {
                block.invoke(x, y, true, false)
            }
        }
    }
}

private fun ImageBitmap.rowIndices(bounds: Rect): IntRange =
    bounds.top.coerceAtLeast(0f) until bounds.bottom.coerceAtMost(height.toFloat())

private fun ImageBitmap.columnIndices(bounds: Rect): IntRange =
    bounds.left.coerceAtLeast(0f) until bounds.right.coerceAtMost(width.toFloat())

private infix fun Float.until(until: Float): IntRange {
    val from = this.roundToInt()
    val to = until.roundToInt()
    if (from <= Int.MIN_VALUE) return IntRange.EMPTY
    return from until to
}

<<<<<<< HEAD
private fun pixelCloserToCenter(
    offset: Offset,
    shapeSizeX: Float,
    shapeSizeY: Float,
    delta: Float
): Offset {
    val centerX = shapeSizeX / 2f
    val centerY = shapeSizeY / 2f
    val d = delta
    val x =
        when {
            offset.x > centerX -> offset.x - d
            offset.x < centerX -> offset.x + d
            else -> offset.x
        }
    val y =
        when {
            offset.y > centerY -> offset.y - d
            offset.y < centerY -> offset.y + d
            else -> offset.y
        }
    return Offset(x, y)
}

private fun pixelFartherFromCenter(
    offset: Offset,
    shapeSizeX: Float,
    shapeSizeY: Float,
    delta: Float
): Offset {
    val centerX = shapeSizeX / 2f
    val centerY = shapeSizeY / 2f
    val d = delta
    val x =
        when {
            offset.x > centerX -> offset.x + d
            offset.x < centerX -> offset.x - d
            else -> offset.x
        }
    val y =
        when {
            offset.y > centerY -> offset.y + d
            offset.y < centerY -> offset.y - d
            else -> offset.y
        }
    return Offset(x, y)
=======
private fun Shape.asPath(bounds: Rect, density: Density): Path {
    return android.graphics.Path().asComposePath().apply {
        addOutline(createOutline(bounds.size, LayoutDirection.Ltr, density))
        // Translate only modifies segments already added, so call it after addOutline
        translate(bounds.topLeft)
    }
}

private fun Path.contains(x: Int, y: Int, center: Offset, margin: Float): Boolean =
    contains(pointFartherFromAnchor(x, y, center, margin))

private fun Path.notContains(x: Int, y: Int, center: Offset, margin: Float): Boolean =
    !contains(pointCloserToAnchor(x, y, center, margin))

/**
 * Tests to see if the given point is within the path. (That is, whether the point would be in the
 * visible portion of the path if the path was used with [Canvas.clipPath].)
 *
 * The `point` argument is interpreted as an offset from the origin.
 *
 * Returns true if the point is in the path, and false otherwise.
 */
@VisibleForTesting
internal fun Path.contains(offset: Offset): Boolean {
    val path = android.graphics.Path()
    path.addRect(
        /* left = */ offset.x - 0.01f,
        /* top = */ offset.y - 0.01f,
        /* right = */ offset.x + 0.01f,
        /* bottom = */ offset.y + 0.01f,
        /* dir = */ android.graphics.Path.Direction.CW
    )
    if (path.op(asAndroidPath(), android.graphics.Path.Op.INTERSECT)) {
        return !path.isEmpty
    }
    return false
}

private fun pointCloserToAnchor(x: Int, y: Int, anchor: Offset, delta: Float): Offset {
    val xx =
        when {
            x > anchor.x -> max(x - delta, anchor.x)
            x < anchor.x -> min(x + delta, anchor.x)
            else -> x.toFloat()
        }
    val yy =
        when {
            y > anchor.y -> max(y - delta, anchor.y)
            y < anchor.y -> min(y + delta, anchor.y)
            else -> y.toFloat()
        }
    return Offset(xx, yy)
}

private fun pointFartherFromAnchor(x: Int, y: Int, anchor: Offset, delta: Float): Offset {
    val xx =
        when {
            x > anchor.x -> x + delta
            x < anchor.x -> x - delta
            else -> x.toFloat()
        }
    val yy =
        when {
            y > anchor.y -> y + delta
            y < anchor.y -> y - delta
            else -> y.toFloat()
        }
    return Offset(xx, yy)
}

private fun Rect.contains(x: Int, y: Int, margin: Float): Boolean =
    left <= x + margin && top <= y + margin && right >= x - margin && bottom >= y - margin

private fun Rect.subtract(other: Rect): Rect {
    // Subtraction can only happen if the other rect is overlapping entirely in a dimension
    if (other.left <= this.left && other.right >= this.right) {
        // Other rect potentially overlaps over entire width
        return if (other.top <= this.top && other.bottom >= this.bottom) {
            // Subtract everything
            Rect.Zero
        } else if (other.top <= this.top && other.bottom > this.top) {
            // Subtract from the top
            Rect(this.left, other.bottom, this.right, this.bottom)
        } else if (other.top < this.bottom && other.bottom >= this.bottom) {
            // Subtract from the bottom
            Rect(this.left, this.top, this.right, other.top)
        } else {
            // Subtract nothing
            this
        }
    } else if (other.top <= this.top && other.bottom >= this.bottom) {
        // Other rect potentially overlaps over entire height
        return if (other.left <= this.left && other.right > this.left) {
            // Subtract from the left
            Rect(other.right, this.top, this.right, this.bottom)
        } else if (other.left < this.right && other.right >= this.right) {
            // Subtract from the right
            Rect(this.left, this.top, other.left, this.bottom)
        } else {
            // Subtract nothing
            this
        }
    } else {
        // Subtract nothing
        return this
    }
>>>>>>> 3d4510a6
}<|MERGE_RESOLUTION|>--- conflicted
+++ resolved
@@ -122,13 +122,8 @@
 }
 
 /**
-<<<<<<< HEAD
- * Tests to see if the given point is within the path. (That is, whether the point would be in the
- * visible portion of the path if the path was used with [Canvas.clipPath].)
-=======
  * Asserts that the given [shape] is drawn in the bitmap in the color [shapeColor] on a background
  * of [backgroundColor].
->>>>>>> 3d4510a6
  *
  * The whole background of the bitmap should be filled with the [backgroundColor]. The [shape]'s
  * size is that of the bitmap, minus the [horizontalPadding] and [verticalPadding] on all sides. The
@@ -170,26 +165,6 @@
     )
 
 /**
-<<<<<<< HEAD
- * Asserts that the given [shape] is drawn within the bitmap with the size the dimensions
- * [shapeSizeX] x [shapeSizeY], centered at ([centerX], [centerY]) with the color [shapeColor]. The
- * bitmap area examined is [sizeX] x [sizeY], centered at ([centerX], [centerY]) and everything
- * outside the shape is expected to be color [backgroundColor].
- *
- * @param density current [Density] or the screen
- * @param shape defines the [Shape]
- * @param shapeColor the color of the shape
- * @param backgroundColor the color of the background
- * @param backgroundShape defines the [Shape] of the background
- * @param sizeX width of the area filled with the [backgroundShape]
- * @param sizeY height of the area filled with the [backgroundShape]
- * @param shapeSizeX width of the area filled with the [shape]
- * @param shapeSizeY height of the area filled with the [shape]
- * @param centerX the X position of the center of the [shape] inside the [sizeX]
- * @param centerY the Y position of the center of the [shape] inside the [sizeY]
- * @param shapeOverlapPixelCount The size of the border area from the shape outline to leave it
- *   untested as it is likely anti-aliased. The default is 1 pixel
-=======
  * Asserts that the given [shape] and [backgroundShape] are drawn in the bitmap according to the
  * given parameters.
  *
@@ -207,7 +182,6 @@
  * are not checked. Use [antiAliasingGap] to ignore more (or less) pixels around the shape's edges.
  * A larger [antiAliasingGap] means more pixels are left unchecked, and a gap of 0 pixels means all
  * pixels are tested.
->>>>>>> 3d4510a6
  */
 // TODO (mount, malkov) : to investigate why it flakes when shape is not rect
 fun ImageBitmap.assertShape(
@@ -223,27 +197,6 @@
     antiAliasingGap: Float = with(density) { 1.dp.toPx() }
 ) {
     val pixels = toPixelMap()
-<<<<<<< HEAD
-    Assert.assertTrue(centerX + sizeX / 2 <= width)
-    Assert.assertTrue(centerX - sizeX / 2 >= 0.0f)
-    Assert.assertTrue(centerY + sizeY / 2 <= height)
-    Assert.assertTrue(centerY - sizeY / 2 >= 0.0f)
-    val outline = shape.createOutline(Size(shapeSizeX, shapeSizeY), LayoutDirection.Ltr, density)
-    val path = Path()
-    path.addOutline(outline)
-    val shapeOffset = Offset((centerX - shapeSizeX / 2f), (centerY - shapeSizeY / 2f))
-    val backgroundPath = Path()
-    backgroundPath.addOutline(
-        backgroundShape.createOutline(Size(sizeX, sizeY), LayoutDirection.Ltr, density)
-    )
-    for (y in centerY - sizeY / 2 until centerY + sizeY / 2) {
-        for (x in centerX - sizeX / 2 until centerX + sizeX / 2) {
-            val point = Offset(x.toFloat(), y.toFloat())
-            if (
-                !backgroundPath.contains(
-                    pixelFartherFromCenter(point, sizeX, sizeY, shapeOverlapPixelCount)
-                )
-=======
 
     // the bounding box of the foreground shape in the bitmap
     val shapeBounds =
@@ -277,26 +230,12 @@
             if (
                 backgroundColor != null &&
                     backgroundPath.contains(x, y, backgroundCenter, antiAliasingGap)
->>>>>>> 3d4510a6
             ) {
                 pixels.assertPixelColor(backgroundColor, x, y)
             }
-<<<<<<< HEAD
-            val offset = point - shapeOffset
-            val isInside =
-                path.contains(
-                    pixelFartherFromCenter(offset, shapeSizeX, shapeSizeY, shapeOverlapPixelCount)
-                )
-            val isOutside =
-                !path.contains(
-                    pixelCloserToCenter(offset, shapeSizeX, shapeSizeY, shapeOverlapPixelCount)
-                )
-            if (isInside) {
-=======
         } else if (inFgBounds /* && inBgBounds */) {
             // Need to consider both the foreground and background (if there is one)
             if (foregroundPath.contains(x, y, shapeCenter, antiAliasingGap)) {
->>>>>>> 3d4510a6
                 pixels.assertPixelColor(shapeColor, x, y)
             } else if (
                 backgroundColor != null &&
@@ -309,36 +248,11 @@
     }
 }
 
-<<<<<<< HEAD
-/**
- * Asserts that the bitmap is fully occupied by the given [shape] with the color [shapeColor]
- * without [horizontalPadding] and [verticalPadding] from the sides. The padded area is expected to
- * have [backgroundColor].
- *
- * @param density current [Density] or the screen
- * @param horizontalPadding the symmetrical padding to be applied from both left and right sides
- * @param verticalPadding the symmetrical padding to be applied from both top and bottom sides
- * @param backgroundColor the color of the background
- * @param shapeColor the color of the shape
- * @param shape defines the [Shape]
- * @param shapeOverlapPixelCount The size of the border area from the shape outline to leave it
- *   untested as it is likely anti-aliased. The default is 1 pixel
- */
-fun ImageBitmap.assertShape(
-    density: Density,
-    horizontalPadding: Dp,
-    verticalPadding: Dp,
-    backgroundColor: Color,
-    shapeColor: Color,
-    shape: Shape = RectangleShape,
-    shapeOverlapPixelCount: Float = 1.0f
-=======
 private fun ImageBitmap.forEachPixelIn(
     shapeBounds: Rect,
     backgroundBounds: Rect,
     margin: Float,
     block: (x: Int, y: Int, inShapeBounds: Boolean, inBackgroundBounds: Boolean) -> Unit
->>>>>>> 3d4510a6
 ) {
     // Iterate over all pixels in the background. Usually that's all we have to do.
     for (y in rowIndices(backgroundBounds)) {
@@ -372,54 +286,6 @@
     return from until to
 }
 
-<<<<<<< HEAD
-private fun pixelCloserToCenter(
-    offset: Offset,
-    shapeSizeX: Float,
-    shapeSizeY: Float,
-    delta: Float
-): Offset {
-    val centerX = shapeSizeX / 2f
-    val centerY = shapeSizeY / 2f
-    val d = delta
-    val x =
-        when {
-            offset.x > centerX -> offset.x - d
-            offset.x < centerX -> offset.x + d
-            else -> offset.x
-        }
-    val y =
-        when {
-            offset.y > centerY -> offset.y - d
-            offset.y < centerY -> offset.y + d
-            else -> offset.y
-        }
-    return Offset(x, y)
-}
-
-private fun pixelFartherFromCenter(
-    offset: Offset,
-    shapeSizeX: Float,
-    shapeSizeY: Float,
-    delta: Float
-): Offset {
-    val centerX = shapeSizeX / 2f
-    val centerY = shapeSizeY / 2f
-    val d = delta
-    val x =
-        when {
-            offset.x > centerX -> offset.x + d
-            offset.x < centerX -> offset.x - d
-            else -> offset.x
-        }
-    val y =
-        when {
-            offset.y > centerY -> offset.y + d
-            offset.y < centerY -> offset.y - d
-            else -> offset.y
-        }
-    return Offset(x, y)
-=======
 private fun Shape.asPath(bounds: Rect, density: Density): Path {
     return android.graphics.Path().asComposePath().apply {
         addOutline(createOutline(bounds.size, LayoutDirection.Ltr, density))
@@ -526,5 +392,4 @@
         // Subtract nothing
         return this
     }
->>>>>>> 3d4510a6
 }