--- conflicted
+++ resolved
@@ -73,18 +73,9 @@
     expectedMessage: String? = null
 ) {
     val stackTrace =
-<<<<<<< HEAD
-        thrown?.let {
-            StringWriter().use { sw ->
-                PrintWriter(sw).use { pw -> it.printStackTrace(pw) }
-                ":\n==============================\n$sw=============================="
-            }
-        } ?: ""
-=======
         if (thrown != null) {
             ":\n==============================\n${thrown.stackTraceToString()}=============================="
         } else ""
->>>>>>> 3d4510a6
 
     fun String.plusMessage(message: String?): String {
         return if (expectedMessage == null) this else "$this with message\n\"\"\"$message\"\"\"\n"
