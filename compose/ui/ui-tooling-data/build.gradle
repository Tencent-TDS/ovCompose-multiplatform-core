--- conflicted
+++ resolved
@@ -32,9 +32,6 @@
 }
 
 androidXMultiplatform {
-<<<<<<< HEAD
-    android()
-=======
     androidLibrary {
         namespace = "androidx.compose.ui.tooling.data"
         withAndroidTestOnDeviceBuilder {
@@ -49,7 +46,6 @@
         compileSdk = 35
         aarMetadata.minCompileSdk = 35
     }
->>>>>>> f83b2287
     jvmStubs()
 
     defaultPlatform(PlatformIdentifier.ANDROID)
