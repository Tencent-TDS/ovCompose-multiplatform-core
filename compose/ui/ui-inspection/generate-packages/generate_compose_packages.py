#!/usr/bin/env python3

import argparse, os, sys

# List of directories we want to exclude when traversing the project files. This list should
# contain directories related to tests, documentation/samples, API, resources, etc.
EXCLUDED_DIRS = ['androidTest', 'androidAndroidTest', 'api', 'docs', 'res', 'samples', 'test',
                 'androidInstrumentedTest']
# List of packages that should be excluded when traversing the project files. These packages might
# include Java/Kotlin source files that contain Composable, but we're not interested in including
# them on the output list because it's unlikely that developers will use them in their code.
# For example, this list should contain (test) utility and tooling-related packages.
EXCLUDED_PACKAGES = ['benchmark-utils', 'compiler', 'integration-tests', 'test-utils',
                     'ui-android-stubs', 'ui-tooling', 'ui-tooling-data', 'ui-tooling-preview']
# Set of directories that will be excluded when traversing the project files. Excluding a directory
# means our search won't look into its subdirectories, so this list should be populated
# with caution.
EXCLUDED_FROM_FILE_SEARCH = set(EXCLUDED_DIRS + EXCLUDED_PACKAGES)

# The directory containing this script, relative to androidx-main root.
SCRIPT_DIR_PATH = 'frameworks/support/compose/ui/ui-inspection/generate-packages/'
# The file name of this script.
SCRIPT_NAME = 'generate_compose_packages.py'
# File containing an ordered list of packages that contain at least one Composable.
# The file is formatted as one package per line.
COMPOSE_PACKAGES_LIST_FILE = 'compose_packages_list.txt'

# `frameworks/support/compose/`, `frameworks/support/navigation/navigation-compose`, and
# `frameworks/support/wear/compose`, relative to this script directory, should be the root
# directories where we search for composables.
TARGET_DIRECTORIES = [
    '../../..',
    '../../../../navigation/navigation-compose',
    '../../../../wear/compose',
<<<<<<< HEAD
=======
    '../../../../lifecycle/lifecycle-runtime-compose',
>>>>>>> 3d4510a6
]

# Reads a source file with the given file_path and adds its package to the current set of packages
# if the file contains at least one Composable.
def add_package_if_composable(file_path, packages):
    with open(file_path, 'r') as file:
        lines = file.readlines()
        for line in lines:
            if line.startswith('package '):
                package = line.lstrip('package').strip().strip(';')
                # Early return to prevent reading the rest of the file.
                if package in packages: return
            if line.lstrip().startswith('@Composable') and package:
                packages.add(package)
                return

# Iterates on a directory recursively, looking for Java/Kotlin source files that contain Composable
# functions, and add their corresponding packages to a set that will be returned when the traversal
# is complete.
def extract_packages_from_directory(directory):
    packages = set()
    for root, dirs, files in os.walk(directory, topdown=True):
        dirs[:] = [d for d in dirs if d not in EXCLUDED_FROM_FILE_SEARCH]
        for filename in files:
            if filename.endswith('.java') or filename.endswith('.kt'):
                add_package_if_composable(os.path.join(root, filename), packages)
    return packages

# Searches the given directories and returns a sorted list of all the packages that contain
# Composable functions.
def sorted_packages_from_directories(directories):
    packages = []
    for directory in directories:
        packages.extend(extract_packages_from_directory(directory))
    return sorted(packages)

# Verifies that the given the list of packages match the ones currently listed on the
# compose_packages_list.txt file
def verify_packages(packages):
    with open(COMPOSE_PACKAGES_LIST_FILE, 'r') as file:
        file_packages = file.readlines()
        if len(file_packages) != len(packages): report_failure_and_exit()
        for i in range(len(file_packages)):
            if packages[i] != file_packages[i].strip('\n'): report_failure_and_exit()

def report_failure_and_exit():
    print(
        'Compose packages mismatch\n The current list of Compose packages does not match the list '
        'stored in %s%s. If the current list of packages have changed, please regenerate the list '
        'by running the following command:\n\t%s%s --regenerate' % (
            SCRIPT_DIR_PATH,
            COMPOSE_PACKAGES_LIST_FILE,
            SCRIPT_DIR_PATH,
            SCRIPT_NAME
        ),
        file=sys.stderr
    )
    sys.exit(1)

# Regenerates the compose_packages_list.txt file, given the list of packages.
def regenerate_packages_file(packages):
    with open(COMPOSE_PACKAGES_LIST_FILE, 'w') as file:
        file.write('\n'.join(packages))

# Regenerates the PackageHashes.kt, given the list of packages. The file format is:
# 1) Header indicating the file should not be edited manually
# 2) Package definition
# 3) Required imports
# 4) packageNameHash function
# 5) systemPackages val, which is a list containing the result of the packageNameHash
#    function applied to each package name of the given packages list.
def regenerate_packages_kt_file(packages):
    kt_file = '../src/main/java/androidx/compose/ui/inspection/inspector/PackageHashes.kt'
    header = (
        '// WARNING: DO NOT EDIT THIS FILE MANUALLY. It\'s automatically generated by running:\n'
        '//    %s%s -r\n' % (SCRIPT_DIR_PATH, SCRIPT_NAME)
    )
    package = 'package androidx.compose.ui.inspection.inspector\n\n'
    imports = (
        'import androidx.annotation.VisibleForTesting\n'
        'import androidx.collection.intSetOf\n'
        'import kotlin.math.absoluteValue\n\n'
    )
    package_name_hash_function = (
        '@VisibleForTesting\n'
        'fun packageNameHash(packageName: String) =\n'
        '    packageName.fold(0) { hash, char -> hash * 31 + char.code }.absoluteValue\n\n'
    )
    system_packages_val = (
        'val systemPackages =\n'
        '    intSetOf(\n'
        '        -1,\n'
        '%s\n'
        '    )\n' % (
            '\n'.join(['        packageNameHash("' + package + '"),' for package in packages])
        )
    )
    with open(kt_file, 'w') as file:
        file.write(
            header + package + imports + package_name_hash_function + system_packages_val
        )

if __name__ == '__main__':
    parser = argparse.ArgumentParser(
        description='This script is invoked to check whether the current list of packages '
                    'containing Composables is up-to-date. This list is used by Layout Inspector '
                    'and Compose Preview to filter out framework Composables.'
    )
    parser.add_argument(
        '-r',
        '--regenerate',
        action='store_true',
        help='this argument should be used to regenerate the list of packages'
    )
    args = parser.parse_args()

    # cd into directory of script
    os.chdir(os.path.dirname(os.path.abspath(__file__)))
    current_packages = sorted_packages_from_directories(TARGET_DIRECTORIES)

    if args.regenerate:
        regenerate_packages_file(current_packages)
        regenerate_packages_kt_file(current_packages)
    else:
        verify_packages(current_packages)<|MERGE_RESOLUTION|>--- conflicted
+++ resolved
@@ -32,10 +32,7 @@
     '../../..',
     '../../../../navigation/navigation-compose',
     '../../../../wear/compose',
-<<<<<<< HEAD
-=======
     '../../../../lifecycle/lifecycle-runtime-compose',
->>>>>>> 3d4510a6
 ]
 
 # Reads a source file with the given file_path and adds its package to the current set of packages
