--- conflicted
+++ resolved
@@ -1042,11 +1042,7 @@
     @Suppress("DEPRECATION")
     private class ModifierCollector {
         val modifiers = mutableListOf<Modifier.Element>()
-<<<<<<< HEAD
-        var start: InspectableModifier? = null
-=======
         var start: androidx.compose.ui.platform.InspectableModifier? = null
->>>>>>> 3d4510a6
 
         fun add(element: Modifier.Element) =
             when {
@@ -1054,11 +1050,7 @@
                 start != null -> {}
                 else -> {
                     modifiers.add(element)
-<<<<<<< HEAD
-                    start = element as? InspectableModifier
-=======
                     start = element as? androidx.compose.ui.platform.InspectableModifier
->>>>>>> 3d4510a6
                 }
             }
     }
