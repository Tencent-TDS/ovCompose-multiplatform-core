/*
 * Copyright 2020 The Android Open Source Project
 *
 * Licensed under the Apache License, Version 2.0 (the "License");
 * you may not use this file except in compliance with the License.
 * You may obtain a copy of the License at
 *
 *      http://www.apache.org/licenses/LICENSE-2.0
 *
 * Unless required by applicable law or agreed to in writing, software
 * distributed under the License is distributed on an "AS IS" BASIS,
 * WITHOUT WARRANTIES OR CONDITIONS OF ANY KIND, either express or implied.
 * See the License for the specific language governing permissions and
 * limitations under the License.
 */

package androidx.compose.ui.inspection.inspector

import android.view.View
import androidx.collection.LongObjectMap
import androidx.collection.emptyLongObjectMap
import androidx.collection.mutableIntObjectMapOf
import androidx.collection.mutableLongObjectMapOf
import androidx.compose.runtime.tooling.CompositionData
import androidx.compose.runtime.tooling.CompositionInstance
import androidx.compose.runtime.tooling.findCompositionInstance
import androidx.compose.ui.R
import androidx.compose.ui.inspection.util.AnchorMap
import androidx.compose.ui.inspection.util.isPrimitiveClass
import androidx.compose.ui.node.RootForTest
import androidx.compose.ui.semantics.getAllSemanticsNodes
import androidx.compose.ui.tooling.data.ContextCache
import androidx.compose.ui.tooling.data.ParameterInformation
import androidx.compose.ui.tooling.data.UiToolingDataApi
import androidx.compose.ui.tooling.data.findParameters
import androidx.compose.ui.unit.Density
import java.util.ArrayDeque

<<<<<<< HEAD
/**
 * The [InspectorNode.id] will be populated with:
 * - the layerId from a LayoutNode if this exists
 * - an id generated from an Anchor instance from the SlotTree if this exists
 * - a generated id if none of the above ids are available
 *
 * The interval -10000..-2 is reserved for the generated ids.
 */
@VisibleForTesting const val RESERVED_FOR_GENERATED_IDS = -10000L
const val PLACEHOLDER_ID = Long.MAX_VALUE

private val emptySize = IntSize(0, 0)

private val unwantedCalls =
    setOf(
        "CompositionLocalProvider",
        "Content",
        "Inspectable",
        "ProvideAndroidCompositionLocals",
        "ProvideCommonCompositionLocals",
    )

/** Generator of a tree for the Layout Inspector. */
@OptIn(UiToolingDataApi::class)
class LayoutInspectorTree {
    @Suppress("MemberVisibilityCanBePrivate") var hideSystemNodes = true
    var includeNodesOutsizeOfWindow = true
    var includeAllParameters = true
    private var foundNode: InspectorNode? = null
    private var windowSize = emptySize
    private val inlineClassConverter = InlineClassConverter()
    private val parameterFactory = ParameterFactory(inlineClassConverter)
    private val cache = ArrayDeque<MutableInspectorNode>()
    private var generatedId = -1L
    private val subCompositions = SubCompositionRoots()
    /** Map from [LayoutInfo] to the nearest [InspectorNode] that contains it */
    private val claimedNodes = IdentityHashMap<LayoutInfo, InspectorNode>()
    /** Map from parent tree to child trees that are about to be stitched together */
    private val treeMap = IdentityHashMap<MutableInspectorNode, MutableList<MutableInspectorNode>>()
    /** Map from owner node to child trees that are about to be stitched to this owner */
    private val ownerMap = IdentityHashMap<InspectorNode, MutableList<MutableInspectorNode>>()
    /** Map from semantics id to a list of merged semantics information */
    private val semanticsMap = mutableIntObjectMapOf<List<RawParameter>>()
    /* Map of seemantics id to a list of unmerged semantics information */
    private val unmergedSemanticsMap = mutableIntObjectMapOf<List<RawParameter>>()
    /** Set of tree nodes that were stitched into another tree */
    private val stitched =
        Collections.newSetFromMap(IdentityHashMap<MutableInspectorNode, Boolean>())
    private val contextCache = ContextCache()
    private val anchorMap = AnchorMap()

    /** Converts the [CompositionData] set held by [view] into a list of root nodes. */
    fun convert(view: View): List<InspectorNode> {
        windowSize = IntSize(view.width, view.height)
        parameterFactory.density = Density(view.context)
        @Suppress("UNCHECKED_CAST")
        val tables =
            view.getTag(R.id.inspection_slot_table_set) as? Set<CompositionData>
                ?: return emptyList()
=======
/** Generator of a tree for the Layout Inspector. */
@OptIn(UiToolingDataApi::class)
class LayoutInspectorTree {
    private val builderData = SharedBuilderDataImpl()
    private val builder = CompositionBuilder(builderData)
    private val rootByComposition = mutableMapOf<CompositionInstance, CompositionData>()
    private val hierarchy = mutableMapOf<CompositionInstance, MutableList<CompositionInstance>>()
    private val resultByComposition = mutableMapOf<CompositionInstance, SubCompositionResult>()
    private val compositions = mutableSetOf<CompositionInstance>()

    /** If true, system nodes are excluded from the resulting tree */
    var hideSystemNodes: Boolean by builderData::hideSystemNodes

    /** If true, all parameters are parsed and included for each node */
    var includeAllParameters: Boolean by builderData::includeAllParameters

    /** Converts the [CompositionData] held by [views] into a list of root nodes per view id. */
    fun convert(views: List<View>): LongObjectMap<MutableList<InspectorNode>> {
>>>>>>> 3d4510a6
        clear()
        if (views.isEmpty()) {
            return emptyLongObjectMap()
        }
        val defaultView = views.first()
        builderData.setDensity(defaultView)
        val defaultViewId = defaultView.uniqueDrawingId
        buildCompositionLookups(views)
        while (compositions.isNotEmpty()) {
            buildNodesFor(compositions.first())
        }
        val result = mutableLongObjectMapOf<MutableList<InspectorNode>>()
        resultByComposition.values.forEach {
            val viewId = it.ownerView?.uniqueDrawingId ?: defaultViewId
            result.getOrPut(viewId) { mutableListOf() }.addAll(it.nodes)
        }
        clear()
        return result
    }

    private fun buildCompositionLookups(views: List<View>) {
        for (view in views) {
            val roots = view.compositionRoots
            for (root in roots) {
                root.findCompositionInstance()?.let { composition ->
                    rootByComposition[composition] = root
                    buildCompositionHierarchy(composition)
                }
            }
            collectSemantics(view)
        }
    }

    private val View.compositionRoots: Set<CompositionData>
        get() {
            @Suppress("UNCHECKED_CAST")
            return getTag(R.id.inspection_slot_table_set) as? Set<CompositionData> ?: emptySet()
        }

    private fun buildCompositionHierarchy(root: CompositionInstance) {
        compositions.add(root)
        var composition = root
        var parent = composition.parent
        while (parent != null) {
            compositions.add(parent)
            val children = hierarchy.getOrPut(parent) { mutableListOf() }
            if (children.contains(composition)) {
                return
            }
            children.add(composition)
            composition = parent
            parent = composition.parent
        }
    }

<<<<<<< HEAD
        @Suppress("UNCHECKED_CAST")
        val tables =
            view.getTag(R.id.inspection_slot_table_set) as? Set<CompositionData> ?: return null
        val node = newNode().apply { this.anchorId = anchorId }
        val group = tables.firstNotNullOfOrNull { it.find(identity) } ?: return null
        group.findParameters(contextCache).forEach {
=======
    /** Build nodes for the specified [composition]. */
    private fun buildNodesFor(composition: CompositionInstance) {
        if (!compositions.contains(composition)) {
            // We have already built the nodes for this composition.
            return
        }
        // Mark this composition done:
        compositions.remove(composition)

        // We must build nodes for the child compositions first:
        val children = hierarchy[composition] ?: emptyList()
        children.forEach { buildNodesFor(it) }

        val root = rootByComposition[composition] ?: return
        val subCompositions = children.mapNotNull { resultByComposition[it] }
        var result = builder.convert(composition, root, subCompositions)
        val singleSubComposition = children.singleOrNull()
        if (result.nodes.isEmpty() && result.ownerView == null && singleSubComposition != null) {
            // Special case:
            // Everything from this unowned composition was pushed to its single sub-composition.
            // Remove the result of the sub-composition and use that result for this composition.
            resultByComposition.remove(singleSubComposition)?.let {
                result = SubCompositionResult(composition, it.ownerView, it.nodes)
            }
        }
        resultByComposition[composition] = result
    }

    fun findParameters(view: View, anchorId: Int): InspectorNode? {
        val identity = builderData.anchorMap[anchorId] ?: return null
        val roots = view.compositionRoots
        val node = MutableInspectorNode().apply { this.anchorId = anchorId }
        val group = roots.firstNotNullOfOrNull { it.find(identity) } ?: return null
        group.findParameters(builderData.contextCache).forEach {
>>>>>>> 3d4510a6
            val castedValue = castValue(it)
            node.parameters.add(RawParameter(it.name, castedValue))
        }
        return node.build()
    }

    /**
<<<<<<< HEAD
     * Add the roots to sub compositions that may have been collected from a different SlotTree.
     *
     * See [SubCompositionRoots] for details.
     */
    fun addSubCompositionRoots(view: View, nodes: List<InspectorNode>): List<InspectorNode> =
        subCompositions.addRoot(view, nodes)

    /**
=======
>>>>>>> 3d4510a6
     * Extract the merged semantics for this semantics owner such that they can be added to compose
     * nodes during the conversion of Group nodes.
     */
    private fun collectSemantics(view: View) {
        val root = view as? RootForTest ?: return
        val nodes = root.semanticsOwner.getAllSemanticsNodes(mergingEnabled = true)
        val unmergedNodes = root.semanticsOwner.getAllSemanticsNodes(mergingEnabled = false)
        val semanticsMap = builderData.semanticsMap
        val unmergedSemanticsMap = builderData.unmergedSemanticsMap
        nodes.forEach { node ->
            semanticsMap[node.id] = node.config.map { RawParameter(it.key.name, it.value) }
        }
        unmergedNodes.forEach { node ->
            unmergedSemanticsMap[node.id] = node.config.map { RawParameter(it.key.name, it.value) }
        }
    }

    /** Converts the [RawParameter]s of the [node] into displayable parameters. */
    fun convertParameters(
        rootId: Long,
        node: InspectorNode,
        kind: ParameterKind,
        maxRecursions: Int,
        maxInitialIterableSize: Int
    ): List<NodeParameter> {
        val parameters = node.parametersByKind(kind)
        return parameters.mapIndexed { index, parameter ->
            builderData.parameterFactory.create(
                rootId,
                node.id,
                node.anchorId,
                parameter.name,
                parameter.value,
                kind,
                index,
                maxRecursions,
                maxInitialIterableSize
            )
        }
    }

    /**
     * Converts a part of the [RawParameter] identified by [reference] into a displayable parameter.
     * If the parameter is some sort of a collection then [startIndex] and [maxElements] describes
     * the scope of the data returned.
     */
    fun expandParameter(
        rootId: Long,
        node: InspectorNode,
        reference: NodeParameterReference,
        startIndex: Int,
        maxElements: Int,
        maxRecursions: Int,
        maxInitialIterableSize: Int
    ): NodeParameter? {
        val parameters = node.parametersByKind(reference.kind)
        if (reference.parameterIndex !in parameters.indices) {
            return null
        }
        val parameter = parameters[reference.parameterIndex]
        return builderData.parameterFactory.expand(
            rootId,
            node.id,
            node.anchorId,
            parameter.name,
            parameter.value,
            reference,
            startIndex,
            maxElements,
            maxRecursions,
            maxInitialIterableSize
        )
    }

<<<<<<< HEAD
    /** Reset any state accumulated between windows. */
    @Suppress("unused")
    fun resetAccumulativeState() {
        subCompositions.resetAccumulativeState()
        parameterFactory.clearReferenceCache()
        // Reset the generated id. Nodes are assigned an id if there isn't a layout node id present.
        generatedId = -1L
    }

    private fun clear() {
        cache.clear()
        inlineClassConverter.clear()
        claimedNodes.clear()
        treeMap.clear()
        ownerMap.clear()
        semanticsMap.clear()
        unmergedSemanticsMap.clear()
        stitched.clear()
        subCompositions.clear()
        foundNode = null
    }

    private fun convert(tables: Set<CompositionData>, view: View): List<InspectorNode> {
        val trees = tables.mapNotNull { convert(view, it) }
        return when (trees.size) {
            0 -> listOf()
            1 -> addTree(mutableListOf(), trees.single())
            else -> stitchTreesByLayoutInfo(trees)
        }
    }

    /**
     * Stitch separate trees together using the [LayoutInfo]s found in the [CompositionData]s.
     *
     * Some constructs in Compose (e.g. ModalDrawer) will result is multiple [CompositionData]s.
     * This code will attempt to stitch the resulting [InspectorNode] trees together by looking at
     * the parent of each [LayoutInfo].
     *
     * If this algorithm is successful the result of this function will be a list with a single
     * tree.
     */
    private fun stitchTreesByLayoutInfo(trees: List<MutableInspectorNode>): List<InspectorNode> {
        val layoutToTreeMap = IdentityHashMap<LayoutInfo, MutableInspectorNode>()
        trees.forEach { tree -> tree.layoutNodes.forEach { layoutToTreeMap[it] = tree } }
        trees.forEach { tree ->
            val layout = tree.layoutNodes.lastOrNull()
            val parentLayout =
                generateSequence(layout) { it.parentInfo }
                    .firstOrNull {
                        val otherTree = layoutToTreeMap[it]
                        otherTree != null && otherTree != tree
                    }
            if (parentLayout != null) {
                val ownerNode = claimedNodes[parentLayout]
                val ownerTree = layoutToTreeMap[parentLayout]
                if (ownerNode != null && ownerTree != null) {
                    ownerMap.getOrPut(ownerNode) { mutableListOf() }.add(tree)
                    treeMap.getOrPut(ownerTree) { mutableListOf() }.add(tree)
                }
            }
        }
        var parentTree = findDeepParentTree()
        while (parentTree != null) {
            addSubTrees(parentTree)
            treeMap.remove(parentTree)
            parentTree = findDeepParentTree()
        }
        val result = mutableListOf<InspectorNode>()
        trees.asSequence().filter { !stitched.contains(it) }.forEach { addTree(result, it) }
        return result
    }

    /**
     * Return a parent tree where the children trees (to be stitched under the parent) are not a
     * parent themselves. Do this to avoid rebuilding the same tree more than once.
     */
    private fun findDeepParentTree(): MutableInspectorNode? =
        treeMap.entries
            .asSequence()
            .filter { (_, children) -> children.none { treeMap.containsKey(it) } }
            .firstOrNull()
            ?.key

    private fun addSubTrees(tree: MutableInspectorNode) {
        for ((index, child) in tree.children.withIndex()) {
            tree.children[index] = addSubTrees(child) ?: child
        }
    }

    /**
     * Rebuild [node] with any possible sub trees added (stitched in). Return the rebuild node, or
     * null if no changes were found in this node or its children. Lazily allocate the new node to
     * avoid unnecessary allocations.
     */
    private fun addSubTrees(node: InspectorNode): InspectorNode? {
        var newNode: MutableInspectorNode? = null
        for ((index, child) in node.children.withIndex()) {
            val newChild = addSubTrees(child)
            if (newChild != null) {
                val newCopy = newNode ?: newNode(node)
                newCopy.children[index] = newChild
                newNode = newCopy
            }
        }
        val trees = ownerMap[node]
        if (trees == null && newNode == null) {
            return null
        }
        val newCopy = newNode ?: newNode(node)
        if (trees != null) {
            trees.forEach { addTree(newCopy.children, it) }
            stitched.addAll(trees)
        }
        return buildAndRelease(newCopy)
    }

    /**
     * Add [tree] to the end of the [out] list. The root nodes of [tree] may be a fake node that
     * hold a list of [LayoutInfo].
     */
    private fun addTree(
        out: MutableList<InspectorNode>,
        tree: MutableInspectorNode
    ): List<InspectorNode> {
        tree.children.forEach {
            if (it.name.isNotEmpty()) {
                out.add(it)
            } else {
                out.addAll(it.children)
            }
        }
        return out
    }

    private fun convert(view: View, table: CompositionData): MutableInspectorNode? {
        val fakeParent = newNode()
        val group = table.mapTree(::convert, contextCache) ?: return null
        addToParent(fakeParent, listOf(group), buildFakeChildNodes = true)
        return if (belongsToView(fakeParent.layoutNodes, view)) fakeParent else null
    }

    private fun convert(
        group: CompositionGroup,
        context: SourceContext,
        children: List<MutableInspectorNode>
    ): MutableInspectorNode {
        val parent = parse(group, context, children)
        subCompositions.captureNode(parent, context)
        addToParent(parent, children)
        return parent
    }

    /**
     * Adds the nodes in [input] to the children of [parentNode]. Nodes without a reference to a
     * wanted Composable are skipped unless [buildFakeChildNodes]. A single skipped render id and
     * layoutNode will be added to [parentNode].
     */
    private fun addToParent(
        parentNode: MutableInspectorNode,
        input: List<MutableInspectorNode>,
        buildFakeChildNodes: Boolean = false
    ) {
        // If we're adding an unwanted node from the `input` to the parent node and it has a
        // View ID, then assign it to the parent view so that we don't lose the context that we
        // found a View as a descendant of the parent node. Most likely, there were one or more
        // unwanted intermediate nodes between the node that actually owns the Android View
        // and the desired node that the View should be associated with in the inspector. If
        // there's more than one input node with a View ID, we skip this step since it's
        // unclear how these views would be related.
        input
            .singleOrNull { it.viewId != UNDEFINED_ID }
            ?.takeIf { node ->
                // Take if the node has been marked as unwanted
                node.id == UNDEFINED_ID
            }
            ?.let { nodeWithView -> parentNode.viewId = nodeWithView.viewId }

        var id: Long? = null
        input.forEach { node ->
            if (node.name.isEmpty() && !(buildFakeChildNodes && node.layoutNodes.isNotEmpty())) {
                parentNode.children.addAll(node.children)
                if (node.id > UNDEFINED_ID) {
                    // If multiple siblings with a render ids are dropped:
                    // Ignore them all. And delegate the drawing to a parent in the inspector.
                    id = if (id == null) node.id else UNDEFINED_ID
                }
            } else {
                node.id = if (node.id != UNDEFINED_ID) node.id else --generatedId
                val withSemantics = node.packageHash !in systemPackages
                val resultNode = node.build(withSemantics)
                // TODO: replace getOrPut with putIfAbsent which requires API level 24
                node.layoutNodes.forEach { claimedNodes.getOrPut(it) { resultNode } }
                parentNode.children.add(resultNode)
                if (withSemantics) {
                    node.mergedSemantics.clear()
                    node.unmergedSemantics.clear()
                }
            }
            if (node.bounds != null && parentNode.box == node.box) {
                parentNode.bounds = node.bounds
            }
            parentNode.layoutNodes.addAll(node.layoutNodes)
            parentNode.mergedSemantics.addAll(node.mergedSemantics)
            parentNode.unmergedSemantics.addAll(node.unmergedSemantics)
            release(node)
        }
        val nodeId = id
        parentNode.id =
            if (parentNode.id <= UNDEFINED_ID && nodeId != null) nodeId else parentNode.id
    }

    @OptIn(InternalComposeUiApi::class)
    private fun parse(
        group: CompositionGroup,
        context: SourceContext,
        children: List<MutableInspectorNode>
    ): MutableInspectorNode {
        val node = newNode()
        node.name = context.name ?: ""
        node.key = group.key as? Int ?: 0
        node.inlined = context.isInline

        // If this node is associated with an android View, set the node's viewId to point to
        // the hosted view. We use the parent's uniqueDrawingId since the interopView returned here
        // will be the view itself, but we want to use the `AndroidViewHolder` that hosts the view
        // instead of the view directly.
        (group.node as? InteroperableComposeUiNode?)?.getInteropView()?.let { interopView ->
            (interopView.parent as? View)?.uniqueDrawingId?.let { viewId -> node.viewId = viewId }
        }

        val layoutInfo = group.node as? LayoutInfo
        if (layoutInfo != null) {
            return parseLayoutInfo(layoutInfo, context, node)
        }
        if (unwantedOutsideWindow(node, children)) {
            return markUnwanted(group, context, node)
        }
        node.box = context.bounds.emptyCheck()
        if (unwantedName(node.name) || (node.box == emptyBox && !subCompositions.capturing)) {
            return markUnwanted(group, context, node)
        }
        parseCallLocation(node, context.location)
        if (isHiddenSystemNode(node)) {
            return markUnwanted(group, context, node)
        }
        node.anchorId = anchorMap[group.identity]
        node.id = syntheticId(node.anchorId)
        if (includeAllParameters) {
            addParameters(context, node)
        }
        return node
    }

    private fun IntRect.emptyCheck(): IntRect =
        if (left >= right && top >= bottom) emptyBox else this

    private fun IntRect.inWindow(): Boolean =
        !(left > windowSize.width || right < 0 || top > windowSize.height || bottom < 0)

    private fun IntRect.union(other: IntRect): IntRect {
        if (this == outsideBox) return other else if (other == outsideBox) return this

        return IntRect(
            left = min(left, other.left),
            top = min(top, other.top),
            bottom = max(bottom, other.bottom),
            right = max(right, other.right)
        )
    }

    private fun parseLayoutInfo(
        layoutInfo: LayoutInfo,
        context: SourceContext,
        node: MutableInspectorNode
    ): MutableInspectorNode {
        val box = context.bounds
        val size = box.size.toSize()
        val coordinates = layoutInfo.coordinates
        var bounds: QuadBounds? = null
        if (layoutInfo.isAttached && coordinates.isAttached) {
            val topLeft = toIntOffset(coordinates.localToWindow(Offset.Zero))
            val topRight = toIntOffset(coordinates.localToWindow(Offset(size.width, 0f)))
            val bottomRight =
                toIntOffset(coordinates.localToWindow(Offset(size.width, size.height)))
            val bottomLeft = toIntOffset(coordinates.localToWindow(Offset(0f, size.height)))

            if (
                topLeft.x != box.left ||
                    topLeft.y != box.top ||
                    topRight.x != box.right ||
                    topRight.y != box.top ||
                    bottomRight.x != box.right ||
                    bottomRight.y != box.bottom ||
                    bottomLeft.x != box.left ||
                    bottomLeft.y != box.bottom
            ) {
                bounds =
                    QuadBounds(
                        topLeft.x,
                        topLeft.y,
                        topRight.x,
                        topRight.y,
                        bottomRight.x,
                        bottomRight.y,
                        bottomLeft.x,
                        bottomLeft.y,
                    )
            }
        }
        if (!includeNodesOutsizeOfWindow) {
            // Ignore this node if the bounds are completely outside the window
            node.outerBox = bounds?.outerBox ?: box
            if (!node.outerBox.inWindow()) {
                return node
            }
        }

        node.box = box.emptyCheck()
        node.bounds = bounds
        node.layoutNodes.add(layoutInfo)
        val modifierInfo = layoutInfo.getModifierInfo()

        val unmergedSemantics = unmergedSemanticsMap[layoutInfo.semanticsId]
        if (unmergedSemantics != null) {
            node.unmergedSemantics.addAll(unmergedSemantics)
        }

        val mergedSemantics = semanticsMap[layoutInfo.semanticsId]
        if (mergedSemantics != null) {
            node.mergedSemantics.addAll(mergedSemantics)
        }

        node.id =
            modifierInfo
                .asSequence()
                .map { it.extra }
                .filterIsInstance<GraphicLayerInfo>()
                .map { it.layerId }
                .firstOrNull() ?: UNDEFINED_ID

        return node
    }

    private fun syntheticId(anchorId: Int): Long {
        if (anchorId == NO_ANCHOR_ID) {
            return UNDEFINED_ID
        }
        // The anchorId is an Int
        return anchorId.toLong() - Int.MAX_VALUE.toLong() + RESERVED_FOR_GENERATED_IDS
    }

    /**
     * Returns true if the [layoutNodes] belong under the specified [view].
     *
     * For: popups & Dialogs we may encounter parts of a compose tree that belong under a different
     * sub-composition. Consider these nodes to "belong" to the current sub-composition under [view]
     * if the ownerViews contains [view] or doesn't contain any owner views at all.
     */
    private fun belongsToView(layoutNodes: List<LayoutInfo>, view: View): Boolean {
        val ownerViewIds = ownerViews(layoutNodes)
        return ownerViewIds.isEmpty() || ownerViewIds.contains(view.uniqueDrawingId)
    }

    private fun ownerViews(layoutNodes: List<LayoutInfo>): LongList {
        val ownerViewIds = mutableLongListOf()
        layoutNodes.forEach { node ->
            node.getModifierInfo().forEach { info ->
                val extra = info.extra
                if (extra is GraphicLayerInfo) {
                    ownerViewIds.add(extra.ownerViewId)
                }
            }
        }
        return ownerViewIds
    }

    private fun addParameters(context: SourceContext, node: MutableInspectorNode) {
        context.parameters.forEach {
            val castedValue = castValue(it)
            node.parameters.add(RawParameter(it.name, castedValue))
        }
    }

=======
>>>>>>> 3d4510a6
    private fun castValue(parameter: ParameterInformation): Any? {
        val value = parameter.value ?: return null
        if (parameter.inlineClass == null || !value.javaClass.isPrimitiveClass()) return value
        return builderData.inlineClassConverter.castParameterValue(parameter.inlineClass, value)
    }

<<<<<<< HEAD
    private fun isPrimitive(cls: Class<*>): Boolean = cls.kotlin.javaPrimitiveType != null

    private fun toIntOffset(offset: Offset): IntOffset =
        IntOffset(offset.x.roundToInt(), offset.y.roundToInt())

    private fun markUnwanted(
        group: CompositionGroup,
        context: SourceContext,
        node: MutableInspectorNode
    ): MutableInspectorNode =
        when (node.name) {
            "rememberCompositionContext" ->
                subCompositions.rememberCompositionContext(node, context)
            "remember" -> subCompositions.remember(node, group)
            else -> node.apply { markUnwanted() }
        }

    private fun parseCallLocation(node: MutableInspectorNode, location: SourceLocation?) {
        val fileName = location?.sourceFile ?: return
        node.fileName = fileName
        node.packageHash = location.packageHash
        node.lineNumber = location.lineNumber
        node.offset = location.offset
        node.length = location.length
    }

    private fun isHiddenSystemNode(node: MutableInspectorNode): Boolean =
        node.packageHash in systemPackages && hideSystemNodes

    private fun unwantedName(name: String): Boolean =
        name.isEmpty() || name.startsWith("remember") || name in unwantedCalls
=======
    private fun clear() {
        builderData.clear()
        rootByComposition.clear()
        hierarchy.clear()
        resultByComposition.clear()
        compositions.clear()
    }

    private class SharedBuilderDataImpl : SharedBuilderData {
        override val cache = ArrayDeque<MutableInspectorNode>()
        override val contextCache = ContextCache()
        override val anchorMap = AnchorMap()
        override val semanticsMap = mutableIntObjectMapOf<List<RawParameter>>()
        override val unmergedSemanticsMap = mutableIntObjectMapOf<List<RawParameter>>()
        override val inlineClassConverter = InlineClassConverter()
        override val parameterFactory = ParameterFactory(inlineClassConverter)
        override var generatedId = -1L
        override var hideSystemNodes = true
        override var includeAllParameters = true
>>>>>>> 3d4510a6

        fun setDensity(view: View) {
            parameterFactory.density = Density(view.context)
        }
<<<<<<< HEAD
        node.outerBox =
            if (children.isEmpty()) outsideBox
            else children.map { g -> g.outerBox }.reduce { acc, box -> box.union(acc) }
        return !node.outerBox.inWindow()
    }

    private fun newNode(): MutableInspectorNode =
        if (cache.isNotEmpty()) cache.pop() else MutableInspectorNode()

    private fun newNode(copyFrom: InspectorNode): MutableInspectorNode =
        newNode().shallowCopy(copyFrom)

    private fun release(node: MutableInspectorNode) {
        node.reset()
        cache.add(node)
    }

    private fun buildAndRelease(node: MutableInspectorNode): InspectorNode {
        val result = node.build()
        release(node)
        return result
    }

    /**
     * Keep track of sub-composition roots.
     *
     * Examples:
     * - Popup, Dialog: When one of these is open an extra Android Window is created with its own
     *   AndroidComposeView. The contents of the Composable is a sub-composition that will be
     *   computed by calling convert.
     *
     *   The Popup/Dialog composable itself, and a few helping composables (the root) will not be
     *   included in the SlotTree with the contents, instead these composables will be found in the
     *   SlotTree for the main app and they all have empty sizes. The aim is to collect these
     *   sub-composition roots such that they can be added to the [InspectorNode]s of the contents.
     * - AndroidView: When this is used in a compose app we will see a similar pattern in the
     *   SlotTree except there isn't a sub-composition to stitch in. But we need to collect the view
     *   id separately from the "AndroidView" node itself.
     */
    private inner class SubCompositionRoots {
        /** Set to true when the nodes found should be added to a sub-composition root */
        var capturing = false
            private set

        /** The `uniqueDrawingId` of the `AndroidComposeView` that owns the root being captured */
        private var ownerView = UNDEFINED_ID

        /** The node that represent the root of the sub-composition */
        private var rootNode: MutableInspectorNode? = null

        /** The depth of the parse tree the [rootNode] was found at */
        private var rootNodeDepth = 0

        /** Last captured view that is believed to be an embbed View under an AndroidView node */
        private var androidView = UNDEFINED_ID

        /**
         * The sub-composition roots found.
         *
         * Map from View owner to a pair of [InspectorNode] indicating the actual root, and the node
         * where the content should be stitched in.
         */
        private val found = mutableLongObjectMapOf<InspectorNode>()

        /** Call this before converting a SlotTree for an AndroidComposeView */
        fun clear() {
            capturing = false
            ownerView = UNDEFINED_ID
            rootNode?.markUnwanted()
            rootNode?.id = UNDEFINED_ID
            rootNode = null
            rootNodeDepth = 0
        }

        /** Call this when starting converting a new set of windows */
        fun resetAccumulativeState() {
            found.clear()
        }

        /**
         * When a "rememberCompositionContext" is found in the slot tree, it indicates that a
         * sub-composition was started. We should capture all parent nodes with an empty size as the
         * "root" of the sub-composition.
         */
        fun rememberCompositionContext(
            node: MutableInspectorNode,
            context: SourceContext
        ): MutableInspectorNode {
            if (capturing) {
                save()
            }
            capturing = true
            rootNode = node
            rootNodeDepth = context.depth
            node.id = PLACEHOLDER_ID
            return node
        }

        /**
         * When "remember" is found in the slot tree and we are currently capturing, the data of the
         * [group] may contain the owner of the sub-composition.
         */
        fun remember(node: MutableInspectorNode, group: CompositionGroup): MutableInspectorNode {
            node.markUnwanted()
            if (!capturing) {
                return node
            }
            val root = findSingleRootInGroupData(group) ?: return node

            val view = root.subCompositionView
            if (view != null) {
                val composeOwner = if (view.childCount == 1) view.getChildAt(0) else return node
                ownerView = composeOwner.uniqueDrawingId
            } else {
                androidView = root.viewRoot?.uniqueDrawingId ?: UNDEFINED_ID
                // Store the viewRoot such that we can move the View under the compose node
                // in Studio. We do not need to capture the Groups found for this case, so
                // we call "reset" here to stop capturing.
                clear()
            }
            return node
        }

        private fun findSingleRootInGroupData(group: CompositionGroup): ViewRootForInspector? {
            group.data.filterIsInstance<ViewRootForInspector>().singleOrNull()?.let {
                return it
            }
            val refs = group.data.filterIsInstance<Ref<*>>().map { it.value }
            return refs.filterIsInstance<ViewRootForInspector>().singleOrNull()
        }

        /** Capture the top node of the sub-composition root until a non empty node is found. */
        fun captureNode(node: MutableInspectorNode, context: SourceContext) {
            if (!capturing) {
                return
            }
            if (node.box != emptyBox) {
                save()
                return
            }
            val depth = context.depth
            if (depth < rootNodeDepth) {
                rootNode = node
                rootNodeDepth = depth
            }
        }

        fun latestViewId(): Long {
            val id = androidView
            androidView = UNDEFINED_ID
            return id
        }

        /** If a sub-composition root has been captured, save it now. */
        private fun save() {
            val node = rootNode
            if (node != null && ownerView != UNDEFINED_ID) {
                found[ownerView] = node.build()
            }
            node?.markUnwanted()
            node?.id = UNDEFINED_ID
            node?.children?.clear()
            clear()
        }

        /**
         * Add the root of the sub-composition to the found tree.
         *
         * If a root is not found for this [owner] or if the stitching fails just return [nodes].
         */
        fun addRoot(owner: View, nodes: List<InspectorNode>): List<InspectorNode> {
            val root = found[owner.uniqueDrawingId] ?: return nodes
            val box = IntRect(0, 0, owner.width, owner.height)
            val info = StitchInfo(nodes, box)
            val result = listOf(stitch(root, info))
            return if (info.added) result else nodes
=======

        fun clear() {
            cache.clear()
            semanticsMap.clear()
            unmergedSemanticsMap.clear()
            inlineClassConverter.clear()
            parameterFactory.clearReferenceCache()
            generatedId = -1L
>>>>>>> 3d4510a6
        }
    }
}<|MERGE_RESOLUTION|>--- conflicted
+++ resolved
@@ -36,67 +36,6 @@
 import androidx.compose.ui.unit.Density
 import java.util.ArrayDeque
 
-<<<<<<< HEAD
-/**
- * The [InspectorNode.id] will be populated with:
- * - the layerId from a LayoutNode if this exists
- * - an id generated from an Anchor instance from the SlotTree if this exists
- * - a generated id if none of the above ids are available
- *
- * The interval -10000..-2 is reserved for the generated ids.
- */
-@VisibleForTesting const val RESERVED_FOR_GENERATED_IDS = -10000L
-const val PLACEHOLDER_ID = Long.MAX_VALUE
-
-private val emptySize = IntSize(0, 0)
-
-private val unwantedCalls =
-    setOf(
-        "CompositionLocalProvider",
-        "Content",
-        "Inspectable",
-        "ProvideAndroidCompositionLocals",
-        "ProvideCommonCompositionLocals",
-    )
-
-/** Generator of a tree for the Layout Inspector. */
-@OptIn(UiToolingDataApi::class)
-class LayoutInspectorTree {
-    @Suppress("MemberVisibilityCanBePrivate") var hideSystemNodes = true
-    var includeNodesOutsizeOfWindow = true
-    var includeAllParameters = true
-    private var foundNode: InspectorNode? = null
-    private var windowSize = emptySize
-    private val inlineClassConverter = InlineClassConverter()
-    private val parameterFactory = ParameterFactory(inlineClassConverter)
-    private val cache = ArrayDeque<MutableInspectorNode>()
-    private var generatedId = -1L
-    private val subCompositions = SubCompositionRoots()
-    /** Map from [LayoutInfo] to the nearest [InspectorNode] that contains it */
-    private val claimedNodes = IdentityHashMap<LayoutInfo, InspectorNode>()
-    /** Map from parent tree to child trees that are about to be stitched together */
-    private val treeMap = IdentityHashMap<MutableInspectorNode, MutableList<MutableInspectorNode>>()
-    /** Map from owner node to child trees that are about to be stitched to this owner */
-    private val ownerMap = IdentityHashMap<InspectorNode, MutableList<MutableInspectorNode>>()
-    /** Map from semantics id to a list of merged semantics information */
-    private val semanticsMap = mutableIntObjectMapOf<List<RawParameter>>()
-    /* Map of seemantics id to a list of unmerged semantics information */
-    private val unmergedSemanticsMap = mutableIntObjectMapOf<List<RawParameter>>()
-    /** Set of tree nodes that were stitched into another tree */
-    private val stitched =
-        Collections.newSetFromMap(IdentityHashMap<MutableInspectorNode, Boolean>())
-    private val contextCache = ContextCache()
-    private val anchorMap = AnchorMap()
-
-    /** Converts the [CompositionData] set held by [view] into a list of root nodes. */
-    fun convert(view: View): List<InspectorNode> {
-        windowSize = IntSize(view.width, view.height)
-        parameterFactory.density = Density(view.context)
-        @Suppress("UNCHECKED_CAST")
-        val tables =
-            view.getTag(R.id.inspection_slot_table_set) as? Set<CompositionData>
-                ?: return emptyList()
-=======
 /** Generator of a tree for the Layout Inspector. */
 @OptIn(UiToolingDataApi::class)
 class LayoutInspectorTree {
@@ -115,7 +54,6 @@
 
     /** Converts the [CompositionData] held by [views] into a list of root nodes per view id. */
     fun convert(views: List<View>): LongObjectMap<MutableList<InspectorNode>> {
->>>>>>> 3d4510a6
         clear()
         if (views.isEmpty()) {
             return emptyLongObjectMap()
@@ -171,14 +109,6 @@
         }
     }
 
-<<<<<<< HEAD
-        @Suppress("UNCHECKED_CAST")
-        val tables =
-            view.getTag(R.id.inspection_slot_table_set) as? Set<CompositionData> ?: return null
-        val node = newNode().apply { this.anchorId = anchorId }
-        val group = tables.firstNotNullOfOrNull { it.find(identity) } ?: return null
-        group.findParameters(contextCache).forEach {
-=======
     /** Build nodes for the specified [composition]. */
     private fun buildNodesFor(composition: CompositionInstance) {
         if (!compositions.contains(composition)) {
@@ -213,7 +143,6 @@
         val node = MutableInspectorNode().apply { this.anchorId = anchorId }
         val group = roots.firstNotNullOfOrNull { it.find(identity) } ?: return null
         group.findParameters(builderData.contextCache).forEach {
->>>>>>> 3d4510a6
             val castedValue = castValue(it)
             node.parameters.add(RawParameter(it.name, castedValue))
         }
@@ -221,17 +150,6 @@
     }
 
     /**
-<<<<<<< HEAD
-     * Add the roots to sub compositions that may have been collected from a different SlotTree.
-     *
-     * See [SubCompositionRoots] for details.
-     */
-    fun addSubCompositionRoots(view: View, nodes: List<InspectorNode>): List<InspectorNode> =
-        subCompositions.addRoot(view, nodes)
-
-    /**
-=======
->>>>>>> 3d4510a6
      * Extract the merged semantics for this semantics owner such that they can be added to compose
      * nodes during the conversion of Group nodes.
      */
@@ -306,431 +224,12 @@
         )
     }
 
-<<<<<<< HEAD
-    /** Reset any state accumulated between windows. */
-    @Suppress("unused")
-    fun resetAccumulativeState() {
-        subCompositions.resetAccumulativeState()
-        parameterFactory.clearReferenceCache()
-        // Reset the generated id. Nodes are assigned an id if there isn't a layout node id present.
-        generatedId = -1L
-    }
-
-    private fun clear() {
-        cache.clear()
-        inlineClassConverter.clear()
-        claimedNodes.clear()
-        treeMap.clear()
-        ownerMap.clear()
-        semanticsMap.clear()
-        unmergedSemanticsMap.clear()
-        stitched.clear()
-        subCompositions.clear()
-        foundNode = null
-    }
-
-    private fun convert(tables: Set<CompositionData>, view: View): List<InspectorNode> {
-        val trees = tables.mapNotNull { convert(view, it) }
-        return when (trees.size) {
-            0 -> listOf()
-            1 -> addTree(mutableListOf(), trees.single())
-            else -> stitchTreesByLayoutInfo(trees)
-        }
-    }
-
-    /**
-     * Stitch separate trees together using the [LayoutInfo]s found in the [CompositionData]s.
-     *
-     * Some constructs in Compose (e.g. ModalDrawer) will result is multiple [CompositionData]s.
-     * This code will attempt to stitch the resulting [InspectorNode] trees together by looking at
-     * the parent of each [LayoutInfo].
-     *
-     * If this algorithm is successful the result of this function will be a list with a single
-     * tree.
-     */
-    private fun stitchTreesByLayoutInfo(trees: List<MutableInspectorNode>): List<InspectorNode> {
-        val layoutToTreeMap = IdentityHashMap<LayoutInfo, MutableInspectorNode>()
-        trees.forEach { tree -> tree.layoutNodes.forEach { layoutToTreeMap[it] = tree } }
-        trees.forEach { tree ->
-            val layout = tree.layoutNodes.lastOrNull()
-            val parentLayout =
-                generateSequence(layout) { it.parentInfo }
-                    .firstOrNull {
-                        val otherTree = layoutToTreeMap[it]
-                        otherTree != null && otherTree != tree
-                    }
-            if (parentLayout != null) {
-                val ownerNode = claimedNodes[parentLayout]
-                val ownerTree = layoutToTreeMap[parentLayout]
-                if (ownerNode != null && ownerTree != null) {
-                    ownerMap.getOrPut(ownerNode) { mutableListOf() }.add(tree)
-                    treeMap.getOrPut(ownerTree) { mutableListOf() }.add(tree)
-                }
-            }
-        }
-        var parentTree = findDeepParentTree()
-        while (parentTree != null) {
-            addSubTrees(parentTree)
-            treeMap.remove(parentTree)
-            parentTree = findDeepParentTree()
-        }
-        val result = mutableListOf<InspectorNode>()
-        trees.asSequence().filter { !stitched.contains(it) }.forEach { addTree(result, it) }
-        return result
-    }
-
-    /**
-     * Return a parent tree where the children trees (to be stitched under the parent) are not a
-     * parent themselves. Do this to avoid rebuilding the same tree more than once.
-     */
-    private fun findDeepParentTree(): MutableInspectorNode? =
-        treeMap.entries
-            .asSequence()
-            .filter { (_, children) -> children.none { treeMap.containsKey(it) } }
-            .firstOrNull()
-            ?.key
-
-    private fun addSubTrees(tree: MutableInspectorNode) {
-        for ((index, child) in tree.children.withIndex()) {
-            tree.children[index] = addSubTrees(child) ?: child
-        }
-    }
-
-    /**
-     * Rebuild [node] with any possible sub trees added (stitched in). Return the rebuild node, or
-     * null if no changes were found in this node or its children. Lazily allocate the new node to
-     * avoid unnecessary allocations.
-     */
-    private fun addSubTrees(node: InspectorNode): InspectorNode? {
-        var newNode: MutableInspectorNode? = null
-        for ((index, child) in node.children.withIndex()) {
-            val newChild = addSubTrees(child)
-            if (newChild != null) {
-                val newCopy = newNode ?: newNode(node)
-                newCopy.children[index] = newChild
-                newNode = newCopy
-            }
-        }
-        val trees = ownerMap[node]
-        if (trees == null && newNode == null) {
-            return null
-        }
-        val newCopy = newNode ?: newNode(node)
-        if (trees != null) {
-            trees.forEach { addTree(newCopy.children, it) }
-            stitched.addAll(trees)
-        }
-        return buildAndRelease(newCopy)
-    }
-
-    /**
-     * Add [tree] to the end of the [out] list. The root nodes of [tree] may be a fake node that
-     * hold a list of [LayoutInfo].
-     */
-    private fun addTree(
-        out: MutableList<InspectorNode>,
-        tree: MutableInspectorNode
-    ): List<InspectorNode> {
-        tree.children.forEach {
-            if (it.name.isNotEmpty()) {
-                out.add(it)
-            } else {
-                out.addAll(it.children)
-            }
-        }
-        return out
-    }
-
-    private fun convert(view: View, table: CompositionData): MutableInspectorNode? {
-        val fakeParent = newNode()
-        val group = table.mapTree(::convert, contextCache) ?: return null
-        addToParent(fakeParent, listOf(group), buildFakeChildNodes = true)
-        return if (belongsToView(fakeParent.layoutNodes, view)) fakeParent else null
-    }
-
-    private fun convert(
-        group: CompositionGroup,
-        context: SourceContext,
-        children: List<MutableInspectorNode>
-    ): MutableInspectorNode {
-        val parent = parse(group, context, children)
-        subCompositions.captureNode(parent, context)
-        addToParent(parent, children)
-        return parent
-    }
-
-    /**
-     * Adds the nodes in [input] to the children of [parentNode]. Nodes without a reference to a
-     * wanted Composable are skipped unless [buildFakeChildNodes]. A single skipped render id and
-     * layoutNode will be added to [parentNode].
-     */
-    private fun addToParent(
-        parentNode: MutableInspectorNode,
-        input: List<MutableInspectorNode>,
-        buildFakeChildNodes: Boolean = false
-    ) {
-        // If we're adding an unwanted node from the `input` to the parent node and it has a
-        // View ID, then assign it to the parent view so that we don't lose the context that we
-        // found a View as a descendant of the parent node. Most likely, there were one or more
-        // unwanted intermediate nodes between the node that actually owns the Android View
-        // and the desired node that the View should be associated with in the inspector. If
-        // there's more than one input node with a View ID, we skip this step since it's
-        // unclear how these views would be related.
-        input
-            .singleOrNull { it.viewId != UNDEFINED_ID }
-            ?.takeIf { node ->
-                // Take if the node has been marked as unwanted
-                node.id == UNDEFINED_ID
-            }
-            ?.let { nodeWithView -> parentNode.viewId = nodeWithView.viewId }
-
-        var id: Long? = null
-        input.forEach { node ->
-            if (node.name.isEmpty() && !(buildFakeChildNodes && node.layoutNodes.isNotEmpty())) {
-                parentNode.children.addAll(node.children)
-                if (node.id > UNDEFINED_ID) {
-                    // If multiple siblings with a render ids are dropped:
-                    // Ignore them all. And delegate the drawing to a parent in the inspector.
-                    id = if (id == null) node.id else UNDEFINED_ID
-                }
-            } else {
-                node.id = if (node.id != UNDEFINED_ID) node.id else --generatedId
-                val withSemantics = node.packageHash !in systemPackages
-                val resultNode = node.build(withSemantics)
-                // TODO: replace getOrPut with putIfAbsent which requires API level 24
-                node.layoutNodes.forEach { claimedNodes.getOrPut(it) { resultNode } }
-                parentNode.children.add(resultNode)
-                if (withSemantics) {
-                    node.mergedSemantics.clear()
-                    node.unmergedSemantics.clear()
-                }
-            }
-            if (node.bounds != null && parentNode.box == node.box) {
-                parentNode.bounds = node.bounds
-            }
-            parentNode.layoutNodes.addAll(node.layoutNodes)
-            parentNode.mergedSemantics.addAll(node.mergedSemantics)
-            parentNode.unmergedSemantics.addAll(node.unmergedSemantics)
-            release(node)
-        }
-        val nodeId = id
-        parentNode.id =
-            if (parentNode.id <= UNDEFINED_ID && nodeId != null) nodeId else parentNode.id
-    }
-
-    @OptIn(InternalComposeUiApi::class)
-    private fun parse(
-        group: CompositionGroup,
-        context: SourceContext,
-        children: List<MutableInspectorNode>
-    ): MutableInspectorNode {
-        val node = newNode()
-        node.name = context.name ?: ""
-        node.key = group.key as? Int ?: 0
-        node.inlined = context.isInline
-
-        // If this node is associated with an android View, set the node's viewId to point to
-        // the hosted view. We use the parent's uniqueDrawingId since the interopView returned here
-        // will be the view itself, but we want to use the `AndroidViewHolder` that hosts the view
-        // instead of the view directly.
-        (group.node as? InteroperableComposeUiNode?)?.getInteropView()?.let { interopView ->
-            (interopView.parent as? View)?.uniqueDrawingId?.let { viewId -> node.viewId = viewId }
-        }
-
-        val layoutInfo = group.node as? LayoutInfo
-        if (layoutInfo != null) {
-            return parseLayoutInfo(layoutInfo, context, node)
-        }
-        if (unwantedOutsideWindow(node, children)) {
-            return markUnwanted(group, context, node)
-        }
-        node.box = context.bounds.emptyCheck()
-        if (unwantedName(node.name) || (node.box == emptyBox && !subCompositions.capturing)) {
-            return markUnwanted(group, context, node)
-        }
-        parseCallLocation(node, context.location)
-        if (isHiddenSystemNode(node)) {
-            return markUnwanted(group, context, node)
-        }
-        node.anchorId = anchorMap[group.identity]
-        node.id = syntheticId(node.anchorId)
-        if (includeAllParameters) {
-            addParameters(context, node)
-        }
-        return node
-    }
-
-    private fun IntRect.emptyCheck(): IntRect =
-        if (left >= right && top >= bottom) emptyBox else this
-
-    private fun IntRect.inWindow(): Boolean =
-        !(left > windowSize.width || right < 0 || top > windowSize.height || bottom < 0)
-
-    private fun IntRect.union(other: IntRect): IntRect {
-        if (this == outsideBox) return other else if (other == outsideBox) return this
-
-        return IntRect(
-            left = min(left, other.left),
-            top = min(top, other.top),
-            bottom = max(bottom, other.bottom),
-            right = max(right, other.right)
-        )
-    }
-
-    private fun parseLayoutInfo(
-        layoutInfo: LayoutInfo,
-        context: SourceContext,
-        node: MutableInspectorNode
-    ): MutableInspectorNode {
-        val box = context.bounds
-        val size = box.size.toSize()
-        val coordinates = layoutInfo.coordinates
-        var bounds: QuadBounds? = null
-        if (layoutInfo.isAttached && coordinates.isAttached) {
-            val topLeft = toIntOffset(coordinates.localToWindow(Offset.Zero))
-            val topRight = toIntOffset(coordinates.localToWindow(Offset(size.width, 0f)))
-            val bottomRight =
-                toIntOffset(coordinates.localToWindow(Offset(size.width, size.height)))
-            val bottomLeft = toIntOffset(coordinates.localToWindow(Offset(0f, size.height)))
-
-            if (
-                topLeft.x != box.left ||
-                    topLeft.y != box.top ||
-                    topRight.x != box.right ||
-                    topRight.y != box.top ||
-                    bottomRight.x != box.right ||
-                    bottomRight.y != box.bottom ||
-                    bottomLeft.x != box.left ||
-                    bottomLeft.y != box.bottom
-            ) {
-                bounds =
-                    QuadBounds(
-                        topLeft.x,
-                        topLeft.y,
-                        topRight.x,
-                        topRight.y,
-                        bottomRight.x,
-                        bottomRight.y,
-                        bottomLeft.x,
-                        bottomLeft.y,
-                    )
-            }
-        }
-        if (!includeNodesOutsizeOfWindow) {
-            // Ignore this node if the bounds are completely outside the window
-            node.outerBox = bounds?.outerBox ?: box
-            if (!node.outerBox.inWindow()) {
-                return node
-            }
-        }
-
-        node.box = box.emptyCheck()
-        node.bounds = bounds
-        node.layoutNodes.add(layoutInfo)
-        val modifierInfo = layoutInfo.getModifierInfo()
-
-        val unmergedSemantics = unmergedSemanticsMap[layoutInfo.semanticsId]
-        if (unmergedSemantics != null) {
-            node.unmergedSemantics.addAll(unmergedSemantics)
-        }
-
-        val mergedSemantics = semanticsMap[layoutInfo.semanticsId]
-        if (mergedSemantics != null) {
-            node.mergedSemantics.addAll(mergedSemantics)
-        }
-
-        node.id =
-            modifierInfo
-                .asSequence()
-                .map { it.extra }
-                .filterIsInstance<GraphicLayerInfo>()
-                .map { it.layerId }
-                .firstOrNull() ?: UNDEFINED_ID
-
-        return node
-    }
-
-    private fun syntheticId(anchorId: Int): Long {
-        if (anchorId == NO_ANCHOR_ID) {
-            return UNDEFINED_ID
-        }
-        // The anchorId is an Int
-        return anchorId.toLong() - Int.MAX_VALUE.toLong() + RESERVED_FOR_GENERATED_IDS
-    }
-
-    /**
-     * Returns true if the [layoutNodes] belong under the specified [view].
-     *
-     * For: popups & Dialogs we may encounter parts of a compose tree that belong under a different
-     * sub-composition. Consider these nodes to "belong" to the current sub-composition under [view]
-     * if the ownerViews contains [view] or doesn't contain any owner views at all.
-     */
-    private fun belongsToView(layoutNodes: List<LayoutInfo>, view: View): Boolean {
-        val ownerViewIds = ownerViews(layoutNodes)
-        return ownerViewIds.isEmpty() || ownerViewIds.contains(view.uniqueDrawingId)
-    }
-
-    private fun ownerViews(layoutNodes: List<LayoutInfo>): LongList {
-        val ownerViewIds = mutableLongListOf()
-        layoutNodes.forEach { node ->
-            node.getModifierInfo().forEach { info ->
-                val extra = info.extra
-                if (extra is GraphicLayerInfo) {
-                    ownerViewIds.add(extra.ownerViewId)
-                }
-            }
-        }
-        return ownerViewIds
-    }
-
-    private fun addParameters(context: SourceContext, node: MutableInspectorNode) {
-        context.parameters.forEach {
-            val castedValue = castValue(it)
-            node.parameters.add(RawParameter(it.name, castedValue))
-        }
-    }
-
-=======
->>>>>>> 3d4510a6
     private fun castValue(parameter: ParameterInformation): Any? {
         val value = parameter.value ?: return null
         if (parameter.inlineClass == null || !value.javaClass.isPrimitiveClass()) return value
         return builderData.inlineClassConverter.castParameterValue(parameter.inlineClass, value)
     }
 
-<<<<<<< HEAD
-    private fun isPrimitive(cls: Class<*>): Boolean = cls.kotlin.javaPrimitiveType != null
-
-    private fun toIntOffset(offset: Offset): IntOffset =
-        IntOffset(offset.x.roundToInt(), offset.y.roundToInt())
-
-    private fun markUnwanted(
-        group: CompositionGroup,
-        context: SourceContext,
-        node: MutableInspectorNode
-    ): MutableInspectorNode =
-        when (node.name) {
-            "rememberCompositionContext" ->
-                subCompositions.rememberCompositionContext(node, context)
-            "remember" -> subCompositions.remember(node, group)
-            else -> node.apply { markUnwanted() }
-        }
-
-    private fun parseCallLocation(node: MutableInspectorNode, location: SourceLocation?) {
-        val fileName = location?.sourceFile ?: return
-        node.fileName = fileName
-        node.packageHash = location.packageHash
-        node.lineNumber = location.lineNumber
-        node.offset = location.offset
-        node.length = location.length
-    }
-
-    private fun isHiddenSystemNode(node: MutableInspectorNode): Boolean =
-        node.packageHash in systemPackages && hideSystemNodes
-
-    private fun unwantedName(name: String): Boolean =
-        name.isEmpty() || name.startsWith("remember") || name in unwantedCalls
-=======
     private fun clear() {
         builderData.clear()
         rootByComposition.clear()
@@ -750,189 +249,10 @@
         override var generatedId = -1L
         override var hideSystemNodes = true
         override var includeAllParameters = true
->>>>>>> 3d4510a6
 
         fun setDensity(view: View) {
             parameterFactory.density = Density(view.context)
         }
-<<<<<<< HEAD
-        node.outerBox =
-            if (children.isEmpty()) outsideBox
-            else children.map { g -> g.outerBox }.reduce { acc, box -> box.union(acc) }
-        return !node.outerBox.inWindow()
-    }
-
-    private fun newNode(): MutableInspectorNode =
-        if (cache.isNotEmpty()) cache.pop() else MutableInspectorNode()
-
-    private fun newNode(copyFrom: InspectorNode): MutableInspectorNode =
-        newNode().shallowCopy(copyFrom)
-
-    private fun release(node: MutableInspectorNode) {
-        node.reset()
-        cache.add(node)
-    }
-
-    private fun buildAndRelease(node: MutableInspectorNode): InspectorNode {
-        val result = node.build()
-        release(node)
-        return result
-    }
-
-    /**
-     * Keep track of sub-composition roots.
-     *
-     * Examples:
-     * - Popup, Dialog: When one of these is open an extra Android Window is created with its own
-     *   AndroidComposeView. The contents of the Composable is a sub-composition that will be
-     *   computed by calling convert.
-     *
-     *   The Popup/Dialog composable itself, and a few helping composables (the root) will not be
-     *   included in the SlotTree with the contents, instead these composables will be found in the
-     *   SlotTree for the main app and they all have empty sizes. The aim is to collect these
-     *   sub-composition roots such that they can be added to the [InspectorNode]s of the contents.
-     * - AndroidView: When this is used in a compose app we will see a similar pattern in the
-     *   SlotTree except there isn't a sub-composition to stitch in. But we need to collect the view
-     *   id separately from the "AndroidView" node itself.
-     */
-    private inner class SubCompositionRoots {
-        /** Set to true when the nodes found should be added to a sub-composition root */
-        var capturing = false
-            private set
-
-        /** The `uniqueDrawingId` of the `AndroidComposeView` that owns the root being captured */
-        private var ownerView = UNDEFINED_ID
-
-        /** The node that represent the root of the sub-composition */
-        private var rootNode: MutableInspectorNode? = null
-
-        /** The depth of the parse tree the [rootNode] was found at */
-        private var rootNodeDepth = 0
-
-        /** Last captured view that is believed to be an embbed View under an AndroidView node */
-        private var androidView = UNDEFINED_ID
-
-        /**
-         * The sub-composition roots found.
-         *
-         * Map from View owner to a pair of [InspectorNode] indicating the actual root, and the node
-         * where the content should be stitched in.
-         */
-        private val found = mutableLongObjectMapOf<InspectorNode>()
-
-        /** Call this before converting a SlotTree for an AndroidComposeView */
-        fun clear() {
-            capturing = false
-            ownerView = UNDEFINED_ID
-            rootNode?.markUnwanted()
-            rootNode?.id = UNDEFINED_ID
-            rootNode = null
-            rootNodeDepth = 0
-        }
-
-        /** Call this when starting converting a new set of windows */
-        fun resetAccumulativeState() {
-            found.clear()
-        }
-
-        /**
-         * When a "rememberCompositionContext" is found in the slot tree, it indicates that a
-         * sub-composition was started. We should capture all parent nodes with an empty size as the
-         * "root" of the sub-composition.
-         */
-        fun rememberCompositionContext(
-            node: MutableInspectorNode,
-            context: SourceContext
-        ): MutableInspectorNode {
-            if (capturing) {
-                save()
-            }
-            capturing = true
-            rootNode = node
-            rootNodeDepth = context.depth
-            node.id = PLACEHOLDER_ID
-            return node
-        }
-
-        /**
-         * When "remember" is found in the slot tree and we are currently capturing, the data of the
-         * [group] may contain the owner of the sub-composition.
-         */
-        fun remember(node: MutableInspectorNode, group: CompositionGroup): MutableInspectorNode {
-            node.markUnwanted()
-            if (!capturing) {
-                return node
-            }
-            val root = findSingleRootInGroupData(group) ?: return node
-
-            val view = root.subCompositionView
-            if (view != null) {
-                val composeOwner = if (view.childCount == 1) view.getChildAt(0) else return node
-                ownerView = composeOwner.uniqueDrawingId
-            } else {
-                androidView = root.viewRoot?.uniqueDrawingId ?: UNDEFINED_ID
-                // Store the viewRoot such that we can move the View under the compose node
-                // in Studio. We do not need to capture the Groups found for this case, so
-                // we call "reset" here to stop capturing.
-                clear()
-            }
-            return node
-        }
-
-        private fun findSingleRootInGroupData(group: CompositionGroup): ViewRootForInspector? {
-            group.data.filterIsInstance<ViewRootForInspector>().singleOrNull()?.let {
-                return it
-            }
-            val refs = group.data.filterIsInstance<Ref<*>>().map { it.value }
-            return refs.filterIsInstance<ViewRootForInspector>().singleOrNull()
-        }
-
-        /** Capture the top node of the sub-composition root until a non empty node is found. */
-        fun captureNode(node: MutableInspectorNode, context: SourceContext) {
-            if (!capturing) {
-                return
-            }
-            if (node.box != emptyBox) {
-                save()
-                return
-            }
-            val depth = context.depth
-            if (depth < rootNodeDepth) {
-                rootNode = node
-                rootNodeDepth = depth
-            }
-        }
-
-        fun latestViewId(): Long {
-            val id = androidView
-            androidView = UNDEFINED_ID
-            return id
-        }
-
-        /** If a sub-composition root has been captured, save it now. */
-        private fun save() {
-            val node = rootNode
-            if (node != null && ownerView != UNDEFINED_ID) {
-                found[ownerView] = node.build()
-            }
-            node?.markUnwanted()
-            node?.id = UNDEFINED_ID
-            node?.children?.clear()
-            clear()
-        }
-
-        /**
-         * Add the root of the sub-composition to the found tree.
-         *
-         * If a root is not found for this [owner] or if the stitching fails just return [nodes].
-         */
-        fun addRoot(owner: View, nodes: List<InspectorNode>): List<InspectorNode> {
-            val root = found[owner.uniqueDrawingId] ?: return nodes
-            val box = IntRect(0, 0, owner.width, owner.height)
-            val info = StitchInfo(nodes, box)
-            val result = listOf(stitch(root, info))
-            return if (info.added) result else nodes
-=======
 
         fun clear() {
             cache.clear()
@@ -941,7 +261,6 @@
             inlineClassConverter.clear()
             parameterFactory.clearReferenceCache()
             generatedId = -1L
->>>>>>> 3d4510a6
         }
     }
 }