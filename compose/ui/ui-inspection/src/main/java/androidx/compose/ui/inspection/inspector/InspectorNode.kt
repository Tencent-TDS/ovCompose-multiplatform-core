--- conflicted
+++ resolved
@@ -66,12 +66,6 @@
     /** The UTF-16 offset in the file where the Composable was called */
     val offset: Int,
 
-<<<<<<< HEAD
-    /** The number of UTF-16 code point comprise the Composable call */
-    val length: Int,
-
-=======
->>>>>>> 3d4510a6
     /** The bounding box of the Composable. */
     internal val box: IntRect,
 
@@ -129,26 +123,7 @@
     val y2: Int,
     val x3: Int,
     val y3: Int,
-<<<<<<< HEAD
-) {
-    val xMin: Int
-        get() = sequenceOf(x0, x1, x2, x3).minOrNull()!!
-
-    val xMax: Int
-        get() = sequenceOf(x0, x1, x2, x3).maxOrNull()!!
-
-    val yMin: Int
-        get() = sequenceOf(y0, y1, y2, y3).minOrNull()!!
-
-    val yMax: Int
-        get() = sequenceOf(y0, y1, y2, y3).maxOrNull()!!
-
-    val outerBox: IntRect
-        get() = IntRect(xMin, yMin, xMax, yMax)
-}
-=======
 )
->>>>>>> 3d4510a6
 
 /** Parameter definition with a raw value reference. */
 class RawParameter(val name: String, val value: Any?)
@@ -239,10 +214,6 @@
             packageHash,
             lineNumber,
             offset,
-<<<<<<< HEAD
-            length,
-=======
->>>>>>> 3d4510a6
             box,
             bounds,
             inlined,
