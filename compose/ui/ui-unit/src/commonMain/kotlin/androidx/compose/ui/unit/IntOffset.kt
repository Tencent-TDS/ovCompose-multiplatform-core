/*
 * Copyright 2020 The Android Open Source Project
 *
 * Licensed under the Apache License, Version 2.0 (the "License");
 * you may not use this file except in compliance with the License.
 * You may obtain a copy of the License at
 *
 *      http://www.apache.org/licenses/LICENSE-2.0
 *
 * Unless required by applicable law or agreed to in writing, software
 * distributed under the License is distributed on an "AS IS" BASIS,
 * WITHOUT WARRANTIES OR CONDITIONS OF ANY KIND, either express or implied.
 * See the License for the specific language governing permissions and
 * limitations under the License.
 */

@file:Suppress("NOTHING_TO_INLINE", "KotlinRedundantDiagnosticSuppress")

package androidx.compose.ui.unit

import androidx.compose.runtime.Immutable
import androidx.compose.runtime.Stable
import androidx.compose.ui.geometry.Offset
import androidx.compose.ui.util.fastRoundToInt
import androidx.compose.ui.util.lerp
import androidx.compose.ui.util.packInts
import androidx.compose.ui.util.unpackInt1
import androidx.compose.ui.util.unpackInt2
import kotlin.jvm.JvmInline

/** Constructs a [IntOffset] from [x] and [y] position [Int] values. */
<<<<<<< HEAD
@Stable fun IntOffset(x: Int, y: Int): IntOffset = IntOffset(packInts(x, y))

/** A two-dimensional position using [Int] pixels for units */
@Immutable
@JvmInline
value class IntOffset internal constructor(@PublishedApi internal val packedValue: Long) {
=======
@Stable inline fun IntOffset(x: Int, y: Int): IntOffset = IntOffset(packInts(x, y))

/**
 * A two-dimensional position using [Int] pixels for units.
 *
 * To create an [IntOffset], call the top-level function that accepts an x/y pair of coordinates:
 * ```
 * val offset = IntOffset(x, y)
 * ```
 *
 * The primary constructor of [IntOffset] is intended to be used with the [packedValue] property to
 * allow storing offsets in arrays or collections of primitives without boxing.
 *
 * @param packedValue [Long] value encoding the [x] and [y] components of the [IntOffset]. Encoded
 *   values can be obtained by using the [packedValue] property of existing [IntOffset] instances.
 */
@Immutable
@JvmInline
value class IntOffset(val packedValue: Long) {
>>>>>>> 3d4510a6
    /** The horizontal aspect of the position in [Int] pixels. */
    @Stable
    val x: Int
        get() = unpackInt1(packedValue)

    /** The vertical aspect of the position in [Int] pixels. */
    @Stable
    val y: Int
        get() = unpackInt2(packedValue)

    @Stable inline operator fun component1(): Int = x

    @Stable inline operator fun component2(): Int = y

    /** Returns a copy of this IntOffset instance optionally overriding the x or y parameter */
    fun copy(x: Int = unpackInt1(packedValue), y: Int = unpackInt2(packedValue)) =
        IntOffset(packInts(x, y))

    /** Subtract a [IntOffset] from another one. */
    @Stable
    operator fun minus(other: IntOffset) =
        IntOffset(
            packInts(
                unpackInt1(packedValue) - unpackInt1(other.packedValue),
                unpackInt2(packedValue) - unpackInt2(other.packedValue)
            )
        )

    /** Add a [IntOffset] to another one. */
    @Stable
    operator fun plus(other: IntOffset) =
        IntOffset(
            packInts(
                unpackInt1(packedValue) + unpackInt1(other.packedValue),
                unpackInt2(packedValue) + unpackInt2(other.packedValue)
            )
        )

    /** Returns a new [IntOffset] representing the negation of this point. */
    @Stable
    operator fun unaryMinus() =
        IntOffset(packInts(-unpackInt1(packedValue), -unpackInt2(packedValue)))

    /**
     * Multiplication operator.
     *
     * Returns an IntOffset whose coordinates are the coordinates of the left-hand-side operand (an
     * IntOffset) multiplied by the scalar right-hand-side operand (a Float). The result is rounded
     * to the nearest integer.
     */
    @Stable
    operator fun times(operand: Float): IntOffset =
        IntOffset(
            packInts(
                (unpackInt1(packedValue) * operand).fastRoundToInt(),
                (unpackInt2(packedValue) * operand).fastRoundToInt()
            )
        )

    /**
     * Division operator.
     *
     * Returns an IntOffset whose coordinates are the coordinates of the left-hand-side operand (an
     * IntOffset) divided by the scalar right-hand-side operand (a Float). The result is rounded to
     * the nearest integer.
     */
    @Stable
    operator fun div(operand: Float): IntOffset =
        IntOffset(
            packInts(
                (unpackInt1(packedValue) / operand).fastRoundToInt(),
                (unpackInt2(packedValue) / operand).fastRoundToInt()
            )
        )

    /**
     * Modulo (remainder) operator.
     *
     * Returns an IntOffset whose coordinates are the remainder of dividing the coordinates of the
     * left-hand-side operand (an IntOffset) by the scalar right-hand-side operand (an Int).
     */
    @Stable
    operator fun rem(operand: Int) =
        IntOffset(packInts(unpackInt1(packedValue) % operand, unpackInt2(packedValue) % operand))

    @Stable override fun toString(): String = "($x, $y)"

    companion object {
        val Zero = IntOffset(0x0L)
        val Max = IntOffset(0x7FFF_FFFF_7FFF_FFFF)
    }
}

/**
 * Linearly interpolate between two [IntOffset]s.
 *
 * The [fraction] argument represents position on the timeline, with 0.0 meaning that the
 * interpolation has not started, returning [start] (or something equivalent to [start]), 1.0
 * meaning that the interpolation has finished, returning [stop] (or something equivalent to
 * [stop]), and values in between meaning that the interpolation is at the relevant point on the
 * timeline between [start] and [stop]. The interpolation can be extrapolated beyond 0.0 and 1.0, so
 * negative values and values greater than 1.0 are valid.
 */
@Stable
fun lerp(start: IntOffset, stop: IntOffset, fraction: Float): IntOffset =
    IntOffset(packInts(lerp(start.x, stop.x, fraction), lerp(start.y, stop.y, fraction)))

/** Converts the [IntOffset] to an [Offset]. */
@Stable inline fun IntOffset.toOffset() = Offset(x.toFloat(), y.toFloat())

@Stable operator fun Offset.plus(offset: IntOffset): Offset = Offset(x + offset.x, y + offset.y)

@Stable operator fun Offset.minus(offset: IntOffset): Offset = Offset(x - offset.x, y - offset.y)

@Stable operator fun IntOffset.plus(offset: Offset): Offset = Offset(x + offset.x, y + offset.y)

@Stable operator fun IntOffset.minus(offset: Offset): Offset = Offset(x - offset.x, y - offset.y)

/** Round a [Offset] down to the nearest [Int] coordinates. */
@Stable fun Offset.round(): IntOffset = IntOffset(packInts(x.fastRoundToInt(), y.fastRoundToInt()))<|MERGE_RESOLUTION|>--- conflicted
+++ resolved
@@ -29,14 +29,6 @@
 import kotlin.jvm.JvmInline
 
 /** Constructs a [IntOffset] from [x] and [y] position [Int] values. */
-<<<<<<< HEAD
-@Stable fun IntOffset(x: Int, y: Int): IntOffset = IntOffset(packInts(x, y))
-
-/** A two-dimensional position using [Int] pixels for units */
-@Immutable
-@JvmInline
-value class IntOffset internal constructor(@PublishedApi internal val packedValue: Long) {
-=======
 @Stable inline fun IntOffset(x: Int, y: Int): IntOffset = IntOffset(packInts(x, y))
 
 /**
@@ -56,7 +48,6 @@
 @Immutable
 @JvmInline
 value class IntOffset(val packedValue: Long) {
->>>>>>> 3d4510a6
     /** The horizontal aspect of the position in [Int] pixels. */
     @Stable
     val x: Int
