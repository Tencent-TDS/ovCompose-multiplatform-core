--- conflicted
+++ resolved
@@ -324,11 +324,7 @@
 
 @PublishedApi
 internal fun checkArithmetic(a: TextUnit) {
-<<<<<<< HEAD
-    require(!a.isUnspecified) { "Cannot perform operation for Unspecified type." }
-=======
     requirePrecondition(!a.isUnspecified) { "Cannot perform operation for Unspecified type." }
->>>>>>> 3d4510a6
 }
 
 @PublishedApi
@@ -336,11 +332,7 @@
     requirePrecondition(!a.isUnspecified && !b.isUnspecified) {
         "Cannot perform operation for Unspecified type."
     }
-<<<<<<< HEAD
-    require(a.type == b.type) { "Cannot perform operation for ${a.type} and ${b.type}" }
-=======
     requirePrecondition(a.type == b.type) { "Cannot perform operation for ${a.type} and ${b.type}" }
->>>>>>> 3d4510a6
 }
 
 @PublishedApi
