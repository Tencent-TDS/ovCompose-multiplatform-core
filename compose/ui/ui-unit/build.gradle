/*
 * Copyright 2020 The Android Open Source Project
 *
 * Licensed under the Apache License, Version 2.0 (the "License");
 * you may not use this file except in compliance with the License.
 * You may obtain a copy of the License at
 *
 *      http://www.apache.org/licenses/LICENSE-2.0
 *
 * Unless required by applicable law or agreed to in writing, software
 * distributed under the License is distributed on an "AS IS" BASIS,
 * WITHOUT WARRANTIES OR CONDITIONS OF ANY KIND, either express or implied.
 * See the License for the specific language governing permissions and
 * limitations under the License.
 */

/**
 * This file was created using the `create_project.py` script located in the
 * `<AndroidX root>/development/project-creator` directory.
 *
 * Please use that script when creating a new project, rather than copying an existing project and
 * modifying its settings.
 */

import androidx.build.KotlinTarget
import androidx.build.LibraryType
import androidx.build.PlatformIdentifier

plugins {
    id("AndroidXPlugin")
    id("com.android.library")
    id("AndroidXComposePlugin")
}

androidXMultiplatform {
    android()
    jvmStubs()
    linuxX64Stubs()

    defaultPlatform(PlatformIdentifier.ANDROID)

    sourceSets {
        commonMain {
            dependencies {
                implementation(libs.kotlinStdlib)
<<<<<<< HEAD
                api("androidx.annotation:annotation:1.8.0")
=======
                api("androidx.annotation:annotation:1.8.1")
>>>>>>> f83b2287
                api(project(":compose:ui:ui-geometry"))
                implementation("androidx.collection:collection:1.4.2")
                implementation(project(":compose:runtime:runtime"))
                implementation(project(":compose:ui:ui-util"))
            }
        }

        commonTest {
            dependencies {
                implementation(kotlin("test-junit"))
            }
        }

        jvmMain {
            dependsOn(commonMain)
            dependencies {
            }
        }

        androidMain {
            dependsOn(jvmMain)
            dependencies {
                api("androidx.annotation:annotation-experimental:1.4.1")
                implementation("androidx.collection:collection-ktx:1.4.2")
            }
        }

        commonStubsMain {
            dependsOn(commonMain)
        }

        jvmStubsMain {
            dependsOn(commonStubsMain)
        }

        linuxx64StubsMain {
            dependsOn(commonStubsMain)
        }

        androidInstrumentedTest {
            dependsOn(commonTest)
            dependencies {
                implementation(libs.testRules)
                implementation(libs.testRunner)
                implementation(libs.testExtJunit)
                implementation(libs.espressoCore)
                implementation(libs.truth)
                implementation("androidx.collection:collection-ktx:1.4.2")
            }
        }

        androidUnitTest {
            dependsOn(commonTest)
            dependencies {
                implementation(libs.truth)
                implementation("androidx.collection:collection-ktx:1.4.2")
            }
        }
    }
}

androidx {
    name = "Compose Unit"
    type = LibraryType.PUBLISHED_LIBRARY_ONLY_USED_BY_KOTLIN_CONSUMERS
    inceptionYear = "2020"
    description = "Compose classes for simple units"
    legacyDisableKotlinStrictApiMode = true
    metalavaK2UastEnabled = false
    samples(project(":compose:ui:ui-unit:ui-unit-samples"))
    kotlinTarget = KotlinTarget.KOTLIN_1_9
}

android {
    namespace "androidx.compose.ui.unit"
    buildTypes.configureEach {
        consumerProguardFiles("proguard-rules.pro")
    }
}<|MERGE_RESOLUTION|>--- conflicted
+++ resolved
@@ -43,11 +43,7 @@
         commonMain {
             dependencies {
                 implementation(libs.kotlinStdlib)
-<<<<<<< HEAD
-                api("androidx.annotation:annotation:1.8.0")
-=======
                 api("androidx.annotation:annotation:1.8.1")
->>>>>>> f83b2287
                 api(project(":compose:ui:ui-geometry"))
                 implementation("androidx.collection:collection:1.4.2")
                 implementation(project(":compose:runtime:runtime"))
