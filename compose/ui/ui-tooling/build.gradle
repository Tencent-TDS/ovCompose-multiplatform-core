/*
 * Copyright 2019 The Android Open Source Project
 *
 * Licensed under the Apache License, Version 2.0 (the "License");
 * you may not use this file except in compliance with the License.
 * You may obtain a copy of the License at
 *
 *      http://www.apache.org/licenses/LICENSE-2.0
 *
 * Unless required by applicable law or agreed to in writing, software
 * distributed under the License is distributed on an "AS IS" BASIS,
 * WITHOUT WARRANTIES OR CONDITIONS OF ANY KIND, either express or implied.
 * See the License for the specific language governing permissions and
 * limitations under the License.
 */

/**
 * This file was created using the `create_project.py` script located in the
 * `<AndroidX root>/development/project-creator` directory.
 *
 * Please use that script when creating a new project, rather than copying an existing project and
 * modifying its settings.
 */

import androidx.build.KotlinTarget
import androidx.build.LibraryType
import androidx.build.PlatformIdentifier

plugins {
    id("AndroidXPlugin")
    id("com.android.library")
    id("AndroidXComposePlugin")
}

androidXMultiplatform {
    android()
    jvmStubs()

    defaultPlatform(PlatformIdentifier.ANDROID)

    sourceSets {
        commonMain {
            dependencies {
                implementation(libs.kotlinStdlib)
                api(project(":compose:runtime:runtime"))
                api(project(":compose:ui:ui-tooling-preview"))
                api(project(":compose:ui:ui"))
                api(project(":compose:ui:ui-tooling-data"))
            }
        }

        commonTest {
            dependencies {
            }
        }

        jvmMain {
            dependsOn(commonMain)
            dependencies {
            }
        }

        androidMain {
            dependsOn(jvmMain)
            dependencies {
<<<<<<< HEAD
                api("androidx.annotation:annotation:1.8.0")
=======
                api("androidx.annotation:annotation:1.8.1")
>>>>>>> f83b2287
                implementation(project(":compose:animation:animation"))
                implementation("androidx.savedstate:savedstate-ktx:1.2.1")
                implementation("androidx.compose.material:material:1.0.0")
                implementation("androidx.activity:activity-compose:1.7.0")
                implementation("androidx.lifecycle:lifecycle-common:2.6.1")

                // kotlin-reflect and tooling-animation-internal are provided by Studio at runtime
                compileOnly(project(":compose:animation:animation-tooling-internal"))
                compileOnly(libs.kotlinReflect)
            }
        }

        jvmStubsMain {
            dependsOn(jvmMain)
            dependencies {
            }
        }

        androidInstrumentedTest {
            dependsOn(commonTest)
            dependencies {
                implementation(project(":compose:ui:ui-test-junit4"))

                implementation(libs.junit)
                implementation(libs.testRunner)
                implementation(libs.testRules)
                implementation("androidx.compose.material:material-icons-core:1.6.7")
                implementation(project(":compose:foundation:foundation-layout"))
                implementation(project(":compose:foundation:foundation"))
                implementation(project(":compose:test-utils"))
                implementation(libs.truth)
                implementation(libs.kotlinReflect)
                implementation(project(":compose:animation:animation-tooling-internal"))
                implementation("androidx.lifecycle:lifecycle-viewmodel-compose:2.6.1")
                implementation(project(":compose:runtime:runtime-livedata"))
            }
        }

        androidUnitTest {
            dependsOn(commonTest)
            dependencies {
            }
        }
    }
}

androidx {
    name = "Compose Tooling"
    type = LibraryType.PUBLISHED_LIBRARY_ONLY_USED_BY_KOTLIN_CONSUMERS
    inceptionYear = "2019"
    description = "Compose tooling library. This library exposes information to our tools for better IDE support."
    legacyDisableKotlinStrictApiMode = true
    samples(project(":compose:animation:animation:animation-samples"))
    // samples(project(":compose:animation:animation-core:animation-core-samples")) TODO(b/318840087)
    kotlinTarget = KotlinTarget.KOTLIN_1_9
}

android {
    compileSdk = 35
    namespace = "androidx.compose.ui.tooling"
    // TODO(b/345531033)
    experimentalProperties["android.lint.useK2Uast"] = false
}<|MERGE_RESOLUTION|>--- conflicted
+++ resolved
@@ -63,11 +63,7 @@
         androidMain {
             dependsOn(jvmMain)
             dependencies {
-<<<<<<< HEAD
-                api("androidx.annotation:annotation:1.8.0")
-=======
                 api("androidx.annotation:annotation:1.8.1")
->>>>>>> f83b2287
                 implementation(project(":compose:animation:animation"))
                 implementation("androidx.savedstate:savedstate-ktx:1.2.1")
                 implementation("androidx.compose.material:material:1.0.0")
