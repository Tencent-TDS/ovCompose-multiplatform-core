/*
 * Copyright 2024 The Android Open Source Project
 *
 * Licensed under the Apache License, Version 2.0 (the "License");
 * you may not use this file except in compliance with the License.
 * You may obtain a copy of the License at
 *
 *      http://www.apache.org/licenses/LICENSE-2.0
 *
 * Unless required by applicable law or agreed to in writing, software
 * distributed under the License is distributed on an "AS IS" BASIS,
 * WITHOUT WARRANTIES OR CONDITIONS OF ANY KIND, either express or implied.
 * See the License for the specific language governing permissions and
 * limitations under the License.
 */

package androidx.compose.ui.text

import android.graphics.Typeface
import android.os.Build
import android.text.Layout
import android.text.SpannableStringBuilder
import android.text.Spanned
import android.text.style.AlignmentSpan
import android.text.style.BackgroundColorSpan
import android.text.style.ForegroundColorSpan
import android.text.style.RelativeSizeSpan
import android.text.style.StrikethroughSpan
import android.text.style.StyleSpan
import android.text.style.SubscriptSpan
import android.text.style.SuperscriptSpan
import android.text.style.TypefaceSpan
import android.text.style.URLSpan
import android.text.style.UnderlineSpan
import androidx.compose.foundation.text.BasicText
import androidx.compose.testutils.assertContainsColor
import androidx.compose.testutils.assertDoesNotContainColor
import androidx.compose.ui.graphics.Color
import androidx.compose.ui.graphics.toArgb
import androidx.compose.ui.res.stringResource
import androidx.compose.ui.test.captureToImage
import androidx.compose.ui.test.hasClickAction
import androidx.compose.ui.test.junit4.createComposeRule
import androidx.compose.ui.test.onNodeWithText
import androidx.compose.ui.text.font.FontFamily
import androidx.compose.ui.text.font.FontStyle
import androidx.compose.ui.text.font.FontWeight
import androidx.compose.ui.text.style.BaselineShift
import androidx.compose.ui.text.style.TextAlign
import androidx.compose.ui.text.style.TextDecoration
import androidx.compose.ui.text.style.TextIndent
import androidx.compose.ui.unit.em
import androidx.compose.ui.util.fastFilter
import androidx.test.ext.junit.runners.AndroidJUnit4
import androidx.test.filters.SdkSuppress
import androidx.test.filters.SmallTest
import com.google.common.truth.Truth.assertThat
import org.junit.Rule
import org.junit.Test
import org.junit.runner.RunWith

@SmallTest
@RunWith(AndroidJUnit4::class)
class AnnotatedStringFromHtmlTest {

    @get:Rule val rule = createComposeRule()

    @Test
    // pre-N block-level elements were separated with two new lines
    @SdkSuppress(minSdkVersion = 24)
    fun buildAnnotatedString_fromHtml() {
        rule.setContent {
            val expected = buildAnnotatedString {
                fun add(block: () -> Unit) {
                    block()
                    append("a")
                    pop()
                    append(" ")
                }
                fun addStyle(style: SpanStyle) {
                    add { pushStyle(style) }
                }

                fun addBullet(level: Int) {
                    pushStyle(
                        ParagraphStyle(
                            textIndent =
                                TextIndent(
                                    DefaultBulletIndentation * level,
                                    DefaultBulletIndentation * level
                                )
                        )
                    )
                    pushBullet(DefaultBullet)
                    append("a")
                    pop()
                    pop()
                }

                add { pushLink(LinkAnnotation.Url("https://example.com")) }
                add { pushStringAnnotation("foo", "Bar") }
                addStyle(SpanStyle(fontWeight = FontWeight.Bold))
                addStyle(SpanStyle(fontSize = 1.25.em))
                append("\na\n") // <div>
                addStyle(SpanStyle(fontFamily = FontFamily.Serif))
                addStyle(SpanStyle(color = Color.Green))
                addStyle(SpanStyle(fontStyle = FontStyle.Italic))
                append("\na\n") // <p>
                addStyle(SpanStyle(textDecoration = TextDecoration.LineThrough))
                addStyle(SpanStyle(fontSize = 0.8.em))
                addStyle(SpanStyle(background = Color.Red))
                addStyle(SpanStyle(baselineShift = BaselineShift.Subscript))
                addStyle(SpanStyle(baselineShift = BaselineShift.Superscript))
                addStyle(SpanStyle(fontFamily = FontFamily.Monospace))
                addStyle(SpanStyle(textDecoration = TextDecoration.Underline))
                addBullet(level = 1)
                addBullet(level = 2)
                addBullet(level = 1)
                append(" ")
            }

            val actual =
                AnnotatedString.fromHtml(
                    stringResource(androidx.compose.ui.text.test.R.string.html)
                )

            assertThat(actual.text).isEqualTo(expected.text)
            assertThat(actual.spanStyles).containsExactlyElementsIn(expected.spanStyles).inOrder()
            assertThat(actual.paragraphStyles)
                .containsExactlyElementsIn(expected.paragraphStyles)
                .inOrder()
            assertThat(actual.getStringAnnotations(0, actual.length))
                .containsExactlyElementsIn(expected.getStringAnnotations(0, expected.length))
                .inOrder()
            assertThat(actual.getLinkAnnotations(0, actual.length))
                .containsExactlyElementsIn(expected.getLinkAnnotations(0, expected.length))
                .inOrder()
            assertThat(actual.annotations!!.fastFilter { it.item is Bullet })
                .containsExactlyElementsIn(expected.annotations!!.fastFilter { it.item is Bullet })
                .inOrder()
        }
    }

    @Test
    fun formattedString_withStyling() {
        rule.setContent {
            val actual =
                AnnotatedString.fromHtml(
                    stringResource(androidx.compose.ui.text.test.R.string.formatting, "computer")
                )
            assertThat(actual.text).isEqualTo("Hello, computer!")
            assertThat(actual.spanStyles)
                .containsExactly(
                    AnnotatedString.Range(SpanStyle(fontWeight = FontWeight.Bold), 7, 15)
                )
        }
    }

    @Test
    fun annotationTag_withNoText_noStringAnnotation() {
        rule.setContent {
            val actual = AnnotatedString.fromHtml("a<annotation key1=value1></annotation>")

            assertThat(actual.text).isEqualTo("a")
            assertThat(actual.getStringAnnotations(0, actual.length)).isEmpty()
        }
    }

    @Test
    fun annotationTag_withNoAttributes_noStringAnnotation() {
        rule.setContent {
            val actual = AnnotatedString.fromHtml("<annotation>a</annotation>")

            assertThat(actual.text).isEqualTo("a")
            assertThat(actual.getStringAnnotations(0, actual.length)).isEmpty()
        }
    }

    @Test
    fun annotationTag_withOneAttribute_oneStringAnnotation() {
        rule.setContent {
            val actual = AnnotatedString.fromHtml("<annotation key1=value1>a</annotation>")

            assertThat(actual.text).isEqualTo("a")
            assertThat(actual.getStringAnnotations(0, actual.length))
                .containsExactly(AnnotatedString.Range("value1", 0, 1, "key1"))
        }
    }

    @Test
    fun annotationTag_withMultipleAttributes_multipleStringAnnotations() {
        rule.setContent {
            val actual =
                AnnotatedString.fromHtml(
                    """
                <annotation key1="value1" key2=value2 keyThree="valueThree">a</annotation>
            """
                        .trimIndent()
                )

            assertThat(actual.text).isEqualTo("a")
            assertThat(actual.getStringAnnotations(0, actual.length))
                .containsExactly(
                    AnnotatedString.Range("value1", 0, 1, "key1"),
                    AnnotatedString.Range("value2", 0, 1, "key2"),
                    AnnotatedString.Range("valueThree", 0, 1, "keythree")
                )
        }
    }

    @Test
    fun annotationTag_withMultipleAnnotations_multipleStringAnnotations() {
        rule.setContent {
            val actual =
                AnnotatedString.fromHtml(
                    """
                <annotation key1=val1>a</annotation>a<annotation key2="val2">a</annotation>
                """
                        .trimIndent()
                )

            assertThat(actual.text).isEqualTo("aaa")
            assertThat(actual.getStringAnnotations(0, actual.length))
                .containsExactly(
                    AnnotatedString.Range("val1", 0, 1, "key1"),
                    AnnotatedString.Range("val2", 2, 3, "key2")
                )
        }
    }

    @Test
    fun annotationTag_withOtherTag() {
        rule.setContent {
            val actual =
                AnnotatedString.fromHtml("<annotation key1=\"value1\">a</annotation><b>a</b>")

            assertThat(actual.text).isEqualTo("aa")
            assertThat(actual.spanStyles)
                .containsExactly(
                    AnnotatedString.Range(SpanStyle(fontWeight = FontWeight.Bold), 1, 2),
                )
            assertThat(actual.getStringAnnotations(0, actual.length))
                .containsExactly(AnnotatedString.Range("value1", 0, 1, "key1"))
        }
    }

    @Test
    fun annotationTag_wrappedByOtherTag() {
        rule.setContent {
            val actual =
                AnnotatedString.fromHtml("<b><annotation key1=\"value1\">a</annotation></b>")

            assertThat(actual.text).isEqualTo("a")
            assertThat(actual.spanStyles)
                .containsExactly(
                    AnnotatedString.Range(SpanStyle(fontWeight = FontWeight.Bold), 0, 1)
                )
            assertThat(actual.getStringAnnotations(0, actual.length))
                .containsExactly(AnnotatedString.Range("value1", 0, 1, "key1"))
        }
    }

    fun verify_alignmentSpan() {
        val expected = buildAnnotatedString {
            withStyle(ParagraphStyle(textAlign = TextAlign.Center)) { append("a") }
        }
        val actual =
            buildSpannableString(AlignmentSpan.Standard(Layout.Alignment.ALIGN_CENTER))
                .toAnnotatedString()

        assertThat(actual.text).isEqualTo(expected.text)
        assertThat(actual.paragraphStyles).containsExactlyElementsIn(expected.paragraphStyles)
    }

    fun verify_backgroundColorSpan() {
        val expected = buildAnnotatedString {
            withStyle(SpanStyle(background = Color.Red)) { append("a") }
        }
        val actual =
            buildSpannableString(BackgroundColorSpan(Color.Red.toArgb())).toAnnotatedString()

        assertThat(actual.text).isEqualTo(expected.text)
        assertThat(actual.spanStyles).containsExactlyElementsIn(expected.spanStyles)
    }

    @Test
    fun verify_foregroundColorSpan() {
        val expected = buildAnnotatedString {
            withStyle(SpanStyle(color = Color.Blue)) { append("a") }
        }
        val actual =
            buildSpannableString(ForegroundColorSpan(Color.Blue.toArgb())).toAnnotatedString()

        assertThat(actual.text).isEqualTo(expected.text)
        assertThat(actual.spanStyles).containsExactlyElementsIn(expected.spanStyles)
    }

    @Test
    fun verify_relativeSizeSpan() {
        val expected = buildAnnotatedString {
            withStyle(SpanStyle(fontSize = 0.6f.em)) { append("a") }
        }
        val actual = buildSpannableString(RelativeSizeSpan(0.6f)).toAnnotatedString()

        assertThat(actual.text).isEqualTo(expected.text)
        assertThat(actual.spanStyles).containsExactlyElementsIn(expected.spanStyles)
    }

    @Test
    fun verify_strikeThroughSpan() {
        val expected = buildAnnotatedString {
            withStyle(SpanStyle(textDecoration = TextDecoration.LineThrough)) { append("a") }
        }
        val actual = buildSpannableString(StrikethroughSpan()).toAnnotatedString()

        assertThat(actual.text).isEqualTo(expected.text)
        assertThat(actual.spanStyles).containsExactlyElementsIn(expected.spanStyles)
    }

    @Test
    fun verify_styleSpan() {
        val expected = buildAnnotatedString {
            withStyle(SpanStyle(fontWeight = FontWeight.Bold, fontStyle = FontStyle.Italic)) {
                append("a")
            }
        }
        val actual = buildSpannableString(StyleSpan(Typeface.BOLD_ITALIC)).toAnnotatedString()

        assertThat(actual.text).isEqualTo(expected.text)
        assertThat(actual.spanStyles).containsExactlyElementsIn(expected.spanStyles)
    }

    fun verify_subscriptSpan() {
        val expected = buildAnnotatedString {
            withStyle(SpanStyle(baselineShift = BaselineShift.Subscript)) { append("a") }
        }
        val actual = buildSpannableString(SubscriptSpan()).toAnnotatedString()

        assertThat(actual.text).isEqualTo(expected.text)
        assertThat(actual.spanStyles).containsExactlyElementsIn(expected.spanStyles)
    }

    @Test
    fun verify_superScriptSpan() {
        val expected = buildAnnotatedString {
            withStyle(SpanStyle(baselineShift = BaselineShift.Superscript)) { append("a") }
        }
        val actual = buildSpannableString(SuperscriptSpan()).toAnnotatedString()

        assertThat(actual.text).isEqualTo(expected.text)
        assertThat(actual.spanStyles).containsExactlyElementsIn(expected.spanStyles)
    }

    @Test
    fun verify_typefaceSpan() {
        val expected = buildAnnotatedString {
            withStyle(SpanStyle(fontFamily = FontFamily.Monospace)) { append("a") }
        }
        val actual = buildSpannableString(TypefaceSpan("monospace")).toAnnotatedString()

        assertThat(actual.text).isEqualTo(expected.text)
        assertThat(actual.spanStyles).containsExactlyElementsIn(expected.spanStyles)
    }

    @Test
    fun verify_underlineSpan() {
        val expected = buildAnnotatedString {
            withStyle(SpanStyle(textDecoration = TextDecoration.Underline)) { append("a") }
        }
        val actual = buildSpannableString(UnderlineSpan()).toAnnotatedString()

        assertThat(actual.text).isEqualTo(expected.text)
        assertThat(actual.spanStyles).containsExactlyElementsIn(expected.spanStyles)
    }

    @Test
    fun verify_urlSpan() {
        val spannable = SpannableStringBuilder()
        spannable.append("a", URLSpan("url"), Spanned.SPAN_INCLUSIVE_INCLUSIVE)

        val expected = buildAnnotatedString {
            withLink(LinkAnnotation.Url("url", null)) { append("a") }
        }
        assertThat(spannable.toAnnotatedString().text).isEqualTo(expected.text)
        assertThat(spannable.toAnnotatedString().getLinkAnnotations(0, 1))
            .containsExactlyElementsIn(expected.getLinkAnnotations(0, 1))
    }

    @Test
    fun verify_bulletSpanInternal() {
        val spannable = SpannableStringBuilder()
        spannable.append(
            "a",
            BulletSpanWithLevel(DefaultBullet, 1, 0),
            Spanned.SPAN_INCLUSIVE_INCLUSIVE
        )

        val expected = buildAnnotatedString {
            withStyle(
                ParagraphStyle(
                    textIndent = TextIndent(DefaultBulletIndentation, DefaultBulletIndentation)
                )
            ) {
                append("a")
                addBullet(DefaultBullet, 0, 1)
            }
        }
        assertThat(spannable.toAnnotatedString().text).isEqualTo(expected.text)
        assertThat(spannable.toAnnotatedString().annotations)
            .containsExactlyElementsIn(expected.annotations)
    }

    @Test
    @SdkSuppress(minSdkVersion = Build.VERSION_CODES.O)
    fun link_appliesColorFromHtmlTag() {
        val stringWithColoredLink = "<span style=\"color:blue\"><a href=\"url\">link</a></span>"
        val annotatedString = AnnotatedString.fromHtml(stringWithColoredLink)

        rule.setContent { BasicText(text = annotatedString) }

        rule
            .onNode(hasClickAction(), useUnmergedTree = true)
            .captureToImage()
            .assertContainsColor(Color.Blue)
    }

    @Test
    @SdkSuppress(minSdkVersion = Build.VERSION_CODES.O)
<<<<<<< HEAD
    fun link_appliesColorFromMethod() {
        val stringWithColoredLink = "<span style=\"color:blue\"><a href=\"url\">link</a></span>"
=======
    fun link_appliesColorFromHtmlTag_rightMostAlwaysWinsInNestedStyling() {
        val stringWithColoredLink = "<span style=\"color:blue\">text<a href=\"url\">link</a></span>"
>>>>>>> 3d4510a6
        val annotatedString =
            AnnotatedString.fromHtml(
                stringWithColoredLink,
                TextLinkStyles(SpanStyle(color = Color.Green))
            )

        rule.setContent { BasicText(text = annotatedString) }

<<<<<<< HEAD
        rule
            .onNode(hasClickAction(), useUnmergedTree = true)
=======
        // b/347661747 closing tags always win in fromHtml method therefore nested styling is not
        // fully supported.
        rule
            .onNodeWithText("text", substring = true)
>>>>>>> 3d4510a6
            .captureToImage()
            .assertContainsColor(Color.Blue)
            .assertDoesNotContainColor(Color.Green)
    }

    @Test
    @SdkSuppress(minSdkVersion = Build.VERSION_CODES.O)
    fun link_appliesColorFromMethod_whenNoNestedStyling() {
        val stringWithColoredLink = "<a href=\"url\">link</a>"
        val annotatedString =
            AnnotatedString.fromHtml(
                stringWithColoredLink,
                TextLinkStyles(SpanStyle(color = Color.Green))
            )

        rule.setContent { BasicText(text = annotatedString) }

        // b/347661747 closing tags always win in fromHtml method therefore nested styling is not
        // fully supported.
        rule.onNodeWithText("link").captureToImage().assertContainsColor(Color.Green)
    }

    @Test
    @SdkSuppress(minSdkVersion = Build.VERSION_CODES.O)
    fun link_mergesDecorationFromMethod() {
        val stringWithColoredLink = "<span style=\"color:blue\"><a href=\"url\">link</a></span>"
        val annotatedString =
            AnnotatedString.fromHtml(
                stringWithColoredLink,
                TextLinkStyles(SpanStyle(background = Color.Red))
            )

        rule.setContent { BasicText(text = annotatedString) }

        rule
            .onNode(hasClickAction(), useUnmergedTree = true)
            .captureToImage()
            .assertContainsColor(Color.Blue)
            .assertContainsColor(Color.Red)
    }

    @Test
    @SdkSuppress(minSdkVersion = Build.VERSION_CODES.O)
    fun linkAnnotation_constructedFromMethodArguments() {
        val stringWithLink = "<a href=\"url\">link</a>"
        val annotatedString =
            AnnotatedString.fromHtml(
                stringWithLink,
                TextLinkStyles(
                    style = SpanStyle(color = Color.Red),
                    focusedStyle = SpanStyle(color = Color.Green),
                    hoveredStyle = SpanStyle(color = Color.Blue),
                    pressedStyle = SpanStyle(color = Color.Gray),
                ),
                linkInteractionListener = {}
            )

        val link = annotatedString.getLinkAnnotations(0, 4).first().item as LinkAnnotation.Url
        assertThat(link.url).isEqualTo("url")
        assertThat(link.styles?.style).isEqualTo(SpanStyle(color = Color.Red))
        assertThat(link.styles?.focusedStyle).isEqualTo(SpanStyle(color = Color.Green))
        assertThat(link.styles?.hoveredStyle).isEqualTo(SpanStyle(color = Color.Blue))
        assertThat(link.styles?.pressedStyle).isEqualTo(SpanStyle(color = Color.Gray))
        assertThat(link.linkInteractionListener).isNotNull()
    }

    private fun buildSpannableString(span: Any) =
        SpannableStringBuilder().also { it.append("a", span, Spanned.SPAN_INCLUSIVE_INCLUSIVE) }
}<|MERGE_RESOLUTION|>--- conflicted
+++ resolved
@@ -426,13 +426,8 @@
 
     @Test
     @SdkSuppress(minSdkVersion = Build.VERSION_CODES.O)
-<<<<<<< HEAD
-    fun link_appliesColorFromMethod() {
-        val stringWithColoredLink = "<span style=\"color:blue\"><a href=\"url\">link</a></span>"
-=======
     fun link_appliesColorFromHtmlTag_rightMostAlwaysWinsInNestedStyling() {
         val stringWithColoredLink = "<span style=\"color:blue\">text<a href=\"url\">link</a></span>"
->>>>>>> 3d4510a6
         val annotatedString =
             AnnotatedString.fromHtml(
                 stringWithColoredLink,
@@ -441,15 +436,10 @@
 
         rule.setContent { BasicText(text = annotatedString) }
 
-<<<<<<< HEAD
-        rule
-            .onNode(hasClickAction(), useUnmergedTree = true)
-=======
         // b/347661747 closing tags always win in fromHtml method therefore nested styling is not
         // fully supported.
         rule
             .onNodeWithText("text", substring = true)
->>>>>>> 3d4510a6
             .captureToImage()
             .assertContainsColor(Color.Blue)
             .assertDoesNotContainColor(Color.Green)
